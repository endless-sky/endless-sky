/* Body.cpp
Copyright (c) 2016 by Michael Zahniser

Endless Sky is free software: you can redistribute it and/or modify it under the
terms of the GNU General Public License as published by the Free Software
Foundation, either version 3 of the License, or (at your option) any later version.

Endless Sky is distributed in the hope that it will be useful, but WITHOUT ANY
WARRANTY; without even the implied warranty of MERCHANTABILITY or FITNESS FOR A
PARTICULAR PURPOSE. See the GNU General Public License for more details.

You should have received a copy of the GNU General Public License along with
this program. If not, see <https://www.gnu.org/licenses/>.
*/

#include "Body.h"

#include "DataNode.h"
#include "DataWriter.h"
#include "GameData.h"
#include "image/Mask.h"
#include "image/MaskManager.h"
#include "pi.h"
#include "Random.h"
#include "image/Sprite.h"
#include "image/SpriteSet.h"

#include <algorithm>
#include <cmath>

using namespace std;



// Constructor, based on a Sprite.
<<<<<<< HEAD
Body::Body(const Sprite *sprite, Point position, Point velocity, Angle facing, double zoom, Point scale)
	: position(position), velocity(velocity), angle(facing), scale(scale), zoom(zoom), sprite(sprite), randomize(true)
=======
Body::Body(const Sprite *sprite, Point position, Point velocity, Angle facing, double zoom, double alpha)
	: position(position), velocity(velocity), angle(facing), zoom(zoom), alpha(alpha), sprite(sprite), randomize(true)
>>>>>>> 6aaa63a4
{
}



// Constructor, based on the animation from another Body object.
Body::Body(const Body &sprite, Point position, Point velocity, Angle facing, double zoom, Point scale)
{
	*this = sprite;
	this->position = position;
	this->velocity = velocity;
	this->angle = facing;
	this->zoom = zoom;
	this->scale = scale;
}



// Check that this Body has a sprite and that the sprite has at least one frame.
bool Body::HasSprite() const
{
	return (sprite && sprite->Frames());
}



// Access the underlying Sprite object.
const Sprite *Body::GetSprite() const
{
	return sprite;
}



// Get the width of this object, in world coordinates (i.e. taking zoom and scale into account).
double Body::Width() const
{
	return static_cast<double>(sprite ? (.5f * zoom) * scale.X() * sprite->Width() : 0.f);
}



// Get the height of this object, in world coordinates (i.e. taking zoom and scale into account).
double Body::Height() const
{
	return static_cast<double>(sprite ? (.5f * zoom) * scale.Y() * sprite->Height() : 0.f);
}



// Get the farthest a part of this sprite can be from its center.
double Body::Radius() const
{
	return .5 * Point(Width(), Height()).Length();
}



// Which color swizzle should be applied to the sprite?
int Body::GetSwizzle() const
{
	return swizzle;
}



// Get the frame index for the given time step. If no time step is given, this
// will return the frame from the most recently given step.
float Body::GetFrame(int step) const
{
	if(step >= 0)
		SetStep(step);

	return frame;
}



// Get the mask for the given time step. If no time step is given, this will
// return the mask from the most recently given step.
const Mask &Body::GetMask(int step) const
{
	if(step >= 0)
		SetStep(step);

	static const Mask EMPTY;
	int current = round(frame);
	if(!sprite || current < 0)
		return EMPTY;

	const vector<Mask> &masks = GameData::GetMaskManager().GetMasks(sprite, Scale());

	// Assume that if a masks array exists, it has the right number of frames.
	return masks.empty() ? EMPTY : masks[current % masks.size()];
}



// Position, in world coordinates (zero is the system center).
const Point &Body::Position() const
{
	return position;
}



// Velocity, in pixels per second.
const Point &Body::Velocity() const
{
	return velocity;
}



const Point Body::Center() const
{
	return -rotatedCenter + position;
}



// Direction this Body is facing in.
const Angle &Body::Facing() const
{
	return angle;
}



// Unit vector in the direction this body is facing. This represents the scale
// and transform that should be applied to the sprite before drawing it.
Point Body::Unit() const
{
	return angle.Unit() * (.5 * Zoom());
}



// Zoom factor. This controls how big the sprite should be drawn.
double Body::Zoom() const
{
	return max(zoom, 0.f);
}



Point Body::Scale() const
{
	return scale;
}



// Check if this object is marked for removal from the game.
bool Body::ShouldBeRemoved() const
{
	return shouldBeRemoved;
}



// Store the government here too, so that collision detection that is based
// on the Body class can figure out which objects will collide.
const Government *Body::GetGovernment() const
{
	return government;
}



// Load the sprite specification, including all animation attributes.
void Body::LoadSprite(const DataNode &node)
{
	if(node.Size() < 2)
		return;
	sprite = SpriteSet::Get(node.Token(1));

	// The only time the animation does not start on a specific frame is if no
	// start frame is specified and it repeats. Since a frame that does not
	// start at zero starts when the game started, it does not make sense for it
	// to do that unless it is repeating endlessly.
	for(const DataNode &child : node)
	{
		if(child.Token(0) == "frame rate" && child.Size() >= 2 && child.Value(1) >= 0.)
			frameRate = child.Value(1) / 60.;
		else if(child.Token(0) == "frame time" && child.Size() >= 2 && child.Value(1) > 0.)
			frameRate = 1. / child.Value(1);
		else if(child.Token(0) == "delay" && child.Size() >= 2 && child.Value(1) > 0.)
			delay = child.Value(1);
		else if(child.Token(0) == "scale" && child.Size() == 2 && child.Value(1) > 0.)
			scale = Point(child.Value(1), child.Value(1));
		else if(child.Token(0) == "scale" && child.Size() >= 3 && child.Value(1) > 0. && child.Value(2) > 0.)
			scale = Point(child.Value(1), child.Value(2));
		else if(child.Token(0) == "start frame" && child.Size() >= 2)
		{
			frameOffset += static_cast<float>(child.Value(1));
			startAtZero = true;
		}
		else if(child.Token(0) == "random start frame")
			randomize = true;
		else if(child.Token(0) == "no repeat")
		{
			repeat = false;
			startAtZero = true;
		}
		else if(child.Token(0) == "rewind")
			rewind = true;
		else if(child.Token(0) == "center" && child.Size() >= 3)
			center = Point(child.Value(1), child.Value(2));
		else
			child.PrintTrace("Skipping unrecognized attribute:");
	}

	if(scale != Point(1, 1))
		GameData::GetMaskManager().RegisterScale(sprite, Scale());
}



// Save the sprite specification, including all animation attributes.
void Body::SaveSprite(DataWriter &out, const string &tag) const
{
	if(!sprite)
		return;

	out.Write(tag, sprite->Name());
	out.BeginChild();
	{
		if(frameRate != static_cast<float>(2. / 60.))
			out.Write("frame rate", frameRate * 60.);
		if(delay)
			out.Write("delay", delay);
		if(scale != Point(1, 1))
			out.Write("scale", scale.X(), scale.Y());
		if(randomize)
			out.Write("random start frame");
		if(!repeat)
			out.Write("no repeat");
		if(rewind)
			out.Write("rewind");
		if(center)
			out.Write("center", center.X(), center.Y());
	}
	out.EndChild();
}



// Set the sprite.
void Body::SetSprite(const Sprite *sprite)
{
	this->sprite = sprite;
	currentStep = -1;
}



// Set the color swizzle.
void Body::SetSwizzle(int swizzle)
{
	this->swizzle = swizzle;
}



double Body::Alpha(const Point &drawCenter) const
{
	return alpha * DistanceAlpha(drawCenter);
}



double Body::DistanceAlpha(const Point &drawCenter) const
{
	if(!distanceInvisible)
		return 1.;
	double distance = (drawCenter - position).Length();
	return clamp<double>((distance - distanceInvisible) / (distanceVisible - distanceInvisible), 0., 1.);
}



bool Body::IsVisible(const Point &drawCenter) const
{
	return DistanceAlpha(drawCenter) > 0.;
}



// Set the frame rate of the sprite. This is used for objects that just specify
// a sprite instead of a full animation data structure.
void Body::SetFrameRate(float framesPerSecond)
{
	frameRate = framesPerSecond / 60.f;
}



// Add the given amount to the frame rate.
void Body::AddFrameRate(float framesPerSecond)
{
	frameRate += framesPerSecond / 60.f;
}



void Body::PauseAnimation()
{
	++pause;
}



// Mark this object to be removed from the game.
void Body::MarkForRemoval()
{
	shouldBeRemoved = true;
}



// Mark this object to not be removed from the game.
void Body::UnmarkForRemoval()
{
	shouldBeRemoved = false;
}



// Turn this object around its center of rotation.
void Body::Turn(double amount)
{
	angle += amount;
	if(!center)
		return;

	auto RotatePointAroundOrigin = [](Point &toRotate, double radians) -> Point {
		float si = sin(radians);
		float co = cos(radians);
		float newX = toRotate.X() * co - toRotate.Y() * si;
		float newY = toRotate.X() * si + toRotate.Y() * co;
		return Point(newX, newY);
	};

	rotatedCenter = -RotatePointAroundOrigin(center, (angle - amount).Degrees() * TO_RAD);

	position -= rotatedCenter;

	rotatedCenter = RotatePointAroundOrigin(rotatedCenter, Angle(amount).Degrees() * TO_RAD);

	position += rotatedCenter;
}



void Body::Turn(const Angle &amount)
{
	Turn(amount.Degrees());
}



// Set the current time step.
void Body::SetStep(int step) const
{
	// If the animation is paused, reduce the step by however many frames it has
	// been paused for.
	step -= pause;

	// If the step is negative or there is no sprite, do nothing. This updates
	// and caches the mask and the frame so that if further queries are made at
	// this same time step, we don't need to redo the calculations.
	if(step == currentStep || step < 0 || !sprite || !sprite->Frames())
		return;
	currentStep = step;

	// If the sprite only has one frame, no need to animate anything.
	float frames = sprite->Frames();
	if(frames <= 1.f)
	{
		frame = 0.f;
		return;
	}
	float lastFrame = frames - 1.f;
	// This is the number of frames per full cycle. If rewinding, a full cycle
	// includes the first and last frames once and every other frame twice.
	float cycle = (rewind ? 2.f * lastFrame : frames) + delay;

	// If this is the very first step, fill in some values that we could not set
	// until we knew the sprite's frame count and the starting step.
	if(randomize)
	{
		randomize = false;
		// The random offset can be a fractional frame.
		frameOffset += static_cast<float>(Random::Real()) * cycle;
	}
	else if(startAtZero)
	{
		startAtZero = false;
		// Adjust frameOffset so that this step's frame is exactly 0 (no fade).
		frameOffset -= frameRate * step;
	}

	// Figure out what fraction of the way in between frames we are. Avoid any
	// possible floating-point glitches that might result in a negative frame.
	frame = max(0.f, frameRate * step + frameOffset);
	// If repeating, wrap the frame index by the total cycle time.
	if(repeat)
		frame = fmod(frame, cycle);

	if(!rewind)
	{
		// If not repeating, frame should never go higher than the index of the
		// final frame.
		if(!repeat)
			frame = min(frame, lastFrame);
		else if(frame >= frames)
		{
			// If we're in the delay portion of the loop, set the frame to 0.
			frame = 0.f;
		}
	}
	else if(frame >= lastFrame)
	{
		// In rewind mode, once you get to the last frame, count backwards.
		// Regardless of whether we're repeating, if the frame count gets to
		// be less than 0, clamp it to 0.
		frame = max(0.f, lastFrame * 2.f - frame);
	}
}<|MERGE_RESOLUTION|>--- conflicted
+++ resolved
@@ -33,13 +33,8 @@
 
 
 // Constructor, based on a Sprite.
-<<<<<<< HEAD
-Body::Body(const Sprite *sprite, Point position, Point velocity, Angle facing, double zoom, Point scale)
-	: position(position), velocity(velocity), angle(facing), scale(scale), zoom(zoom), sprite(sprite), randomize(true)
-=======
-Body::Body(const Sprite *sprite, Point position, Point velocity, Angle facing, double zoom, double alpha)
-	: position(position), velocity(velocity), angle(facing), zoom(zoom), alpha(alpha), sprite(sprite), randomize(true)
->>>>>>> 6aaa63a4
+Body::Body(const Sprite *sprite, Point position, Point velocity, Angle facing, double zoom, Point scale, double alpha)
+	: position(position), velocity(velocity), angle(facing), zoom(zoom), scale(scale), alpha(alpha), sprite(sprite), randomize(true)
 {
 }
 
