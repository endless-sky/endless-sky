--- conflicted
+++ resolved
@@ -267,13 +267,10 @@
 	Projectile.h
 	Radar.cpp
 	Radar.h
-<<<<<<< HEAD
 	RadialSelectionPanel.cpp
 	RadialSelectionPanel.h
-=======
 	RaidFleet.cpp
 	RaidFleet.h
->>>>>>> 242fff9c
 	Random.cpp
 	Random.h
 	RandomEvent.h
