/* DataFile.cpp
Copyright (c) 2014 by Michael Zahniser

Endless Sky is free software: you can redistribute it and/or modify it under the
terms of the GNU General Public License as published by the Free Software
Foundation, either version 3 of the License, or (at your option) any later version.

Endless Sky is distributed in the hope that it will be useful, but WITHOUT ANY
WARRANTY; without even the implied warranty of MERCHANTABILITY or FITNESS FOR A
PARTICULAR PURPOSE.  See the GNU General Public License for more details.
*/

#include "DataFile.h"

#include "Files.h"
#include "Utf8.h"

using namespace std;



// Constructor, taking a file path (in UTF-8).
DataFile::DataFile(const string &path)
{
	Load(path);
}



// Constructor, taking an istream. This can be cin or a file.
DataFile::DataFile(istream &in)
{
	Load(in);
}



// Load from a file path (in UTF-8).
void DataFile::Load(const string &path)
{
	string data = Files::Read(path);
	if(data.empty())
		return;
	
	// As a sentinel, make sure the file always ends in a newline.
	if(data.empty() || data.back() != '\n')
		data.push_back('\n');
	
	// Note what file this node is in, so it will show up in error traces.
	root.tokens.push_back("file");
	root.tokens.push_back(path);
	
	LoadData(data);
}



// Constructor, taking an istream. This can be cin or a file.
void DataFile::Load(istream &in)
{
	string data;
	
	static const size_t BLOCK = 4096;
	while(in)
	{
		size_t currentSize = data.size();
		data.resize(currentSize + BLOCK);
		in.read(&*data.begin() + currentSize, BLOCK);
		data.resize(currentSize + in.gcount());
	}
	// As a sentinel, make sure the file always ends in a newline.
	if(data.empty() || data.back() != '\n')
		data.push_back('\n');
	
	LoadData(data);
}



// Get an iterator to the start of the list of nodes in this file.
list<DataNode>::const_iterator DataFile::begin() const
{
	return root.begin();
}



// Get an iterator to the end of the list of nodes in this file.
list<DataNode>::const_iterator DataFile::end() const
{
	return root.end();
}



// Parse the given text.
void DataFile::LoadData(const string &data)
{
	// Keep track of the current stack of indentation levels and the most recent
	// node at each level - that is, the node that will be the "parent" of any
	// new node added at the next deeper indentation level.
	vector<DataNode *> stack(1, &root);
	vector<int> whiteStack(1, -1);
	bool fileIsSpaces = false;
	bool warned = false;
	size_t lineNumber = 0;
	
	size_t end = data.length();
<<<<<<< HEAD
	for(size_t pos = 0; pos < end; pos = Utf8::NextCodePoint(data, pos))
	{
		++lineNumber;
=======
	for(size_t pos = 0; pos < end; )
	{
		++lineNumber;
		size_t tokenPos = pos;
>>>>>>> c28295a1
		char32_t c = Utf8::DecodeCodePoint(data, pos);
		
		// Find the first non-white character in this line.
		bool isSpaces = false;
		int white = 0;
		while(c <= ' ' && c != '\n')
		{
			// Warn about mixed indentations when parsing files.
			if(!isSpaces && c == ' ')
			{
				// If we've parsed whitespace that wasn't a space, issue a warning.
				if(white)
					stack.back()->PrintTrace("Mixed whitespace usage in line");
				else
					fileIsSpaces = true;
				
				isSpaces = true;
			}
			else if(fileIsSpaces && !warned && c != ' ')
			{
				warned = true;
				stack.back()->PrintTrace("Mixed whitespace usage in file");
			}
			
			++white;
<<<<<<< HEAD
			pos = Utf8::NextCodePoint(data, pos);
=======
			tokenPos = pos;
>>>>>>> c28295a1
			c = Utf8::DecodeCodePoint(data, pos);
		}
		
		// If the line is a comment, skip to the end of the line.
		if(c == '#')
<<<<<<< HEAD
		{
			while(c != '\n')
			{
				pos = Utf8::NextCodePoint(data, pos);
				c = Utf8::DecodeCodePoint(data, pos);
			}
		}
=======
			while(c != '\n')
				c = Utf8::DecodeCodePoint(data, pos);
>>>>>>> c28295a1
		// Skip empty lines (including comment lines).
		if(c == '\n')
			continue;
		
		// Determine where in the node tree we are inserting this node, based on
		// whether it has more indentation that the previous node, less, or the same.
		while(whiteStack.back() >= white)
		{
			whiteStack.pop_back();
			stack.pop_back();
		}
		
		// Add this node as a child of the proper node.
		list<DataNode> &children = stack.back()->children;
		children.emplace_back(stack.back());
		DataNode &node = children.back();
		node.lineNumber = lineNumber;
		
		// Remember where in the tree we are.
		stack.push_back(&node);
		whiteStack.push_back(white);
		
		// Tokenize the line. Skip comments and empty lines.
		while(c != '\n')
		{
			// Check if this token begins with a quotation mark. If so, it will
			// include everything up to the next instance of that mark.
			char32_t endQuote = c;
			bool isQuoted = (endQuote == '"' || endQuote == '`');
			if(isQuoted)
			{
<<<<<<< HEAD
				pos = Utf8::NextCodePoint(data, pos);
				c = Utf8::DecodeCodePoint(data, pos);
			}
			
			const size_t start = pos;
=======
				tokenPos = pos;
				c = Utf8::DecodeCodePoint(data, pos);
			}
			
			size_t endPos = tokenPos;
>>>>>>> c28295a1
			
			// Find the end of this token.
			while(c != '\n' && (isQuoted ? (c != endQuote) : (c > ' ')))
			{
<<<<<<< HEAD
				pos = Utf8::NextCodePoint(data, pos);
=======
				endPos = pos;
>>>>>>> c28295a1
				c = Utf8::DecodeCodePoint(data, pos);
			}
			
			// It ought to be legal to construct a string from an empty iterator
			// range, but it appears that some libraries do not handle that case
			// correctly. So:
<<<<<<< HEAD
			if(start == pos)
				node.tokens.emplace_back();
			else
				node.tokens.emplace_back(data, start, pos - start);
=======
			if(tokenPos == endPos)
				node.tokens.emplace_back();
			else
				node.tokens.emplace_back(data, tokenPos, endPos - tokenPos);
>>>>>>> c28295a1
			// This is not a fatal error, but it may indicate a format mistake:
			if(isQuoted && c == '\n')
				node.PrintTrace("Closing quotation mark is missing:");
			
			if(c != '\n')
			{
				// If we've not yet reached the end of the line of text, search
				// forward for the next non-whitespace character.
				if(isQuoted)
				{
<<<<<<< HEAD
					pos = Utf8::NextCodePoint(data, pos);
=======
					tokenPos = pos;
>>>>>>> c28295a1
					c = Utf8::DecodeCodePoint(data, pos);
				}
				while(c != '\n' && c <= ' ' && c != '#')
				{
<<<<<<< HEAD
					pos = Utf8::NextCodePoint(data, pos);
=======
					tokenPos = pos;
>>>>>>> c28295a1
					c = Utf8::DecodeCodePoint(data, pos);
				}
				
				// If a comment is encountered outside of a token, skip the rest
				// of this line of the file.
				if(c == '#')
				{
					while(c != '\n')
<<<<<<< HEAD
					{
						pos = Utf8::NextCodePoint(data, pos);
						c = Utf8::DecodeCodePoint(data, pos);
					}
=======
						c = Utf8::DecodeCodePoint(data, pos);
>>>>>>> c28295a1
				}
			}
		}
	}
}<|MERGE_RESOLUTION|>--- conflicted
+++ resolved
@@ -106,16 +106,10 @@
 	size_t lineNumber = 0;
 	
 	size_t end = data.length();
-<<<<<<< HEAD
-	for(size_t pos = 0; pos < end; pos = Utf8::NextCodePoint(data, pos))
-	{
-		++lineNumber;
-=======
 	for(size_t pos = 0; pos < end; )
 	{
 		++lineNumber;
 		size_t tokenPos = pos;
->>>>>>> c28295a1
 		char32_t c = Utf8::DecodeCodePoint(data, pos);
 		
 		// Find the first non-white character in this line.
@@ -141,28 +135,14 @@
 			}
 			
 			++white;
-<<<<<<< HEAD
-			pos = Utf8::NextCodePoint(data, pos);
-=======
 			tokenPos = pos;
->>>>>>> c28295a1
 			c = Utf8::DecodeCodePoint(data, pos);
 		}
 		
 		// If the line is a comment, skip to the end of the line.
 		if(c == '#')
-<<<<<<< HEAD
-		{
-			while(c != '\n')
-			{
-				pos = Utf8::NextCodePoint(data, pos);
-				c = Utf8::DecodeCodePoint(data, pos);
-			}
-		}
-=======
 			while(c != '\n')
 				c = Utf8::DecodeCodePoint(data, pos);
->>>>>>> c28295a1
 		// Skip empty lines (including comment lines).
 		if(c == '\n')
 			continue;
@@ -194,45 +174,26 @@
 			bool isQuoted = (endQuote == '"' || endQuote == '`');
 			if(isQuoted)
 			{
-<<<<<<< HEAD
-				pos = Utf8::NextCodePoint(data, pos);
-				c = Utf8::DecodeCodePoint(data, pos);
-			}
-			
-			const size_t start = pos;
-=======
 				tokenPos = pos;
 				c = Utf8::DecodeCodePoint(data, pos);
 			}
 			
 			size_t endPos = tokenPos;
->>>>>>> c28295a1
 			
 			// Find the end of this token.
 			while(c != '\n' && (isQuoted ? (c != endQuote) : (c > ' ')))
 			{
-<<<<<<< HEAD
-				pos = Utf8::NextCodePoint(data, pos);
-=======
 				endPos = pos;
->>>>>>> c28295a1
 				c = Utf8::DecodeCodePoint(data, pos);
 			}
 			
 			// It ought to be legal to construct a string from an empty iterator
 			// range, but it appears that some libraries do not handle that case
 			// correctly. So:
-<<<<<<< HEAD
-			if(start == pos)
-				node.tokens.emplace_back();
-			else
-				node.tokens.emplace_back(data, start, pos - start);
-=======
 			if(tokenPos == endPos)
 				node.tokens.emplace_back();
 			else
 				node.tokens.emplace_back(data, tokenPos, endPos - tokenPos);
->>>>>>> c28295a1
 			// This is not a fatal error, but it may indicate a format mistake:
 			if(isQuoted && c == '\n')
 				node.PrintTrace("Closing quotation mark is missing:");
@@ -243,20 +204,12 @@
 				// forward for the next non-whitespace character.
 				if(isQuoted)
 				{
-<<<<<<< HEAD
-					pos = Utf8::NextCodePoint(data, pos);
-=======
 					tokenPos = pos;
->>>>>>> c28295a1
 					c = Utf8::DecodeCodePoint(data, pos);
 				}
 				while(c != '\n' && c <= ' ' && c != '#')
 				{
-<<<<<<< HEAD
-					pos = Utf8::NextCodePoint(data, pos);
-=======
 					tokenPos = pos;
->>>>>>> c28295a1
 					c = Utf8::DecodeCodePoint(data, pos);
 				}
 				
@@ -265,14 +218,7 @@
 				if(c == '#')
 				{
 					while(c != '\n')
-<<<<<<< HEAD
-					{
-						pos = Utf8::NextCodePoint(data, pos);
 						c = Utf8::DecodeCodePoint(data, pos);
-					}
-=======
-						c = Utf8::DecodeCodePoint(data, pos);
->>>>>>> c28295a1
 				}
 			}
 		}
