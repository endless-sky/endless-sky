--- conflicted
+++ resolved
@@ -38,15 +38,10 @@
 protected:
 	// Only override the ones you need; the default action is to return false.
 	virtual bool KeyDown(SDL_Keycode key, Uint16 mod, const Command &command, bool isNewPress) override;
-<<<<<<< HEAD
-	virtual bool Click(int x, int y, int clicks) override;
+	virtual bool Click(int x, int y, MouseButton button, int clicks) override;
 	virtual bool GamePadState(GamePad &controller) override;
 
 	virtual bool NextPanel() override;
-
-=======
-	virtual bool Click(int x, int y, MouseButton button, int clicks) override;
->>>>>>> 362d92eb
 
 
 private:
