--- conflicted
+++ resolved
@@ -59,16 +59,8 @@
 	// Keep track of how much we sold and how much profit was made.
 	int tonsSold = 0;
 	int64_t profit = 0;
-<<<<<<< HEAD
 
 	Dropdown buyMultiplier;
 	Dropdown sellMultiplier;
 	bool quantityIsModifier = false;
-};
-
-
-
-#endif
-=======
-};
->>>>>>> 86f81935
+};