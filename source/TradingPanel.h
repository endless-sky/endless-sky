/* TradingPanel.h
Copyright (c) 2014 by Michael Zahniser

Endless Sky is free software: you can redistribute it and/or modify it under the
terms of the GNU General Public License as published by the Free Software
Foundation, either version 3 of the License, or (at your option) any later version.

Endless Sky is distributed in the hope that it will be useful, but WITHOUT ANY
WARRANTY; without even the implied warranty of MERCHANTABILITY or FITNESS FOR A
PARTICULAR PURPOSE. See the GNU General Public License for more details.

You should have received a copy of the GNU General Public License along with
this program. If not, see <https://www.gnu.org/licenses/>.
*/

#pragma once

#include "Panel.h"
#include "Dropdown.h"


class PlayerInfo;
class System;



// Overlay on the PlanetPanel showing commodity prices and inventory, and allowing
// buying and selling. This also lets you sell any plundered outfits you are
// carrying, although if you want to sell only certain ones and not others you
// will need to select them individually in the outfitter panel.
class TradingPanel : public Panel {
public:
	explicit TradingPanel(PlayerInfo &player);
	~TradingPanel();

	virtual void Step() override;
	virtual void Draw() override;


protected:
	// Only override the ones you need; the default action is to return false.
	virtual bool KeyDown(SDL_Keycode key, Uint16 mod, const Command &command, bool isNewPress) override;
<<<<<<< HEAD
	virtual bool Click(int x, int y, int clicks) override;
	virtual bool ControllerTriggerPressed(SDL_GameControllerAxis axis, bool positive) override;
=======
	virtual bool Click(int x, int y, MouseButton button, int clicks) override;

>>>>>>> dccf2a2d

private:
	void Buy(int64_t amount);


private:
	PlayerInfo &player;
	const System &system;
	const int COMMODITY_COUNT;

	// Remember whether the "sell all" button will sell all outfits, or sell
	// everything except outfits.
	bool sellOutfits = false;

	// Keep track of how much we sold and how much profit was made.
	int tonsSold = 0;
	int64_t profit = 0;

	std::shared_ptr<Dropdown> buyMultiplier;
	std::shared_ptr<Dropdown> sellMultiplier;
	bool quantityIsModifier = false;
};<|MERGE_RESOLUTION|>--- conflicted
+++ resolved
@@ -40,13 +40,8 @@
 protected:
 	// Only override the ones you need; the default action is to return false.
 	virtual bool KeyDown(SDL_Keycode key, Uint16 mod, const Command &command, bool isNewPress) override;
-<<<<<<< HEAD
-	virtual bool Click(int x, int y, int clicks) override;
+	virtual bool Click(int x, int y, MouseButton button, int clicks) override;
 	virtual bool ControllerTriggerPressed(SDL_GameControllerAxis axis, bool positive) override;
-=======
-	virtual bool Click(int x, int y, MouseButton button, int clicks) override;
-
->>>>>>> dccf2a2d
 
 private:
 	void Buy(int64_t amount);
