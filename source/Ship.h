--- conflicted
+++ resolved
@@ -393,14 +393,11 @@
 	const Outfit *explosionWeapon = nullptr;
 	OutfitGroup outfits;
 	CargoHold cargo;
-<<<<<<< HEAD
+	std::list<Flotsam> jettisoned;
 	int wear;
 	
 	// Base cost used for AI strength estimate. Stored for fast access.
 	int64_t baseCost;
-=======
-	std::list<Flotsam> jettisoned;
->>>>>>> 19a11687
 	
 	std::vector<Bay> bays;
 	
