--- conflicted
+++ resolved
@@ -497,21 +497,18 @@
 	// Place a "spark" effect, like ionization or disruption.
 	void CreateSparks(std::vector<Visual> &visuals, const std::string &name, double amount);
 	void CreateSparks(std::vector<Visual> &visuals, const Effect *effect, double amount);
-<<<<<<< HEAD
 	// Functions to calculate and cache values
 	bool CalculateIsDisabled() const;
 	double CalculateMaximumHeat() const;
 	double CalculateMinimumHull() const;
 	int CalculateRequiredCrew() const;
 	void CalculateBatteryChargeDischargeTime();
-=======
 
 	// Calculate the attraction and deterrance of this ship, for pirate raids.
 	// This is only useful for the player's ships.
 	double CalculateAttraction() const;
 	double CalculateDeterrence() const;
 
->>>>>>> 286914b2
 
 private:
 	// Protected member variables of the Body class:
