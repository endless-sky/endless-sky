--- conflicted
+++ resolved
@@ -661,13 +661,9 @@
 	bool neverDisabled = false;
 	bool isCapturable = true;
 	bool isInvisible = false;
-<<<<<<< HEAD
 	bool hasLanded = false;
-	int customSwizzle = -1;
-=======
 	const Swizzle *customSwizzle = nullptr;
 	std::string customSwizzleName;
->>>>>>> 2f1df8c5
 	double cloak = 0.;
 	double cloakDisruption = 0.;
 	// Cached values for figuring out when anti-missiles or tractor beams are in range.
