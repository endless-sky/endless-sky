/* Ship.h
Copyright (c) 2014 by Michael Zahniser

Endless Sky is free software: you can redistribute it and/or modify it under the
terms of the GNU General Public License as published by the Free Software
Foundation, either version 3 of the License, or (at your option) any later version.

Endless Sky is distributed in the hope that it will be useful, but WITHOUT ANY
WARRANTY; without even the implied warranty of MERCHANTABILITY or FITNESS FOR A
PARTICULAR PURPOSE.  See the GNU General Public License for more details.
*/

#ifndef SHIP_H_
#define SHIP_H_

#include "Body.h"

#include "Angle.h"
#include "Armament.h"
#include "CargoHold.h"
#include "Command.h"
#include "Flotsam.h"
#include "Outfit.h"
#include "Personality.h"
#include "Point.h"

#include <list>
#include <map>
#include <memory>
#include <string>
#include <vector>

class DataNode;
class DataWriter;
class Government;
class OutfitGroup;
class Phrase;
class Planet;
class Projectile;
class StellarObject;
class System;



// Class representing a ship (either a model for sale or an instance of it). A
// ship's information can be saved to a file, so that it can later be read back
// in exactly the same state. The same class is used for the player's ship as
// for all other ships, so their capabilities are exactly the same  within the
// limits of what the AI knows how to command them to do.
class Ship : public Body, public std::enable_shared_from_this<Ship> {
public:
	// These constants are used in the shipyard.
	static const std::vector<std::string> CATEGORIES;
	static const std::string JUNKYARD_CATEGORY_NAME;
	static const std::string JUNKYARD_SHIP_SUFFIX;

	// A constructor that sets the initial wear.
	static Ship* MakeShip(const Ship& ship, int addedWear);
	static Ship* MakeEmptyShip(const Ship& ship, int addedWear);
	
	class Bay {
	public:
		Bay(double x, double y, bool isFighter) : point(x * .5, y * .5), isFighter(isFighter) {}
		// Copying a bay does not copy the ship inside it.
		Bay(const Bay &b) : point(b.point), isFighter(b.isFighter), side(b.side), facing(b.facing) {}
		
		Point point;
		std::shared_ptr<Ship> ship;
		bool isFighter = false;
		
		uint8_t side = 0;
		static const uint8_t INSIDE = 0;
		static const uint8_t OVER = 1;
		static const uint8_t UNDER = 2;
		
		uint8_t facing = 0;
		static const uint8_t FORWARD = 0;
		static const uint8_t LEFT = 1;
		static const uint8_t RIGHT = 2;
		static const uint8_t BACK = 3;
	};
	class EnginePoint : public Point {
	public:
		EnginePoint(double x, double y, double zoom) : Point(x, y), zoom(zoom) {}
		double Zoom() const { return zoom; }
		
	private:
		double zoom;
	};
	
public:
	/* Functions provided by the Body base class:
	bool HasSprite() const;
	const Sprite *GetSprite() const;
	int Width() const;
	int Height() const;
	int GetSwizzle() const;
	Frame GetFrame(int step = -1) const;
	const Mask &GetMask(int step = -1) const;
	const Point &Position() const;
	const Point &Velocity() const;
	const Angle &Facing() const;
	Point Unit() const;
	double Zoom() const;
	const Government *GetGovernment() const;
	*/

	// Load data for a type of ship:
	void Load(const DataNode &node);
	// When loading a ship, some of the outfits it lists may not have been
	// loaded yet. So, wait until everything has been loaded, then call this.
	void FinishLoading();
	// Save a full description of this ship, as currently configured.
	void Save(DataWriter &out) const;
	
	// Get the name of this particular ship.
	const std::string &Name() const;
	
	// Get the name of this model of ship.
	const std::string &ModelName() const;
	// Get this ship's description.
	const std::string &Description() const;
	// Get this ship's cost.
	int64_t Cost() const;
<<<<<<< HEAD
	// Get the ship's base cost (AI's strength estimate)
	int64_t BaseCost() const;
	// Re-calculate the ship's cost and baseCost.
	int64_t UpdateCost();
	// The wear on the base hull of the ship.
	int GetWear() const;
=======
	int64_t ChassisCost() const;
>>>>>>> 3a3b8e29
	// Get the licenses needed to buy or operate this ship.
	const std::vector<std::string> &Licenses() const;
	
	
	// When creating a new ship, you must set the following:
	void Place(Point position = Point(), Point velocity = Point(), Angle angle = Angle());
	void SetName(const std::string &name);
	void SetSystem(const System *system);
	void SetPlanet(const Planet *planet);
	void SetGovernment(const Government *government);
	void SetIsSpecial(bool special = true);
	bool IsSpecial() const;
	
	// If a ship belongs to the player, the player can give it commands.
	void SetIsYours(bool yours = true);
	bool IsYours() const;
	// A parked ship stays on a planet and requires no daily salary payments.
	void SetIsParked(bool parked = true);
	bool IsParked() const;
	
	// Access the ship's personality, which affects how the AI behaves.
	const Personality &GetPersonality() const;
	void SetPersonality(const Personality &other);
	// Get a random hail message, or set the object used to generate them. If no
	// object is given the government's default will be used.
	void SetHail(const Phrase &phrase);
	std::string GetHail() const;
	
	// Set the commands for this ship to follow this timestep.
	void SetCommands(const Command &command);
	const Command &Commands() const;
	// Move this ship. A ship may create effects as it moves, in particular if
	// it is in the process of blowing up. If this returns false, the ship
	// should be deleted.
	bool Move(std::list<Effect> &effects, std::list<Flotsam> &flotsam);
	// Launch any ships that are ready to launch.
	void Launch(std::list<std::shared_ptr<Ship>> &ships);
	// Check if this ship is boarding another ship. If it is, it either plunders
	// it or, if this is a player ship, returns the ship it is plundering so a
	// plunder dialog can be displayed.
	std::shared_ptr<Ship> Board(bool autoPlunder = true);
	// Scan the target, if able and commanded to. Return a ShipEvent bitmask
	// giving the types of scan that succeeded.
	int Scan() const;
	
	// Fire any weapons that are ready to fire. If an anti-missile is ready,
	// instead of firing here this function returns true and it can be fired if
	// collision detection finds a missile in range.
	bool Fire(std::list<Projectile> &projectiles, std::list<Effect> &effects);
	// Fire an anti-missile. Returns true if the missile was killed.
	bool FireAntiMissile(const Projectile &projectile, std::list<Effect> &effects);
	
	// Get the system this ship is in.
	const System *GetSystem() const;
	// If the ship is landed, get the planet it has landed on.
	const Planet *GetPlanet() const;
	
	// Check the status of this ship.
	bool IsCapturable() const;
	bool IsTargetable() const;
	bool IsOverheated() const;
	bool IsDisabled() const;
	bool IsBoarding() const;
	bool IsLanding() const;
	// Check if this ship is currently able to begin landing on its target.
	bool CanLand() const;
	// Check if some condition is keeping this ship from acting. (That is, it is
	// landing, hyperspacing, cloaking, disabled, or under-crewed.)
	bool CannotAct() const;
	// Get the degree to which this ship is cloaked. 1 means invisible and
	// impossible to hit or target; 0 means fully visible.
	double Cloaking() const;
	// Check if this ship is entering (rather than leaving) hyperspace.
	bool IsEnteringHyperspace() const;
	// Check if this ship is entering or leaving hyperspace.
	bool IsHyperspacing() const;
	// Check if this ship is currently able to enter hyperspace to it target.
	int CheckHyperspace() const;
	// Check what type of hyperspce jump this ship is making (0 = not allowed,
	// 100 = hyperdrive, 150 = scram drive, 200 = jump drive).
	int HyperspaceType() const;
	
	// Check if the ship is thrusting. If so, the engine sound should be played.
	bool IsThrusting() const;
	// Get the points from which engine flares should be drawn.
	const std::vector<EnginePoint> &EnginePoints() const;
	
	// Mark a ship as destroyed, or bring back a destroyed ship.
	void Destroy();
	void SelfDestruct();
	void Restore();
	// Check if this ship has been destroyed.
	bool IsDestroyed() const;
	// Recharge and repair this ship (e.g. because it has landed).
	void Recharge(bool atSpaceport = true);
	// Check if this ship is able to give the given ship enough fuel to jump.
	bool CanRefuel(const Ship &other) const;
	// Give the other ship enough fuel for it to jump.
	double TransferFuel(double amount, Ship *to);
	// Mark this ship as property of the given ship.
	void WasCaptured(const std::shared_ptr<Ship> &capturer);
	
	// Get characteristics of this ship, as a fraction between 0 and 1.
	double Shields() const;
	double Hull() const;
	double Energy() const;
	double Heat() const;
	double Fuel() const;
	// Get the number of jumps this ship can make before running out of fuel.
	// This depends on how much fuel it has and what sort of hyperdrive it uses.
	int JumpsRemaining() const;
	// Get the amount of fuel expended per jump.
	double JumpFuel() const;
	
	// Access how many crew members this ship has or needs.
	int Crew() const;
	int RequiredCrew() const;
	void AddCrew(int count);
	// Check if this is a ship that can be used as a flagship.
	bool CanBeFlagship() const;
	
	// Get this ship's movement characteristics.
	double Mass() const;
	double TurnRate() const;
	double Acceleration() const;
	double MaxVelocity() const;
	
	// This ship just got hit by the given projectile. Take damage according to
	// what sort of weapon the projectile it. The return value is a ShipEvent
	// type, which may be a combination of PROVOKED, DISABLED, and DESTROYED.
	// If isBlast, this ship was caught in the blast radius of a weapon but was
	// not necessarily its primary target.
	int TakeDamage(const Projectile &projectile, bool isBlast = false);
	// Apply a force to this ship, accelerating it. This might be from a weapon
	// impact, or from firing a weapon, for example.
	void ApplyForce(const Point &force);
	
	// Check if this ship has fighter or drone bays.
	bool HasBays() const;
	// Check how many fighter and drone bays are not occupied at present. This
	// does not check whether one of your escorts plans to use that bay.
	int BaysFree(bool isFighter) const;
	// Check if this ship has a bay free for the given fighter, and the bay is
	// not reserved for one of its existing escorts.
	bool CanCarry(const Ship &ship) const;
	// Check if this is a ship of a type that can be carried (fighter or drone).
	bool CanBeCarried() const;
	// Move the given ship into one of the fighter or drone bays, if possible.
	bool Carry(const std::shared_ptr<Ship> &ship);
	// Empty the fighter bays. If the fighters are not special ships that are
	// saved in the player data, they will be deleted. Otherwise, they become
	// visible as ships landed on the same planet as their parent.
	void UnloadBays();
	// Get a list of any ships this ship is carrying.
	const std::vector<Bay> &Bays() const;
	// Adjust the positions and velocities of any visible carried fighters or
	// drones. If any are visible, return true.
	bool PositionFighters() const;
	
	// Get cargo information.
	CargoHold &Cargo();
	const CargoHold &Cargo() const;
	// Display box effects from jettisoning this much cargo.
	void Jettison(const std::string &commodity, int tons);
	void Jettison(const Outfit *outfit, int count);
	
	// Get the current attributes of this ship.
	const Outfit &Attributes() const;
	// Get the attributes of this ship chassis before any outfits were added.
	const Outfit &BaseAttributes() const;
	// Get the list of all outfits installed in this ship.
	const OutfitGroup &Outfits() const ;
	// Find out how many outfits of the given type this ship contains.
	int OutfitCount(const Outfit *outfit) const;

	// Add or remove outfits. (To add, pass a negative number.)
	void AddOutfit(const Outfit *outfit, int count, int wear);
	int TransferOutfit(const Outfit *outfit, int count, OutfitGroup *to, bool removeMostWornFirst, int wearToAdd);
	int TransferOutfitToShip(const Outfit *outfit, int count, Ship &to, bool removeMostWornFirst, int wearToAdd);
	int TransferOutfitToCargo(const Outfit *outfit, int count, CargoHold &to, bool removeMostWornFirst, int wearToAdd);
	
	
	// Get the list of weapons.
	Armament &GetArmament();
	const std::vector<Hardpoint> &Weapons() const;
	// Check if we are able to fire the given weapon (i.e. there is enough
	// energy, ammo, and fuel to fire it).
	bool CanFire(const Outfit *outfit) const;
	// Fire the given weapon (i.e. deduct whatever energy, ammo, or fuel it uses
	// and add whatever heat it generates. Assume that CanFire() is true.
	void ExpendAmmo(const Outfit *outfit);
	
	// Each ship can have a target system (to travel to), a target planet (to
	// land on) and a target ship (to move to, and attack if hostile).
	std::shared_ptr<Ship> GetTargetShip() const;
	std::shared_ptr<Ship> GetShipToAssist() const;
	const StellarObject *GetTargetPlanet() const;
	const System *GetTargetSystem() const;
	const Planet *GetDestination() const;
	
	// Set this ship's targets.
	void SetTargetShip(const std::shared_ptr<Ship> &ship);
	void SetShipToAssist(const std::shared_ptr<Ship> &ship);
	void SetTargetPlanet(const StellarObject *object);
	void SetTargetSystem(const System *system);
	void SetDestination(const Planet *planet);
	
	// Manage escorts. When you set this ship's parent, it will automatically
	// register itself as an escort of that ship, and unregister itself from any
	// previous parent it had.
	void SetParent(const std::shared_ptr<Ship> &ship);
	std::shared_ptr<Ship> GetParent() const;
	const std::vector<std::weak_ptr<const Ship>> &GetEscorts() const;
	
	// Increment the wear of this ship and its outfits for the purpose 
	// of used parts value calculations. 
	void IncrementWear(int days = 1);
	
	// Is this ship able to take off and function?
	bool PassesFlightCheck() const;
	// Returns a string corresponding to a conversation 
	// which describes any flight check problem. 
	std::string FlightCheckStatus() const;
	// True if the ship is capable of hyperspace travel. 
	bool HasHyperdrive() const;
	
private:
	// Update attributes, cargo space, hull after adding or removing an outfit. 
	void FinishAddingOutfit(const Outfit *outfit, int count);
	
	// Add or remove a ship from this ship's list of escorts.
	void AddEscort(const Ship &ship);
	void RemoveEscort(const Ship &ship);
	// Get the hull amount at which this ship is disabled.
	double MinimumHull() const;
	// Get the heat level at idle.
	double IdleHeat() const;
	// Add to this ship's hull or shields, and return the amount added. If the
	// ship is carrying fighters, add to them as well.
	double AddHull(double rate);
	double AddShields(double rate);
	// Create one of this ship's explosions, within its mask. The explosions can
	// either stay over the ship, or spread out if this is the final explosion.
	void CreateExplosion(std::list<Effect> &effects, bool spread = false);
	// Place a "spark" effect, like ionization or disruption.
	void CreateSparks(std::list<Effect> &effects, const std::string &name, double amount);
	
	
private:
	/* Protected member variables of the Body class:
	Point position;
	Point velocity;
	Angle angle;
	double zoom;
	int swizzle;
	const Government *government;
	*/
	
	// Characteristics of the chassis:
	const Ship *base = nullptr;
	std::string modelName;
	std::string description;
	// Characteristics of this particular ship:
	std::string name;
	
	// Licenses needed to operate this ship.
	std::vector<std::string> licenses;
	
	int forget = 0;
	bool isInSystem = true;
	// "Special" ships cannot be forgotten, and if they land on a planet, they
	// continue to exist and refuel instead of being deleted.
	bool isSpecial = false;
	bool isYours = false;
	bool isParked = false;
	bool isOverheated = false;
	bool isDisabled = false;
	bool isBoarding = false;
	bool hasBoarded = false;
	bool isThrusting = false;
	bool neverDisabled = false;
	bool isCapturable = true;
	bool isInvisible = false;
	double cloak = 0.;
	// Cached values for figuring out when anti-missile is in range.
	double antiMissileRange = 0.;
	double weaponRadius = 0.;
	
	Command commands;
	
	
	Personality personality;
	const Phrase *hail = nullptr;
	
	// Installed outfits, cargo, etc.:
	Outfit attributes;
	Outfit baseAttributes;
	const Outfit *explosionWeapon = nullptr;
	OutfitGroup outfits;
	CargoHold cargo;
	std::list<Flotsam> jettisoned;
	int wear;
	
	// Base cost used for AI strength estimate. Stored for fast access.
	int64_t baseCost;
	
	std::vector<Bay> bays;
	
	std::vector<EnginePoint> enginePoints;
	Armament armament;
	// While loading, keep track of which outfits already have been equipped.
	// (That is, they were specified as linked to a given gun or turret point.)
	OutfitGroup equipped;
	
	// Various energy levels:
	double shields = 0.;
	double hull = 0.;
	double fuel = 0.;
	double energy = 0.;
	double heat = 0.;
	double heatDissipation = .999;
	double ionization = 0.;
	double disruption = 0.;
	double slowness = 0.;
	
	int crew = 0;
	int pilotError = 0;
	int pilotOkay = 0;
	
	// Current status of this particular ship:
	const System *currentSystem = nullptr;
	// A Ship can be locked into one of three special states: landing,
	// hyperspacing, and exploding. Each one must track some special counters:
	const Planet *landingPlanet = nullptr;
	
	int hyperspaceCount = 0;
	const System *hyperspaceSystem = nullptr;
	int hyperspaceType = 0;
	Point hyperspaceOffset;
	
	std::map<const Effect *, int> explosionEffects;
	unsigned explosionRate = 0;
	unsigned explosionCount = 0;
	unsigned explosionTotal = 0;
	std::map<const Effect *, int> finalExplosions;
	
	// Target ships, planets, systems, etc.
	std::weak_ptr<Ship> targetShip;
	std::weak_ptr<Ship> shipToAssist;
	const StellarObject *targetPlanet = nullptr;
	const System *targetSystem = nullptr;
	const Planet *destination = nullptr;
	
	// Links between escorts and parents.
	std::vector<std::weak_ptr<const Ship>> escorts;
	std::weak_ptr<Ship> parent;
};



#endif<|MERGE_RESOLUTION|>--- conflicted
+++ resolved
@@ -122,16 +122,15 @@
 	const std::string &Description() const;
 	// Get this ship's cost.
 	int64_t Cost() const;
-<<<<<<< HEAD
 	// Get the ship's base cost (AI's strength estimate)
 	int64_t BaseCost() const;
 	// Re-calculate the ship's cost and baseCost.
 	int64_t UpdateCost();
 	// The wear on the base hull of the ship.
 	int GetWear() const;
-=======
+	// The base cost of the ship's hull only.
 	int64_t ChassisCost() const;
->>>>>>> 3a3b8e29
+
 	// Get the licenses needed to buy or operate this ship.
 	const std::vector<std::string> &Licenses() const;
 	
