/* Ship.h
Copyright (c) 2014 by Michael Zahniser

Endless Sky is free software: you can redistribute it and/or modify it under the
terms of the GNU General Public License as published by the Free Software
Foundation, either version 3 of the License, or (at your option) any later version.

Endless Sky is distributed in the hope that it will be useful, but WITHOUT ANY
WARRANTY; without even the implied warranty of MERCHANTABILITY or FITNESS FOR A
PARTICULAR PURPOSE.  See the GNU General Public License for more details.
*/

#ifndef SHIP_H_
#define SHIP_H_

#include "Body.h"

#include "Angle.h"
#include "Armament.h"
#include "CargoHold.h"
#include "Command.h"
#include "EsUuid.h"
#include "FireCommand.h"
#include "Outfit.h"
#include "Personality.h"
#include "Point.h"

#include <list>
#include <map>
#include <memory>
#include <set>
#include <string>
#include <vector>

class DamageDealt;
class DataNode;
class DataWriter;
class Effect;
class Flotsam;
class Government;
class Minable;
class Phrase;
class Planet;
class Projectile;
class StellarObject;
class System;
class Visual;



// Class representing a ship (either a model for sale or an instance of it). A
// ship's information can be saved to a file, so that it can later be read back
// in exactly the same state. The same class is used for the player's ship as
// for all other ships, so their capabilities are exactly the same  within the
// limits of what the AI knows how to command them to do.
class Ship : public Body, public std::enable_shared_from_this<Ship> {
public:
	class Bay {
	public:
		Bay(double x, double y, std::string category) : point(x * .5, y * .5), category(category) {}
		Bay(Bay &&) = default;
		Bay &operator=(Bay &&) = default;
		~Bay() = default;

		// Copying a bay does not copy the ship inside it.
		Bay(const Bay &b) : point(b.point), category(b.category), side(b.side), facing(b.facing), launchEffects(b.launchEffects) {}
		Bay &operator=(const Bay &b) { return *this = Bay(b); }

		Point point;
		std::shared_ptr<Ship> ship;
		std::string category;

		uint8_t side = 0;
		static const uint8_t INSIDE = 0;
		static const uint8_t OVER = 1;
		static const uint8_t UNDER = 2;

		// The angle at which the carried ship will depart, relative to the carrying ship.
		Angle facing;

		// The launch effect(s) to be simultaneously played when the bay's ship launches.
		std::vector<const Effect *> launchEffects;
	};

	class EnginePoint : public Point {
	public:
		EnginePoint(double x, double y, double zoom) : Point(x, y), zoom(zoom) {}

		uint8_t side = 0;
		static const uint8_t UNDER = 0;
		static const uint8_t OVER = 1;

		uint8_t steering = 0;
		static const uint8_t NONE = 0;
		static const uint8_t LEFT = 1;
		static const uint8_t RIGHT = 2;

		double zoom;
		Angle facing;
	};


public:
	/* Functions provided by the Body base class:
	bool HasSprite() const;
	const Sprite *GetSprite() const;
	int Width() const;
	int Height() const;
	int GetSwizzle() const;
	Frame GetFrame(int step = -1) const;
	const Mask &GetMask(int step = -1) const;
	const Point &Position() const;
	const Point &Velocity() const;
	const Angle &Facing() const;
	Point Unit() const;
	double Zoom() const;
	const Government *GetGovernment() const;
	*/

	Ship() = default;
	// Construct and Load() at the same time.
	Ship(const DataNode &node);

	// Load data for a type of ship:
	void Load(const DataNode &node);
	// When loading a ship, some of the outfits it lists may not have been
	// loaded yet. So, wait until everything has been loaded, then call this.
	void FinishLoading(bool isNewInstance);
	// Check that this ship model and all its outfits have been loaded.
	bool IsValid() const;
	// Save a full description of this ship, as currently configured.
	void Save(DataWriter &out) const;

	const EsUuid &UUID() const noexcept;
	// Explicitly set this ship's ID.
	void SetUUID(const EsUuid &id);

	// Get the name of this particular ship.
	const std::string &Name() const;

	// Set / Get the name of this model of ship.
	void SetModelName(const std::string &model);
	const std::string &ModelName() const;
	const std::string &PluralModelName() const;
	// Get the name of this ship as a variant.
	const std::string &VariantName() const;
	// Get the generic noun (e.g. "ship") to be used when describing this ship.
	const std::string &Noun() const;
	// Get this ship's description.
	const std::string &Description() const;
	// Get the shipyard thumbnail for this ship.
	const Sprite *Thumbnail() const;
	// Get this ship's cost.
	int64_t Cost() const;
	int64_t ChassisCost() const;

	// Check if this ship is configured in such a way that it would be difficult
	// or impossible to fly.
	std::vector<std::string> FlightCheck() const;

	void SetPosition(Point position);
	// When creating a new ship, you must set the following:
	void Place(Point position = Point(), Point velocity = Point(), Angle angle = Angle(), bool isDeparting = true);
	void SetName(const std::string &name);
	void SetSystem(const System *system);
	void SetPlanet(const Planet *planet);
	void SetGovernment(const Government *government);
	void SetIsSpecial(bool special = true);
	bool IsSpecial() const;

	// If a ship belongs to the player, the player can give it commands.
	void SetIsYours(bool yours = true);
	bool IsYours() const;
	// A parked ship stays on a planet and requires no daily salary payments.
	void SetIsParked(bool parked = true);
	bool IsParked() const;
	// The player can selectively deploy their carried ships, rather than just all / none.
	void SetDeployOrder(bool shouldDeploy = true);
	bool HasDeployOrder() const;

	// Access the ship's personality, which affects how the AI behaves.
	const Personality &GetPersonality() const;
	void SetPersonality(const Personality &other);
	// Get a random hail message, or set the object used to generate them. If no
	// object is given the government's default will be used.
	void SetHail(const Phrase &phrase);
	std::string GetHail(std::map<std::string, std::string> &&subs) const;

	// Set the commands for this ship to follow this timestep.
	void SetCommands(const Command &command);
	void SetCommands(const FireCommand &firingCommand);
	const Command &Commands() const;
	const FireCommand &FiringCommands() const noexcept;
	// Move this ship. A ship may create effects as it moves, in particular if
	// it is in the process of blowing up.
	void Move(std::vector<Visual> &visuals, std::list<std::shared_ptr<Flotsam>> &flotsam);
	// Generate energy, heat, etc. (This is called by Move().)
	void DoGeneration();
	// Launch any ships that are ready to launch.
	void Launch(std::list<std::shared_ptr<Ship>> &ships, std::vector<Visual> &visuals);
	// Check if this ship is boarding another ship. If it is, it either plunders
	// it or, if this is a player ship, returns the ship it is plundering so a
	// plunder dialog can be displayed.
	std::shared_ptr<Ship> Board(bool autoPlunder = true);
	// Scan the target, if able and commanded to. Return a ShipEvent bitmask
	// giving the types of scan that succeeded.
	int Scan();
	// Find out what fraction of the scan is complete.
	double CargoScanFraction() const;
	double OutfitScanFraction() const;

	// Fire any weapons that are ready to fire. If an anti-missile is ready,
	// instead of firing here this function returns true and it can be fired if
	// collision detection finds a missile in range.
	bool Fire(std::vector<Projectile> &projectiles, std::vector<Visual> &visuals);
	// Fire an anti-missile. Returns true if the missile was killed.
	bool FireAntiMissile(const Projectile &projectile, std::vector<Visual> &visuals);

	// Get the system this ship is in.
	const System *GetSystem() const;
	// If the ship is landed, get the planet it has landed on.
	const Planet *GetPlanet() const;

	// Check the status of this ship.
	bool IsCapturable() const;
	bool IsTargetable() const;
	bool IsOverheated() const;
	bool IsDisabled() const;
	bool IsBoarding() const;
	bool IsLanding() const;
	// Check if this ship is currently able to begin landing on its target.
	bool CanLand() const;
	// Check if some condition is keeping this ship from acting. (That is, it is
	// landing, hyperspacing, cloaking, disabled, or under-crewed.)
	bool CannotAct() const;
	// Get the degree to which this ship is cloaked. 1 means invisible and
	// impossible to hit or target; 0 means fully visible.
	double Cloaking() const;
	// Check if this ship is entering (rather than leaving) hyperspace.
	bool IsEnteringHyperspace() const;
	// Check if this ship is entering or leaving hyperspace.
	bool IsHyperspacing() const;
	// Check if this ship is hyperspacing, specifically via a jump drive.
	bool IsUsingJumpDrive() const;
	// Check if this ship is currently able to enter hyperspace to it target.
	bool IsReadyToJump(bool waitingIsReady = false) const;
	// Get this ship's custom swizzle.
	int CustomSwizzle() const;

	// Check if the ship is thrusting. If so, the engine sound should be played.
	bool IsThrusting() const;
	bool IsReversing() const;
	bool IsSteering() const;
	// The direction that the ship is steering. If positive, the ship is steering right.
	// If negative, the ship is steering left.
	double SteeringDirection() const;
	// Get the points from which engine flares should be drawn.
	const std::vector<EnginePoint> &EnginePoints() const;
	const std::vector<EnginePoint> &ReverseEnginePoints() const;
	const std::vector<EnginePoint> &SteeringEnginePoints() const;

	// Make a ship disabled or destroyed, or bring back a destroyed ship.
	void Disable();
	void Destroy();
	void SelfDestruct();
	void Restore();
	// Check if this ship has been destroyed.
	bool IsDestroyed() const;
	// Recharge and repair this ship (e.g. because it has landed).
	void Recharge(bool atSpaceport = true);
	// Check if this ship is able to give the given ship enough fuel to jump.
	bool CanRefuel(const Ship &other) const;
	// Give the other ship enough fuel for it to jump.
	double TransferFuel(double amount, Ship *to);
	// Mark this ship as property of the given ship.
	void WasCaptured(const std::shared_ptr<Ship> &capturer);

	// Get characteristics of this ship, as a fraction between 0 and 1.
	double Shields() const;
	double Hull() const;
	double Fuel() const;
	double Energy() const;
	// A ship's heat is generally between 0 and 1, but if it receives
	// heat damage the value can increase above 1.
	double Heat() const;
	// Get the ship's "health," where <=0 is disabled and 1 means full health.
	double Health() const;
	// Get the hull fraction at which this ship is disabled.
	double DisabledHull() const;
	// Get the actual shield level of the ship.
	double ShieldLevel() const;
	// Get how disrupted this ship's shields are.
	double DisruptionLevel() const;
	// Get the number of jumps this ship can make before running out of fuel.
	// This depends on how much fuel it has and what sort of hyperdrive it uses.
	// If followParent is false, this ship will not follow the parent.
	int JumpsRemaining(bool followParent = true) const;
	// Get the amount of fuel expended per jump.
	double JumpFuel(const System *destination = nullptr) const;
	// Get the distance that this ship can jump.
	double JumpRange(bool getCached = true) const;
	// Get the cost of making a jump of the given type (if possible).
	double HyperdriveFuel() const;
	double JumpDriveFuel(double jumpDistance = 0.) const;
	// Get the amount of fuel missing for the next jump (smart refuelling)
	double JumpFuelMissing() const;
	// Get the heat level at idle.
	double IdleHeat() const;
	// Get the heat dissipation, in heat units per heat unit per frame.
	double HeatDissipation() const;
	// Get the maximum heat level, in heat units (not temperature).
	double MaximumHeat() const;
	// Calculate the multiplier for cooling efficiency.
	double CoolingEfficiency() const;

	// Access how many crew members this ship has or needs.
	int Crew() const;
	int RequiredCrew() const;
	// Get the reputational value of this ship's crew, which depends
	// on its crew size and "crew equivalent" attribute.
	int CrewValue() const;
	void AddCrew(int count);
	// Check if this is a ship that can be used as a flagship.
	bool CanBeFlagship() const;

	// Get this ship's movement characteristics.
	double Mass() const;
	double TurnRate() const;
	double Acceleration() const;
	double MaxVelocity() const;
	double MaxReverseVelocity() const;

	// This ship just got hit by a weapon. Take damage according to the
	// DamageDealt from that weapon. The return value is a ShipEvent type,
	// which may be a combination of PROVOKED, DISABLED, and DESTROYED.
	// Create any target effects as sparks.
	int TakeDamage(std::vector<Visual> &visuals, const DamageDealt &damage, const Government *sourceGovernment);
	// Apply a force to this ship, accelerating it. This might be from a weapon
	// impact, or from firing a weapon, for example.
	void ApplyForce(const Point &force, bool gravitational = false);

	// Check if this ship has bays to carry other ships.
	bool HasBays() const;
	// Check how many bays are not occupied at present. This does not check
	// whether one of your escorts plans to use that bay.
	int BaysFree(const std::string &category) const;
	// Check how many bays this ship has of a given category.
	int BaysTotal(const std::string &category) const;
	// Check if this ship has a bay free for the given other ship, and the
	// bay is not reserved for one of its existing escorts.
	bool CanCarry(const Ship &ship) const;
	// Change whether this ship can be carried. If false, the ship cannot be
	// carried. If true, the ship can be carried if its category allows it.
	void AllowCarried(bool allowCarried);
	// Check if this is a ship of a type that can be carried.
	bool CanBeCarried() const;
	// Move the given ship into one of the bays, if possible.
	bool Carry(const std::shared_ptr<Ship> &ship);
	// Empty the bays. If the carried ships are not special ships that are
	// saved in the player data, they will be deleted. Otherwise, they become
	// visible as ships landed on the same planet as their parent.
	void UnloadBays();
	// Get a list of any ships this ship is carrying.
	const std::vector<Bay> &Bays() const;
	// Adjust the positions and velocities of any visible carried fighters or
	// drones. If any are visible, return true.
	bool PositionFighters() const;

	// Get cargo information.
	CargoHold &Cargo();
	const CargoHold &Cargo() const;
	// Display box effects from jettisoning this much cargo.
	void Jettison(const std::string &commodity, int tons, bool wasAppeasing = false);
	void Jettison(const Outfit *outfit, int count, bool wasAppeasing = false);

	// Get the current attributes of this ship.
	const Outfit &Attributes() const;
	// Get the attributes of this ship chassis before any outfits were added.
	const Outfit &BaseAttributes() const;
	// Get the list of all outfits installed in this ship.
	const std::map<const Outfit *, int> &Outfits() const;
	// Find out how many outfits of the given type this ship contains.
	int OutfitCount(const Outfit *outfit) const;
	// Add or remove outfits. (To remove, pass a negative number.)
	void AddOutfit(const Outfit *outfit, int count);

	// Get the list of weapons.
	Armament &GetArmament();
	const std::vector<Hardpoint> &Weapons() const;
	// Check if we are able to fire the given weapon (i.e. there is enough
	// energy, ammo, and fuel to fire it).
	bool CanFire(const Weapon *weapon) const;
	// Fire the given weapon (i.e. deduct whatever energy, ammo, or fuel it uses
	// and add whatever heat it generates. Assume that CanFire() is true.
	void ExpendAmmo(const Weapon &weapon);

	// Each ship can have a target system (to travel to), a target planet (to
	// land on) and a target ship (to move to, and attack if hostile).
	std::shared_ptr<Ship> GetTargetShip() const;
	std::shared_ptr<Ship> GetShipToAssist() const;
	const StellarObject *GetTargetStellar() const;
	const System *GetTargetSystem() const;
	// Mining target.
	std::shared_ptr<Minable> GetTargetAsteroid() const;
	std::shared_ptr<Flotsam> GetTargetFlotsam() const;
<<<<<<< HEAD
	// Movement target.
	Point GetTargetPosition() const;
	
=======

>>>>>>> 9dba1bd6
	// Set this ship's targets.
	void SetTargetShip(const std::shared_ptr<Ship> &ship);
	void SetShipToAssist(const std::shared_ptr<Ship> &ship);
	void SetTargetStellar(const StellarObject *object);
	void SetTargetSystem(const System *system);
	// Mining target.
	void SetTargetAsteroid(const std::shared_ptr<Minable> &asteroid);
	void SetTargetFlotsam(const std::shared_ptr<Flotsam> &flotsam);
<<<<<<< HEAD
	// Movement target.
	void SetTargetPosition(const Point &position);
	
=======

>>>>>>> 9dba1bd6
	// Manage escorts. When you set this ship's parent, it will automatically
	// register itself as an escort of that ship, and unregister itself from any
	// previous parent it had.
	void SetParent(const std::shared_ptr<Ship> &ship);
	std::shared_ptr<Ship> GetParent() const;
	const std::vector<std::weak_ptr<Ship>> &GetEscorts() const;


private:
	// Add or remove a ship from this ship's list of escorts.
	void AddEscort(Ship &ship);
	void RemoveEscort(const Ship &ship);
	// Get the hull amount at which this ship is disabled.
	double MinimumHull() const;
	// Find out how much fuel is consumed by the hyperdrive of the given type.
	double BestFuel(const std::string &type, const std::string &subtype, double defaultFuel, double jumpDistance = 0.) const;
	// Create one of this ship's explosions, within its mask. The explosions can
	// either stay over the ship, or spread out if this is the final explosion.
	void CreateExplosion(std::vector<Visual> &visuals, bool spread = false);
	// Place a "spark" effect, like ionization or disruption.
	void CreateSparks(std::vector<Visual> &visuals, const std::string &name, double amount);
	void CreateSparks(std::vector<Visual> &visuals, const Effect *effect, double amount);


private:
	/* Protected member variables of the Body class:
	Point position;
	Point velocity;
	Angle angle;
	double zoom;
	int swizzle;
	const Government *government;
	*/

	// Characteristics of the chassis:
	bool isDefined = false;
	const Ship *base = nullptr;
	std::string modelName;
	std::string pluralModelName;
	std::string variantName;
	std::string noun;
	std::string description;
	const Sprite *thumbnail = nullptr;
	// Characteristics of this particular ship:
	EsUuid uuid;
	std::string name;
	bool canBeCarried = false;

	int forget = 0;
	bool isInSystem = true;
	// "Special" ships cannot be forgotten, and if they land on a planet, they
	// continue to exist and refuel instead of being deleted.
	bool isSpecial = false;
	bool isYours = false;
	bool isParked = false;
	bool shouldDeploy = false;
	bool isOverheated = false;
	bool isDisabled = false;
	bool isBoarding = false;
	bool hasBoarded = false;
	bool isThrusting = false;
	bool isReversing = false;
	bool isSteering = false;
	double steeringDirection = 0.;
	bool neverDisabled = false;
	bool isCapturable = true;
	bool isInvisible = false;
	int customSwizzle = -1;
	double cloak = 0.;
	double cloakDisruption = 0.;
	// Cached values for figuring out when anti-missile is in range.
	double antiMissileRange = 0.;
	double weaponRadius = 0.;
	// Cargo and outfit scanning takes time.
	double cargoScan = 0.;
	double outfitScan = 0.;

	Command commands;
	FireCommand firingCommands;

	Personality personality;
	const Phrase *hail = nullptr;

	// Installed outfits, cargo, etc.:
	Outfit attributes;
	Outfit baseAttributes;
	bool addAttributes = false;
	const Outfit *explosionWeapon = nullptr;
	std::map<const Outfit *, int> outfits;
	CargoHold cargo;
	std::list<std::shared_ptr<Flotsam>> jettisoned;

	std::vector<Bay> bays;
	// Cache the mass of carried ships to avoid repeatedly recomputing it.
	double carriedMass = 0.;

	std::vector<EnginePoint> enginePoints;
	std::vector<EnginePoint> reverseEnginePoints;
	std::vector<EnginePoint> steeringEnginePoints;
	Armament armament;

	// Various energy levels:
	double shields = 0.;
	double hull = 0.;
	double fuel = 0.;
	double energy = 0.;
	double heat = 0.;
 	// Accrued "ion damage" that will affect this ship's energy over time.
 	double ionization = 0.;
 	// Accrued "disruption damage" that will affect this ship's shield effectiveness over time.
 	double disruption = 0.;
 	// Accrued "slowing damage" that will affect this ship's movement over time.
 	double slowness = 0.;
 	// Accrued "discharge damage" that will affect this ship's shields over time.
 	double discharge = 0.;
 	// Accrued "corrosion damage" that will affect this ship's hull over time.
 	double corrosion = 0.;
 	// Accrued "leak damage" that will affect this ship's fuel over time.
 	double leakage = 0.;
 	// Accrued "burn damage" that will affect this ship's heat over time.
 	double burning = 0.;
	// Delays for shield generation and hull repair.
	int shieldDelay = 0;
	int hullDelay = 0;
	// Acceleration can be created by engines, firing weapons, or weapon impacts.
	Point acceleration;

	int crew = 0;
	int pilotError = 0;
	int pilotOkay = 0;

	// Current status of this particular ship:
	const System *currentSystem = nullptr;
	// A Ship can be locked into one of three special states: landing,
	// hyperspacing, and exploding. Each one must track some special counters:
	const Planet *landingPlanet = nullptr;

	int hyperspaceCount = 0;
	const System *hyperspaceSystem = nullptr;
	bool isUsingJumpDrive = false;
	double hyperspaceFuelCost = 0.;
	Point hyperspaceOffset;

	double jumpRange = 0.;

	// The hull may spring a "leak" (venting atmosphere, flames, blood, etc.)
	// when the ship is dying.
	class Leak {
	public:
		Leak(const Effect *effect = nullptr) : effect(effect) {}

		const Effect *effect = nullptr;
		Point location;
		Angle angle;
		int openPeriod = 60;
		int closePeriod = 60;
	};
	std::vector<Leak> leaks;
	std::vector<Leak> activeLeaks;

	// Explosions that happen when the ship is dying:
	std::map<const Effect *, int> explosionEffects;
	unsigned explosionRate = 0;
	unsigned explosionCount = 0;
	unsigned explosionTotal = 0;
	std::map<const Effect *, int> finalExplosions;

	// Target ships, planets, systems, etc.
	std::weak_ptr<Ship> targetShip;
	std::weak_ptr<Ship> shipToAssist;
	const StellarObject *targetPlanet = nullptr;
	const System *targetSystem = nullptr;
	std::weak_ptr<Minable> targetAsteroid;
	std::weak_ptr<Flotsam> targetFlotsam;
<<<<<<< HEAD
	Point targetPosition;
	
=======

>>>>>>> 9dba1bd6
	// Links between escorts and parents.
	std::vector<std::weak_ptr<Ship>> escorts;
	std::weak_ptr<Ship> parent;
};



#endif<|MERGE_RESOLUTION|>--- conflicted
+++ resolved
@@ -403,13 +403,8 @@
 	// Mining target.
 	std::shared_ptr<Minable> GetTargetAsteroid() const;
 	std::shared_ptr<Flotsam> GetTargetFlotsam() const;
-<<<<<<< HEAD
 	// Movement target.
 	Point GetTargetPosition() const;
-	
-=======
-
->>>>>>> 9dba1bd6
 	// Set this ship's targets.
 	void SetTargetShip(const std::shared_ptr<Ship> &ship);
 	void SetShipToAssist(const std::shared_ptr<Ship> &ship);
@@ -418,13 +413,9 @@
 	// Mining target.
 	void SetTargetAsteroid(const std::shared_ptr<Minable> &asteroid);
 	void SetTargetFlotsam(const std::shared_ptr<Flotsam> &flotsam);
-<<<<<<< HEAD
 	// Movement target.
 	void SetTargetPosition(const Point &position);
-	
-=======
-
->>>>>>> 9dba1bd6
+  
 	// Manage escorts. When you set this ship's parent, it will automatically
 	// register itself as an escort of that ship, and unregister itself from any
 	// previous parent it had.
@@ -599,12 +590,8 @@
 	const System *targetSystem = nullptr;
 	std::weak_ptr<Minable> targetAsteroid;
 	std::weak_ptr<Flotsam> targetFlotsam;
-<<<<<<< HEAD
 	Point targetPosition;
-	
-=======
-
->>>>>>> 9dba1bd6
+  
 	// Links between escorts and parents.
 	std::vector<std::weak_ptr<Ship>> escorts;
 	std::weak_ptr<Ship> parent;
