--- conflicted
+++ resolved
@@ -109,7 +109,6 @@
 		Angle gimbal;
 	};
 
-<<<<<<< HEAD
 	enum class ThrustKind {
 		LEFT = 0,
 		RIGHT = 1,
@@ -117,12 +116,6 @@
 		REVERSE = 3,
 	};
 
-
-public:
-	static constexpr uint8_t MAX_THRUST_HELD_FRAMES = 12;
-	static constexpr double THRUST_HELD_FRAMES_RECIP = 1. / MAX_THRUST_HELD_FRAMES;
-
-=======
 	enum class CanFireResult {
 		INVALID,
 		NO_AMMO,
@@ -136,7 +129,9 @@
 		CAN_FIRE
 	};
 
->>>>>>> 696c9d92
+public:
+	static constexpr uint8_t MAX_THRUST_HELD_FRAMES = 12;
+	static constexpr double THRUST_HELD_FRAMES_RECIP = 1. / MAX_THRUST_HELD_FRAMES;
 
 public:
 	// Functions provided by the Body base class:
