--- conflicted
+++ resolved
@@ -19,12 +19,10 @@
 
 #include <windows.h>
 
-<<<<<<< HEAD
-using namespace std;
-=======
 // Declare RtlGetVersion here so that we don't need DDK headers.
 extern "C" NTSTATUS RtlGetVersion(PRTL_OSVERSIONINFOW);
->>>>>>> 7fcc8459
+
+using namespace std;
 
 namespace {
 	RTL_OSVERSIONINFOW versionInfo;
@@ -34,16 +32,8 @@
 
 void WinVersion::Init()
 {
-<<<<<<< HEAD
-	HMODULE ntdll = LoadLibraryW(L"ntdll.dll");
-	auto rtlGetVersion = reinterpret_cast<NTSTATUS (*)(PRTL_OSVERSIONINFOW)>(GetProcAddress(ntdll, "RtlGetVersion"));
-	rtlGetVersion(&versionInfo);
-	FreeLibrary(ntdll);
+	RtlGetVersion(&versionInfo);
 }
-=======
-	RTL_OSVERSIONINFOW versionInfo = {};
-	RtlGetVersion(&versionInfo);
->>>>>>> 7fcc8459
 
 
 
