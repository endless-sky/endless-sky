--- conflicted
+++ resolved
@@ -54,11 +54,7 @@
 bool Paragraphs::IsEmptyFor() const
 {
 	for(const auto &varsText : text)
-<<<<<<< HEAD
-		if(!varsText.second.empty() && (varsText.first.IsEmpty() || varsText.first.Test(vars, DEFAULT_CONDITION_CONTEXT)))
-=======
-		if(!varsText.second.empty() && varsText.first.Test())
->>>>>>> 00230ea3
+		if(!varsText.second.empty() && varsText.first.Test(DEFAULT_CONDITION_CONTEXT))
 			return false;
 	return true;
 }
@@ -69,11 +65,7 @@
 {
 	string result;
 	for(const auto &varsText : text)
-<<<<<<< HEAD
-		if(!varsText.second.empty() && (varsText.first.IsEmpty() || varsText.first.Test(vars, DEFAULT_CONDITION_CONTEXT)))
-=======
-		if(!varsText.second.empty() && varsText.first.Test())
->>>>>>> 00230ea3
+		if(!varsText.second.empty() && varsText.first.Test(DEFAULT_CONDITION_CONTEXT))
 			result += varsText.second;
 	return result;
 }
