/* Panel.cpp
Copyright (c) 2014 by Michael Zahniser

Endless Sky is free software: you can redistribute it and/or modify it under the
terms of the GNU General Public License as published by the Free Software
Foundation, either version 3 of the License, or (at your option) any later version.

Endless Sky is distributed in the hope that it will be useful, but WITHOUT ANY
WARRANTY; without even the implied warranty of MERCHANTABILITY or FITNESS FOR A
PARTICULAR PURPOSE. See the GNU General Public License for more details.

You should have received a copy of the GNU General Public License along with
this program. If not, see <https://www.gnu.org/licenses/>.
*/

#include "Panel.h"

#include "Color.h"
#include "Command.h"
#include "Dialog.h"
#include "shader/FillShader.h"
#include "text/Format.h"
#include "GameData.h"
#include "Point.h"
#include "Preferences.h"
#include "Screen.h"
#include "image/Sprite.h"
#include "shader/SpriteShader.h"
#include "UI.h"

#include <cmath>

using namespace std;

namespace {
	const set<Uint8> CONTROLLER_BUTTONS{
		SDL_CONTROLLER_BUTTON_A,
		SDL_CONTROLLER_BUTTON_B,
		SDL_CONTROLLER_BUTTON_Y,
		SDL_CONTROLLER_BUTTON_BACK,
		SDL_CONTROLLER_BUTTON_RIGHTSTICK,
		SDL_CONTROLLER_BUTTON_RIGHTSHOULDER,
		SDL_CONTROLLER_BUTTON_LEFTSHOULDER,
		SDL_CONTROLLER_BUTTON_DPAD_UP,
		SDL_CONTROLLER_BUTTON_DPAD_DOWN,
		SDL_CONTROLLER_BUTTON_DPAD_LEFT,
		SDL_CONTROLLER_BUTTON_DPAD_RIGHT
	};
}



// Draw a sprite repeatedly to make a vertical edge.
void Panel::DrawEdgeSprite(const Sprite *edgeSprite, int posX)
{
	if(edgeSprite->Height())
	{
		// If the screen is high enough, the edge sprite should repeat.
		double spriteHeight = edgeSprite->Height();
		Point pos(
			posX + .5 * edgeSprite->Width(),
			Screen::Top() + .5 * spriteHeight);
		for( ; pos.Y() - .5 * spriteHeight < Screen::Bottom(); pos.Y() += spriteHeight)
			SpriteShader::Draw(edgeSprite, pos);
	}
}



// Move the state of this panel forward one game step.
void Panel::Step()
{
	// It is ok for panels to be stateless.
}



// Return true if this is a full-screen panel, so there is no point in
// drawing any of the panels under it.
bool Panel::IsFullScreen() const noexcept
{
	return isFullScreen;
}



// Return true if, when this panel is on the stack, no events should be
// passed to any panel under it. By default, all panels do this.
bool Panel::TrapAllEvents() const noexcept
{
	return trapAllEvents;
}



// Check if this panel can be "interrupted" to return to the main menu.
bool Panel::IsInterruptible() const noexcept
{
	return isInterruptible;
}



// Clear the list of clickable zones.
void Panel::ClearZones()
{
	zones.clear();
}



// Add a clickable zone to the panel.
void Panel::AddZone(const Rectangle &rect, const function<void()> &fun)
{
	// The most recently added zone will typically correspond to what was drawn
	// most recently, so it should be on top.
	zones.emplace_front(rect, fun);
}



void Panel::AddZone(const Rectangle &rect, SDL_Keycode key)
{
	AddZone(rect, [this, key](){ this->KeyDown(key, 0, Command(), true); });
}



// Check if a click at the given coordinates triggers a clickable zone. If
// so, apply that zone's action and return true.
bool Panel::ZoneClick(const Point &point)
{
	for(auto it = children.rbegin(); it != children.rend(); ++it)
	{
		if((*it)->ZoneClick(point))
			return true;
	}

	for(const Zone &zone : zones)
		if(zone.Contains(point))
		{
			// If the panel is in editing mode, make sure it knows that a mouse
			// click has broken it out of that mode, so it doesn't interpret a
			// button press and a text character entered.
			EndEditing();
			zone.Click();
			return true;
		}
	return false;
}



// Panels will by default not allow fast-forward. The ones that do allow
// it will override this (virtual) function and return true.
bool Panel::AllowsFastForward() const noexcept
{
	return false;
}



void Panel::UpdateTooltipActivation()
{
}



void Panel::AddOrRemove()
{
	for(auto &panel : childrenToAdd)
		if(panel)
			children.emplace_back(std::move(panel));
	childrenToAdd.clear();

	for(auto *panel : childrenToRemove)
	{
		for(auto it = children.begin(); it != children.end(); ++it)
		{
			if(it->get() == panel)
			{
				children.erase(it);
				break;
			}
		}
	}
	childrenToRemove.clear();

	for(auto &child : children)
		child->AddOrRemove();
}



// Only override the ones you need; the default action is to return false.
bool Panel::KeyDown(SDL_Keycode key, Uint16 mod, const Command &command, bool isNewPress)
{
	return false;
}



bool Panel::Click(int x, int y, MouseButton button, int clicks)
{
	return false;
}



bool Panel::Hover(int x, int y)
{
	return false;
}



bool Panel::Drag(double dx, double dy)
{
	return false;
}



bool Panel::Scroll(double dx, double dy)
{
	return false;
}



bool Panel::Release(int x, int y, MouseButton button)
{
	return false;
}



<<<<<<< HEAD
// Generic panel controller handler.
bool Panel::GamePadState(GamePad &controller)
{
	auto pressed = controller.HeldButtonsSince();
	auto released = controller.ReleasedButtons();
	set<Uint8> unhandledButtons;

	Point mouse = GetUI()->GetMouse();
	for(auto it = released.cbegin(); it != released.cend(); ++it)
	{
		if(it->first == SDL_CONTROLLER_BUTTON_A)
			Release(mouse.X(), mouse.Y(), MouseButton::LEFT);
	}
	for(auto it = pressed.cbegin(); it != pressed.cend(); ++it)
	{
		bool handled = false;
		if(it->first == SDL_CONTROLLER_BUTTON_A && it->second != controllerClickHandled)
		{
			controllerClickHandled = it->second;
			if(!ZoneClick(mouse))
				handled = Click(mouse.X(), mouse.Y(), MouseButton::LEFT, 1);
			else
				handled = true;
		}
		else if(it->first == SDL_CONTROLLER_BUTTON_B)
			handled = Click(mouse.X(), mouse.Y(), MouseButton::LEFT, 2);
		else if(it->first == SDL_CONTROLLER_BUTTON_Y)
			handled = Click(mouse.X(), mouse.Y(), MouseButton::RIGHT, 1);
		else if(it->first == SDL_CONTROLLER_BUTTON_BACK)
		{
			DoKey(SDLK_ESCAPE);
			handled = true;
		}
		else if(it->first == SDL_CONTROLLER_BUTTON_RIGHTSTICK)
		{
			UI::MoveMouseOffset(Point(0, 0));
			handled = true;
		}
		else if(it->first == SDL_CONTROLLER_BUTTON_RIGHTSHOULDER)
		{
			GetUI()->CursorToNextZone(mouse);
			handled = true;
		}
		else if(it->first == SDL_CONTROLLER_BUTTON_LEFTSHOULDER)
		{
			GetUI()->CursorToPrevZone(mouse);
			handled = true;
		}
		if(!handled)
			unhandledButtons.insert(it->first);
	}
	Point leftStick = controller.LeftStick();
	if(leftStick.LengthSquared() > 0.05)
	{
		double x, y;
		Point move(
			pow(leftStick.X() * GamePad::STICK_MOUSE_MULT, 3), pow(leftStick.Y() * GamePad::STICK_MOUSE_MULT, 3));
		move += controllerCursorRem;
		controllerCursorRem.Set(modf(move.X(), &x), modf(move.Y(), &y));
		if(pressed.find(SDL_CONTROLLER_BUTTON_LEFTSTICK) != pressed.cend())
			Drag(x, y);
		else
		{
			GetUI()->MoveMouseRelative(Point(x, y));
			if(pressed.find(SDL_CONTROLLER_BUTTON_A) != pressed.cend())
				Drag(x, y);
		}
	}
	double rightStickY = controller.RightStickY();
	if(rightStickY > 0.5)
		Scroll(0, -rightStickY + GamePad::SCROLL_THRESHOLD);
	else if(rightStickY < -0.5)
		Scroll(0, -rightStickY - GamePad::SCROLL_THRESHOLD);

	// Leave pressed state for the parent panel handler
	for(auto it = pressed.begin(); it != pressed.end();)
	{
		if(unhandledButtons.find(it->first) != unhandledButtons.cend())
			it = pressed.erase(it);
		else
			++it;
	}
	// Special case, button A needs to stay in the state object for dragging.
	pressed.erase(SDL_CONTROLLER_BUTTON_A);
	if(!pressed.empty())
	{
		set<Uint8> pressedKeyIds;
		for(auto it = pressed.cbegin(); it != pressed.cend(); ++it)
			pressedKeyIds.insert(it->first);
		controller.Clear(pressedKeyIds);
	}

	if(controller.RepeatButton(SDL_CONTROLLER_BUTTON_DPAD_UP))
		DoKey(SDLK_UP);
	if(controller.RepeatButton(SDL_CONTROLLER_BUTTON_DPAD_DOWN))
		DoKey(SDLK_DOWN);
	if(controller.RepeatButton(SDL_CONTROLLER_BUTTON_DPAD_LEFT))
		DoKey(SDLK_LEFT);
	if(controller.RepeatButton(SDL_CONTROLLER_BUTTON_DPAD_RIGHT))
		DoKey(SDLK_RIGHT);
	if(controller.RepeatAxis(SDL_CONTROLLER_AXIS_RIGHTX))
		GetUI()->NextPanel(true);
	else if(controller.RepeatAxisNeg(SDL_CONTROLLER_AXIS_RIGHTX))
		GetUI()->NextPanel(false);

	return unhandledButtons.empty();
=======
void Panel::Resize()
{
>>>>>>> c09f5f89
}



bool Panel::DoKeyDown(SDL_Keycode key, Uint16 mod, const Command &command, bool isNewPress)
{
	return EventVisit(&Panel::KeyDown, key, mod, command, isNewPress);
}



bool Panel::DoClick(int x, int y, MouseButton button, int clicks)
{
	return EventVisit(&Panel::Click, x, y, button, clicks);
}



bool Panel::DoHover(int x, int y)
{
	return EventVisit(&Panel::Hover, x, y);
}



bool Panel::DoDrag(double dx, double dy)
{
	return EventVisit(&Panel::Drag, dx, dy);
}



bool Panel::DoRelease(int x, int y, MouseButton button)
{
	return EventVisit(&Panel::Release, x, y, button);
}



bool Panel::DoScroll(double dx, double dy)
{
	return EventVisit(&Panel::Scroll, dx, dy);
}



void Panel::DoDraw()
{
	Draw();
	for(auto &child : children)
		child->DoDraw();
}



void Panel::DoResize()
{
	Resize();
	for(auto &child : children)
		child->DoResize();
}



void Panel::SetIsFullScreen(bool set)
{
	isFullScreen = set;
}



void Panel::SetTrapAllEvents(bool set)
{
	trapAllEvents = set;
}



void Panel::SetInterruptible(bool set)
{
	isInterruptible = set;
}



// Dim the background of this panel.
void Panel::DrawBackdrop() const
{
	if(!GetUI()->IsTop(this))
		return;

	// Darken everything but the dialog.
	const Color &back = *GameData::Colors().Get("dialog backdrop");
	FillShader::Fill(Point(), Screen::Dimensions(), back);
}



bool Panel::NextPanel()
{
	return false;
}



bool Panel::PrevPanel()
{
	return false;
}



UI *Panel::GetUI() const noexcept
{
	return ui;
}



// This is not for overriding, but for calling KeyDown with only one or two
// arguments. In this form, the command is never set, so you can call this
// with a key representing a known keyboard shortcut without worrying that a
// user-defined command key will override it.
bool Panel::DoKey(SDL_Keycode key, Uint16 mod)
{
	return KeyDown(key, mod, Command(), true);
}



// A lot of different UI elements allow a modifier to change the number of
// something you are buying, so the shared function is defined here:
int Panel::Modifier()
{
	SDL_Keymod mod = SDL_GetModState();

	int modifier = 1;
	if(mod & KMOD_ALT)
		modifier *= 500;
	if(mod & (KMOD_CTRL | KMOD_GUI))
		modifier *= 20;
	if(mod & KMOD_SHIFT)
		modifier *= 5;

	double rightTrigger = GamePad::Singleton().RightTrigger();
	if(rightTrigger > 0.8)
		modifier *= 500;
	else if(rightTrigger > 0.4)
		modifier *= 20;
	else if(rightTrigger > 0.05)
		modifier *= 5;

	return modifier;
}



// Display the given help message if it has not yet been shown
// (or if force is set to true). Return true if the message was displayed.
bool Panel::DoHelp(const string &name, bool force) const
{
	string preference = "help: " + name;
	if(!force && Preferences::Has(preference))
		return false;

	const string &message = GameData::HelpMessage(name);
	if(message.empty())
		return false;

	Preferences::Set(preference);
	ui->Push(new Dialog(Format::Capitalize(name) + ":\n\n" + message));

	return true;
}



void Panel::SetUI(UI *ui)
{
	this->ui = ui;
}



<<<<<<< HEAD
void Panel::CursorToFirstZone()
{
	auto firstZone = zones.cbegin();
	if(firstZone != zones.cend())
	{
		Point center = firstZone->Center();
		GetUI()->MoveMouseOffset(center);
	}
}



const std::vector<std::shared_ptr<Panel>> &Panel::GetChildren()
=======
const vector<shared_ptr<Panel>> &Panel::GetChildren()
>>>>>>> c09f5f89
{
	return children;
}



void Panel::AddChild(const shared_ptr<Panel> &panel)
{
	childrenToAdd.push_back(panel);
}



void Panel::RemoveChild(const Panel *panel)
{
	childrenToRemove.push_back(panel);
}<|MERGE_RESOLUTION|>--- conflicted
+++ resolved
@@ -235,7 +235,6 @@
 
 
 
-<<<<<<< HEAD
 // Generic panel controller handler.
 bool Panel::GamePadState(GamePad &controller)
 {
@@ -342,10 +341,12 @@
 		GetUI()->NextPanel(false);
 
 	return unhandledButtons.empty();
-=======
+}
+
+
+
 void Panel::Resize()
 {
->>>>>>> c09f5f89
 }
 
 
@@ -530,7 +531,6 @@
 
 
 
-<<<<<<< HEAD
 void Panel::CursorToFirstZone()
 {
 	auto firstZone = zones.cbegin();
@@ -543,10 +543,7 @@
 
 
 
-const std::vector<std::shared_ptr<Panel>> &Panel::GetChildren()
-=======
 const vector<shared_ptr<Panel>> &Panel::GetChildren()
->>>>>>> c09f5f89
 {
 	return children;
 }
