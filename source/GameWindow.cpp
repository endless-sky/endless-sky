/* GameWindow.cpp
Copyright (c) 2014 by Michael Zahniser

Endless Sky is free software: you can redistribute it and/or modify it under the
terms of the GNU General Public License as published by the Free Software
Foundation, either version 3 of the License, or (at your option) any later version.

Endless Sky is distributed in the hope that it will be useful, but WITHOUT ANY
WARRANTY; without even the implied warranty of MERCHANTABILITY or FITNESS FOR A
PARTICULAR PURPOSE. See the GNU General Public License for more details.

You should have received a copy of the GNU General Public License along with
this program. If not, see <https://www.gnu.org/licenses/>.
*/

#include "GameWindow.h"

#include "Files.h"
#include "image/ImageBuffer.h"
#include "image/ImageFileData.h"
#include "Logger.h"
#include "Screen.h"

#include "opengl.h"
#include <SDL2/SDL.h>

#include <cstring>
#include <sstream>
#include <string>

using namespace std;

namespace {
	// The minimal screen resolution requirements.
	constexpr int minWidth = 1024;
	constexpr int minHeight = 768;

	SDL_Window *mainWindow = nullptr;
	SDL_GLContext context = nullptr;
	int width = 0;
	int height = 0;
	int drawWidth = 0;
	int drawHeight = 0;
	bool supportsAdaptiveVSync = false;

	// Logs SDL errors and returns true if found
	bool checkSDLerror()
	{
		string message = SDL_GetError();
		if(!message.empty())
		{
			Logger::LogError("(SDL message: \"" + message + "\")");
			SDL_ClearError();
			return true;
		}

		return false;
	}
}



string GameWindow::SDLVersions()
{
	SDL_version built;
	SDL_version linked;
	SDL_VERSION(&built);
	SDL_GetVersion(&linked);

	auto toString = [](const SDL_version &v) -> string
	{
		return to_string(v.major) + "." + to_string(v.minor) + "." + to_string(v.patch);
	};
	return "Compiled against SDL v" + toString(built) + "\nUsing SDL v" + toString(linked);
}



bool GameWindow::Init(bool headless)
{
#ifdef _WIN32
	// Tell Windows this process is high dpi aware and doesn't need to get scaled.
	SDL_SetHint(SDL_HINT_WINDOWS_DPI_AWARENESS, "permonitorv2");
#elif defined(__linux__)
	// Set the class name for the window on Linux. Used to set the application icon.
	// This sets it for both X11 and Wayland.
	setenv("SDL_VIDEO_X11_WMCLASS", "io.github.endless_sky.endless_sky", true);
#endif

	// When running the integration tests, don't create a window nor an OpenGL context.
	if(headless)
#if defined(__linux__) && !SDL_VERSION_ATLEAST(2, 0, 22)
		setenv("SDL_VIDEODRIVER", "dummy", true);
#else
		SDL_SetHint(SDL_HINT_VIDEODRIVER, "dummy");
#endif

	// This needs to be called before any other SDL commands.
<<<<<<< HEAD
	if(SDL_Init(SDL_INIT_VIDEO | SDL_INIT_JOYSTICK | SDL_INIT_GAMECONTROLLER) != 0)
=======
	if(SDL_Init(SDL_INIT_VIDEO) != 0)
>>>>>>> fcea652c
	{
		checkSDLerror();
		return false;
	}
	SDL_JoystickEventState(SDL_ENABLE);

	// Get details about the current display.
	SDL_DisplayMode mode;
	if(SDL_GetCurrentDisplayMode(0, &mode))
	{
		ExitWithError("Unable to query monitor resolution!");
		return false;
	}
	if(mode.refresh_rate && mode.refresh_rate < 60)
		Logger::LogError("Warning: low monitor frame rate detected (" + to_string(mode.refresh_rate) + ")."
			" The game will run more slowly.");

	// Make the window just slightly smaller than the monitor resolution.
	int maxWidth = mode.w;
	int maxHeight = mode.h;
	if(maxWidth < minWidth || maxHeight < minHeight)
		Logger::LogError("Monitor resolution is too small! Minimal requirement is "
			+ to_string(minWidth) + 'x' + to_string(minHeight)
			+ ", while your resolution is " + to_string(maxWidth) + 'x' + to_string(maxHeight) + '.');

	int windowWidth = maxWidth - 100;
	int windowHeight = maxHeight - 100;

	// Decide how big the window should be.
	if(Screen::RawWidth() && Screen::RawHeight())
	{
		// Load the previously saved window dimensions.
		windowWidth = min(windowWidth, Screen::RawWidth());
		windowHeight = min(windowHeight, Screen::RawHeight());
	}

	// Settings that must be declared before the window creation.
	Uint32 flags = SDL_WINDOW_OPENGL | SDL_WINDOW_RESIZABLE | SDL_WINDOW_ALLOW_HIGHDPI;

	if(Preferences::ScreenModeSetting() == "fullscreen")
		flags |= SDL_WINDOW_FULLSCREEN_DESKTOP;
	else if(Preferences::Has("maximized"))
		flags |= SDL_WINDOW_MAXIMIZED;

	// The main window spawns visibly at this point.
	mainWindow = SDL_CreateWindow("Endless Sky", SDL_WINDOWPOS_UNDEFINED,
		SDL_WINDOWPOS_UNDEFINED, windowWidth, windowHeight, headless ? 0 : flags);

	if(!mainWindow)
	{
		ExitWithError("Unable to create window!");
		return false;
	}

	// Bail out early if we are in headless mode; no need to initialize all the OpenGL stuff.
	if(headless)
	{
		width = windowWidth;
		height = windowHeight;
		Screen::SetRaw(width, height);
		return true;
	}

	// Settings that must be declared before the context creation.
	SDL_GL_SetAttribute(SDL_GL_DOUBLEBUFFER, 1);
#ifdef _WIN32
	SDL_GL_SetAttribute(SDL_GL_CONTEXT_MAJOR_VERSION, 3);
	SDL_GL_SetAttribute(SDL_GL_CONTEXT_MINOR_VERSION, 0);
#endif
#ifdef ES_GLES
	SDL_GL_SetAttribute(SDL_GL_CONTEXT_MAJOR_VERSION, 3);
	SDL_GL_SetAttribute(SDL_GL_CONTEXT_MINOR_VERSION, 0);
	SDL_GL_SetAttribute(SDL_GL_CONTEXT_PROFILE_MASK, SDL_GL_CONTEXT_PROFILE_ES);
#else
	SDL_GL_SetAttribute(SDL_GL_CONTEXT_PROFILE_MASK, SDL_GL_CONTEXT_PROFILE_CORE);
#endif
	SDL_GL_SetAttribute(SDL_GL_ACCELERATED_VISUAL, 1);

	context = SDL_GL_CreateContext(mainWindow);
	if(!context)
	{
		ExitWithError("Unable to create OpenGL context! Check if your system supports OpenGL 3.0.");
		return false;
	}

	if(SDL_GL_MakeCurrent(mainWindow, context))
	{
		ExitWithError("Unable to set the current OpenGL context!");
		return false;
	}

	// Initialize GLEW.
#if !defined(__APPLE__) && !defined(ES_GLES)
	glewExperimental = GL_TRUE;
	GLenum err = glewInit();
#ifdef GLEW_ERROR_NO_GLX_DISPLAY
	if(err != GLEW_OK && err != GLEW_ERROR_NO_GLX_DISPLAY)
#else
	if(err != GLEW_OK)
#endif
	{
		ExitWithError("Unable to initialize GLEW!");
		return false;
	}
#endif

	// Check that the OpenGL version is high enough.
	const char *glVersion = reinterpret_cast<const char *>(glGetString(GL_VERSION));
	if(!glVersion || !*glVersion)
	{
		ExitWithError("Unable to query the OpenGL version!");
		return false;
	}

	const char *glslVersion = reinterpret_cast<const char *>(glGetString(GL_SHADING_LANGUAGE_VERSION));
	if(!glslVersion || !*glslVersion)
	{
		ostringstream out;
		out << "Unable to query the GLSL version. OpenGL version is " << glVersion << ".";
		ExitWithError(out.str());
		return false;
	}

	if(*glVersion < '3')
	{
		ostringstream out;
		out << "Endless Sky requires OpenGL version 3.0 or higher." << endl;
		out << "Your OpenGL version is " << glVersion << ", GLSL version " << glslVersion << "." << endl;
		out << "Please update your graphics drivers.";
		ExitWithError(out.str());
		return false;
	}

	// OpenGL settings
	glClearColor(0.f, 0.f, 0.0f, 1.f);
	glEnable(GL_BLEND);
	glDisable(GL_DEPTH_TEST);
	glBlendFunc(GL_ONE, GL_ONE_MINUS_SRC_ALPHA);

	// Check for support of various graphical features.
	supportsAdaptiveVSync = OpenGL::HasAdaptiveVSyncSupport();

	// Enable the user's preferred VSync state, otherwise update to an available
	// value (e.g. if an external program is forcing a particular VSync state).
	if(!SetVSync(Preferences::VSyncState()))
		Preferences::ToggleVSync();

	// Make sure the screen size and view-port are set correctly.
	AdjustViewport();

#ifndef __APPLE__
	// On OS X, setting the window icon will cause that same icon to be used
	// in the dock and the application switcher. That's not something we
	// want, because the ".icns" icon that is used automatically is prettier.
	SetIcon();
#endif

	return true;
}



// Clean up the SDL context, window, and shut down SDL.
void GameWindow::Quit()
{
	// Make sure the cursor is visible.
	SDL_ShowCursor(true);

	// Clean up in the reverse order that everything is launched.
	if(context)
		SDL_GL_DeleteContext(context);
	if(mainWindow)
		SDL_DestroyWindow(mainWindow);

	SDL_Quit();
}



void GameWindow::Step()
{
	SDL_GL_SwapWindow(mainWindow);
}



void GameWindow::SetIcon()
{
	if(!mainWindow)
		return;

	// Load the icon file.
	ImageBuffer buffer;
	if(!buffer.Read(ImageFileData(Files::Resources() / "icon.png")))
		return;
	if(!buffer.Pixels() || !buffer.Width() || !buffer.Height())
		return;

	// Convert the icon to an SDL surface.
	SDL_Surface *surface = SDL_CreateRGBSurfaceFrom(buffer.Pixels(), buffer.Width(), buffer.Height(),
		32, 4 * buffer.Width(), 0x00FF0000, 0x0000FF00, 0x000000FF, 0xFF000000);
	if(surface)
	{
		SDL_SetWindowIcon(mainWindow, surface);
		SDL_FreeSurface(surface);
	}
}



void GameWindow::AdjustViewport()
{
	if(!mainWindow)
		return;

	// Get the window's size in screen coordinates.
	int windowWidth, windowHeight;
	SDL_GetWindowSize(mainWindow, &windowWidth, &windowHeight);

	// Only save the window size when not in fullscreen mode.
	if(!GameWindow::IsFullscreen())
	{
		width = windowWidth;
		height = windowHeight;
	}

	// Round the window size up to a multiple of 2, even if this
	// means one pixel of the display will be clipped.
	int roundWidth = (windowWidth + 1) & ~1;
	int roundHeight = (windowHeight + 1) & ~1;
	Screen::SetRaw(roundWidth, roundHeight);

	// Find out the drawable dimensions. If this is a high- DPI display, this
	// may be larger than the window.
	SDL_GL_GetDrawableSize(mainWindow, &drawWidth, &drawHeight);
	Screen::SetHighDPI(drawWidth > windowWidth || drawHeight > windowHeight);

	// Set the viewport to go off the edge of the window, if necessary, to get
	// everything pixel-aligned.
	drawWidth = (drawWidth * roundWidth) / windowWidth;
	drawHeight = (drawHeight * roundHeight) / windowHeight;
	glViewport(0, 0, drawWidth, drawHeight);
}



// Attempts to set the requested SDL Window VSync to the given state. Returns false
// if the operation could not be completed successfully.
bool GameWindow::SetVSync(Preferences::VSync state)
{
	if(!context)
		return false;

	const int originalState = SDL_GL_GetSwapInterval();
	int interval = 1;
	switch(state)
	{
		case Preferences::VSync::adaptive:
			interval = -1;
			break;
		case Preferences::VSync::off:
			interval = 0;
			break;
		case Preferences::VSync::on:
			interval = 1;
			break;
		default:
			return false;
	}
	// Do not attempt to enable adaptive VSync when unsupported,
	// as this can crash older video drivers.
	if(interval == -1 && !supportsAdaptiveVSync)
		return false;

	if(SDL_GL_SetSwapInterval(interval) == -1)
	{
		checkSDLerror();
		SDL_GL_SetSwapInterval(originalState);
		return false;
	}
	return SDL_GL_GetSwapInterval() == interval;
}



// Last window width, in windowed mode.
int GameWindow::Width()
{
	return width;
}



// Last window height, in windowed mode.
int GameWindow::Height()
{
	return height;
}



int GameWindow::DrawWidth()
{
	return drawWidth;
}



int GameWindow::DrawHeight()
{
	return drawHeight;
}



bool GameWindow::IsMaximized()
{
	return (SDL_GetWindowFlags(mainWindow) & SDL_WINDOW_MAXIMIZED);
}



bool GameWindow::IsFullscreen()
{
	return (SDL_GetWindowFlags(mainWindow) & SDL_WINDOW_FULLSCREEN_DESKTOP);
}



void GameWindow::ToggleFullscreen()
{
	// This will generate a window size change event,
	// no need to adjust the viewport here.
	if(IsFullscreen())
	{
		SDL_SetWindowFullscreen(mainWindow, 0);
		SDL_SetWindowSize(mainWindow, width, height);
	}
	else
		SDL_SetWindowFullscreen(mainWindow, SDL_WINDOW_FULLSCREEN_DESKTOP);
}



<<<<<<< HEAD
bool GameWindow::HasSwizzle()
{
	return hasSwizzle;
}



SDL_Window *GameWindow::GetMainWindow()
{
	return mainWindow;
}



=======
>>>>>>> fcea652c
void GameWindow::ExitWithError(const string &message, bool doPopUp)
{
	// Print the error message in the terminal and the error file.
	Logger::LogError(message);
	checkSDLerror();

	// Show the error message in a message box.
	if(doPopUp)
	{
		SDL_MessageBoxData box;
		box.flags = SDL_MESSAGEBOX_ERROR;
		box.window = nullptr;
		box.title = "Endless Sky: Error";
		box.message = message.c_str();
		box.colorScheme = nullptr;

		SDL_MessageBoxButtonData button;
		button.flags = SDL_MESSAGEBOX_BUTTON_RETURNKEY_DEFAULT;
		button.buttonid = 0;
		button.text = "OK";
		box.numbuttons = 1;
		box.buttons = &button;

		int result = 0;
		SDL_ShowMessageBox(&box, &result);
	}

	GameWindow::Quit();
}<|MERGE_RESOLUTION|>--- conflicted
+++ resolved
@@ -96,11 +96,7 @@
 #endif
 
 	// This needs to be called before any other SDL commands.
-<<<<<<< HEAD
 	if(SDL_Init(SDL_INIT_VIDEO | SDL_INIT_JOYSTICK | SDL_INIT_GAMECONTROLLER) != 0)
-=======
-	if(SDL_Init(SDL_INIT_VIDEO) != 0)
->>>>>>> fcea652c
 	{
 		checkSDLerror();
 		return false;
@@ -445,14 +441,6 @@
 
 
 
-<<<<<<< HEAD
-bool GameWindow::HasSwizzle()
-{
-	return hasSwizzle;
-}
-
-
-
 SDL_Window *GameWindow::GetMainWindow()
 {
 	return mainWindow;
@@ -460,8 +448,6 @@
 
 
 
-=======
->>>>>>> fcea652c
 void GameWindow::ExitWithError(const string &message, bool doPopUp)
 {
 	// Print the error message in the terminal and the error file.
