/* GameWindow.cpp
Copyright (c) 2014 by Michael Zahniser

Endless Sky is free software: you can redistribute it and/or modify it under the
terms of the GNU General Public License as published by the Free Software
Foundation, either version 3 of the License, or (at your option) any later version.

Endless Sky is distributed in the hope that it will be useful, but WITHOUT ANY
WARRANTY; without even the implied warranty of MERCHANTABILITY or FITNESS FOR A
PARTICULAR PURPOSE. See the GNU General Public License for more details.

You should have received a copy of the GNU General Public License along with
this program. If not, see <https://www.gnu.org/licenses/>.
*/

#include "GameWindow.h"

#include "Files.h"
#include "image/ImageBuffer.h"
#include "image/ImageFileData.h"
#include "Logger.h"
#include "Screen.h"

#include "opengl.h"
#include <SDL2/SDL.h>

#include <cstring>
#include <sstream>
#include <string>

using namespace std;

namespace {
	SDL_Window *mainWindow = nullptr;
	SDL_GLContext context = nullptr;
	int width = 0;
	int height = 0;
	int drawWidth = 0;
	int drawHeight = 0;
	bool supportsAdaptiveVSync = false;

	// Logs SDL errors and returns true if found
	bool checkSDLerror()
	{
		string message = SDL_GetError();
		if(!message.empty())
		{
			Logger::LogError("(SDL message: \"" + message + "\")");
			SDL_ClearError();
			return true;
		}

		return false;
	}
}



string GameWindow::SDLVersions()
{
	SDL_version built;
	SDL_version linked;
	SDL_VERSION(&built);
	SDL_GetVersion(&linked);

	auto toString = [](const SDL_version &v) -> string
	{
		return to_string(v.major) + "." + to_string(v.minor) + "." + to_string(v.patch);
	};
	return "Compiled against SDL v" + toString(built) + "\nUsing SDL v" + toString(linked);
}



bool GameWindow::Init(bool headless)
{
#ifdef _WIN32
	// Tell Windows this process is high dpi aware and doesn't need to get scaled.
	SDL_SetHint(SDL_HINT_WINDOWS_DPI_AWARENESS, "permonitorv2");
#elif defined(__linux__)
	// Set the class name for the window on Linux. Used to set the application icon.
	// This sets it for both X11 and Wayland.
	setenv("SDL_VIDEO_X11_WMCLASS", "io.github.endless_sky.endless_sky", true);
#endif

	// When running the integration tests, don't create a window nor an OpenGL context.
	if(headless)
#if defined(__linux__) && !SDL_VERSION_ATLEAST(2, 0, 22)
		setenv("SDL_VIDEODRIVER", "dummy", true);
#else
		SDL_SetHint(SDL_HINT_VIDEODRIVER, "dummy");
#endif

	// This needs to be called before any other SDL commands.
	if(SDL_Init(SDL_INIT_VIDEO) != 0)
	{
		checkSDLerror();
		return false;
	}

	// Get details about the current display.
	SDL_DisplayMode mode;
	if(SDL_GetCurrentDisplayMode(0, &mode))
	{
		ExitWithError("Unable to query monitor resolution!");
		return false;
	}
	if(mode.refresh_rate && mode.refresh_rate < 60)
		Logger::LogError("Warning: low monitor frame rate detected (" + to_string(mode.refresh_rate) + ")."
			" The game will run more slowly.");

	// Make the window just slightly smaller than the monitor resolution.
	int minWidth = 640;
	int minHeight = 480;
	int maxWidth = mode.w;
	int maxHeight = mode.h;
	if(maxWidth < minWidth || maxHeight < minHeight)
	{
		ExitWithError("Monitor resolution is too small!");
		return false;
	}

	int windowWidth = maxWidth - 100;
	int windowHeight = maxHeight - 100;

	// Decide how big the window should be.
	if(Screen::RawWidth() && Screen::RawHeight())
	{
		// Load the previously saved window dimensions.
		windowWidth = min(windowWidth, Screen::RawWidth());
		windowHeight = min(windowHeight, Screen::RawHeight());
	}

	// Settings that must be declared before the window creation.
	Uint32 flags = SDL_WINDOW_OPENGL | SDL_WINDOW_RESIZABLE | SDL_WINDOW_ALLOW_HIGHDPI;

	if(Preferences::ScreenModeSetting() == "fullscreen")
		flags |= SDL_WINDOW_FULLSCREEN_DESKTOP;
	else if(Preferences::Has("maximized"))
		flags |= SDL_WINDOW_MAXIMIZED;

	// The main window spawns visibly at this point.
	mainWindow = SDL_CreateWindow("Endless Sky", SDL_WINDOWPOS_UNDEFINED,
		SDL_WINDOWPOS_UNDEFINED, windowWidth, windowHeight, headless ? 0 : flags);

	if(!mainWindow)
	{
		ExitWithError("Unable to create window!");
		return false;
	}

	// Bail out early if we are in headless mode; no need to initialize all the OpenGL stuff.
	if(headless)
	{
		width = windowWidth;
		height = windowHeight;
		Screen::SetRaw(width, height);
		return true;
	}

	// Settings that must be declared before the context creation.
	SDL_GL_SetAttribute(SDL_GL_DOUBLEBUFFER, 1);
#ifdef _WIN32
	SDL_GL_SetAttribute(SDL_GL_CONTEXT_MAJOR_VERSION, 3);
	SDL_GL_SetAttribute(SDL_GL_CONTEXT_MINOR_VERSION, 0);
#endif
#ifdef ES_GLES
	SDL_GL_SetAttribute(SDL_GL_CONTEXT_MAJOR_VERSION, 3);
	SDL_GL_SetAttribute(SDL_GL_CONTEXT_MINOR_VERSION, 0);
	SDL_GL_SetAttribute(SDL_GL_CONTEXT_PROFILE_MASK, SDL_GL_CONTEXT_PROFILE_ES);
#else
	SDL_GL_SetAttribute(SDL_GL_CONTEXT_PROFILE_MASK, SDL_GL_CONTEXT_PROFILE_CORE);
#endif
	SDL_GL_SetAttribute(SDL_GL_ACCELERATED_VISUAL, 1);

	context = SDL_GL_CreateContext(mainWindow);
	if(!context)
	{
		ExitWithError("Unable to create OpenGL context! Check if your system supports OpenGL 3.0.");
		return false;
	}

	if(SDL_GL_MakeCurrent(mainWindow, context))
	{
		ExitWithError("Unable to set the current OpenGL context!");
		return false;
	}

	// Initialize GLEW.
#if !defined(__APPLE__) && !defined(ES_GLES)
	glewExperimental = GL_TRUE;
	GLenum err = glewInit();
#ifdef GLEW_ERROR_NO_GLX_DISPLAY
	if(err != GLEW_OK && err != GLEW_ERROR_NO_GLX_DISPLAY)
#else
	if(err != GLEW_OK)
#endif
	{
		ExitWithError("Unable to initialize GLEW!");
		return false;
	}
#endif

	// Check that the OpenGL version is high enough.
	const char *glVersion = reinterpret_cast<const char *>(glGetString(GL_VERSION));
	if(!glVersion || !*glVersion)
	{
		ExitWithError("Unable to query the OpenGL version!");
		return false;
	}

	const char *glslVersion = reinterpret_cast<const char *>(glGetString(GL_SHADING_LANGUAGE_VERSION));
	if(!glslVersion || !*glslVersion)
	{
		ostringstream out;
		out << "Unable to query the GLSL version. OpenGL version is " << glVersion << ".";
		ExitWithError(out.str());
		return false;
	}

	if(*glVersion < '3')
	{
		ostringstream out;
		out << "Endless Sky requires OpenGL version 3.0 or higher." << endl;
		out << "Your OpenGL version is " << glVersion << ", GLSL version " << glslVersion << "." << endl;
		out << "Please update your graphics drivers.";
		ExitWithError(out.str());
		return false;
	}

	// OpenGL settings
	glClearColor(0.f, 0.f, 0.0f, 1.f);
	glEnable(GL_BLEND);
	glDisable(GL_DEPTH_TEST);
	glBlendFunc(GL_ONE, GL_ONE_MINUS_SRC_ALPHA);

	// Check for support of various graphical features.
	supportsAdaptiveVSync = OpenGL::HasAdaptiveVSyncSupport();

	// Enable the user's preferred VSync state, otherwise update to an available
	// value (e.g. if an external program is forcing a particular VSync state).
	if(!SetVSync(Preferences::VSyncState()))
		Preferences::ToggleVSync();

	// Make sure the screen size and view-port are set correctly.
	AdjustViewport();

#ifndef __APPLE__
	// On OS X, setting the window icon will cause that same icon to be used
	// in the dock and the application switcher. That's not something we
	// want, because the ".icns" icon that is used automatically is prettier.
	SetIcon();
#endif

	return true;
}



// Clean up the SDL context, window, and shut down SDL.
void GameWindow::Quit()
{
	// Make sure the cursor is visible.
	SDL_ShowCursor(true);

	// Clean up in the reverse order that everything is launched.
//#ifndef _WIN32
	// Under windows, this cleanup code causes intermittent crashes.
	if(context)
		SDL_GL_DeleteContext(context);
//#endif

	if(mainWindow)
		SDL_DestroyWindow(mainWindow);

	SDL_Quit();
}



void GameWindow::Step()
{
	SDL_GL_SwapWindow(mainWindow);
}



void GameWindow::SetIcon()
{
	if(!mainWindow)
		return;

	// Load the icon file.
	ImageBuffer buffer;
<<<<<<< HEAD
	if(!buffer.Read(ImageFileData(Files::Resources() + "icon.png")))
=======
	if(!buffer.Read(Files::Resources() / "icon.png"))
>>>>>>> 2b8a91f6
		return;
	if(!buffer.Pixels() || !buffer.Width() || !buffer.Height())
		return;

	// Convert the icon to an SDL surface.
	SDL_Surface *surface = SDL_CreateRGBSurfaceFrom(buffer.Pixels(), buffer.Width(), buffer.Height(),
		32, 4 * buffer.Width(), 0x00FF0000, 0x0000FF00, 0x000000FF, 0xFF000000);
	if(surface)
	{
		SDL_SetWindowIcon(mainWindow, surface);
		SDL_FreeSurface(surface);
	}
}



void GameWindow::AdjustViewport()
{
	if(!mainWindow)
		return;

	// Get the window's size in screen coordinates.
	int windowWidth, windowHeight;
	SDL_GetWindowSize(mainWindow, &windowWidth, &windowHeight);

	// Only save the window size when not in fullscreen mode.
	if(!GameWindow::IsFullscreen())
	{
		width = windowWidth;
		height = windowHeight;
	}

	// Round the window size up to a multiple of 2, even if this
	// means one pixel of the display will be clipped.
	int roundWidth = (windowWidth + 1) & ~1;
	int roundHeight = (windowHeight + 1) & ~1;
	Screen::SetRaw(roundWidth, roundHeight);

	// Find out the drawable dimensions. If this is a high- DPI display, this
	// may be larger than the window.
	SDL_GL_GetDrawableSize(mainWindow, &drawWidth, &drawHeight);
	Screen::SetHighDPI(drawWidth > windowWidth || drawHeight > windowHeight);

	// Set the viewport to go off the edge of the window, if necessary, to get
	// everything pixel-aligned.
	drawWidth = (drawWidth * roundWidth) / windowWidth;
	drawHeight = (drawHeight * roundHeight) / windowHeight;
	glViewport(0, 0, drawWidth, drawHeight);
}



// Attempts to set the requested SDL Window VSync to the given state. Returns false
// if the operation could not be completed successfully.
bool GameWindow::SetVSync(Preferences::VSync state)
{
	if(!context)
		return false;

	const int originalState = SDL_GL_GetSwapInterval();
	int interval = 1;
	switch(state)
	{
		case Preferences::VSync::adaptive:
			interval = -1;
			break;
		case Preferences::VSync::off:
			interval = 0;
			break;
		case Preferences::VSync::on:
			interval = 1;
			break;
		default:
			return false;
	}
	// Do not attempt to enable adaptive VSync when unsupported,
	// as this can crash older video drivers.
	if(interval == -1 && !supportsAdaptiveVSync)
		return false;

	if(SDL_GL_SetSwapInterval(interval) == -1)
	{
		checkSDLerror();
		SDL_GL_SetSwapInterval(originalState);
		return false;
	}
	return SDL_GL_GetSwapInterval() == interval;
}



// Last window width, in windowed mode.
int GameWindow::Width()
{
	return width;
}



// Last window height, in windowed mode.
int GameWindow::Height()
{
	return height;
}



int GameWindow::DrawWidth()
{
	return drawWidth;
}



int GameWindow::DrawHeight()
{
	return drawHeight;
}



bool GameWindow::IsMaximized()
{
	return (SDL_GetWindowFlags(mainWindow) & SDL_WINDOW_MAXIMIZED);
}



bool GameWindow::IsFullscreen()
{
	return (SDL_GetWindowFlags(mainWindow) & SDL_WINDOW_FULLSCREEN_DESKTOP);
}



void GameWindow::ToggleFullscreen()
{
	// This will generate a window size change event,
	// no need to adjust the viewport here.
	if(IsFullscreen())
	{
		SDL_SetWindowFullscreen(mainWindow, 0);
		SDL_SetWindowSize(mainWindow, width, height);
	}
	else
		SDL_SetWindowFullscreen(mainWindow, SDL_WINDOW_FULLSCREEN_DESKTOP);
}



void GameWindow::ExitWithError(const string &message, bool doPopUp)
{
	// Print the error message in the terminal and the error file.
	Logger::LogError(message);
	checkSDLerror();

	// Show the error message in a message box.
	if(doPopUp)
	{
		SDL_MessageBoxData box;
		box.flags = SDL_MESSAGEBOX_ERROR;
		box.window = nullptr;
		box.title = "Endless Sky: Error";
		box.message = message.c_str();
		box.colorScheme = nullptr;

		SDL_MessageBoxButtonData button;
		button.flags = SDL_MESSAGEBOX_BUTTON_RETURNKEY_DEFAULT;
		button.buttonid = 0;
		button.text = "OK";
		box.numbuttons = 1;
		box.buttons = &button;

		int result = 0;
		SDL_ShowMessageBox(&box, &result);
	}

	GameWindow::Quit();
}<|MERGE_RESOLUTION|>--- conflicted
+++ resolved
@@ -292,11 +292,7 @@
 
 	// Load the icon file.
 	ImageBuffer buffer;
-<<<<<<< HEAD
-	if(!buffer.Read(ImageFileData(Files::Resources() + "icon.png")))
-=======
-	if(!buffer.Read(Files::Resources() / "icon.png"))
->>>>>>> 2b8a91f6
+	if(!buffer.Read(ImageFileData(Files::Resources() / "icon.png")))
 		return;
 	if(!buffer.Pixels() || !buffer.Width() || !buffer.Height())
 		return;
