/* UniverseObjects.h
Copyright (c) 2021 by Michael Zahniser

Endless Sky is free software: you can redistribute it and/or modify it under the
terms of the GNU General Public License as published by the Free Software
Foundation, either version 3 of the License, or (at your option) any later version.

Endless Sky is distributed in the hope that it will be useful, but WITHOUT ANY
WARRANTY; without even the implied warranty of MERCHANTABILITY or FITNESS FOR A
PARTICULAR PURPOSE. See the GNU General Public License for more details.

You should have received a copy of the GNU General Public License along with
this program. If not, see <https://www.gnu.org/licenses/>.
*/

#ifndef UNIVERSE_OBJECTS_H_
#define UNIVERSE_OBJECTS_H_

#include "CategoryTypes.h"
#include "Sale.h"
#include "Set.h"

#include "CategoryList.h"
#include "Color.h"
#include "Conversation.h"
#include "Effect.h"
#include "Fleet.h"
#include "FormationPattern.h"
#include "Galaxy.h"
#include "GameEvent.h"
#include "Gamerules.h"
#include "Government.h"
#include "Hazard.h"
#include "Interface.h"
#include "Minable.h"
#include "Mission.h"
#include "News.h"
#include "Outfit.h"
#include "Person.h"
#include "Phrase.h"
#include "Planet.h"
#include "Ship.h"
#include "StartConditions.h"
#include "System.h"
#include "Test.h"
#include "TestData.h"
#include "TextReplacements.h"
#include "Trade.h"
#include "Wormhole.h"

#include <future>
#include <map>
#include <set>
#include <string>
#include <vector>


class Panel;
class Sprite;



// This class contains all active game objects, representing the current state of the Endless Sky universe.
// All pointers to game objects must refer to the same UniverseObjects instance.
class UniverseObjects {
	// GameData currently is the orchestrating controller for all game definitions.
	friend class GameData;
	friend class TestData;
public:
	// Load game objects from the given directories of definitions.
	std::future<void> Load(const std::vector<std::string> &sources, bool debugMode = false);
	// Determine the fraction of data files read from disk.
	double GetProgress() const;
	// Resolve every game object dependency.
	void FinishLoading();

	// Apply the given change to the universe.
	void Change(const DataNode &node);
	// Update the neighbor lists and other information for all the systems.
	// (This must be done any time a GameEvent creates or moves a system.)
	void UpdateSystems();

	// Check for objects that are referred to but never defined.
	void CheckReferences();

	// Draws the current menu background. Unlike accessing the menu background
	// through GameData, this function is thread-safe.
	void DrawMenuBackground(Panel *panel) const;


private:
	void LoadFile(const std::string &path, bool debugMode = false);


private:
	// A value in [0, 1] representing how many source files have been processed for content.
	std::atomic<double> progress;


private:
	Set<Color> colors;
	Set<Conversation> conversations;
	Set<Effect> effects;
	Set<GameEvent> events;
	Set<Fleet> fleets;
	Set<FormationPattern> formations;
	Set<Galaxy> galaxies;
	Set<Government> governments;
	Set<Hazard> hazards;
	Set<Interface> interfaces;
	Set<Minable> minables;
	Set<Mission> missions;
	Set<News> news;
	Set<Outfit> outfits;
	Set<Person> persons;
	Set<Phrase> phrases;
	Set<Planet> planets;
	Set<Ship> ships;
	Set<System> systems;
	Set<Test> tests;
	Set<TestData> testDataSets;
	Set<Sale<Ship>> shipSales;
	Set<Sale<Outfit>> outfitSales;
	Set<Wormhole> wormholes;
	std::set<double> neighborDistances;

	Gamerules gamerules;
	TextReplacements substitutions;
	Trade trade;
	std::vector<StartConditions> startConditions;
	std::map<std::string, std::vector<std::string>> ratings;
	std::map<const Sprite *, std::string> landingMessages;
	std::map<const Sprite *, double> solarPower;
	std::map<const Sprite *, double> solarWind;
<<<<<<< HEAD
	std::map<const Sprite *, std::string> starIcon;
	std::map<CategoryType, std::vector<std::string>> categories;
=======
	std::map<CategoryType, CategoryList> categories;
>>>>>>> 7b16debe

	std::map<std::string, std::string> tooltips;
	std::map<std::string, std::string> helpMessages;
	std::map<std::string, std::set<std::string>> disabled;

	// A local cache of the menu background interface for thread-safe access.
	mutable std::mutex menuBackgroundMutex;
	Interface menuBackgroundCache;
};



#endif<|MERGE_RESOLUTION|>--- conflicted
+++ resolved
@@ -132,12 +132,8 @@
 	std::map<const Sprite *, std::string> landingMessages;
 	std::map<const Sprite *, double> solarPower;
 	std::map<const Sprite *, double> solarWind;
-<<<<<<< HEAD
 	std::map<const Sprite *, std::string> starIcon;
-	std::map<CategoryType, std::vector<std::string>> categories;
-=======
 	std::map<CategoryType, CategoryList> categories;
->>>>>>> 7b16debe
 
 	std::map<std::string, std::string> tooltips;
 	std::map<std::string, std::string> helpMessages;
