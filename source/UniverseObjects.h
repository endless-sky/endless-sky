--- conflicted
+++ resolved
@@ -137,13 +137,10 @@
 	Set<Shop<Ship>> shipSales;
 	Set<Shop<Outfit>> outfitSales;
 	Set<Wormhole> wormholes;
-<<<<<<< HEAD
 	Set<Gamerules> gamerulesPresets;
-=======
 
 	// This is used for speeding up the route calculations.
 	std::set<std::string> universeWormholeRequirements;
->>>>>>> 4801eb3c
 	std::set<double> neighborDistances;
 
 	TextReplacements substitutions;
