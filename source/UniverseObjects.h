/* UniverseObjects.h
Copyright (c) 2021 by Michael Zahniser

Endless Sky is free software: you can redistribute it and/or modify it under the
terms of the GNU General Public License as published by the Free Software
Foundation, either version 3 of the License, or (at your option) any later version.

Endless Sky is distributed in the hope that it will be useful, but WITHOUT ANY
WARRANTY; without even the implied warranty of MERCHANTABILITY or FITNESS FOR A
PARTICULAR PURPOSE. See the GNU General Public License for more details.

You should have received a copy of the GNU General Public License along with
this program. If not, see <https://www.gnu.org/licenses/>.
*/

#pragma once

#include "CategoryType.h"
#include "Set.h"
#include "Shop.h"

#include "CategoryList.h"
#include "Color.h"
#include "Conversation.h"
#include "Effect.h"
#include "Fleet.h"
#include "FormationPattern.h"
#include "Galaxy.h"
#include "GameEvent.h"
#include "Gamerules.h"
#include "Government.h"
#include "Hazard.h"
#include "Interface.h"
#include "Minable.h"
#include "Mission.h"
#include "News.h"
#include "Outfit.h"
#include "Person.h"
#include "Phrase.h"
#include "Planet.h"
<<<<<<< HEAD
#include "Raiders.h"
=======
#include "shader/Shader.h"
>>>>>>> 168f3d7b
#include "Ship.h"
#include "StartConditions.h"
#include "Swizzle.h"
#include "System.h"
#include "test/Test.h"
#include "test/TestData.h"
#include "TextReplacements.h"
#include "Trade.h"
#include "Wormhole.h"

#include <atomic>
#include <filesystem>
#include <future>
#include <map>
#include <mutex>
#include <set>
#include <string>
#include <vector>

class ConditionsStore;
class Panel;
class PlayerInfo;
class Sprite;
class TaskQueue;



// This class contains all active game objects, representing the current state of the Endless Sky universe.
// All pointers to game objects must refer to the same UniverseObjects instance.
class UniverseObjects {
	// GameData currently is the orchestrating controller for all game definitions.
	friend class GameData;
	friend class TestData;
public:
	// Load game objects from the given directories of definitions.
	std::shared_future<void> Load(TaskQueue &queue, const std::vector<std::filesystem::path> &sources,
		const PlayerInfo &player, const ConditionsStore *globalConditions, bool debugMode = false);
	// Determine the fraction of data files read from disk.
	double GetProgress() const;
	// Resolve every game object dependency.
	void FinishLoading();

	// Apply the given change to the universe.
	void Change(const DataNode &node, const ConditionsStore *playerConditions);
	// Update the neighbor lists and other information for all the systems.
	// (This must be done any time a GameEvent creates or moves a system.)
	void UpdateSystems();

	// Check for objects that are referred to but never defined.
	void CheckReferences();

	// Draws the current menu background. Unlike accessing the menu background
	// through GameData, this function is thread-safe.
	void DrawMenuBackground(Panel *panel) const;


private:
	void LoadFile(const std::filesystem::path &path, const PlayerInfo &player,
		const ConditionsStore *globalConditions, bool debugMode = false);


private:
	// A value in [0, 1] representing how many source files have been processed for content.
	std::atomic<double> progress;


private:
	Set<Color> colors;
	Set<Swizzle> swizzles;
	Set<Conversation> conversations;
	Set<Effect> effects;
	Set<GameEvent> events;
	Set<Fleet> fleets;
	Set<FormationPattern> formations;
	Set<Galaxy> galaxies;
	Set<Government> governments;
	Set<Hazard> hazards;
	Set<Interface> interfaces;
	Set<Minable> minables;
	Set<Mission> missions;
	Set<News> news;
	Set<Outfit> outfits;
	Set<Person> persons;
	Set<Phrase> phrases;
	Set<Planet> planets;
<<<<<<< HEAD
	Set<Raiders> raiders;
=======
	Set<Shader> shaders;
>>>>>>> 168f3d7b
	Set<Ship> ships;
	Set<System> systems;
	Set<Test> tests;
	Set<TestData> testDataSets;
	Set<Shop<Ship>> shipSales;
	Set<Shop<Outfit>> outfitSales;
	Set<Wormhole> wormholes;
	std::set<double> neighborDistances;

	Gamerules gamerules;
	TextReplacements substitutions;
	Trade trade;
	std::vector<StartConditions> startConditions;
	std::map<std::string, std::vector<std::string>> ratings;
	std::map<const Sprite *, std::string> landingMessages;
	std::map<const Sprite *, double> solarPower;
	std::map<const Sprite *, double> solarWind;
	std::map<const Sprite *, const Sprite *> starIcons;
	std::map<CategoryType, CategoryList> categories;

	std::map<std::string, std::string> tooltips;
	std::map<std::string, std::string> helpMessages;
	std::map<std::string, std::set<std::string>> disabled;

	// A local cache of the menu background interface for thread-safe access.
	mutable std::mutex menuBackgroundMutex;
	Interface menuBackgroundCache;
};<|MERGE_RESOLUTION|>--- conflicted
+++ resolved
@@ -38,11 +38,8 @@
 #include "Person.h"
 #include "Phrase.h"
 #include "Planet.h"
-<<<<<<< HEAD
 #include "Raiders.h"
-=======
 #include "shader/Shader.h"
->>>>>>> 168f3d7b
 #include "Ship.h"
 #include "StartConditions.h"
 #include "Swizzle.h"
@@ -128,11 +125,8 @@
 	Set<Person> persons;
 	Set<Phrase> phrases;
 	Set<Planet> planets;
-<<<<<<< HEAD
 	Set<Raiders> raiders;
-=======
 	Set<Shader> shaders;
->>>>>>> 168f3d7b
 	Set<Ship> ships;
 	Set<System> systems;
 	Set<Test> tests;
