--- conflicted
+++ resolved
@@ -58,10 +58,6 @@
 #include <string>
 #include <vector>
 
-<<<<<<< HEAD
-
-=======
->>>>>>> f0f2b37a
 class ConditionsStore;
 class Panel;
 class PlayerInfo;
@@ -78,13 +74,8 @@
 	friend class TestData;
 public:
 	// Load game objects from the given directories of definitions.
-<<<<<<< HEAD
-	std::shared_future<void> Load(TaskQueue &queue, const PlayerInfo &player,
-		const std::vector<std::filesystem::path> &sources, bool debugMode = false);
-=======
 	std::shared_future<void> Load(TaskQueue &queue, const std::vector<std::filesystem::path> &sources,
 		const PlayerInfo &player, const ConditionsStore *globalConditions, bool debugMode = false);
->>>>>>> f0f2b37a
 	// Determine the fraction of data files read from disk.
 	double GetProgress() const;
 	// Resolve every game object dependency.
@@ -105,12 +96,8 @@
 
 
 private:
-<<<<<<< HEAD
-	void LoadFile(const std::filesystem::path &path, const PlayerInfo &player, bool debugMode = false);
-=======
 	void LoadFile(const std::filesystem::path &path, const PlayerInfo &player,
 		const ConditionsStore *globalConditions, bool debugMode = false);
->>>>>>> f0f2b37a
 
 
 private:
