/* ConditionEntry.h
Copyright (c) 2024-2025 by Peter van der Meer

Endless Sky is free software: you can redistribute it and/or modify it under the
terms of the GNU General Public License as published by the Free Software
Foundation, either version 3 of the License, or (at your option) any later version.

Endless Sky is distributed in the hope that it will be useful, but WITHOUT ANY
WARRANTY; without even the implied warranty of MERCHANTABILITY or FITNESS FOR A
PARTICULAR PURPOSE. See the GNU General Public License for more details.

You should have received a copy of the GNU General Public License along with
this program. If not, see <https://www.gnu.org/licenses/>.
*/

#pragma once

#include <cstdint>
#include <functional>
#include <memory>
#include <string>

class ConditionsStore;



/// Class that provides access to one single condition. It can:
/// - act as an int64_t proxy, to emulate int64 values
/// - provide direct access (polling type access)
/// - support continuous monitoring access for listeners that want to get an interrupt when the condition changes.
class ConditionEntry {
	friend ConditionsStore;

public:
<<<<<<< HEAD
	explicit ConditionEntry(const std::string &name);
	~ConditionEntry();
=======
	ConditionEntry(const std::string &name);
>>>>>>> 803bdf52

	// Prevent copying of ConditionEntries. We cannot safely copy the references to the provider, since we depend on the
	// conditionsStore to set prefix providers.
	ConditionEntry(const ConditionEntry &) = delete;
	ConditionEntry &operator=(const ConditionEntry &) = delete;
	// Also prevent moving, the provider uses a pointer to the entry, so the entry should stay where it is.
	ConditionEntry(ConditionEntry &&) = delete;
	ConditionEntry &operator=(ConditionEntry &&) = delete;

	const std::string &Name() const;
	const std::string NameWithoutPrefix() const;

	// int64_t proxy helper functions. Those functions allow access to the conditions
	// using `operator[]` on ConditionsStores or on ConditionsProviders.
	operator int64_t() const;
	ConditionEntry &operator=(int64_t val);
	ConditionEntry &operator++();
	ConditionEntry &operator--();
	ConditionEntry &operator+=(int64_t val);
	ConditionEntry &operator-=(int64_t val);


	/// Configure entry for prefixed derived providing, with only a get function.
	void ProvidePrefixed(std::function<int64_t(const ConditionEntry &)> getFunction);
	/// Configure entry for prefixed derived providing, with a get and a set function.
	void ProvidePrefixed(std::function<int64_t(const ConditionEntry &)> getFunction,
		std::function<void(ConditionEntry &, int64_t)> setFunction);

	/// Configure entry for named derived providing, with only a get function.
	void ProvideNamed(std::function<int64_t(const ConditionEntry &)> getFunction);
	/// Configure entry for named derived providing, with a get and a set function.
	void ProvideNamed(std::function<int64_t(const ConditionEntry &)> getFunction,
		std::function<void(ConditionEntry &, int64_t)> setFunction);

	/// Notify all subscribed listeners that the value of the condition changed.
	void NotifyUpdate(uint64_t value);


private:
	std::string name; ///< Name of this entry, set during construction of the entry object.
	int64_t value = 0; ///< Value of this condition, in case of direct access.

	/// Get function to get the value of the ConditionEntry. GetFunctions are required for any derived provider.
	std::function<int64_t(const ConditionEntry &)> getFunction;
	/// Lambda function to set the value for a condition entry.
	std::function<void(ConditionEntry &, int64_t)> setFunction;

	/// conditionEntry that provides the prefixed condition, or nullptr if this is a regular or named condition.
	const ConditionEntry *providingEntry = nullptr;
};<|MERGE_RESOLUTION|>--- conflicted
+++ resolved
@@ -32,12 +32,7 @@
 	friend ConditionsStore;
 
 public:
-<<<<<<< HEAD
 	explicit ConditionEntry(const std::string &name);
-	~ConditionEntry();
-=======
-	ConditionEntry(const std::string &name);
->>>>>>> 803bdf52
 
 	// Prevent copying of ConditionEntries. We cannot safely copy the references to the provider, since we depend on the
 	// conditionsStore to set prefix providers.
