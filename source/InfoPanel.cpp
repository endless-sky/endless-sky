/* InfoPanel.cpp
Copyright (c) 2014 by Michael Zahniser

Endless Sky is free software: you can redistribute it and/or modify it under the
terms of the GNU General Public License as published by the Free Software
Foundation, either version 3 of the License, or (at your option) any later version.

Endless Sky is distributed in the hope that it will be useful, but WITHOUT ANY
WARRANTY; without even the implied warranty of MERCHANTABILITY or FITNESS FOR A
PARTICULAR PURPOSE.  See the GNU General Public License for more details.
*/

#include "InfoPanel.h"

#include "Armament.h"
#include "Color.h"
#include "Dialog.h"
#include "FillShader.h"
#include "Font.h"
#include "FontSet.h"
#include "Format.h"
#include "GameData.h"
#include "Information.h"
#include "Interface.h"
#include "LineShader.h"
#include "Messages.h"
#include "MissionPanel.h"
#include "PlayerInfo.h"
#include "Ship.h"
#include "Sprite.h"
#include "SpriteShader.h"
#include "System.h"
#include "Table.h"
#include "UI.h"

#include <algorithm>

using namespace std;

namespace {
	const vector<string> RATINGS = {
		"harmless",
		"mostly harmless",
		"not entirely helpless",
		"borderline competent",
		"almost dangerous",
		"moderately intimidating",
		"not to be trifled with",
		"seasoned fighter",
		"respected foe",
		"force to be reckoned with",
		"fearsome scrapper",
		"formidable adversary",
		"dread warrior",
		"veteran battle-lord",
		"terror of the galaxy"
	};
	
	vector<pair<int, string>> Match(const PlayerInfo &player, const string &prefix, const string &suffix)
	{
		vector<pair<int, string>> match;
		
		auto it = player.Conditions().lower_bound(prefix);
		for( ; it != player.Conditions().end(); ++it)
		{
			if(it->first.compare(0, prefix.length(), prefix))
				break;
			if(it->second > 0)
				match.push_back(pair<int, string>(it->second, it->first.substr(prefix.length()) + suffix));
		}
		return match;
	}
	
	void DrawList(vector<pair<int, string>> &list, Table &table, const string &title, int maxCount = 0, bool drawValues = true)
	{
		if(list.empty())
			return;
		
		int otherCount = list.size() - maxCount;
		
		if(otherCount > 0 && maxCount > 0)
		{
			list[maxCount - 1].second = "(" + to_string(otherCount + 1) + " Others)";
			while(otherCount--)
			{
				list[maxCount - 1].first += list.back().first;
				list.pop_back();
			}
		}
		
		Color dim = *GameData::Colors().Get("medium");
		Color bright = *GameData::Colors().Get("bright");
		table.DrawGap(10);
		table.DrawUnderline(dim);
		table.Draw(title, bright);
		table.Advance();
		table.DrawGap(5);
		
		for(const pair<int, string> &it : list)
		{
			table.Draw(it.second, dim);
			if(drawValues)
				table.Draw(it.first);
			else
				table.Advance();
		}
	}
}



InfoPanel::InfoPanel(PlayerInfo &player, bool showFlagship)
	: player(player), shipIt(player.Ships().begin()), showShip(showFlagship), canEdit(player.GetPlanet())
{
	SetInterruptible(false);
	
	if(showFlagship)
		while(shipIt != player.Ships().end() && shipIt->get() != player.Flagship())
			++shipIt;
	
	UpdateInfo();
}



void InfoPanel::Draw() const
{
	DrawBackdrop();
	
	Information interfaceInfo;
	if(showShip)
	{
		interfaceInfo.SetCondition("ship tab");
		if(canEdit && (shipIt != player.Ships().end())
					&& ((shipIt->get() != player.Flagship() && !(*shipIt)->IsDisabled()) || (*shipIt)->IsParked()))
			interfaceInfo.SetCondition((*shipIt)->IsParked() ? "show unpark" : "show park");
		else if(!canEdit)
			interfaceInfo.SetCondition(CanDump() ? "enable dump" : "show dump");
		if(player.Ships().size() > 1)
			interfaceInfo.SetCondition("four buttons");
		else
			interfaceInfo.SetCondition("two buttons");
	}
	else
	{
		interfaceInfo.SetCondition("player tab");
		if(canEdit && player.Ships().size() > 1)
		{
			bool allParked = true;
			bool hasOtherShips = false;
			const Ship *flagship = player.Flagship();
			for(const auto &it : player.Ships())
				if(!it->IsDisabled() && it.get() != flagship)
				{
					allParked &= it->IsParked();
					hasOtherShips = true;
				}
			
			if(hasOtherShips)
				interfaceInfo.SetCondition(allParked ? "show unpark all" : "show park all");
		}
		interfaceInfo.SetCondition("two buttons");
	}
	const Interface *interface = GameData::Interfaces().Get("info panel");
	interface->Draw(interfaceInfo);
	
	zones.clear();
	commodityZones.clear();
	if(showShip)
		DrawShip();
	else
		DrawInfo();
}



bool InfoPanel::KeyDown(SDL_Keycode key, Uint16 mod, const Command &command)
{
	if(key == 'd' || key == SDLK_ESCAPE || (key == 'w' && (mod & (KMOD_CTRL | KMOD_GUI))))
		GetUI()->Pop(this);
	else if(showShip && !player.Ships().empty() && (key == 'p' || key == SDLK_LEFT || key == SDLK_UP))
	{
		if(shipIt == player.Ships().begin())
			shipIt = player.Ships().end();
		--shipIt;
		UpdateInfo();
	}
	else if(showShip && !player.Ships().empty() && (key == 'n' || key == SDLK_RIGHT || key == SDLK_DOWN))
	{
		++shipIt;
		if(shipIt == player.Ships().end())
			shipIt = player.Ships().begin();
		UpdateInfo();
	}
	else if(key == 'i' && showShip)
	{
		selected = -1;
		hover = -1;
		showShip = false;
	}
	else if(key == 's')
	{
		showShip = true;
		UpdateInfo();
	}
	else if(key == SDLK_PAGEUP || key == SDLK_PAGEDOWN)
		Scroll(0, 6 * ((key == SDLK_PAGEUP) - (key == SDLK_PAGEDOWN)));
	else if(showShip && key == 'R')
		GetUI()->Push(new Dialog(this, &InfoPanel::Rename, "Change this ship's name?"));
	else if(canEdit && showShip && key == 'P')
	{
		if(shipIt->get() != player.Flagship() || (*shipIt)->IsParked())
			player.ParkShip(shipIt->get(), !(*shipIt)->IsParked());
	}
	else if((key == 'P' || key == 'c') && showShip && !canEdit)
	{
		if(CanDump())
		{
			int amount = (*shipIt)->Cargo().Get(selectedCommodity);
			int plunderAmount = (*shipIt)->Cargo().GetOutfitCount(selectedPlunder);
			if(amount)
			{
				GetUI()->Push(new Dialog(this, &InfoPanel::Dump,
					"Are you sure you want to jettison "
						+ (amount == 1 ? "a ton" : Format::Number(amount) + " tons")
						+ " of " + Format::LowerCase(selectedCommodity) + " cargo?"));
			}
			else if(plunderAmount == 1)
			{
				GetUI()->Push(new Dialog(this, &InfoPanel::Dump,
					"Are you sure you want to jettison a " + selectedPlunder->Name() + "?"));
			}
			else if(plunderAmount > 1)
			{
				GetUI()->Push(new Dialog(this, &InfoPanel::DumpPlunder,
					"How many of the " + selectedPlunder->Name() + " outfits to you want to jettison?",
					plunderAmount));
			}
			else
			{
				GetUI()->Push(new Dialog(this, &InfoPanel::Dump,
					"Are you sure you want to jettison all this ship's regular cargo?"));
			}
		}
	}
	else if(canEdit && !showShip && key == 'n' && player.Ships().size() > 1)
	{
		bool allParked = true;
		const Ship *flagship = player.Flagship();
		for(const auto &it : player.Ships())
			if(!it->IsDisabled() && it.get() != flagship)
				allParked &= it->IsParked();
		
		for(const auto &it : player.Ships())
			if(!it->IsDisabled() && (allParked || it.get() != flagship))
				player.ParkShip(it.get(), !allParked);
	}
	else if(command.Has(Command::INFO | Command::MAP) || key == 'm')
		GetUI()->Push(new MissionPanel(player));
	else
		return false;
	
	return true;
}



bool InfoPanel::Click(int x, int y)
{
	Point point(x, y);
	
	// Handle clicks on the interface buttons.
	const Interface *interface = GameData::Interfaces().Get("info panel");
	if(interface)
	{
		char key = interface->OnClick(point);
		if(key)
			return DoKey(key);
	}
	
	if(shipIt == player.Ships().end())
		return true;
	
	dragStart = hoverPoint;
	didDrag = false;
	selected = -1;
	if(showShip)
	{
		if(hover >= 0 && (**shipIt).GetSystem() == player.GetSystem() && !(**shipIt).IsDisabled())
			selected = hover;
	}
	else if(canEdit)
	{
		// Only allow changing your flagship when landed.
		if(hover >= 0)
			selected = hover;
	}
	else if(hover >= 0)
	{
		// If not landed, clicking a ship name takes you straight to its info.
		shipIt = player.Ships().begin() + hover;
		showShip = true;
		UpdateInfo();
	}
	selectedCommodity.clear();
	selectedPlunder = nullptr;
	for(const auto &zone : commodityZones)
		if(zone.Contains(point))
			selectedCommodity = zone.Value();
	for(const auto &zone : plunderZones)
		if(zone.Contains(point))
			selectedPlunder = zone.Value();
	
	return true;
}



bool InfoPanel::Hover(double x, double y)
{
	if(shipIt == player.Ships().end())
		return true;

	hoverPoint = Point(x, y);
	
	const vector<Armament::Weapon> &weapons = (**shipIt).Weapons();
	hover = -1;
	for(const auto &zone : zones)
		if(zone.Contains(hoverPoint) && (!showShip || selected == -1
				|| weapons[selected].IsTurret() == weapons[zone.Value()].IsTurret()))
			hover = zone.Value();
	
	return true;
}



bool InfoPanel::Hover(int x, int y)
{
	return Hover(static_cast<double>(x), static_cast<double>(y));
}



bool InfoPanel::Drag(double dx, double dy)
{
	Hover(hoverPoint.X() + dx, hoverPoint.Y() + dy);
	if(hoverPoint.Distance(dragStart) > 10.)
		didDrag = true;
	
	return true;
}



bool InfoPanel::Release(int x, int y)
{
	if(selected < 0 || hover < 0)
	{
		selected = -1;
		hover = -1;
		return true;
	}
	
	if(showShip)
	{
		if(hover != selected)
			(**shipIt).GetArmament().Swap(hover, selected);
		selected = -1;
	}
	else if(canEdit)
	{
		if(hover != selected)
			player.ReorderShip(selected, hover);
		else if(!didDrag)
		{
			shipIt = player.Ships().begin() + hover;
			showShip = true;
			UpdateInfo();
		}
		selected = -1;
	}
	return true;
}



bool InfoPanel::Scroll(double dx, double dy)
{
	if(!showShip)
		scroll = max(0., min(player.Ships().size() - 26., scroll - 4. * dy));
	return true;
}



void InfoPanel::UpdateInfo()
{
	selected = -1;
	hover = -1;
	if(shipIt == player.Ships().end())
		return;
	
	const Ship &ship = **shipIt;
	info.Update(ship);
	
	outfits.clear();
	for(const auto &it : ship.Outfits())
		outfits[it.GetOutfit()->Category()].push_back(it.GetOutfit());
}



void InfoPanel::DrawInfo() const
{
	Color dim = *GameData::Colors().Get("medium");
	Color bright = *GameData::Colors().Get("bright");
	Color elsewhere = *GameData::Colors().Get("dim");
	Color dead(.4, 0., 0., 0.);
	const Font &font = FontSet::Get(14);
	
	// Player info.
	Table table;
	table.AddColumn(0, Table::LEFT);
	table.AddColumn(230, Table::RIGHT);
	table.SetUnderline(0, 230);
	table.DrawAt(Point(-490., -282.));
	
	table.Draw("player:", dim);
	table.Draw(player.FirstName() + " " + player.LastName(), bright);
	table.Draw("net worth:", dim);
	table.Draw(Format::Number(player.Accounts().NetWorth()) + " credits", bright);
	
	// Determine the player's combat rating.
	table.DrawGap(10);
	size_t ratingLevel = 0;
	auto it = player.Conditions().find("combat rating");
	if(it != player.Conditions().end() && it->second > 0)
	{
		ratingLevel = log(it->second);
		ratingLevel = min(ratingLevel, RATINGS.size() - 1);
	}
	table.DrawUnderline(dim);
	table.Draw("combat rating:", bright);
	table.Advance();
	table.DrawGap(5);
	table.Draw(RATINGS[ratingLevel], dim);
	table.Draw("(" + to_string(ratingLevel) + ")", dim);
	
	auto salary = Match(player, "salary: ", "");
	sort(salary.begin(), salary.end());
	DrawList(salary, table, "salary:", 4);
	
	auto tribute = Match(player, "tribute: ", "");
	sort(tribute.begin(), tribute.end());
	DrawList(tribute, table, "tribute:", 4);
	
	int maxRows = static_cast<int>(250. - 30. - table.GetPoint().Y()) / 20;
	auto licenses = Match(player, "license: ", " License");
	DrawList(licenses, table, "licenses:", maxRows, false);
	
	// Fleet listing.
	Point pos = Point(-240., -280.);
	font.Draw("ship", pos + Point(0., 0.), bright);
	font.Draw("model", pos + Point(220., 0.), bright);
	font.Draw("system", pos + Point(350., 0.), bright);
	font.Draw("shields", pos + Point(550. - font.Width("shields"), 0.), bright);
	font.Draw("hull", pos + Point(610. - font.Width("hull"), 0.), bright);
	font.Draw("fuel", pos + Point(670. - font.Width("fuel"), 0.), bright);
	font.Draw("crew", pos + Point(730. - font.Width("crew"), 0.), bright);
	FillShader::Fill(pos + Point(365., 15.), Point(730., 1.), dim);
	
	if(!player.Ships().size())
		return;
	int lastIndex = player.Ships().size() - 1;
	const Ship *flagship = player.Flagship();
	
	pos.Y() += 5.;
	int index = scroll;
	auto sit = player.Ships().begin() + scroll;
	for( ; sit < player.Ships().end(); ++sit)
	{
		const shared_ptr<Ship> &ship = *sit;
		pos.Y() += 20.;
		if(pos.Y() >= 260.)
			break;
		
		bool isElsewhere = (ship->GetSystem() != player.GetSystem());
		isElsewhere |= (ship->CanBeCarried() && player.GetPlanet());
		bool isDead = ship->IsDestroyed() || ship->IsDisabled();
		bool isHovered = (index == hover);
		const Color &color = isDead ? dead : isElsewhere ? elsewhere : isHovered ? bright : dim;
		font.Draw(ship->Name(), pos + Point(10. * ship->CanBeCarried(), 0.), color);
		font.Draw(ship->ModelName(), pos + Point(220., 0.), color);
		
		const System *system = ship->GetSystem();
		if(system)
			font.Draw(system->Name(), pos + Point(350., 0.), color);
		
		string shields = to_string(static_cast<int>(100. * max(0., ship->Shields()))) + "%";
		font.Draw(shields, pos + Point(550. - font.Width(shields), 0.), color);
		
		string hull = to_string(static_cast<int>(100. * max(0., ship->Hull()))) + "%";
		font.Draw(hull, pos + Point(610. - font.Width(hull), 0.), color);
		
		string fuel = to_string(static_cast<int>(
			ship->Attributes().Get("fuel capacity") * ship->Fuel()));
		font.Draw(fuel, pos + Point(670. - font.Width(fuel), 0.), color);
		
		string crew = ship->IsParked() ? "Parked" :
			to_string(ship.get() == flagship ? ship->Crew() : ship->RequiredCrew());
		font.Draw(crew, pos + Point(730. - font.Width(crew), 0.), color);
		
		if(index < lastIndex || selected < 0)
			zones.emplace_back(pos + Point(365, font.Height() / 2), Point(730, 20), index);
		else
		{
			int height = 280. - pos.Y();
			zones.emplace_back(pos + Point(365, height / 2), Point(730, height), index);
		}
		++index;
	}
	
	// Re-ordering ships in your fleet.
	if(selected >= 0)
	{
		const string &name = player.Ships()[selected]->Name();
		Point pos(hoverPoint.X() - .5 * font.Width(name), hoverPoint.Y());
		font.Draw(name, pos + Point(1., 1.), Color(0., 1.));
		font.Draw(name, pos, bright);
	}
}



void InfoPanel::DrawShip() const
{
	if(player.Ships().empty())
		return;
	
	Color dim = *GameData::Colors().Get("medium");
	Color bright = *GameData::Colors().Get("bright");
	const Font &font = FontSet::Get(14);
	const Ship &ship = **shipIt;
	
	// Left column: basic ship attributes.
	font.Draw("ship:", Point(-490., -280.), dim);
	Point shipNamePos(-260 - font.Width(ship.Name()), -280.);
	font.Draw(ship.Name(), shipNamePos, bright);
	font.Draw("model:", Point(-490., -260.), dim);
	Point modelNamePos(-260 - font.Width(ship.ModelName()), -260.);
	font.Draw(ship.ModelName(), modelNamePos, bright);
	info.DrawAttributes(Point(-500., -250.));
	
	// Outfits list.
	Point pos(-240., -280.);
	for(const auto &it : outfits)
	{
		
		int height = 20 * (it.second.size() + 1);
		if(pos.X() == -240. && pos.Y() + height > 30.)
			pos = Point(pos.X() + 250., -280.);
		
		font.Draw(it.first, pos, bright);
		const Outfit* lastOutfit = nullptr; //Condense same-type outfits in list.
		for(const Outfit *outfit : it.second)
		{
			if (outfit == lastOutfit)
				continue;
			lastOutfit = outfit;

			pos.Y() += 20.;
			font.Draw(outfit->Name(), pos, dim);
			string number = to_string(ship.OutfitCount(outfit));
			Point numberPos(pos.X() + 230. - font.Width(number), pos.Y());
			font.Draw(number, numberPos, bright);
		}
		pos.Y() += 30.;
	}
	
	// Cargo list.
	const CargoHold &cargo = (player.Cargo().Used() ? player.Cargo() : ship.Cargo());
	pos = Point(260., -280.);
	static const Point size(230., 20.);
	Color backColor = *GameData::Colors().Get("faint");
	if(cargo.CommoditiesSize() || cargo.HasOutfits() || cargo.MissionCargoSize())
	{
		font.Draw("Cargo", pos, bright);
		pos.Y() += 20.;
	}
	if(cargo.CommoditiesSize())
	{
		for(const auto &it : cargo.Commodities())
		{
			if(!it.second)
				continue;
			
			Point center = pos + .5 * size - Point(0., (20 - font.Height()) * .5);
			commodityZones.emplace_back(center, size, it.first);
			if(it.first == selectedCommodity)
				FillShader::Fill(center, size + Point(10., 0.), backColor);
			
			string number = to_string(it.second);
			Point numberPos(pos.X() + size.X() - font.Width(number), pos.Y());
			font.Draw(it.first, pos, dim);
			font.Draw(number, numberPos, bright);
			pos.Y() += size.Y();
			
			// Truncate the list if there is not enough space.
			if(pos.Y() >= 230.)
				break;
		}
		pos.Y() += 10.;
	}
	if(cargo.HasOutfits() && pos.Y() < 230.)
	{
		const Outfit* lastOutfit = nullptr; //Condense same-type outfits in list.
		for(const auto &it : cargo.Outfits())
		{
			if(!it.GetQuantity() || it.GetOutfit() == lastOutfit)
				continue;
			lastOutfit = it.GetOutfit();
			
			Point center = pos + .5 * size - Point(0., (20 - font.Height()) * .5);
			plunderZones.emplace_back(center, size, it.GetOutfit());
			if(it.GetOutfit() == selectedPlunder)
				FillShader::Fill(center, size + Point(10., 0.), backColor);
			
			string number = to_string(cargo.Outfits().GetTotalCount(it.GetOutfit()));
			Point numberPos(pos.X() + size.X() - font.Width(number), pos.Y());
			font.Draw(it.GetOutfit()->Name() + "(" + it.GetCostRatioString() + ")", pos, dim);
			font.Draw(number, numberPos, bright);
			pos.Y() += size.Y();
			
			// Truncate the list if there is not enough space.
			if(pos.Y() >= 230.)
				break;
		}
		pos.Y() += 10.;
	}
	if(cargo.HasMissionCargo() && pos.Y() < 230.)
	{
		for(const auto &it : cargo.MissionCargo())
		{
			// Capitalize the name of the cargo.
			string name = Format::Capitalize(it.first->Cargo());
			
			string number = to_string(it.second);
			Point numberPos(pos.X() + 230. - font.Width(number), pos.Y());
			font.Draw(name, pos, dim);
			font.Draw(number, numberPos, bright);
			pos.Y() += 20.;
			
			// Truncate the list if there is not enough space.
			if(pos.Y() >= 230.)
				break;
		}
		pos.Y() += 10.;
	}
	if(cargo.Passengers())
	{
		pos = Point(pos.X(), 260.);
		string number = to_string(cargo.Passengers());
		Point numberPos(pos.X() + 230. - font.Width(number), pos.Y());
		font.Draw("passengers:", pos, dim);
		font.Draw(number, numberPos, bright);
	}
	
	// Weapon positions.
	const Sprite *sprite = ship.GetSprite().GetSprite();
	double scale = min(240. / sprite->Width(), 240. / sprite->Height());
	Point shipCenter(-125., 155.);
	SpriteShader::Draw(sprite, shipCenter, scale, 8);
	
	Color black(0., 1.);
	pos = Point(10., 260.);
	Point hoverPos;
	for(int isTurret = true; isTurret >= 0; --isTurret)
	{
		for(unsigned i = 0; i < ship.Weapons().size(); ++i)
		{
			const Armament::Weapon &weapon = ship.Weapons()[i];
			if(weapon.IsTurret() == isTurret)
			{
				if(static_cast<int>(i) == hover)
					hoverPos = pos;
				else
					DrawWeapon(i, pos, shipCenter + (2. * scale) * weapon.GetPoint());
				pos.Y() -= 20.;
			}
		}
		if(pos.Y() != 260.)
			pos.Y() -= 10.;
	}
	if(hover >= 0 && hover <= static_cast<int>(ship.Weapons().size()))
		DrawWeapon(hover, hoverPos, shipCenter + (2. * scale) * ship.Weapons()[hover].GetPoint());
	
	// Re-positioning weapons.
	if(selected >= 0)
	{
		const Outfit *outfit = ship.Weapons()[selected].GetOutfit();
		string name = outfit ? outfit->Name() : "[empty]";
		Point pos(hoverPoint.X() - .5 * font.Width(name), hoverPoint.Y());
		font.Draw(name, pos + Point(1., 1.), Color(0., 1.));
		font.Draw(name, pos, bright);
	}
}



void InfoPanel::DrawWeapon(int index, const Point &pos, const Point &hardpoint) const
{
	if(static_cast<unsigned>(index) >= (**shipIt).Weapons().size())
		return;
	
	const Outfit *outfit = (**shipIt).Weapons()[index].GetOutfit();
	
	const Font &font = FontSet::Get(14);
	Color textColor = *GameData::Colors().Get(index == hover ? "bright" : "medium");
	font.Draw(outfit ? outfit->Name() : "[empty]", pos, textColor);
	
	double high = (index == hover ? .8 : .5);
	Color color(high, .75 * high, 0., 1.);
	if((**shipIt).Weapons()[index].IsTurret())
		color = Color(0., .75 * high, high, 1.);
	
	Color black(0., 1.);
	Point from(pos.X() - 5., pos.Y() + .5 * font.Height());
	Point mid(hardpoint.X(), from.Y());
	
	LineShader::Draw(from, mid, 3.5, black);
	LineShader::Draw(mid, hardpoint, 3.5, black);
	LineShader::Draw(from, mid, 1.5, color);
	LineShader::Draw(mid, hardpoint, 1.5, color);
	
	zones.emplace_back(from + Point(120, 0), Point(240, 20), index);
}



void InfoPanel::Rename(const string &name)
{
	if(!name.empty())
	{
		player.RenameShip(shipIt->get(), name);
		UpdateInfo();
	}
}



bool InfoPanel::CanDump() const
{
	if(canEdit || !showShip || shipIt == player.Ships().end())
		return false;
	
	CargoHold &cargo = (*shipIt)->Cargo();
	return (selectedPlunder && cargo.GetOutfitCount(selectedPlunder) > 0) || cargo.CommoditiesSize();
}



void InfoPanel::Dump()
{
	if(!CanDump())
		return;
	
	CargoHold &cargo = (*shipIt)->Cargo();
	int amount = cargo.Get(selectedCommodity);
	int plunderAmount = cargo.GetOutfitCount(selectedPlunder);
	int64_t loss = 0;
	if(amount)
	{
		int64_t basis = player.GetBasis(selectedCommodity, amount);
		loss += basis;
		player.AdjustBasis(selectedCommodity, -basis);
		(*shipIt)->Jettison(selectedCommodity, amount);
	}
	else if(plunderAmount > 0)
	{
		loss += plunderAmount * selectedPlunder->Cost();
		(*shipIt)->Jettison(selectedPlunder, plunderAmount);
	}
	else
	{
		for(const auto &it : cargo.Commodities())
		{
			int64_t basis = player.GetBasis(it.first, it.second);
			loss += basis;
			player.AdjustBasis(it.first, -basis);
			(*shipIt)->Jettison(it.first, it.second);
		}
	}
	selectedCommodity.clear();
	selectedPlunder = nullptr;
	
	info.Update(**shipIt);
	if(loss)
		Messages::Add("You jettisoned " + Format::Number(loss) + " credits worth of cargo.");
}



void InfoPanel::DumpPlunder(int count)
{
<<<<<<< HEAD
	CargoHold &cargo = (*shipIt)->Cargo();
	int originalCargo = cargo.Used();
	count = min(count, cargo.GetOutfitCount(selectedPlunder));
=======
	count = min(count, (*shipIt)->Cargo().Get(selectedPlunder));
>>>>>>> 19a11687
	if(count > 0)
	{
		(*shipIt)->Jettison(selectedPlunder, count);
		info.Update(**shipIt);
	}
}<|MERGE_RESOLUTION|>--- conflicted
+++ resolved
@@ -803,13 +803,7 @@
 
 void InfoPanel::DumpPlunder(int count)
 {
-<<<<<<< HEAD
-	CargoHold &cargo = (*shipIt)->Cargo();
-	int originalCargo = cargo.Used();
-	count = min(count, cargo.GetOutfitCount(selectedPlunder));
-=======
 	count = min(count, (*shipIt)->Cargo().Get(selectedPlunder));
->>>>>>> 19a11687
 	if(count > 0)
 	{
 		(*shipIt)->Jettison(selectedPlunder, count);
