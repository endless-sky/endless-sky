--- conflicted
+++ resolved
@@ -799,20 +799,52 @@
 		font.Draw(number, numberPos, bright);
 	}
 	
-<<<<<<< HEAD
+	if (panel)
+	{
+		// Weapon positions.
+		const Sprite *sprite = ship.GetSprite();
+		double scale = min(240. / sprite->Width(), 240. / sprite->Height());
+		Point shipCenter(-125., 155.);
+		SpriteShader::Draw(sprite, shipCenter, scale, 8);
+	
+		Color black(0., 1.);
+		pos = Point(10., 260.);
+		Point hoverPos;
+		for(int isTurret = true; isTurret >= 0; --isTurret)
+		{
+			for(unsigned i = 0; i < ship.Weapons().size(); ++i)
+			{
+				const Armament::Weapon &weapon = ship.Weapons()[i];
+				if(weapon.IsTurret() == isTurret)
+				{
+					if(static_cast<int>(i) == hover)
+						hoverPos = pos;
+					else
+						DrawWeapon(i, pos, shipCenter + (2. * scale) * weapon.GetPoint());
+					pos.Y() -= 20.;
+				}
+			}
+			if(pos.Y() != 260.)
+				pos.Y() -= 10.;
+		}
+		if(hover >= 0 && hover <= static_cast<int>(ship.Weapons().size()))
+			DrawWeapon(hover, hoverPos, shipCenter + (2. * scale) * ship.Weapons()[hover].GetPoint());
+	
+		info.DrawTooltips();
+	
+		// Re-positioning weapons.
+		if(selected >= 0)
+		{
+			const Outfit *outfit = ship.Weapons()[selected].GetOutfit();
+			string name = outfit ? outfit->Name() : "[empty]";
+			Point pos(hoverPoint.X() - .5 * font.Width(name), hoverPoint.Y());
+			font.Draw(name, pos + Point(1., 1.), Color(0., 1.));
+			font.Draw(name, pos, bright);
+		}
+	}
+
+	// If displaying in the shop gui.
 	if (!panel)
-=======
-	// Weapon positions.
-	const Sprite *sprite = ship.GetSprite();
-	double scale = min(240. / sprite->Width(), 240. / sprite->Height());
-	Point shipCenter(-125., 155.);
-	SpriteShader::Draw(sprite, shipCenter, scale, 8);
-	
-	Color black(0., 1.);
-	pos = Point(10., 260.);
-	Point hoverPos;
-	for(int isTurret = true; isTurret >= 0; --isTurret)
->>>>>>> b5aee26a
 	{
 		pos.Y() += 10.;
 		font.Draw("Total Cargo Space:", pos, bright);
