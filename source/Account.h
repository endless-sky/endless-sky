/* Account.h
Copyright (c) 2014 by Michael Zahniser

Endless Sky is free software: you can redistribute it and/or modify it under the
terms of the GNU General Public License as published by the Free Software
Foundation, either version 3 of the License, or (at your option) any later version.

Endless Sky is distributed in the hope that it will be useful, but WITHOUT ANY
WARRANTY; without even the implied warranty of MERCHANTABILITY or FITNESS FOR A
PARTICULAR PURPOSE. See the GNU General Public License for more details.

You should have received a copy of the GNU General Public License along with
this program. If not, see <https://www.gnu.org/licenses/>.
*/

#pragma once

#include "Mortgage.h"

#include <cstdint>
#include <map>
#include <optional>
#include <string>
#include <tuple>
#include <vector>

class DataNode;
class DataWriter;

// A utility structure to return multiple values needed during processing
// inside the Step function and its subprocesses.
struct Receipt {
	bool paidInFull = true;
	int64_t creditsPaid = 0;
};


// Class representing all your assets and liabilities and tracking their change
// over time.
class Account {
public:
	// Load account information from a data file (saved game or starting conditions).
	void Load(const DataNode &node, bool clearFirst);

	// Write account information to a saved game file.
	void Save(DataWriter &out) const;

	// Get how many credits the player currently has in the bank.
	int64_t Credits() const;

	// Set the number of credits in the players account.
	void SetCredits(int64_t value);

	// Give the player credits (or pass negative number to subtract). If subtracting,
	// the calling function needs to check that this will not result in negative credits.
	void AddCredits(int64_t value);

	// Get the player's credit rating.
	int CreditScore() const;

	// Access the history of the player's net worth.
	const std::vector<int64_t> &History() const;

	// Get the player's total net worth (counting all ships and all debts).
	int64_t NetWorth() const;

	// Append an amount of credits to a player's history of net worth.
	// If the length exceeds the allowed length, the earliest entry will
	// be deleted.
	void AddHistory(int64_t amount);

	// Access the list of mortgages.
	const std::vector<Mortgage> &Mortgages() const;

	// Add a new mortgage for the given amount, with an interest rate determined by your credit score.
	void AddMortgage(int64_t principal);

	// Add a "fine" as a mortgage.
	void AddFine(int64_t amount);

	// Add a "debt" as a mortgage.
	void AddDebt(int64_t amount, std::optional<double> interest, int term);

	// Pay down extra principal on a mortgage.
	void PayExtra(int mortgage, int64_t amount);

	// Check how big a mortgage the player can afford to pay at their current income.
	int64_t Prequalify() const;

	// Get the total amount owed for a specific type of mortgage, or all
	// mortgages if a blank string is provided.
	int64_t TotalDebt(const std::string &type = "") const;

	// Access the overdue crew salaries.
	int64_t OverdueCrewSalaries() const;

	// Set the number of credits of unpaid salaries the player owes.
	void SetOverdueCrewSalaries(int64_t value);

	// Pay off the current overdue crew salaries by a given amount.
	void PayOverdueCrewSalaries(int64_t amount);

	// Access the overdue maintenance costs.
	int64_t OverdueMaintenance() const;

	// Set the number of credits of unpaid maintenance the player owes.
	void SetOverdueMaintenance(int64_t value);

	// Pay off the current overdue maintenance by a given amount.
	void PayOverdueMaintenance(int64_t amount);

	// Access the map of player salaries.
	const std::map<std::string, int64_t> &SalariesIncome() const;

	// Return the sum of all player salaries.
	int64_t SalariesIncomeTotal() const;

	// Set the number of credits in a specified salary. This will add the
	// salaries if it does not already exist, or modify and existing salary.
	// If the amount passed in is 0, then the salary will be removed.
	void SetSalariesIncome(const std::string &name, int64_t amount);

	// Step forward one day, and return a string summarizing payments made.
	// NOTE: This function may modify account data during operation.
	std::string Step(int64_t assets, int64_t salaries, int64_t maintenance);


private:
	// Attempt to pay crew salaries, returning the results.
	// NOTE: This function may modify the credits and overdueCrewSalaries
	// variables during execution.
	Receipt PayCrewSalaries(int64_t salaries);

	// Attempt to pay mainenance costs, returning the results.
	// NOTE: This function may modify the credits and overdueMaintenance
	// variables during execution.
	Receipt PayMaintenance(int64_t maintenance);

	// Attempt to mortgages, returning the results.
	// NOTE: This function may modify the credits variable during execution.
	Receipt PayMortgages();

	// Attempt to pay fines, returning the results.
	// NOTE: This function may modify the credits variable during execution.
	Receipt PayFines();

	// Attempt to pay debts, returning the results.
	// NOTE: This function may modify the credits variable during execution.
	Receipt PayDebts();

	// Generate a log string from the given receipts.
	const std::string GenerateMissedPaymentLogs(std::vector<Receipt> *receipts) const;

	// Update the lists of mortgages the player holds.
	// This will remove any mortgages with a principal of 0.
	void UpdateMortgages();

	// Calculate the player's net worth based on the given assets.
	int64_t CalculateNetWorth(int64_t assets) const;

	// Update the players credit score based on the given receipts.
	// The credit score will always be set to a number between 200
	// and 800, inclusive.
	void UpdateCreditScore(std::vector<Receipt> *receipts);

	// Check the receipts to see if any contained a non-zero payment.
	static bool AnyPaymentsMade(std::vector<Receipt> *receipts);

	// Generate a log string from the given receipts.
	static std::string GeneratePaymentLogs(std::vector<Receipt> *receipts);

	// Check the receipts to see what types fo payments were made.
	// If none were made, the map returned will be empty.
	static std::map<std::string, int64_t> GetTypesPaid(std::vector<Receipt> *receipts);

	// Extrapolate from the player's current net worth history to determine how much
	// their net worth is expected to change over the course of the next year.
	int64_t YearlyRevenue() const;


private:
	// The liquid cash a player has in their account.
	int64_t credits = 0;

	// Your credit score determines the interest rate on your mortgages.
	int creditScore = 400;

	// History of the player's net worth. This is used to calculate your average
	// daily income, which is used to calculate how big a mortgage you can afford.
	std::vector<int64_t> history;
<<<<<<< HEAD

	// A list containing mortgages taken out and fines assigned to the player.
	std::vector<Mortgage> mortgages;

	// If back salaries cannot be paid, it piles up rather than being ignored.
	int64_t overdueCrewSalaries = 0;

	// If back maintenance cannot be paid, it piles up rather than being ignored.
	int64_t overdueMaintenance = 0;

	// Regular income from salaries paid to the player.
	std::map<std::string, int64_t> salariesIncome;
};



#endif
=======
};
>>>>>>> 1880117b
<|MERGE_RESOLUTION|>--- conflicted
+++ resolved
@@ -188,7 +188,6 @@
 	// History of the player's net worth. This is used to calculate your average
 	// daily income, which is used to calculate how big a mortgage you can afford.
 	std::vector<int64_t> history;
-<<<<<<< HEAD
 
 	// A list containing mortgages taken out and fines assigned to the player.
 	std::vector<Mortgage> mortgages;
@@ -201,11 +200,4 @@
 
 	// Regular income from salaries paid to the player.
 	std::map<std::string, int64_t> salariesIncome;
-};
-
-
-
-#endif
-=======
-};
->>>>>>> 1880117b
+};