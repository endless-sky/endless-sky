--- conflicted
+++ resolved
@@ -108,13 +108,9 @@
 	: MapPanel(panel), isStars(isStars)
 {
 	// Use whatever map coloring is specified in the PlayerInfo.
-<<<<<<< HEAD
-	commodity = player.MapColoring();
-
-	InitTextArea();
-=======
 	commodity = isStars ? -8 : player.MapColoring();
->>>>>>> 0059acf3
+  
+  InitTextArea();
 }
 
 
