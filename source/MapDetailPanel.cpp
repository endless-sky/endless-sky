/* MapDetailPanel.cpp
Copyright (c) 2014 by Michael Zahniser

Endless Sky is free software: you can redistribute it and/or modify it under the
terms of the GNU General Public License as published by the Free Software
Foundation, either version 3 of the License, or (at your option) any later version.

Endless Sky is distributed in the hope that it will be useful, but WITHOUT ANY
WARRANTY; without even the implied warranty of MERCHANTABILITY or FITNESS FOR A
PARTICULAR PURPOSE.  See the GNU General Public License for more details.
*/

#include "MapDetailPanel.h"

#include "text/alignment.hpp"
#include "Angle.h"
#include "Color.h"
#include "Command.h"
#include "CoreStartData.h"
#include "Dialog.h"
#include "text/DisplayText.h"
#include "text/Font.h"
#include "FillShader.h"
#include "text/FontSet.h"
#include "text/Format.h"
#include "GameData.h"
#include "Government.h"
#include "Interface.h"
#include "text/layout.hpp"
#include "MapOutfitterPanel.h"
#include "MapShipyardPanel.h"
#include "pi.h"
#include "Planet.h"
#include "PlayerInfo.h"
#include "PointerShader.h"
#include "Politics.h"
#include "Preferences.h"
#include "Radar.h"
#include "RingShader.h"
#include "Screen.h"
#include "Ship.h"
#include "Sprite.h"
#include "SpriteSet.h"
#include "SpriteShader.h"
#include "StellarObject.h"
#include "System.h"
#include "Trade.h"
#include "text/truncate.hpp"
#include "UI.h"
#include "text/WrappedText.h"

#include <algorithm>
#include <cmath>
#include <limits>
#include <set>
#include <utility>
#include <vector>

using namespace std;

namespace {
	// Convert the angle between two vectors into a sortable angle, i.e an angle
	// plus a length that is used as a tie-breaker.
	pair<double, double> SortAngle(const Point &reference, const Point &point)
	{
		// Rotate the given point by the reference amount.
		Point rotated(reference.Dot(point), reference.Cross(point));

		// This will be the tiebreaker value: the length, squared.
		double length = rotated.Dot(rotated);
		// Calculate the angle, but rotated 180 degrees so that the discontinuity
		// comes at the reference angle rather than directly opposite it.
		double angle = atan2(-rotated.Y(), -rotated.X());

		// Special case: collinear with the reference vector. If the point is
		// a longer vector than the reference, it's the very best angle.
		// Otherwise, it is the very worst angle. (Note: this also is applied if
		// the angle is opposite (angle == 0) but then it's a no-op.)
		if(!rotated.Y())
			angle = copysign(angle, rotated.X() - reference.Dot(reference));

		// Return the angle, plus the length as a tie-breaker.
		return make_pair(angle, length);
	}
}

double MapDetailPanel::scroll = 0.;



MapDetailPanel::MapDetailPanel(PlayerInfo &player, const System *system)
	: MapPanel(player, system ? MapPanel::SHOW_REPUTATION : player.MapColoring(), system)
{
}



MapDetailPanel::MapDetailPanel(const MapPanel &panel)
	: MapPanel(panel)
{
	// Use whatever map coloring is specified in the PlayerInfo.
	commodity = player.MapColoring();
}



void MapDetailPanel::Step()
{
	MapPanel::Step();

	if(selectedSystem != shownSystem)
		GeneratePlanetCards(*selectedSystem);
	if(!player.GetPlanet())
		DoHelp("map");
	if(GetUI()->IsTop(this) && player.GetPlanet() && player.GetDate() >= player.StartData().GetDate() + 12)
		DoHelp("map advanced ports");
}



void MapDetailPanel::Draw()
{
	MapPanel::Draw();

	DrawInfo();
	DrawOrbits();
	DrawKey();
}



bool MapDetailPanel::Scroll(double dx, double dy)
{
	Point point = UI::GetMouse();
	const Interface *mapInterface = GameData::Interfaces().Get("map detail panel");
	const Interface *planetCardInterface = GameData::Interfaces().Get("map planet card");
	if(maxScroll && point.X() < Screen::Left() + planetCardInterface->GetValue("width")
		&& point.Y() > Screen::Top() + mapInterface->GetValue("planet starting Y")
		&& point.Y() < Screen::Bottom() - mapInterface->GetValue("planet max bottom Y"))
	{
		double scrollSpeed = mapInterface->GetValue("planet scroll speed");
		if(dy > 0.)
			SetScroll(scroll - dy * scrollSpeed);
		else if(dy < 0. && scroll - dy * scrollSpeed < maxScroll)
			SetScroll(scroll - dy * scrollSpeed);

		return true;
	}
	return MapPanel::Scroll(dx, dy);
}



double MapDetailPanel::GetScroll()
{
	return scroll;
}



// Only override the ones you need; the default action is to return false.
bool MapDetailPanel::KeyDown(SDL_Keycode key, Uint16 mod, const Command &command, bool isNewPress)
{
	if((key == SDLK_TAB || command.Has(Command::JUMP)) && player.Flagship())
	{
		// Clear the selected planet, if any.
		selectedPlanet = nullptr;
		SetScroll(0.);
		// Toggle to the next link connected to the "source" system. If the
		// shift key is down, the source is the end of the travel plan; otherwise
		// it is one step before the end.
		vector<const System *> &plan = player.TravelPlan();
		const System *source = plan.empty() ? player.GetSystem() : plan.front();
		const System *next = nullptr;
		Point previousUnit = Point(0., -1.);
		if(!plan.empty() && !(mod & KMOD_SHIFT))
		{
			previousUnit = plan.front()->Position();
			plan.erase(plan.begin());
			next = source;
			source = plan.empty() ? player.GetSystem() : plan.front();
			previousUnit = (previousUnit - source->Position()).Unit();
		}
		Point here = source->Position();
		const System *original = next;

		// Depending on whether the flagship has a jump drive, the possible links
		// we can travel along are different:
		bool hasJumpDrive = player.Flagship()->Attributes().Get("jump drive");
		const set<const System *> &links = hasJumpDrive ? source->JumpNeighbors(player.Flagship()->JumpRange()) : source->Links();

		// For each link we can travel from this system, check whether the link
		// is closer to the current angle (while still being larger) than any
		// link we have seen so far.
		auto bestAngle = make_pair(4., 0.);
		for(const System *it : links)
		{
			// Skip the currently selected link, if any. Also skip links to
			// systems the player has not seen, and skip hyperspace links if the
			// player has not visited either end of them.
			if(it == original)
				continue;
			if(!player.HasSeen(*it))
				continue;
			if(!(hasJumpDrive || player.HasVisited(*it) || player.HasVisited(*source)))
				continue;

			// Generate a sortable angle with vector length as a tiebreaker.
			// Otherwise if two systems are in exactly the same direction it is
			// not well defined which one comes first.
			auto angle = SortAngle(previousUnit, it->Position() - here);
			if(angle < bestAngle)
			{
				next = it;
				bestAngle = angle;
			}
		}
		if(next)
		{
			plan.insert(plan.begin(), next);
			Select(next);
		}
	}
	else if((key == SDLK_DELETE || key == SDLK_BACKSPACE) && player.HasTravelPlan())
	{
		vector<const System *> &plan = player.TravelPlan();
		plan.erase(plan.begin());
		Select(plan.empty() ? player.GetSystem() : plan.front());
	}
	else if(key == SDLK_DOWN)
	{
		if(commodity < 0 || commodity == 9)
			SetCommodity(0);
		else
			SetCommodity(commodity + 1);
	}
	else if(key == SDLK_UP)
	{
		if(commodity <= 0)
			SetCommodity(9);
		else
			SetCommodity(commodity - 1);
	}
	else
		return MapPanel::KeyDown(key, mod, command, isNewPress);

	return true;
}



bool MapDetailPanel::Click(int x, int y, int clicks)
{
	bool yInPlanetCards = (y < tradeY && y > governmentY);
	const Interface *planetCardInterface = GameData::Interfaces().Get("map planet card");
	const double planetCardWidth = planetCardInterface->GetValue("width");
	if(x < Screen::Left() + 160 && !yInPlanetCards)
	{
		// The player clicked in the left-hand interface. This could be the system
		// name, the system government, a planet box, the commodity listing, or nothing.
		if(y >= tradeY && y < tradeY + 200)
		{
			// The player clicked on a tradable commodity. Color the map by its price.
			SetCommodity((y - tradeY) / 20);
			return true;
		}
		// Clicking the system name activates the view of the player's reputation with various governments.
		else if(y < governmentY)
			SetCommodity(SHOW_REPUTATION);
		// Clicking the government name activates the view of system / planet ownership.
		else if(y >= governmentY && y < governmentY + 20)
			SetCommodity(SHOW_GOVERNMENT);
	}
	else if(x < Screen::Left() + planetCardWidth && yInPlanetCards)
	{
		const Interface *mapInterface = GameData::Interfaces().Get("map detail panel");
		bool clickedArrow = (maxScroll && x > Screen::Left() + planetCardWidth - mapInterface->GetValue("arrow offset") - 5.);
		if(clickedArrow)
		{
			const double planetCardHeight = planetCardInterface->GetValue("height");
			bool arrowUp = (y < governmentY + planetCardHeight && !planetCards.front().IsShown());
			bool arrowDown = (!arrowUp && y > tradeY - planetCardHeight && !planetCards.back().IsShown());
			scroll += (arrowUp ? -planetCardHeight : arrowDown ? planetCardHeight : 0.);
		}
		else
		{
			for(auto &card : planetCards)
			{
				MapPlanetCard::ClickAction clickAction = card.Click(x, y, clicks);
				if(clickAction == MapPlanetCard::ClickAction::GOTO_SHIPYARD)
				{
					GetUI()->Pop(this);
					GetUI()->Push(new MapShipyardPanel(*this, true));
					break;
				}
				else if(clickAction == MapPlanetCard::ClickAction::GOTO_OUTFITTER)
				{
					GetUI()->Pop(this);
					GetUI()->Push(new MapOutfitterPanel(*this, true));
					break;
				}
				// Then this is the planet selected.
				else if(clickAction != MapPlanetCard::ClickAction::NONE)
				{
					selectedPlanet = card.GetPlanet();
					if(clickAction != MapPlanetCard::ClickAction::SELECTED)
						SetCommodity(static_cast<int>(clickAction));
				}
			}
		}
		return true;
	}
	else if(x >= Screen::Right() - 240 && y <= Screen::Top() + 270)
	{
		// The player has clicked within the "orbits" scene.
		// Select the nearest planet to the click point.
		Point click = Point(x, y);
		selectedPlanet = nullptr;
		double distance = numeric_limits<double>::infinity();
		for(const auto &it : planets)
		{
			double d = click.Distance(it.second);
			if(d < distance)
			{
				distance = d;
				selectedPlanet = it.first;
			}
		}
		if(selectedPlanet && player.Flagship())
			player.SetTravelDestination(selectedPlanet);

		return true;
	}

	// The click was not on an interface element, so check if it was on a system.
	MapPanel::Click(x, y, clicks);
	// If the system just changed, the selected planet is no longer valid.
	if(selectedPlanet && !selectedPlanet->IsInSystem(selectedSystem))
		selectedPlanet = nullptr;
	return true;
}



bool MapDetailPanel::RClick(int x, int y)
{
	if(!Preferences::Has("System map sends move orders"))
		return true;
	// TODO: rewrite the map panels to be driven from interfaces.txt so these XY
	// positions aren't hard-coded.
	else if(x >= Screen::Right() - 240 && y >= Screen::Top() + 10 && y <= Screen::Top() + 270)
	{
		// Only handle clicks on the actual orbits element, rather than the whole UI region.
		// (Note: this isn't perfect, and the clickable area extends into the angled sides a bit.)
		const Point orbitCenter(Screen::TopRight() + Point(-120., 160.));
		auto uiClick = Point(x, y) - orbitCenter;
		if(uiClick.Length() > 130)
			return true;

		// Only issue movement orders if the player is in-flight.
		if(player.GetPlanet())
			GetUI()->Push(new Dialog("You cannot issue fleet movement orders while docked."));
		else if(!player.HasVisited(*selectedSystem))
			GetUI()->Push(new Dialog("You must visit this system before you can send your fleet there."));
		else
			player.SetEscortDestination(selectedSystem, uiClick / scale);
	}

	return true;
}



void MapDetailPanel::GeneratePlanetCards(const System &system)
{
	set<const Planet *> shown;

	planetCards.clear();
	SetScroll(0.);
	unsigned number = 0;
	for(const StellarObject &object : system.Objects())
		if(object.HasSprite() && object.HasValidPlanet())
		{
			// The same "planet" may appear multiple times in one system,
			// providing multiple landing and departure points (e.g. ringworlds).
			const Planet *planet = object.GetPlanet();
			if(planet->IsWormhole() || !planet->IsAccessible(player.Flagship()) || shown.count(planet))
				continue;

			planetCards.emplace_back(object, number, player.HasVisited(*planet));
			shown.insert(planet);
			++number;
		}
	shownSystem = &system;
}



// Draw the legend, correlating between a system's color and the value of the
// selected "commodity," which may be reputation level, outfitter size, etc.
void MapDetailPanel::DrawKey()
{
	const Color &dim = *GameData::Colors().Get("dim");
	const Color &medium = *GameData::Colors().Get("medium");
	const Font &font = FontSet::Get(14);

	Point pos = Screen::TopRight() + Point(-110., 310.);
	Point headerOff(-5., -.5 * font.Height());
	Point textOff(10., -.5 * font.Height());

	static const string HEADER[] = {
		"Trade prices:",
		"Ships for sale:",
		"Outfits for sale:",
		"You have visited:",
		"", // Special should never be active in this mode.
		"Government:",
		"System:"
	};
	const string &header = HEADER[-min(0, max(-6, commodity))];
	font.Draw(header, pos + headerOff, medium);
	pos.Y() += 20.;

	if(commodity >= 0)
	{
		// Each system is colored by the selected commodity's price. Draw
		// four distinct colors and the price each color represents.
		const vector<Trade::Commodity> &commodities = GameData::Commodities();
		const auto &range = commodities[commodity];
		if(static_cast<unsigned>(commodity) >= commodities.size())
			return;

		for(int i = 0; i <= 3; ++i)
		{
			RingShader::Draw(pos, OUTER, INNER, MapColor(i * (2. / 3.) - 1.));
			int price = range.low + ((range.high - range.low) * i) / 3;
			font.Draw(to_string(price), pos + textOff, dim);
			pos.Y() += 20.;
		}
	}
	else if(commodity >= SHOW_OUTFITTER)
	{
		// Each system is colored by the number of outfits for sale.
		static const string LABEL[2][4] = {
			{"None", "1", "5", "10+"},
			{"None", "1", "30", "60+"}};
		static const double VALUE[4] = {-1., 0., .5, 1.};

		for(int i = 0; i < 4; ++i)
		{
			RingShader::Draw(pos, OUTER, INNER, MapColor(VALUE[i]));
			font.Draw(LABEL[commodity == SHOW_OUTFITTER][i], pos + textOff, dim);
			pos.Y() += 20.;
		}
	}
	else if(commodity == SHOW_VISITED)
	{
		static const string LABEL[3] = {
			"All planets",
			"Some",
			"None"
		};
		for(int i = 0; i < 3; ++i)
		{
			RingShader::Draw(pos, OUTER, INNER, MapColor(1 - i));
			font.Draw(LABEL[i], pos + textOff, dim);
			pos.Y() += 20.;
		}
	}
	else if(commodity == SHOW_GOVERNMENT)
	{
		// Each system is colored by the government of the system. Only the
		// four largest visible governments are labeled in the legend.
		vector<pair<double, const Government *>> distances;
		for(const auto &it : closeGovernments)
			distances.emplace_back(it.second, it.first);
		sort(distances.begin(), distances.end());
		for(unsigned i = 0; i < 4 && i < distances.size(); ++i)
		{
			RingShader::Draw(pos, OUTER, INNER, GovernmentColor(distances[i].second));
			font.Draw(distances[i].second->GetName(), pos + textOff, dim);
			pos.Y() += 20.;
		}
	}
	else if(commodity == SHOW_REPUTATION)
	{
		// Each system is colored in accordance with the player's reputation
		// with its owning government. The specific colors associated with a
		// given reputation (0.1, 100, and 10000) are shown for each sign.
		RingShader::Draw(pos, OUTER, INNER, ReputationColor(1e-1, true, false));
		RingShader::Draw(pos + Point(12., 0.), OUTER, INNER, ReputationColor(1e2, true, false));
		RingShader::Draw(pos + Point(24., 0.), OUTER, INNER, ReputationColor(1e4, true, false));
		font.Draw("Friendly", pos + textOff + Point(24., 0.), dim);
		pos.Y() += 20.;

		RingShader::Draw(pos, OUTER, INNER, ReputationColor(-1e-1, false, false));
		RingShader::Draw(pos + Point(12., 0.), OUTER, INNER, ReputationColor(-1e2, false, false));
		RingShader::Draw(pos + Point(24., 0.), OUTER, INNER, ReputationColor(-1e4, false, false));
		font.Draw("Hostile", pos + textOff + Point(24., 0.), dim);
		pos.Y() += 20.;

		RingShader::Draw(pos, OUTER, INNER, ReputationColor(0., false, false));
		font.Draw("Restricted", pos + textOff, dim);
		pos.Y() += 20.;

		RingShader::Draw(pos, OUTER, INNER, ReputationColor(0., false, true));
		font.Draw("Dominated", pos + textOff, dim);
		pos.Y() += 20.;
	}

	RingShader::Draw(pos, OUTER, INNER, UninhabitedColor());
	font.Draw("Uninhabited", pos + textOff, dim);
	pos.Y() += 20.;

	RingShader::Draw(pos, OUTER, INNER, UnexploredColor());
	font.Draw("Unexplored", pos + textOff, dim);
}



// Draw the various information displays: system name & government, planetary
// details, trade prices, and details about the selected object.
void MapDetailPanel::DrawInfo()
{
	const Color &dim = *GameData::Colors().Get("dim");
	const Color &medium = *GameData::Colors().Get("medium");

	const Color &back = *GameData::Colors().Get("map side panel background");

	const Interface *planetCardInterface = GameData::Interfaces().Get("map planet card");
	double planetHeight = planetCardInterface->GetValue("height");
	double planetWidth = planetCardInterface->GetValue("width");
	const Interface *mapInterface = GameData::Interfaces().Get("map detail panel");
	double startingY = mapInterface->GetValue("planet starting Y");
	double bottomY = mapInterface->GetValue("planet max bottom Y");

	bool hasVisited = player.HasVisited(*selectedSystem);

	// Draw the panel for the planets. If the system was not visited, no planets will be shown.
	Point size(planetWidth, min((Screen::Height() - bottomY - startingY),
		(hasVisited ? planetCards.size() : 0.) * planetHeight));
	// This needs to fill from the start of the screen.
	FillShader::Fill(Screen::TopLeft() + Point(size.X() / 2., size.Y() / 2. + startingY / 2.),
		size + Point(0., startingY), back);

	// Edges:
	Point pos(Screen::Left(), Screen::Top() + startingY);
	const Sprite *bottom = SpriteSet::Get("ui/bottom edge");
	Point edgePos = pos + Point(.5 * size.X(), size.Y());
	Point bottomOff(-30., .5 * bottom->Height());
	SpriteShader::Draw(bottom, edgePos + bottomOff);

	const Sprite *right = SpriteSet::Get("ui/right edge");
	Point rightOff(.5 * (size.X() + right->Width()), -right->Height() / 2.);
	SpriteShader::Draw(right, edgePos + rightOff);

	const double startingX = mapInterface->GetValue("starting X");
	Point uiPoint(Screen::Left() + startingX, Screen::Top() + startingY);

	// Draw the basic information for visitable planets in this system.
	if(hasVisited)
	{
		maxScroll = 0.;
		bool drawArrows = false;
		for(auto &card : planetCards)
		{
			// This updates the location of the card so it needs to be called before AvailableSpace().
			bool wasDrawn = card.DrawIfFits(uiPoint);
			const double availableSpace = card.AvailableSpace();
			// Fit another planet, if we can, also give scrolling freedom to reach the planets at the end.
			if(wasDrawn)
				uiPoint.Y() += availableSpace;
			else
				drawArrows = true;

			// Do this all of the time so we can scroll if an element is partially shown.
			maxScroll += (planetHeight - availableSpace);
		}

		if(drawArrows)
		{
			const double arrowOffset = mapInterface->GetValue("arrow offset");
			// Draw the pointers to go up and down by a planet.
			if(!planetCards.front().IsShown())
				PointerShader::Draw(Point(Screen::Left() + planetWidth - arrowOffset,
					Screen::Top() + startingY + arrowOffset), Point(0., -1.), 10.f, 10.f, 5.f, medium);
			if(!planetCards.back().IsShown())
				PointerShader::Draw(uiPoint + Point(planetWidth - startingX - arrowOffset, -arrowOffset),
					Point(0., 1.), 10.f, 10.f, 5.f, medium);
		}
	}

	const double startingGovernmentY = mapInterface->GetValue("government top Y");
	const double textMargin = mapInterface->GetValue("text margin");
	uiPoint = Point(Screen::Left() + textMargin, Screen::Top() + startingGovernmentY);

<<<<<<< HEAD
	// System sprite goes from 0 to 90.
	const Sprite *systemSprite = GameData::Sprites().Get("ui/map system");
	SpriteShader::Draw(systemSprite, uiPoint);
=======
	// Draw the information for the government of this system at the top.
	const Sprite *systemSprite = SpriteSet::Get("ui/map system");
	SpriteShader::Draw(systemSprite, uiPoint + Point(systemSprite->Width() / 2. - textMargin, 0.));
>>>>>>> c27eb67b

	const Font &font = FontSet::Get(14);
	string systemName = player.KnowsName(*selectedSystem) ?
		selectedSystem->Name() : "Unexplored System";
	const auto alignLeft = Layout(140, Truncate::BACK);
	font.Draw({systemName, alignLeft}, uiPoint + Point(0., -7.), medium);

	governmentY = uiPoint.Y() + textMargin;
	string gov = player.HasVisited(*selectedSystem) ?
		selectedSystem->GetGovernment()->GetName() : "Unknown Government";
	font.Draw({gov, alignLeft}, uiPoint + Point(0., 13.), (commodity == SHOW_GOVERNMENT) ? medium : dim);
	if(commodity == SHOW_GOVERNMENT)
		PointerShader::Draw(uiPoint + Point(0., 20.), Point(1., 0.),
			10.f, 10.f, 0.f, medium);

	const double relativeTradeY = mapInterface->GetValue("relative trade Y after planet");
	uiPoint = Point(Screen::Left() + startingX, edgePos.Y() + relativeTradeY);
	const double tradeHeight = mapInterface->GetValue("trade height");
	tradeY = uiPoint.Y() - tradeHeight / 2.;

<<<<<<< HEAD
	planetY.clear();
	// Draw the basic information for visitable planets in this system.
	if(player.HasVisited(*selectedSystem))
	{
		set<const Planet *> shown;
		const Sprite *planetSprite = GameData::Sprites().Get("ui/map planet");
		for(const StellarObject &object : selectedSystem->Objects())
			if(object.HasSprite() && object.HasValidPlanet())
			{
				// The same "planet" may appear multiple times in one system,
				// providing multiple landing and departure points (e.g. ringworlds).
				const Planet *planet = object.GetPlanet();
				if(planet->IsWormhole() || !planet->IsAccessible(player.Flagship()) || shown.count(planet))
					continue;
				shown.insert(planet);

				SpriteShader::Draw(planetSprite, uiPoint);
				planetY[planet] = uiPoint.Y() - 60;

				font.Draw({object.Name(), alignLeft},
					uiPoint + Point(-70., -52.),
					planet == selectedPlanet ? medium : dim);

				bool hasSpaceport = planet->HasSpaceport();
				string reputationLabel = !hasSpaceport ? "No Spaceport" :
					GameData::GetPolitics().HasDominated(planet) ? "Dominated" :
					planet->GetGovernment()->IsEnemy() ? "Hostile" :
					planet->CanLand() ? "Friendly" : "Restricted";
				font.Draw(reputationLabel,
					uiPoint + Point(-60., -32.),
					hasSpaceport ? medium : faint);
				if(commodity == SHOW_REPUTATION)
					PointerShader::Draw(uiPoint + Point(-60., -25.), Point(1., 0.),
						10.f, 10.f, 0.f, medium);

				font.Draw("Shipyard",
					uiPoint + Point(-60., -12.),
					planet->HasShipyard() ? medium : faint);
				if(commodity == SHOW_SHIPYARD)
					PointerShader::Draw(uiPoint + Point(-60., -5.), Point(1., 0.),
						10.f, 10.f, 0.f, medium);

				font.Draw("Outfitter",
					uiPoint + Point(-60., 8.),
					planet->HasOutfitter() ? medium : faint);
				if(commodity == SHOW_OUTFITTER)
					PointerShader::Draw(uiPoint + Point(-60., 15.), Point(1., 0.),
						10.f, 10.f, 0.f, medium);

				bool hasVisited = player.HasVisited(*planet);
				font.Draw(hasVisited ? "(has been visited)" : "(not yet visited)",
					uiPoint + Point(-70., 28.),
					dim);
				if(commodity == SHOW_VISITED)
					PointerShader::Draw(uiPoint + Point(-70., 35.), Point(1., 0.),
						10.f, 10.f, 0.f, medium);

				uiPoint.Y() += 130.;
			}
	}

	uiPoint.Y() += 45.;
	tradeY = uiPoint.Y() - 95.;

	// Trade sprite goes from 310 to 540.
	const Sprite *tradeSprite = GameData::Sprites().Get("ui/map trade");
=======
	// Trade sprite goes after the rest.
	const Sprite *tradeSprite = SpriteSet::Get("ui/map trade");
>>>>>>> c27eb67b
	SpriteShader::Draw(tradeSprite, uiPoint);

	// Adapt the coordinates for the text (the sprite is drawn from a center coordinate).
	uiPoint.X() -= (tradeSprite->Width() / 2. - textMargin);
	uiPoint.Y() -= (tradeSprite->Height() / 2. - textMargin);
	for(const Trade::Commodity &commodity : GameData::Commodities())
	{
		bool isSelected = false;
		if(static_cast<unsigned>(this->commodity) < GameData::Commodities().size())
			isSelected = (&commodity == &GameData::Commodities()[this->commodity]);
		const Color &color = isSelected ? medium : dim;

		font.Draw(commodity.name, uiPoint, color);

		string price;

		bool hasVisited = player.HasVisited(*selectedSystem);
		if(hasVisited && selectedSystem->IsInhabited(player.Flagship()))
		{
			int value = selectedSystem->Trade(commodity.name);
			int localValue = (player.GetSystem() ? player.GetSystem()->Trade(commodity.name) : 0);
			// Don't "compare" prices if the current system is uninhabited and
			// thus has no prices to compare to.
			bool noCompare = (!player.GetSystem() || !player.GetSystem()->IsInhabited(player.Flagship()));
			if(!value)
				price = "----";
			else if(noCompare || player.GetSystem() == selectedSystem || !localValue)
				price = to_string(value);
			else
			{
				value -= localValue;
				price += "(";
				if(value > 0)
					price += '+';
				price += to_string(value);
				price += ")";
			}
		}
		else
			price = (hasVisited ? "n/a" : "?");

		const auto alignRight = Layout(140, Alignment::RIGHT, Truncate::BACK);
		font.Draw({price, alignRight}, uiPoint, color);

		if(isSelected)
			PointerShader::Draw(uiPoint + Point(0., 7.), Point(1., 0.), 10.f, 10.f, 0.f, color);

		uiPoint.Y() += 20.;
	}

	if(selectedPlanet && !selectedPlanet->Description().empty()
			&& player.HasVisited(*selectedPlanet) && !selectedPlanet->IsWormhole())
	{
		static const int X_OFFSET = 240;
		static const int WIDTH = 500;
		const Sprite *panelSprite = GameData::Sprites().Get("ui/description panel");
		Point pos(Screen::Right() - X_OFFSET - .5f * panelSprite->Width(),
			Screen::Top() + .5f * panelSprite->Height());
		SpriteShader::Draw(panelSprite, pos);

		WrappedText text(font);
		text.SetAlignment(Alignment::JUSTIFIED);
		text.SetWrapWidth(WIDTH - 20);
		text.Wrap(selectedPlanet->Description());
		text.Draw(Point(Screen::Right() - X_OFFSET - WIDTH, Screen::Top() + 20), medium);
	}

	DrawButtons("is ports");
}



// Draw the planet orbits in the currently selected system, on the current day.
void MapDetailPanel::DrawOrbits()
{
	const Sprite *orbitSprite = GameData::Sprites().Get("ui/orbits and key");
	SpriteShader::Draw(orbitSprite, Screen::TopRight() + .5 * Point(-orbitSprite->Width(), orbitSprite->Height()));
	Point orbitCenter = Screen::TopRight() + Point(-120., 160.);

	if(!player.HasVisited(*selectedSystem))
		return;

	const Font &font = FontSet::Get(14);

	// Figure out what the largest orbit in this system is.
	double maxDistance = 0.;
	for(const StellarObject &object : selectedSystem->Objects())
	{
		double distance = object.Distance();
		int activeParent = object.Parent();
		while(activeParent >= 0)
		{
			distance += selectedSystem->Objects()[activeParent].Distance();
			activeParent = selectedSystem->Objects()[activeParent].Parent();
		}
		maxDistance = max(maxDistance, distance);
	}
	// 2400 -> 120.
	scale = .03;
	maxDistance *= scale;

	if(maxDistance > 115.)
		scale *= 115. / maxDistance;

	// Draw the orbits.
	static const Color habitColor[7] = {
		Color(.4, .2, .2, 1.),
		Color(.3, .3, 0., 1.),
		Color(0., .4, 0., 1.),
		Color(0., .3, .4, 1.),
		Color(.1, .2, .5, 1.),
		Color(.2, .2, .2, 1.),
		Color(1., 1., 1., 1.)
	};
	for(const StellarObject &object : selectedSystem->Objects())
	{
		if(object.Radius() <= 0.)
			continue;

		Point parentPos;
		int habit = 5;
		if(object.Parent() >= 0)
			parentPos = selectedSystem->Objects()[object.Parent()].Position();
		else
		{
			double warmth = object.Distance() / selectedSystem->HabitableZone();
			habit = (warmth > .5) + (warmth > .8) + (warmth > 1.2) + (warmth > 2.0);
		}

		double radius = object.Distance() * scale;
		RingShader::Draw(orbitCenter + parentPos * scale,
			radius + .7, radius - .7,
			habitColor[habit]);
	}

	// Draw the planets themselves.
	planets.clear();
	for(const StellarObject &object : selectedSystem->Objects())
	{
		if(object.Radius() <= 0.)
			continue;

		Point pos = orbitCenter + object.Position() * scale;
		if(object.HasValidPlanet() && object.GetPlanet()->IsAccessible(player.Flagship()))
			planets[object.GetPlanet()] = pos;

		const float *rgb = Radar::GetColor(object.RadarType(player.Flagship())).Get();
		// Darken and saturate the color, and make it opaque.
		Color color(max(0.f, rgb[0] * 1.2f - .2f), max(0.f, rgb[1] * 1.2f - .2f), max(0.f, rgb[2] * 1.2f - .2f), 1.f);
		RingShader::Draw(pos, object.Radius() * scale + 1., 0.f, color);
	}

	// If the player has a pending order for escorts to move to a new system, draw it.
	if(player.HasEscortDestination())
	{
		auto pendingOrder = player.GetEscortDestination();
		if(pendingOrder.first == selectedSystem)
		{
			// Draw an X (to mark the spot, of course).
			auto uiPoint = (pendingOrder.second * scale) + orbitCenter;
			const Color *color = GameData::Colors().Get("map orbits fleet destination");
			// TODO: Add a "batch pointershader" method that takes the shape description, a count, and a reference point+orientation
			// Use that method below and in Engine for drawing target reticles.
			auto a = Angle{45.};
			auto inc = Angle{90.};

			PointerShader::Bind();
			for(int i = 0; i < 4; ++i)
			{
				PointerShader::Add(uiPoint, a.Unit(), 6.f, 6.f, -3.f, *color);
				a += inc;
			}
			PointerShader::Unbind();
		}
	}

	// Draw the selection ring on top of everything else.
	for(const StellarObject &object : selectedSystem->Objects())
		if(selectedPlanet && object.GetPlanet() == selectedPlanet)
			RingShader::Draw(orbitCenter + object.Position() * scale,
				object.Radius() * scale + 5., object.Radius() * scale + 4.,
				habitColor[6]);

	// Draw the name of the selected planet.
	const string &name = selectedPlanet ? selectedPlanet->Name() : selectedSystem->Name();
	Point namePos(Screen::Right() - 190., Screen::Top() + 7.);
	font.Draw({name, {180, Alignment::CENTER, Truncate::BACK}},
		namePos, *GameData::Colors().Get("medium"));
}



// Set the commodity coloring, and update the player info as well.
void MapDetailPanel::SetCommodity(int index)
{
	commodity = index;
	player.SetMapColoring(commodity);
}



void MapDetailPanel::SetScroll(double newScroll)
{
	MapDetailPanel::scroll = max(0., newScroll);
}<|MERGE_RESOLUTION|>--- conflicted
+++ resolved
@@ -545,12 +545,12 @@
 
 	// Edges:
 	Point pos(Screen::Left(), Screen::Top() + startingY);
-	const Sprite *bottom = SpriteSet::Get("ui/bottom edge");
+	const Sprite *bottom = GameData::Sprites().Get("ui/bottom edge");
 	Point edgePos = pos + Point(.5 * size.X(), size.Y());
 	Point bottomOff(-30., .5 * bottom->Height());
 	SpriteShader::Draw(bottom, edgePos + bottomOff);
 
-	const Sprite *right = SpriteSet::Get("ui/right edge");
+	const Sprite *right = GameData::Sprites().Get("ui/right edge");
 	Point rightOff(.5 * (size.X() + right->Width()), -right->Height() / 2.);
 	SpriteShader::Draw(right, edgePos + rightOff);
 
@@ -594,15 +594,9 @@
 	const double textMargin = mapInterface->GetValue("text margin");
 	uiPoint = Point(Screen::Left() + textMargin, Screen::Top() + startingGovernmentY);
 
-<<<<<<< HEAD
-	// System sprite goes from 0 to 90.
+	// Draw the information for the government of this system at the top.
 	const Sprite *systemSprite = GameData::Sprites().Get("ui/map system");
-	SpriteShader::Draw(systemSprite, uiPoint);
-=======
-	// Draw the information for the government of this system at the top.
-	const Sprite *systemSprite = SpriteSet::Get("ui/map system");
 	SpriteShader::Draw(systemSprite, uiPoint + Point(systemSprite->Width() / 2. - textMargin, 0.));
->>>>>>> c27eb67b
 
 	const Font &font = FontSet::Get(14);
 	string systemName = player.KnowsName(*selectedSystem) ?
@@ -623,77 +617,8 @@
 	const double tradeHeight = mapInterface->GetValue("trade height");
 	tradeY = uiPoint.Y() - tradeHeight / 2.;
 
-<<<<<<< HEAD
-	planetY.clear();
-	// Draw the basic information for visitable planets in this system.
-	if(player.HasVisited(*selectedSystem))
-	{
-		set<const Planet *> shown;
-		const Sprite *planetSprite = GameData::Sprites().Get("ui/map planet");
-		for(const StellarObject &object : selectedSystem->Objects())
-			if(object.HasSprite() && object.HasValidPlanet())
-			{
-				// The same "planet" may appear multiple times in one system,
-				// providing multiple landing and departure points (e.g. ringworlds).
-				const Planet *planet = object.GetPlanet();
-				if(planet->IsWormhole() || !planet->IsAccessible(player.Flagship()) || shown.count(planet))
-					continue;
-				shown.insert(planet);
-
-				SpriteShader::Draw(planetSprite, uiPoint);
-				planetY[planet] = uiPoint.Y() - 60;
-
-				font.Draw({object.Name(), alignLeft},
-					uiPoint + Point(-70., -52.),
-					planet == selectedPlanet ? medium : dim);
-
-				bool hasSpaceport = planet->HasSpaceport();
-				string reputationLabel = !hasSpaceport ? "No Spaceport" :
-					GameData::GetPolitics().HasDominated(planet) ? "Dominated" :
-					planet->GetGovernment()->IsEnemy() ? "Hostile" :
-					planet->CanLand() ? "Friendly" : "Restricted";
-				font.Draw(reputationLabel,
-					uiPoint + Point(-60., -32.),
-					hasSpaceport ? medium : faint);
-				if(commodity == SHOW_REPUTATION)
-					PointerShader::Draw(uiPoint + Point(-60., -25.), Point(1., 0.),
-						10.f, 10.f, 0.f, medium);
-
-				font.Draw("Shipyard",
-					uiPoint + Point(-60., -12.),
-					planet->HasShipyard() ? medium : faint);
-				if(commodity == SHOW_SHIPYARD)
-					PointerShader::Draw(uiPoint + Point(-60., -5.), Point(1., 0.),
-						10.f, 10.f, 0.f, medium);
-
-				font.Draw("Outfitter",
-					uiPoint + Point(-60., 8.),
-					planet->HasOutfitter() ? medium : faint);
-				if(commodity == SHOW_OUTFITTER)
-					PointerShader::Draw(uiPoint + Point(-60., 15.), Point(1., 0.),
-						10.f, 10.f, 0.f, medium);
-
-				bool hasVisited = player.HasVisited(*planet);
-				font.Draw(hasVisited ? "(has been visited)" : "(not yet visited)",
-					uiPoint + Point(-70., 28.),
-					dim);
-				if(commodity == SHOW_VISITED)
-					PointerShader::Draw(uiPoint + Point(-70., 35.), Point(1., 0.),
-						10.f, 10.f, 0.f, medium);
-
-				uiPoint.Y() += 130.;
-			}
-	}
-
-	uiPoint.Y() += 45.;
-	tradeY = uiPoint.Y() - 95.;
-
-	// Trade sprite goes from 310 to 540.
+	// Trade sprite goes after the rest.
 	const Sprite *tradeSprite = GameData::Sprites().Get("ui/map trade");
-=======
-	// Trade sprite goes after the rest.
-	const Sprite *tradeSprite = SpriteSet::Get("ui/map trade");
->>>>>>> c27eb67b
 	SpriteShader::Draw(tradeSprite, uiPoint);
 
 	// Adapt the coordinates for the text (the sprite is drawn from a center coordinate).
