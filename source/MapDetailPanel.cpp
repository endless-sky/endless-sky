/* MapDetailPanel.cpp
Copyright (c) 2014 by Michael Zahniser

Endless Sky is free software: you can redistribute it and/or modify it under the
terms of the GNU General Public License as published by the Free Software
Foundation, either version 3 of the License, or (at your option) any later version.

Endless Sky is distributed in the hope that it will be useful, but WITHOUT ANY
WARRANTY; without even the implied warranty of MERCHANTABILITY or FITNESS FOR A
PARTICULAR PURPOSE.  See the GNU General Public License for more details.
*/

#include "MapDetailPanel.h"

#include "Color.h"
#include "Command.h"
#include "Dialog.h"
#include "DotShader.h"
#include "Font.h"
#include "FontSet.h"
#include "Format.h"
#include "GameData.h"
#include "Government.h"
#include "Information.h"
#include "Interface.h"
#include "MapOutfitterPanel.h"
#include "MapShipyardPanel.h"
#include "MissionPanel.h"
#include "Planet.h"
#include "PlayerInfo.h"
#include "PointerShader.h"
#include "Screen.h"
#include "Ship.h"
#include "Sprite.h"
#include "SpriteSet.h"
#include "SpriteShader.h"
#include "System.h"
#include "Trade.h"
#include "UI.h"
#include "WrappedText.h"

#include <algorithm>
#include <sstream>
#include <vector>

using namespace std;



MapDetailPanel::MapDetailPanel(PlayerInfo &player, int commodity, const System *system)
	: MapPanel(player, commodity, system), governmentY(0), tradeY(0), selectedPlanet(nullptr)
{
}



MapDetailPanel::MapDetailPanel(const MapPanel &panel)
	: MapPanel(panel), governmentY(0), tradeY(0), selectedPlanet(nullptr)
{
}



void MapDetailPanel::Draw() const
{
	MapPanel::Draw();
	
	DrawInfo();
	DrawOrbits();
}



// Only override the ones you need; the default action is to return false.
bool MapDetailPanel::KeyDown(SDL_Keycode key, Uint16 mod, const Command &command)
{
	if(command.Has(Command::MAP) || key == 'd' || key == SDLK_ESCAPE || (key == 'w' && (mod & (KMOD_CTRL | KMOD_GUI))))
		GetUI()->Pop(this);
	else if(key == SDLK_PAGEUP || key == SDLK_PAGEDOWN || key == 'i')
	{
		GetUI()->Pop(this);
		GetUI()->Push(new MissionPanel(*this));
	}
	else if(key == 'o')
	{
		GetUI()->Pop(this);
		GetUI()->Push(new MapOutfitterPanel(*this));
	}
	else if(key == 's')
	{
		GetUI()->Pop(this);
		GetUI()->Push(new MapShipyardPanel(*this));
	}
	else if((key == SDLK_TAB || command.Has(Command::JUMP)) && player.Flagship())
	{
		bool hasJumpDrive = player.Flagship()->Attributes().Get("jump drive");
		const vector<const System *> &links =
			hasJumpDrive ? player.GetSystem()->Neighbors() : player.GetSystem()->Links();
		
		if(!player.HasTravelPlan() && !links.empty())
			Select(links.front());
		else if(player.TravelPlan().size() == 1 && !links.empty())
		{
			auto it = links.begin();
			for( ; it != links.end(); ++it)
				if(*it == player.TravelPlan().front())
					break;
			
			if(it != links.end())
				++it;
			if(it == links.end())
				it = links.begin();
			
			Select(*it);
		}
	}
	else if(key == SDLK_DOWN)
	{
		if(commodity < 0 || commodity == 9)
			commodity = 0;
		else
			++commodity;
	}
	else if(key == SDLK_UP)
	{
		if(commodity <= 0)
			commodity = 9;
		else
			--commodity;
	}
	else if(key == 'f')
		GetUI()->Push(new Dialog(
			this, &MapDetailPanel::DoFind, "Search for:"));
	else if(key == '+' || key == '=')
		ZoomMap();
	else if(key == '-')
		UnzoomMap();
	else
		return false;
	
	return true;
}



bool MapDetailPanel::Click(int x, int y)
{
	{
		const Interface *interface = GameData::Interfaces().Get("map buttons");
		char key = interface->OnClick(Point(x + 250, y));
		// In the mission panel, the "Done" button in the button bar should be
		// ignored (and is not shown).
		if(key)
			return DoKey(key);
	}
	if(x < Screen::Left() + 160)
	{
		if(y >= tradeY && y < tradeY + 200)
		{
			commodity = (y - tradeY) / 20;
			return true;
		}
		else if(y < governmentY)
			commodity = -4;
		else if(y >= governmentY && y < governmentY + 20)
			commodity = -3;
		else
		{
			for(const auto &it : planetY)
				if(y >= it.second && y < it.second + 90)
				{
					selectedPlanet = it.first;
					if(y >= it.second + 50 && y < it.second + 70)
					{
						if(commodity == -1 && selectedPlanet->HasShipyard())
							ListShips();
						commodity = -1;
					}
					else if(y >= it.second + 70 && y < it.second + 90)
					{
						if(commodity == -2 && selectedPlanet->HasOutfitter())
							ListOutfits();
						commodity = -2;
					}
					return true;
				}
		}
	}
	else if(x >= Screen::Right() - 240 && y >= Screen::Bottom() - 240)
	{
		Point click = Point(x, y);
		selectedPlanet = nullptr;
		double distance = numeric_limits<double>::infinity();
		for(const auto &it : planets)
		{
			double d = click.Distance(it.second);
			if(d < distance)
			{
				distance = d;
				selectedPlanet = it.first;
			}
		}
		return true;
	}
	else if(y >= Screen::Bottom() - 40 && x >= Screen::Right() - 335 && x < Screen::Right() - 265)
	{
		// The user clicked the "done" button.
		return DoKey(SDLK_d);
	}
	else if(y >= Screen::Bottom() - 40 && x >= Screen::Right() - 415 && x < Screen::Right() - 345)
	{
		// The user clicked the "missions" button.
		return DoKey(SDLK_PAGEDOWN);
	}
	
	MapPanel::Click(x, y);
	if(selectedPlanet && selectedPlanet->GetSystem() != selectedSystem)
		selectedPlanet = nullptr;
	return true;
}



void MapDetailPanel::DoFind(const string &text)
{
	const Planet *planet = Find(text);
	if(planet)
		selectedPlanet = planet;
}



void MapDetailPanel::DrawInfo() const
{
	Color dimColor(.1, 0.);
	Color closeColor(.6, .6);
	Color farColor(.3, .3);
	
	Point uiPoint(Screen::Left() + 100., Screen::Top() + 45.);
	
	// System sprite goes from 0 to 90.
	const Sprite *systemSprite = SpriteSet::Get("ui/map system");
	SpriteShader::Draw(systemSprite, uiPoint);
	
	const Font &font = FontSet::Get(14);
	string systemName = player.KnowsName(selectedSystem) ?
		selectedSystem->Name() : "Unexplored System";
	font.Draw(systemName, uiPoint + Point(-90., -7.), closeColor);
	
	governmentY = uiPoint.Y() + 10.;
	string gov = player.HasVisited(selectedSystem) ?
		selectedSystem->GetGovernment()->GetName() : "Unknown Government";
	font.Draw(gov, uiPoint + Point(-90., 13.), (commodity == -3) ? closeColor : farColor);
	if(commodity == -3)
		PointerShader::Draw(uiPoint + Point(-90., 20.), Point(1., 0.),
			10., 10., 0., closeColor);
	
	uiPoint.Y() += 105.;
	
	planetY.clear();
	if(player.HasVisited(selectedSystem))
	{
		const Sprite *planetSprite = SpriteSet::Get("ui/map planet");
		for(const StellarObject &object : selectedSystem->Objects())
			if(object.GetPlanet())
			{
				SpriteShader::Draw(planetSprite, uiPoint);
				planetY[object.GetPlanet()] = uiPoint.Y() - 50;
			
				font.Draw(object.Name(),
					uiPoint + Point(-70., -42.),
					object.GetPlanet() == selectedPlanet ? closeColor : farColor);
				font.Draw("Space Port",
					uiPoint + Point(-60., -22.),
					object.GetPlanet()->HasSpaceport() ? closeColor : dimColor);
				font.Draw("Shipyard",
					uiPoint + Point(-60., -2.),
					object.GetPlanet()->HasShipyard() ? closeColor : dimColor);
				if(commodity == -1)
					PointerShader::Draw(uiPoint + Point(-60., 5.), Point(1., 0.),
						10., 10., 0., closeColor);
				font.Draw("Outfitter",
					uiPoint + Point(-60., 18.),
					object.GetPlanet()->HasOutfitter() ? closeColor : dimColor);
				if(commodity == -2)
					PointerShader::Draw(uiPoint + Point(-60., 25.), Point(1., 0.),
						10., 10., 0., closeColor);
			
				uiPoint.Y() += 110.;
			}
	}
	
	uiPoint.Y() += 55.;
	tradeY = uiPoint.Y() - 95.;
	
	if (commodity >= 0)
	{
		uiPoint.X() += 110;
		uiPoint.Y() = tradeY + 96;
	
		const Sprite *keySprite = SpriteSet::Get("ui/thumb box right");
		SpriteShader::Draw(keySprite, uiPoint);
	
		uiPoint.X() -= 110;
		uiPoint.Y() = tradeY + 95;
	}
	
	// Trade sprite goes from 310 to 540.
	const Sprite *tradeSprite = SpriteSet::Get("ui/map trade");
	SpriteShader::Draw(tradeSprite, uiPoint);
	
	uiPoint.X() -= 90.;
	uiPoint.Y() -= 97.;
	for(const Trade::Commodity &commodity : GameData::Commodities())
	{
		bool isSelected = false;
		if(static_cast<unsigned>(this->commodity) < GameData::Commodities().size())
			isSelected = (&commodity == &GameData::Commodities()[this->commodity]);
		Color &color = isSelected ? closeColor : farColor;
		
		font.Draw(commodity.name, uiPoint, color);
		
		string price;
		
		bool hasVisited = player.HasVisited(selectedSystem);
		if(hasVisited && selectedSystem->IsInhabited())
		{
			int value = selectedSystem->Trade(commodity.name);
			int localValue = (player.GetSystem() ? player.GetSystem()->Trade(commodity.name) : 0);
			if(!player.GetSystem() || player.GetSystem() == selectedSystem || !value || !localValue)
				price = to_string(value);
			else
			{
				value -= localValue;
				price += "(";
				if(value > 0)
					price += '+';
				price += to_string(value);
				price += ")";
			}
		}
		else
			price = (hasVisited ? "n/a" : "?");
		
		Point pos = uiPoint + Point(140. - font.Width(price), 0.);
		font.Draw(price, pos, color);
		
		if(isSelected)
			PointerShader::Draw(uiPoint + Point(0., 7.), Point(1., 0.), 10., 10., 0., color);
		
		uiPoint.Y() += 20.;
	}
	
<<<<<<< HEAD
	if (commodity >= 0)
	{
		uiPoint.X() += 165.;
		uiPoint.Y() -= 145.;
		
		Color color = closeColor;
		font.Draw("Price Key", uiPoint, color);
		
		uiPoint.X() += 10.;
		uiPoint.Y() += 25.;
		
		for(unsigned i = 0; i < 4; ++i)
		{
			double value = 0.;
			string label;
			if(commodity >= 0)
			{
				const Trade::Commodity &com = GameData::Commodities()[commodity];
				value = (2. * (static_cast<double>(i)/3.)*(com.high - com.low))
					/ (com.high - com.low) - 1.;
				label = Format::Number(round(com.low + (com.high - com.low)*(static_cast<double>(i)/3.)));
			}
			//		else if(commodity == -1)
			//		{
			//			double size = 0;
			//			for(const StellarObject &object : system.Objects())
			//				if(object.GetPlanet())
			//					size += object.GetPlanet()->Shipyard().size();
			//			value = size ? min(10., size) / 10. : -1.;
			//		}
			//		else if(commodity == -2)
			//		{
			//			double size = 0;
			//			for(const StellarObject &object : system.Objects())
			//				if(object.GetPlanet())
			//					size += object.GetPlanet()->Outfitter().size();
			//			value = size ? min(60., size) / 60. : -1.;
			//		}
			else
			{
				value = 0.0;
				label = "";
			}
			
			if(value < 0.f)
				color = Color(
							  .12 + .12 * value,
							  .48 + .36 * value,
							  .48 - .12 * value,
							  .4f);
			else
				color = Color(
							  .12 + .48 * value,
							  .48,
							  .48 - .48 * value,
							  .4f);
			
			DotShader::Draw(uiPoint, 6., 3.5, color);
			
			Color labelColor = closeColor;
			
			Point pos = uiPoint + Point(15., -8.);
			font.Draw(label, pos, labelColor);
			
			uiPoint.Y() += 17.;
		}
	}
	
	if(selectedPlanet)
=======
	if(selectedPlanet && !selectedPlanet->Description().empty())
>>>>>>> 519c5cd5
	{
		const Sprite *panelSprite = SpriteSet::Get("ui/description panel");
		Point pos(Screen::Right() - .5 * panelSprite->Width(),
			Screen::Top() + .5 * panelSprite->Height());
		SpriteShader::Draw(panelSprite, pos);
		
		WrappedText text;
		text.SetFont(FontSet::Get(14));
		text.SetAlignment(WrappedText::JUSTIFIED);
		text.SetWrapWidth(480);
		text.Wrap(selectedPlanet->Description());
		text.Draw(Point(Screen::Right() - 500, Screen::Top() + 20), closeColor);
	}
	
	// Draw the buttons.
	Information info;
	info.SetCondition("is ports");
	if(ZoomIsMax())
		info.SetCondition("max zoom");
	if(ZoomIsMin())
		info.SetCondition("min zoom");
	const Interface *interface = GameData::Interfaces().Get("map buttons");
	interface->Draw(info, Point(-250., 0.));
}



void MapDetailPanel::DrawOrbits() const
{
	// Draw the planet orbits in the currently selected system.
	const Sprite *orbitSprite = SpriteSet::Get("ui/orbits");
	Point orbitCenter(Screen::Right() - 130, Screen::Bottom() - 140);
	SpriteShader::Draw(orbitSprite, orbitCenter);
	orbitCenter.Y() += 10.;
	
	if(!selectedSystem || !player.HasVisited(selectedSystem))
		return;
	
	const Font &font = FontSet::Get(14);
	
	// Figure out what the largest orbit in this system is.
	double maxDistance = 0.;
	for(const StellarObject &object : selectedSystem->Objects())
		maxDistance = max(maxDistance, object.Position().Length() + object.Radius());
	
	// 2400 -> 120.
	double scale = .03;
	maxDistance *= scale;
	
	if(maxDistance > 120.)
		scale *= 120. / maxDistance;
	
	static const Color habitColor[7] = {
		Color(.4, 0., 0., 0.),
		Color(.3, .3, 0., 0.),
		Color(0., .4, 0., 0.),
		Color(0., .3, .4, 0.),
		Color(0., 0., .5, 0.),
		Color(.2, .2, .2, 0.),
		Color(1., 1., 1., 0.)
	};
	for(const StellarObject &object : selectedSystem->Objects())
	{
		if(object.Radius() <= 0.)
			continue;
		
		Point parentPos;
		int habit = 5;
		if(object.Parent() >= 0)
			parentPos = selectedSystem->Objects()[object.Parent()].Position();
		else
		{
			double warmth = object.Distance() / selectedSystem->HabitableZone();
			habit = (warmth > .5) + (warmth > .8) + (warmth > 1.2) + (warmth > 2.0);
		}
		
		double radius = object.Distance() * scale;
		DotShader::Draw(orbitCenter + parentPos * scale,
			radius + .7, radius - .7,
			habitColor[habit]);
		
		if(selectedPlanet && object.GetPlanet() == selectedPlanet)
			DotShader::Draw(orbitCenter + object.Position() * scale,
				object.Radius() * scale + 5., object.Radius() * scale + 4.,
				habitColor[6]);
	}
	
	planets.clear();
	static const Color planetColor[5] = {
		Color(1., 1., 1., 1.),
		Color(.3, .3, .3, 1.),
		Color(0., .8, 1., 1.),
		Color(.8, .4, .2, 1.),
		Color(.8, .3, 1., 1.)
	};
	for(const StellarObject &object : selectedSystem->Objects())
	{
		if(object.Radius() <= 0.)
			continue;
		
		Point pos = orbitCenter + object.Position() * scale;
		if(object.GetPlanet())
			planets[object.GetPlanet()] = pos;
		DotShader::Draw(pos,
			object.Radius() * scale + 1., 0.,
				planetColor[!object.IsStar() + (object.GetPlanet() != nullptr)
					+ (object.GetPlanet() && !object.GetPlanet()->CanLand() && !object.GetPlanet()->IsWormhole())
					+ 2 * (object.GetPlanet() && object.GetPlanet()->IsWormhole())]);
	}
	
	// Draw the name of the selected planet.
	const string &name = selectedPlanet ? selectedPlanet->Name() : selectedSystem->Name();
	int width = font.Width(name);
	width = (width / 2) + 65;
	Point namePos(Screen::Right() - width - 5., Screen::Bottom() - 267.);
	Color nameColor(.6, .6);
	font.Draw(name, namePos, nameColor);
}



void MapDetailPanel::ListShips() const
{
	if(!selectedPlanet)
		return;
	
	// First, count how many planets have each ship.
	map<const Ship *, int> count;
	for(const auto &it : GameData::Planets())
		for(const Ship *ship : it.second.Shipyard())
			++count[ship];
	
	vector<pair<int, const Ship *>> list;
	for(const Ship *ship : selectedPlanet->Shipyard())
		list.emplace_back(count[ship], ship);
	
	sort(list.begin(), list.end());
	ostringstream out;
	out << "Ships for sale here:";
	for(unsigned i = 0; i < 10 + (list.size() == 11) && i < list.size(); ++i)
		out << '\n' << list[i].second->ModelName();
	if(list.size() > 11)
		out << "\n...and " << list.size() - 10 << " others.";
	GetUI()->Push(new Dialog(out.str()));
}



void MapDetailPanel::ListOutfits() const
{
	if(!selectedPlanet)
		return;
	
	// First, count how many planets have each ship.
	map<const Outfit *, int> count;
	for(const auto &it : GameData::Planets())
		for(const Outfit *outfit : it.second.Outfitter())
			++count[outfit];
	
	vector<pair<int, const Outfit *>> list;
	for(const Outfit *ship : selectedPlanet->Outfitter())
		list.emplace_back(count[ship], ship);
	
	sort(list.begin(), list.end());
	ostringstream out;
	out << "Outfits for sale here:";
	for(unsigned i = 0; i < 18 + (list.size() == 19) && i < list.size(); ++i)
		out << '\n' << list[i].second->Name();
	if(list.size() > 19)
		out << "\n...and " << list.size() - 18 << " others.";
	GetUI()->Push(new Dialog(out.str()));
}<|MERGE_RESOLUTION|>--- conflicted
+++ resolved
@@ -351,7 +351,6 @@
 		uiPoint.Y() += 20.;
 	}
 	
-<<<<<<< HEAD
 	if (commodity >= 0)
 	{
 		uiPoint.X() += 165.;
@@ -420,10 +419,7 @@
 		}
 	}
 	
-	if(selectedPlanet)
-=======
 	if(selectedPlanet && !selectedPlanet->Description().empty())
->>>>>>> 519c5cd5
 	{
 		const Sprite *panelSprite = SpriteSet::Get("ui/description panel");
 		Point pos(Screen::Right() - .5 * panelSprite->Width(),
