/* MapDetailPanel.cpp
Copyright (c) 2014 by Michael Zahniser

Endless Sky is free software: you can redistribute it and/or modify it under the
terms of the GNU General Public License as published by the Free Software
Foundation, either version 3 of the License, or (at your option) any later version.

Endless Sky is distributed in the hope that it will be useful, but WITHOUT ANY
WARRANTY; without even the implied warranty of MERCHANTABILITY or FITNESS FOR A
PARTICULAR PURPOSE.  See the GNU General Public License for more details.
*/

#include "MapDetailPanel.h"

#include "text/alignment.hpp"
#include "Angle.h"
#include "Color.h"
#include "Command.h"
#include "Dialog.h"
#include "text/DisplayText.h"
#include "text/Font.h"
#include "text/FontSet.h"
#include "text/Format.h"
#include "GameData.h"
#include "Government.h"
#include "text/layout.hpp"
#include "MapOutfitterPanel.h"
#include "MapShipyardPanel.h"
#include "pi.h"
#include "Planet.h"
#include "PlayerInfo.h"
#include "PointerShader.h"
#include "Politics.h"
#include "Preferences.h"
#include "Radar.h"
#include "RingShader.h"
#include "Screen.h"
#include "Ship.h"
#include "Sprite.h"
#include "SpriteSet.h"
#include "SpriteShader.h"
#include "StartConditions.h"
#include "StellarObject.h"
#include "System.h"
#include "Trade.h"
#include "text/truncate.hpp"
#include "UI.h"
#include "text/WrappedText.h"

#include <algorithm>
#include <cmath>
#include <set>
#include <utility>
#include <vector>

using namespace std;

namespace {
	// Convert the angle between two vectors into a sortable angle, i.e an angle
	// plus a length that is used as a tie-breaker.
	pair<double, double> SortAngle(const Point &reference, const Point &point)
	{
		// Rotate the given point by the reference amount.
		Point rotated(reference.Dot(point), reference.Cross(point));
		
		// This will be the tiebreaker value: the length, squared.
		double length = rotated.Dot(rotated);
		// Calculate the angle, but rotated 180 degrees so that the discontinuity
		// comes at the reference angle rather than directly opposite it.
		double angle = atan2(-rotated.Y(), -rotated.X());
		
		// Special case: collinear with the reference vector. If the point is
		// a longer vector than the reference, it's the very best angle.
		// Otherwise, it is the very worst angle. (Note: this also is applied if
		// the angle is opposite (angle == 0) but then it's a no-op.)
		if(!rotated.Y())
			angle = copysign(angle, rotated.X() - reference.Dot(reference));
		
		// Return the angle, plus the length as a tie-breaker.
		return make_pair(angle, length);
	}
}



MapDetailPanel::MapDetailPanel(PlayerInfo &player, const System *system)
	: MapPanel(player, system ? MapPanel::SHOW_REPUTATION : player.MapColoring(), system)
{
}



MapDetailPanel::MapDetailPanel(const MapPanel &panel)
	: MapPanel(panel)
{
	// Use whatever map coloring is specified in the PlayerInfo.
	commodity = player.MapColoring();
}



void MapDetailPanel::Step()
{
	MapPanel::Step();
	if(!player.GetPlanet())
		DoHelp("map");
	if(GetUI()->IsTop(this) && player.GetPlanet() && player.GetDate() >= GameData::Start().GetDate() + 12)
		DoHelp("map advanced ports");
}



void MapDetailPanel::Draw()
{
	MapPanel::Draw();
	
	DrawInfo();
	DrawOrbits();
	DrawKey();
}



// Only override the ones you need; the default action is to return false.
bool MapDetailPanel::KeyDown(SDL_Keycode key, Uint16 mod, const Command &command, bool isNewPress)
{
	if((key == SDLK_TAB || command.Has(Command::JUMP)) && player.Flagship())
	{
		// Clear the selected planet, if any.
		selectedPlanet = nullptr;
		// Toggle to the next link connected to the "source" system. If the
		// shift key is down, the source is the end of the travel plan; otherwise
		// it is one step before the end.
		vector<const System *> &plan = player.TravelPlan();
		const System *source = plan.empty() ? player.GetSystem() : plan.front();
		const System *next = nullptr;
		Point previousUnit = Point(0., -1.);
		if(!plan.empty() && !(mod & KMOD_SHIFT))
		{
			previousUnit = plan.front()->Position();
			plan.erase(plan.begin());
			next = source;
			source = plan.empty() ? player.GetSystem() : plan.front();
			previousUnit = (previousUnit - source->Position()).Unit();
		}
		Point here = source->Position();
		const System *original = next;
		
		// Depending on whether the flagship has a jump drive, the possible links
		// we can travel along are different:
		bool hasJumpDrive = player.Flagship()->Attributes().Get("jump drive");
		const set<const System *> &links = hasJumpDrive ? source->JumpNeighbors(player.Flagship()->JumpRange()) : source->Links();
		
		// For each link we can travel from this system, check whether the link
		// is closer to the current angle (while still being larger) than any
		// link we have seen so far.
		auto bestAngle = make_pair(4., 0.);
		for(const System *it : links)
		{
			// Skip the currently selected link, if any. Also skip links to
			// systems the player has not seen, and skip hyperspace links if the
			// player has not visited either end of them.
			if(it == original)
				continue;
			if(!player.HasSeen(*it))
				continue;
			if(!(hasJumpDrive || player.HasVisited(*it) || player.HasVisited(*source)))
				continue;
			
			// Generate a sortable angle with vector length as a tiebreaker.
			// Otherwise if two systems are in exactly the same direction it is
			// not well defined which one comes first.
			auto angle = SortAngle(previousUnit, it->Position() - here);
			if(angle < bestAngle)
			{
				next = it;
				bestAngle = angle;
			}
		}
		if(next)
		{
			plan.insert(plan.begin(), next);
			Select(next);
		}
	}
	else if((key == SDLK_DELETE || key == SDLK_BACKSPACE) && player.HasTravelPlan())
	{
		vector<const System *> &plan = player.TravelPlan();
		plan.erase(plan.begin());
		Select(plan.empty() ? player.GetSystem() : plan.front());
	}
	else if(key == SDLK_DOWN)
	{
		if(commodity < 0 || commodity == 9)
			SetCommodity(0);
		else
			SetCommodity(commodity + 1);
	}
	else if(key == SDLK_UP)
	{
		if(commodity <= 0)
			SetCommodity(9);
		else
			SetCommodity(commodity - 1);
	}
	else
		return MapPanel::KeyDown(key, mod, command, isNewPress);
	
	return true;
}



bool MapDetailPanel::Click(int x, int y, int clicks)
{
	if(x < Screen::Left() + 160)
	{
		// The player clicked in the left-hand interface. This could be the system
		// name, the system government, a planet box, the commodity listing, or nothing.
		if(y >= tradeY && y < tradeY + 200)
		{
			// The player clicked on a tradable commodity. Color the map by its price.
			SetCommodity((y - tradeY) / 20);
			return true;
		}
		// Clicking the system name activates the view of system danger levels.
		else if(y < governmentY)
			SetCommodity(SHOW_DANGER);
		// Clicking the government name activates the view of reputation levels.
		else if(y >= governmentY && y < governmentY + 20)
			SetCommodity(SHOW_GOVERNMENT);
		else
		{
			// The player clicked within the region associated with this system's planets.
			for(const auto &it : planetY)
				if(y >= it.second && y < it.second + 110)
				{
					selectedPlanet = it.first;
					if(y >= it.second + 30 && y < it.second + 110)
					{
						// Figure out what row of the planet info was clicked.
						int row = (y - (it.second + 30)) / 20;
						static const int SHOW[4] = {
							SHOW_REPUTATION, SHOW_SHIPYARD, SHOW_OUTFITTER, SHOW_VISITED};
						SetCommodity(SHOW[row]);
						
						// Double-click the Shipyard or Outfitter line to open that map view.
						if(clicks > 1 && SHOW[row] == SHOW_SHIPYARD)
						{
							GetUI()->Pop(this);
							GetUI()->Push(new MapShipyardPanel(*this, true));
						}
						if(clicks > 1 && SHOW[row] == SHOW_OUTFITTER)
						{
							GetUI()->Pop(this);
							GetUI()->Push(new MapOutfitterPanel(*this, true));
						}
					}
					return true;
				}
		}
	}
	else if(x >= Screen::Right() - 240 && y <= Screen::Top() + 270)
	{
		// The player has clicked within the "orbits" scene.
		// Select the nearest planet to the click point.
		Point click = Point(x, y);
		selectedPlanet = nullptr;
		double distance = numeric_limits<double>::infinity();
		for(const auto &it : planets)
		{
			double d = click.Distance(it.second);
			if(d < distance)
			{
				distance = d;
				selectedPlanet = it.first;
			}
		}
		if(selectedPlanet && player.Flagship())
			player.SetTravelDestination(selectedPlanet);
		
		return true;
	}
	
	// The click was not on an interface element, so check if it was on a system.
	MapPanel::Click(x, y, clicks);
	// If the system just changed, the selected planet is no longer valid.
	if(selectedPlanet && !selectedPlanet->IsInSystem(selectedSystem))
		selectedPlanet = nullptr;
	return true;
}



bool MapDetailPanel::RClick(int x, int y)
{
	if(!Preferences::Has("System map sends move orders"))
		return true;
	// TODO: rewrite the map panels to be driven from interfaces.txt so these XY
	// positions aren't hard-coded.
	else if(x >= Screen::Right() - 240 && y >= Screen::Top() + 10 && y <= Screen::Top() + 270)
	{
		// Only handle clicks on the actual orbits element, rather than the whole UI region.
		// (Note: this isn't perfect, and the clickable area extends into the angled sides a bit.)
		const Point orbitCenter(Screen::TopRight() + Point(-120., 160.));
		auto uiClick = Point(x, y) - orbitCenter;
		if(uiClick.Length() > 130)
			return true;
		
		// Only issue movement orders if the player is in-flight.
		if(player.GetPlanet())
			GetUI()->Push(new Dialog("You cannot issue fleet movement orders while docked."));
		else if(!player.HasVisited(*selectedSystem))
			GetUI()->Push(new Dialog("You must visit this system before you can send your fleet there."));
		else
			player.SetEscortDestination(selectedSystem, uiClick / scale);
	}
	
	return true;
}



// Draw the legend, correlating between a system's color and the value of the
// selected "commodity," which may be reputation level, outfitter size, etc.
void MapDetailPanel::DrawKey()
{
	const Color &dim = *GameData::Colors().Get("dim");
	const Color &medium = *GameData::Colors().Get("medium");
	const Font &font = FontSet::Get(14);
	
	Point pos = Screen::TopRight() + Point(-110., 310.);
	Point headerOff(-5., -.5 * font.Height());
	Point textOff(10., -.5 * font.Height());
	
	static const string HEADER[] = {
		"Trade prices:",
		"Ships for sale:",
		"Outfits for sale:",
		"You have visited:",
		"", // Special should never be active in this mode.
		"Government:",
		"System:",
		"Danger level:"
	};
	const string &header = HEADER[-min(0, max(-7, commodity))];
	font.Draw(header, pos + headerOff, medium);
	pos.Y() += 20.;
	
	if(commodity >= 0)
	{
		// Each system is colored by the selected commodity's price. Draw
		// four distinct colors and the price each color represents.
		const vector<Trade::Commodity> &commodities = GameData::Commodities();
		const auto &range = commodities[commodity];
		if(static_cast<unsigned>(commodity) >= commodities.size())
			return;
		
		for(int i = 0; i <= 3; ++i)
		{
			RingShader::Draw(pos, OUTER, INNER, MapColor(i * (2. / 3.) - 1.));
			int price = range.low + ((range.high - range.low) * i) / 3;
			font.Draw(to_string(price), pos + textOff, dim);
			pos.Y() += 20.;
		}
	}
	else if(commodity >= SHOW_OUTFITTER)
	{
		// Each system is colored by the number of outfits for sale.
		static const string LABEL[2][4] = {
			{"None", "1", "5", "10+"},
			{"None", "1", "30", "60+"}};
		static const double VALUE[4] = {-1., 0., .5, 1.};
		
		for(int i = 0; i < 4; ++i)
		{
			RingShader::Draw(pos, OUTER, INNER, MapColor(VALUE[i]));
			font.Draw(LABEL[commodity == SHOW_OUTFITTER][i], pos + textOff, dim);
			pos.Y() += 20.;
		}
	}
	else if(commodity == SHOW_VISITED)
	{
		static const string LABEL[3] = {
			"All planets",
			"Some",
			"None"
		};
		for(int i = 0; i < 3; ++i)
		{
			RingShader::Draw(pos, OUTER, INNER, MapColor(1 - i));
			font.Draw(LABEL[i], pos + textOff, dim);
			pos.Y() += 20.;
		}
	}
	else if(commodity == SHOW_GOVERNMENT)
	{
		// Each system is colored by the government of the system. Only the
		// four largest visible governments are labeled in the legend.
		vector<pair<double, const Government *>> distances;
		for(const auto &it : closeGovernments)
			distances.emplace_back(it.second, it.first);
		sort(distances.begin(), distances.end());
		for(unsigned i = 0; i < 4 && i < distances.size(); ++i)
		{
			RingShader::Draw(pos, OUTER, INNER, GovernmentColor(distances[i].second));
			font.Draw(distances[i].second->GetName(), pos + textOff, dim);
			pos.Y() += 20.;
		}
	}
	else if(commodity == SHOW_REPUTATION)
	{
		// Each system is colored in accordance with the player's reputation
		// with its owning government. The specific colors associated with a
		// given reputation (0.1, 100, and 10000) are shown for each sign.
		RingShader::Draw(pos, OUTER, INNER, ReputationColor(1e-1, true, false));
		RingShader::Draw(pos + Point(12., 0.), OUTER, INNER, ReputationColor(1e2, true, false));
		RingShader::Draw(pos + Point(24., 0.), OUTER, INNER, ReputationColor(1e4, true, false));
		font.Draw("Friendly", pos + textOff + Point(24., 0.), dim);
		pos.Y() += 20.;
		
		RingShader::Draw(pos, OUTER, INNER, ReputationColor(-1e-1, false, false));
		RingShader::Draw(pos + Point(12., 0.), OUTER, INNER, ReputationColor(-1e2, false, false));
		RingShader::Draw(pos + Point(24., 0.), OUTER, INNER, ReputationColor(-1e4, false, false));
		font.Draw("Hostile", pos + textOff + Point(24., 0.), dim);
		pos.Y() += 20.;
		
		RingShader::Draw(pos, OUTER, INNER, ReputationColor(0., false, false));
		font.Draw("Restricted", pos + textOff, dim);
		pos.Y() += 20.;
		
		RingShader::Draw(pos, OUTER, INNER, ReputationColor(0., false, true));
		font.Draw("Dominated", pos + textOff, dim);
		pos.Y() += 20.;
	}
	else if(commodity == SHOW_DANGER)
	{
		// Each system is colored in accordance with its danger to the player,
		// including threats from any "raid fleet" presence.
		static const vector<string> labels = {
			"None", "Risky", "Dangerous", "Treacherous"
		};
		for(size_t i = 0; i < labels.size(); ++i)
		{
			RingShader::Draw(pos, OUTER, INNER, MapColor(i * (2. / 3.) - 1.));
			font.Draw(labels[i], pos + textOff, dim);
			pos.Y() += 20.;
		}
	}
	
	RingShader::Draw(pos, OUTER, INNER, UninhabitedColor());
	font.Draw("Uninhabited", pos + textOff, dim);
	pos.Y() += 20.;
	
	RingShader::Draw(pos, OUTER, INNER, UnexploredColor());
	font.Draw("Unexplored", pos + textOff, dim);
}



// Draw the various information displays: system name & government, planetary
// details, trade prices, and details about the selected object.
void MapDetailPanel::DrawInfo()
{
	const Color &faint = *GameData::Colors().Get("faint");
	const Color &dim = *GameData::Colors().Get("dim");
	const Color &medium = *GameData::Colors().Get("medium");
	
	Point uiPoint(Screen::Left() + 100., Screen::Top() + 45.);
	
	// System sprite goes from 0 to 90.
	const Sprite *systemSprite = SpriteSet::Get("ui/map system");
	SpriteShader::Draw(systemSprite, uiPoint);
	
	const Font &font = FontSet::Get(14);
	string systemName = player.KnowsName(*selectedSystem) ?
		selectedSystem->Name() : "Unexplored System";
<<<<<<< HEAD
	font.Draw(systemName, uiPoint + Point(-90., -7.), medium);
	if(commodity == SHOW_DANGER)
		PointerShader::Draw(uiPoint + Point(-90., 0.), Point(1., 0.),
			10., 10., 0., medium);
=======
	const auto alignLeft = Layout(140, Truncate::BACK);
	font.Draw({systemName, alignLeft}, uiPoint + Point(-90., -7.), medium);
>>>>>>> a88c6da3
	
	governmentY = uiPoint.Y() + 10.;
	string gov = player.HasVisited(*selectedSystem) ?
		selectedSystem->GetGovernment()->GetName() : "Unknown Government";
	font.Draw({gov, alignLeft}, uiPoint + Point(-90., 13.), (commodity == SHOW_GOVERNMENT) ? medium : dim);
	if(commodity == SHOW_GOVERNMENT)
		PointerShader::Draw(uiPoint + Point(-90., 20.), Point(1., 0.),
			10.f, 10.f, 0.f, medium);
	
	uiPoint.Y() += 115.;
	
	planetY.clear();
	// Draw the basic information for visitable planets in this system.
	if(player.HasVisited(*selectedSystem))
	{
		set<const Planet *> shown;
		const Sprite *planetSprite = SpriteSet::Get("ui/map planet");
		for(const StellarObject &object : selectedSystem->Objects())
			if(object.GetPlanet())
			{
				// The same "planet" may appear multiple times in one system,
				// providing multiple landing and departure points (e.g. ringworlds).
				const Planet *planet = object.GetPlanet();
				if(planet->IsWormhole() || !planet->IsAccessible(player.Flagship()) || shown.count(planet))
					continue;
				shown.insert(planet);
				
				SpriteShader::Draw(planetSprite, uiPoint);
				planetY[planet] = uiPoint.Y() - 60;
				
				font.Draw({object.Name(), alignLeft},
					uiPoint + Point(-70., -52.),
					planet == selectedPlanet ? medium : dim);
				
				bool hasSpaceport = planet->HasSpaceport();
				string reputationLabel = !hasSpaceport ? "No Spaceport" :
					GameData::GetPolitics().HasDominated(planet) ? "Dominated" :
					planet->GetGovernment()->IsEnemy() ? "Hostile" :
					planet->CanLand() ? "Friendly" : "Restricted";
				font.Draw(reputationLabel,
					uiPoint + Point(-60., -32.),
					hasSpaceport ? medium : faint);
				if(commodity == SHOW_REPUTATION)
					PointerShader::Draw(uiPoint + Point(-60., -25.), Point(1., 0.),
						10.f, 10.f, 0.f, medium);
				
				font.Draw("Shipyard",
					uiPoint + Point(-60., -12.),
					planet->HasShipyard() ? medium : faint);
				if(commodity == SHOW_SHIPYARD)
					PointerShader::Draw(uiPoint + Point(-60., -5.), Point(1., 0.),
						10.f, 10.f, 0.f, medium);
				
				font.Draw("Outfitter",
					uiPoint + Point(-60., 8.),
					planet->HasOutfitter() ? medium : faint);
				if(commodity == SHOW_OUTFITTER)
					PointerShader::Draw(uiPoint + Point(-60., 15.), Point(1., 0.),
						10.f, 10.f, 0.f, medium);
				
				bool hasVisited = player.HasVisited(*planet);
				font.Draw(hasVisited ? "(has been visited)" : "(not yet visited)",
					uiPoint + Point(-70., 28.),
					dim);
				if(commodity == SHOW_VISITED)
					PointerShader::Draw(uiPoint + Point(-70., 35.), Point(1., 0.),
						10.f, 10.f, 0.f, medium);
				
				uiPoint.Y() += 130.;
			}
	}
	
	uiPoint.Y() += 45.;
	tradeY = uiPoint.Y() - 95.;
	
	// Trade sprite goes from 310 to 540.
	const Sprite *tradeSprite = SpriteSet::Get("ui/map trade");
	SpriteShader::Draw(tradeSprite, uiPoint);
	
	uiPoint.X() -= 90.;
	uiPoint.Y() -= 97.;
	for(const Trade::Commodity &commodity : GameData::Commodities())
	{
		bool isSelected = false;
		if(static_cast<unsigned>(this->commodity) < GameData::Commodities().size())
			isSelected = (&commodity == &GameData::Commodities()[this->commodity]);
		const Color &color = isSelected ? medium : dim;
		
		font.Draw(commodity.name, uiPoint, color);
		
		string price;
		
		bool hasVisited = player.HasVisited(*selectedSystem);
		if(hasVisited && selectedSystem->IsInhabited(player.Flagship()))
		{
			int value = selectedSystem->Trade(commodity.name);
			int localValue = (player.GetSystem() ? player.GetSystem()->Trade(commodity.name) : 0);
			// Don't "compare" prices if the current system is uninhabited and
			// thus has no prices to compare to.
			bool noCompare = (!player.GetSystem() || !player.GetSystem()->IsInhabited(player.Flagship()));
			if(!value)
				price = "----";
			else if(noCompare || player.GetSystem() == selectedSystem || !localValue)
				price = to_string(value);
			else
			{
				value -= localValue;
				price += "(";
				if(value > 0)
					price += '+';
				price += to_string(value);
				price += ")";
			}
		}
		else
			price = (hasVisited ? "n/a" : "?");
		
		const auto alignRight = Layout(140, Alignment::RIGHT, Truncate::BACK);
		font.Draw({price, alignRight}, uiPoint, color);
		
		if(isSelected)
			PointerShader::Draw(uiPoint + Point(0., 7.), Point(1., 0.), 10.f, 10.f, 0.f, color);
		
		uiPoint.Y() += 20.;
	}
	
	if(selectedPlanet && !selectedPlanet->Description().empty()
			&& player.HasVisited(*selectedPlanet) && !selectedPlanet->IsWormhole())
	{
		static const int X_OFFSET = 240;
		static const int WIDTH = 500;
		const Sprite *panelSprite = SpriteSet::Get("ui/description panel");
		Point pos(Screen::Right() - X_OFFSET - .5f * panelSprite->Width(),
			Screen::Top() + .5f * panelSprite->Height());
		SpriteShader::Draw(panelSprite, pos);
		
		WrappedText text(font);
		text.SetAlignment(Alignment::JUSTIFIED);
		text.SetWrapWidth(WIDTH - 20);
		text.Wrap(selectedPlanet->Description());
		text.Draw(Point(Screen::Right() - X_OFFSET - WIDTH, Screen::Top() + 20), medium);
	}
	
	DrawButtons("is ports");
}



// Draw the planet orbits in the currently selected system, on the current day.
void MapDetailPanel::DrawOrbits()
{
	const Sprite *orbitSprite = SpriteSet::Get("ui/orbits and key");
	SpriteShader::Draw(orbitSprite, Screen::TopRight() + .5 * Point(-orbitSprite->Width(), orbitSprite->Height()));
	Point orbitCenter = Screen::TopRight() + Point(-120., 160.);
	
	if(!player.HasVisited(*selectedSystem))
		return;
	
	const Font &font = FontSet::Get(14);
	
	// Figure out what the largest orbit in this system is.
	double maxDistance = 0.;
	for(const StellarObject &object : selectedSystem->Objects())
		maxDistance = max(maxDistance, object.Position().Length() + object.Radius());
	
	// 2400 -> 120.
	scale = .03;
	maxDistance *= scale;
	
	if(maxDistance > 115.)
		scale *= 115. / maxDistance;
	
	// Draw the orbits.
	static const Color habitColor[7] = {
		Color(.4, .2, .2, 1.),
		Color(.3, .3, 0., 1.),
		Color(0., .4, 0., 1.),
		Color(0., .3, .4, 1.),
		Color(.1, .2, .5, 1.),
		Color(.2, .2, .2, 1.),
		Color(1., 1., 1., 1.)
	};
	for(const StellarObject &object : selectedSystem->Objects())
	{
		if(object.Radius() <= 0.)
			continue;
		
		Point parentPos;
		int habit = 5;
		if(object.Parent() >= 0)
			parentPos = selectedSystem->Objects()[object.Parent()].Position();
		else
		{
			double warmth = object.Distance() / selectedSystem->HabitableZone();
			habit = (warmth > .5) + (warmth > .8) + (warmth > 1.2) + (warmth > 2.0);
		}
		
		double radius = object.Distance() * scale;
		RingShader::Draw(orbitCenter + parentPos * scale,
			radius + .7, radius - .7,
			habitColor[habit]);
	}
	
	// Draw the planets themselves.
	planets.clear();
	for(const StellarObject &object : selectedSystem->Objects())
	{
		if(object.Radius() <= 0.)
			continue;
		
		Point pos = orbitCenter + object.Position() * scale;
		if(object.GetPlanet() && object.GetPlanet()->IsAccessible(player.Flagship()))
			planets[object.GetPlanet()] = pos;
		
		const float *rgb = Radar::GetColor(object.RadarType(player.Flagship())).Get();
		// Darken and saturate the color, and make it opaque.
		Color color(max(0.f, rgb[0] * 1.2f - .2f), max(0.f, rgb[1] * 1.2f - .2f), max(0.f, rgb[2] * 1.2f - .2f), 1.f);
		RingShader::Draw(pos, object.Radius() * scale + 1., 0.f, color);
	}
	
	// If the player has a pending order for escorts to move to a new system, draw it.
	if(player.HasEscortDestination())
	{
		auto pendingOrder = player.GetEscortDestination();
		if(pendingOrder.first == selectedSystem)
		{
			// Draw an X (to mark the spot, of course).
			auto uiPoint = (pendingOrder.second * scale) + orbitCenter;
			const Color *color = GameData::Colors().Get("map orbits fleet destination");
			// TODO: Add a "batch pointershader" method that takes the shape description, a count, and a reference point+orientation
			// Use that method below and in Engine for drawing target reticles.
			auto a = Angle{45.};
			auto inc = Angle{90.};
			
			PointerShader::Bind();
			for(int i = 0; i < 4; ++i)
			{
				PointerShader::Add(uiPoint, a.Unit(), 6.f, 6.f, -3.f, *color);
				a += inc;
			}
			PointerShader::Unbind();
		}
	}
	
	// Draw the selection ring on top of everything else.
	for(const StellarObject &object : selectedSystem->Objects())
		if(selectedPlanet && object.GetPlanet() == selectedPlanet)
			RingShader::Draw(orbitCenter + object.Position() * scale,
				object.Radius() * scale + 5., object.Radius() * scale + 4.,
				habitColor[6]);
	
	// Draw the name of the selected planet.
	const string &name = selectedPlanet ? selectedPlanet->Name() : selectedSystem->Name();
	Point namePos(Screen::Right() - 190., Screen::Top() + 7.);
	font.Draw({name, {180, Alignment::CENTER, Truncate::BACK}},
		namePos, *GameData::Colors().Get("medium"));
}



// Set the commodity coloring, and update the player info as well.
void MapDetailPanel::SetCommodity(int index)
{
	commodity = index;
	player.SetMapColoring(commodity);
}<|MERGE_RESOLUTION|>--- conflicted
+++ resolved
@@ -475,15 +475,11 @@
 	const Font &font = FontSet::Get(14);
 	string systemName = player.KnowsName(*selectedSystem) ?
 		selectedSystem->Name() : "Unexplored System";
-<<<<<<< HEAD
-	font.Draw(systemName, uiPoint + Point(-90., -7.), medium);
+	const auto alignLeft = Layout(140, Truncate::BACK);
+	font.Draw({systemName, alignLeft}, uiPoint + Point(-90., -7.), medium);
 	if(commodity == SHOW_DANGER)
 		PointerShader::Draw(uiPoint + Point(-90., 0.), Point(1., 0.),
 			10., 10., 0., medium);
-=======
-	const auto alignLeft = Layout(140, Truncate::BACK);
-	font.Draw({systemName, alignLeft}, uiPoint + Point(-90., -7.), medium);
->>>>>>> a88c6da3
 	
 	governmentY = uiPoint.Y() + 10.;
 	string gov = player.HasVisited(*selectedSystem) ?
