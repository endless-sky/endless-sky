/* PrintData.cpp
Copyright (c) 2014 by Michael Zahniser, 2022 by warp-core

Endless Sky is free software: you can redistribute it and/or modify it under the
terms of the GNU General Public License as published by the Free Software
Foundation, either version 3 of the License, or (at your option) any later version.

Endless Sky is distributed in the hope that it will be useful, but WITHOUT ANY
WARRANTY; without even the implied warranty of MERCHANTABILITY or FITNESS FOR A
PARTICULAR PURPOSE. See the GNU General Public License for more details.

You should have received a copy of the GNU General Public License along with
this program. If not, see <https://www.gnu.org/licenses/>.
*/

#include "PrintData.h"

#include "DataFile.h"
#include "DataNode.h"
#include "DataWriter.h"
#include "GameData.h"
#include "GameEvent.h"
#include "LocationFilter.h"
#include "Outfit.h"
#include "Planet.h"
#include "Port.h"
#include "Ship.h"
#include "Shop.h"
#include "System.h"

#include <iostream>
#include <map>
#include <set>

using namespace std;

namespace {
	// For getting the name of a ship model or outfit.
	// The relevant method for each class has a different signature,
	// so use template specialisation to select the appropriate version of the method.
	template <class Type>
	string ObjectName(const Type &object) = delete;

	template <>
	string ObjectName(const Ship &object) { return object.TrueModelName(); }

	template <>
	string ObjectName(const Outfit &object) { return object.TrueName(); }


	// Take a set of items and a set of sales and print a list of each item followed by the sales it appears in.
	template <class Type>
	void PrintItemSales(const Set<Type> &items, const Set<Shop<Type>> &sales,
		const string &itemNoun, const string &saleNoun)
	{
		cout << DataWriter::Quote(itemNoun) << ',' << DataWriter::Quote(saleNoun) << '\n';
		map<string, set<string>> itemSales;
		for(auto &saleIt : sales)
			for(auto &itemIt : saleIt.second.Stock())
				itemSales[ObjectName(*itemIt)].insert(saleIt.first);
		for(auto &itemIt : items)
		{
			if(itemIt.first != ObjectName(itemIt.second))
				continue;
			cout << DataWriter::Quote(itemIt.first);
			for(auto &saleName : itemSales[itemIt.first])
				cout << ',' << DataWriter::Quote(saleName);
			cout << '\n';
		}
	}

	// Take a set of sales and print a list of each followed by the items it contains.
	// Will fail to compile for items not of type Ship or Outfit.
	template <class Type>
	void PrintSales(const Set<Shop<Type>> &sales, const string &saleNoun, const string &itemNoun)
	{
		cout << DataWriter::Quote(saleNoun) << ';' << DataWriter::Quote(itemNoun) << '\n';
		for(auto &saleIt : sales)
		{
			cout << DataWriter::Quote(saleIt.first);
			int index = 0;
			for(auto &item : saleIt.second.Stock())
				cout << (index++ ? ';' : ',') << DataWriter::Quote(ObjectName(*item));
			cout << '\n';
		}
	}


	// Take a Set and print a list of the names (keys) it contains.
	template <class Type>
	void PrintObjectList(const Set<Type> &objects, const string &name)
	{
		cout << DataWriter::Quote(name) << '\n';
		for(const auto &it : objects)
			cout << DataWriter::Quote(it.first) << endl;
	}

	// Takes a Set of objects and prints the key for each, followed by a list of its attributes.
	// The class 'Type' must have an accessible 'Attributes()' member method which returns a collection of strings.
	template <class Type>
	void PrintObjectAttributes(const Set<Type> &objects, const string &name)
	{
		cout << DataWriter::Quote(name) << ',' << DataWriter::Quote("attributes") << '\n';
		for(auto &it : objects)
		{
			cout << DataWriter::Quote(it.first);
			const Type &object = it.second;
			int index = 0;
			for(const string &attribute : object.Attributes())
				cout << (index++ ? ';' : ',') << DataWriter::Quote(attribute);
			cout << '\n';
		}
	}

	// Takes a Set of objects, which must have an accessible member `Attributes()`, returning a collection of strings.
	// Prints a list of all those string attributes and, for each, the list of keys of objects with that attribute.
	template <class Type>
	void PrintObjectsByAttribute(const Set<Type> &objects, const string &name)
	{
		cout << DataWriter::Quote("attribute") << ',' << DataWriter::Quote(name) << '\n';
		set<string> attributes;
		for(auto &it : objects)
		{
			const Type &object = it.second;
			for(const string &attribute : object.Attributes())
				attributes.insert(attribute);
		}
		for(const string &attribute : attributes)
		{
			cout << DataWriter::Quote(attribute);
			int index = 0;
			for(auto &it : objects)
			{
				const Type &object = it.second;
				if(object.Attributes().contains(attribute))
					cout << (index++ ? ';' : ',') << DataWriter::Quote(it.first);
			}
			cout << '\n';
		}
	}


	void Ships(const char *const *argv)
	{
		auto PrintBaseShipStats = []() -> void
		{
			cout << "model" << ',' << "category" << ',' << DataWriter::Quote("chassis cost") << ','
				<< DataWriter::Quote("loaded cost") << ',' << "shields" << ',' << "hull" << ',' << "mass" << ',' << "drag" << ','
				<< DataWriter::Quote("heat dissipation") << ',' << DataWriter::Quote("required crew") << ',' << "bunks" << ','
				<< DataWriter::Quote("cargo space") << ',' << "fuel" << ',' << DataWriter::Quote("outfit space") << ','
				<< DataWriter::Quote("weapon capacity") << ',' << DataWriter::Quote("engine capacity") << ','
				<< DataWriter::Quote("gun mounts") << ',' << DataWriter::Quote("turret mounts") << ','
				<< DataWriter::Quote("fighter bays") << ',' << DataWriter::Quote("drone bays") << '\n';

			for(auto &it : GameData::Ships())
			{
				// Skip variants and unnamed / partially-defined ships.
				if(it.second.TrueModelName() != it.first)
					continue;

				const Ship &ship = it.second;
				cout << DataWriter::Quote(it.first) << ',';

				const Outfit &attributes = ship.BaseAttributes();
				cout << DataWriter::Quote(attributes.Category()) << ',';
				cout << ship.ChassisCost() << ',';
				cout << ship.Cost() << ',';

				auto mass = attributes.Mass() ? attributes.Mass() : 1.;
				cout << ship.MaxShields() << ',';
				cout << ship.MaxHull() << ',';
				cout << mass << ',';
				cout << attributes.Get("drag") << ',';
				cout << ship.HeatDissipation() * 1000. << ',';
				cout << attributes.Get("required crew") << ',';
				cout << attributes.Get("bunks") << ',';
				cout << attributes.Get("cargo space") << ',';
				cout << attributes.Get("fuel capacity") << ',';

				cout << attributes.Get("outfit space") << ',';
				cout << attributes.Get("weapon capacity") << ',';
				cout << attributes.Get("engine capacity") << ',';

				int numTurrets = 0;
				int numGuns = 0;
				for(auto &hardpoint : ship.Weapons())
				{
					if(hardpoint.IsTurret())
						++numTurrets;
					else
						++numGuns;
				}
				cout << numGuns << ',' << numTurrets << ',';

				int numFighters = ship.BaysTotal("Fighter");
				int numDrones = ship.BaysTotal("Drone");
				cout << numFighters << ',' << numDrones << '\n';
			}
		};

		auto PrintLoadedShipStats = [](bool variants) -> void
		{
			cout << "model" << ',' << "category" << ',' << "cost" << ',' << "shields" << ',' << "hull" << ',' << "mass" << ','
				<< DataWriter::Quote("required crew") << ',' << "bunks" << ',' << DataWriter::Quote("cargo space") << ','
				<< "fuel" << ',' << DataWriter::Quote("outfit space") << ',' << DataWriter::Quote("weapon capacity") << ','
				<< DataWriter::Quote("engine capacity") << ',' << "speed" << ',' << "accel" << ',' << "turn" << ','
				<< DataWriter::Quote("energy generation") << ',' << DataWriter::Quote("max energy usage") << ','
				<< DataWriter::Quote("energy capacity") << ',' << DataWriter::Quote("idle/max heat") << ','
				<< DataWriter::Quote("max heat generation") << ',' << DataWriter::Quote("max heat dissipation") << ','
				<< DataWriter::Quote("gun mounts") << ',' << DataWriter::Quote("turret mounts") << ','
				<< DataWriter::Quote("fighter bays") << ',' << DataWriter::Quote("drone bays") << ',' << "deterrence" << '\n';

			for(auto &it : GameData::Ships())
			{
				// Skip variants and unnamed / partially-defined ships, unless specified otherwise.
				if(it.second.TrueModelName() != it.first && !variants)
					continue;

				const Ship &ship = it.second;
				cout << DataWriter::Quote(it.first) << ',';

				const Outfit &attributes = ship.Attributes();
				cout << DataWriter::Quote(attributes.Category()) << ',';
				cout << ship.Cost() << ',';

				auto mass = attributes.Mass() ? attributes.Mass() : 1.;
				cout << ship.MaxShields() << ',';
				cout << ship.MaxHull() << ',';
				cout << mass << ',';
				cout << attributes.Get("required crew") << ',';
				cout << attributes.Get("bunks") << ',';
				cout << attributes.Get("cargo space") << ',';
				cout << attributes.Get("fuel capacity") << ',';

				cout << ship.BaseAttributes().Get("outfit space") << ',';
				cout << ship.BaseAttributes().Get("weapon capacity") << ',';
				cout << ship.BaseAttributes().Get("engine capacity") << ',';
				cout << (attributes.Get("drag") ? (60. * attributes.Get("thrust") / attributes.Get("drag")) : 0) << ',';
				cout << 3600. * attributes.Get("thrust") / mass << ',';
				cout << 60. * attributes.Get("turn") / mass << ',';

				double energyConsumed = attributes.Get("energy consumption")
					+ max(attributes.Get("thrusting energy"), attributes.Get("reverse thrusting energy"))
					+ attributes.Get("turning energy")
					+ attributes.Get("afterburner energy")
					+ attributes.Get("fuel energy")
					+ (attributes.Get("hull energy") * (1 + attributes.Get("hull energy multiplier")))
					+ (attributes.Get("shield energy") * (1 + attributes.Get("shield energy multiplier")))
					+ attributes.Get("cooling energy")
					+ attributes.Get("cloaking energy");

				double heatProduced = attributes.Get("heat generation") - attributes.Get("cooling")
					+ max(attributes.Get("thrusting heat"), attributes.Get("reverse thrusting heat"))
					+ attributes.Get("turning heat")
					+ attributes.Get("afterburner heat")
					+ attributes.Get("fuel heat")
					+ (attributes.Get("hull heat") * (1. + attributes.Get("hull heat multiplier")))
					+ (attributes.Get("shield heat") * (1. + attributes.Get("shield heat multiplier")))
					+ attributes.Get("solar heat")
					+ attributes.Get("cloaking heat");

				for(const auto &oit : ship.Outfits())
					if(oit.first->IsWeapon() && oit.first->Reload())
					{
						double reload = oit.first->Reload();
						energyConsumed += oit.second * oit.first->FiringEnergy() / reload;
						heatProduced += oit.second * oit.first->FiringHeat() / reload;
					}
				cout << 60. * (attributes.Get("energy generation") + attributes.Get("solar collection")) << ',';
				cout << 60. * energyConsumed << ',';
				cout << attributes.Get("energy capacity") << ',';
				cout << ship.IdleHeat() / max(1., ship.MaximumHeat()) << ',';
				cout << 60. * heatProduced << ',';
				// Maximum heat is 100 degrees per ton. Bleed off rate is 1/1000 per 60th of a second, so:
				cout << 60. * ship.HeatDissipation() * ship.MaximumHeat() << ',';

				int numTurrets = 0;
				int numGuns = 0;
				for(auto &hardpoint : ship.Weapons())
				{
					if(hardpoint.IsTurret())
						++numTurrets;
					else
						++numGuns;
				}
				cout << numGuns << ',' << numTurrets << ',';

				int numFighters = ship.BaysTotal("Fighter");
				int numDrones = ship.BaysTotal("Drone");
				cout << numFighters << ',' << numDrones << ',';

				double deterrence = 0.;
				for(const Hardpoint &hardpoint : ship.Weapons())
					if(hardpoint.GetOutfit())
					{
						const Outfit *weapon = hardpoint.GetOutfit();
						if(weapon->Ammo() && !ship.OutfitCount(weapon->Ammo()))
							continue;
						double damage = weapon->ShieldDamage() + weapon->HullDamage()
							+ (weapon->RelativeShieldDamage() * ship.MaxShields())
							+ (weapon->RelativeHullDamage() * ship.MaxHull());
						deterrence += .12 * damage / weapon->Reload();
					}
				cout << deterrence << '\n';
			}
		};

		auto PrintShipList = [](bool variants) -> void
		{
			for(auto &it : GameData::Ships())
			{
				// Skip variants and unnamed / partially-defined ships, unless specified otherwise.
				if(it.second.TrueModelName() != it.first && !variants)
					continue;

				cout << DataWriter::Quote(it.first) << "\n";
			}
		};

		bool loaded = false;
		bool variants = false;
		bool sales = false;
		bool list = false;

		for(const char *const *it = argv + 2; *it; ++it)
		{
			string arg = *it;
			if(arg == "--variants")
				variants = true;
			else if(arg == "--sales")
				sales = true;
			else if(arg == "--loaded")
				loaded = true;
			else if(arg == "--list")
				list = true;
		}

		if(sales)
			PrintItemSales(GameData::Ships(), GameData::Shipyards(), "ship", "shipyards");
		else if(loaded)
			PrintLoadedShipStats(variants);
		else if(list)
			PrintShipList(variants);
		else
			PrintBaseShipStats();
	}

	void Outfits(const char *const *argv)
	{
		auto PrintWeaponStats = []() -> void
		{
			cout << "name" << ',' << "category" << ',' << "cost" << ',' << "space" << ',' << "range" << ',' << "reload" << ','
				<< DataWriter::Quote("burst count") << ',' << DataWriter::Quote("burst reload") << ',' << "lifetime" << ','
				<< "shots/second" << ',' << "energy/shot" << ',' << "heat/shot" << ',' << "recoil/shot" << ',' << "energy/s" << ','
				<< "heat/s" << ',' << "recoil/s" << ',' << "shield/s" << ',' << "discharge/s" << ',' << "hull/s" << ','
				<< "corrosion/s" << ',' << "heat dmg/s" << ',' << DataWriter::Quote("burn dmg/s") << ','
				<< DataWriter::Quote("energy dmg/s") << ',' << DataWriter::Quote("ion dmg/s") << ','
				<< DataWriter::Quote("scrambling dmg/s") << ',' << DataWriter::Quote("slow dmg/s") << ','
				<< DataWriter::Quote("disruption dmg/s") << ',' << "piercing" << ',' << DataWriter::Quote("fuel dmg/s") << ','
				<< DataWriter::Quote("leak dmg/s") << ',' << "push/s" << ',' << "homing" << ',' << "strength" << ','
				<< "deterrence" << '\n';

			for(auto &it : GameData::Outfits())
			{
				// Skip non-weapons and submunitions.
				if(!it.second.IsWeapon() || it.second.Category().empty())
					continue;

				const Outfit &outfit = it.second;
				cout << DataWriter::Quote(it.first)<< ',';
				cout << DataWriter::Quote(outfit.Category()) << ',';
				cout << outfit.Cost() << ',';
				cout << -outfit.Get("weapon capacity") << ',';

				cout << outfit.Range() << ',';

				double reload = outfit.Reload();
				cout << reload << ',';
				cout << outfit.BurstCount() << ',';
				cout << outfit.BurstReload() << ',';
				cout << outfit.TotalLifetime() << ',';
				double fireRate = 60. / reload;
				cout << fireRate << ',';

				double firingEnergy = outfit.FiringEnergy();
				cout << firingEnergy << ',';
				firingEnergy *= fireRate;
				double firingHeat = outfit.FiringHeat();
				cout << firingHeat << ',';
				firingHeat *= fireRate;
				double firingForce = outfit.FiringForce();
				cout << firingForce << ',';
				firingForce *= fireRate;

				cout << firingEnergy << ',';
				cout << firingHeat << ',';
				cout << firingForce << ',';

				double shieldDmg = outfit.ShieldDamage() * fireRate;
				cout << shieldDmg << ',';
				double dischargeDmg = outfit.DischargeDamage() * 100. * fireRate;
				cout << dischargeDmg << ',';
				double hullDmg = outfit.HullDamage() * fireRate;
				cout << hullDmg << ',';
				double corrosionDmg = outfit.CorrosionDamage() * 100. * fireRate;
				cout << corrosionDmg << ',';
				double heatDmg = outfit.HeatDamage() * fireRate;
				cout << heatDmg << ',';
				double burnDmg = outfit.BurnDamage() * 100. * fireRate;
				cout << burnDmg << ',';
				double energyDmg = outfit.EnergyDamage() * fireRate;
				cout << energyDmg << ',';
				double ionDmg = outfit.IonDamage() * 100. * fireRate;
				cout << ionDmg << ',';
				double scramblingDmg = outfit.ScramblingDamage() * 100. * fireRate;
				cout << scramblingDmg << ',';
				double slowDmg = outfit.SlowingDamage() * fireRate;
				cout << slowDmg << ',';
				double disruptDmg = outfit.DisruptionDamage() * fireRate;
				cout << disruptDmg << ',';
				cout << outfit.Piercing() << ',';
				double fuelDmg = outfit.FuelDamage() * fireRate;
				cout << fuelDmg << ',';
				double leakDmg = outfit.LeakDamage() * 100. * fireRate;
				cout << leakDmg << ',';
				double hitforce = outfit.HitForce() * fireRate;
				cout << hitforce << ',';

				cout << outfit.Homing() << ',';
				double strength = outfit.MissileStrength() + outfit.AntiMissile();
				cout << strength << ',';

				double damage = outfit.ShieldDamage() + outfit.HullDamage();
				double deterrence = .12 * damage / outfit.Reload();
				cout << deterrence << '\n';
			}

			cout.flush();
		};

		auto PrintEngineStats = []() -> void
		{
			cout << "name" << ',' << "cost" << ',' << "mass" << ',' << DataWriter::Quote("outfit space") << ','
				<< DataWriter::Quote("engine capacity") << ',' << "thrust/s" << ',' << DataWriter::Quote("thrust energy/s") << ','
				<< DataWriter::Quote("thrust heat/s") << ',' << "turn/s" << ',' << DataWriter::Quote("turn energy/s") << ','
				<< DataWriter::Quote("turn heat/s") << ',' << DataWriter::Quote("reverse thrust/s") << ','
				<< DataWriter::Quote("reverse energy/s") << ',' << DataWriter::Quote("reverse heat/s") << ','
				<< DataWriter::Quote("afterburner thrust/s") << ',' << DataWriter::Quote("afterburner energy/s") << ','
				<< DataWriter::Quote("afterburner heat/s") << ',' << DataWriter::Quote("afterburner fuel/s") << '\n';

			for(auto &it : GameData::Outfits())
			{
				// Skip non-engines.
				if(it.second.Category() != "Engines")
					continue;

				const Outfit &outfit = it.second;
				cout << DataWriter::Quote(it.first) << ',';
				cout << outfit.Cost() << ',';
				cout << outfit.Mass() << ',';
				cout << outfit.Get("outfit space") << ',';
				cout << outfit.Get("engine capacity") << ',';
				cout << outfit.Get("thrust") * 3600. << ',';
				cout << outfit.Get("thrusting energy") * 60. << ',';
				cout << outfit.Get("thrusting heat") * 60. << ',';
				cout << outfit.Get("turn") * 60. << ',';
				cout << outfit.Get("turning energy") * 60. << ',';
				cout << outfit.Get("turning heat") * 60. << ',';
				cout << outfit.Get("reverse thrust") * 3600. << ',';
				cout << outfit.Get("reverse thrusting energy") * 60. << ',';
				cout << outfit.Get("reverse thrusting heat") * 60. << ',';
				cout << outfit.Get("afterburner thrust") * 3600. << ',';
				cout << outfit.Get("afterburner energy") * 60. << ',';
				cout << outfit.Get("afterburner heat") * 60. << ',';
				cout << outfit.Get("afterburner fuel") * 60. << '\n';
			}

			cout.flush();
		};

		auto PrintPowerStats = []() -> void
		{
			cout << "name" << ',' << "cost" << ',' << "mass" << ',' << DataWriter::Quote("outfit space") << ','
				<< DataWriter::Quote("energy generation") << ',' << DataWriter::Quote("heat generation") << ','
				<< DataWriter::Quote("energy capacity") << '\n';

			for(auto &it : GameData::Outfits())
			{
				// Skip non-power.
				if(it.second.Category() != "Power")
					continue;

				const Outfit &outfit = it.second;
				cout << DataWriter::Quote(it.first) << ',';
				cout << outfit.Cost() << ',';
				cout << outfit.Mass() << ',';
				cout << outfit.Get("outfit space") << ',';
				cout << outfit.Get("energy generation") << ',';
				cout << outfit.Get("heat generation") << ',';
				cout << outfit.Get("energy capacity") << '\n';
			}

			cout.flush();
		};

		auto PrintOutfitsAllStats = []() -> void
		{
			set<string> attributes;
			for(auto &it : GameData::Outfits())
			{
				const Outfit &outfit = it.second;
				for(const auto &attribute : outfit.Attributes())
					attributes.insert(attribute.first);
			}

			cout << "name" << ',' << "category" << ',' << "cost" << ',' << "mass";
			for(const auto &attribute : attributes)
				cout << ',' << DataWriter::Quote(attribute);
			cout << '\n';

			for(auto &it : GameData::Outfits())
			{
				const Outfit &outfit = it.second;
				cout << DataWriter::Quote(outfit.TrueName()) << ',';
				cout << DataWriter::Quote(outfit.Category()) << ',';
				cout << outfit.Cost() << ',';
				cout << outfit.Mass();
				for(const auto &attribute : attributes)
					cout << ',' << outfit.Attributes().Get(attribute);
				cout << '\n';
			}
		};

		bool weapons = false;
		bool engines = false;
		bool power = false;
		bool sales = false;
		bool all = false;

		for(const char *const *it = argv + 1; *it; ++it)
		{
			string arg = *it;
			if(arg == "-w" || arg == "--weapons")
				weapons = true;
			else if(arg == "-e" || arg == "--engines")
				engines = true;
			else if(arg == "--power")
				power = true;
			else if(arg == "-s" || arg == "--sales")
				sales = true;
			else if(arg == "-a" || arg == "--all")
				all = true;
		}

		if(weapons)
			PrintWeaponStats();
		else if(engines)
			PrintEngineStats();
		else if(power)
			PrintPowerStats();
		else if(sales)
			PrintItemSales(GameData::Outfits(), GameData::Outfitters(), "outfit", "outfitters");
		else if(all)
			PrintOutfitsAllStats();
		else
			PrintObjectList(GameData::Outfits(), "outfit");
	}

	void Sales(const char *const *argv)
	{
		bool ships = false;
		bool outfits = false;

		for(const char *const *it = argv + 2; *it; ++it)
		{
			string arg = *it;
			if(arg == "-s" || arg == "--ships")
				ships = true;
			else if(arg == "-o" || arg == "--outfits")
				outfits = true;
		}

		if(!(ships || outfits))
		{
			ships = true;
			outfits = true;
		}
		if(ships)
			PrintSales(GameData::Shipyards(), "shipyards", "ships");
		if(outfits)
			PrintSales(GameData::Outfitters(), "outfitters", "outfits");
	}


	void Planets(const char *const *argv)
	{
		auto PrintPlanetDescriptions = []() -> void
		{
			cout << "planet::description::spaceport\n";
			for(auto &it : GameData::Planets())
			{
				cout << it.first << "::";
				const Planet &planet = it.second;
				for(auto &whenText : planet.Description())
					cout << whenText.second;
				cout << "::";
				for(auto &whenText : planet.GetPort().Description())
					cout << whenText.second;
				cout << "\n";
			}
		};

		bool descriptions = false;
		bool attributes = false;
		bool byAttribute = false;

		for(const char *const *it = argv + 2; *it; ++it)
		{
			string arg = *it;
			if(arg == "--descriptions")
				descriptions = true;
			else if(arg == "--attributes")
				attributes = true;
			else if(arg == "--reverse")
				byAttribute = true;
		}
		if(descriptions)
			PrintPlanetDescriptions();
		if(attributes && byAttribute)
			PrintObjectsByAttribute(GameData::Planets(), "planets");
		else if(attributes)
			PrintObjectAttributes(GameData::Planets(), "planet");
		if(!(descriptions || attributes))
			PrintObjectList(GameData::Planets(), "planet");
	}

	void Systems(const char *const *argv)
	{
		bool attributes = false;
		bool byAttribute = false;

		for(const char *const *it = argv + 2; *it; ++it)
		{
			string arg = *it;
			if(arg == "--attributes")
				attributes = true;
			else if(arg == "--reverse")
				byAttribute = true;
		}
		if(attributes && byAttribute)
			PrintObjectsByAttribute(GameData::Systems(), "systems");
		else if(attributes)
			PrintObjectAttributes(GameData::Systems(), "system");
		else
			PrintObjectList(GameData::Systems(), "system");
	}

	void LocationFilterMatches(const char *const *argv, PlayerInfo &player)
	{
		StellarObject::UsingMatchesCommand();
		DataFile file(cin);
		LocationFilter filter;
		for(const DataNode &node : file)
		{
			const string &key = node.Token(0);
			if(key == "changes" || (key == "event" && node.Size() == 1))
				for(const DataNode &child : node)
<<<<<<< HEAD
					GameData::Change(child, player);
			else if(node.Token(0) == "event")
=======
					GameData::Change(child, nullptr);
			else if(key == "event")
>>>>>>> 2f1df8c5
			{
				const auto *event = GameData::Events().Get(node.Token(1));
				for(const auto &change : event->Changes())
					GameData::Change(change, player);
			}
			else if(key == "location")
			{
				filter.Load(node);
				break;
			}
		}

		cout << "Systems matching provided location filter:\n";
		for(const auto &it : GameData::Systems())
			if(filter.Matches(&it.second))
				cout << it.first << '\n';
		cout << "Planets matching provided location filter:\n";
		for(const auto &it : GameData::Planets())
			if(filter.Matches(&it.second))
				cout << it.first << '\n';
	}


	const set<string> OUTFIT_ARGS = {
		"-w",
		"--weapons",
		"-e",
		"--engines",
		"--power",
		"-o",
		"--outfits"
	};

	const set<string> OTHER_VALID_ARGS = {
		"-s",
		"--ships",
		"--sales",
		"--planets",
		"--systems",
		"--matches"
	};
}



bool PrintData::IsPrintDataArgument(const char *const *argv)
{
	for(const char *const *it = argv + 1; *it; ++it)
	{
		string arg = *it;
		if(OTHER_VALID_ARGS.contains(arg) || OUTFIT_ARGS.contains(arg))
			return true;
	}
	return false;
}



void PrintData::Print(const char *const *argv, PlayerInfo &player)
{
	for(const char *const *it = argv + 1; *it; ++it)
	{
		string arg = *it;
		if(arg == "-s" || arg == "--ships")
		{
			Ships(argv);
			break;
		}
		else if(OUTFIT_ARGS.contains(arg))
		{
			Outfits(argv);
			break;
		}
		else if(arg == "--sales")
		{
			Sales(argv);
			break;
		}
		else if(arg == "--planets")
			Planets(argv);
		else if(arg == "--systems")
			Systems(argv);
		else if(arg == "--matches")
			LocationFilterMatches(argv, player);
	}
	cout.flush();
}



void PrintData::Help()
{
	cerr << "    -s, --ships: prints a table of ship stats (just the base stats, not considering any stored outfits)."
			<< endl;
	cerr << "        --sales: prints a table of ships with every 'shipyard' each appears in." << endl;
	cerr << "        --loaded: prints a table of ship stats accounting for installed outfits. Does not include variants."
			<< endl;
	cerr << "        --list: prints a list of all ship names." << endl;
	cerr << "    Use the modifier `--variants` with the above two commands to include variants." << endl;
	cerr << "    -w, --weapons: prints a table of weapon stats." << endl;
	cerr << "    -e, --engines: prints a table of engine stats." << endl;
	cerr << "    --power: prints a table of power outfit stats." << endl;
	cerr << "    -o, --outfits: prints a list of outfits." << endl;
	cerr << "        --sales: prints a list of outfits and every 'outfitter' each appears in." << endl;
	cerr << "        -a, --all: prints a table of outfits and all attributes used by any outfits present." << endl;
	cerr << "    --sales: prints a list of all shipyards and outfitters, and the ships or outfits they each contain."
			<< endl;
	cerr << "        -s, --ships: prints a list of shipyards and the ships they each contain." << endl;
	cerr << "        -o, --outfits: prints a list of outfitters and the outfits they each contain." << endl;
	cerr << "    --planets: prints a list of all planets." << endl;
	cerr << "        --descriptions: prints a table of all planets and their descriptions." << endl;
	cerr << "        --attributes: prints a table of all planets and their attributes." << endl;
	cerr << "            --reverse: prints a table of all planet attributes and which planets have them."
			<< endl;
	cerr << "    --systems: prints a list of all systems." << endl;
	cerr << "        --attributes: prints a list of all systems and their attributes." << endl;
	cerr << "            --reverse: prints a list of all system attributes and which systems have them."
			<< endl;
	cerr << "    --matches: prints a list of all planets and systems matching a location filter passed in STDIN."
			<< endl;
	cerr << "        The first node of the location filter should be `location`." << endl;
}<|MERGE_RESOLUTION|>--- conflicted
+++ resolved
@@ -665,13 +665,8 @@
 			const string &key = node.Token(0);
 			if(key == "changes" || (key == "event" && node.Size() == 1))
 				for(const DataNode &child : node)
-<<<<<<< HEAD
 					GameData::Change(child, player);
-			else if(node.Token(0) == "event")
-=======
-					GameData::Change(child, nullptr);
 			else if(key == "event")
->>>>>>> 2f1df8c5
 			{
 				const auto *event = GameData::Events().Get(node.Token(1));
 				for(const auto &change : event->Changes())
