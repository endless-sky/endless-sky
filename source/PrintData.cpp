/* PrintData.cpp
Copyright (c) 2014 by Michael Zahniser, 2022 by warp-core

Endless Sky is free software: you can redistribute it and/or modify it under the
terms of the GNU General Public License as published by the Free Software
Foundation, either version 3 of the License, or (at your option) any later version.

Endless Sky is distributed in the hope that it will be useful, but WITHOUT ANY
WARRANTY; without even the implied warranty of MERCHANTABILITY or FITNESS FOR A
PARTICULAR PURPOSE. See the GNU General Public License for more details.

You should have received a copy of the GNU General Public License along with
this program. If not, see <https://www.gnu.org/licenses/>.
*/

#include "PrintData.h"

#include "DataFile.h"
#include "DataNode.h"
#include "GameData.h"
#include "GameEvent.h"
#include "LocationFilter.h"
#include "Outfit.h"
#include "Phrase.h"
#include "Planet.h"
#include "Ship.h"
#include "System.h"

#include <iostream>
#include <map>
#include <set>

using namespace std;

namespace {
	// For getting the name of a ship model or outfit.
	// The relevant method for each class has a different signature,
	// so use template specialisation to select the appropriate version of the method.
	template <class Type>
	string ObjectName(const Type &object) = delete;

	template <>
	string ObjectName(const Ship &object) { return object.ModelName(); }

	template <>
	string ObjectName(const Outfit &object) { return object.TrueName(); }


	// Take a set of items and a set of sales and print a list of each item followed by the sales it appears in.
	template <class Type>
	void PrintItemSales(const Set<Type> &items, const Set<Sale<Type>> &sales,
		const string &itemNoun, const string &saleNoun)
	{
		cout << itemNoun << ',' << saleNoun << '\n';
		map<string, set<string>> itemSales;
		for(auto &saleIt : sales)
			for(auto &itemIt : saleIt.second)
				itemSales[ObjectName(*itemIt)].insert(saleIt.first);
		for(auto &itemIt : items)
		{
			if(itemIt.first != ObjectName(itemIt.second))
				continue;
			cout << itemIt.first;
			for(auto &saleName : itemSales[itemIt.first])
				cout << ',' << saleName;
			cout << '\n';
		}
	}

	// Take a set of sales and print a list of each followed by the items it contains.
	// Will fail to compile for items not of type Ship or Outfit.
	template <class Type>
	void PrintSales(const Set<Sale<Type>> &sales, const string &saleNoun, const string &itemNoun)
	{
		cout << saleNoun << ';' << itemNoun << '\n';
		for(auto &saleIt : sales)
		{
			cout << saleIt.first;
			int index = 0;
			for(auto &item : saleIt.second)
				cout << (index++ ? ';' : ',') << ObjectName(*item);
			cout << '\n';
		}
	}


	// Take a Set and print a list of the names (keys) it contains.
	template <class Type>
	void PrintObjectList(const Set<Type> &objects, bool withQuotes, const string &name)
	{
		cout << name << '\n';
		const string start = withQuotes ? "\"" : "";
		const string end = withQuotes ? "\"\n" : "\n";
		for(const auto &it : objects)
			cout << start << it.first << end;
	}

	// Takes a Set of objects and prints the key for each, followed by a list of its attributes.
	// The class 'Type' must have an accessible 'Attributes()' member method which returns a collection of strings.
	template <class Type>
	void PrintObjectAttributes(const Set<Type> &objects, const string &name)
	{
		cout << name << ',' << "attributes" << '\n';
		for(auto &it : objects)
		{
			cout << it.first;
			const Type &object = it.second;
			int index = 0;
			for(const string &attribute : object.Attributes())
				cout << (index++ ? ';' : ',') << attribute;
			cout << '\n';
		}
	}

	// Takes a Set of objects, which must have an accessible member `Attributes()`, returning a collection of strings.
	// Prints a list of all those string attributes and, for each, the list of keys of objects with that attribute.
	template <class Type>
	void PrintObjectsByAttribute(const Set<Type> &objects, const string &name)
	{
		cout << "attribute" << ',' << name << '\n';
		set<string> attributes;
		for(auto &it : objects)
		{
			const Type &object = it.second;
			for(const string &attribute : object.Attributes())
				attributes.insert(attribute);
		}
		for(const string &attribute : attributes)
		{
			cout << attribute;
			int index = 0;
			for(auto &it : objects)
			{
				const Type &object = it.second;
				if(object.Attributes().count(attribute))
					cout << (index++ ? ';' : ',') << it.first;
			}
			cout << '\n';
		}
	}


	void Ships(const char *const *argv)
	{
		auto PrintBaseShipStats = []() -> void
		{
			cout << "model" << ',' << "category" << ',' << "chassis cost" << ',' << "loaded cost" << ',' << "shields" << ','
				<< "hull" << ',' << "mass" << ',' << "drag" << ',' << "heat dissipation" << ','
				<< "required crew" << ',' << "bunks" << ',' << "cargo space" << ',' << "fuel" << ','
				<< "outfit space" << ',' << "weapon capacity" << ',' << "engine capacity" << ',' << "gun mounts" << ','
				<< "turret mounts" << ',' << "fighter bays" << ',' << "drone bays" << '\n';
			for(auto &it : GameData::Ships())
			{
				// Skip variants and unnamed / partially-defined ships.
				if(it.second.ModelName() != it.first)
					continue;

				const Ship &ship = it.second;
				cout << it.first << ',';

				const Outfit &attributes = ship.BaseAttributes();
				cout << attributes.Category() << ',';
				cout << ship.ChassisCost() << ',';
				cout << ship.Cost() << ',';

				auto mass = attributes.Mass() ? attributes.Mass() : 1.;
				cout << attributes.Get("shields") << ',';
				cout << attributes.Get("hull") << ',';
				cout << mass << ',';
				cout << attributes.Get("drag") << ',';
				cout << ship.HeatDissipation() * 1000. << ',';
				cout << attributes.Get("required crew") << ',';
				cout << attributes.Get("bunks") << ',';
				cout << attributes.Get("cargo space") << ',';
				cout << attributes.Get("fuel capacity") << ',';

				cout << attributes.Get("outfit space") << ',';
				cout << attributes.Get("weapon capacity") << ',';
				cout << attributes.Get("engine capacity") << ',';

				int numTurrets = 0;
				int numGuns = 0;
				for(auto &hardpoint : ship.Weapons())
				{
					if(hardpoint.IsTurret())
						++numTurrets;
					else
						++numGuns;
				}
				cout << numGuns << ',' << numTurrets << ',';

				int numFighters = ship.BaysTotal("Fighter");
				int numDrones = ship.BaysTotal("Drone");
				cout << numFighters << ',' << numDrones << '\n';
			}
		};

		auto PrintLoadedShipStats = [](bool variants) -> void
		{
			cout << "model" << ',' << "category" << ',' << "cost" << ',' << "shields" << ','
				<< "hull" << ',' << "mass" << ',' << "required crew" << ',' << "bunks" << ','
				<< "cargo space" << ',' << "fuel" << ',' << "outfit space" << ',' << "weapon capacity" << ','
				<< "engine capacity" << ',' << "speed" << ',' << "accel" << ',' << "turn" << ','
				<< "energy generation" << ',' << "max energy usage" << ',' << "energy capacity" << ','
				<< "idle/max heat" << ',' << "max heat generation" << ',' << "max heat dissipation" << ','
				<< "gun mounts" << ',' << "turret mounts" << ',' << "fighter bays" << ','
				<< "drone bays" << ',' << "deterrence" << '\n';
			for(auto &it : GameData::Ships())
			{
				// Skip variants and unnamed / partially-defined ships, unless specified otherwise.
				if(it.second.ModelName() != it.first && !variants)
					continue;

				const Ship &ship = it.second;
				cout << it.first << ',';

				const Outfit &attributes = ship.Attributes();
				cout << attributes.Category() << ',';
				cout << ship.Cost() << ',';

				auto mass = attributes.Mass() ? attributes.Mass() : 1.;
				cout << attributes.Get("shields") << ',';
				cout << attributes.Get("hull") << ',';
				cout << mass << ',';
				cout << attributes.Get("required crew") << ',';
				cout << attributes.Get("bunks") << ',';
				cout << attributes.Get("cargo space") << ',';
				cout << attributes.Get("fuel capacity") << ',';

				cout << ship.BaseAttributes().Get("outfit space") << ',';
				cout << ship.BaseAttributes().Get("weapon capacity") << ',';
				cout << ship.BaseAttributes().Get("engine capacity") << ',';
				cout << (attributes.Get("drag") ? (60. * attributes.Get("thrust") / attributes.Get("drag")) : 0) << ',';
				cout << 3600. * attributes.Get("thrust") / mass << ',';
				cout << 60. * attributes.Get("turn") / mass << ',';

				double energyConsumed = attributes.Get("energy consumption")
					+ max(attributes.Get("thrusting energy"), attributes.Get("reverse thrusting energy"))
					+ attributes.Get("turning energy")
					+ attributes.Get("afterburner energy")
					+ attributes.Get("fuel energy")
					+ (attributes.Get("hull energy") * (1 + attributes.Get("hull energy multiplier")))
					+ (attributes.Get("shield energy") * (1 + attributes.Get("shield energy multiplier")))
					+ attributes.Get("cooling energy")
					+ attributes.Get("cloaking energy");

				double heatProduced = attributes.Get("heat generation") - attributes.Get("cooling")
					+ max(attributes.Get("thrusting heat"), attributes.Get("reverse thrusting heat"))
					+ attributes.Get("turning heat")
					+ attributes.Get("afterburner heat")
					+ attributes.Get("fuel heat")
					+ (attributes.Get("hull heat") * (1. + attributes.Get("hull heat multiplier")))
					+ (attributes.Get("shield heat") * (1. + attributes.Get("shield heat multiplier")))
					+ attributes.Get("solar heat")
					+ attributes.Get("cloaking heat");

				for(const auto &oit : ship.Outfits())
					if(oit.first->IsWeapon() && oit.first->Reload())
					{
						double reload = oit.first->Reload();
						energyConsumed += oit.second * oit.first->FiringEnergy() / reload;
						heatProduced += oit.second * oit.first->FiringHeat() / reload;
					}
				cout << 60. * (attributes.Get("energy generation") + attributes.Get("solar collection")) << ',';
				cout << 60. * energyConsumed << ',';
				cout << attributes.Get("energy capacity") << ',';
				cout << ship.IdleHeat() / max(1., ship.MaximumHeat()) << ',';
				cout << 60. * heatProduced << ',';
				// Maximum heat is 100 degrees per ton. Bleed off rate is 1/1000 per 60th of a second, so:
				cout << 60. * ship.HeatDissipation() * ship.MaximumHeat() << ',';

				int numTurrets = 0;
				int numGuns = 0;
				for(auto &hardpoint : ship.Weapons())
				{
					if(hardpoint.IsTurret())
						++numTurrets;
					else
						++numGuns;
				}
				cout << numGuns << ',' << numTurrets << ',';

				int numFighters = ship.BaysTotal("Fighter");
				int numDrones = ship.BaysTotal("Drone");
				cout << numFighters << ',' << numDrones << ',';

				double deterrence = 0.;
				for(const Hardpoint &hardpoint : ship.Weapons())
					if(hardpoint.GetOutfit())
					{
						const Outfit *weapon = hardpoint.GetOutfit();
						if(weapon->Ammo() && !ship.OutfitCount(weapon->Ammo()))
							continue;
						double damage = weapon->ShieldDamage() + weapon->HullDamage()
							+ (weapon->RelativeShieldDamage() * ship.Attributes().Get("shields"))
							+ (weapon->RelativeHullDamage() * ship.Attributes().Get("hull"));
						deterrence += .12 * damage / weapon->Reload();
					}
				cout << deterrence << '\n';
			}
		};

		auto PrintShipList = [](bool variants) -> void
		{
			for(auto &it : GameData::Ships())
			{
				// Skip variants and unnamed / partially-defined ships, unless specified otherwise.
				if(it.second.ModelName() != it.first && !variants)
					continue;

				cout << "\"" << it.first << "\"\n";
			}
		};

		bool loaded = false;
		bool variants = false;
		bool sales = false;
		bool list = false;

		for(const char *const *it = argv + 2; *it; ++it)
		{
			string arg = *it;
			if(arg == "--variants")
				variants = true;
			else if(arg == "--sales")
				sales = true;
			else if(arg == "--loaded")
				loaded = true;
			else if(arg == "--list")
				list = true;
		}

		if(sales)
			PrintItemSales(GameData::Ships(), GameData::Shipyards(), "ship", "shipyards");
		else if(loaded)
			PrintLoadedShipStats(variants);
		else if(list)
			PrintShipList(variants);
		else
			PrintBaseShipStats();
	}

	void Outfits(const char *const *argv)
	{
		auto PrintWeaponStats = []() -> void
		{
<<<<<<< HEAD
			cout << "name" << ',' << "category" << ',' << "cost" << ',' << "space" << ',' << "range" << ','
				<< "reload" << ',' << "burst count" << ',' << "burst reload" << ',' << "lifetime" << ','
				<< "shots/second" << ',' << "energy/shot" << ',' << "heat/shot" << ',' << "recoil/shot" << ','
				<< "energy/s" << ',' << "heat/s" << ',' << "recoil/s" << ',' << "shield/s" << ','
				<< "discharge/s" << ',' << "hull/s" << ',' << "corrosion/s" << ',' << "heat dmg/s" << ','
				<< "burn dmg/s" << ',' << "energy dmg/s" << ',' << "ion dmg/s" << ',' << "slow dmg/s" << ','
				<< "disruption dmg/s" << ',' << "piercing" << ',' << "fuel dmg/s" << ',' << "leak dmg/s" << ','
				<< "push/s" << ',' << "homing" << ',' << "strength" << ',' << "deterrence" << '\n';
=======
			// Skip non-weapons and submunitions.
			if(!it.second.IsWeapon() || it.second.Category().empty())
				continue;

			const Outfit &outfit = it.second;
			cout << it.first << ',';
			cout << outfit.Category() << ',';
			cout << outfit.Cost() << ',';
			cout << -outfit.Get("weapon capacity") << ',';

			cout << outfit.Range() << ',';

			double reload = outfit.Reload();
			cout << reload << ',';
			cout << outfit.BurstCount() << ',';
			cout << outfit.BurstReload() << ',';
			cout << outfit.TotalLifetime() << ',';
			double fireRate = 60. / reload;
			cout << fireRate << ',';

			double firingEnergy = outfit.FiringEnergy();
			cout << firingEnergy << ',';
			firingEnergy *= fireRate;
			double firingHeat = outfit.FiringHeat();
			cout << firingHeat << ',';
			firingHeat *= fireRate;
			double firingForce = outfit.FiringForce();
			cout << firingForce << ',';
			firingForce *= fireRate;

			cout << firingEnergy << ',';
			cout << firingHeat << ',';
			cout << firingForce << ',';

			double shieldDmg = outfit.ShieldDamage() * fireRate;
			cout << shieldDmg << ',';
			double dischargeDmg = outfit.DischargeDamage() * 100. * fireRate;
			cout << dischargeDmg << ',';
			double hullDmg = outfit.HullDamage() * fireRate;
			cout << hullDmg << ',';
			double corrosionDmg = outfit.CorrosionDamage() * 100. * fireRate;
			cout << corrosionDmg << ',';
			double heatDmg = outfit.HeatDamage() * fireRate;
			cout << heatDmg << ',';
			double burnDmg = outfit.BurnDamage() * 100. * fireRate;
			cout << burnDmg << ',';
			double energyDmg = outfit.EnergyDamage() * fireRate;
			cout << energyDmg << ',';
			double ionDmg = outfit.IonDamage() * 100. * fireRate;
			cout << ionDmg << ',';
			double scramblingDmg = outfit.ScramblingDamage() * 100. * fireRate;
			cout << scramblingDmg << ',';
			double slowDmg = outfit.SlowingDamage() * fireRate;
			cout << slowDmg << ',';
			double disruptDmg = outfit.DisruptionDamage() * fireRate;
			cout << disruptDmg << ',';
			cout << outfit.Piercing() << ',';
			double fuelDmg = outfit.FuelDamage() * fireRate;
			cout << fuelDmg << ',';
			double leakDmg = outfit.LeakDamage() * 100. * fireRate;
			cout << leakDmg << ',';
			double hitforce = outfit.HitForce() * fireRate;
			cout << hitforce << ',';

			cout << outfit.Homing() << ',';
			double strength = outfit.MissileStrength() + outfit.AntiMissile();
			cout << strength << ',';

			double damage = outfit.ShieldDamage() + outfit.HullDamage();
			double deterrence = .12 * damage / outfit.Reload();
			cout << deterrence << '\n';
		}
		cout.flush();
	}
>>>>>>> 3b0b505a

			for(auto &it : GameData::Outfits())
			{
				// Skip non-weapons and submunitions.
				if(!it.second.IsWeapon() || it.second.Category().empty())
					continue;

				const Outfit &outfit = it.second;
				cout << it.first << ',';
				cout << outfit.Category() << ',';
				cout << outfit.Cost() << ',';
				cout << -outfit.Get("weapon capacity") << ',';

				cout << outfit.Range() << ',';

				double reload = outfit.Reload();
				cout << reload << ',';
				cout << outfit.BurstCount() << ',';
				cout << outfit.BurstReload() << ',';
				cout << outfit.TotalLifetime() << ',';
				double fireRate = 60. / reload;
				cout << fireRate << ',';

				double firingEnergy = outfit.FiringEnergy();
				cout << firingEnergy << ',';
				firingEnergy *= fireRate;
				double firingHeat = outfit.FiringHeat();
				cout << firingHeat << ',';
				firingHeat *= fireRate;
				double firingForce = outfit.FiringForce();
				cout << firingForce << ',';
				firingForce *= fireRate;

				cout << firingEnergy << ',';
				cout << firingHeat << ',';
				cout << firingForce << ',';

				double shieldDmg = outfit.ShieldDamage() * fireRate;
				cout << shieldDmg << ',';
				double dischargeDmg = outfit.DischargeDamage() * 100. * fireRate;
				cout << dischargeDmg << ',';
				double hullDmg = outfit.HullDamage() * fireRate;
				cout << hullDmg << ',';
				double corrosionDmg = outfit.CorrosionDamage() * 100. * fireRate;
				cout << corrosionDmg << ',';
				double heatDmg = outfit.HeatDamage() * fireRate;
				cout << heatDmg << ',';
				double burnDmg = outfit.BurnDamage() * 100. * fireRate;
				cout << burnDmg << ',';
				double energyDmg = outfit.EnergyDamage() * fireRate;
				cout << energyDmg << ',';
				double ionDmg = outfit.IonDamage() * 100. * fireRate;
				cout << ionDmg << ',';
				double slowDmg = outfit.SlowingDamage() * fireRate;
				cout << slowDmg << ',';
				double disruptDmg = outfit.DisruptionDamage() * fireRate;
				cout << disruptDmg << ',';
				cout << outfit.Piercing() << ',';
				double fuelDmg = outfit.FuelDamage() * fireRate;
				cout << fuelDmg << ',';
				double leakDmg = outfit.LeakDamage() * 100. * fireRate;
				cout << leakDmg << ',';
				double hitforce = outfit.HitForce() * fireRate;
				cout << hitforce << ',';

				cout << outfit.Homing() << ',';
				double strength = outfit.MissileStrength() + outfit.AntiMissile();
				cout << strength << ',';

				double damage = outfit.ShieldDamage() + outfit.HullDamage();
				double deterrence = .12 * damage / outfit.Reload();
				cout << deterrence << '\n';
			}
			cout.flush();
		};

		auto PrintEngineStats = []() -> void
		{
			cout << "name" << ',' << "cost" << ',' << "mass" << ',' << "outfit space" << ','
				<< "engine capacity" << ',' << "thrust/s" << ',' << "thrust energy/s" << ','
				<< "thrust heat/s" << ',' << "turn/s" << ',' << "turn energy/s" << ','
				<< "turn heat/s" << ',' << "reverse thrust/s" << ',' << "reverse energy/s" << ','
				<< "reverse heat/s" << ',' << "afterburner thrust/s" << ',' << "afterburner energy/s" << ','
				<< "afterburner heat/s" << ',' << "afterburner fuel/s" << '\n';
			for(auto &it : GameData::Outfits())
			{
				// Skip non-engines.
				if(it.second.Category() != "Engines")
					continue;

				const Outfit &outfit = it.second;
				cout << it.first << ',';
				cout << outfit.Cost() << ',';
				cout << outfit.Mass() << ',';
				cout << outfit.Get("outfit space") << ',';
				cout << outfit.Get("engine capacity") << ',';
				cout << outfit.Get("thrust") * 3600. << ',';
				cout << outfit.Get("thrusting energy") * 60. << ',';
				cout << outfit.Get("thrusting heat") * 60. << ',';
				cout << outfit.Get("turn") * 60. << ',';
				cout << outfit.Get("turning energy") * 60. << ',';
				cout << outfit.Get("turning heat") * 60. << ',';
				cout << outfit.Get("reverse thrust") * 3600. << ',';
				cout << outfit.Get("reverse thrusting energy") * 60. << ',';
				cout << outfit.Get("reverse thrusting heat") * 60. << ',';
				cout << outfit.Get("afterburner thrust") * 3600. << ',';
				cout << outfit.Get("afterburner energy") * 60. << ',';
				cout << outfit.Get("afterburner heat") * 60. << ',';
				cout << outfit.Get("afterburner fuel") * 60. << '\n';
			}
			cout.flush();
		};

		auto PrintPowerStats = []() -> void
		{
			cout << "name" << ',' << "cost" << ',' << "mass" << ',' << "outfit space" << ','
				<< "energy generation" << ',' << "heat generation" << ',' << "energy capacity" << '\n';
			for(auto &it : GameData::Outfits())
			{
				// Skip non-power.
				if(it.second.Category() != "Power")
					continue;

				const Outfit &outfit = it.second;
				cout << it.first << ',';
				cout << outfit.Cost() << ',';
				cout << outfit.Mass() << ',';
				cout << outfit.Get("outfit space") << ',';
				cout << outfit.Get("energy generation") << ',';
				cout << outfit.Get("heat generation") << ',';
				cout << outfit.Get("energy capacity") << '\n';
			}
			cout.flush();
		};

		auto PrintOutfitsAllStats = []() -> void
		{
			set<string> attributes;
			for(auto &it : GameData::Outfits())
			{
				const Outfit &outfit = it.second;
				for(const auto &attribute : outfit.Attributes())
					attributes.insert(attribute.first);
			}
			cout << "name" << ',' << "category" << ',' << "cost" << ',' << "mass";
			for(const auto &attribute : attributes)
				cout << ',' << attribute;
			cout << '\n';
			for(auto &it : GameData::Outfits())
			{
				const Outfit &outfit = it.second;
				cout << outfit.TrueName() << ',' << outfit.Category() << ','
					<< outfit.Cost() << ',' << outfit.Mass();
				for(const auto &attribute : attributes)
					cout << ',' << outfit.Attributes().Get(attribute);
				cout << '\n';
			}
		};

		bool weapons = false;
		bool engines = false;
		bool power = false;
		bool sales = false;
		bool all = false;

		for(const char *const *it = argv + 1; *it; ++it)
		{
			string arg = *it;
			if(arg == "-w" || arg == "--weapons")
				weapons = true;
			else if(arg == "-e" || arg == "--engines")
				engines = true;
			else if(arg == "--power")
				power = true;
			else if(arg == "-s" || arg == "--sales")
				sales = true;
			else if(arg == "-a" || arg == "--all")
				all = true;
		}

		if(weapons || engines || power)
		{
			if(weapons)
				PrintWeaponStats();
			if(engines)
				PrintEngineStats();
			if(power)
				PrintPowerStats();
		}
		else if(sales)
			PrintItemSales(GameData::Outfits(), GameData::Outfitters(), "outfit", "outfitters");
		else if(all)
			PrintOutfitsAllStats();
		else
			PrintObjectList(GameData::Outfits(), true, "outfit");
	}

	void Sales(const char *const *argv)
	{
		bool ships = false;
		bool outfits = false;

		for(const char *const *it = argv + 2; *it; ++it)
		{
			string arg = *it;
			if(arg == "-s" || arg == "--ships")
				ships = true;
			else if(arg == "-o" || arg == "--outfits")
				outfits = true;
		}

		if(!(ships || outfits))
		{
			ships = true;
			outfits = true;
		}
		if(ships)
			PrintSales(GameData::Shipyards(), "shipyards", "ships");
		if(outfits)
			PrintSales(GameData::Outfitters(), "outfitters", "outfits");
	}


	void Planets(const char *const *argv)
	{
		auto PrintPlanetDescriptions = []() -> void
		{
			cout << "planet::description::spaceport\n";
			for(auto &it : GameData::Planets())
			{
				cout << it.first << "::";
				const Planet &planet = it.second;
				cout << planet.Description() << "::";
				cout << planet.SpaceportDescription() << "\n";
			}
		};

		bool descriptions = false;
		bool attributes = false;
		bool byAttribute = false;

		for(const char *const *it = argv + 2; *it; ++it)
		{
			string arg = *it;
			if(arg == "--descriptions")
				descriptions = true;
			else if(arg == "--attributes")
				attributes = true;
			else if(arg == "--reverse")
				byAttribute = true;
		}
		if(descriptions)
			PrintPlanetDescriptions();
		if(attributes && byAttribute)
			PrintObjectsByAttribute(GameData::Planets(), "planets");
		else if(attributes)
			PrintObjectAttributes(GameData::Planets(), "planet");
		if(!(descriptions || attributes))
			PrintObjectList(GameData::Planets(), false, "planet");
	}

	void Systems(const char *const *argv)
	{
		bool attributes = false;
		bool byAttribute = false;

		for(const char *const *it = argv + 2; *it; ++it)
		{
			string arg = *it;
			if(arg == "--attributes")
				attributes = true;
			else if(arg == "--reverse")
				byAttribute = true;
		}
		if(attributes && byAttribute)
			PrintObjectsByAttribute(GameData::Systems(), "systems");
		else if(attributes)
			PrintObjectAttributes(GameData::Systems(), "system");
		else
			PrintObjectList(GameData::Systems(), false, "system");
	}

	void LocationFilterMatches(const char *const *argv)
	{
		DataFile file(cin);
		LocationFilter filter;
		for(const DataNode &node : file)
		{
			if(node.Token(0) == "changes" || (node.Token(0) == "event" && node.Size() == 1))
				for(const DataNode &child : node)
					GameData::Change(child);
			else if(node.Token(0) == "event")
			{
				const auto *event = GameData::Events().Get(node.Token(1));
				for(const auto &change : event->Changes())
					GameData::Change(change);
			}
			else if(node.Token(0) == "location")
			{
				filter.Load(node);
				break;
			}
		}

		cout << "Systems matching provided location filter:\n";
		for(const auto &it : GameData::Systems())
			if(filter.Matches(&it.second))
				cout << it.first << '\n';
		cout << "Planets matching provided location filter:\n";
		for(const auto &it : GameData::Planets())
			if(filter.Matches(&it.second))
				cout << it.first << '\n';
	}


	void Phrases(const char *const *argv)
	{
		string phraseName;
		bool randomSample = false;
		int randomCount = 0;
		bool count = false;

		for(const char *const *it = argv + 1; *it; ++it)
		{
			string arg = *it;
			if(arg == "--phrase" && *++it)
				phraseName = *it;
			else if(arg == "--random" && *++it)
			{
				randomCount = atoi(*it);
				randomSample = true;
			}
			else if(arg == "--count")
				count = true;
		}

		if(randomSample && !randomCount)
		{
			cout << "Error: invalid number of random phrases to produce.\n";
			return;
		}

		const Phrase *phrase = nullptr;

		for(const auto &it : GameData::Phrases())
			if(it.first == phraseName)
			{
				phrase = &it.second;
				break;
			}

		if(!phrase)
			cout << "Error: invalid phrase name: \"" + phraseName + "\".\n";
		else if(randomSample)
			for(int i = 0; i < randomCount; i++)
				cout << phrase->Get() << '\n';
		else if(count)
		{
			int resultCount = 0;

			auto counter = [&resultCount](const string &result) -> void
			{
				if(!result.empty())
					resultCount++;
			};

			phrase->GetAll(counter);

			cout << "Permutations of phrase: \"" << phrase->Name() << "\" = " << resultCount << '\n';
		}
		else
		{
			auto printer = [](const string &result) -> void
			{
				cout << result << '\n';
			};

			phrase->GetAll(printer);
		}
	}



	const set<string> OUTFIT_ARGS = {
		"-w",
		"--weapons",
		"-e",
		"--engines",
		"--power",
		"-o",
		"--outfits"
	};

	const set<string> VALID_ARGS()
	{
		set<string> result = OUTFIT_ARGS;

		result.insert("-s");
		result.insert("--ships");
		result.insert("--sales");
		result.insert("--planets");
		result.insert("--systems");
		result.insert("--matches");
		result.insert("--phrase");

		return result;
	}
}



bool PrintData::IsPrintDataArgument(const char *const *argv)
{
	for(const char *const *it = argv + 1; *it; ++it)
	{
		string arg = *it;
		if(VALID_ARGS().count(arg))
			return true;
	}
	return false;
}



void PrintData::Print(const char *const *argv)
{
	for(const char *const *it = argv + 1; *it; ++it)
	{
		string arg = *it;
		if(arg == "-s" || arg == "--ships")
		{
			Ships(argv);
			break;
		}
		else if(OUTFIT_ARGS.count(arg))
		{
			Outfits(argv);
			break;
		}
		else if(arg == "--sales")
		{
			Sales(argv);
			break;
		}
		else if(arg == "--planets")
			Planets(argv);
		else if(arg == "--systems")
			Systems(argv);
		else if(arg == "--matches")
			LocationFilterMatches(argv);
		else if(arg == "--phrase")
			Phrases(argv);
	}
	cout.flush();
}



void PrintData::Help()
{
	cerr << "    -s, --ships: prints a table of ship stats (just the base stats, not considering any stored outfits)."
			<< endl;
	cerr << "        --sales: prints a table of ships with every 'shipyard' each appears in." << endl;
	cerr << "        --loaded: prints a table of ship stats accounting for installed outfits. Does not include variants."
			<< endl;
	cerr << "        --list: prints a list of all ship names." << endl;
	cerr << "    Use the modifier `--variants` with the above two commands to include variants." << endl;
	cerr << "    -w, --weapons: prints a table of weapon stats." << endl;
	cerr << "    -e, --engines: prints a table of engine stats." << endl;
	cerr << "    --power: prints a table of power outfit stats." << endl;
	cerr << "    -o, --outfits: prints a list of outfits." << endl;
	cerr << "        --sales: prints a list of outfits and every 'outfitter' each appears in." << endl;
	cerr << "        -a, --all: prints a table of outfits and all attributes used by any outfits present." << endl;
	cerr << "    --sales: prints a list of all shipyards and outfitters, and the ships or outfits they each contain."
			<< endl;
	cerr << "        -s, --ships: prints a list of shipyards and the ships they each contain." << endl;
	cerr << "        -o, --outfits: prints a list of outfitters and the outfits they each contain." << endl;
	cerr << "    --planets: prints a list of all planets." << endl;
	cerr << "        --descriptions: prints a table of all planets and their descriptions." << endl;
	cerr << "        --attributes: prints a table of all planets and their attributes." << endl;
	cerr << "            --reverse: prints a table of all planet attributes and which planets have them."
			<< endl;
	cerr << "    --systems: prints a list of all systems." << endl;
	cerr << "        --attributes: prints a list of all systems and their attributes." << endl;
	cerr << "            --reverse: prints a list of all system attributes and which systems have them."
			<< endl;
	cerr << "    --matches: prints a list of all planets and systems matching a location filter passed in STDIN."
			<< endl;
	cerr << "        The first node of the location filter should be `location`." << endl;
	cerr << "    --phrase <phrase>: prints a list of all possible results of the named phrase." << endl;
	cerr << "        --random <count>: prints <count> randomly produced sentences from the given phrase." << endl;
	cerr << "        --count: calculates and prints the number of permutations of the given phrase." << endl;
}<|MERGE_RESOLUTION|>--- conflicted
+++ resolved
@@ -344,91 +344,15 @@
 	{
 		auto PrintWeaponStats = []() -> void
 		{
-<<<<<<< HEAD
 			cout << "name" << ',' << "category" << ',' << "cost" << ',' << "space" << ',' << "range" << ','
 				<< "reload" << ',' << "burst count" << ',' << "burst reload" << ',' << "lifetime" << ','
 				<< "shots/second" << ',' << "energy/shot" << ',' << "heat/shot" << ',' << "recoil/shot" << ','
 				<< "energy/s" << ',' << "heat/s" << ',' << "recoil/s" << ',' << "shield/s" << ','
 				<< "discharge/s" << ',' << "hull/s" << ',' << "corrosion/s" << ',' << "heat dmg/s" << ','
-				<< "burn dmg/s" << ',' << "energy dmg/s" << ',' << "ion dmg/s" << ',' << "slow dmg/s" << ','
-				<< "disruption dmg/s" << ',' << "piercing" << ',' << "fuel dmg/s" << ',' << "leak dmg/s" << ','
-				<< "push/s" << ',' << "homing" << ',' << "strength" << ',' << "deterrence" << '\n';
-=======
-			// Skip non-weapons and submunitions.
-			if(!it.second.IsWeapon() || it.second.Category().empty())
-				continue;
-
-			const Outfit &outfit = it.second;
-			cout << it.first << ',';
-			cout << outfit.Category() << ',';
-			cout << outfit.Cost() << ',';
-			cout << -outfit.Get("weapon capacity") << ',';
-
-			cout << outfit.Range() << ',';
-
-			double reload = outfit.Reload();
-			cout << reload << ',';
-			cout << outfit.BurstCount() << ',';
-			cout << outfit.BurstReload() << ',';
-			cout << outfit.TotalLifetime() << ',';
-			double fireRate = 60. / reload;
-			cout << fireRate << ',';
-
-			double firingEnergy = outfit.FiringEnergy();
-			cout << firingEnergy << ',';
-			firingEnergy *= fireRate;
-			double firingHeat = outfit.FiringHeat();
-			cout << firingHeat << ',';
-			firingHeat *= fireRate;
-			double firingForce = outfit.FiringForce();
-			cout << firingForce << ',';
-			firingForce *= fireRate;
-
-			cout << firingEnergy << ',';
-			cout << firingHeat << ',';
-			cout << firingForce << ',';
-
-			double shieldDmg = outfit.ShieldDamage() * fireRate;
-			cout << shieldDmg << ',';
-			double dischargeDmg = outfit.DischargeDamage() * 100. * fireRate;
-			cout << dischargeDmg << ',';
-			double hullDmg = outfit.HullDamage() * fireRate;
-			cout << hullDmg << ',';
-			double corrosionDmg = outfit.CorrosionDamage() * 100. * fireRate;
-			cout << corrosionDmg << ',';
-			double heatDmg = outfit.HeatDamage() * fireRate;
-			cout << heatDmg << ',';
-			double burnDmg = outfit.BurnDamage() * 100. * fireRate;
-			cout << burnDmg << ',';
-			double energyDmg = outfit.EnergyDamage() * fireRate;
-			cout << energyDmg << ',';
-			double ionDmg = outfit.IonDamage() * 100. * fireRate;
-			cout << ionDmg << ',';
-			double scramblingDmg = outfit.ScramblingDamage() * 100. * fireRate;
-			cout << scramblingDmg << ',';
-			double slowDmg = outfit.SlowingDamage() * fireRate;
-			cout << slowDmg << ',';
-			double disruptDmg = outfit.DisruptionDamage() * fireRate;
-			cout << disruptDmg << ',';
-			cout << outfit.Piercing() << ',';
-			double fuelDmg = outfit.FuelDamage() * fireRate;
-			cout << fuelDmg << ',';
-			double leakDmg = outfit.LeakDamage() * 100. * fireRate;
-			cout << leakDmg << ',';
-			double hitforce = outfit.HitForce() * fireRate;
-			cout << hitforce << ',';
-
-			cout << outfit.Homing() << ',';
-			double strength = outfit.MissileStrength() + outfit.AntiMissile();
-			cout << strength << ',';
-
-			double damage = outfit.ShieldDamage() + outfit.HullDamage();
-			double deterrence = .12 * damage / outfit.Reload();
-			cout << deterrence << '\n';
-		}
-		cout.flush();
-	}
->>>>>>> 3b0b505a
+				<< "burn dmg/s" << ',' << "energy dmg/s" << ',' << "ion dmg/s" << ',' << "scramble dmg/s" << ','
+				<< "slow dmg/s" << ',' << "disruption dmg/s" << ',' << "piercing" << ',' << "fuel dmg/s" << ','
+				<< "leak dmg/s" << ',' << "push/s" << ',' << "homing" << ',' << "strength" << ','
+				<< "deterrence" << '\n';
 
 			for(auto &it : GameData::Outfits())
 			{
@@ -482,6 +406,8 @@
 				cout << energyDmg << ',';
 				double ionDmg = outfit.IonDamage() * 100. * fireRate;
 				cout << ionDmg << ',';
+				double scrambleDmg = outfit.ScramblingDamage() * 100. * fireRate;
+				cout << scrambleDmg << ',';
 				double slowDmg = outfit.SlowingDamage() * fireRate;
 				cout << slowDmg << ',';
 				double disruptDmg = outfit.DisruptionDamage() * fireRate;
