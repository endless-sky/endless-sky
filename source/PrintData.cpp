/* PrintData.cpp
Copyright (c) 2014 by Michael Zahniser, 2022 by warp-core

Endless Sky is free software: you can redistribute it and/or modify it under the
terms of the GNU General Public License as published by the Free Software
Foundation, either version 3 of the License, or (at your option) any later version.

Endless Sky is distributed in the hope that it will be useful, but WITHOUT ANY
WARRANTY; without even the implied warranty of MERCHANTABILITY or FITNESS FOR A
PARTICULAR PURPOSE. See the GNU General Public License for more details.

You should have received a copy of the GNU General Public License along with
this program. If not, see <https://www.gnu.org/licenses/>.
*/

#include "PrintData.h"

#include "DataFile.h"
#include "DataNode.h"
#include "DataWriter.h"
#include "GameData.h"
#include "GameEvent.h"
#include "LocationFilter.h"
#include "Outfit.h"
#include "Planet.h"
#include "PlayerInfo.h"
#include "Port.h"
#include "Ship.h"
#include "Shop.h"
#include "System.h"

#include <iostream>
#include <map>
#include <set>

using namespace std;

namespace {
	// For getting the name of a ship model or outfit.
	// The relevant method for each class has a different signature,
	// so use template specialisation to select the appropriate version of the method.
	template <class Type>
	string ObjectName(const Type &object) = delete;

	template <>
	string ObjectName(const Ship &object) { return object.TrueModelName(); }

	template <>
	string ObjectName(const Outfit &object) { return object.TrueName(); }


	// Take a set of items and a set of sales and print a list of each item followed by the sales it appears in.
	template <class Type>
	void PrintItemSales(const Set<Type> &items, const Set<Shop<Type>> &sales,
		const string &itemNoun, const string &saleNoun)
	{
		cout << DataWriter::Quote(itemNoun) << ',' << DataWriter::Quote(saleNoun) << '\n';
		map<string, set<string>> itemSales;
		for(auto &saleIt : sales)
			for(auto &itemIt : saleIt.second.Stock())
				itemSales[ObjectName(*itemIt)].insert(saleIt.first);
		for(auto &itemIt : items)
		{
			if(itemIt.first != ObjectName(itemIt.second))
				continue;
			cout << DataWriter::Quote(itemIt.first);
			for(auto &saleName : itemSales[itemIt.first])
				cout << ',' << DataWriter::Quote(saleName);
			cout << '\n';
		}
	}

	// Take a set of sales and print a list of each followed by the items it contains.
	// Will fail to compile for items not of type Ship or Outfit.
	template <class Type>
	void PrintSales(const Set<Shop<Type>> &sales, const string &saleNoun, const string &itemNoun)
	{
		cout << DataWriter::Quote(saleNoun) << ';' << DataWriter::Quote(itemNoun) << '\n';
		for(auto &saleIt : sales)
		{
			cout << DataWriter::Quote(saleIt.first);
			int index = 0;
			for(auto &item : saleIt.second.Stock())
				cout << (index++ ? ';' : ',') << DataWriter::Quote(ObjectName(*item));
			cout << '\n';
		}
	}


	// Take a Set and print a list of the names (keys) it contains.
	template <class Type>
	void PrintObjectList(const Set<Type> &objects, const string &name)
	{
		cout << DataWriter::Quote(name) << '\n';
		for(const auto &it : objects)
			cout << DataWriter::Quote(it.first) << endl;
	}

	// Takes a Set of objects and prints the key for each, followed by a list of its attributes.
	// The class 'Type' must have an accessible 'Attributes()' member method which returns a collection of strings.
	template <class Type>
	void PrintObjectAttributes(const Set<Type> &objects, const string &name)
	{
		cout << DataWriter::Quote(name) << ',' << DataWriter::Quote("attributes") << '\n';
		for(auto &it : objects)
		{
			cout << DataWriter::Quote(it.first);
			const Type &object = it.second;
			int index = 0;
			for(const string &attribute : object.Attributes())
				cout << (index++ ? ';' : ',') << DataWriter::Quote(attribute);
			cout << '\n';
		}
	}

	// Takes a Set of objects, which must have an accessible member `Attributes()`, returning a collection of strings.
	// Prints a list of all those string attributes and, for each, the list of keys of objects with that attribute.
	template <class Type>
	void PrintObjectsByAttribute(const Set<Type> &objects, const string &name)
	{
		cout << DataWriter::Quote("attribute") << ',' << DataWriter::Quote(name) << '\n';
		set<string> attributes;
		for(auto &it : objects)
		{
			const Type &object = it.second;
			for(const string &attribute : object.Attributes())
				attributes.insert(attribute);
		}
		for(const string &attribute : attributes)
		{
			cout << DataWriter::Quote(attribute);
			int index = 0;
			for(auto &it : objects)
			{
				const Type &object = it.second;
				if(object.Attributes().contains(attribute))
					cout << (index++ ? ';' : ',') << DataWriter::Quote(it.first);
			}
			cout << '\n';
		}
	}


	void Ships(const char *const *argv)
	{
		auto PrintBaseShipStats = []() -> void
		{
			cout << "model" << ',' << "category" << ',' << DataWriter::Quote("chassis cost") << ','
				<< DataWriter::Quote("loaded cost") << ',' << "shields" << ',' << "hull" << ',' << "mass" << ',' << "drag" << ','
				<< DataWriter::Quote("heat dissipation") << ',' << DataWriter::Quote("required crew") << ',' << "bunks" << ','
				<< DataWriter::Quote("cargo space") << ',' << "fuel" << ',' << DataWriter::Quote("outfit space") << ','
				<< DataWriter::Quote("weapon capacity") << ',' << DataWriter::Quote("engine capacity") << ','
				<< DataWriter::Quote("gun mounts") << ',' << DataWriter::Quote("turret mounts") << ','
				<< DataWriter::Quote("fighter bays") << ',' << DataWriter::Quote("drone bays") << '\n';

			for(auto &it : GameData::Ships())
			{
				// Skip variants and unnamed / partially-defined ships.
				if(it.second.TrueModelName() != it.first)
					continue;

				const Ship &ship = it.second;
				cout << DataWriter::Quote(it.first) << ',';

				const Outfit &attributes = ship.BaseAttributes();
				cout << DataWriter::Quote(attributes.Category()) << ',';
				cout << ship.ChassisCost() << ',';
				cout << ship.Cost() << ',';

				auto mass = attributes.Mass() ? attributes.Mass() : 1.;
				cout << ship.MaxShields() << ',';
				cout << ship.MaxHull() << ',';
				cout << mass << ',';
				cout << attributes.Get("drag") << ',';
				cout << ship.HeatDissipation() * 1000. << ',';
				cout << attributes.Get("required crew") << ',';
				cout << attributes.Get("bunks") << ',';
				cout << attributes.Get("cargo space") << ',';
				cout << attributes.Get("fuel capacity") << ',';

				cout << attributes.Get("outfit space") << ',';
				cout << attributes.Get("weapon capacity") << ',';
				cout << attributes.Get("engine capacity") << ',';

				int numTurrets = 0;
				int numGuns = 0;
				for(auto &hardpoint : ship.Weapons())
				{
					if(hardpoint.IsTurret())
						++numTurrets;
					else
						++numGuns;
				}
				cout << numGuns << ',' << numTurrets << ',';

				int numFighters = ship.BaysTotal("Fighter");
				int numDrones = ship.BaysTotal("Drone");
				cout << numFighters << ',' << numDrones << '\n';
			}
		};

		auto PrintLoadedShipStats = [](bool variants) -> void
		{
			cout << "model" << ',' << "category" << ',' << "cost" << ',' << "shields" << ',' << "hull" << ',' << "mass" << ','
				<< DataWriter::Quote("required crew") << ',' << "bunks" << ',' << DataWriter::Quote("cargo space") << ','
				<< "fuel" << ',' << DataWriter::Quote("outfit space") << ',' << DataWriter::Quote("weapon capacity") << ','
				<< DataWriter::Quote("engine capacity") << ',' << "speed" << ',' << "accel" << ',' << "turn" << ','
				<< DataWriter::Quote("energy generation") << ',' << DataWriter::Quote("max energy usage") << ','
				<< DataWriter::Quote("energy capacity") << ',' << DataWriter::Quote("idle/max heat") << ','
				<< DataWriter::Quote("max heat generation") << ',' << DataWriter::Quote("max heat dissipation") << ','
				<< DataWriter::Quote("gun mounts") << ',' << DataWriter::Quote("turret mounts") << ','
				<< DataWriter::Quote("fighter bays") << ',' << DataWriter::Quote("drone bays") << ',' << "deterrence" << '\n';

			for(auto &it : GameData::Ships())
			{
				// Skip variants and unnamed / partially-defined ships, unless specified otherwise.
				if(it.second.TrueModelName() != it.first && !variants)
					continue;

				const Ship &ship = it.second;
				cout << DataWriter::Quote(it.first) << ',';

				const Outfit &attributes = ship.Attributes();
				cout << DataWriter::Quote(attributes.Category()) << ',';
				cout << ship.Cost() << ',';

				auto mass = attributes.Mass() ? attributes.Mass() : 1.;
				cout << ship.MaxShields() << ',';
				cout << ship.MaxHull() << ',';
				cout << mass << ',';
				cout << attributes.Get("required crew") << ',';
				cout << attributes.Get("bunks") << ',';
				cout << attributes.Get("cargo space") << ',';
				cout << attributes.Get("fuel capacity") << ',';

				cout << ship.BaseAttributes().Get("outfit space") << ',';
				cout << ship.BaseAttributes().Get("weapon capacity") << ',';
				cout << ship.BaseAttributes().Get("engine capacity") << ',';
				cout << (attributes.Get("drag") ? (60. * attributes.Get("thrust") / attributes.Get("drag")) : 0) << ',';
				cout << 3600. * attributes.Get("thrust") / mass << ',';
				cout << 60. * attributes.Get("turn") / mass << ',';

				double energyConsumed = attributes.Get("energy consumption")
					+ max(attributes.Get("thrusting energy"), attributes.Get("reverse thrusting energy"))
					+ attributes.Get("turning energy")
					+ attributes.Get("afterburner energy")
					+ attributes.Get("fuel energy")
					+ (attributes.Get("hull energy") * (1 + attributes.Get("hull energy multiplier")))
					+ (attributes.Get("shield energy") * (1 + attributes.Get("shield energy multiplier")))
					+ attributes.Get("cooling energy")
					+ attributes.Get("cloaking energy");

				double heatProduced = attributes.Get("heat generation") - attributes.Get("cooling")
					+ max(attributes.Get("thrusting heat"), attributes.Get("reverse thrusting heat"))
					+ attributes.Get("turning heat")
					+ attributes.Get("afterburner heat")
					+ attributes.Get("fuel heat")
					+ (attributes.Get("hull heat") * (1. + attributes.Get("hull heat multiplier")))
					+ (attributes.Get("shield heat") * (1. + attributes.Get("shield heat multiplier")))
					+ attributes.Get("solar heat")
					+ attributes.Get("cloaking heat");

				for(const auto &oit : ship.Outfits())
					if(oit.first->IsWeapon() && oit.first->Reload())
					{
						double reload = oit.first->Reload();
						energyConsumed += oit.second * oit.first->FiringEnergy() / reload;
						heatProduced += oit.second * oit.first->FiringHeat() / reload;
					}
				cout << 60. * (attributes.Get("energy generation") + attributes.Get("solar collection")) << ',';
				cout << 60. * energyConsumed << ',';
				cout << attributes.Get("energy capacity") << ',';
				cout << ship.IdleHeat() / max(1., ship.MaximumHeat()) << ',';
				cout << 60. * heatProduced << ',';
				// Maximum heat is 100 degrees per ton. Bleed off rate is 1/1000 per 60th of a second, so:
				cout << 60. * ship.HeatDissipation() * ship.MaximumHeat() << ',';

				int numTurrets = 0;
				int numGuns = 0;
				for(auto &hardpoint : ship.Weapons())
				{
					if(hardpoint.IsTurret())
						++numTurrets;
					else
						++numGuns;
				}
				cout << numGuns << ',' << numTurrets << ',';

				int numFighters = ship.BaysTotal("Fighter");
				int numDrones = ship.BaysTotal("Drone");
				cout << numFighters << ',' << numDrones << ',';

				double deterrence = 0.;
				for(const Hardpoint &hardpoint : ship.Weapons())
					if(hardpoint.GetOutfit())
					{
						const Outfit *weapon = hardpoint.GetOutfit();
						if(weapon->Ammo() && !ship.OutfitCount(weapon->Ammo()))
							continue;
						double damage = weapon->ShieldDamage() + weapon->HullDamage()
							+ (weapon->RelativeShieldDamage() * ship.MaxShields())
							+ (weapon->RelativeHullDamage() * ship.MaxHull());
						deterrence += .12 * damage / weapon->Reload();
					}
				cout << deterrence << '\n';
			}
		};

		auto PrintShipList = [](bool variants) -> void
		{
			for(auto &it : GameData::Ships())
			{
				// Skip variants and unnamed / partially-defined ships, unless specified otherwise.
				if(it.second.TrueModelName() != it.first && !variants)
					continue;

				cout << DataWriter::Quote(it.first) << "\n";
			}
		};

		bool loaded = false;
		bool variants = false;
		bool sales = false;
		bool list = false;

		for(const char *const *it = argv + 2; *it; ++it)
		{
			string arg = *it;
			if(arg == "--variants")
				variants = true;
			else if(arg == "--sales")
				sales = true;
			else if(arg == "--loaded")
				loaded = true;
			else if(arg == "--list")
				list = true;
		}

		if(sales)
			PrintItemSales(GameData::Ships(), GameData::Shipyards(), "ship", "shipyards");
		else if(loaded)
			PrintLoadedShipStats(variants);
		else if(list)
			PrintShipList(variants);
		else
			PrintBaseShipStats();
	}

	void Outfits(const char *const *argv)
	{
		auto PrintWeaponStats = []() -> void
		{
			cout << "name" << ',' << "category" << ',' << "cost" << ',' << "space" << ',' << "range" << ',' << "reload" << ','
				<< DataWriter::Quote("burst count") << ',' << DataWriter::Quote("burst reload") << ',' << "lifetime" << ','
				<< "shots/second" << ',' << "energy/shot" << ',' << "heat/shot" << ',' << "recoil/shot" << ',' << "energy/s" << ','
				<< "heat/s" << ',' << "recoil/s" << ',' << "shield/s" << ',' << "discharge/s" << ',' << "hull/s" << ','
				<< "corrosion/s" << ',' << "heat dmg/s" << ',' << DataWriter::Quote("burn dmg/s") << ','
				<< DataWriter::Quote("energy dmg/s") << ',' << DataWriter::Quote("ion dmg/s") << ','
				<< DataWriter::Quote("scrambling dmg/s") << ',' << DataWriter::Quote("slow dmg/s") << ','
				<< DataWriter::Quote("disruption dmg/s") << ',' << "piercing" << ',' << DataWriter::Quote("fuel dmg/s") << ','
				<< DataWriter::Quote("leak dmg/s") << ',' << "push/s" << ',' << "homing" << ',' << "strength" << ','
				<< "deterrence" << '\n';

			for(auto &it : GameData::Outfits())
			{
				// Skip non-weapons and submunitions.
				if(!it.second.IsWeapon() || it.second.Category().empty())
					continue;

				const Outfit &outfit = it.second;
				cout << DataWriter::Quote(it.first)<< ',';
				cout << DataWriter::Quote(outfit.Category()) << ',';
				cout << outfit.Cost() << ',';
				cout << -outfit.Get("weapon capacity") << ',';

				cout << outfit.Range() << ',';

				double reload = outfit.Reload();
				cout << reload << ',';
				cout << outfit.BurstCount() << ',';
				cout << outfit.BurstReload() << ',';
				cout << outfit.TotalLifetime() << ',';
				double fireRate = 60. / reload;
				cout << fireRate << ',';

				double firingEnergy = outfit.FiringEnergy();
				cout << firingEnergy << ',';
				firingEnergy *= fireRate;
				double firingHeat = outfit.FiringHeat();
				cout << firingHeat << ',';
				firingHeat *= fireRate;
				double firingForce = outfit.FiringForce();
				cout << firingForce << ',';
				firingForce *= fireRate;

				cout << firingEnergy << ',';
				cout << firingHeat << ',';
				cout << firingForce << ',';

				double shieldDmg = outfit.ShieldDamage() * fireRate;
				cout << shieldDmg << ',';
				double dischargeDmg = outfit.DischargeDamage() * 100. * fireRate;
				cout << dischargeDmg << ',';
				double hullDmg = outfit.HullDamage() * fireRate;
				cout << hullDmg << ',';
				double corrosionDmg = outfit.CorrosionDamage() * 100. * fireRate;
				cout << corrosionDmg << ',';
				double heatDmg = outfit.HeatDamage() * fireRate;
				cout << heatDmg << ',';
				double burnDmg = outfit.BurnDamage() * 100. * fireRate;
				cout << burnDmg << ',';
				double energyDmg = outfit.EnergyDamage() * fireRate;
				cout << energyDmg << ',';
				double ionDmg = outfit.IonDamage() * 100. * fireRate;
				cout << ionDmg << ',';
				double scramblingDmg = outfit.ScramblingDamage() * 100. * fireRate;
				cout << scramblingDmg << ',';
				double slowDmg = outfit.SlowingDamage() * fireRate;
				cout << slowDmg << ',';
				double disruptDmg = outfit.DisruptionDamage() * fireRate;
				cout << disruptDmg << ',';
				cout << outfit.Piercing() << ',';
				double fuelDmg = outfit.FuelDamage() * fireRate;
				cout << fuelDmg << ',';
				double leakDmg = outfit.LeakDamage() * 100. * fireRate;
				cout << leakDmg << ',';
				double hitforce = outfit.HitForce() * fireRate;
				cout << hitforce << ',';

				cout << outfit.Homing() << ',';
				double strength = outfit.MissileStrength() + outfit.AntiMissile();
				cout << strength << ',';

				double damage = outfit.ShieldDamage() + outfit.HullDamage();
				double deterrence = .12 * damage / outfit.Reload();
				cout << deterrence << '\n';
			}

			cout.flush();
		};

		auto PrintEngineStats = []() -> void
		{
			cout << "name" << ',' << "cost" << ',' << "mass" << ',' << DataWriter::Quote("outfit space") << ','
				<< DataWriter::Quote("engine capacity") << ',' << "thrust/s" << ',' << DataWriter::Quote("thrust energy/s") << ','
				<< DataWriter::Quote("thrust heat/s") << ',' << "turn/s" << ',' << DataWriter::Quote("turn energy/s") << ','
				<< DataWriter::Quote("turn heat/s") << ',' << DataWriter::Quote("reverse thrust/s") << ','
				<< DataWriter::Quote("reverse energy/s") << ',' << DataWriter::Quote("reverse heat/s") << ','
				<< DataWriter::Quote("afterburner thrust/s") << ',' << DataWriter::Quote("afterburner energy/s") << ','
				<< DataWriter::Quote("afterburner heat/s") << ',' << DataWriter::Quote("afterburner fuel/s") << '\n';

			for(auto &it : GameData::Outfits())
			{
				// Skip non-engines.
				if(it.second.Category() != "Engines")
					continue;

				const Outfit &outfit = it.second;
				cout << DataWriter::Quote(it.first) << ',';
				cout << outfit.Cost() << ',';
				cout << outfit.Mass() << ',';
				cout << outfit.Get("outfit space") << ',';
				cout << outfit.Get("engine capacity") << ',';
				cout << outfit.Get("thrust") * 3600. << ',';
				cout << outfit.Get("thrusting energy") * 60. << ',';
				cout << outfit.Get("thrusting heat") * 60. << ',';
				cout << outfit.Get("turn") * 60. << ',';
				cout << outfit.Get("turning energy") * 60. << ',';
				cout << outfit.Get("turning heat") * 60. << ',';
				cout << outfit.Get("reverse thrust") * 3600. << ',';
				cout << outfit.Get("reverse thrusting energy") * 60. << ',';
				cout << outfit.Get("reverse thrusting heat") * 60. << ',';
				cout << outfit.Get("afterburner thrust") * 3600. << ',';
				cout << outfit.Get("afterburner energy") * 60. << ',';
				cout << outfit.Get("afterburner heat") * 60. << ',';
				cout << outfit.Get("afterburner fuel") * 60. << '\n';
			}

			cout.flush();
		};

		auto PrintPowerStats = []() -> void
		{
			cout << "name" << ',' << "cost" << ',' << "mass" << ',' << DataWriter::Quote("outfit space") << ','
				<< DataWriter::Quote("energy generation") << ',' << DataWriter::Quote("heat generation") << ','
				<< DataWriter::Quote("energy capacity") << '\n';

			for(auto &it : GameData::Outfits())
			{
				// Skip non-power.
				if(it.second.Category() != "Power")
					continue;

				const Outfit &outfit = it.second;
				cout << DataWriter::Quote(it.first) << ',';
				cout << outfit.Cost() << ',';
				cout << outfit.Mass() << ',';
				cout << outfit.Get("outfit space") << ',';
				cout << outfit.Get("energy generation") << ',';
				cout << outfit.Get("heat generation") << ',';
				cout << outfit.Get("energy capacity") << '\n';
			}

			cout.flush();
		};

		auto PrintOutfitsAllStats = []() -> void
		{
			set<string> attributes;
			for(auto &it : GameData::Outfits())
			{
				const Outfit &outfit = it.second;
				for(const auto &attribute : outfit.Attributes())
					attributes.insert(attribute.first);
			}

			cout << "name" << ',' << "category" << ',' << "cost" << ',' << "mass";
			for(const auto &attribute : attributes)
				cout << ',' << DataWriter::Quote(attribute);
			cout << '\n';

			for(auto &it : GameData::Outfits())
			{
				const Outfit &outfit = it.second;
				cout << DataWriter::Quote(outfit.TrueName()) << ',';
				cout << DataWriter::Quote(outfit.Category()) << ',';
				cout << outfit.Cost() << ',';
				cout << outfit.Mass();
				for(const auto &attribute : attributes)
					cout << ',' << outfit.Attributes().Get(attribute);
				cout << '\n';
			}
		};

		bool weapons = false;
		bool engines = false;
		bool power = false;
		bool sales = false;
		bool all = false;

		for(const char *const *it = argv + 1; *it; ++it)
		{
			string arg = *it;
			if(arg == "-w" || arg == "--weapons")
				weapons = true;
			else if(arg == "-e" || arg == "--engines")
				engines = true;
			else if(arg == "--power")
				power = true;
			else if(arg == "-s" || arg == "--sales")
				sales = true;
			else if(arg == "-a" || arg == "--all")
				all = true;
		}

		if(weapons)
			PrintWeaponStats();
		else if(engines)
			PrintEngineStats();
		else if(power)
			PrintPowerStats();
		else if(sales)
			PrintItemSales(GameData::Outfits(), GameData::Outfitters(), "outfit", "outfitters");
		else if(all)
			PrintOutfitsAllStats();
		else
			PrintObjectList(GameData::Outfits(), "outfit");
	}

	void Sales(const char *const *argv)
	{
		bool ships = false;
		bool outfits = false;

		for(const char *const *it = argv + 2; *it; ++it)
		{
			string arg = *it;
			if(arg == "-s" || arg == "--ships")
				ships = true;
			else if(arg == "-o" || arg == "--outfits")
				outfits = true;
		}

		if(!(ships || outfits))
		{
			ships = true;
			outfits = true;
		}
		if(ships)
			PrintSales(GameData::Shipyards(), "shipyards", "ships");
		if(outfits)
			PrintSales(GameData::Outfitters(), "outfitters", "outfits");
	}


	void Planets(const char *const *argv)
	{
		auto PrintPlanetDescriptions = []() -> void
		{
			cout << "planet::description::spaceport\n";
			for(auto &it : GameData::Planets())
			{
				cout << it.first << "::";
				const Planet &planet = it.second;
				for(auto &whenText : planet.Description())
					cout << whenText.second;
				cout << "::";
				for(auto &whenText : planet.GetPort().Description())
					cout << whenText.second;
				cout << "\n";
			}
		};

		bool descriptions = false;
		bool attributes = false;
		bool byAttribute = false;

		for(const char *const *it = argv + 2; *it; ++it)
		{
			string arg = *it;
			if(arg == "--descriptions")
				descriptions = true;
			else if(arg == "--attributes")
				attributes = true;
			else if(arg == "--reverse")
				byAttribute = true;
		}
		if(descriptions)
			PrintPlanetDescriptions();
		if(attributes && byAttribute)
			PrintObjectsByAttribute(GameData::Planets(), "planets");
		else if(attributes)
			PrintObjectAttributes(GameData::Planets(), "planet");
		if(!(descriptions || attributes))
			PrintObjectList(GameData::Planets(), "planet");
	}

	void Systems(const char *const *argv)
	{
		bool attributes = false;
		bool byAttribute = false;

		for(const char *const *it = argv + 2; *it; ++it)
		{
			string arg = *it;
			if(arg == "--attributes")
				attributes = true;
			else if(arg == "--reverse")
				byAttribute = true;
		}
		if(attributes && byAttribute)
			PrintObjectsByAttribute(GameData::Systems(), "systems");
		else if(attributes)
			PrintObjectAttributes(GameData::Systems(), "system");
		else
			PrintObjectList(GameData::Systems(), "system");
	}

<<<<<<< HEAD
	void LocationFilterMatches(const char *const *argv, PlayerInfo &player)
=======
	void LocationFilterMatches(const char *const *argv, const PlayerInfo &player)
>>>>>>> 6349e8cd
	{
		StellarObject::UsingMatchesCommand();
		DataFile file(cin);
		LocationFilter filter;
		const set<const System *> *visitedSystems = &player.VisitedSystems();
		const set<const Planet *> *visitedPlanets = &player.VisitedPlanets();
		for(const DataNode &node : file)
		{
			const string &key = node.Token(0);
			if(key == "changes" || (key == "event" && node.Size() == 1))
				for(const DataNode &child : node)
					GameData::Change(child, player);
			else if(key == "event")
			{
				const auto *event = GameData::Events().Get(node.Token(1));
				for(const auto &change : event->Changes())
					GameData::Change(change, player);
			}
			else if(key == "location")
			{
				filter.Load(node, visitedSystems, visitedPlanets);
				break;
			}
		}

		cout << "Systems matching provided location filter:\n";
		for(const auto &it : GameData::Systems())
			if(filter.Matches(&it.second))
				cout << it.first << '\n';
		cout << "Planets matching provided location filter:\n";
		for(const auto &it : GameData::Planets())
			if(filter.Matches(&it.second))
				cout << it.first << '\n';
	}


	const set<string> OUTFIT_ARGS = {
		"-w",
		"--weapons",
		"-e",
		"--engines",
		"--power",
		"-o",
		"--outfits"
	};

	const set<string> OTHER_VALID_ARGS = {
		"-s",
		"--ships",
		"--sales",
		"--planets",
		"--systems",
		"--matches"
	};
}



bool PrintData::IsPrintDataArgument(const char *const *argv)
{
	for(const char *const *it = argv + 1; *it; ++it)
	{
		string arg = *it;
		if(OTHER_VALID_ARGS.contains(arg) || OUTFIT_ARGS.contains(arg))
			return true;
	}
	return false;
}



<<<<<<< HEAD
void PrintData::Print(const char *const *argv, PlayerInfo &player)
=======
void PrintData::Print(const char *const *argv, const PlayerInfo &player)
>>>>>>> 6349e8cd
{
	for(const char *const *it = argv + 1; *it; ++it)
	{
		string arg = *it;
		if(arg == "-s" || arg == "--ships")
		{
			Ships(argv);
			break;
		}
		else if(OUTFIT_ARGS.contains(arg))
		{
			Outfits(argv);
			break;
		}
		else if(arg == "--sales")
		{
			Sales(argv);
			break;
		}
		else if(arg == "--planets")
			Planets(argv);
		else if(arg == "--systems")
			Systems(argv);
		else if(arg == "--matches")
			LocationFilterMatches(argv, player);
	}
	cout.flush();
}



void PrintData::Help()
{
	cerr << "    -s, --ships: prints a table of ship stats (just the base stats, not considering any stored outfits)."
			<< endl;
	cerr << "        --sales: prints a table of ships with every 'shipyard' each appears in." << endl;
	cerr << "        --loaded: prints a table of ship stats accounting for installed outfits. Does not include variants."
			<< endl;
	cerr << "        --list: prints a list of all ship names." << endl;
	cerr << "    Use the modifier `--variants` with the above two commands to include variants." << endl;
	cerr << "    -w, --weapons: prints a table of weapon stats." << endl;
	cerr << "    -e, --engines: prints a table of engine stats." << endl;
	cerr << "    --power: prints a table of power outfit stats." << endl;
	cerr << "    -o, --outfits: prints a list of outfits." << endl;
	cerr << "        --sales: prints a list of outfits and every 'outfitter' each appears in." << endl;
	cerr << "        -a, --all: prints a table of outfits and all attributes used by any outfits present." << endl;
	cerr << "    --sales: prints a list of all shipyards and outfitters, and the ships or outfits they each contain."
			<< endl;
	cerr << "        -s, --ships: prints a list of shipyards and the ships they each contain." << endl;
	cerr << "        -o, --outfits: prints a list of outfitters and the outfits they each contain." << endl;
	cerr << "    --planets: prints a list of all planets." << endl;
	cerr << "        --descriptions: prints a table of all planets and their descriptions." << endl;
	cerr << "        --attributes: prints a table of all planets and their attributes." << endl;
	cerr << "            --reverse: prints a table of all planet attributes and which planets have them."
			<< endl;
	cerr << "    --systems: prints a list of all systems." << endl;
	cerr << "        --attributes: prints a list of all systems and their attributes." << endl;
	cerr << "            --reverse: prints a list of all system attributes and which systems have them."
			<< endl;
	cerr << "    --matches: prints a list of all planets and systems matching a location filter passed in STDIN."
			<< endl;
	cerr << "        The first node of the location filter should be `location`." << endl;
}<|MERGE_RESOLUTION|>--- conflicted
+++ resolved
@@ -656,11 +656,7 @@
 			PrintObjectList(GameData::Systems(), "system");
 	}
 
-<<<<<<< HEAD
 	void LocationFilterMatches(const char *const *argv, PlayerInfo &player)
-=======
-	void LocationFilterMatches(const char *const *argv, const PlayerInfo &player)
->>>>>>> 6349e8cd
 	{
 		StellarObject::UsingMatchesCommand();
 		DataFile file(cin);
@@ -732,11 +728,7 @@
 
 
 
-<<<<<<< HEAD
 void PrintData::Print(const char *const *argv, PlayerInfo &player)
-=======
-void PrintData::Print(const char *const *argv, const PlayerInfo &player)
->>>>>>> 6349e8cd
 {
 	for(const char *const *it = argv + 1; *it; ++it)
 	{
