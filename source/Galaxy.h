/* Galaxy.h
Copyright (c) 2014 by Michael Zahniser

Endless Sky is free software: you can redistribute it and/or modify it under the
terms of the GNU General Public License as published by the Free Software
Foundation, either version 3 of the License, or (at your option) any later version.

Endless Sky is distributed in the hope that it will be useful, but WITHOUT ANY
WARRANTY; without even the implied warranty of MERCHANTABILITY or FITNESS FOR A
PARTICULAR PURPOSE.  See the GNU General Public License for more details.
*/

#ifndef GALAXY_H_
#define GALAXY_H_

#include "Point.h"

class DataNode;
class Sprite;



// This is any object that should be drawn as a backdrop to the map. Multiple
// galaxies can be handled by just spacing them out so widely that the player
// will never accidentally scroll the view from one to the other.
class Galaxy {
public:
	void Load(const DataNode &node);

	const Point &Position() const;
	const Sprite *GetSprite() const;
<<<<<<< HEAD
	float Scale() const;
	
	
=======


>>>>>>> 5998d761
private:
	Point position;
	const Sprite *sprite = nullptr;
	float scale = 1.f;
};

#endif<|MERGE_RESOLUTION|>--- conflicted
+++ resolved
@@ -29,14 +29,9 @@
 
 	const Point &Position() const;
 	const Sprite *GetSprite() const;
-<<<<<<< HEAD
 	float Scale() const;
-	
-	
-=======
 
 
->>>>>>> 5998d761
 private:
 	Point position;
 	const Sprite *sprite = nullptr;
