/* Fleet.h
Copyright (c) 2014 by Michael Zahniser

Endless Sky is free software: you can redistribute it and/or modify it under the
terms of the GNU General Public License as published by the Free Software
Foundation, either version 3 of the License, or (at your option) any later version.

Endless Sky is distributed in the hope that it will be useful, but WITHOUT ANY
WARRANTY; without even the implied warranty of MERCHANTABILITY or FITNESS FOR A
PARTICULAR PURPOSE.  See the GNU General Public License for more details.
*/

#ifndef FLEET_H_
#define FLEET_H_

#include "Personality.h"
#include "Sale.h"
#include "WeightedList.h"
#include "WeightedVariant.h"

#include <list>
#include <memory>
#include <set>
#include <string>
#include <utility>
#include <vector>

class DataNode;
class Government;
class Outfit;
class Phrase;
class Planet;
class Ship;
class System;



// A fleet represents a collection of ships that may enter a system or be used
// as NPCs in a mission. Each fleet contains one or more "variants," each of
// which can occur with a different probability, and each of those variants
// lists one or more ships. All the ships in a fleet share a certain government,
// AI personality, and set of friendly and hostile "hail" messages, and the ship
// names are chosen based on a given random "phrase" generator.
class Fleet {
public:
	Fleet() = default;
	// Construct and Load() at the same time.
	Fleet(const DataNode &node);

	void Load(const DataNode &node);

	// Determine if this fleet template uses well-defined data.
	bool IsValid(bool requireGovernment = true) const;
	// Ensure any variant selected during gameplay will have at least one ship to spawn.
	void RemoveInvalidVariants();

	// Get the government of this fleet.
	const Government *GetGovernment() const;

	// Choose a fleet to be created during flight, and have it enter the system via jump or planetary departure.
	void Enter(const System &system, std::list<std::shared_ptr<Ship>> &ships, const Planet *planet = nullptr) const;
	// Place a fleet in the given system, already "in action." If the carried flag is set, only
	// uncarried ships will be added to the list (as any carriables will be stored in bays).
	void Place(const System &system, std::list<std::shared_ptr<Ship>> &ships, bool carried = true) const;

	// Do the randomization to make a ship enter or be in the given system.
	// Return the system that was chosen for the ship to enter from.
	static const System *Enter(const System &system, Ship &ship, const System *source = nullptr);
	static void Place(const System &system, Ship &ship);

	int64_t Strength() const;


private:
<<<<<<< HEAD
=======
	class Variant {
	public:
		explicit Variant(const DataNode &node);

		int weight;
		std::vector<const Ship *> ships;
	};


private:
	const Variant &ChooseVariant() const;
>>>>>>> e4dd879e
	static std::pair<Point, double> ChooseCenter(const System &system);
	std::vector<std::shared_ptr<Ship>> Instantiate(std::vector<const Ship *> &ships) const;
	bool PlaceFighter(std::shared_ptr<Ship> fighter, std::vector<std::shared_ptr<Ship>> &placed) const;
	void SetCargo(Ship *ship) const;


private:
	std::string fleetName;
	const Government *government = nullptr;
	const Phrase *names = nullptr;
	const Phrase *fighterNames = nullptr;
	WeightedList<WeightedVariant> variants;
	
	// The number of different items the ships in this fleet will carry in cargo.
	int cargo = 3;
	std::vector<std::string> commodities;
	std::set<const Sale<Outfit> *> outfitters;

	Personality personality;
};



#endif<|MERGE_RESOLUTION|>--- conflicted
+++ resolved
@@ -72,20 +72,6 @@
 
 
 private:
-<<<<<<< HEAD
-=======
-	class Variant {
-	public:
-		explicit Variant(const DataNode &node);
-
-		int weight;
-		std::vector<const Ship *> ships;
-	};
-
-
-private:
-	const Variant &ChooseVariant() const;
->>>>>>> e4dd879e
 	static std::pair<Point, double> ChooseCenter(const System &system);
 	std::vector<std::shared_ptr<Ship>> Instantiate(std::vector<const Ship *> &ships) const;
 	bool PlaceFighter(std::shared_ptr<Ship> fighter, std::vector<std::shared_ptr<Ship>> &placed) const;
@@ -98,7 +84,7 @@
 	const Phrase *names = nullptr;
 	const Phrase *fighterNames = nullptr;
 	WeightedList<WeightedVariant> variants;
-	
+
 	// The number of different items the ships in this fleet will carry in cargo.
 	int cargo = 3;
 	std::vector<std::string> commodities;
