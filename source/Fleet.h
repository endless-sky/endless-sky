--- conflicted
+++ resolved
@@ -71,13 +71,9 @@
 	void Enter(const System &system, std::list<std::shared_ptr<Ship>> &ships, const Planet *planet = nullptr) const;
 	// Place a fleet in the given system, already "in action." If the carried flag is set, only
 	// uncarried ships will be added to the list (as any carriables will be stored in bays).
-<<<<<<< HEAD
 	// Give it an id if it is part of a limited count random event fleet.
-	void Place(const System &system, std::list<std::shared_ptr<Ship>> &ships, bool carried = true) const;
-=======
 	void Place(const System &system, std::list<std::shared_ptr<Ship>> &ships,
 			bool carried = true, bool addCargo = true) const;
->>>>>>> f24956d2
 
 	// Do the randomization to make a ship enter or be in the given system.
 	// Return the system that was chosen for the ship to enter from.
