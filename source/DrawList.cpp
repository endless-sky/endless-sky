--- conflicted
+++ resolved
@@ -105,13 +105,8 @@
 
 	bool withBlur = Preferences::Has("Render motion blur");
 	for(const SpriteShader::Item &item : items)
-<<<<<<< HEAD
 		SpriteShader::Add(item, withBlur, zoom);
-	
-=======
-		SpriteShader::Add(item, withBlur);
 
->>>>>>> b1b1a78a
 	SpriteShader::Unbind();
 }
 
@@ -170,15 +165,9 @@
 		pos -= uh * ((1. - clip) * .5);
 		uh *= clip;
 	}
-<<<<<<< HEAD
 	item.position[0] = static_cast<float>(pos.X());
 	item.position[1] = static_cast<float>(pos.Y());
-	
-=======
-	item.position[0] = static_cast<float>(pos.X() * zoom);
-	item.position[1] = static_cast<float>(pos.Y() * zoom);
 
->>>>>>> b1b1a78a
 	// (0, -1) means a zero-degree rotation (since negative Y is up).
 	item.transform[0] = -uw.Y();
 	item.transform[1] = uw.X();
@@ -191,8 +180,7 @@
 
 	item.alpha = 1. - cloak;
 	item.swizzle = swizzle;
-<<<<<<< HEAD
-	
+
 	item.id = &body;
 
 	auto bodyPos = body.Position() - center;
@@ -202,8 +190,6 @@
 		state.bodies[&body].transform = item.transform;
 		state.bodies[&body].blur = item.blur;
 	}
-=======
->>>>>>> b1b1a78a
 
 	items.push_back(item);
 }