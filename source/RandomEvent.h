--- conflicted
+++ resolved
@@ -81,7 +81,6 @@
 constexpr int RandomEvent<T>::Period() const noexcept
 {
 	return period;
-<<<<<<< HEAD
 }
 
 template <typename T>
@@ -97,11 +96,4 @@
 		conditions = std::make_shared<ConditionSet>(node);
 	else
 		conditions->Load(node);
-}
-
-
-
-#endif
-=======
-}
->>>>>>> 261e11cc
+}