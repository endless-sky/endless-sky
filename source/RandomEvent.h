--- conflicted
+++ resolved
@@ -26,22 +26,15 @@
 template <typename T>
 class RandomEvent {
 public:
-<<<<<<< HEAD
 	static const int DEFAULT_PERIOD = 200;
 
 
-	constexpr RandomEvent(const T *event, int period) noexcept;
-
-	constexpr const T *Get() const noexcept;
-	constexpr int Period() const noexcept;
-	int &Period() noexcept;
-=======
 	RandomEvent(const T *event, int period, const DataNode &node) noexcept;
 
 	const T *Get() const noexcept;
 	int Period() const noexcept;
+	int &Period() noexcept;
 	bool CanTrigger(const ConditionsStore &tester) const;
->>>>>>> d8071f82
 
 private:
 	const T *event;
@@ -52,13 +45,8 @@
 
 
 template <typename T>
-<<<<<<< HEAD
-constexpr RandomEvent<T>::RandomEvent(const T *event, int period) noexcept
+RandomEvent<T>::RandomEvent(const T *event, int period, const DataNode &node) noexcept
 	: event(event), period(period > 0 ? period : DEFAULT_PERIOD)
-=======
-RandomEvent<T>::RandomEvent(const T *event, int period, const DataNode &node) noexcept
-	: event(event), period(period > 0 ? period : 200)
->>>>>>> d8071f82
 {
 	for(const auto &child : node)
 		if(child.Size() == 2 && child.Token(0) == "to" && child.Token(1) == "spawn")
@@ -79,16 +67,13 @@
 }
 
 template <typename T>
-<<<<<<< HEAD
 int &RandomEvent<T>::Period() noexcept
 {
 	return period;
 }
 
-
-=======
+template <typename T>
 bool RandomEvent<T>::CanTrigger(const ConditionsStore &tester) const
 {
 	return conditions.IsEmpty() || conditions.Test(tester);
-}
->>>>>>> d8071f82
+}