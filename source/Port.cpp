/* Port.cpp
Copyright (c) 2023 by Michael Zahniser

Endless Sky is free software: you can redistribute it and/or modify it under the
terms of the GNU General Public License as published by the Free Software
Foundation, either version 3 of the License, or (at your option) any later version.

Endless Sky is free software: you can redistribute it and/or modify it under the
terms of the GNU General Public License as published by the Free Software
Foundation, either version 3 of the License, or (at your option) any later version.

Endless Sky is distributed in the hope that it will be useful, but WITHOUT ANY
WARRANTY; without even the implied warranty of MERCHANTABILITY or FITNESS FOR A
PARTICULAR PURPOSE. See the GNU General Public License for more details.

You should have received a copy of the GNU General Public License along with
this program. If not, see <https://www.gnu.org/licenses/>.
*/

#include "Port.h"

#include "DataNode.h"
#include "text/Format.h"
#include "GameData.h"
#include "Government.h"
#include "PlayerInfo.h"
#include "Politics.h"
#include "Random.h"
#include "Ship.h"
#include "ShipEvent.h"
#include "image/SpriteSet.h"
#include "System.h"

#include <algorithm>

using namespace std;

namespace {
	const string SPACEPORT = "Space_port";
}



// Load a port's description from a node.
void Port::Load(const DataNode &node, const ConditionsStore *playerConditions)
{
	loaded = true;
	const int nameIndex = 1 + (node.Token(0) == "add");
	if(node.Size() > nameIndex)
		displayName = node.Token(nameIndex);

	// The "to recharge" and "to service" condition set maps should be cleared
	// if a new condition set is provided.
	bool overwriteToRecharge = true;
	bool overwriteToService = true;

	for(const DataNode &child : node)
	{
		const string &key = child.Token(0);
		bool hasValue = child.Size() >= 2;
		if(key == "recharges" && (child.HasChildren() || hasValue))
		{
			auto setRecharge = [&](const DataNode &valueNode, const string &value) noexcept -> void {
				if(value == "all")
					recharge |= RechargeType::All;
				else if(value == "shields")
					recharge |= RechargeType::Shields;
				else if(value == "hull")
					recharge |= RechargeType::Hull;
				else if(value == "energy")
					recharge |= RechargeType::Energy;
				else if(value == "fuel")
					recharge |= RechargeType::Fuel;
				else
					valueNode.PrintTrace("Skipping unrecognized attribute:");
			};
			for(int i = 1; i < child.Size(); ++i)
				setRecharge(child, child.Token(i));
			for(const DataNode &grand : child)
				setRecharge(grand, grand.Token(0));
		}
		else if(key == "services" && (child.HasChildren() || hasValue))
		{
			auto setServices = [&](const DataNode &valueNode, const string &value) noexcept -> void {
				if(value == "all")
					services |= ServicesType::All;
				else if(value == "trading")
					services |= ServicesType::Trading;
				else if(value == "job board")
					services |= ServicesType::JobBoard;
				else if(value == "bank")
					services |= ServicesType::Bank;
				else if(value == "hire crew")
					services |= ServicesType::HireCrew;
				else if(value == "offers missions")
					services |= ServicesType::OffersMissions;
				else
					valueNode.PrintTrace("Skipping unrecognized attribute:");
			};
			for(int i = 1; i < child.Size(); ++i)
				setServices(child, child.Token(i));
			for(const DataNode &grand : child)
				setServices(grand, grand.Token(0));
		}
		else if(key == "news")
			hasNews = true;
		else if(key == "description" && hasValue)
		{
			description.Load(child, playerConditions);

			// If we have a description but no name then use the default spaceport name.
			if(displayName.empty())
				displayName = SPACEPORT;
		}
		else if(key == "to" && child.Size() >= 2)
		{
			const string &conditional = child.Token(1);
			if(conditional == "bribe")
				toRequireBribe.Load(child, playerConditions);
			else if(conditional == "access")
				toAccess.Load(child, playerConditions);
			else if(conditional == "recharge" && child.Size() >= 3)
			{
				if(overwriteToRecharge)
				{
					overwriteToRecharge = false;
					toRecharge.clear();
				}
				ConditionSet conditionSet(child, playerConditions);
				for(int i = 2; i < child.Size(); ++i)
				{
					const string &listValue = child.Token(i);
					if(listValue == "all")
					{
						toRecharge[RechargeType::Shields] = conditionSet;
						toRecharge[RechargeType::Hull] = conditionSet;
						toRecharge[RechargeType::Energy] = conditionSet;
						toRecharge[RechargeType::Fuel] = conditionSet;
					}
					else if(listValue == "shields")
						toRecharge[RechargeType::Shields] = conditionSet;
					else if(listValue == "hull")
						toRecharge[RechargeType::Hull] = conditionSet;
					else if(listValue == "energy")
						toRecharge[RechargeType::Energy] = conditionSet;
					else if(listValue == "fuel")
						toRecharge[RechargeType::Fuel] = conditionSet;
					else
						child.PrintTrace("Skipping unrecognized attribute:");
				}
			}
			else if(conditional == "service" && child.Size() >= 3)
			{
				if(overwriteToService)
				{
					overwriteToService = false;
					toService.clear();
				}
				ConditionSet conditionSet(child, playerConditions);
				for(int i = 2; i < child.Size(); ++i)
				{
					const string &listValue = child.Token(i);
					if(listValue == "all")
					{
						toService[ServicesType::Trading] = conditionSet;
						toService[ServicesType::JobBoard] = conditionSet;
						toService[ServicesType::Bank] = conditionSet;
						toService[ServicesType::HireCrew] = conditionSet;
						toService[ServicesType::OffersMissions] = conditionSet;
					}
					else if(listValue == "trading")
						toService[ServicesType::Trading] = conditionSet;
					else if(listValue == "job board")
						toService[ServicesType::JobBoard] = conditionSet;
					else if(listValue == "bank")
						toService[ServicesType::Bank] = conditionSet;
					else if(listValue == "hire crew")
						toService[ServicesType::HireCrew] = conditionSet;
					else if(listValue == "offers missions")
						toService[ServicesType::OffersMissions] = conditionSet;
					else
						child.PrintTrace("Skipping unrecognized attribute:");
				}
			}
			else
				child.PrintTrace("Skipping unrecognized attribute:");
		}
		else
			child.PrintTrace("Skipping unrecognized attribute:");
	}
}



void Port::LoadDefaultSpaceport()
{
	displayName = SPACEPORT;
	recharge = RechargeType::All;
	services = ServicesType::All;
	hasNews = true;
}



void Port::LoadUninhabitedSpaceport()
{
	displayName = SPACEPORT;
	recharge = RechargeType::All;
	services = ServicesType::OffersMissions;
	hasNews = true;
}



void Port::LoadDescription(const DataNode &node, const ConditionsStore *playerConditions)
{
	description.Load(node, playerConditions);
}



bool Port::CustomLoaded() const
{
	return loaded;
}



const string &Port::Name() const
{
	return name;
}



const Paragraphs &Port::Description() const
{
	return description;
}



<<<<<<< HEAD
bool Port::RequiresBribe() const
{
	return !toRequireBribe.IsEmpty() && toRequireBribe.Test();
=======
const string &Port::DisplayName() const
{
	return displayName;
>>>>>>> 6fb6b089
}



bool Port::CanAccess() const
{
	return toAccess.Test();
}



// Get all the possible sources that can get recharged at this port.
int Port::GetRecharges(bool isPlayer) const
{
	if(!isPlayer || !recharge)
		return recharge;

	int retVal = RechargeType::None;
	if(CanRecharge(RechargeType::Shields))
		retVal |= RechargeType::Shields;
	if(CanRecharge(RechargeType::Hull))
		retVal |= RechargeType::Hull;
	if(CanRecharge(RechargeType::Energy))
		retVal |= RechargeType::Energy;
	if(CanRecharge(RechargeType::Fuel))
		retVal |= RechargeType::Fuel;
	return retVal;
}



// Check whether the given recharging is possible.
bool Port::CanRecharge(int type, bool isPlayer) const
{
	bool hasType = (recharge & type);
	// The All type shouldn't be used when isPlayer is true.
	// If for some reason it is, behave as if isPlayer was false.
	if(!hasType || !isPlayer || type == RechargeType::All)
		return hasType;
	if(!CanAccess())
		return false;
	auto it = toRecharge.find(type);
	return it == toRecharge.end() || it->second.Test();
}



// Whether this port has any services available.
bool Port::HasServices(bool isPlayer) const
{
	if(!isPlayer || !services)
		return services;

	return HasService(ServicesType::Trading)
			|| HasService(ServicesType::JobBoard)
			|| HasService(ServicesType::Bank)
			|| HasService(ServicesType::HireCrew)
			|| HasService(ServicesType::OffersMissions);
}



// Check whether the given service is available.
bool Port::HasService(int type, bool isPlayer) const
{
	bool hasType = (services & type);
	// The All type shouldn't be used when isPlayer is true.
	// If for some reason it is, behave as if isPlayer was false.
	if(!hasType || !isPlayer || type == ServicesType::All)
		return hasType;
	if(!CanAccess())
		return false;
	auto it = toService.find(type);
	return it == toService.end() || it->second.Test();
}



bool Port::HasNews() const
{
	return hasNews;
}<|MERGE_RESOLUTION|>--- conflicted
+++ resolved
@@ -226,9 +226,9 @@
 
 
 
-const string &Port::Name() const
-{
-	return name;
+const string &Port::DisplayName() const
+{
+	return displayName;
 }
 
 
@@ -240,15 +240,9 @@
 
 
 
-<<<<<<< HEAD
 bool Port::RequiresBribe() const
 {
 	return !toRequireBribe.IsEmpty() && toRequireBribe.Test();
-=======
-const string &Port::DisplayName() const
-{
-	return displayName;
->>>>>>> 6fb6b089
 }
 
 
