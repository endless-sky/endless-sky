--- conflicted
+++ resolved
@@ -184,25 +184,22 @@
 	settings["Damaged fighters retreat"] = true;
 	settings["Show escort systems on map"] = true;
 	settings["Show stored outfits on map"] = true;
+	settings["Show mini-map"] = true;
 	settings["Show planet labels"] = true;
 	settings["Show asteroid scanner overlay"] = true;
 	settings["Show hyperspace flash"] = true;
 	settings["Draw background haze"] = true;
 	settings["Draw starfield"] = true;
-	settings["Animate main menu background"] = true;
 	settings["Hide unexplored map regions"] = true;
 	settings["Turrets focus fire"] = true;
 	settings["Ship outlines in shops"] = true;
 	settings["Ship outlines in HUD"] = true;
 	settings["Extra fleet status messages"] = true;
 	settings["Target asteroid based on"] = true;
-<<<<<<< HEAD
+	settings["Deadline blink by distance"] = true;
 	settings["Confirm 'Sell Outfits' button"] = true;
 	settings["Confirm 'Sell Specials' button"] = true;
 	settings["'Sell Outfits' without outfitter"] = true;
-=======
-	settings["Deadline blink by distance"] = true;
->>>>>>> 3fc29b4c
 
 	DataFile prefs(Files::Config() / "preferences.txt");
 	for(const DataNode &node : prefs)
