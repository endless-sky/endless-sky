/* Preferences.cpp
Copyright (c) 2014 by Michael Zahniser

Endless Sky is free software: you can redistribute it and/or modify it under the
terms of the GNU General Public License as published by the Free Software
Foundation, either version 3 of the License, or (at your option) any later version.

Endless Sky is distributed in the hope that it will be useful, but WITHOUT ANY
WARRANTY; without even the implied warranty of MERCHANTABILITY or FITNESS FOR A
PARTICULAR PURPOSE. See the GNU General Public License for more details.

You should have received a copy of the GNU General Public License along with
this program. If not, see <https://www.gnu.org/licenses/>.
*/

#include "Preferences.h"

#include "audio/Audio.h"
#include "DataFile.h"
#include "DataNode.h"
#include "DataWriter.h"
#include "Files.h"
#include "GameData.h"
#include "GameWindow.h"
#include "Interface.h"
#include "Logger.h"
#include "Screen.h"

#include "CrashState.h"
#include <SDL2/SDL_log.h>

#ifdef __linux__
#include <sys/sysinfo.h>
#endif

#include <algorithm>
#include <cstddef>
#include <map>

using namespace std;

namespace {
	map<string, bool> settings;
	int scrollSpeed = 60;

	// Strings for ammo expenditure:
	const string EXPEND_AMMO = "Escorts expend ammo";
	const string FRUGAL_ESCORTS = "Escorts use ammo frugally";

	const vector<string> DATEFMT_OPTIONS = {"dd/mm/yyyy", "mm/dd/yyyy", "yyyy-mm-dd"};
	int dateFormatIndex = 0;

	const vector<string> NOTIF_OPTIONS = {"off", "message", "both"};
	int notifOptionsIndex = 1;

	const double ZOOM_MAX = 2.0;
	const double ZOOM_MIN = .0625;
	const double ZOOM_INTERVAL = 1.25;
	double viewZoom = 1.0;
	constexpr double VOLUME_SCALE = .25;

	// Default to fullscreen.
	int screenModeIndex = 1;
	const vector<string> SCREEN_MODE_SETTINGS = {"windowed", "fullscreen"};

	// Enable standard VSync by default.
	const vector<string> VSYNC_SETTINGS = {"off", "on", "adaptive"};
	int vsyncIndex = 1;

	const vector<string> CAMERA_ACCELERATION_SETTINGS = {"off", "on", "reversed"};
	int cameraAccelerationIndex = 1;

	const map<string, SoundCategory> VOLUME_SETTINGS = {
		{"volume", SoundCategory::MASTER},
		{"music volume", SoundCategory::MUSIC},
		{"ui volume", SoundCategory::UI},
		{"anti-missile volume", SoundCategory::ANTI_MISSILE},
		{"weapon volume", SoundCategory::WEAPON},
		{"engine volume", SoundCategory::ENGINE},
		{"afterburner volume", SoundCategory::AFTERBURNER},
		{"jump volume", SoundCategory::JUMP},
		{"explosion volume", SoundCategory::EXPLOSION},
		{"scan volume", SoundCategory::SCAN},
		{"environment volume", SoundCategory::ENVIRONMENT},
		{"alert volume", SoundCategory::ALERT}
	};

	class OverlaySetting {
	public:
		OverlaySetting() = default;
		OverlaySetting(const Preferences::OverlayState &state) : state(state) {}

		operator Preferences::OverlayState() const { return state; }

		const bool IsActive() const { return state != Preferences::OverlayState::DISABLED; }

		const std::string &ToString() const
		{
			return OVERLAY_SETTINGS[max<int>(0, min<int>(OVERLAY_SETTINGS.size() - 1, static_cast<int>(state)))];
		}

		const int ToInt() const { return static_cast<int>(state); }

		void SetState(int value)
		{
			value = max<int>(value, 0);
			value = min<int>(value, OVERLAY_SETTINGS.size() - 1);
			state = static_cast<Preferences::OverlayState>(value);
		}

		void Increment()
		{
			switch(state)
			{
				case Preferences::OverlayState::OFF:
					state = Preferences::OverlayState::ON;
					break;
				case Preferences::OverlayState::ON:
					state = Preferences::OverlayState::DAMAGED;
					break;
				case Preferences::OverlayState::DAMAGED:
					state = Preferences::OverlayState::ON_HIT;
					break;
				case Preferences::OverlayState::ON_HIT:
					state = Preferences::OverlayState::OFF;
					break;
				case Preferences::OverlayState::DISABLED:
					state = Preferences::OverlayState::OFF;
					break;
			}
		}


	private:
		static const vector<string> OVERLAY_SETTINGS;


	private:
		Preferences::OverlayState state = Preferences::OverlayState::OFF;
	};

	const vector<string> OverlaySetting::OVERLAY_SETTINGS = {"off", "always on", "damaged", "--", "on hit"};

	map<Preferences::OverlayType, OverlaySetting> statusOverlaySettings = {
		{Preferences::OverlayType::ALL, Preferences::OverlayState::OFF},
		{Preferences::OverlayType::FLAGSHIP, Preferences::OverlayState::ON},
		{Preferences::OverlayType::ESCORT, Preferences::OverlayState::ON},
		{Preferences::OverlayType::ENEMY, Preferences::OverlayState::ON},
		{Preferences::OverlayType::NEUTRAL, Preferences::OverlayState::OFF},
	};

	const vector<string> TURRET_OVERLAYS_SETTINGS = {"off", "always on", "blindspots only"};
	int turretOverlaysIndex = 2;

	const vector<string> AUTO_AIM_SETTINGS = {"off", "always on", "when firing"};
	int autoAimIndex = 2;

	const vector<string> AUTO_FIRE_SETTINGS = {"off", "on", "guns only", "turrets only"};
	int autoFireIndex = 0;

	const vector<string> BOARDING_SETTINGS = {"proximity", "value", "mixed"};
	int boardingIndex = 0;

	const vector<string> FLOTSAM_SETTINGS = {"off", "on", "flagship only", "escorts only"};
	int flotsamIndex = 1;

	// Enable "fast" parallax by default. "fancy" is too GPU heavy, especially for low-end hardware.
	const vector<string> PARALLAX_SETTINGS = {"off", "fancy", "fast"};
	int parallaxIndex = 2;

	const vector<string> EXTENDED_JUMP_EFFECT_SETTINGS = {"off", "medium", "heavy"};
	int extendedJumpEffectIndex = 0;

	const vector<string> ALERT_INDICATOR_SETTING = {"off", "audio", "visual", "both"};
	int alertIndicatorIndex = 3;

	int previousSaveCount = 3;
}



void Preferences::Load()
{
	// These settings should be on by default. There is no need to specify
	// values for settings that are off by default.
	settings["Landing zoom"] = true;
	settings["Render motion blur"] = true;
	settings["Cloaked ship outlines"] = true;
	settings[FRUGAL_ESCORTS] = true;
	settings[EXPEND_AMMO] = true;
	settings["Damaged fighters retreat"] = true;
	settings["Show escort systems on map"] = true;
	settings["Show stored outfits on map"] = true;
	settings["Show mini-map"] = true;
	settings["Show planet labels"] = true;
	settings["Show asteroid scanner overlay"] = true;
	settings["Show hyperspace flash"] = true;
	settings["Draw background haze"] = true;
	settings["Draw starfield"] = true;
	settings["Animate main menu background"] = true;
	settings["Hide unexplored map regions"] = true;
	settings["Turrets focus fire"] = true;
	settings["Ship outlines in shops"] = true;
	settings["Ship outlines in HUD"] = true;
	settings["Extra fleet status messages"] = true;
	settings["Target asteroid based on"] = true;
<<<<<<< HEAD
	settings["Show buttons on map"] = false;
#ifdef __ANDROID__
	settings["fullscreen"] = true;
	settings["Show buttons on map"] = true;
	autoFireIndex = 1; // "on"
	settings["Onscreen Joystick"] = false;
	settings["Automatic chase"] = true;

	// Default to "Reduced graphics" if the device has less than 2 gig of ram
	struct sysinfo si;
	if (0 == sysinfo(&si))
	{
		SDL_Log("sysinfo: totalram: %lu mem_unit %u", si.totalram, si.mem_unit);
		if (static_cast<uint64_t>(si.totalram) * si.mem_unit < static_cast<uint64_t>(4) * 1024*1024*1024)
		{
			SDL_Log("Detected low memory... defaulting Reduced graphics to true");
			settings["Reduced graphics"] = true;
		}
	}
#endif
=======
	settings["Deadline blink by distance"] = true;
>>>>>>> 023f3ca1

	DataFile prefs(Files::Config() / "preferences.txt");
	for(const DataNode &node : prefs)
	{
		const string &key = node.Token(0);
		bool hasValue = node.Size() >= 2;
		if(key == "window size" && node.Size() >= 3)
			Screen::SetRaw(node.Value(1), node.Value(2));
		else if(key == "zoom" && hasValue)
			Screen::SetZoom(node.Value(1));
		else if(VOLUME_SETTINGS.contains(key) && hasValue)
			Audio::SetVolume(node.Value(1) * VOLUME_SCALE, VOLUME_SETTINGS.at(key));
		else if(key == "scroll speed" && hasValue)
			scrollSpeed = node.Value(1);
		else if(key == "boarding target")
			boardingIndex = max<int>(0, min<int>(node.Value(1), BOARDING_SETTINGS.size() - 1));
		else if(key == "Flotsam collection")
			flotsamIndex = max<int>(0, min<int>(node.Value(1), FLOTSAM_SETTINGS.size() - 1));
<<<<<<< HEAD
		else if(node.Token(0) == "view zoom")
			viewZoom = max(ZOOM_MIN, min(node.Value(1), ZOOM_MAX));
		else if(node.Token(0) == "vsync")
=======
		else if(key == "view zoom")
			zoomIndex = max(0., node.Value(1));
		else if(key == "vsync")
>>>>>>> 023f3ca1
			vsyncIndex = max<int>(0, min<int>(node.Value(1), VSYNC_SETTINGS.size() - 1));
		else if(key == "camera acceleration")
			cameraAccelerationIndex = max<int>(0, min<int>(node.Value(1), CAMERA_ACCELERATION_SETTINGS.size() - 1));
		else if(key == "Show all status overlays")
			statusOverlaySettings[OverlayType::ALL].SetState(node.Value(1));
		else if(key == "Show flagship overlay")
			statusOverlaySettings[OverlayType::FLAGSHIP].SetState(node.Value(1));
		else if(key == "Show escort overlays")
			statusOverlaySettings[OverlayType::ESCORT].SetState(node.Value(1));
		else if(key == "Show enemy overlays")
			statusOverlaySettings[OverlayType::ENEMY].SetState(node.Value(1));
		else if(key == "Show neutral overlays")
			statusOverlaySettings[OverlayType::NEUTRAL].SetState(node.Value(1));
		else if(key == "Turret overlays")
			turretOverlaysIndex = clamp<int>(node.Value(1), 0, TURRET_OVERLAYS_SETTINGS.size() - 1);
		else if(key == "Automatic aiming")
			autoAimIndex = max<int>(0, min<int>(node.Value(1), AUTO_AIM_SETTINGS.size() - 1));
		else if(key == "Automatic firing")
			autoFireIndex = max<int>(0, min<int>(node.Value(1), AUTO_FIRE_SETTINGS.size() - 1));
		else if(key == "Parallax background")
			parallaxIndex = max<int>(0, min<int>(node.Value(1), PARALLAX_SETTINGS.size() - 1));
		else if(key == "Extended jump effects")
			extendedJumpEffectIndex = max<int>(0, min<int>(node.Value(1), EXTENDED_JUMP_EFFECT_SETTINGS.size() - 1));
		else if(key == "fullscreen")
			screenModeIndex = max<int>(0, min<int>(node.Value(1), SCREEN_MODE_SETTINGS.size() - 1));
		else if(key == "date format")
			dateFormatIndex = max<int>(0, min<int>(node.Value(1), DATEFMT_OPTIONS.size() - 1));
		else if(key == "alert indicator")
			alertIndicatorIndex = max<int>(0, min<int>(node.Value(1), ALERT_INDICATOR_SETTING.size() - 1));
		else if(key == "previous saves" && hasValue)
			previousSaveCount = max<int>(3, node.Value(1));
		else if(key == "alt-mouse turning")
			settings["Control ship with mouse"] = (!hasValue || node.Value(1));
		else if(key == "notification settings")
			notifOptionsIndex = max<int>(0, min<int>(node.Value(1), NOTIF_OPTIONS.size() - 1));
		else
			settings[key] = (node.Size() == 1 || node.Value(1));
	}

	// For people updating from a version before the visual red alert indicator,
	// if they have already disabled the warning siren, don't turn the audible alert back on.
	auto it = settings.find("Warning siren");
	if(it != settings.end())
	{
		if(!it->second)
			alertIndicatorIndex = 2;
		settings.erase(it);
	}

	// For people updating from a version before the status overlay customization
	// changes, don't turn all the overlays on if they were off before.
	it = settings.find("Show status overlays");
	if(it != settings.end())
	{
		if(it->second)
			statusOverlaySettings[OverlayType::ALL] = OverlayState::DISABLED;
		settings.erase(it);
	}

	// For people updating from a version after 0.10.1 (where "Flagship flotsam collection" was added),
	// but before 0.10.3 (when it was replaced with "Flotsam Collection").
	it = settings.find("Flagship flotsam collection");
	if(it != settings.end())
	{
		if(!it->second)
			flotsamIndex = static_cast<int>(FlotsamCollection::ESCORT);
		settings.erase(it);
	}

	// Check if the app crashed on startup
	if (CrashState::HasCrashed())
	{
		// Force low graphics mode to on.
		SDL_Log("Previous loading crashed... defaulting Reduced graphics to true");
		settings["Reduced graphics"] = true;
	}
}



void Preferences::Save()
{
	DataWriter out(Files::Config() / "preferences.txt");

	for(const auto &[name, category] : VOLUME_SETTINGS)
		out.Write(name, Audio::Volume(category) / VOLUME_SCALE);
	out.Write("window size", Screen::RawWidth(), Screen::RawHeight());
	out.Write("zoom", Screen::UserZoom());
	out.Write("scroll speed", scrollSpeed);
	out.Write("boarding target", boardingIndex);
	out.Write("Flotsam collection", flotsamIndex);
	out.Write("view zoom", viewZoom);
	out.Write("vsync", vsyncIndex);
	out.Write("camera acceleration", cameraAccelerationIndex);
	out.Write("date format", dateFormatIndex);
	out.Write("notification settings", notifOptionsIndex);
	out.Write("Show all status overlays", statusOverlaySettings[OverlayType::ALL].ToInt());
	out.Write("Show flagship overlay", statusOverlaySettings[OverlayType::FLAGSHIP].ToInt());
	out.Write("Show escort overlays", statusOverlaySettings[OverlayType::ESCORT].ToInt());
	out.Write("Show enemy overlays", statusOverlaySettings[OverlayType::ENEMY].ToInt());
	out.Write("Show neutral overlays", statusOverlaySettings[OverlayType::NEUTRAL].ToInt());
	out.Write("Turret overlays", turretOverlaysIndex);
	out.Write("Automatic aiming", autoAimIndex);
	out.Write("Automatic firing", autoFireIndex);
	out.Write("Parallax background", parallaxIndex);
	out.Write("Extended jump effects", extendedJumpEffectIndex);
	out.Write("alert indicator", alertIndicatorIndex);
	out.Write("previous saves", previousSaveCount);

	for(const auto &it : settings)
		out.Write(it.first, it.second);
}



bool Preferences::Has(const string &name)
{
	auto it = settings.find(name);
	return (it != settings.end() && it->second);
}



void Preferences::Set(const string &name, bool on)
{
	settings[name] = on;
	Preferences::Save();
}



void Preferences::ToggleAmmoUsage()
{
	bool expend = Has(EXPEND_AMMO);
	bool frugal = Has(FRUGAL_ESCORTS);
	Preferences::Set(EXPEND_AMMO, !(expend && !frugal));
	Preferences::Set(FRUGAL_ESCORTS, !expend);
}



string Preferences::AmmoUsage()
{
	return Has(EXPEND_AMMO) ? Has(FRUGAL_ESCORTS) ? "frugally" : "always" : "never";
}



void Preferences::ToggleDateFormat()
{
	if(dateFormatIndex == static_cast<int>(DATEFMT_OPTIONS.size() - 1))
		dateFormatIndex = 0;
	else
		++dateFormatIndex;
	Preferences::Save();
}



Preferences::DateFormat Preferences::GetDateFormat()
{
	return static_cast<DateFormat>(dateFormatIndex);
}



const string &Preferences::DateFormatSetting()
{
	return DATEFMT_OPTIONS[dateFormatIndex];
}



void Preferences::ToggleNotificationSetting()
{
	if(notifOptionsIndex == static_cast<int>(NOTIF_OPTIONS.size() - 1))
		notifOptionsIndex = 0;
	else
		++notifOptionsIndex;
}



Preferences::NotificationSetting Preferences::GetNotificationSetting()
{
	return static_cast<NotificationSetting>(notifOptionsIndex);
}



const string &Preferences::NotificationSettingString()
{
	return NOTIF_OPTIONS[notifOptionsIndex];
}



// Scroll speed preference.
int Preferences::ScrollSpeed()
{
	return scrollSpeed;
}



void Preferences::SetScrollSpeed(int speed)
{
	scrollSpeed = speed;
	Preferences::Save();
}



// View zoom.
double Preferences::ViewZoom()
{
	return viewZoom;
}



bool Preferences::ZoomViewIn()
{
	return ZoomView(ZOOM_INTERVAL);
}



bool Preferences::ZoomViewOut()
{
	return ZoomView(1.0/ZOOM_INTERVAL);
}



bool Preferences::ZoomView(double amount)
{
	viewZoom *= amount;
	if(viewZoom < ZOOM_MIN)
	{
		viewZoom = ZOOM_MIN;
		Preferences::Save();
		return false;
	}
	if(viewZoom > ZOOM_MAX)
	{
		viewZoom = ZOOM_MAX;
		Preferences::Save();
		return false;
	}
	Preferences::Save();
	return true;
}



double Preferences::MinViewZoom()
{
	return ZOOM_MIN;
}



double Preferences::MaxViewZoom()
{
	return ZOOM_MAX;
}



// Starfield parallax.
void Preferences::ToggleParallax()
{
	int targetIndex = parallaxIndex + 1;
	if(targetIndex == static_cast<int>(PARALLAX_SETTINGS.size()))
		targetIndex = 0;
	parallaxIndex = targetIndex;
	Preferences::Save();
}



Preferences::BackgroundParallax Preferences::GetBackgroundParallax()
{
	return static_cast<BackgroundParallax>(parallaxIndex);
}



const string &Preferences::ParallaxSetting()
{
	return PARALLAX_SETTINGS[parallaxIndex];
}



void Preferences::ToggleExtendedJumpEffects()
{
	int targetIndex = extendedJumpEffectIndex + 1;
	if(targetIndex == static_cast<int>(EXTENDED_JUMP_EFFECT_SETTINGS.size()))
		targetIndex = 0;
	extendedJumpEffectIndex = targetIndex;
}



Preferences::ExtendedJumpEffects Preferences::GetExtendedJumpEffects()
{
	return static_cast<ExtendedJumpEffects>(extendedJumpEffectIndex);
}



const string &Preferences::ExtendedJumpEffectsSetting()
{
	return EXTENDED_JUMP_EFFECT_SETTINGS[extendedJumpEffectIndex];
}



void Preferences::ToggleScreenMode()
{
	GameWindow::ToggleFullscreen();
	screenModeIndex = GameWindow::IsFullscreen();
	Preferences::Save();
}



const string &Preferences::ScreenModeSetting()
{
	return SCREEN_MODE_SETTINGS[screenModeIndex];
}



bool Preferences::ToggleVSync()
{
	int targetIndex = vsyncIndex + 1;
	if(targetIndex == static_cast<int>(VSYNC_SETTINGS.size()))
		targetIndex = 0;
	if(!GameWindow::SetVSync(static_cast<VSync>(targetIndex)))
	{
		// Not all drivers support adaptive VSync. Increment desired VSync again.
		++targetIndex;
		if(targetIndex == static_cast<int>(VSYNC_SETTINGS.size()))
			targetIndex = 0;
		if(!GameWindow::SetVSync(static_cast<VSync>(targetIndex)))
		{
			// Restore original saved setting.
			Logger::LogError("Unable to change VSync state");
			GameWindow::SetVSync(static_cast<VSync>(vsyncIndex));
			return false;
		}
	}
	vsyncIndex = targetIndex;
	Preferences::Save();
	return true;
}



// Return the current VSync setting
Preferences::VSync Preferences::VSyncState()
{
	return static_cast<VSync>(vsyncIndex);
}



const string &Preferences::VSyncSetting()
{
	return VSYNC_SETTINGS[vsyncIndex];
}



void Preferences::ToggleCameraAcceleration()
{
	cameraAccelerationIndex = (cameraAccelerationIndex + 1) % CAMERA_ACCELERATION_SETTINGS.size();
}



Preferences::CameraAccel Preferences::CameraAcceleration()
{
	return static_cast<CameraAccel>(cameraAccelerationIndex);
}



const string &Preferences::CameraAccelerationSetting()
{
	return CAMERA_ACCELERATION_SETTINGS[cameraAccelerationIndex];
}



void Preferences::CycleStatusOverlays(Preferences::OverlayType type)
{
	// Calling OverlaySetting::Increment when the state is ON_HIT will cycle to off.
	// But, for the ALL overlay type, allow it to cycle to DISABLED.
	if(type == OverlayType::ALL && statusOverlaySettings[OverlayType::ALL] == OverlayState::ON_HIT)
		statusOverlaySettings[OverlayType::ALL] = OverlayState::DISABLED;
	// If one of the child types was clicked, but the all overlay state is the one currently being used,
	// set the all overlay state to DISABLED but do not increment any of the child settings.
	else if(type != OverlayType::ALL && statusOverlaySettings[OverlayType::ALL].IsActive())
		statusOverlaySettings[OverlayType::ALL] = OverlayState::DISABLED;
	else
		statusOverlaySettings[type].Increment();
	Preferences::Save();
}



Preferences::OverlayState Preferences::StatusOverlaysState(Preferences::OverlayType type)
{
	if(statusOverlaySettings[OverlayType::ALL].IsActive())
		return statusOverlaySettings[OverlayType::ALL];
	return statusOverlaySettings[type];
}



const string &Preferences::StatusOverlaysSetting(Preferences::OverlayType type)
{
	const auto &allOverlaysSetting = statusOverlaySettings[OverlayType::ALL];
	if(allOverlaysSetting.IsActive())
	{
		static const OverlaySetting DISABLED = OverlayState::DISABLED;
		if(type != OverlayType::ALL)
			return DISABLED.ToString();
	}
	return statusOverlaySettings[type].ToString();
}



void Preferences::ToggleTurretOverlays()
{
	turretOverlaysIndex = (turretOverlaysIndex + 1) % TURRET_OVERLAYS_SETTINGS.size();
}



Preferences::TurretOverlays Preferences::GetTurretOverlays()
{
	return static_cast<TurretOverlays>(turretOverlaysIndex);
}



const string &Preferences::TurretOverlaysSetting()
{
	return TURRET_OVERLAYS_SETTINGS[turretOverlaysIndex];
}



void Preferences::ToggleAutoAim()
{
	autoAimIndex = (autoAimIndex + 1) % AUTO_AIM_SETTINGS.size();
	Preferences::Save();
}



Preferences::AutoAim Preferences::GetAutoAim()
{
	return static_cast<AutoAim>(autoAimIndex);
}



const string &Preferences::AutoAimSetting()
{
	return AUTO_AIM_SETTINGS[autoAimIndex];
}



void Preferences::ToggleAutoFire()
{
	autoFireIndex = (autoFireIndex + 1) % AUTO_FIRE_SETTINGS.size();
	Preferences::Save();
}



Preferences::AutoFire Preferences::GetAutoFire()
{
	return static_cast<AutoFire>(autoFireIndex);
}



const string &Preferences::AutoFireSetting()
{
	return AUTO_FIRE_SETTINGS[autoFireIndex];
}



void Preferences::ToggleBoarding()
{
	int targetIndex = boardingIndex + 1;
	if(targetIndex == static_cast<int>(BOARDING_SETTINGS.size()))
		targetIndex = 0;
	boardingIndex = targetIndex;
	Preferences::Save();
}



Preferences::BoardingPriority Preferences::GetBoardingPriority()
{
	return static_cast<BoardingPriority>(boardingIndex);
}



const string &Preferences::BoardingSetting()
{
	return BOARDING_SETTINGS[boardingIndex];
}



void Preferences::ToggleFlotsam()
{
	flotsamIndex = (flotsamIndex + 1) % FLOTSAM_SETTINGS.size();
	Preferences::Save();
}



Preferences::FlotsamCollection Preferences::GetFlotsamCollection()
{
	return static_cast<FlotsamCollection>(flotsamIndex);
}



const string &Preferences::FlotsamSetting()
{
	return FLOTSAM_SETTINGS[flotsamIndex];
}



void Preferences::ToggleAlert()
{
	if(++alertIndicatorIndex >= static_cast<int>(ALERT_INDICATOR_SETTING.size()))
		alertIndicatorIndex = 0;
	Preferences::Save();
}



Preferences::AlertIndicator Preferences::GetAlertIndicator()
{
	return static_cast<AlertIndicator>(alertIndicatorIndex);
}



const std::string &Preferences::AlertSetting()
{
	return ALERT_INDICATOR_SETTING[alertIndicatorIndex];
}



bool Preferences::PlayAudioAlert()
{
	return DoAlertHelper(AlertIndicator::AUDIO);
}



bool Preferences::DisplayVisualAlert()
{
	return DoAlertHelper(AlertIndicator::VISUAL);
}



bool Preferences::DoAlertHelper(Preferences::AlertIndicator toDo)
{
	auto value = GetAlertIndicator();
	if(value == AlertIndicator::BOTH)
		return true;
	else if(value == toDo)
		return true;
	return false;
}



int Preferences::GetPreviousSaveCount()
{
	return previousSaveCount;
}<|MERGE_RESOLUTION|>--- conflicted
+++ resolved
@@ -53,8 +53,6 @@
 	const vector<string> NOTIF_OPTIONS = {"off", "message", "both"};
 	int notifOptionsIndex = 1;
 
-	const double ZOOM_MAX = 2.0;
-	const double ZOOM_MIN = .0625;
 	const double ZOOM_INTERVAL = 1.25;
 	double viewZoom = 1.0;
 	constexpr double VOLUME_SCALE = .25;
@@ -204,7 +202,7 @@
 	settings["Ship outlines in HUD"] = true;
 	settings["Extra fleet status messages"] = true;
 	settings["Target asteroid based on"] = true;
-<<<<<<< HEAD
+	settings["Deadline blink by distance"] = true;
 	settings["Show buttons on map"] = false;
 #ifdef __ANDROID__
 	settings["fullscreen"] = true;
@@ -225,9 +223,6 @@
 		}
 	}
 #endif
-=======
-	settings["Deadline blink by distance"] = true;
->>>>>>> 023f3ca1
 
 	DataFile prefs(Files::Config() / "preferences.txt");
 	for(const DataNode &node : prefs)
@@ -246,15 +241,9 @@
 			boardingIndex = max<int>(0, min<int>(node.Value(1), BOARDING_SETTINGS.size() - 1));
 		else if(key == "Flotsam collection")
 			flotsamIndex = max<int>(0, min<int>(node.Value(1), FLOTSAM_SETTINGS.size() - 1));
-<<<<<<< HEAD
-		else if(node.Token(0) == "view zoom")
-			viewZoom = max(ZOOM_MIN, min(node.Value(1), ZOOM_MAX));
-		else if(node.Token(0) == "vsync")
-=======
 		else if(key == "view zoom")
-			zoomIndex = max(0., node.Value(1));
+			viewZoom = max(MinViewZoom(), min(node.Value(1), MaxViewZoom()));
 		else if(key == "vsync")
->>>>>>> 023f3ca1
 			vsyncIndex = max<int>(0, min<int>(node.Value(1), VSYNC_SETTINGS.size() - 1));
 		else if(key == "camera acceleration")
 			cameraAccelerationIndex = max<int>(0, min<int>(node.Value(1), CAMERA_ACCELERATION_SETTINGS.size() - 1));
@@ -493,15 +482,15 @@
 bool Preferences::ZoomView(double amount)
 {
 	viewZoom *= amount;
-	if(viewZoom < ZOOM_MIN)
-	{
-		viewZoom = ZOOM_MIN;
+	if(viewZoom < MinViewZoom())
+	{
+		viewZoom = MinViewZoom();
 		Preferences::Save();
 		return false;
 	}
-	if(viewZoom > ZOOM_MAX)
-	{
-		viewZoom = ZOOM_MAX;
+	if(viewZoom > MaxViewZoom())
+	{
+		viewZoom = MaxViewZoom();
 		Preferences::Save();
 		return false;
 	}
@@ -513,14 +502,25 @@
 
 double Preferences::MinViewZoom()
 {
-	return ZOOM_MIN;
+	const auto &zooms = GameData::Interfaces().Get("main view")->GetList("zooms");
+	return zooms.empty() ? 1. : zooms.front();
 }
 
 
 
 double Preferences::MaxViewZoom()
 {
-	return ZOOM_MAX;
+	const auto &zooms = GameData::Interfaces().Get("main view")->GetList("zooms");
+	return zooms.empty() ? 1. : zooms.back();
+}
+
+
+
+const vector<double> &Preferences::Zooms()
+{
+	static vector<double> DEFAULT_ZOOMS{1.};
+	const auto &zooms = GameData::Interfaces().Get("main view")->GetList("zooms");
+	return zooms.empty() ? DEFAULT_ZOOMS : zooms;
 }
 
 
