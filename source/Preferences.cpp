--- conflicted
+++ resolved
@@ -52,13 +52,11 @@
 	const vector<string> BOARDING_SETTINGS = {"proximity", "value", "mixed"};
 	int boardingIndex = 0;
 
-<<<<<<< HEAD
 	const vector<string> PARALLAX_SETTINGS = {"off", "fancy", "fast"};
 	int parallaxIndex = 0;
-=======
+
 	const vector<string> ALERT_INDICATOR_SETTING = {"off", "audio", "visual", "both"};
 	int alertIndicatorIndex = 3;
->>>>>>> 4dbbb5e0
 }
 
 
@@ -135,11 +133,8 @@
 	out.Write("boarding target", boardingIndex);
 	out.Write("view zoom", zoomIndex);
 	out.Write("vsync", vsyncIndex);
-<<<<<<< HEAD
 	out.Write("parallax background", parallaxIndex);
-=======
 	out.Write("alert indicator", alertIndicatorIndex);
->>>>>>> 4dbbb5e0
 
 	for(const auto &it : settings)
 		out.Write(it.first, it.second);
