--- conflicted
+++ resolved
@@ -201,11 +201,7 @@
 	settings["Target asteroid based on"] = true;
 	settings["Deadline blink by distance"] = true;
 	settings["Confirm 'Sell Outfits' button"] = true;
-<<<<<<< HEAD
-	settings["Confirm 'Sell Specials' button"] = true;
-=======
 	settings["Confirm 'Sell Flotsam' button"] = true;
->>>>>>> d5bbe493
 	settings["'Sell Outfits' without outfitter"] = true;
 
 	DataFile prefs(Files::Config() / "preferences.txt");
