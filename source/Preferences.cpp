--- conflicted
+++ resolved
@@ -49,15 +49,11 @@
 	const vector<string> DATEFMT_OPTIONS = {"dd/mm/yyyy", "mm/dd/yyyy", "yyyy-mm-dd"};
 	int dateFormatIndex = 0;
 
-<<<<<<< HEAD
 	
 	const double ZOOM_MAX = 2.0;
 	const double ZOOM_MIN = .0625;
 	const double ZOOM_INTERVAL = 1.25;
 	double viewZoom = 1.0;
-=======
-	size_t zoomIndex = 4;
->>>>>>> e44d65bf
 	constexpr double VOLUME_SCALE = .25;
 
 	// Default to fullscreen.
@@ -218,11 +214,7 @@
 		else if(node.Token(0) == "Flotsam collection")
 			flotsamIndex = max<int>(0, min<int>(node.Value(1), FLOTSAM_SETTINGS.size() - 1));
 		else if(node.Token(0) == "view zoom")
-<<<<<<< HEAD
 			viewZoom = max(ZOOM_MIN, min(node.Value(1), ZOOM_MAX));
-=======
-			zoomIndex = max(0., node.Value(1));
->>>>>>> e44d65bf
 		else if(node.Token(0) == "vsync")
 			vsyncIndex = max<int>(0, min<int>(node.Value(1), VSYNC_SETTINGS.size() - 1));
 		else if(node.Token(0) == "Show all status overlays")
@@ -406,58 +398,27 @@
 // View zoom.
 double Preferences::ViewZoom()
 {
-<<<<<<< HEAD
 	return viewZoom;
-=======
-	const auto &zooms = GameData::Interfaces().Get("main view")->GetList("zooms");
-	if(zoomIndex >= zooms.size())
-		return zooms.empty() ? 1. : zooms.back();
-	return zooms[zoomIndex];
->>>>>>> e44d65bf
 }
 
 
 
 bool Preferences::ZoomViewIn()
 {
-<<<<<<< HEAD
 	return ZoomView(ZOOM_INTERVAL);
-=======
-	const auto &zooms = GameData::Interfaces().Get("main view")->GetList("zooms");
-	if(zooms.empty() || zoomIndex >= zooms.size() - 1)
-		return false;
-
-	++zoomIndex;
-	return true;
->>>>>>> e44d65bf
 }
 
 
 
 bool Preferences::ZoomViewOut()
 {
-<<<<<<< HEAD
 	return ZoomView(1.0/ZOOM_INTERVAL);
-=======
-	const auto &zooms = GameData::Interfaces().Get("main view")->GetList("zooms");
-	if(!zoomIndex || zooms.size() <= 1)
-		return false;
-
-	// Make sure that we're actually zooming out. This can happen if the zoom index
-	// is out of range.
-	if(zoomIndex >= zooms.size())
-		zoomIndex = zooms.size() - 1;
-
-	--zoomIndex;
-	return true;
->>>>>>> e44d65bf
 }
 
 
 
 bool Preferences::ZoomView(double amount)
 {
-<<<<<<< HEAD
 	viewZoom *= amount;
 	if(viewZoom < ZOOM_MIN)
 	{
@@ -473,35 +434,20 @@
 	}
 	Preferences::Save();
 	return true;
-=======
-	const auto &zooms = GameData::Interfaces().Get("main view")->GetList("zooms");
-	return zooms.empty() ? 1. : zooms.front();
->>>>>>> e44d65bf
 }
 
 
 
 double Preferences::MinViewZoom()
 {
-<<<<<<< HEAD
 	return ZOOM_MIN;
-=======
-	const auto &zooms = GameData::Interfaces().Get("main view")->GetList("zooms");
-	return zooms.empty() ? 1. : zooms.back();
->>>>>>> e44d65bf
 }
 
 
 
 double Preferences::MaxViewZoom()
 {
-<<<<<<< HEAD
 	return ZOOM_MAX;
-=======
-	static vector<double> DEFAULT_ZOOMS{1.};
-	const auto &zooms = GameData::Interfaces().Get("main view")->GetList("zooms");
-	return zooms.empty() ? DEFAULT_ZOOMS : zooms;
->>>>>>> e44d65bf
 }
 
 
