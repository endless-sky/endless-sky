--- conflicted
+++ resolved
@@ -49,13 +49,11 @@
 	const vector<string> VSYNC_SETTINGS = {"off", "on", "adaptive"};
 	int vsyncIndex = 1;
 
-<<<<<<< HEAD
 	int cameraAccelerationIndex = 0;
 	const vector<string> CAMERA_ACCELERATION_SETTINGS = {"off", "on", "reversed"};
-=======
+
 	const vector<string> AUTO_AIM_SETTINGS = {"off", "always on", "when firing"};
 	int autoAimIndex = 2;
->>>>>>> 2e713b14
 
 	const vector<string> BOARDING_SETTINGS = {"proximity", "value", "mixed"};
 	int boardingIndex = 0;
@@ -149,11 +147,8 @@
 	out.Write("boarding target", boardingIndex);
 	out.Write("view zoom", zoomIndex);
 	out.Write("vsync", vsyncIndex);
-<<<<<<< HEAD
 	out.Write("camera acceleration", cameraAccelerationIndex);
-=======
 	out.Write("Automatic aiming", autoAimIndex);
->>>>>>> 2e713b14
 	out.Write("Parallax background", parallaxIndex);
 	out.Write("alert indicator", alertIndicatorIndex);
 	out.Write("previous saves", previousSaveCount);
@@ -335,12 +330,14 @@
 
 
 
-<<<<<<< HEAD
 void Preferences::ToggleCameraAcceleration()
 {
 	cameraAccelerationIndex = cameraAccelerationIndex <
 		static_cast<int>(CAMERA_ACCELERATION_SETTINGS.size()) - 1 ? cameraAccelerationIndex + 1 : 0;
-=======
+}
+
+
+
 void Preferences::ToggleAutoAim()
 {
 	autoAimIndex = (autoAimIndex + 1) % AUTO_AIM_SETTINGS.size();
@@ -358,7 +355,6 @@
 const string &Preferences::AutoAimSetting()
 {
 	return AUTO_AIM_SETTINGS[autoAimIndex];
->>>>>>> 2e713b14
 }
 
 
