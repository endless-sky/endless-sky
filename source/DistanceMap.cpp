/* DistanceMap.cpp
Copyright (c) 2014 by Michael Zahniser

Endless Sky is free software: you can redistribute it and/or modify it under the
terms of the GNU General Public License as published by the Free Software
Foundation, either version 3 of the License, or (at your option) any later version.

Endless Sky is distributed in the hope that it will be useful, but WITHOUT ANY
WARRANTY; without even the implied warranty of MERCHANTABILITY or FITNESS FOR A
PARTICULAR PURPOSE.  See the GNU General Public License for more details.
*/

#include "DistanceMap.h"

#include "Outfit.h"
#include "Planet.h"
#include "PlayerInfo.h"
#include "Ship.h"
#include "System.h"

using namespace std;



// If a player is given, the map will only use hyperspace paths known to the
// player; that is, one end of the path has been visited. Also, if the
// player's flagship has a jump drive, the jumps will be make use of it.
<<<<<<< HEAD
DistanceMap::DistanceMap(const System *center, int maxCount, int maxDistance, bool hasJump)
	: maxCount(maxCount), maxDistance(maxDistance)
=======
DistanceMap::DistanceMap(const System *center, int maxCount, int maxDistance)
	: maxCount(maxCount), maxDistance(maxDistance), useWormholes(false)
>>>>>>> 519c5cd5
{
	Init(center, hasJump);
}



// If a player is given, the map will only use hyperspace paths known to the
// player; that is, one end of the path has been visited. Also, if the
// player's flagship has a jump drive, the jumps will be make use of it.
DistanceMap::DistanceMap(const PlayerInfo &player, const System *center)
	: player(&player)
{
	if(!player.Flagship())
		return;
	
	if(!center)
		center = player.Flagship()->GetSystem();
	if(!center)
		return;
	
	Init(center, player.Flagship());
}



// Calculate the path for the given ship to get to the given system. The
// ship will use a jump drive or hyperdrive depending on what it has. The
// pathfinding will stop once a path to the destination is found.
DistanceMap::DistanceMap(const Ship &ship, const System *destination)
	: source(ship.GetSystem())
{
	if(!source || !destination)
		return;
	
	Init(destination, &ship);
}



// Find out if the given system is reachable.
bool DistanceMap::HasRoute(const System *system) const
{
	auto it = distance.find(system);
	return (it != distance.end());
}



// Find out how many jumps away the given system is.
int DistanceMap::Distance(const System *system) const
{
	auto it = distance.find(system);
	if(it == distance.end())
		return -1;
	
	return it->second;
}



// Find out how much the jump from the given system will cost: 1 means it is
// a normal hyperjump, 2 means it is a jump drive jump, and 0 means it is a
// wormhole. If there is no path from the given system, this returns -1.
int DistanceMap::Cost(const System *system) const
{
	int distance = Distance(system);
	if(distance < 0)
		return -1;
	
	int nextDistance = Distance(Route(system));
	return (nextDistance < 0) ? -1 : distance - nextDistance;
}



// If I am in the given system, going to the player's system, what system
// should I jump to next?
const System *DistanceMap::Route(const System *system) const
{
	auto it = route.find(system);
	if(it == route.end())
		return nullptr;
	
	return it->second;
}



// Access the distance map directly.
const map<const System *, int> DistanceMap::Distances() const
{
	return distance;
}



// Depending on the capabilities of the given ship, use hyperspace paths,
// jump drive paths, or both to find the shortest route. Bail out if the
// source system or the maximum count is reached.
void DistanceMap::Init(const System *center, const Ship *ship)
{
	if(!center)
		return;
	
	distance[center] = 0;
	if(!maxDistance)
		return;
	
	// Check what travel capabilities this ship has. If no ship is given, assume
	// hyperdrive capability and no jump drive.
	bool hasHyper = ship ? ship->Attributes().Get("hyperdrive") : true;
	bool hasJump = ship ? ship->Attributes().Get("jump drive") : false;
	// If the ship has no jump capability, do pathfinding as if it has a
	// hyperdrive. The Ship class still won't let it jump, though.
	hasHyper |= !(hasHyper | hasJump);
	
	edge.emplace(0, center);
	while(maxCount && !edge.empty())
	{
		pair<int, const System *> top = edge.top();
		edge.pop();
		
		int steps = -top.first;
		const System *system = top.second;
		if(system == source)
			break;
		
		// Check for wormholes (which cost zero fuel). Wormhole travel should
		// not be included in maps or mission itineraries.
		if(useWormholes)
			for(const StellarObject &object : system->Objects())
				if(object.GetPlanet() && object.GetPlanet()->IsWormhole())
				{
					// If we're seeking a path toward a "source," travel through
					// wormholes in the reverse of the normal direction.
					const System *link = source ?
						object.GetPlanet()->WormholeSource(system) :
						object.GetPlanet()->WormholeDestination(system);
					if(HasBetter(link, steps))
						continue;
					
					if(player && !player->HasVisited(object.GetPlanet()))
						continue;
					
					Add(system, link, steps);
				}
		
		if(hasHyper && !Propagate(system, false, steps))
			break;
		if(hasJump && !Propagate(system, true, steps))
			break;
	}
}



// Depending on the capabilities of the given ship, use hyperspace paths,
// jump drive paths, or both to find the shortest route. Bail out if the
// source system or the maximum count is reached.
void DistanceMap::Init(const System *center, bool hasJump)
{
	if(!center)
		return;
	
	distance[center] = 0;
	if(!maxDistance)
		return;
	
	bool hasHyper = true;
	// If the ship has no jump capability, do pathfinding as if it has a
	// hyperdrive. The Ship class still won't let it jump, though.
	hasHyper |= !(hasHyper | hasJump);
	
	edge.emplace(0, center);
	while(maxCount && !edge.empty())
	{
		pair<int, const System *> top = edge.top();
		edge.pop();
		
		int steps = -top.first;
		const System *system = top.second;
		if(system == source)
			break;
		
		if(hasHyper && !Propagate(system, false, steps))
			break;
		if(hasJump && !Propagate(system, true, steps))
			break;
	}
}



// Add the given links to the map. Return false if an end condition is hit.
bool DistanceMap::Propagate(const System *system, bool useJump, int steps)
{
	// The "length" of this link is 2 if using a jump drive.
	steps += 1 + useJump;
	for(const System *link : (useJump ? system->Neighbors() : system->Links()))
	{
		// Find out whether we already have a better path to this system, and
		// check whether this link can be traveled. If this route is being
		// selected by the player, they are constrained to known routes.
		if(HasBetter(link, steps) || !CheckLink(system, link, useJump))
			continue;
		
		Add(system, link, steps);
		if(!--maxCount)
			return false;
	}
	return true;
}



// Check if we already have a better path to the given system.
bool DistanceMap::HasBetter(const System *to, int steps)
{
	auto it = distance.find(to);
	return (it != distance.end() && it->second <= steps);
}



// Add the given path to the record.
void DistanceMap::Add(const System *from, const System *to, int steps)
{
	// This is the best path we have found so far to this system, but it is
	// conceivable that a better one will be found.
	distance[to] = steps;
	route[to] = from;
	if(maxDistance < 0 || steps < maxDistance)
		edge.emplace(-steps, to);
}



// Check whether the given link is mappable. If no player was given in the
// constructor then this is always true; otherwise, the player must know
// that the given link exists.
bool DistanceMap::CheckLink(const System *from, const System *to, bool useJump) const
{
	if(!player)
		return true;
	
	if(!player->HasSeen(to))
		return false;
	
	return (useJump || player->HasVisited(from) || player->HasVisited(to));
}<|MERGE_RESOLUTION|>--- conflicted
+++ resolved
@@ -25,13 +25,8 @@
 // If a player is given, the map will only use hyperspace paths known to the
 // player; that is, one end of the path has been visited. Also, if the
 // player's flagship has a jump drive, the jumps will be make use of it.
-<<<<<<< HEAD
-DistanceMap::DistanceMap(const System *center, int maxCount, int maxDistance, bool hasJump)
-	: maxCount(maxCount), maxDistance(maxDistance)
-=======
 DistanceMap::DistanceMap(const System *center, int maxCount, int maxDistance)
 	: maxCount(maxCount), maxDistance(maxDistance), useWormholes(false)
->>>>>>> 519c5cd5
 {
 	Init(center, hasJump);
 }
