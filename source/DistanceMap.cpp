/* DistanceMap.cpp
Copyright (c) 2014 by Michael Zahniser

Endless Sky is free software: you can redistribute it and/or modify it under the
terms of the GNU General Public License as published by the Free Software
Foundation, either version 3 of the License, or (at your option) any later version.

Endless Sky is distributed in the hope that it will be useful, but WITHOUT ANY
WARRANTY; without even the implied warranty of MERCHANTABILITY or FITNESS FOR A
PARTICULAR PURPOSE. See the GNU General Public License for more details.

You should have received a copy of the GNU General Public License along with
this program. If not, see <https://www.gnu.org/licenses/>.
*/

#include "DistanceMap.h"

#include "Planet.h"
#include "PlayerInfo.h"
#include "Ship.h"
#include "ShipJumpNavigation.h"
#include "StellarObject.h"
#include "System.h"
#include "Wormhole.h"

using namespace std;



// Find paths to the given system. If the given maximum count is above zero,
// it is a limit on how many systems should be returned. If it is below zero
// it specifies the maximum distance away that paths should be found.
DistanceMap::DistanceMap(const System *center, int maxCount, int maxDistance)
	: center(center), maxCount(maxCount), maxDistance(maxDistance), useWormholes(false)
{
	Init();
}



// If a player is given, the map will only use hyperspace paths known to the
// player; that is, one end of the path has been visited. Also, if the
// player's flagship has a jump drive, the jumps will be make use of it.
DistanceMap::DistanceMap(const PlayerInfo &player, const System *center)
	: player(&player)
{
	if(!player.Flagship())
		return;

	if(!center)
	{
		if(player.Flagship()->IsEnteringHyperspace())
			center = player.Flagship()->GetTargetSystem();
		else
			center = player.Flagship()->GetSystem();
	}
	if(!center)
		return;
	else
		this->center = center;

	Init(player.Flagship());
}



// Calculate the path for the given ship to get to the given system. The
// ship will use a jump drive or hyperdrive depending on what it has. The
// pathfinding will stop once a path to the destination is found.
DistanceMap::DistanceMap(const Ship &ship, const System *destination)
	: source(ship.GetSystem()), center(destination)
{
	if(!source || !destination)
		return;

	Init(&ship);
}



// Find out if the given system is reachable.
bool DistanceMap::HasRoute(const System *system) const
{
	return route.count(system);
}



// Find out how many days away the given system is.
int DistanceMap::Days(const System *system) const
{
	auto it = route.find(system);
	return (it == route.end() ? -1 : it->second.days);
}



// Starting in the given system, what is the next system along the route?
const System *DistanceMap::Route(const System *system) const
{
	auto it = route.find(system);
	return (it == route.end() ? nullptr : it->second.next);
}



// Get a set containing all the systems.
set<const System *> DistanceMap::Systems() const
{
	set<const System *> systems;
	for(const auto &it : route)
		systems.insert(it.first);
	return systems;
}



// Return the destination system - the 'center' system.
const System *DistanceMap::End() const
{
	return center;
}



int DistanceMap::RequiredFuel(const System *system1, const System *system2) const
{
	auto it1 = route.find(system1);
	auto it2 = route.find(system2);
	if(it1 == route.end() || it2 == route.end())
		return -1;
	return abs(it1->second.fuel - it2->second.fuel);
}



DistanceMap::Edge::Edge(const System *system)
	: next(system)
{
}



// Sorting operator to prioritize the "best" edges. The priority queue
// returns the "largest" item, so this should return true if this item
// is lower priority than the given item.
bool DistanceMap::Edge::operator<(const Edge &other) const
{
	if(fuel != other.fuel)
		return (fuel > other.fuel);

	if(days != other.days)
		return (days > other.days);

	return (danger > other.danger);
}



// Depending on the capabilities of the given ship, use hyperspace paths,
// jump drive paths, or both to find the shortest route. Bail out if the
// source system or the maximum count is reached.
void DistanceMap::Init(const Ship *ship)
{
	if(!center)
		return;

	route[center] = Edge();
	if(!maxDistance)
		return;

	// Check what travel capabilities this ship has. If no ship is given, assume
	// hyperdrive capability and no jump drive.
	if(ship)
	{
		hyperspaceFuel = ship->JumpNavigation().HyperdriveFuel();
		jumpFuel = ship->JumpNavigation().JumpDriveFuel();
		jumpRange = ship->JumpNavigation().JumpRange();
		// If hyperjumps and non-hyper jumps cost the same amount, or non-hyper jumps are always cheaper,
		// there is no need to check hyperjump paths at all.
		if(jumpFuel && hyperspaceFuel >= jumpFuel)
			hyperspaceFuel = 0.;

		// If this ship has no mode of hyperspace travel, and no local
		// wormhole to use, bail out.
		if(!jumpFuel && !hyperspaceFuel)
		{
			bool hasWormhole = false;
			for(const StellarObject &object : ship->GetSystem()->Objects())
				if(object.HasSprite() && object.HasValidPlanet() && object.GetPlanet()->IsWormhole())
				{
					hasWormhole = true;
					break;
				}

			if(!hasWormhole)
				return;
		}
	}

	// Find the route with lowest fuel use. If multiple routes use the same fuel,
	// choose the one with the fewest jumps (i.e. using jump drive rather than
	// hyperdrive). If multiple routes have the same fuel and the same number of
	// jumps, break the tie by using how "dangerous" the route is.
	edges.emplace(center);
	while(maxCount && !edges.empty())
	{
		Edge top = edges.top();
		edges.pop();
<<<<<<< HEAD
		
		// If the system is invisible, it cannot be used.
		if(top.next->Invisible())
			continue;
		
=======

>>>>>>> a97f3353
		// Source is only defined when given a ship and a destination system.
		// Once we have a route between them, stop searching for more routes.
		if(top.next == source)
			break;
		// Increment the danger and the travel time to include this system. The
		// fuel cost will be incremented later, because it depends on what type
		// of travel is being done.
		top.danger += top.next->Danger();
		++top.days;

		// Check for wormholes (which cost zero fuel). Wormhole travel should
		// not be included in Local Maps or mission itineraries.
		if(useWormholes)
			for(const StellarObject &object : top.next->Objects())
				if(object.HasSprite() && object.HasValidPlanet() && object.GetPlanet()->IsWormhole())
				{
					// If we're seeking a path toward a "source," travel through
					// wormholes in the reverse of the normal direction.
					const System &link = source ?
						object.GetPlanet()->GetWormhole()->WormholeSource(*top.next) :
						object.GetPlanet()->GetWormhole()->WormholeDestination(*top.next);
					if(HasBetter(link, top))
						continue;

					// In order to plan travel through a wormhole, it must be
					// "accessible" to your flagship, and you must have visited
					// the wormhole and both endpoint systems. (If this is a
					// multi-stop wormhole, you may know about some paths that
					// it takes but not others.)
					if(ship && !object.GetPlanet()->IsAccessible(ship))
						continue;
					if(player && !player->HasVisited(*object.GetPlanet()))
						continue;
					if(player && !(player->HasVisited(*top.next) && player->HasVisited(link)))
						continue;

					Add(link, top);
				}

		// Bail out if the maximum number of systems is reached.
		if(hyperspaceFuel && !Propagate(top, false))
			break;
		if(jumpFuel && !Propagate(top, true))
			break;
	}
}



// Add the given links to the map. Return false if an end condition is hit.
bool DistanceMap::Propagate(Edge edge, bool useJump)
{
	edge.fuel += (useJump ? jumpFuel : hyperspaceFuel);
	for(const System *link : (useJump ? edge.next->JumpNeighbors(jumpRange) : edge.next->Links()))
	{
		// Find out whether we already have a better path to this system, and
		// check whether this link can be traveled. If this route is being
		// selected by the player, they are constrained to known routes.
		if(HasBetter(*link, edge) || !CheckLink(*edge.next, *link, useJump))
			continue;

		Add(*link, edge);
		if(!--maxCount)
			return false;
	}
	return true;
}



// Check if we already have a better path to the given system.
bool DistanceMap::HasBetter(const System &to, const Edge &edge)
{
	auto it = route.find(&to);
	return (it != route.end() && !(it->second < edge));
}



// Add the given path to the record.
void DistanceMap::Add(const System &to, Edge edge)
{
	// This is the best path we have found so far to this system, but it is
	// conceivable that a better one will be found.
	route[&to] = edge;
	edge.next = &to;
	if(maxDistance < 0 || edge.days < maxDistance)
		edges.emplace(edge);
}



// Check whether the given link is travelable. If no player was given in the
// constructor then this is always true; otherwise, the player must know
// that the given link exists.
bool DistanceMap::CheckLink(const System &from, const System &to, bool useJump) const
{
	if(!player)
		return true;

	if(!player->HasSeen(to))
		return false;

	// If you are using a jump drive and you can see just from the positions of
	// the two systems that you can jump between them, you can plot a course
	// between them even if neither system is explored. Otherwise, you need to
	// know if a link exists, so you must have explored at least one of them.
	// The jump range of a system overrides the jump range of this ship.
	double distance = from.JumpRange() ? from.JumpRange() : jumpRange;
	if(useJump && from.Position().Distance(to.Position()) <= distance)
		return true;

	return (player->HasVisited(from) || player->HasVisited(to));
}<|MERGE_RESOLUTION|>--- conflicted
+++ resolved
@@ -207,15 +207,11 @@
 	{
 		Edge top = edges.top();
 		edges.pop();
-<<<<<<< HEAD
-		
+
 		// If the system is invisible, it cannot be used.
 		if(top.next->Invisible())
 			continue;
-		
-=======
-
->>>>>>> a97f3353
+
 		// Source is only defined when given a ship and a destination system.
 		// Once we have a route between them, stop searching for more routes.
 		if(top.next == source)
