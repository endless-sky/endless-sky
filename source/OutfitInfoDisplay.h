/* OutfitInfoDisplay.h
Copyright (c) 2014 by Michael Zahniser

Endless Sky is free software: you can redistribute it and/or modify it under the
terms of the GNU General Public License as published by the Free Software
Foundation, either version 3 of the License, or (at your option) any later version.

Endless Sky is distributed in the hope that it will be useful, but WITHOUT ANY
WARRANTY; without even the implied warranty of MERCHANTABILITY or FITNESS FOR A
PARTICULAR PURPOSE. See the GNU General Public License for more details.

You should have received a copy of the GNU General Public License along with
this program. If not, see <https://www.gnu.org/licenses/>.
*/

#ifndef OUTFIT_INFO_DISPLAY_H_
#define OUTFIT_INFO_DISPLAY_H_

#include "ItemInfoDisplay.h"

#include <string>
#include <vector>

class PlayerInfo;
class Point;
class Outfit;



// Class representing three panels of information about a given outfit. One
// shows the outfit's description, one shows the required space and cost to
// install it, and one shows other attributes of the outfit.
class OutfitInfoDisplay : public ItemInfoDisplay {
public:
	OutfitInfoDisplay() = default;
	OutfitInfoDisplay(const Outfit &outfit, const PlayerInfo &player, bool canSell = false, bool descriptionCollapsed = true);

	// Call this every time the ship changes.
	void Update(const Outfit &outfit, const PlayerInfo &player, bool canSell = false, bool descriptionCollapsed = true);

	// Provided by ItemInfoDisplay:
	// int PanelWidth();
	// int MaximumHeight() const;
	// int DescriptionHeight() const;
	// int AttributesHeight() const;
	int RequirementsHeight() const;

	// Provided by ItemInfoDisplay:
	// void DrawDescription(const Point &topLeft) const;
	// void DrawAttributes(const Point &topLeft) const;
	void DrawRequirements(const Point &topLeft) const;


private:
<<<<<<< HEAD
	void UpdateRequirements(const Outfit &outfit, const PlayerInfo &player, bool canSell, bool descriptionCollapsed);
=======
	void UpdateRequirements(const Outfit &outfit, const PlayerInfo &player, bool canSell);
	void AddRequirementAttribute(std::string label, double value);
>>>>>>> c5a84621
	void UpdateAttributes(const Outfit &outfit);


private:
	std::vector<std::string> requirementLabels;
	std::vector<std::string> requirementValues;
	int requirementsHeight = 0;
};



#endif<|MERGE_RESOLUTION|>--- conflicted
+++ resolved
@@ -52,12 +52,8 @@
 
 
 private:
-<<<<<<< HEAD
 	void UpdateRequirements(const Outfit &outfit, const PlayerInfo &player, bool canSell, bool descriptionCollapsed);
-=======
-	void UpdateRequirements(const Outfit &outfit, const PlayerInfo &player, bool canSell);
 	void AddRequirementAttribute(std::string label, double value);
->>>>>>> c5a84621
 	void UpdateAttributes(const Outfit &outfit);
 
 
