--- conflicted
+++ resolved
@@ -329,7 +329,6 @@
 		
 		message += "and " + Format::Number(count - (MAX_LIST - 1)) + " other ships";
 	}
-<<<<<<< HEAD
 	message += "?";
 	
 	double totalCost = 0;
@@ -338,12 +337,6 @@
 	
 	message += "\nYou will receive " + Format::Number(totalCost) + " credits.";
 	
-=======
-	int64_t total = 0;
-	for(const auto &it : playerShips)
-		total += it->Cost();
-	message += ((initialCount > 2) ? "\nfor " : " for ") + Format::Number(total) + " credits?";
->>>>>>> 61334c9f
 	GetUI()->Push(new Dialog(this, &ShipyardPanel::SellShip, message));
 }
 
