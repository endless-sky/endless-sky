/* ShipyardPanel.cpp
Copyright (c) 2014 by Michael Zahniser

Endless Sky is free software: you can redistribute it and/or modify it under the
terms of the GNU General Public License as published by the Free Software
Foundation, either version 3 of the License, or (at your option) any later version.

Endless Sky is distributed in the hope that it will be useful, but WITHOUT ANY
WARRANTY; without even the implied warranty of MERCHANTABILITY or FITNESS FOR A
PARTICULAR PURPOSE.  See the GNU General Public License for more details.
*/

#include "ShipyardPanel.h"

#include "text/alignment.hpp"
#include "ClickZone.h"
#include "Color.h"
#include "Dialog.h"
#include "text/DisplayText.h"
#include "text/Font.h"
#include "text/FontSet.h"
#include "text/Format.h"
#include "GameData.h"
#include "Government.h"
#include "Phrase.h"
#include "Planet.h"
#include "PlayerInfo.h"
#include "Point.h"
#include "PointerShader.h"
#include "Screen.h"
#include "Ship.h"
#include "Sprite.h"
#include "SpriteSet.h"
#include "SpriteShader.h"
#include "text/truncate.hpp"
#include "UI.h"

class System;

using namespace std;

namespace {
	// The name entry dialog should include a "Random" button to choose a random
	// name using the civilian ship name generator.
	class NameDialog : public Dialog {
	public:
		NameDialog(ShipyardPanel *panel, void (ShipyardPanel::*fun)(const string &), const string &message)
			: Dialog(panel, fun, message) {}

		virtual void Draw() override
		{
			Dialog::Draw();

			randomPos = cancelPos - Point(80., 0.);
			SpriteShader::Draw(SpriteSet::Get("ui/dialog cancel"), randomPos);

			const Font &font = FontSet::Get(14);
			static const string label = "Random";
			Point labelPos = randomPos - .5 * Point(font.Width(label), font.Height());
			font.Draw(label, labelPos, *GameData::Colors().Get("medium"));
		}

	protected:
		virtual bool Click(int x, int y, int clicks) override
		{
			Point off = Point(x, y) - randomPos;
			if(fabs(off.X()) < 40. && fabs(off.Y()) < 20.)
			{
				input = GameData::Phrases().Get("civilian")->Get();
				return true;
			}
			return Dialog::Click(x, y, clicks);
		}

	private:
		Point randomPos;
	};
}



ShipyardPanel::ShipyardPanel(PlayerInfo &player)
	: ShopPanel(player, false), modifier(0)
{
	for(const auto &it : GameData::Ships())
		catalog[it.second.Attributes().Category()].insert(it.first);

	if(player.GetPlanet())
		shipyard = player.GetPlanet()->Shipyard();
}



int ShipyardPanel::TileSize() const
{
	return SHIP_SIZE;
}



int ShipyardPanel::DrawPlayerShipInfo(const Point &point)
{
	shipInfo.Update(*playerShip, player.FleetDepreciation(), player.GetDate().DaysSinceEpoch(), &player);
	shipInfo.DrawSale(point);
	shipInfo.DrawAttributes(point + Point(0, shipInfo.SaleHeight()));

	return shipInfo.SaleHeight() + shipInfo.AttributesHeight();
}



bool ShipyardPanel::HasItem(const string &name) const
{
	const Ship *ship = GameData::Ships().Get(name);
	return shipyard.Has(ship);
}



void ShipyardPanel::DrawItem(const string &name, const Point &point, int scrollY)
{
	const Ship *ship = GameData::Ships().Get(name);
	zones.emplace_back(point, Point(SHIP_SIZE, SHIP_SIZE), ship, scrollY);
	if(point.Y() + SHIP_SIZE / 2 < Screen::Top() || point.Y() - SHIP_SIZE / 2 > Screen::Bottom())
		return;

	DrawShip(*ship, point, ship == selectedShip);
}



int ShipyardPanel::DividerOffset() const
{
	return 121;
}



int ShipyardPanel::DetailWidth() const
{
	return 3 * shipInfo.PanelWidth();
}



int ShipyardPanel::DrawDetails(const Point &center)
{
	string selectedItem = "No Ship Selected";
	const Font &font = FontSet::Get(14);
	const Color &bright = *GameData::Colors().Get("bright");
	const Color &dim = *GameData::Colors().Get("medium");
	const Sprite *collapsedArrow = SpriteSet::Get("ui/collapsed");

	int heightOffset = 20;

	if(selectedShip)
	{
		shipInfo.Update(*selectedShip, player.StockDepreciation(), player.GetDate().DaysSinceEpoch(), &player);
		selectedItem = selectedShip->ModelName();

		const Sprite *background = SpriteSet::Get("ui/shipyard selected");
		const Sprite *shipSprite = selectedShip->GetSprite();
		float spriteScale = shipSprite
			? min(1.f, (INFOBAR_WIDTH  - 20.f) / max(shipSprite->Width(), shipSprite->Height()))
			: 1.f;

		int swizzle = selectedShip->CustomSwizzle() >= 0 ? selectedShip->CustomSwizzle() : GameData::PlayerGovernment()->GetSwizzle();

		Point spriteCenter(center.X(), center.Y() + 20 + TileSize() / 2);
		Point startPoint(center.X() - INFOBAR_WIDTH / 2 + 20, center.Y() + 20 + TileSize());

		double descriptionOffset = 35.;
		Point descCenter(Screen::Right() - SIDE_WIDTH + INFOBAR_WIDTH / 2, startPoint.Y() + 20.);

		// Maintenance note: This can be replaced with collapsed.contains() in C++20
		if(!collapsed.count("description"))
		{
			descriptionOffset = shipInfo.DescriptionHeight();
			shipInfo.DrawDescription(startPoint);
		}
		else
		{
			std::string label = "description";
			font.Draw(label, startPoint + Point(35., 12.), dim);
			SpriteShader::Draw(collapsedArrow, startPoint + Point(20., 20.));
		}

		// Calculate the new ClickZone for the description.
		Point descDimensions(INFOBAR_WIDTH, descriptionOffset + 10.);
		ClickZone<std::string> collapseDescription = ClickZone<std::string>(descCenter, descDimensions, std::string("description"));

		// Find the old zone, and replace it with the new zone.
		for(auto it = categoryZones.begin(); it != categoryZones.end(); ++it)
		{
			if(it->Value() == "description")
			{
				categoryZones.erase(it);
				break;
			}
		}
		categoryZones.emplace_back(collapseDescription);

		Point attrPoint(startPoint.X(), startPoint.Y() + descriptionOffset);
		Point outfPoint(startPoint.X(), attrPoint.Y() + shipInfo.AttributesHeight());

		SpriteShader::Draw(background, spriteCenter);
		if(shipSprite)
			SpriteShader::Draw(shipSprite, spriteCenter, spriteScale, swizzle);

		shipInfo.DrawAttributes(attrPoint);
		shipInfo.DrawOutfits(outfPoint);

		heightOffset = outfPoint.Y() + shipInfo.OutfitsHeight();
	}

	// Draw this string representing the selected ship (if any), centered in the details side panel
	Point selectedPoint(center.X() - INFOBAR_WIDTH / 2, center.Y());
	font.Draw({selectedItem, {INFOBAR_WIDTH - 20, Alignment::CENTER, Truncate::MIDDLE}},
		selectedPoint, bright);

	return heightOffset;
}



bool ShipyardPanel::CanBuy(bool checkAlreadyOwned) const
{
	if(!selectedShip)
		return false;
<<<<<<< HEAD
	
	int64_t cost = player.StockDepreciation().Value(*selectedShip, day, &player);
	
=======

	int64_t cost = player.StockDepreciation().Value(*selectedShip, day);

>>>>>>> f40324f3
	// Check that the player has any necessary licenses.
	int64_t licenseCost = LicenseCost(&selectedShip->Attributes());
	if(licenseCost < 0)
		return false;
	cost += licenseCost;

	return (player.Accounts().Credits() >= cost);
}



void ShipyardPanel::Buy(bool alreadyOwned)
{
	int64_t licenseCost = LicenseCost(&selectedShip->Attributes());
	if(licenseCost < 0)
		return;

	modifier = Modifier();
	string message;
	if(licenseCost)
		message = "Note: you will need to pay " + Format::Credits(licenseCost)
			+ " credits for the licenses required to operate this ship, in addition to its cost."
			" If that is okay with you, go ahead and enter a name for your brand new ";
	else
		message = "Enter a name for your brand new ";

	if(modifier == 1)
		message += selectedShip->ModelName() + "! (Or leave it blank to use a randomly chosen name.)";
	else
		message += selectedShip->PluralModelName() + "! (Or leave it blank to use randomly chosen names.)";

	GetUI()->Push(new NameDialog(this, &ShipyardPanel::BuyShip, message));
}



void ShipyardPanel::FailBuy() const
{
	if(!selectedShip)
		return;
<<<<<<< HEAD
	
	int64_t cost = player.StockDepreciation().Value(*selectedShip, day, &player);
	
=======

	int64_t cost = player.StockDepreciation().Value(*selectedShip, day);

>>>>>>> f40324f3
	// Check that the player has any necessary licenses.
	int64_t licenseCost = LicenseCost(&selectedShip->Attributes());
	if(licenseCost < 0)
	{
		GetUI()->Push(new Dialog("Buying this ship requires a special license. "
			"You will probably need to complete some sort of mission to get one."));
		return;
	}

	cost += licenseCost;
	if(player.Accounts().Credits() < cost)
	{
		for(const auto &it : player.Ships())
			cost -= player.FleetDepreciation().Value(*it, day, &player);
		if(player.Accounts().Credits() < cost)
			GetUI()->Push(new Dialog("You do not have enough credits to buy this ship. "
				"Consider checking if the bank will offer you a loan."));
		else
		{
			string ship = (player.Ships().size() == 1) ? "your current ship" : "one of your ships";
			GetUI()->Push(new Dialog("You do not have enough credits to buy this ship. "
				"If you want to buy it, you must sell " + ship + " first."));
		}
		return;
	}
}



bool ShipyardPanel::CanSell(bool toStorage) const
{
	return playerShip;
}



void ShipyardPanel::Sell(bool toStorage)
{
	static const int MAX_LIST = 20;

	int count = playerShips.size();
	int initialCount = count;
	string message = "Sell the ";
	if(count == 1)
		message += playerShip->Name();
	else if(count <= MAX_LIST)
	{
		auto it = playerShips.begin();
		message += (*it++)->Name();
		--count;

		if(count == 1)
			message += " and ";
		else
		{
			while(count-- > 1)
				message += ",\n" + (*it++)->Name();
			message += ",\nand ";
		}
		message += (*it)->Name();
	}
	else
	{
		auto it = playerShips.begin();
		message += (*it++)->Name() + ",\n";
		for(int i = 1; i < MAX_LIST - 1; ++i)
			message += (*it++)->Name() + ",\n";

		message += "and " + to_string(count - (MAX_LIST - 1)) + " other ships";
	}
	// To allow calculating the sale price of all the ships in the list,
	// temporarily copy into a shared_ptr vector:
	vector<shared_ptr<Ship>> toSell;
	for(const auto &it : playerShips)
		toSell.push_back(it->shared_from_this());
	int64_t total = player.FleetDepreciation().Value(toSell, day);

	message += ((initialCount > 2) ? "\nfor " : " for ") + Format::Credits(total) + " credits?";
	GetUI()->Push(new Dialog(this, &ShipyardPanel::SellShip, message, Truncate::MIDDLE));
}



bool ShipyardPanel::CanSellMultiple() const
{
	return false;
}



void ShipyardPanel::BuyShip(const string &name)
{
	int64_t licenseCost = LicenseCost(&selectedShip->Attributes());
	if(licenseCost)
	{
		player.Accounts().AddCredits(-licenseCost);
		for(const string &licenseName : selectedShip->Attributes().Licenses())
			if(player.GetCondition("license: " + licenseName) <= 0)
				player.Conditions()["license: " + licenseName] = true;
	}

	for(int i = 1; i <= modifier; ++i)
	{
		// If no name is given, choose a random name. Otherwise, if buying
		// multiple ships, append a number to the given ship name.
		string shipName = name;
		if(name.empty())
			shipName = GameData::Phrases().Get("civilian")->Get();
		else if(modifier > 1)
			shipName += " " + to_string(i);

		player.BuyShip(selectedShip, shipName);
	}

	playerShip = &*player.Ships().back();
	playerShips.clear();
	playerShips.insert(playerShip);
}



void ShipyardPanel::SellShip()
{
	for(Ship *ship : playerShips)
		player.SellShip(ship);
	playerShips.clear();
	playerShip = nullptr;
	for(const shared_ptr<Ship> &ship : player.Ships())
		if(ship->GetSystem() == player.GetSystem() && !ship->IsDisabled())
		{
			playerShip = ship.get();
			break;
		}
	if(playerShip)
		playerShips.insert(playerShip);
	player.UpdateCargoCapacities();
}<|MERGE_RESOLUTION|>--- conflicted
+++ resolved
@@ -227,15 +227,9 @@
 {
 	if(!selectedShip)
 		return false;
-<<<<<<< HEAD
 	
 	int64_t cost = player.StockDepreciation().Value(*selectedShip, day, &player);
 	
-=======
-
-	int64_t cost = player.StockDepreciation().Value(*selectedShip, day);
-
->>>>>>> f40324f3
 	// Check that the player has any necessary licenses.
 	int64_t licenseCost = LicenseCost(&selectedShip->Attributes());
 	if(licenseCost < 0)
@@ -276,15 +270,9 @@
 {
 	if(!selectedShip)
 		return;
-<<<<<<< HEAD
 	
 	int64_t cost = player.StockDepreciation().Value(*selectedShip, day, &player);
 	
-=======
-
-	int64_t cost = player.StockDepreciation().Value(*selectedShip, day);
-
->>>>>>> f40324f3
 	// Check that the player has any necessary licenses.
 	int64_t licenseCost = LicenseCost(&selectedShip->Attributes());
 	if(licenseCost < 0)
