--- conflicted
+++ resolved
@@ -378,15 +378,8 @@
 		player.BuyShip(selectedShip, shipName);
 	}
 
-<<<<<<< HEAD
 	shipSelection.Set(player.Ships().back().get());
 	isDraggingShips = false;
-=======
-	playerShip = &*player.Ships().back();
-	playerShips.clear();
-	playerShips.insert(playerShip);
-	CheckSelection();
->>>>>>> a5767442
 }
 
 
@@ -395,20 +388,7 @@
 {
 	for(Ship *ship : shipSelection.AllSelected())
 		player.SellShip(ship);
-<<<<<<< HEAD
 	player.UpdateCargoCapacities();
 	shipSelection.Reset();
 	isDraggingShips = false;
-=======
-	playerShips.clear();
-	playerShip = nullptr;
-	for(const shared_ptr<Ship> &ship : player.Ships())
-		if(ship->GetSystem() == player.GetSystem() && !ship->IsDisabled())
-		{
-			playerShip = ship.get();
-			break;
-		}
-	if(playerShip)
-		playerShips.insert(playerShip);
->>>>>>> a5767442
 }