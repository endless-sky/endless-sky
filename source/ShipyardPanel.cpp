--- conflicted
+++ resolved
@@ -230,11 +230,7 @@
 		static_cast<bool>(playerShips.size()), hoverButton == 'r', 'r');
 	// Row 2
 	DrawButton("_Leave",
-<<<<<<< HEAD
 		Rectangle(Point(buttonCenterX + buttonOffsetX * 1, rowBaseY + rowOffsetY * 1), buttonSize),
-=======
-		Rectangle(Screen::BottomRight() - Point(45, 25), Point(70, 30)),
->>>>>>> b128ccdf
 		true, hoverButton == 'l', 'l');
 
 	// Draw the Modifier hover text that appears below the buttons when a modifier
