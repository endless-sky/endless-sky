/* ShipyardPanel.cpp
Copyright (c) 2014 by Michael Zahniser

Endless Sky is free software: you can redistribute it and/or modify it under the
terms of the GNU General Public License as published by the Free Software
Foundation, either version 3 of the License, or (at your option) any later version.

Endless Sky is distributed in the hope that it will be useful, but WITHOUT ANY
WARRANTY; without even the implied warranty of MERCHANTABILITY or FITNESS FOR A
PARTICULAR PURPOSE. See the GNU General Public License for more details.

You should have received a copy of the GNU General Public License along with
this program. If not, see <https://www.gnu.org/licenses/>.
*/

#include "ShipyardPanel.h"

#include "text/alignment.hpp"
#include "comparators/BySeriesAndIndex.h"
#include "ClickZone.h"
#include "Color.h"
#include "Dialog.h"
#include "text/DisplayText.h"
#include "text/Font.h"
#include "text/FontSet.h"
#include "text/Format.h"
#include "GameData.h"
#include "Government.h"
#include "Mission.h"
#include "Phrase.h"
#include "Planet.h"
#include "PlayerInfo.h"
#include "Point.h"
#include "Screen.h"
#include "Ship.h"
#include "image/Sprite.h"
#include "image/SpriteSet.h"
#include "SpriteShader.h"
#include "text/truncate.hpp"
#include "UI.h"

#include <algorithm>

class System;

using namespace std;

namespace {
	// Label for the description field of the detail pane.
	const string DESCRIPTION = "description";

	// The name entry dialog should include a "Random" button to choose a random
	// name using the civilian ship name generator.
	class NameDialog : public Dialog {
	public:
		NameDialog(ShipyardPanel *panel, void (ShipyardPanel::*fun)(const string &), const string &message)
			: Dialog(panel, fun, message) {}

		virtual void Draw() override
		{
			Dialog::Draw();

			randomPos = cancelPos - Point(80., 0.);
			SpriteShader::Draw(SpriteSet::Get("ui/dialog cancel"), randomPos);

			const Font &font = FontSet::Get(14);
			static const string label = "Random";
			Point labelPos = randomPos - .5 * Point(font.Width(label), font.Height());
			font.Draw(label, labelPos, *GameData::Colors().Get("medium"));
		}

	protected:
		virtual bool Click(int x, int y, int clicks) override
		{
			Point off = Point(x, y) - randomPos;
			if(fabs(off.X()) < 40. && fabs(off.Y()) < 20.)
			{
				input = GameData::Phrases().Get("civilian")->Get();
				return true;
			}
			return Dialog::Click(x, y, clicks);
		}

	private:
		Point randomPos;
	};
}



ShipyardPanel::ShipyardPanel(PlayerInfo &player)
	: ShopPanel(player, Mission::SHIPYARD), modifier(0)
{
	for(const auto &it : GameData::Ships())
		catalog[it.second.Attributes().Category()].push_back(it.first);

	for(pair<const string, vector<string>> &it : catalog)
		sort(it.second.begin(), it.second.end(), BySeriesAndIndex<Ship>());

	if(player.GetPlanet())
		shipyard = player.GetPlanet()->Shipyard();
}



<<<<<<< HEAD
=======
void ShipyardPanel::Step()
{
	ShopPanel::Step();
	ShopPanel::CheckForMissions(Mission::SHIPYARD);
	if(GetUI()->IsTop(this))
		DoHelp("shipyard");
}



>>>>>>> 261e11cc
int ShipyardPanel::TileSize() const
{
	return SHIP_SIZE;
}



bool ShipyardPanel::HasItem(const string &name) const
{
	const Ship *ship = GameData::Ships().Get(name);
	return shipyard.Has(ship);
}



void ShipyardPanel::DrawItem(const string &name, const Point &point)
{
	const Ship *ship = GameData::Ships().Get(name);
	zones.emplace_back(point, Point(SHIP_SIZE, SHIP_SIZE), ship);
	if(point.Y() + SHIP_SIZE / 2 < Screen::Top() || point.Y() - SHIP_SIZE / 2 > Screen::Bottom())
		return;

	DrawShip(*ship, point, ship == selectedShip);
}



int ShipyardPanel::DividerOffset() const
{
	return 121;
}



int ShipyardPanel::DetailWidth() const
{
	return 3 * ItemInfoDisplay::PanelWidth();
}



double ShipyardPanel::DrawDetails(const Point &center)
{
	string selectedItem = "No Ship Selected";
	const Font &font = FontSet::Get(14);

	double heightOffset = 20.;

	if(selectedShip)
	{
		shipInfo.Update(*selectedShip, player, collapsed.contains(DESCRIPTION), true);
		selectedItem = selectedShip->DisplayModelName();

		const Point spriteCenter(center.X(), center.Y() + 20 + TileSize() / 2);
		const Point startPoint(center.X() - INFOBAR_WIDTH / 2 + 20, center.Y() + 20 + TileSize());
		const Sprite *background = SpriteSet::Get("ui/shipyard selected");
		SpriteShader::Draw(background, spriteCenter);

		const Sprite *shipSprite = selectedShip->GetSprite();
		if(shipSprite)
		{
			const float spriteScale = min(1.f, (INFOBAR_WIDTH - 60.f) / max(shipSprite->Width(), shipSprite->Height()));
			const int swizzle = selectedShip->CustomSwizzle() >= 0
				? selectedShip->CustomSwizzle() : GameData::PlayerGovernment()->GetSwizzle();
			SpriteShader::Draw(shipSprite, spriteCenter, spriteScale, swizzle);
		}

		const bool hasDescription = shipInfo.DescriptionHeight();

		double descriptionOffset = hasDescription ? 40. : 0.;

		if(hasDescription)
		{
			if(!collapsed.contains(DESCRIPTION))
			{
				descriptionOffset = shipInfo.DescriptionHeight();
				shipInfo.DrawDescription(startPoint);
			}
			else
			{
				const Color &dim = *GameData::Colors().Get("medium");
				font.Draw(DESCRIPTION, startPoint + Point(35., 12.), dim);
				const Sprite *collapsedArrow = SpriteSet::Get("ui/collapsed");
				SpriteShader::Draw(collapsedArrow, startPoint + Point(20., 20.));
			}

			// Calculate the ClickZone for the description and add it.
			const Point descriptionDimensions(INFOBAR_WIDTH, descriptionOffset);
			const Point descriptionCenter(center.X(), startPoint.Y() + descriptionOffset / 2);
			const ClickZone<string> collapseDescription = ClickZone<string>(
				descriptionCenter, descriptionDimensions, DESCRIPTION);
			categoryZones.emplace_back(collapseDescription);
		}

		const Point attributesPoint(startPoint.X(), startPoint.Y() + descriptionOffset);
		const Point outfitsPoint(startPoint.X(), attributesPoint.Y() + shipInfo.AttributesHeight());
		shipInfo.DrawAttributes(attributesPoint);
		shipInfo.DrawOutfits(outfitsPoint);

		heightOffset = outfitsPoint.Y() + shipInfo.OutfitsHeight();
	}

	// Draw this string representing the selected ship (if any), centered in the details side panel
	const Color &bright = *GameData::Colors().Get("bright");
	const Point selectedPoint(center.X() - INFOBAR_WIDTH / 2, center.Y());
	font.Draw({selectedItem, {INFOBAR_WIDTH, Alignment::CENTER, Truncate::MIDDLE}},
		selectedPoint, bright);

	return heightOffset;
}



ShopPanel::BuyResult ShipyardPanel::CanBuy(bool onlyOwned) const
{
	if(!selectedShip)
		return false;

	int64_t cost = player.StockDepreciation().Value(*selectedShip, day);

	// Check that the player has any necessary licenses.
	int64_t licenseCost = LicenseCost(&selectedShip->Attributes());
	if(licenseCost < 0)
		return "Buying this ship requires a special license. "
			"You will probably need to complete some sort of mission to get one.";

	// Check if the player can't pay.
	cost += licenseCost;
	if(player.Accounts().Credits() < cost)
	{
		// Check if ships could be sold to pay for the new ship.
		for(const auto &it : player.Ships())
			cost -= player.FleetDepreciation().Value(*it, day);

		if(player.Accounts().Credits() >= cost)
		{
			string ship = (player.Ships().size() == 1) ? "your current ship" : "some of your ships";
			return "You do not have enough credits to buy this ship. "
				"If you want to buy it, you must sell " + ship + " first.";
		}

		// Check if the license cost is the tipping point.
		if(player.Accounts().Credits() >= cost - licenseCost)
			return "You do not have enough credits to buy this ship, "
				"because it will cost you an extra " + Format::Credits(licenseCost) +
				" credits to buy the necessary licenses. "
				"Consider checking if the bank will offer you a loan.";

		return "You do not have enough credits to buy this ship. "
				"Consider checking if the bank will offer you a loan.";
	}
	return true;
}



void ShipyardPanel::Buy(bool onlyOwned)
{
	int64_t licenseCost = LicenseCost(&selectedShip->Attributes());
	if(licenseCost < 0)
		return;

	modifier = Modifier();
	string message;
	if(licenseCost)
		message = "Note: you will need to pay " + Format::CreditString(licenseCost)
			+ " for the licenses required to operate this ship, in addition to its cost."
			" If that is okay with you, go ahead and enter a name for your brand new ";
	else
		message = "Enter a name for your brand new ";

	if(modifier == 1)
		message += selectedShip->DisplayModelName() + "! (Or leave it blank to use a randomly chosen name.)";
	else
		message += selectedShip->PluralModelName() + "! (Or leave it blank to use randomly chosen names.)";

	GetUI()->Push(new NameDialog(this, &ShipyardPanel::BuyShip, message));
}



bool ShipyardPanel::CanSell(bool toStorage) const
{
	return playerShip;
}



void ShipyardPanel::Sell(bool toStorage)
{
	static const int MAX_LIST = 20;

	int count = playerShips.size();
	int initialCount = count;
	string message;
	if(!toStorage)
		message = "Sell the ";
	else if(count == 1)
		message = "Sell the hull of the ";
	else
		message = "Sell the hulls of the ";
	if(count == 1)
		message += playerShip->Name();
	else if(count <= MAX_LIST)
	{
		auto it = playerShips.begin();
		message += (*it++)->Name();
		--count;

		if(count == 1)
			message += " and ";
		else
		{
			while(count-- > 1)
				message += ",\n" + (*it++)->Name();
			message += ",\nand ";
		}
		message += (*it)->Name();
	}
	else
	{
		auto it = playerShips.begin();
		message += (*it++)->Name() + ",\n";
		for(int i = 1; i < MAX_LIST - 1; ++i)
			message += (*it++)->Name() + ",\n";

		message += "and " + to_string(count - (MAX_LIST - 1)) + " other ships";
	}
	// To allow calculating the sale price of all the ships in the list,
	// temporarily copy into a shared_ptr vector:
	vector<shared_ptr<Ship>> toSell;
	for(const auto &it : playerShips)
		toSell.push_back(it->shared_from_this());
	int64_t total = player.FleetDepreciation().Value(toSell, day, toStorage);

	message += ((initialCount > 2) ? "\nfor " : " for ") + Format::CreditString(total) + "?";

	if(toStorage)
	{
		message += " Any outfits will be placed in storage.";
		GetUI()->Push(new Dialog(this, &ShipyardPanel::SellShipChassis, message, Truncate::MIDDLE));
	}
	else
		GetUI()->Push(new Dialog(this, &ShipyardPanel::SellShipAndOutfits, message, Truncate::MIDDLE));
}



bool ShipyardPanel::CanSellMultiple() const
{
	return false;
}



void ShipyardPanel::BuyShip(const string &name)
{
	int64_t licenseCost = LicenseCost(&selectedShip->Attributes());
	if(licenseCost)
	{
		player.Accounts().AddCredits(-licenseCost);
		for(const string &licenseName : selectedShip->Attributes().Licenses())
			if(!player.HasLicense(licenseName))
				player.AddLicense(licenseName);
	}

	for(int i = 1; i <= modifier; ++i)
	{
		// If no name is given, choose a random name. Otherwise, if buying
		// multiple ships, append a number to the given ship name.
		string shipName = name;
		if(name.empty())
			shipName = GameData::Phrases().Get("civilian")->Get();
		else if(modifier > 1)
			shipName += " " + to_string(i);

		player.BuyShip(selectedShip, shipName);
	}

	playerShip = &*player.Ships().back();
	playerShips.clear();
	playerShips.insert(playerShip);
	CheckSelection();
}



void ShipyardPanel::SellShipAndOutfits()
{
	SellShip(false);
}



void ShipyardPanel::SellShipChassis()
{
	SellShip(true);
}



void ShipyardPanel::SellShip(bool toStorage)
{
	for(Ship *ship : playerShips)
		player.SellShip(ship, toStorage);
	playerShips.clear();
	playerShip = nullptr;
	for(const shared_ptr<Ship> &ship : player.Ships())
		if(ship->GetSystem() == player.GetSystem() && !ship->IsDisabled())
		{
			playerShip = ship.get();
			break;
		}
	if(playerShip)
		playerShips.insert(playerShip);
}

int ShipyardPanel::FindItem(const string &text) const
{
	int bestIndex = 9999;
	int bestItem = -1;
	auto it = zones.begin();
	for(unsigned int i = 0; i < zones.size(); ++i, ++it)
	{
		const Ship *ship = it->GetShip();
		int index = Format::Search(ship->DisplayModelName(), text);
		if(index >= 0 && index < bestIndex)
		{
			bestIndex = index;
			bestItem = i;
			if(!index)
				return i;
		}
	}
	return bestItem;
}<|MERGE_RESOLUTION|>--- conflicted
+++ resolved
@@ -103,8 +103,6 @@
 
 
 
-<<<<<<< HEAD
-=======
 void ShipyardPanel::Step()
 {
 	ShopPanel::Step();
@@ -115,7 +113,6 @@
 
 
 
->>>>>>> 261e11cc
 int ShipyardPanel::TileSize() const
 {
 	return SHIP_SIZE;
