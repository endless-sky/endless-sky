--- conflicted
+++ resolved
@@ -442,18 +442,7 @@
 
 
 
-<<<<<<< HEAD
-bool ShipyardPanel::CanSellMultiple() const
-{
-	return false;
-}
-
-
-
 bool ShipyardPanel::BuyShip(const string &name)
-=======
-void ShipyardPanel::BuyShip(const string &name)
->>>>>>> 48d1e12f
 {
 	int64_t licenseCost = LicenseCost(&selectedShip->Attributes());
 	if(licenseCost)
