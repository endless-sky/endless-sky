/* ShipyardPanel.cpp
Copyright (c) 2014 by Michael Zahniser

Endless Sky is free software: you can redistribute it and/or modify it under the
terms of the GNU General Public License as published by the Free Software
Foundation, either version 3 of the License, or (at your option) any later version.

Endless Sky is distributed in the hope that it will be useful, but WITHOUT ANY
WARRANTY; without even the implied warranty of MERCHANTABILITY or FITNESS FOR A
PARTICULAR PURPOSE. See the GNU General Public License for more details.

You should have received a copy of the GNU General Public License along with
this program. If not, see <https://www.gnu.org/licenses/>.
*/

#include "ShipyardPanel.h"

#include "text/alignment.hpp"
#include "comparators/BySeriesAndIndex.h"
#include "ClickZone.h"
#include "Color.h"
#include "Dialog.h"
#include "text/DisplayText.h"
#include "text/Font.h"
#include "text/FontSet.h"
#include "text/Format.h"
#include "GameData.h"
#include "Government.h"
#include "Mission.h"
#include "Phrase.h"
#include "Planet.h"
#include "PlayerInfo.h"
#include "Point.h"
#include "PointerShader.h"
#include "Screen.h"
#include "Ship.h"
#include "Sprite.h"
#include "SpriteSet.h"
#include "SpriteShader.h"
#include "text/truncate.hpp"
#include "UI.h"

#include <algorithm>

class System;

using namespace std;

namespace {
	// Label for the decription field of the detail pane.
	const string DESCRIPTION = "description";

	// The name entry dialog should include a "Random" button to choose a random
	// name using the civilian ship name generator.
	class NameDialog : public Dialog {
	public:
		NameDialog(ShipyardPanel *panel, void (ShipyardPanel::*fun)(const string &), const string &message)
			: Dialog(panel, fun, message) {}

		virtual void Draw() override
		{
			Dialog::Draw();

			randomPos = cancelPos - Point(80., 0.);
			SpriteShader::Draw(SpriteSet::Get("ui/dialog cancel"), randomPos);

			const Font &font = FontSet::Get(14);
			static const string label = "Random";
			Point labelPos = randomPos - .5 * Point(font.Width(label), font.Height());
			font.Draw(label, labelPos, *GameData::Colors().Get("medium"));
		}

	protected:
		virtual bool Click(int x, int y, int clicks) override
		{
			Point off = Point(x, y) - randomPos;
			if(fabs(off.X()) < 40. && fabs(off.Y()) < 20.)
			{
				input = GameData::Phrases().Get("civilian")->Get();
				return true;
			}
			return Dialog::Click(x, y, clicks);
		}

	private:
		Point randomPos;
	};
}



ShipyardPanel::ShipyardPanel(PlayerInfo &player)
	: ShopPanel(player, false), modifier(0)
{
	for(const auto &it : GameData::Ships())
		catalog[it.second.Attributes().Category()].push_back(it.first);

	for(pair<const string, vector<string>> &it : catalog)
		sort(it.second.begin(), it.second.end(), BySeriesAndIndex<Ship>());

	if(player.GetPlanet())
		shipyard = player.GetPlanet()->Shipyard();
}



void ShipyardPanel::Step()
{
	ShopPanel::Step();
	ShopPanel::CheckForMissions(Mission::SHIPYARD);
}



int ShipyardPanel::TileSize() const
{
	return SHIP_SIZE;
}



bool ShipyardPanel::HasItem(const string &name) const
{
	const Ship *ship = GameData::Ships().Get(name);
	return shipyard.Has(ship) || player.Stock(ship) > 0;
}



void ShipyardPanel::DrawItem(const string &name, const Point &point, int scrollY)
{
	const Ship *ship = GameData::Ships().Get(name);
	zones.emplace_back(point, Point(SHIP_SIZE, SHIP_SIZE), ship, scrollY);
	if(point.Y() + SHIP_SIZE / 2 < Screen::Top() || point.Y() - SHIP_SIZE / 2 > Screen::Bottom())
		return;

	DrawShip(*ship, point, ship == selectedShip);

	const int stock = max(0, player.Stock(ship));
	if(!shipyard.Has(ship) && stock)
	{
		const Font &font = FontSet::Get(14);
		const Color &bright = *GameData::Colors().Get("bright");

		const string message = "in stock: " + to_string(stock);
		const Point pos = point + Point(
			SHIP_SIZE / 2 - 20 - font.Width(message),
			SHIP_SIZE / 2 - 24);
		font.Draw(message, pos, bright);
	}
}



int ShipyardPanel::DividerOffset() const
{
	return 121;
}



int ShipyardPanel::DetailWidth() const
{
	return 3 * shipInfo.PanelWidth();
}



int ShipyardPanel::DrawDetails(const Point &center)
{
	string selectedItem = "No Ship Selected";
	const Font &font = FontSet::Get(14);

	int heightOffset = 20;

	if(selectedShip)
	{
<<<<<<< HEAD
		const bool isShipyardShip = shipyard.Has(selectedShip);
		// Ships in stock have no outfits, so get an appropriate version.
		const Ship *infoShip = selectedShip;
		// If the ship is license restricted, check to see if there's one in stock.
		if(!isShipyardShip || LicenseCost(&selectedShip->Attributes()) < 0)
			infoShip = player.StockShip(selectedShip);

		shipInfo.Update(*infoShip, player, !isShipyardShip || collapsed.count(DESCRIPTION));
=======
		shipInfo.Update(*selectedShip, player, collapsed.count(DESCRIPTION));
>>>>>>> 88fc879d
		selectedItem = selectedShip->DisplayModelName();

		// Find the old description zone and remove it.
		auto descriptionZone = find_if(categoryZones.begin(), categoryZones.end(),
			[&](const ClickZone<string> &zone) { return zone.Value() == DESCRIPTION; });
		if(descriptionZone != categoryZones.end())
			categoryZones.erase(descriptionZone);

		const Point spriteCenter(center.X(), center.Y() + 20 + TileSize() / 2);
		const Point startPoint(center.X() - INFOBAR_WIDTH / 2 + 20, center.Y() + 20 + TileSize());
		const Sprite *background = SpriteSet::Get("ui/shipyard selected");
		SpriteShader::Draw(background, spriteCenter);

		const Sprite *shipSprite = selectedShip->GetSprite();
		if(shipSprite)
		{
<<<<<<< HEAD
			const float spriteScale = min(1.f, (INFOBAR_WIDTH - 20.f) / max(shipSprite->Width(), shipSprite->Height()));
=======
			const float spriteScale = min(1.f, (INFOBAR_WIDTH - 60.f) / max(shipSprite->Width(), shipSprite->Height()));
>>>>>>> 88fc879d
			const int swizzle = selectedShip->CustomSwizzle() >= 0
				? selectedShip->CustomSwizzle() : GameData::PlayerGovernment()->GetSwizzle();
			SpriteShader::Draw(shipSprite, spriteCenter, spriteScale, swizzle);
		}

		double descriptionOffset = 40.;

		// Maintenance note: This can be replaced with collapsed.contains() in C++20
		if(!collapsed.count(DESCRIPTION))
		{
			descriptionOffset = shipInfo.DescriptionHeight();
			shipInfo.DrawDescription(startPoint);
		}
		else
		{
			const Color &dim = *GameData::Colors().Get("medium");
			font.Draw(DESCRIPTION, startPoint + Point(35., 12.), dim);
			const Sprite *collapsedArrow = SpriteSet::Get("ui/collapsed");
			SpriteShader::Draw(collapsedArrow, startPoint + Point(20., 20.));
		}

		// Calculate the new ClickZone for the description.
		const Point descriptionDimensions(INFOBAR_WIDTH, descriptionOffset);
		const Point descriptionCenter(center.X(), startPoint.Y() + descriptionOffset / 2);
		const ClickZone<string> collapseDescription = ClickZone<string>(
			descriptionCenter, descriptionDimensions, DESCRIPTION);
		categoryZones.emplace_back(collapseDescription);

		const Point attributesPoint(startPoint.X(), startPoint.Y() + descriptionOffset);
		const Point outfitsPoint(startPoint.X(), attributesPoint.Y() + shipInfo.AttributesHeight());
		shipInfo.DrawAttributes(attributesPoint);
		shipInfo.DrawOutfits(outfitsPoint);

		heightOffset = outfitsPoint.Y() + shipInfo.OutfitsHeight();
	}

	// Draw this string representing the selected ship (if any), centered in the details side panel
	const Color &bright = *GameData::Colors().Get("bright");
	const Point selectedPoint(center.X() - INFOBAR_WIDTH / 2, center.Y());
	font.Draw({selectedItem, {INFOBAR_WIDTH, Alignment::CENTER, Truncate::MIDDLE}},
		selectedPoint, bright);

	return heightOffset;
}



ShopPanel::BuyResult ShipyardPanel::CanBuy(bool onlyOwned) const
{
	if(!selectedShip)
		return false;

	const bool isInStore = shipyard.Has(selectedShip);

	// Make sure the ship is available for sale.
	if(!isInStore && player.Stock(selectedShip) <= 0)
		return "You cannot buy this ship here.";

	int64_t cost;
	if(isInStore)
		cost = player.StockDepreciation().Value(*selectedShip, day);
	else
	{
		// Just the chassis cost.
		cost = player.StockDepreciation().Value(selectedShip, day);
	}

	// Check that the player has any necessary licenses.
	const int64_t licenseCost = LicenseCost(&selectedShip->Attributes(), onlyOwned, selectedShip);
	if(licenseCost < 0)
		return "Buying this ship requires a special license. "
			"You will probably need to complete some sort of mission to get one.";

	// Check if the player can't pay.
	cost += licenseCost;
	if(player.Accounts().Credits() < cost)
	{
		// Check if ships could be sold to pay for the new ship.
		for(const auto &it : player.Ships())
			cost -= player.FleetDepreciation().Value(*it, day);

		if(player.Accounts().Credits() >= cost)
		{
			string ship = (player.Ships().size() == 1) ? "your current ship" : "some of your ships";
			return "You do not have enough credits to buy this ship. "
				"If you want to buy it, you must sell " + ship + " first.";
		}

		// Check if the license cost is the tipping point.
		if(player.Accounts().Credits() >= cost - licenseCost)
			return "You do not have enough credits to buy this ship, "
				"because it will cost you an extra " + Format::Credits(licenseCost) +
				" credits to buy the necessary licenses. "
				"Consider checking if the bank will offer you a loan.";

		return "You do not have enough credits to buy this ship. "
				"Consider checking if the bank will offer you a loan.";
	}
	return true;
}



void ShipyardPanel::Buy(bool onlyOwned)
{
	const int64_t licenseCost = LicenseCost(&selectedShip->Attributes(), onlyOwned, selectedShip);
	if(licenseCost < 0)
		return;

	modifier = Modifier();
	string message;
	if(licenseCost)
		message = "Note: you will need to pay " + Format::CreditString(licenseCost)
			+ " for the licenses required to operate this ship, in addition to its cost."
			" If that is okay with you, go ahead and enter a name for your brand new ";
	else
		message = "Enter a name for your brand new ";

	if(modifier == 1)
		message += selectedShip->DisplayModelName() + "! (Or leave it blank to use a randomly chosen name.)";
	else
		message += selectedShip->PluralModelName() + "! (Or leave it blank to use randomly chosen names.)";

	GetUI()->Push(new NameDialog(this, &ShipyardPanel::BuyShip, message));
}



bool ShipyardPanel::CanSell(bool toStorage) const
{
	return playerShip;
}



void ShipyardPanel::Sell(bool toStorage)
{
	static const int MAX_LIST = 20;

	int count = playerShips.size();
	int initialCount = count;
	string message = "Sell the ";
	if(count == 1)
		message += playerShip->Name();
	else if(count <= MAX_LIST)
	{
		auto it = playerShips.begin();
		message += (*it++)->Name();
		--count;

		if(count == 1)
			message += " and ";
		else
		{
			while(count-- > 1)
				message += ",\n" + (*it++)->Name();
			message += ",\nand ";
		}
		message += (*it)->Name();
	}
	else
	{
		auto it = playerShips.begin();
		message += (*it++)->Name() + ",\n";
		for(int i = 1; i < MAX_LIST - 1; ++i)
			message += (*it++)->Name() + ",\n";

		message += "and " + to_string(count - (MAX_LIST - 1)) + " other ships";
	}
	// To allow calculating the sale price of all the ships in the list,
	// temporarily copy into a shared_ptr vector:
	vector<shared_ptr<Ship>> toSell;
	for(const auto &it : playerShips)
		toSell.push_back(it->shared_from_this());
	int64_t total = player.FleetDepreciation().Value(toSell, day);

	message += ((initialCount > 2) ? "\nfor " : " for ") + Format::CreditString(total) + "?";
	GetUI()->Push(new Dialog(this, &ShipyardPanel::SellShip, message, Truncate::MIDDLE));
}



bool ShipyardPanel::CanSellMultiple() const
{
	return false;
}



void ShipyardPanel::BuyShip(const string &name)
{
	const int64_t licenseCost = LicenseCost(&selectedShip->Attributes(), false, selectedShip);
	if(licenseCost)
	{
		player.Accounts().AddCredits(-licenseCost);
		for(const string &licenseName : selectedShip->Attributes().Licenses())
			if(!player.HasLicense(licenseName))
				player.AddLicense(licenseName);
	}

	const bool isFromShop = shipyard.Has(selectedShip) && LicenseCost(&selectedShip->Attributes()) >= 0;
	for(int i = 1; i <= modifier && CanBuy(true); ++i)
	{
		// If no name is given, choose a random name. Otherwise, if buying
		// multiple ships, append a number to the given ship name.
		string shipName = name;
		if(name.empty())
			shipName = GameData::Phrases().Get("civilian")->Get();
		else if(modifier > 1)
			shipName += " " + to_string(i);

		player.BuyShip(selectedShip, shipName, isFromShop);
	}

	playerShip = &*player.Ships().back();
	playerShips.clear();
	playerShips.insert(playerShip);
}



void ShipyardPanel::SellShip()
{
	for(Ship *ship : playerShips)
		player.SellShip(ship);
	playerShips.clear();
	playerShip = nullptr;
	for(const shared_ptr<Ship> &ship : player.Ships())
		if(ship->GetSystem() == player.GetSystem() && !ship->IsDisabled())
		{
			playerShip = ship.get();
			break;
		}
	if(playerShip)
		playerShips.insert(playerShip);
	player.UpdateCargoCapacities();
}<|MERGE_RESOLUTION|>--- conflicted
+++ resolved
@@ -175,7 +175,6 @@
 
 	if(selectedShip)
 	{
-<<<<<<< HEAD
 		const bool isShipyardShip = shipyard.Has(selectedShip);
 		// Ships in stock have no outfits, so get an appropriate version.
 		const Ship *infoShip = selectedShip;
@@ -184,9 +183,6 @@
 			infoShip = player.StockShip(selectedShip);
 
 		shipInfo.Update(*infoShip, player, !isShipyardShip || collapsed.count(DESCRIPTION));
-=======
-		shipInfo.Update(*selectedShip, player, collapsed.count(DESCRIPTION));
->>>>>>> 88fc879d
 		selectedItem = selectedShip->DisplayModelName();
 
 		// Find the old description zone and remove it.
@@ -203,11 +199,7 @@
 		const Sprite *shipSprite = selectedShip->GetSprite();
 		if(shipSprite)
 		{
-<<<<<<< HEAD
-			const float spriteScale = min(1.f, (INFOBAR_WIDTH - 20.f) / max(shipSprite->Width(), shipSprite->Height()));
-=======
 			const float spriteScale = min(1.f, (INFOBAR_WIDTH - 60.f) / max(shipSprite->Width(), shipSprite->Height()));
->>>>>>> 88fc879d
 			const int swizzle = selectedShip->CustomSwizzle() >= 0
 				? selectedShip->CustomSwizzle() : GameData::PlayerGovernment()->GetSwizzle();
 			SpriteShader::Draw(shipSprite, spriteCenter, spriteScale, swizzle);
