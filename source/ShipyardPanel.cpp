--- conflicted
+++ resolved
@@ -430,18 +430,7 @@
 
 
 
-<<<<<<< HEAD
 void ShipyardPanel::BuyShip(const string &name)
-=======
-bool ShipyardPanel::CanSellMultiple() const
-{
-	return false;
-}
-
-
-
-bool ShipyardPanel::BuyShip(const string &name)
->>>>>>> 19ae6581
 {
 	int64_t licenseCost = LicenseCost(&selectedShip->Attributes());
 	if(licenseCost)
