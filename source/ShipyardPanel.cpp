--- conflicted
+++ resolved
@@ -211,45 +211,26 @@
 		Screen::Right() - SIDEBAR_WIDTH + 10,
 		Screen::Bottom() - ButtonPanelHeight() + 10);
 	font.Draw("You have:", creditsPoint, dim);
-<<<<<<< HEAD
-	const string &credits = Format::CreditString(player.Accounts().Credits());
-=======
 
 	const auto credits = Format::CreditString(player.Accounts().Credits());
->>>>>>> 692c750f
 	font.Draw({credits, {SIDEBAR_WIDTH - 20, Alignment::RIGHT}}, creditsPoint, bright);
 
 	// Clear the buttonZones, they will be populated again as buttons are drawn.
 	buttonZones.clear();
 
-<<<<<<< HEAD
 	// Row 1
-	ShopPanel::DrawButton("_Buy",
+	DrawButton("_Buy",
 		Rectangle(Point(buttonCenterX + buttonOffsetX * -1, rowBaseY + rowOffsetY * 0), buttonSize),
 		static_cast<bool>(CanDoBuyButton()), hoverButton == 'b', 'b');
-	ShopPanel::DrawButton("_Sell",
+	DrawButton("_Sell",
 		Rectangle(Point(buttonCenterX + buttonOffsetX * 0, rowBaseY + rowOffsetY * 0), buttonSize),
 		static_cast<bool>(playerShips.size()), hoverButton == 's', 's');
-	ShopPanel::DrawButton("Sell H_ull",
+	DrawButton("Sell H_ull",
 		Rectangle(Point(buttonCenterX + buttonOffsetX * 1, rowBaseY + rowOffsetY * 0), buttonSize),
 		static_cast<bool>(playerShips.size()), hoverButton == 'r', 'r');
 	// Row 2
-	ShopPanel::DrawButton("_Leave",
+	DrawButton("_Leave",
 		Rectangle(Point(buttonCenterX + buttonOffsetX * 1, rowBaseY + rowOffsetY * 1), buttonSize),
-=======
-	const Point buyCenter(Screen::BottomRight() - Point(210, 25));
-	DrawButton("_Buy",
-		Rectangle(buyCenter, Point(60, 30)),
-		static_cast<bool>(CanDoBuyButton()), hoverButton == 'b', 'b');
-	DrawButton("_Sell",
-		Rectangle(Screen::BottomRight() - Point(130, 25), Point(60, 30)),
-		static_cast<bool>(playerShips.size()), hoverButton == 's', 's');
-
-	// TODO: Add button for sell but retain outfits.
-
-	DrawButton("_Leave",
-		Rectangle(Screen::BottomRight() - Point(45, 25), Point(60, 30)),
->>>>>>> 692c750f
 		true, hoverButton == 'l', 'l');
 
 	// Draw the Modifier hover text that appears below the buttons when a modifier
