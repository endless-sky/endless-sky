--- conflicted
+++ resolved
@@ -14,10 +14,6 @@
 
 #include "Command.h"
 #include "ConversationPanel.h"
-<<<<<<< HEAD
-#include "text/DisplayText.h"
-=======
->>>>>>> d658b53d
 #include "Files.h"
 #include "text/Font.h"
 #include "text/FontSet.h"
@@ -38,7 +34,6 @@
 #include "SpriteShader.h"
 #include "StarField.h"
 #include "System.h"
-#include "text/truncate.hpp"
 #include "UI.h"
 
 #include "gl_header.h"
@@ -92,11 +87,6 @@
 	const Font &font = FontSet::Get(14);
 	
 	Information info;
-<<<<<<< HEAD
-	const auto truncMiddle = Layout(165, Truncate::MIDDLE);
-	const auto truncBack = Layout(165, Truncate::BACK);
-=======
->>>>>>> d658b53d
 	if(player.IsLoaded() && !player.IsDead())
 	{
 		info.SetCondition("pilot loaded");
