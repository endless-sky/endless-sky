/* MenuPanel.cpp
Copyright (c) 2014 by Michael Zahniser

Endless Sky is free software: you can redistribute it and/or modify it under the
terms of the GNU General Public License as published by the Free Software
Foundation, either version 3 of the License, or (at your option) any later version.

Endless Sky is distributed in the hope that it will be useful, but WITHOUT ANY
WARRANTY; without even the implied warranty of MERCHANTABILITY or FITNESS FOR A
PARTICULAR PURPOSE. See the GNU General Public License for more details.

You should have received a copy of the GNU General Public License along with
this program. If not, see <https://www.gnu.org/licenses/>.
*/

#include "MenuPanel.h"

#include "Audio.h"
#include "Command.h"
#include "Files.h"
#include "text/Font.h"
#include "text/FontSet.h"
#include "text/Format.h"
#include "GameData.h"
#include "Information.h"
#include "Interface.h"
#include "LoadPanel.h"
#include "Logger.h"
#include "MainPanel.h"
#include "Planet.h"
#include "PlayerInfo.h"
#include "Point.h"
#include "PreferencesPanel.h"
#include "Ship.h"
#include "Sprite.h"
#include "StarField.h"
#include "StartConditionsPanel.h"
#include "System.h"
#include "UI.h"

#include "opengl.h"

#include <algorithm>
#include <cassert>
#include <stdexcept>

using namespace std;

namespace {
	const int SCROLL_MOD = 2;
	int scrollSpeed = 1;
	bool showCreditsWarning = true;
}



MenuPanel::MenuPanel(PlayerInfo &player, UI &gamePanels)
	: player(player), gamePanels(gamePanels), mainMenuUi(GameData::Interfaces().Get("main menu"))
{
	assert(GameData::IsLoaded() && "MenuPanel should only be created after all data is fully loaded");
	SetIsFullScreen(true);

	if(mainMenuUi->GetBox("credits").Dimensions())
	{
		for(const auto &source : GameData::Sources())
		{
			auto credit = Format::Split(Files::Read(source + "credits.txt"), "\n");
			if((credit.size() > 1) || !credit.front().empty())
			{
				credits.insert(credits.end(), credit.begin(), credit.end());
				credits.insert(credits.end(), 15, "");
			}
		}
		// Remove the last 15 lines, as there is already a gap at the beginning of the credits.
		credits.resize(credits.size() - 15);
	}
	else if(showCreditsWarning)
	{
		Logger::LogError("Warning: interface \"main menu\" does not contain a box for \"credits\"");
		showCreditsWarning = false;
	}

	if(gamePanels.IsEmpty())
	{
		gamePanels.Push(new MainPanel(player));
		// It takes one step to figure out the planet panel should be created, and
		// another step to actually place it. So, take two steps to avoid a flicker.
		gamePanels.StepAll();
		gamePanels.StepAll();
	}

	if(player.GetPlanet())
<<<<<<< HEAD
		Audio::UpdateMusic(player, Track::GameState::LANDED);
=======
		Audio::PlayMusic(player.GetPlanet()->MusicName());

	if(!scrollSpeed)
		scrollSpeed = 1;
>>>>>>> 577731e5
}



void MenuPanel::Step()
{
	if(GetUI()->IsTop(this) && !scrollingPaused)
	{
		scroll += scrollSpeed;
		if(scroll < 0)
			scroll = (20 * static_cast<long long int>(credits.size()) + 299) * SCROLL_MOD;
		if(scroll >= (20 * static_cast<long long int>(credits.size()) + 300) * SCROLL_MOD)
			scroll = 0;
	}
}



void MenuPanel::Draw()
{
	glClear(GL_COLOR_BUFFER_BIT);
	GameData::Background().Draw(Point(), Point());

	Information info;
	if(player.IsLoaded() && !player.IsDead())
	{
		info.SetCondition("pilot loaded");
		info.SetString("pilot", player.FirstName() + " " + player.LastName());
		if(player.Flagship())
		{
			const Ship &flagship = *player.Flagship();
			info.SetSprite("ship sprite", flagship.GetSprite());
			info.SetString("ship", flagship.Name());
		}
		if(player.GetSystem())
			info.SetString("system", player.GetSystem()->Name());
		if(player.GetPlanet())
			info.SetString("planet", player.GetPlanet()->Name());
		info.SetString("credits", Format::Credits(player.Accounts().Credits()));
		info.SetString("date", player.GetDate().ToString());
		info.SetString("playtime", Format::PlayTime(player.GetPlayTime()));
	}
	else if(player.IsLoaded())
	{
		info.SetCondition("no pilot loaded");
		info.SetString("pilot", player.FirstName() + " " + player.LastName());
		info.SetString("ship", "You have died.");
	}
	else
	{
		info.SetCondition("no pilot loaded");
		info.SetString("pilot", "No Pilot Loaded");
	}

	GameData::Interfaces().Get("menu background")->Draw(info, this);
	mainMenuUi->Draw(info, this);
	GameData::Interfaces().Get("menu player info")->Draw(info, this);

	if(!credits.empty())
		DrawCredits();
}



bool MenuPanel::KeyDown(SDL_Keycode key, Uint16 mod, const Command &command, bool isNewPress)
{
	if(player.IsLoaded() && (key == 'e' || command.Has(Command::MENU)))
	{
		gamePanels.CanSave(true);
		GetUI()->PopThrough(this);
	}
	else if(key == 'p')
		GetUI()->Push(new PreferencesPanel());
	else if(key == 'l')
		GetUI()->Push(new LoadPanel(player, gamePanels));
	else if(key == 'n' && (!player.IsLoaded() || player.IsDead()))
	{
		// If no player is loaded, the "Enter Ship" button becomes "New Pilot."
		// Request that the player chooses a start scenario.
		// StartConditionsPanel also handles the case where there's no scenarios.
		GetUI()->Push(new StartConditionsPanel(player, gamePanels, GameData::StartOptions(), nullptr));
	}
	else if(key == 'q')
		GetUI()->Quit();
	else if(key == ' ')
		scrollingPaused = !scrollingPaused;
	else if(key == SDLK_DOWN)
		scrollSpeed += 1;
	else if(key == SDLK_UP)
		scrollSpeed -= 1;
	else
		return false;

	return true;
}



bool MenuPanel::Click(int x, int y, int clicks)
{
	// Double clicking on the credits pauses/resumes the credits scroll.
	if(clicks == 2 && mainMenuUi->GetBox("credits").Contains(Point(x, y)))
	{
		scrollingPaused = !scrollingPaused;
		return true;
	}

	return false;
}



void MenuPanel::DrawCredits() const
{
	const Font &font = FontSet::Get(14);
	const auto creditsRect = mainMenuUi->GetBox("credits");
	const int top = static_cast<int>(creditsRect.Top());
	const int bottom = static_cast<int>(creditsRect.Bottom());
	int y = bottom + 5 - scroll / SCROLL_MOD;
	for(const string &line : credits)
	{
		float fade = 1.f;
		if(y < top + 20)
			fade = max(0.f, (y - top) / 20.f);
		else if(y > bottom - 20)
			fade = max(0.f, (bottom - y) / 20.f);
		if(fade)
		{
			Color color(((line.empty() || line[0] == ' ') ? .2f : .4f) * fade, 0.f);
			font.Draw(line, Point(creditsRect.Left(), y), color);
		}
		y += 20;
	}
}<|MERGE_RESOLUTION|>--- conflicted
+++ resolved
@@ -90,14 +90,10 @@
 	}
 
 	if(player.GetPlanet())
-<<<<<<< HEAD
 		Audio::UpdateMusic(player, Track::GameState::LANDED);
-=======
-		Audio::PlayMusic(player.GetPlanet()->MusicName());
 
 	if(!scrollSpeed)
 		scrollSpeed = 1;
->>>>>>> 577731e5
 }
 
 
