/* Personality.h
Copyright (c) 2014 by Michael Zahniser

Endless Sky is free software: you can redistribute it and/or modify it under the
terms of the GNU General Public License as published by the Free Software
Foundation, either version 3 of the License, or (at your option) any later version.

Endless Sky is distributed in the hope that it will be useful, but WITHOUT ANY
WARRANTY; without even the implied warranty of MERCHANTABILITY or FITNESS FOR A
PARTICULAR PURPOSE. See the GNU General Public License for more details.

You should have received a copy of the GNU General Public License along with
this program. If not, see <https://www.gnu.org/licenses/>.
*/

#ifndef PERSONALITY_H_
#define PERSONALITY_H_

#include "Angle.h"
#include "Point.h"

#include <bitset>

class DataNode;
class DataWriter;



// Class defining an AI "personality": what actions it takes, and how skilled
// and aggressive it is in combat. This also includes some more specialized
// behaviors, like plundering ships or launching surveillance drones, that are
// used to make some fleets noticeably different from others.
class Personality {
public:
	Personality() noexcept;

	void Load(const DataNode &node);
	void Save(DataWriter &out) const;

	bool IsDefined() const;

	// Who a ship decides to attack:
	bool IsPacifist() const;
	bool IsForbearing() const;
	bool IsTimid() const;
	bool IsHunting() const;
	bool IsNemesis() const;
	bool IsDaring() const;

	// How they fight:
	bool IsFrugal() const;
	bool Disables() const;
	bool Plunders() const;
	bool IsVindictive() const;
	bool IsUnconstrained() const;
	bool IsCoward() const;
	bool IsAppeasing() const;
	bool IsOpportunistic() const;
	bool IsMerciful() const;
	bool IsRamming() const;

	// Mission NPC states:
	bool IsStaying() const;
	bool IsEntering() const;
	bool IsWaiting() const;
	bool IsLaunching() const;
	bool IsFleeing() const;
	bool IsDerelict() const;
	bool IsUninterested() const;

	// Non-combat goals:
	bool IsSurveillance() const;
	bool IsMining() const;
	bool Harvests() const;
	bool IsSwarming() const;
	bool IsSecretive() const;

	// Special flags:
	bool IsEscort() const;
	bool IsTarget() const;
	bool IsMarked() const;
	bool IsMute() const;
	bool IsEnthusiastic() const;

	// Current inaccuracy in this ship's targeting:
	const Point &Confusion() const;
	void UpdateConfusion(bool isFiring);

	// Personality to use for ships defending a planet from domination:
	static Personality Defender();
	static Personality DefenderFighter();


private:
	void Parse(const DataNode &node, int index, bool remove);


private:
	// Make sure this matches the number of items in PersonalityTrait,
<<<<<<< HEAD
	// or the game will abort at runtime.
	static const int PERSONALITY_COUNT = 33;
=======
	// or the build will fail.
	static const int PERSONALITY_COUNT = 32;
>>>>>>> 9b106833

	bool isDefined = false;

	std::bitset<PERSONALITY_COUNT> flags;
	double confusionMultiplier;
	double aimMultiplier;
	Point confusion;
	Point confusionVelocity;
};



#endif<|MERGE_RESOLUTION|>--- conflicted
+++ resolved
@@ -97,13 +97,8 @@
 
 private:
 	// Make sure this matches the number of items in PersonalityTrait,
-<<<<<<< HEAD
-	// or the game will abort at runtime.
+	// or the build will fail.
 	static const int PERSONALITY_COUNT = 33;
-=======
-	// or the build will fail.
-	static const int PERSONALITY_COUNT = 32;
->>>>>>> 9b106833
 
 	bool isDefined = false;
 
