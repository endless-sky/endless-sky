/* Personality.h
Copyright (c) 2014 by Michael Zahniser

Endless Sky is free software: you can redistribute it and/or modify it under the
terms of the GNU General Public License as published by the Free Software
Foundation, either version 3 of the License, or (at your option) any later version.

Endless Sky is distributed in the hope that it will be useful, but WITHOUT ANY
WARRANTY; without even the implied warranty of MERCHANTABILITY or FITNESS FOR A
PARTICULAR PURPOSE.  See the GNU General Public License for more details.
*/

#ifndef PERSONALITY_H_
#define PERSONALITY_H_

#include "Angle.h"
#include "Point.h"

class DataNode;
class DataWriter;



// Class defining an AI "personality": what actions it takes, and how skilled
// and aggressive it is in combat. This also includes some more specialized
// behaviors, like plundering ships or launching surveillance drones, that are
// used to make some fleets noticeably different from others.
class Personality {
public:
	Personality() noexcept;

	void Load(const DataNode &node);
	void Save(DataWriter &out) const;

	// Who a ship decides to attack:
	bool IsPacifist() const;
	bool IsForbearing() const;
	bool IsTimid() const;
	bool IsHeroic() const;
	bool IsNemesis() const;

	// How they fight:
	bool IsFrugal() const;
	bool Disables() const;
	bool Plunders() const;
	bool IsVindictive() const;
	bool IsUnconstrained() const;
	bool IsCoward() const;
	bool IsAppeasing() const;
	bool IsOpportunistic() const;
<<<<<<< HEAD
	bool IsEvasive() const;
	
=======

>>>>>>> 9dba1bd6
	// Mission NPC states:
	bool IsStaying() const;
	bool IsEntering() const;
	bool IsWaiting() const;
	bool IsLaunching() const;
	bool IsFleeing() const;
	bool IsDerelict() const;
	bool IsUninterested() const;

	// Non-combat goals:
	bool IsSurveillance() const;
	bool IsMining() const;
	bool Harvests() const;
	bool IsSwarming() const;
<<<<<<< HEAD
	bool IsRoving() const;
	bool IsCloaking() const;
	bool IsBored() const;
=======
>>>>>>> 9dba1bd6

	// Special flags:
	bool IsEscort() const;
	bool IsTarget() const;
	bool IsMarked() const;
	bool IsMute() const;

	// Current inaccuracy in this ship's targeting:
	const Point &Confusion() const;
	void UpdateConfusion(bool isFiring);

	// Personality to use for ships defending a planet from domination:
	static Personality Defender();


private:
	void Parse(const DataNode &node, int index, bool remove);


private:
	int flags;
	double confusionMultiplier;
	double aimMultiplier;
	Point confusion;
	Point confusionVelocity;
};



#endif<|MERGE_RESOLUTION|>--- conflicted
+++ resolved
@@ -48,12 +48,7 @@
 	bool IsCoward() const;
 	bool IsAppeasing() const;
 	bool IsOpportunistic() const;
-<<<<<<< HEAD
 	bool IsEvasive() const;
-	
-=======
-
->>>>>>> 9dba1bd6
 	// Mission NPC states:
 	bool IsStaying() const;
 	bool IsEntering() const;
@@ -68,12 +63,9 @@
 	bool IsMining() const;
 	bool Harvests() const;
 	bool IsSwarming() const;
-<<<<<<< HEAD
 	bool IsRoving() const;
 	bool IsCloaking() const;
 	bool IsBored() const;
-=======
->>>>>>> 9dba1bd6
 
 	// Special flags:
 	bool IsEscort() const;
