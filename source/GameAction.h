/* GameAction.h
Copyright (c) 2020 by Amazinite

Endless Sky is free software: you can redistribute it and/or modify it under the
terms of the GNU General Public License as published by the Free Software
Foundation, either version 3 of the License, or (at your option) any later version.

Endless Sky is distributed in the hope that it will be useful, but WITHOUT ANY
WARRANTY; without even the implied warranty of MERCHANTABILITY or FITNESS FOR A
PARTICULAR PURPOSE. See the GNU General Public License for more details.

You should have received a copy of the GNU General Public License along with
this program. If not, see <https://www.gnu.org/licenses/>.
*/

#ifndef GAME_ACTION_H_
#define GAME_ACTION_H_

#include "ConditionSet.h"
<<<<<<< HEAD
#include "LocationFilter.h"
=======
#include "ShipManager.h"
>>>>>>> acbfd156

#include <cstdint>
#include <map>
#include <set>
#include <string>
#include <utility>
#include <vector>

class DataNode;
class DataWriter;
class GameEvent;
class Mission;
class Outfit;
class Planet;
class PlayerInfo;
class Ship;
class UI;



// A GameAction represents what happens when a Mission or Conversation reaches
// a certain milestone. This can include when the Mission is offered, accepted,
// declined, completed, or failed, or when a Conversation reaches an "action" node.
// GameActions might include giving the player payment or a special item,
// modifying condition flags, or queueing a GameEvent to occur. Any new mechanics
// added to GameAction should be able to be safely executed while in a
// Conversation.
class GameAction {
private:
	struct RelocateAction {
		bool isDefined = false;

		LocationFilter relocateFilter;
		bool relocateFlagshipOnly = false;
	};
public:
	GameAction() = default;
	// Construct and Load() at the same time.
	GameAction(const DataNode &node);

	void Load(const DataNode &node);
	// Process a single sibling node.
	void LoadSingle(const DataNode &child);
	void Save(DataWriter &out) const;

	// Determine if this GameAction references content that is not fully defined.
	std::string Validate() const;

	// Whether this action instance contains any tasks to perform.
	bool IsEmpty() const noexcept;

	int64_t Payment() const noexcept;
	int64_t Fine() const noexcept;
	const std::map<const Outfit *, int> &Outfits() const noexcept;
<<<<<<< HEAD
	bool HasRelocation() const;

	// Perform this action.
	void Do(PlayerInfo &player, UI *ui, bool conversationEmpty = false) const;
=======
	const std::vector<ShipManager> &Ships() const noexcept;

	// Perform this action.
	void Do(PlayerInfo &player, UI *ui, const Mission *caller) const;
>>>>>>> acbfd156

	// "Instantiate" this action by filling in the wildcard data for the actual
	// payment, event delay, etc.
	GameAction Instantiate(std::map<std::string, std::string> &subs, int jumps, int payload) const;


private:
	bool isEmpty = true;
	std::string logText;
	std::map<std::string, std::map<std::string, std::string>> specialLogText;

	std::map<const GameEvent *, std::pair<int, int>> events;
	std::vector<ShipManager> giftShips;
	std::map<const Outfit *, int> giftOutfits;

	int64_t payment = 0;
	int64_t paymentMultiplier = 0;
	int64_t fine = 0;

	// When this action is performed, the missions with these names fail.
	std::set<std::string> fail;
	// When this action is performed, the mission that called this action is failed.
	bool failCaller = false;

	RelocateAction relocateAction;

	ConditionSet conditions;
};



#endif<|MERGE_RESOLUTION|>--- conflicted
+++ resolved
@@ -17,11 +17,8 @@
 #define GAME_ACTION_H_
 
 #include "ConditionSet.h"
-<<<<<<< HEAD
 #include "LocationFilter.h"
-=======
 #include "ShipManager.h"
->>>>>>> acbfd156
 
 #include <cstdint>
 #include <map>
@@ -76,17 +73,11 @@
 	int64_t Payment() const noexcept;
 	int64_t Fine() const noexcept;
 	const std::map<const Outfit *, int> &Outfits() const noexcept;
-<<<<<<< HEAD
 	bool HasRelocation() const;
 
-	// Perform this action.
-	void Do(PlayerInfo &player, UI *ui, bool conversationEmpty = false) const;
-=======
 	const std::vector<ShipManager> &Ships() const noexcept;
 
-	// Perform this action.
-	void Do(PlayerInfo &player, UI *ui, const Mission *caller) const;
->>>>>>> acbfd156
+	void Do(PlayerInfo &player, UI *ui, const Mission *caller, bool conversationEmpty = false) const;
 
 	// "Instantiate" this action by filling in the wildcard data for the actual
 	// payment, event delay, etc.
