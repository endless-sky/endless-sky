--- conflicted
+++ resolved
@@ -33,11 +33,8 @@
 	int PersonSpawnPeriod() const;
 	int NoPersonSpawnWeight() const;
 	int NPCMaxMiningTime() const;
-<<<<<<< HEAD
+	double UniversalFrugalThreshold() const;
 	double JumpPrecision() const;
-=======
-	double UniversalFrugalThreshold() const;
->>>>>>> a282d003
 
 
 private:
@@ -45,11 +42,8 @@
 	int personSpawnPeriod = 36000;
 	int noPersonSpawnWeight = 1000;
 	int npcMaxMiningTime = 3600;
-<<<<<<< HEAD
+	double universalFrugalThreshold = .75;
 	double jumpPrecision = .01;
-=======
-	double universalFrugalThreshold = .75;
->>>>>>> a282d003
 };
 
 
