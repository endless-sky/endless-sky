--- conflicted
+++ resolved
@@ -15,11 +15,8 @@
 
 #pragma once
 
-<<<<<<< HEAD
+#include <map>
 #include <optional>
-=======
-#include <map>
->>>>>>> d56b2a97
 #include <string>
 
 class DataNode;
