/* Gamerules.h
Copyright (c) 2022 by Amazinite

Endless Sky is free software: you can redistribute it and/or modify it under the
terms of the GNU General Public License as published by the Free Software
Foundation, either version 3 of the License, or (at your option) any later version.

Endless Sky is distributed in the hope that it will be useful, but WITHOUT ANY
WARRANTY; without even the implied warranty of MERCHANTABILITY or FITNESS FOR A
PARTICULAR PURPOSE. See the GNU General Public License for more details.

You should have received a copy of the GNU General Public License along with
this program. If not, see <https://www.gnu.org/licenses/>.
*/

#pragma once

#include <map>
#include <optional>
#include <string>

class DataNode;



// Gamerules contains a list of constants and booleans that define game behavior,
// for example, the spawnrate of person ships or whether universal ramscoops are active.
class Gamerules {
public:
	// Defines which disabled fighters can dodge stray projectiles.
	enum class FighterDodgePolicy
	{
		NONE = 0,
		ONLY_PLAYER = 1,
		ALL = 2
	};


public:
	Gamerules() = default;

	// Load a gamerules node.
	void Load(const DataNode &node);

	int GetValue(const std::string &rule) const;

	bool UniversalRamscoopActive() const;
	int PersonSpawnPeriod() const;
	int NoPersonSpawnWeight() const;
	int NPCMaxMiningTime() const;
	double UniversalFrugalThreshold() const;
	double DepreciationMin() const;
	double DepreciationDaily() const;
	int DepreciationGracePeriod() const;
	int DepreciationMaxAge() const;
	FighterDodgePolicy FightersHitWhenDisabled() const;
<<<<<<< HEAD
	double MinimumFlotsamScanPower() const;
=======
	double SystemDepartureMin() const;
	std::optional<double> SystemArrivalMin() const;
	double FleetMultiplier() const;
>>>>>>> 47d281a7


private:
	bool universalRamscoop = true;
	int personSpawnPeriod = 36000;
	int noPersonSpawnWeight = 1000;
	int npcMaxMiningTime = 3600;
	double universalFrugalThreshold = .75;
	double depreciationMin = 0.25;
	double depreciationDaily = 0.997;
	int depreciationGracePeriod = 7;
	int depreciationMaxAge = 1000;
	FighterDodgePolicy fighterHitPolicy = FighterDodgePolicy::ALL;
<<<<<<< HEAD
	double minimumFlotsamScanPower = 64.;
=======
	double systemDepartureMin = 0.;
	std::optional<double> systemArrivalMin;
	double fleetMultiplier = 1.;

	// Miscellanous rules that are only used by the gamedata and not by the engine.
	std::map<std::string, int> miscRules;
>>>>>>> 47d281a7
};<|MERGE_RESOLUTION|>--- conflicted
+++ resolved
@@ -54,13 +54,10 @@
 	int DepreciationGracePeriod() const;
 	int DepreciationMaxAge() const;
 	FighterDodgePolicy FightersHitWhenDisabled() const;
-<<<<<<< HEAD
-	double MinimumFlotsamScanPower() const;
-=======
 	double SystemDepartureMin() const;
 	std::optional<double> SystemArrivalMin() const;
 	double FleetMultiplier() const;
->>>>>>> 47d281a7
+	double MinimumFlotsamScanPower() const;
 
 
 private:
@@ -74,14 +71,11 @@
 	int depreciationGracePeriod = 7;
 	int depreciationMaxAge = 1000;
 	FighterDodgePolicy fighterHitPolicy = FighterDodgePolicy::ALL;
-<<<<<<< HEAD
-	double minimumFlotsamScanPower = 64.;
-=======
 	double systemDepartureMin = 0.;
 	std::optional<double> systemArrivalMin;
 	double fleetMultiplier = 1.;
+	double minimumFlotsamScanPower = 64.;
 
 	// Miscellanous rules that are only used by the gamedata and not by the engine.
 	std::map<std::string, int> miscRules;
->>>>>>> 47d281a7
 };