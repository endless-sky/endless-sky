--- conflicted
+++ resolved
@@ -33,11 +33,8 @@
 	int PersonSpawnPeriod() const;
 	int NoPersonSpawnWeight() const;
 	int NPCMaxMiningTime() const;
-<<<<<<< HEAD
 	double DefaultLateralThrustRatio() const;
-=======
 	double UniversalFrugalThreshold() const;
->>>>>>> a282d003
 
 
 private:
@@ -45,11 +42,8 @@
 	int personSpawnPeriod = 36000;
 	int noPersonSpawnWeight = 1000;
 	int npcMaxMiningTime = 3600;
-<<<<<<< HEAD
 	double defaultLateralThrustRatio = 0.25;
-=======
 	double universalFrugalThreshold = .75;
->>>>>>> a282d003
 };
 
 
