/* Dictionary.h
Copyright (c) 2017 by Michael Zahniser

Endless Sky is free software: you can redistribute it and/or modify it under the
terms of the GNU General Public License as published by the Free Software
Foundation, either version 3 of the License, or (at your option) any later version.

Endless Sky is distributed in the hope that it will be useful, but WITHOUT ANY
WARRANTY; without even the implied warranty of MERCHANTABILITY or FITNESS FOR A
PARTICULAR PURPOSE. See the GNU General Public License for more details.

You should have received a copy of the GNU General Public License along with
this program. If not, see <https://www.gnu.org/licenses/>.
*/

#pragma once

#include "FlatMap.h"

#include <cstring>
#include <string>
#include <utility>
#include <vector>



// Helper struct for using strcmp as a comparator object.
struct StringComparator{
	int operator()(const char *first, const char *second) const {
		return strcmp(first, second);
	}
};

// This class stores a mapping from character string keys to values, in a way
// that prioritizes fast lookup time at the expense of longer construction time
// compared to an STL map. That makes it suitable for ship attributes, which are
// changed much less frequently than they are queried.
class Dictionary : public FlatMap<const char *, double, StringComparator> {
public:
	double &operator[](const char *key);
	double &operator[](const std::string &key);
	// Get the value of a key, or 0 if it does not exist:
	double Get(const char *key) const;
	double Get(const std::string &key) const;
<<<<<<< HEAD
};

#endif
=======

	// Expose certain functions from the underlying vector:
	using std::vector<std::pair<const char *, double>>::empty;
	using std::vector<std::pair<const char *, double>>::begin;
	using std::vector<std::pair<const char *, double>>::end;
};
>>>>>>> 724f1603
<|MERGE_RESOLUTION|>--- conflicted
+++ resolved
@@ -42,15 +42,4 @@
 	// Get the value of a key, or 0 if it does not exist:
 	double Get(const char *key) const;
 	double Get(const std::string &key) const;
-<<<<<<< HEAD
-};
-
-#endif
-=======
-
-	// Expose certain functions from the underlying vector:
-	using std::vector<std::pair<const char *, double>>::empty;
-	using std::vector<std::pair<const char *, double>>::begin;
-	using std::vector<std::pair<const char *, double>>::end;
-};
->>>>>>> 724f1603
+};