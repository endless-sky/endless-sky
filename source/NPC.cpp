/* NPC.cpp
Copyright (c) 2014 by Michael Zahniser

Endless Sky is free software: you can redistribute it and/or modify it under the
terms of the GNU General Public License as published by the Free Software
Foundation, either version 3 of the License, or (at your option) any later version.

Endless Sky is distributed in the hope that it will be useful, but WITHOUT ANY
WARRANTY; without even the implied warranty of MERCHANTABILITY or FITNESS FOR A
PARTICULAR PURPOSE. See the GNU General Public License for more details.

You should have received a copy of the GNU General Public License along with
this program. If not, see <https://www.gnu.org/licenses/>.
*/

#include "NPC.h"

#include "ConversationPanel.h"
#include "DataNode.h"
#include "DataWriter.h"
#include "Dialog.h"
#include "text/Format.h"
#include "GameData.h"
#include "Government.h"
#include "Logger.h"
#include "Messages.h"
#include "Planet.h"
#include "PlayerInfo.h"
#include "Ship.h"
#include "ShipEvent.h"
#include "System.h"
#include "UI.h"

#include <algorithm>
#include <vector>

using namespace std;

namespace {
	string TriggerToText(NPC::Trigger trigger)
	{
		switch(trigger)
		{
			case NPC::Trigger::ASSIST:
				return "on assist";
			case NPC::Trigger::SCAN_CARGO:
				return "on 'scan cargo'";
			case NPC::Trigger::SCAN_OUTFITS:
				return "on 'scan outfits'";
			case NPC::Trigger::PROVOKE:
				return "on provoke";
			case NPC::Trigger::DISABLE:
				return "on disable";
			case NPC::Trigger::BOARD:
				return "on board";
			case NPC::Trigger::CAPTURE:
				return "on capture";
			case NPC::Trigger::DESTROY:
				return "on destroy";
			case NPC::Trigger::KILL:
				return "on kill";
			case NPC::Trigger::ENCOUNTER:
				return "on encounter";
			default:
				return "unknown trigger";
		}
	}
}



// Construct and Load() at the same time.
NPC::NPC(const DataNode &node, const ConditionsStore *playerConditions,
	const set<const System *> *visitedSystems, const set<const Planet *> *visitedPlanets)
{
	Load(node, playerConditions, visitedSystems, visitedPlanets);
}



void NPC::Load(const DataNode &node, const ConditionsStore *playerConditions,
	const set<const System *> *visitedSystems, const set<const Planet *> *visitedPlanets)
{
	// Any tokens after the "npc" tag list the things that must happen for this
	// mission to succeed.
	for(int i = 1; i < node.Size(); ++i)
	{
		if(node.Token(i) == "save")
			failIf |= ShipEvent::DESTROY;
		else if(node.Token(i) == "kill")
			succeedIf |= ShipEvent::DESTROY;
		else if(node.Token(i) == "board")
			succeedIf |= ShipEvent::BOARD;
		else if(node.Token(i) == "assist")
			succeedIf |= ShipEvent::ASSIST;
		else if(node.Token(i) == "disable")
			succeedIf |= ShipEvent::DISABLE;
		else if(node.Token(i) == "scan cargo")
			succeedIf |= ShipEvent::SCAN_CARGO;
		else if(node.Token(i) == "scan outfits")
			succeedIf |= ShipEvent::SCAN_OUTFITS;
		else if(node.Token(i) == "capture")
			succeedIf |= ShipEvent::CAPTURE;
		else if(node.Token(i) == "provoke")
			succeedIf |= ShipEvent::PROVOKE;
		else if(node.Token(i) == "evade")
			mustEvade = true;
		else if(node.Token(i) == "accompany")
			mustAccompany = true;
		else
			node.PrintTrace("Warning: Skipping unrecognized NPC completion condition \"" + node.Token(i) + "\":");
	}

	// Check for incorrect objective combinations.
	if(failIf & ShipEvent::DESTROY && (succeedIf & ShipEvent::DESTROY || succeedIf & ShipEvent::CAPTURE))
		node.PrintTrace("Error: conflicting NPC mission objective to save and destroy or capture.");
	if(mustEvade && mustAccompany)
		node.PrintTrace("Warning: NPC mission objective to accompany and evade is synonymous with kill.");
	if(mustEvade && (succeedIf & ShipEvent::DESTROY || succeedIf & ShipEvent::CAPTURE))
		node.PrintTrace("Warning: redundant NPC mission objective to evade and destroy or capture.");

	for(const DataNode &child : node)
	{
		const string &key = child.Token(0);
		bool hasValue = child.Size() >= 2;

		if(key == "system")
		{
			if(hasValue)
			{
				if(child.Token(1) == "destination")
					isAtDestination = true;
				else
					system = GameData::Systems().Get(child.Token(1));
			}
			else
				location.Load(child, visitedSystems, visitedPlanets);
		}
		else if(key == "uuid" && hasValue)
			uuid = EsUuid::FromString(child.Token(1));
		else if(key == "planet" && hasValue)
			planet = GameData::Planets().Get(child.Token(1));
		else if(key == "succeed" && hasValue)
			succeedIf = child.Value(1);
		else if(key == "fail" && hasValue)
			failIf = child.Value(1);
		else if(key == "evade")
			mustEvade = true;
		else if(key == "accompany")
			mustAccompany = true;
		else if(key == "government" && hasValue)
			government = GameData::Governments().Get(child.Token(1));
		else if(key == "personality")
			personality.Load(child);
		else if(key == "cargo settings" && child.HasChildren())
		{
			cargo.Load(child);
			overrideFleetCargo = true;
		}
		else if(key == "dialog")
		{
			// Dialog text may be supplied from a stock named phrase, a
			// private unnamed phrase, or directly specified.
			if(hasValue && child.Token(1) == "phrase")
			{
				if(!child.HasChildren() && child.Size() == 3)
					dialogPhrase = ExclusiveItem<Phrase>(GameData::Phrases().Get(child.Token(2)));
				else
					child.PrintTrace("Skipping unsupported dialog phrase syntax:");
			}
			else if(!hasValue && child.HasChildren() && (*child.begin()).Token(0) == "phrase")
			{
				const DataNode &firstGrand = (*child.begin());
				if(firstGrand.Size() == 1 && firstGrand.HasChildren())
					dialogPhrase = ExclusiveItem<Phrase>(Phrase(firstGrand));
				else
					firstGrand.PrintTrace("Skipping unsupported dialog phrase syntax:");
			}
			else
				Dialog::ParseTextNode(child, 1, dialogText);
		}
		else if(key == "conversation" && child.HasChildren())
			conversation = ExclusiveItem<Conversation>(Conversation(child, playerConditions));
		else if(key == "conversation" && hasValue)
			conversation = ExclusiveItem<Conversation>(GameData::Conversations().Get(child.Token(1)));
		else if(key == "to" && hasValue)
		{
			if(child.Token(1) == "spawn")
				toSpawn.Load(child, playerConditions);
			else if(child.Token(1) == "despawn")
				toDespawn.Load(child, playerConditions);
			else
				child.PrintTrace("Skipping unrecognized attribute:");
		}
		else if(key == "on" && hasValue)
		{
			static const map<string, Trigger> trigger = {
				{"assist", Trigger::ASSIST},
				{"scan cargo", Trigger::SCAN_CARGO},
				{"scan outfits", Trigger::SCAN_OUTFITS},
				{"provoke", Trigger::PROVOKE},
				{"disable", Trigger::DISABLE},
				{"board", Trigger::BOARD},
				{"capture", Trigger::CAPTURE},
				{"destroy", Trigger::DESTROY},
				{"kill", Trigger::KILL},
				{"encounter", Trigger::ENCOUNTER},
			};
			auto it = trigger.find(child.Token(1));
			if(it != trigger.end())
				npcActions[it->second].Load(child, playerConditions, visitedSystems, visitedPlanets);
			else
				child.PrintTrace("Skipping unrecognized attribute:");
		}
		else if(key == "ship")
		{
			if(child.HasChildren() && child.Size() == 2)
			{
				// Loading an NPC from a save file, or an entire ship specification.
				// The latter may result in references to non-instantiated outfits.
				ships.emplace_back(make_shared<Ship>(child, playerConditions));
				for(const DataNode &grand : child)
					if(grand.Token(0) == "actions" && grand.Size() >= 2)
						shipEvents[ships.back().get()] = grand.Value(1);
			}
			else if(hasValue)
			{
				// Loading a ship managed by GameData, i.e. "base models" and variants.
				stockShips.push_back(GameData::Ships().Get(child.Token(1)));
				shipNames.push_back(child.Token(1 + (child.Size() > 2)));
			}
			else
			{
				string message = "Error: Skipping unsupported use of a ship token and child nodes: ";
				if(child.Size() >= 3)
					message += "to both name and customize a ship, create a variant and then reference it here.";
				else
					message += "the \'ship\' token must be followed by the name of a ship, e.g. ship \"Bulk Freighter\"";
				child.PrintTrace(message);
			}
		}
		else if(key == "fleet")
		{
			if(child.HasChildren())
			{
				fleets.emplace_back(ExclusiveItem<Fleet>(Fleet(child)));
				if(hasValue)
				{
					// Copy the custom fleet in lieu of reparsing the same DataNode.
					size_t numAdded = child.Value(1);
					for(size_t i = 1; i < numAdded; ++i)
						fleets.push_back(fleets.back());
				}
			}
			else if(hasValue)
			{
				auto fleet = ExclusiveItem<Fleet>(GameData::Fleets().Get(child.Token(1)));
				if(child.Size() >= 3 && child.Value(2) > 1.)
					fleets.insert(fleets.end(), child.Value(2), fleet);
				else
					fleets.push_back(fleet);
			}
		}
		else
			child.PrintTrace("Skipping unrecognized attribute:");
	}

	// Empty spawning conditions imply that an instantiated NPC has spawned (or
	// if this is an NPC template, that any NPCs created from this will spawn).
	passedSpawnConditions = toSpawn.IsEmpty();
	// (Any non-empty `toDespawn` set is guaranteed to evaluate to false, otherwise the NPC would never
	// have been serialized. Thus, `passedDespawnConditions` is always false if the NPC is being Loaded.)

	// Since a ship's government is not serialized, set it now.
	for(const shared_ptr<Ship> &ship : ships)
	{
		ship->SetGovernment(government);
		ship->SetPersonality(personality);
		ship->SetIsSpecial();
		ship->FinishLoading(false);
	}
}



// Note: the Save() function can assume this is an instantiated NPC, not
// a template, so fleets will be replaced by individual ships already.
void NPC::Save(DataWriter &out) const
{
	// If this NPC should no longer appear in-game, don't serialize it.
	if(passedDespawnConditions)
		return;

	out.Write("npc");
	out.BeginChild();
	{
		out.Write("uuid", uuid.ToString());
		if(succeedIf)
			out.Write("succeed", succeedIf);
		if(failIf)
			out.Write("fail", failIf);
		if(mustEvade)
			out.Write("evade");
		if(mustAccompany)
			out.Write("accompany");

		// Only save out spawn conditions if they have yet to be met.
		// This is so that if a player quits the game and returns, NPCs that
		// were spawned do not then become despawned because they no longer
		// pass the spawn conditions.
		if(!toSpawn.IsEmpty() && !passedSpawnConditions)
		{
			out.Write("to", "spawn");
			out.BeginChild();
			{
				toSpawn.Save(out);
			}
			out.EndChild();
		}
		if(!toDespawn.IsEmpty())
		{
			out.Write("to", "despawn");
			out.BeginChild();
			{
				toDespawn.Save(out);
			}
			out.EndChild();
		}

		for(auto &it : npcActions)
			it.second.Save(out);

		if(government)
			out.Write("government", government->TrueName());
		personality.Save(out);

		if(!dialogText.empty())
		{
			out.Write("dialog");
			out.BeginChild();
			{
				// Break the text up into paragraphs.
				for(const string &line : Format::Split(dialogText, "\n\t"))
					out.Write(line);
			}
			out.EndChild();
		}
		if(!conversation->IsEmpty())
			conversation->Save(out);

		for(const shared_ptr<Ship> &ship : ships)
		{
			ship->Save(out);
			auto it = shipEvents.find(ship.get());
			if(it != shipEvents.end() && it->second)
			{
				// Append an "actions" tag to the end of the ship data.
				out.BeginChild();
				{
					out.Write("actions", it->second);
				}
				out.EndChild();
			}
		}
	}
	out.EndChild();
}



string NPC::Validate(bool asTemplate) const
{
	// An NPC with no government will take the player's government

	// NPC templates have certain fields to validate that instantiated NPCs do not:
	if(asTemplate)
	{
		// A location filter may be used to set the starting system.
		// If given, it must be able to resolve to a valid system.
		if(!location.IsValid())
			return "location filter";

		// A null system reference is allowed, since it will be set during
		// instantiation if not given explicitly.
		if(system && !system->IsValid())
			return "system \"" + system->TrueName() + "\"";

		// A planet is optional, but if given must be valid.
		if(planet && !planet->IsValid())
			return "planet \"" + planet->TrueName() + "\"";

		// If a stock phrase or conversation is given, it must not be empty.
		if(dialogPhrase.IsStock() && dialogPhrase->IsEmpty())
			return "stock phrase";
		if(conversation.IsStock() && conversation->IsEmpty())
			return "stock conversation";

		// NPC fleets, unlike stock fleets, do not need a valid government
		// since they will unconditionally inherit this NPC's government.
		for(auto &&fleet : fleets)
			if(!fleet->IsValid(false))
				return fleet.IsStock() ? "stock fleet" : "custom fleet";
	}

	// Ships must always be valid.
	for(auto &&ship : ships)
		if(!ship->IsValid())
			return "ship \"" + ship->GivenName() + "\"";
	for(auto &&ship : stockShips)
		if(!ship->IsValid())
			return "stock model \"" + ship->VariantName() + "\"";

	return "";
}



const EsUuid &NPC::UUID() const noexcept
{
	return uuid;
}



// Update spawning and despawning for this NPC.
void NPC::UpdateSpawning(const PlayerInfo &player)
{
	checkedSpawnConditions = true;
	// The conditions are tested every time this function is called until
	// they pass. This is so that a change in a player's conditions don't
	// cause an NPC to "un-spawn" or "un-despawn." Despawn conditions are
	// only checked after the spawn conditions have passed so that an NPC
	// doesn't "despawn" before spawning in the first place.
	if(!passedSpawnConditions)
		passedSpawnConditions = toSpawn.Test();

	// It is allowable for an NPC to pass its spawning conditions and then immediately pass its despawning
	// conditions. (Any such NPC will never be spawned in-game.)
	if(passedSpawnConditions && !toDespawn.IsEmpty() && !passedDespawnConditions)
		passedDespawnConditions = toDespawn.Test();
}



// Determine if this NPC should be placed in-flight.
bool NPC::ShouldSpawn() const
{
	return passedSpawnConditions && !passedDespawnConditions;
}



// Get the ships associated with this set of NPCs.
const list<shared_ptr<Ship>> NPC::Ships() const
{
	return ships;
}



// Handle the given ShipEvent.
void NPC::Do(const ShipEvent &event, PlayerInfo &player, UI *ui, const Mission *caller, bool isVisible)
{
	// First, check if this ship is part of this NPC. If not, do nothing. If it
	// is an NPC and it just got captured, replace it with a destroyed copy of
	// itself so that this class thinks the ship is destroyed.
	shared_ptr<Ship> ship;
	int type = event.Type();
	for(shared_ptr<Ship> &ptr : ships)
		if(ptr == event.Target())
		{
			// If a mission ship is captured, let it live on under its new
			// ownership but mark our copy of it as destroyed. This must be done
			// before we check the mission's success status because otherwise
			// momentarily reactivating a ship you're supposed to evade would
			// clear the success status and cause the success message to be
			// displayed a second time below.
			if(event.Type() & ShipEvent::CAPTURE)
			{
				Ship *copy = new Ship(*ptr);
				copy->SetUUID(ptr->UUID());
				copy->Destroy();
				shipEvents[copy] = shipEvents[ptr.get()];
				// Count this ship as destroyed, as well as captured.
				type |= ShipEvent::DESTROY;
				ptr.reset(copy);
			}
			ship = ptr;
			break;
		}
	if(!ship)
		return;

	// Determine if this NPC is already in the succeeded state,
	// regardless of whether it will despawn on the next landing.
	bool alreadySucceeded = HasSucceeded(player.GetSystem(), false);
	bool alreadyFailed = HasFailed();

	// If this event was "ASSIST", the ship is now known as not disabled.
	if(type == ShipEvent::ASSIST)
		shipEvents[ship.get()] &= ~(ShipEvent::DISABLE);

	// Certain events only count towards the NPC's status if originated by
	// the player: scanning, boarding, assisting, capturing, or provoking.
	if(!event.ActorGovernment() || !event.ActorGovernment()->IsPlayer())
		type &= ~(ShipEvent::SCAN_CARGO | ShipEvent::SCAN_OUTFITS | ShipEvent::ASSIST
				| ShipEvent::BOARD | ShipEvent::CAPTURE | ShipEvent::PROVOKE);

	// Determine if this event is new for this ship.
	bool newEvent = ~(shipEvents[ship.get()]) & type;
	// Apply this event to the ship and any ships it is carrying.
	shipEvents[ship.get()] |= type;
	for(const Ship::Bay &bay : ship->Bays())
		if(bay.ship)
			shipEvents[bay.ship.get()] |= type;

	// Run any mission actions that trigger on this event.
	DoActions(event, newEvent, player, ui, caller);

	// Check if the success status has changed. If so, display a message.
	if(isVisible && !alreadyFailed && HasFailed())
<<<<<<< HEAD
		Messages::Add({"Mission failed" + (caller ? ": \"" + caller->Name() + "\"" : "") + ".",
			GameData::MessageCategories().Get("high")});
=======
		Messages::Add("Mission failed" + (caller ? ": \"" + caller->DisplayName() + "\"" : "") + ".",
			Messages::Importance::Highest);
>>>>>>> ed9edd6c
	else if(ui && !alreadySucceeded && HasSucceeded(player.GetSystem(), false))
	{
		// If "completing" this NPC displays a conversation, reference
		// it, to allow the completing event's target to be destroyed.
		if(!conversation->IsEmpty())
			ui->Push(new ConversationPanel(player, *conversation, caller, nullptr, ship));
		if(!dialogText.empty())
			ui->Push(new Dialog(dialogText));
	}
}



bool NPC::HasSucceeded(const System *playerSystem, bool ignoreIfDespawnable) const
{
	// If this NPC has not yet spawned, or has fully despawned, then ignore its
	// objectives. An NPC that will despawn on landing is allowed to still enter
	// a "completed" state and trigger related completion events.
	if(checkedSpawnConditions && (!passedSpawnConditions
			|| (ignoreIfDespawnable && passedDespawnConditions)))
		return true;

	if(HasFailed())
		return false;

	// Evaluate the status of each ship in this NPC block. If it has `accompany`
	// and is alive then it cannot be disabled and must be in the player's system.
	// If the NPC block has `evade`, the ship can be disabled, destroyed, captured,
	// or not present.
	if(mustEvade || mustAccompany)
		for(const shared_ptr<Ship> &ship : ships)
		{
			auto it = shipEvents.find(ship.get());
			// If a derelict ship has not received any ShipEvents, it is immobile.
			bool isImmobile = ship->GetPersonality().IsDerelict();
			// The success status calculation can only be based on recorded
			// events (and the current system).
			if(it != shipEvents.end())
			{
				// Captured or destroyed ships have either succeeded or no longer count.
				if(it->second & (ShipEvent::DESTROY | ShipEvent::CAPTURE))
					continue;
				// A ship that was disabled is considered 'immobile'.
				isImmobile = (it->second & ShipEvent::DISABLE);
				// If this NPC is 'derelict' and has no ASSIST on record, it is immobile.
				isImmobile |= ship->GetPersonality().IsDerelict()
					&& !(it->second & ShipEvent::ASSIST);
			}
			bool isHere;
			// If this ship is being carried, check the parent's system.
			if(!ship->GetSystem() && ship->CanBeCarried() && ship->GetParent())
				isHere = ship->GetParent()->GetSystem() == playerSystem;
			else
				isHere = (!ship->GetSystem() || ship->GetSystem() == playerSystem);
			if((isHere && !isImmobile) ^ mustAccompany)
				return false;
		}

	if(!succeedIf)
		return true;

	for(const shared_ptr<Ship> &ship : ships)
	{
		auto it = shipEvents.find(ship.get());
		if(it == shipEvents.end() || (it->second & succeedIf) != succeedIf)
			return false;
	}

	return true;
}



// Check if the NPC is supposed to be accompanied and is not.
bool NPC::IsLeftBehind(const System *playerSystem) const
{
	if(HasFailed())
		return true;
	if(!mustAccompany)
		return false;

	for(const shared_ptr<Ship> &ship : ships)
		if(ship->IsDisabled() || ship->GetSystem() != playerSystem)
			return true;

	return false;
}



bool NPC::HasFailed() const
{
	// An unspawned NPC, one which will despawn on landing, or that has
	// already despawned, is not considered "failed."
	if(!passedSpawnConditions || passedDespawnConditions)
		return false;

	for(const auto &it : shipEvents)
	{
		if(it.second & failIf)
			return true;

		// If we still need to perform an action on this NPC, then that ship
		// being destroyed should cause the mission to fail.
		if((~it.second & succeedIf) && (it.second & ShipEvent::DESTROY))
			return true;
	}

	return false;
}



// Create a copy of this NPC but with the fleets replaced by the actual
// ships they represent, wildcards in the conversation text replaced, etc.
NPC NPC::Instantiate(const PlayerInfo &player, map<string, string> &subs, const System *origin,
		const System *destination, int jumps, int64_t payload) const
{
	NPC result;
	result.government = government;
	if(!result.government)
		result.government = GameData::PlayerGovernment();
	result.personality = personality;
	result.succeedIf = succeedIf;
	result.failIf = failIf;
	result.mustEvade = mustEvade;
	result.mustAccompany = mustAccompany;

	result.passedSpawnConditions = passedSpawnConditions;
	result.toSpawn = toSpawn;
	result.toDespawn = toDespawn;

	// Instantiate the actions.
	string reason;
	auto ait = npcActions.begin();
	for( ; ait != npcActions.end(); ++ait)
	{
		reason = ait->second.Validate();
		if(!reason.empty())
			break;
	}
	if(ait != npcActions.end())
	{
		Logger::LogError("Instantiation Error: Action \"" + TriggerToText(ait->first) +
				"\" in NPC uses invalid " + std::move(reason));
		return result;
	}
	for(const auto &it : npcActions)
		result.npcActions[it.first] = it.second.Instantiate(subs, origin, jumps, payload);

	// Pick the system for this NPC to start out in.
	result.system = system;
	if(!result.system && !location.IsEmpty())
		result.system = location.PickSystem(origin);
	if(!result.system)
		result.system = (isAtDestination && destination) ? destination : origin;
	// If a planet was specified in the template, it must be in this system.
	if(planet && result.system->FindStellar(planet))
		result.planet = planet;

	// Convert fleets into instances of ships.
	for(const shared_ptr<Ship> &ship : ships)
	{
		// This ship is being defined from scratch.
		result.ships.push_back(make_shared<Ship>(*ship));
		ship->FinishLoading(true);
	}
	auto shipIt = stockShips.begin();
	auto nameIt = shipNames.begin();
	map<string, string> playerSubs;
	player.AddPlayerSubstitutions(playerSubs);
	for( ; shipIt != stockShips.end() && nameIt != shipNames.end(); ++shipIt, ++nameIt)
	{
		result.ships.push_back(make_shared<Ship>(**shipIt));
		result.ships.back()->SetGivenName(Format::Replace(Format::Replace(
			Phrase::ExpandPhrases(*nameIt), subs), playerSubs));
	}
	for(const ExclusiveItem<Fleet> &fleet : fleets)
		fleet->Place(*result.system, result.ships, false, !overrideFleetCargo);
	// Ships should either "enter" the system or start out there.
	for(const shared_ptr<Ship> &ship : result.ships)
	{
		ship->SetGovernment(result.government);
		ship->SetIsSpecial();
		ship->SetPersonality(result.personality);
		if(result.personality.IsDerelict())
			ship->Disable();

		if(personality.IsEntering())
			Fleet::Enter(*result.system, *ship);
		else if(result.planet)
		{
			// A valid planet was specified in the template, so these NPCs start out landed.
			ship->SetSystem(result.system);
			ship->SetPlanet(result.planet);
		}
		else
			Fleet::Place(*result.system, *ship);
	}

	// Set the cargo for each ship in the NPC if the NPC itself has cargo settings.
	if(overrideFleetCargo)
		for(const auto &ship : result.ships)
			cargo.SetCargo(&*ship);

	// String replacement:
	if(!result.ships.empty())
	{
		subs["<npc>"] = result.ships.front()->GivenName();
		subs["<npc model>"] = result.ships.front()->DisplayModelName();
	}
	// Do string replacement on any dialog or conversation.
	string dialogText = !dialogPhrase->IsEmpty() ? dialogPhrase->Get() : this->dialogText;
	if(!dialogText.empty())
		result.dialogText = Format::Replace(Phrase::ExpandPhrases(dialogText), subs);

	if(!conversation->IsEmpty())
		result.conversation = ExclusiveItem<Conversation>(conversation->Instantiate(subs));

	return result;
}



// Handle any NPC mission actions that may have been triggered by a ShipEvent.
void NPC::DoActions(const ShipEvent &event, bool newEvent, PlayerInfo &player, UI *ui, const Mission *caller)
{
	// Map the ShipEvent that was received to the Triggers it could flip.
	static const map<int, vector<Trigger>> eventTriggers = {
		{ShipEvent::ASSIST, {Trigger::ASSIST}},
		{ShipEvent::SCAN_CARGO, {Trigger::SCAN_CARGO}},
		{ShipEvent::SCAN_OUTFITS, {Trigger::SCAN_OUTFITS}},
		{ShipEvent::PROVOKE, {Trigger::PROVOKE}},
		{ShipEvent::DISABLE, {Trigger::DISABLE}},
		{ShipEvent::BOARD, {Trigger::BOARD}},
		{ShipEvent::CAPTURE, {Trigger::CAPTURE, Trigger::KILL}},
		{ShipEvent::DESTROY, {Trigger::DESTROY, Trigger::KILL}},
		{ShipEvent::ENCOUNTER, {Trigger::ENCOUNTER}},
	};

	int type = event.Type();

	// Ships are capable of receiving multiple DESTROY events. Only
	// handle the first such event, because a ship can't actually be
	// destroyed multiple times.
	if((type & ShipEvent::DESTROY) && !newEvent)
		type &= ~ShipEvent::DESTROY;

	// Get the actions for the Triggers that could potentially run.
	set<Trigger> triggers;
	for(const auto &it : eventTriggers)
		if(type & it.first)
			triggers.insert(it.second.begin(), it.second.end());

	for(Trigger trigger : triggers)
	{
		auto it = npcActions.find(trigger);
		if(it == npcActions.end())
			continue;

		static const map<Trigger, int> triggerRequirements = {
			{Trigger::ASSIST, ShipEvent::ASSIST},
			{Trigger::SCAN_CARGO, ShipEvent::SCAN_CARGO},
			{Trigger::SCAN_OUTFITS, ShipEvent::SCAN_OUTFITS},
			{Trigger::PROVOKE, ShipEvent::PROVOKE},
			{Trigger::DISABLE, ShipEvent::DISABLE},
			{Trigger::BOARD, ShipEvent::BOARD},
			{Trigger::CAPTURE, ShipEvent::CAPTURE},
			{Trigger::DESTROY, ShipEvent::DESTROY},
			{Trigger::KILL, ShipEvent::CAPTURE | ShipEvent::DESTROY},
			{Trigger::ENCOUNTER, ShipEvent::ENCOUNTER},
		};

		// Some Triggers cannot be met if any of the ships in this NPC have certain events.
		// If any of the ships were captured, the DESTROY trigger will not run.
		static const map<Trigger, int> triggerExclusions = {
			{Trigger::DESTROY, ShipEvent::CAPTURE}
		};

		const auto requiredIt = triggerRequirements.find(trigger);
		const int requiredEvents = requiredIt == triggerRequirements.end() ? 0 : requiredIt->second;
		const auto excludedIt = triggerExclusions.find(trigger);
		const int excludedEvents = excludedIt == triggerExclusions.end() ? 0 : excludedIt->second;

		// The PROVOKE and ENCOUNTER Triggers only requires a single ship to receive the
		// event in order to run. All other Triggers require that all ships
		// be affected.
		if(trigger == Trigger::ENCOUNTER || trigger == Trigger::PROVOKE || all_of(ships.begin(), ships.end(),
				[&](const shared_ptr<Ship> &ship) -> bool
				{
					auto it = shipEvents.find(ship.get());
					return it != shipEvents.end() && (it->second & requiredEvents) && !(it->second & excludedEvents);
				}))
		{
			it->second.Do(player, ui, caller, event.Target());
		}
	}
}<|MERGE_RESOLUTION|>--- conflicted
+++ resolved
@@ -519,13 +519,8 @@
 
 	// Check if the success status has changed. If so, display a message.
 	if(isVisible && !alreadyFailed && HasFailed())
-<<<<<<< HEAD
-		Messages::Add({"Mission failed" + (caller ? ": \"" + caller->Name() + "\"" : "") + ".",
+		Messages::Add({"Mission failed" + (caller ? ": \"" + caller->DisplayName() + "\"" : "") + ".",
 			GameData::MessageCategories().Get("high")});
-=======
-		Messages::Add("Mission failed" + (caller ? ": \"" + caller->DisplayName() + "\"" : "") + ".",
-			Messages::Importance::Highest);
->>>>>>> ed9edd6c
 	else if(ui && !alreadySucceeded && HasSucceeded(player.GetSystem(), false))
 	{
 		// If "completing" this NPC displays a conversation, reference
