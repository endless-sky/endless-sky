--- conflicted
+++ resolved
@@ -632,13 +632,10 @@
 
 // Create a copy of this NPC but with the fleets replaced by the actual
 // ships they represent, wildcards in the conversation text replaced, etc.
-<<<<<<< HEAD
-NPC NPC::Instantiate(map<string, string> &subs, const System *origin, const System *destination,
-		const map<string, const System *> &landmarkSystems, const map<string, const Planet *> &landmarkPlanets) const
-=======
-NPC NPC::Instantiate(const PlayerInfo &player, map<string, string> &subs, const System *origin,
-		const System *destination, int jumps, int64_t payload) const
->>>>>>> 86f81935
+NPC NPC::Instantiate(const PlayerInfo &player, map<string, string> &subs,
+		const System *origin, const System *destination, int jumps, int payload,
+		const map<string, const System *> &landmarkSystems, const map<string,
+		const Planet *> &landmarkPlanets) const
 {
 	NPC result;
 	result.government = government;
