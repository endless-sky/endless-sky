/* NPC.cpp
Copyright (c) 2014 by Michael Zahniser

Endless Sky is free software: you can redistribute it and/or modify it under the
terms of the GNU General Public License as published by the Free Software
Foundation, either version 3 of the License, or (at your option) any later version.

Endless Sky is distributed in the hope that it will be useful, but WITHOUT ANY
WARRANTY; without even the implied warranty of MERCHANTABILITY or FITNESS FOR A
PARTICULAR PURPOSE. See the GNU General Public License for more details.

You should have received a copy of the GNU General Public License along with
this program. If not, see <https://www.gnu.org/licenses/>.
*/

#include "NPC.h"

#include "ConditionContext.h"
#include "ConversationPanel.h"
#include "DataNode.h"
#include "DataWriter.h"
#include "Dialog.h"
#include "text/Format.h"
#include "GameData.h"
#include "Government.h"
#include "Logger.h"
#include "Messages.h"
#include "Planet.h"
#include "PlayerInfo.h"
#include "Ship.h"
#include "ShipEvent.h"
#include "System.h"
#include "UI.h"

#include <algorithm>
#include <vector>

using namespace std;

namespace {
	string TriggerToText(NPC::Trigger trigger)
	{
		switch(trigger)
		{
			case NPC::Trigger::ASSIST:
				return "on assist";
			case NPC::Trigger::SCAN_CARGO:
				return "on 'scan cargo'";
			case NPC::Trigger::SCAN_OUTFITS:
				return "on 'scan outfits'";
			case NPC::Trigger::PROVOKE:
				return "on provoke";
			case NPC::Trigger::DISABLE:
				return "on disable";
			case NPC::Trigger::BOARD:
				return "on board";
			case NPC::Trigger::CAPTURE:
				return "on capture";
			case NPC::Trigger::DESTROY:
				return "on destroy";
			case NPC::Trigger::KILL:
				return "on kill";
			case NPC::Trigger::ENCOUNTER:
				return "on encounter";
			default:
				return "unknown trigger";
		}
	}
}



// Construct and Load() at the same time.
NPC::NPC(const DataNode &node, const ConditionsStore *playerConditions)
{
	Load(node, playerConditions);
}



void NPC::Load(const DataNode &node, const ConditionsStore *playerConditions)
{
	// Any tokens after the "npc" tag list the things that must happen for this
	// mission to succeed.
	for(int i = 1; i < node.Size(); ++i)
	{
		if(node.Token(i) == "save")
			failIf |= ShipEvent::DESTROY;
		else if(node.Token(i) == "kill")
			succeedIf |= ShipEvent::DESTROY;
		else if(node.Token(i) == "board")
			succeedIf |= ShipEvent::BOARD;
		else if(node.Token(i) == "assist")
			succeedIf |= ShipEvent::ASSIST;
		else if(node.Token(i) == "disable")
			succeedIf |= ShipEvent::DISABLE;
		else if(node.Token(i) == "scan cargo")
			succeedIf |= ShipEvent::SCAN_CARGO;
		else if(node.Token(i) == "scan outfits")
			succeedIf |= ShipEvent::SCAN_OUTFITS;
		else if(node.Token(i) == "outrun")
			failIf |= ShipEvent::LAND;
		else if(node.Token(i) == "land")
			succeedIf |= ShipEvent::LAND;
		else if(node.Token(i) == "capture")
			succeedIf |= ShipEvent::CAPTURE;
		else if(node.Token(i) == "provoke")
			succeedIf |= ShipEvent::PROVOKE;
		else if(node.Token(i) == "evade")
			mustEvade = true;
		else if(node.Token(i) == "accompany")
			mustAccompany = true;
		else
			node.PrintTrace("Warning: Skipping unrecognized NPC completion condition \"" + node.Token(i) + "\":");
	}

	// Check for incorrect objective combinations.
	if(failIf & ShipEvent::DESTROY && (succeedIf & ShipEvent::DESTROY || succeedIf & ShipEvent::CAPTURE))
		node.PrintTrace("Error: conflicting NPC mission objective to save and destroy or capture.");
	if(succeedIf & ShipEvent::LAND && failIf & ShipEvent::LAND)
		node.PrintTrace("Error: conflicting NPC mission objective to land and outrun.");
	if(mustEvade && mustAccompany)
		node.PrintTrace("Warning: NPC mission objective to accompany and evade is synonymous with kill.");
	if(mustEvade && (succeedIf & ShipEvent::DESTROY || succeedIf & ShipEvent::CAPTURE))
		node.PrintTrace("Warning: redundant NPC mission objective to evade and destroy or capture.");

	for(const DataNode &child : node)
	{
		const string &key = child.Token(0);
		bool hasValue = child.Size() >= 2;

		if(key == "system")
		{
			if(hasValue)
			{
				if(child.Token(1) == "destination")
					isAtDestination = true;
				else
					system = GameData::Systems().Get(child.Token(1));
			}
			else
				location.Load(child);
		}
		else if(key == "waypoint")
		{
			// Waypoints can be added one-by-one (e.g. if from LocationFilters) or
			// from multiple "waypoint" nodes. If no system or filter to pick a system is
			// passed to the node, the mission's destination system will be used.
			if(!child.HasChildren())
			{
				// Given "waypoint" or "waypoint <system 1> .... <system N>"
				if(child.Size() == 1)
					missingWaypoint = true;
				else
					for(int i = 1; i < child.Size(); ++i)
						waypoints.push_back(GameData::Systems().Get(child.Token(i)));
			}
			// Given "waypoint" and child nodes. These get processed during NPC instantiation.
			else
				waypointFilters.emplace_back(child);
		}
		else if(key == "destination")
		{
			// Only the last defined "destination" node is used to determine the final
			// destination of the NPC. This destination is visited only after all stopovers
			// have been, and landing on it completes the mission. If no planet
			// is passed to the node, the mission's destination will be used.
			if(!child.HasChildren())
			{
				// Given "destination" or "destination <planet>"
				if(child.Size() == 1)
					missingDestination = true;
				else
					finalDestination = GameData::Planets().Get(child.Token(1));
			}
			// Given "destination" and a location filter. These get processed during NPC instantiation.
			else
				destinationFilter.Load(child);
		}
		else if(key == "stopover")
		{
			// Stopovers can be added one-by-one (e.g. if from LocationFilters) or
			// from multiple "stopover" nodes. All stopovers are visited (no permanent
			// landing on the stopovers). If no planet is passed to the node, the
			// mission's destination will be used.
			if(!child.HasChildren())
			{
				// Given "stopover" or "destination <planet 1> ... <planet N>"
				if(child.Size() == 1)
					missingStopover = true;
				else
					for(int i = 1; i < child.Size(); ++i)
						stopovers.push_back(GameData::Planets().Get(child.Token(i)));
			}
			// Given "stopover" and child nodes. These get processed during NPC instantiation.
			else
				stopoverFilters.emplace_back(child);
		}
		else if(key == "uuid" && hasValue)
			uuid = EsUuid::FromString(child.Token(1));
		else if(key == "planet" && hasValue)
			planet = GameData::Planets().Get(child.Token(1));
		else if(key == "succeed" && hasValue)
			succeedIf = child.Value(1);
		else if(key == "fail" && hasValue)
			failIf = child.Value(1);
		else if(key == "evade")
			mustEvade = true;
		else if(key == "accompany")
			mustAccompany = true;
		else if(key == "government" && hasValue)
			government = GameData::Governments().Get(child.Token(1));
		else if(key == "personality")
			personality.Load(child);
		else if(key == "cargo settings" && child.HasChildren())
		{
			cargo.Load(child);
			overrideFleetCargo = true;
		}
		else if(key == "dialog")
		{
			// Dialog text may be supplied from a stock named phrase, a
			// private unnamed phrase, or directly specified.
			if(hasValue && child.Token(1) == "phrase")
			{
				if(!child.HasChildren() && child.Size() == 3)
					dialogPhrase = ExclusiveItem<Phrase>(GameData::Phrases().Get(child.Token(2)));
				else
					child.PrintTrace("Skipping unsupported dialog phrase syntax:");
			}
			else if(!hasValue && child.HasChildren() && (*child.begin()).Token(0) == "phrase")
			{
				const DataNode &firstGrand = (*child.begin());
				if(firstGrand.Size() == 1 && firstGrand.HasChildren())
					dialogPhrase = ExclusiveItem<Phrase>(Phrase(firstGrand));
				else
					firstGrand.PrintTrace("Skipping unsupported dialog phrase syntax:");
			}
			else
				Dialog::ParseTextNode(child, 1, dialogText);
		}
		else if(key == "conversation" && child.HasChildren())
			conversation = ExclusiveItem<Conversation>(Conversation(child, playerConditions));
		else if(key == "conversation" && hasValue)
			conversation = ExclusiveItem<Conversation>(GameData::Conversations().Get(child.Token(1)));
		else if(key == "to" && hasValue)
		{
			if(child.Token(1) == "spawn")
				toSpawn.Load(child, playerConditions);
			else if(child.Token(1) == "despawn")
				toDespawn.Load(child, playerConditions);
			else
				child.PrintTrace("Skipping unrecognized attribute:");
		}
		else if(key == "on" && hasValue)
		{
			static const map<string, Trigger> trigger = {
				{"assist", Trigger::ASSIST},
				{"scan cargo", Trigger::SCAN_CARGO},
				{"scan outfits", Trigger::SCAN_OUTFITS},
				{"provoke", Trigger::PROVOKE},
				{"disable", Trigger::DISABLE},
				{"board", Trigger::BOARD},
				{"capture", Trigger::CAPTURE},
				{"destroy", Trigger::DESTROY},
				{"kill", Trigger::KILL},
				{"encounter", Trigger::ENCOUNTER},
			};
			auto it = trigger.find(child.Token(1));
			if(it != trigger.end())
				npcActions[it->second].Load(child, playerConditions);
			else
				child.PrintTrace("Skipping unrecognized attribute:");
		}
		else if(key == "ship")
		{
			if(child.HasChildren() && child.Size() == 2)
			{
				// Loading an NPC from a save file, or an entire ship specification.
				// The latter may result in references to non-instantiated outfits.
				ships.emplace_back(make_shared<Ship>(child, playerConditions));
				for(const DataNode &grand : child)
					if(grand.Token(0) == "actions" && grand.Size() >= 2)
						shipEvents[ships.back().get()] = grand.Value(1);
			}
			else if(hasValue)
			{
				// Loading a ship managed by GameData, i.e. "base models" and variants.
				stockShips.push_back(GameData::Ships().Get(child.Token(1)));
				shipNames.push_back(child.Token(1 + (child.Size() > 2)));
			}
			else
			{
				string message = "Error: Skipping unsupported use of a ship token and child nodes: ";
				if(child.Size() >= 3)
					message += "to both name and customize a ship, create a variant and then reference it here.";
				else
					message += "the \'ship\' token must be followed by the name of a ship, e.g. ship \"Bulk Freighter\"";
				child.PrintTrace(message);
			}
		}
		else if(key == "fleet")
		{
			if(child.HasChildren())
			{
				fleets.emplace_back(ExclusiveItem<Fleet>(Fleet(child)));
				if(hasValue)
				{
					// Copy the custom fleet in lieu of reparsing the same DataNode.
					size_t numAdded = child.Value(1);
					for(size_t i = 1; i < numAdded; ++i)
						fleets.push_back(fleets.back());
				}
			}
			else if(hasValue)
			{
				auto fleet = ExclusiveItem<Fleet>(GameData::Fleets().Get(child.Token(1)));
				if(child.Size() >= 3 && child.Value(2) > 1.)
					fleets.insert(fleets.end(), child.Value(2), fleet);
				else
					fleets.push_back(fleet);
			}
		}
		else
			child.PrintTrace("Skipping unrecognized attribute:");
	}

	// Empty spawning conditions imply that an instantiated NPC has spawned (or
	// if this is an NPC template, that any NPCs created from this will spawn).
	passedSpawnConditions = toSpawn.IsEmpty();
	// (Any non-empty `toDespawn` set is guaranteed to evaluate to false, otherwise the NPC would never
	// have been serialized. Thus, `passedDespawnConditions` is always false if the NPC is being Loaded.)

	// Since a ship's government is not serialized, set it now.
	for(const shared_ptr<Ship> &ship : ships)
	{
		ship->SetGovernment(government);
		ship->SetPersonality(personality);
		ship->SetIsSpecial();
		ship->FinishLoading(false);
		if(!waypoints.empty())
			ship->SetWaypoints(waypoints);
		if(!stopovers.empty())
			ship->SetStopovers(stopovers);
		if(finalDestination)
			ship->SetDestination(finalDestination);
	}


	// NPCs given the "land" or "outrun" completion conditions should also have a destination.
	if(!finalDestination && !missingDestination && destinationFilter.IsEmpty())
	{
		if(succeedIf & ShipEvent::LAND)
			node.PrintTrace("Warning: NPC mission objective to land is impossible without a destination.");
		else if(failIf & ShipEvent::LAND)
			node.PrintTrace("Warning: NPC mission objective to outrun is impossible without a destination.");
	}
}



// Note: the Save() function can assume this is an instantiated NPC, not
// a template, so fleets will be replaced by individual ships already.
void NPC::Save(DataWriter &out) const
{
	// If this NPC should no longer appear in-game, don't serialize it.
	if(passedDespawnConditions)
		return;

	out.Write("npc");
	out.BeginChild();
	{
		out.Write("uuid", uuid.ToString());
		if(succeedIf)
			out.Write("succeed", succeedIf);
		if(failIf)
			out.Write("fail", failIf);
		if(mustEvade)
			out.Write("evade");
		if(mustAccompany)
			out.Write("accompany");

		// Only save out spawn conditions if they have yet to be met.
		// This is so that if a player quits the game and returns, NPCs that
		// were spawned do not then become despawned because they no longer
		// pass the spawn conditions.
		if(!toSpawn.IsEmpty() && !passedSpawnConditions)
		{
			out.Write("to", "spawn");
			out.BeginChild();
			{
				toSpawn.Save(out);
			}
			out.EndChild();
		}
		if(!toDespawn.IsEmpty())
		{
			out.Write("to", "despawn");
			out.BeginChild();
			{
				toDespawn.Save(out);
			}
			out.EndChild();
		}

		for(auto &it : npcActions)
			it.second.Save(out);

		if(government)
			out.Write("government", government->GetTrueName());
		personality.Save(out);

		if(!waypoints.empty())
		{
			out.WriteToken("waypoint");
			for(const auto &waypoint : waypoints)
				out.WriteToken(waypoint->TrueName());
			out.Write();
		}

		if(finalDestination)
			out.Write("destination", finalDestination->TrueName());

		if(!stopovers.empty())
		{
			out.WriteToken("stopover");
			for(const auto &stopover : stopovers)
				out.WriteToken(stopover->TrueName());
			out.Write();
		}

		if(!dialogText.empty())
		{
			out.Write("dialog");
			out.BeginChild();
			{
				// Break the text up into paragraphs.
				for(const string &line : Format::Split(dialogText, "\n\t"))
					out.Write(line);
			}
			out.EndChild();
		}
		if(!conversation->IsEmpty())
			conversation->Save(out);

		for(const shared_ptr<Ship> &ship : ships)
		{
			ship->Save(out);
			auto it = shipEvents.find(ship.get());
			if(it != shipEvents.end() && it->second)
			{
				// Append an "actions" tag to the end of the ship data.
				out.BeginChild();
				{
					out.Write("actions", it->second);
				}
				out.EndChild();
			}
		}
	}
	out.EndChild();
}



string NPC::Validate(bool asTemplate) const
{
	// An NPC with no government will take the player's government

	// NPC templates have certain fields to validate that instantiated NPCs do not:
	if(asTemplate)
	{
		// A location filter may be used to set the starting system.
		// If given, it must be able to resolve to a valid system.
		if(!location.IsValid())
			return "location filter";

		// A null system reference is allowed, since it will be set during
		// instantiation if not given explicitly.
		if(system && !system->IsValid())
			return "system \"" + system->TrueName() + "\"";

		// A planet is optional, but if given must be valid.
		if(planet && !planet->IsValid())
			return "planet \"" + planet->TrueName() + "\"";

		// If a stock phrase or conversation is given, it must not be empty.
		if(dialogPhrase.IsStock() && dialogPhrase->IsEmpty())
			return "stock phrase";
		if(conversation.IsStock() && conversation->IsEmpty())
			return "stock conversation";

		// NPC fleets, unlike stock fleets, do not need a valid government
		// since they will unconditionally inherit this NPC's government.
		for(auto &&fleet : fleets)
			if(!fleet->IsValid(false))
				return fleet.IsStock() ? "stock fleet" : "custom fleet";
	}

	// Ships must always be valid.
	for(auto &&ship : ships)
		if(!ship->IsValid())
			return "ship \"" + ship->Name() + "\"";
	for(auto &&ship : stockShips)
		if(!ship->IsValid())
			return "stock model \"" + ship->VariantName() + "\"";

	return "";
}



const EsUuid &NPC::UUID() const noexcept
{
	return uuid;
}



// Update spawning and despawning for this NPC.
void NPC::UpdateSpawning(const PlayerInfo &player)
{
	checkedSpawnConditions = true;
	// The conditions are tested every time this function is called until
	// they pass. This is so that a change in a player's conditions don't
	// cause an NPC to "un-spawn" or "un-despawn." Despawn conditions are
	// only checked after the spawn conditions have passed so that an NPC
	// doesn't "despawn" before spawning in the first place.
	if(!passedSpawnConditions)
<<<<<<< HEAD
		passedSpawnConditions = toSpawn.Test(player.Conditions(), DEFAULT_CONDITION_CONTEXT);
=======
		passedSpawnConditions = toSpawn.Test();
>>>>>>> 00230ea3

	// It is allowable for an NPC to pass its spawning conditions and then immediately pass its despawning
	// conditions. (Any such NPC will never be spawned in-game.)
	if(passedSpawnConditions && !toDespawn.IsEmpty() && !passedDespawnConditions)
<<<<<<< HEAD
		passedDespawnConditions = toDespawn.Test(player.Conditions(), DEFAULT_CONDITION_CONTEXT);
=======
		passedDespawnConditions = toDespawn.Test();
>>>>>>> 00230ea3
}



// Determine if this NPC should be placed in-flight.
bool NPC::ShouldSpawn() const
{
	return passedSpawnConditions && !passedDespawnConditions;
}



// Get the ships associated with this set of NPCs.
const list<shared_ptr<Ship>> NPC::Ships() const
{
	return ships;
}



// Handle the given ShipEvent.
void NPC::Do(const ShipEvent &event, PlayerInfo &player, UI *ui, const Mission *caller, bool isVisible)
{
	// First, check if this ship is part of this NPC. If not, do nothing. If it
	// is an NPC and it just got captured, replace it with a destroyed copy of
	// itself so that this class thinks the ship is destroyed.
	shared_ptr<Ship> ship;
	int type = event.Type();
	for(shared_ptr<Ship> &ptr : ships)
		if(ptr == event.Target())
		{
			// If a mission ship is captured, let it live on under its new
			// ownership but mark our copy of it as destroyed. This must be done
			// before we check the mission's success status because otherwise
			// momentarily reactivating a ship you're supposed to evade would
			// clear the success status and cause the success message to be
			// displayed a second time below.
			if(event.Type() & ShipEvent::CAPTURE)
			{
				Ship *copy = new Ship(*ptr);
				copy->SetUUID(ptr->UUID());
				copy->Destroy();
				shipEvents[copy] = shipEvents[ptr.get()];
				// Count this ship as destroyed, as well as captured.
				type |= ShipEvent::DESTROY;
				ptr.reset(copy);
			}
			ship = ptr;
			break;
		}
	if(!ship)
		return;

	// Determine if this NPC is already in the succeeded state,
	// regardless of whether it will despawn on the next landing.
	bool alreadySucceeded = HasSucceeded(player.GetSystem(), false);
	bool alreadyFailed = HasFailed();

	// If this event was "ASSIST", the ship is now known as not disabled.
	if(type == ShipEvent::ASSIST)
		shipEvents[ship.get()] &= ~(ShipEvent::DISABLE);

	// Certain events only count towards the NPC's status if originated by
	// the player: scanning, boarding, assisting, capturing, or provoking.
	if(!event.ActorGovernment() || !event.ActorGovernment()->IsPlayer())
		type &= ~(ShipEvent::SCAN_CARGO | ShipEvent::SCAN_OUTFITS | ShipEvent::ASSIST
				| ShipEvent::BOARD | ShipEvent::CAPTURE | ShipEvent::PROVOKE);

	// Determine if this event is new for this ship.
	bool newEvent = ~(shipEvents[ship.get()]) & type;
	// Apply this event to the ship and any ships it is carrying.
	shipEvents[ship.get()] |= type;
	for(const Ship::Bay &bay : ship->Bays())
		if(bay.ship)
			shipEvents[bay.ship.get()] |= type;

	// Run any mission actions that trigger on this event.
	DoActions(event, newEvent, player, ui, caller);

	// Check if the success status has changed. If so, display a message.
	if(isVisible && !alreadyFailed && HasFailed())
		Messages::Add("Mission failed" + (caller ? ": \"" + caller->Name() + "\"" : "") + ".",
			Messages::Importance::Highest);
	else if(ui && !alreadySucceeded && HasSucceeded(player.GetSystem(), false))
	{
		// If "completing" this NPC displays a conversation, reference
		// it, to allow the completing event's target to be destroyed.
		if(!conversation->IsEmpty())
			ui->Push(new ConversationPanel(player, *conversation, caller, nullptr, ship));
		if(!dialogText.empty())
			ui->Push(new Dialog(dialogText));
	}
}



bool NPC::HasSucceeded(const System *playerSystem, bool ignoreIfDespawnable) const
{
	// If this NPC has not yet spawned, or has fully despawned, then ignore its
	// objectives. An NPC that will despawn on landing is allowed to still enter
	// a "completed" state and trigger related completion events.
	if(checkedSpawnConditions && (!passedSpawnConditions
			|| (ignoreIfDespawnable && passedDespawnConditions)))
		return true;

	if(HasFailed())
		return false;

	// Evaluate the status of each ship in this NPC block. If it has `accompany`
	// and is alive then it cannot be disabled and must be in the player's system.
	// If the NPC block has `evade`, the ship can be disabled, destroyed, captured,
	// or not present.
	if(mustEvade || mustAccompany)
		for(const shared_ptr<Ship> &ship : ships)
		{
			auto it = shipEvents.find(ship.get());
			// If a derelict ship has not received any ShipEvents, it is immobile.
			bool isImmobile = ship->GetPersonality().IsDerelict();
			// The success status calculation can only be based on recorded
			// events (and the current system).
			if(it != shipEvents.end())
			{
				// Captured or destroyed ships have either succeeded or no longer count.
				if(it->second & (ShipEvent::DESTROY | ShipEvent::CAPTURE))
					continue;
				// A ship that was disabled is considered 'immobile'.
				isImmobile = (it->second & ShipEvent::DISABLE);
				// If this NPC is 'derelict' and has no ASSIST on record, it is immobile.
				isImmobile |= ship->GetPersonality().IsDerelict()
					&& !(it->second & ShipEvent::ASSIST);
			}
			bool isHere;
			// If this ship is being carried, check the parent's system.
			if(!ship->GetSystem() && ship->CanBeCarried() && ship->GetParent())
				isHere = ship->GetParent()->GetSystem() == playerSystem;
			else
				isHere = (!ship->GetSystem() || ship->GetSystem() == playerSystem);
			if((isHere && !isImmobile) ^ mustAccompany)
				return false;
		}

	if(!succeedIf)
		return true;

	for(const shared_ptr<Ship> &ship : ships)
	{
		auto it = shipEvents.find(ship.get());
		if(it == shipEvents.end() || (it->second & succeedIf) != succeedIf)
			return false;
	}

	return true;
}



// Check if the NPC is supposed to be accompanied and is not.
bool NPC::IsLeftBehind(const System *playerSystem) const
{
	if(HasFailed())
		return true;
	if(!mustAccompany)
		return false;

	for(const shared_ptr<Ship> &ship : ships)
		if(ship->IsDisabled() || ship->GetSystem() != playerSystem)
			return true;

	return false;
}



bool NPC::HasFailed() const
{
	// An unspawned NPC, one which will despawn on landing, or that has
	// already despawned, is not considered "failed."
	if(!passedSpawnConditions || passedDespawnConditions)
		return false;

	for(const auto &it : shipEvents)
	{
		if(it.second & failIf)
			return true;

		// If we still need to perform an action that requires the NPC ship be
		// alive, then that ship being destroyed or landed causes the mission to fail.
		if((~it.second & succeedIf) && (it.second & (ShipEvent::DESTROY | ShipEvent::LAND)))
			return true;

		// If this ship has landed permanently, the NPC has failed if
		// 1) it must accompany and is not in the destination system, or
		// 2) it must evade, and is in the destination system.
		if((it.second & ShipEvent::LAND) && it.first->GetPlanet() == finalDestination && it.first->GetSystem()
				&& ((mustAccompany && it.first->GetSystem() != destination)
				|| (mustEvade && it.first->GetSystem() == destination)))
			return true;
	}

	return false;
}



// Check if the NPC has the "land" success criterion.
bool NPC::SucceedsOnLanding() const
{
	return succeedIf & ShipEvent::LAND;
}



// Create a copy of this NPC but with the fleets replaced by the actual
// ships they represent, wildcards in the conversation text replaced, etc.
NPC NPC::Instantiate(const PlayerInfo &player, map<string, string> &subs, const System *origin,
		const Planet *destinationPlanet, int jumps, int64_t payload) const
{
	NPC result;
	result.destination = destinationPlanet->GetSystem();
	result.government = government;
	if(!result.government)
		result.government = GameData::PlayerGovernment();
	result.personality = personality;
	result.succeedIf = succeedIf;
	result.failIf = failIf;
	result.mustEvade = mustEvade;
	result.mustAccompany = mustAccompany;
	result.waypoints = waypoints;
	result.finalDestination = finalDestination;
	result.stopovers = stopovers;

	result.passedSpawnConditions = passedSpawnConditions;
	result.toSpawn = toSpawn;
	result.toDespawn = toDespawn;

	// Instantiate the actions.
	string reason;
	auto ait = npcActions.begin();
	for( ; ait != npcActions.end(); ++ait)
	{
		reason = ait->second.Validate();
		if(!reason.empty())
			break;
	}
	if(ait != npcActions.end())
	{
		Logger::LogError("Instantiation Error: Action \"" + TriggerToText(ait->first) +
				"\" in NPC uses invalid " + std::move(reason));
		return result;
	}
	for(const auto &it : npcActions)
		result.npcActions[it.first] = it.second.Instantiate(subs, origin, jumps, payload);

	// Pick the system for this NPC to start out in.
	result.system = system;
	if(!result.system && !location.IsEmpty())
		result.system = location.PickSystem(origin);
	if(!result.system)
		result.system = (isAtDestination && destination) ? destination : origin;

	if(missingWaypoint)
		result.waypoints.push_back(result.destination);
	for(const LocationFilter &filter : waypointFilters)
	{
		const System *choice = filter.PickSystem(result.waypoints.empty() ?
				origin : result.waypoints.back());
		if(choice)
			result.waypoints.push_back(choice);
	}

	if(missingStopover)
		result.stopovers.push_back(destinationPlanet);
	for(const LocationFilter &filter : stopoverFilters)
	{
		// Each new stopover's "distance X Y" is calculated from the previous one's system.
		const Planet *choice = filter.PickPlanet(result.stopovers.empty() ?
				origin : result.stopovers.back()->GetSystem(), true);
		if(choice)
			result.stopovers.push_back(choice);
	}

	if(missingDestination)
		result.finalDestination = destinationPlanet;
	// The destination's "distance X Y" is calculated from the last stopover.
	if(!destinationFilter.IsEmpty())
	{
		const Planet *choice = destinationFilter.PickPlanet(result.stopovers.empty() ?
				origin : result.stopovers.back()->GetSystem(), true);
		if(choice)
			result.finalDestination = choice;
	}

	// If a planet was specified in the template, it must be in this system.
	if(planet && result.system->FindStellar(planet))
		result.planet = planet;

	// Convert fleets into instances of ships.
	for(const shared_ptr<Ship> &ship : ships)
	{
		// This ship is being defined from scratch.
		result.ships.push_back(make_shared<Ship>(*ship));
		ship->FinishLoading(true);
	}
	auto shipIt = stockShips.begin();
	auto nameIt = shipNames.begin();
	map<string, string> playerSubs;
	player.AddPlayerSubstitutions(playerSubs);
	for( ; shipIt != stockShips.end() && nameIt != shipNames.end(); ++shipIt, ++nameIt)
	{
		result.ships.push_back(make_shared<Ship>(**shipIt));
		result.ships.back()->SetName(Format::Replace(Format::Replace(
			Phrase::ExpandPhrases(*nameIt), subs), playerSubs));
	}
	for(const ExclusiveItem<Fleet> &fleet : fleets)
		fleet->Place(*result.system, result.ships, false, !overrideFleetCargo);
	// Ships should either "enter" the system or start out there.
	for(const shared_ptr<Ship> &ship : result.ships)
	{
		ship->SetGovernment(result.government);
		ship->SetIsSpecial();
		ship->SetPersonality(result.personality);
		if(result.personality.IsDerelict())
			ship->Disable();

		if(!result.waypoints.empty())
			ship->SetWaypoints(result.waypoints);
		if(!result.stopovers.empty())
			ship->SetStopovers(result.stopovers);
		if(result.finalDestination)
			ship->SetDestination(result.finalDestination);

		if(personality.IsEntering())
			Fleet::Enter(*result.system, *ship);
		else if(result.planet)
		{
			// A valid planet was specified in the template, so these NPCs start out landed.
			ship->SetSystem(result.system);
			ship->SetPlanet(result.planet);
		}
		else
			Fleet::Place(*result.system, *ship);
	}

	// Set the cargo for each ship in the NPC if the NPC itself has cargo settings.
	if(overrideFleetCargo)
		for(const auto &ship : result.ships)
			cargo.SetCargo(&*ship);

	// String replacement:
	if(!result.ships.empty())
	{
		subs["<npc>"] = result.ships.front()->Name();
		subs["<npc model>"] = result.ships.front()->DisplayModelName();
	}
	// Do string replacement on any dialog or conversation.
	string dialogText = !dialogPhrase->IsEmpty() ?
			dialogPhrase->Get()
		:
			this->dialogText;
	if(!dialogText.empty())
		result.dialogText = Format::Replace(Phrase::ExpandPhrases(dialogText), subs);

	if(!conversation->IsEmpty())
		result.conversation = ExclusiveItem<Conversation>(conversation->Instantiate(subs));

	return result;
}



// Handle any NPC mission actions that may have been triggered by a ShipEvent.
void NPC::DoActions(const ShipEvent &event, bool newEvent, PlayerInfo &player, UI *ui, const Mission *caller)
{
	// Map the ShipEvent that was received to the Triggers it could flip.
	static const map<int, vector<Trigger>> eventTriggers = {
		{ShipEvent::ASSIST, {Trigger::ASSIST}},
		{ShipEvent::SCAN_CARGO, {Trigger::SCAN_CARGO}},
		{ShipEvent::SCAN_OUTFITS, {Trigger::SCAN_OUTFITS}},
		{ShipEvent::PROVOKE, {Trigger::PROVOKE}},
		{ShipEvent::DISABLE, {Trigger::DISABLE}},
		{ShipEvent::BOARD, {Trigger::BOARD}},
		{ShipEvent::CAPTURE, {Trigger::CAPTURE, Trigger::KILL}},
		{ShipEvent::DESTROY, {Trigger::DESTROY, Trigger::KILL}},
		{ShipEvent::ENCOUNTER, {Trigger::ENCOUNTER}},
	};

	int type = event.Type();

	// Ships are capable of receiving multiple DESTROY events. Only
	// handle the first such event, because a ship can't actually be
	// destroyed multiple times.
	if((type & ShipEvent::DESTROY) && !newEvent)
		type &= ~ShipEvent::DESTROY;

	// Get the actions for the Triggers that could potentially run.
	set<Trigger> triggers;
	for(const auto &it : eventTriggers)
		if(type & it.first)
			triggers.insert(it.second.begin(), it.second.end());

	for(Trigger trigger : triggers)
	{
		auto it = npcActions.find(trigger);
		if(it == npcActions.end())
			continue;

		static const map<Trigger, int> triggerRequirements = {
			{Trigger::ASSIST, ShipEvent::ASSIST},
			{Trigger::SCAN_CARGO, ShipEvent::SCAN_CARGO},
			{Trigger::SCAN_OUTFITS, ShipEvent::SCAN_OUTFITS},
			{Trigger::PROVOKE, ShipEvent::PROVOKE},
			{Trigger::DISABLE, ShipEvent::DISABLE},
			{Trigger::BOARD, ShipEvent::BOARD},
			{Trigger::CAPTURE, ShipEvent::CAPTURE},
			{Trigger::DESTROY, ShipEvent::DESTROY},
			{Trigger::KILL, ShipEvent::CAPTURE | ShipEvent::DESTROY},
			{Trigger::ENCOUNTER, ShipEvent::ENCOUNTER},
		};

		// Some Triggers cannot be met if any of the ships in this NPC have certain events.
		// If any of the ships were captured, the DESTROY trigger will not run.
		static const map<Trigger, int> triggerExclusions = {
			{Trigger::DESTROY, ShipEvent::CAPTURE}
		};

		const auto requiredIt = triggerRequirements.find(trigger);
		const int requiredEvents = requiredIt == triggerRequirements.end() ? 0 : requiredIt->second;
		const auto excludedIt = triggerExclusions.find(trigger);
		const int excludedEvents = excludedIt == triggerExclusions.end() ? 0 : excludedIt->second;

		// The PROVOKE and ENCOUNTER Triggers only requires a single ship to receive the
		// event in order to run. All other Triggers require that all ships
		// be affected.
		if(trigger == Trigger::ENCOUNTER || trigger == Trigger::PROVOKE || all_of(ships.begin(), ships.end(),
				[&](const shared_ptr<Ship> &ship) -> bool
				{
					auto it = shipEvents.find(ship.get());
					return it != shipEvents.end() && (it->second & requiredEvents) && !(it->second & excludedEvents);
				}))
		{
			it->second.Do(player, ui, caller, event.Target());
		}
	}
}<|MERGE_RESOLUTION|>--- conflicted
+++ resolved
@@ -527,20 +527,12 @@
 	// only checked after the spawn conditions have passed so that an NPC
 	// doesn't "despawn" before spawning in the first place.
 	if(!passedSpawnConditions)
-<<<<<<< HEAD
-		passedSpawnConditions = toSpawn.Test(player.Conditions(), DEFAULT_CONDITION_CONTEXT);
-=======
-		passedSpawnConditions = toSpawn.Test();
->>>>>>> 00230ea3
+		passedSpawnConditions = toSpawn.Test(DEFAULT_CONDITION_CONTEXT);
 
 	// It is allowable for an NPC to pass its spawning conditions and then immediately pass its despawning
 	// conditions. (Any such NPC will never be spawned in-game.)
 	if(passedSpawnConditions && !toDespawn.IsEmpty() && !passedDespawnConditions)
-<<<<<<< HEAD
-		passedDespawnConditions = toDespawn.Test(player.Conditions(), DEFAULT_CONDITION_CONTEXT);
-=======
-		passedDespawnConditions = toDespawn.Test();
->>>>>>> 00230ea3
+		passedDespawnConditions = toDespawn.Test(DEFAULT_CONDITION_CONTEXT);
 }
 
 
