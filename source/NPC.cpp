/* NPC.cpp
Copyright (c) 2014 by Michael Zahniser

Endless Sky is free software: you can redistribute it and/or modify it under the
terms of the GNU General Public License as published by the Free Software
Foundation, either version 3 of the License, or (at your option) any later version.

Endless Sky is distributed in the hope that it will be useful, but WITHOUT ANY
WARRANTY; without even the implied warranty of MERCHANTABILITY or FITNESS FOR A
PARTICULAR PURPOSE. See the GNU General Public License for more details.

You should have received a copy of the GNU General Public License along with
this program. If not, see <https://www.gnu.org/licenses/>.
*/

#include "NPC.h"

#include "ConversationPanel.h"
#include "DataNode.h"
#include "DataWriter.h"
#include "Dialog.h"
#include "text/Format.h"
#include "GameData.h"
#include "Government.h"
#include "Logger.h"
#include "Messages.h"
#include "Planet.h"
#include "PlayerInfo.h"
#include "Ship.h"
#include "ShipEvent.h"
#include "System.h"
#include "UI.h"

#include <algorithm>
#include <vector>

using namespace std;

namespace {
	string TriggerToText(NPC::Trigger trigger)
	{
		switch(trigger)
		{
			case NPC::Trigger::ASSIST:
				return "on assist";
			case NPC::Trigger::SCAN_CARGO:
				return "on 'scan cargo'";
			case NPC::Trigger::SCAN_OUTFITS:
				return "on 'scan outfits'";
			case NPC::Trigger::PROVOKE:
				return "on provoke";
			case NPC::Trigger::DISABLE:
				return "on disable";
			case NPC::Trigger::BOARD:
				return "on board";
			case NPC::Trigger::CAPTURE:
				return "on capture";
			case NPC::Trigger::DESTROY:
				return "on destroy";
			case NPC::Trigger::KILL:
				return "on kill";
			case NPC::Trigger::ENCOUNTER:
				return "on encounter";
			default:
				return "unknown trigger";
		}
	}
}



// Construct and Load() at the same time.
NPC::NPC(const DataNode &node, const ConditionsStore *playerConditions)
{
	Load(node, playerConditions);
}



void NPC::Load(const DataNode &node, const ConditionsStore *playerConditions)
{
	// Any tokens after the "npc" tag list the things that must happen for this
	// mission to succeed.
	for(int i = 1; i < node.Size(); ++i)
	{
		if(node.Token(i) == "save")
			failIf |= ShipEvent::DESTROY;
		else if(node.Token(i) == "kill")
			succeedIf |= ShipEvent::DESTROY;
		else if(node.Token(i) == "board")
			succeedIf |= ShipEvent::BOARD;
		else if(node.Token(i) == "assist")
			succeedIf |= ShipEvent::ASSIST;
		else if(node.Token(i) == "disable")
			succeedIf |= ShipEvent::DISABLE;
		else if(node.Token(i) == "scan cargo")
			succeedIf |= ShipEvent::SCAN_CARGO;
		else if(node.Token(i) == "scan outfits")
			succeedIf |= ShipEvent::SCAN_OUTFITS;
		else if(node.Token(i) == "outrun")
			failIf |= ShipEvent::LAND;
		else if(node.Token(i) == "land")
			succeedIf |= ShipEvent::LAND;
		else if(node.Token(i) == "capture")
			succeedIf |= ShipEvent::CAPTURE;
		else if(node.Token(i) == "provoke")
			succeedIf |= ShipEvent::PROVOKE;
		else if(node.Token(i) == "evade")
			mustEvade = true;
		else if(node.Token(i) == "accompany")
			mustAccompany = true;
		else
			node.PrintTrace("Warning: Skipping unrecognized NPC completion condition \"" + node.Token(i) + "\":");
	}

	// Check for incorrect objective combinations.
	if(failIf & ShipEvent::DESTROY && (succeedIf & ShipEvent::DESTROY || succeedIf & ShipEvent::CAPTURE))
		node.PrintTrace("Error: conflicting NPC mission objective to save and destroy or capture.");
	if(succeedIf & ShipEvent::LAND && failIf & ShipEvent::LAND)
		node.PrintTrace("Error: conflicting NPC mission objective to land and outrun.");
	if(mustEvade && mustAccompany)
		node.PrintTrace("Warning: NPC mission objective to accompany and evade is synonymous with kill.");
	if(mustEvade && (succeedIf & ShipEvent::DESTROY || succeedIf & ShipEvent::CAPTURE))
		node.PrintTrace("Warning: redundant NPC mission objective to evade and destroy or capture.");

	for(const DataNode &child : node)
	{
		const string &key = child.Token(0);
		bool hasValue = child.Size() >= 2;

		if(key == "system")
		{
			if(hasValue)
			{
				if(child.Token(1) == "destination")
					isAtDestination = true;
				else
					system = GameData::Systems().Get(child.Token(1));
			}
			else
				location.Load(child);
		}
<<<<<<< HEAD
		else if(child.Token(0) == "waypoint")
		{
			// Waypoints can be added one-by-one (e.g. if from LocationFilters) or
			// from multiple "waypoint" nodes. If no system or filter to pick a system is
			// passed to the node, the mission's destination system will be used.
			if(!child.HasChildren())
			{
				// Given "waypoint" or "waypoint <system 1> .... <system N>"
				if(child.Size() == 1)
					missingWaypoint = true;
				else
					for(int i = 1; i < child.Size(); ++i)
						waypoints.push_back(GameData::Systems().Get(child.Token(i)));
			}
			// Given "waypoint" and child nodes. These get processed during NPC instantiation.
			else
				waypointFilters.emplace_back(child);
		}
		else if(child.Token(0) == "destination")
		{
			// Only the last defined "destination" node is used to determine the final
			// destination of the NPC. This destination is visited only after all stopovers
			// have been, and landing on it completes the mission. If no planet
			// is passed to the node, the mission's destination will be used.
			if(!child.HasChildren())
			{
				// Given "destination" or "destination <planet>"
				if(child.Size() == 1)
					missingDestination = true;
				else
					finalDestination = GameData::Planets().Get(child.Token(1));
			}
			// Given "destination" and a location filter. These get processed during NPC instantiation.
			else
				destinationFilter.Load(child);
		}
		else if(child.Token(0) == "stopover")
		{
			// Stopovers can be added one-by-one (e.g. if from LocationFilters) or
			// from multiple "stopover" nodes. All stopovers are visited (no permanent
			// landing on the stopovers). If no planet is passed to the node, the
			// mission's destination will be used.
			if(!child.HasChildren())
			{
				// Given "stopover" or "destination <planet 1> ... <planet N>"
				if(child.Size() == 1)
					missingStopover = true;
				else
					for(int i = 1; i < child.Size(); ++i)
						stopovers.push_back(GameData::Planets().Get(child.Token(i)));
			}
			// Given "stopover" and child nodes. These get processed during NPC instantiation.
			else
				stopoverFilters.emplace_back(child);
		}
		else if(child.Token(0) == "uuid" && child.Size() >= 2)
=======
		else if(key == "uuid" && hasValue)
>>>>>>> 2f1df8c5
			uuid = EsUuid::FromString(child.Token(1));
		else if(key == "planet" && hasValue)
			planet = GameData::Planets().Get(child.Token(1));
		else if(key == "succeed" && hasValue)
			succeedIf = child.Value(1);
		else if(key == "fail" && hasValue)
			failIf = child.Value(1);
		else if(key == "evade")
			mustEvade = true;
		else if(key == "accompany")
			mustAccompany = true;
		else if(key == "government" && hasValue)
			government = GameData::Governments().Get(child.Token(1));
		else if(key == "personality")
			personality.Load(child);
		else if(key == "cargo settings" && child.HasChildren())
		{
			cargo.Load(child);
			overrideFleetCargo = true;
		}
		else if(key == "dialog")
		{
			// Dialog text may be supplied from a stock named phrase, a
			// private unnamed phrase, or directly specified.
			if(hasValue && child.Token(1) == "phrase")
			{
				if(!child.HasChildren() && child.Size() == 3)
					dialogPhrase = ExclusiveItem<Phrase>(GameData::Phrases().Get(child.Token(2)));
				else
					child.PrintTrace("Skipping unsupported dialog phrase syntax:");
			}
			else if(!hasValue && child.HasChildren() && (*child.begin()).Token(0) == "phrase")
			{
				const DataNode &firstGrand = (*child.begin());
				if(firstGrand.Size() == 1 && firstGrand.HasChildren())
					dialogPhrase = ExclusiveItem<Phrase>(Phrase(firstGrand));
				else
					firstGrand.PrintTrace("Skipping unsupported dialog phrase syntax:");
			}
			else
				Dialog::ParseTextNode(child, 1, dialogText);
		}
		else if(key == "conversation" && child.HasChildren())
			conversation = ExclusiveItem<Conversation>(Conversation(child, playerConditions));
		else if(key == "conversation" && hasValue)
			conversation = ExclusiveItem<Conversation>(GameData::Conversations().Get(child.Token(1)));
		else if(key == "to" && hasValue)
		{
			if(child.Token(1) == "spawn")
				toSpawn.Load(child, playerConditions);
			else if(child.Token(1) == "despawn")
				toDespawn.Load(child, playerConditions);
			else
				child.PrintTrace("Skipping unrecognized attribute:");
		}
		else if(key == "on" && hasValue)
		{
			static const map<string, Trigger> trigger = {
				{"assist", Trigger::ASSIST},
				{"scan cargo", Trigger::SCAN_CARGO},
				{"scan outfits", Trigger::SCAN_OUTFITS},
				{"provoke", Trigger::PROVOKE},
				{"disable", Trigger::DISABLE},
				{"board", Trigger::BOARD},
				{"capture", Trigger::CAPTURE},
				{"destroy", Trigger::DESTROY},
				{"kill", Trigger::KILL},
				{"encounter", Trigger::ENCOUNTER},
			};
			auto it = trigger.find(child.Token(1));
			if(it != trigger.end())
				npcActions[it->second].Load(child, playerConditions);
			else
				child.PrintTrace("Skipping unrecognized attribute:");
		}
		else if(key == "ship")
		{
			if(child.HasChildren() && child.Size() == 2)
			{
				// Loading an NPC from a save file, or an entire ship specification.
				// The latter may result in references to non-instantiated outfits.
				ships.emplace_back(make_shared<Ship>(child, playerConditions));
				for(const DataNode &grand : child)
					if(grand.Token(0) == "actions" && grand.Size() >= 2)
						shipEvents[ships.back().get()] = grand.Value(1);
			}
			else if(hasValue)
			{
				// Loading a ship managed by GameData, i.e. "base models" and variants.
				stockShips.push_back(GameData::Ships().Get(child.Token(1)));
				shipNames.push_back(child.Token(1 + (child.Size() > 2)));
			}
			else
			{
				string message = "Error: Skipping unsupported use of a ship token and child nodes: ";
				if(child.Size() >= 3)
					message += "to both name and customize a ship, create a variant and then reference it here.";
				else
					message += "the \'ship\' token must be followed by the name of a ship, e.g. ship \"Bulk Freighter\"";
				child.PrintTrace(message);
			}
		}
		else if(key == "fleet")
		{
			if(child.HasChildren())
			{
				fleets.emplace_back(ExclusiveItem<Fleet>(Fleet(child)));
				if(hasValue)
				{
					// Copy the custom fleet in lieu of reparsing the same DataNode.
					size_t numAdded = child.Value(1);
					for(size_t i = 1; i < numAdded; ++i)
						fleets.push_back(fleets.back());
				}
			}
			else if(hasValue)
			{
				auto fleet = ExclusiveItem<Fleet>(GameData::Fleets().Get(child.Token(1)));
				if(child.Size() >= 3 && child.Value(2) > 1.)
					fleets.insert(fleets.end(), child.Value(2), fleet);
				else
					fleets.push_back(fleet);
			}
		}
		else
			child.PrintTrace("Skipping unrecognized attribute:");
	}

	// Empty spawning conditions imply that an instantiated NPC has spawned (or
	// if this is an NPC template, that any NPCs created from this will spawn).
	passedSpawnConditions = toSpawn.IsEmpty();
	// (Any non-empty `toDespawn` set is guaranteed to evaluate to false, otherwise the NPC would never
	// have been serialized. Thus, `passedDespawnConditions` is always false if the NPC is being Loaded.)

	// Since a ship's government is not serialized, set it now.
	for(const shared_ptr<Ship> &ship : ships)
	{
		ship->SetGovernment(government);
		ship->SetPersonality(personality);
		ship->SetIsSpecial();
		ship->FinishLoading(false);
		if(!waypoints.empty())
			ship->SetWaypoints(waypoints);
		if(!stopovers.empty())
			ship->SetStopovers(stopovers);
		if(finalDestination)
			ship->SetDestination(finalDestination);
	}


	// NPCs given the "land" or "outrun" completion conditions should also have a destination.
	if(!finalDestination && !missingDestination && destinationFilter.IsEmpty())
	{
		if(succeedIf & ShipEvent::LAND)
			node.PrintTrace("Warning: NPC mission objective to land is impossible without a destination.");
		else if(failIf & ShipEvent::LAND)
			node.PrintTrace("Warning: NPC mission objective to outrun is impossible without a destination.");
	}
}



// Note: the Save() function can assume this is an instantiated NPC, not
// a template, so fleets will be replaced by individual ships already.
void NPC::Save(DataWriter &out) const
{
	// If this NPC should no longer appear in-game, don't serialize it.
	if(passedDespawnConditions)
		return;

	out.Write("npc");
	out.BeginChild();
	{
		out.Write("uuid", uuid.ToString());
		if(succeedIf)
			out.Write("succeed", succeedIf);
		if(failIf)
			out.Write("fail", failIf);
		if(mustEvade)
			out.Write("evade");
		if(mustAccompany)
			out.Write("accompany");

		// Only save out spawn conditions if they have yet to be met.
		// This is so that if a player quits the game and returns, NPCs that
		// were spawned do not then become despawned because they no longer
		// pass the spawn conditions.
		if(!toSpawn.IsEmpty() && !passedSpawnConditions)
		{
			out.Write("to", "spawn");
			out.BeginChild();
			{
				toSpawn.Save(out);
			}
			out.EndChild();
		}
		if(!toDespawn.IsEmpty())
		{
			out.Write("to", "despawn");
			out.BeginChild();
			{
				toDespawn.Save(out);
			}
			out.EndChild();
		}

		for(auto &it : npcActions)
			it.second.Save(out);

		if(government)
			out.Write("government", government->GetTrueName());
		personality.Save(out);

		if(!waypoints.empty())
		{
			out.WriteToken("waypoint");
			for(const auto &waypoint : waypoints)
				out.WriteToken(waypoint->TrueName());
			out.Write();
		}

		if(finalDestination)
			out.Write("destination", finalDestination->TrueName());

		if(!stopovers.empty())
		{
			out.WriteToken("stopover");
			for(const auto &stopover : stopovers)
				out.WriteToken(stopover->TrueName());
			out.Write();
		}

		if(!dialogText.empty())
		{
			out.Write("dialog");
			out.BeginChild();
			{
				// Break the text up into paragraphs.
				for(const string &line : Format::Split(dialogText, "\n\t"))
					out.Write(line);
			}
			out.EndChild();
		}
		if(!conversation->IsEmpty())
			conversation->Save(out);

		for(const shared_ptr<Ship> &ship : ships)
		{
			ship->Save(out);
			auto it = shipEvents.find(ship.get());
			if(it != shipEvents.end() && it->second)
			{
				// Append an "actions" tag to the end of the ship data.
				out.BeginChild();
				{
					out.Write("actions", it->second);
				}
				out.EndChild();
			}
		}
	}
	out.EndChild();
}



string NPC::Validate(bool asTemplate) const
{
	// An NPC with no government will take the player's government

	// NPC templates have certain fields to validate that instantiated NPCs do not:
	if(asTemplate)
	{
		// A location filter may be used to set the starting system.
		// If given, it must be able to resolve to a valid system.
		if(!location.IsValid())
			return "location filter";

		// A null system reference is allowed, since it will be set during
		// instantiation if not given explicitly.
		if(system && !system->IsValid())
			return "system \"" + system->TrueName() + "\"";

		// A planet is optional, but if given must be valid.
		if(planet && !planet->IsValid())
			return "planet \"" + planet->TrueName() + "\"";

		// If a stock phrase or conversation is given, it must not be empty.
		if(dialogPhrase.IsStock() && dialogPhrase->IsEmpty())
			return "stock phrase";
		if(conversation.IsStock() && conversation->IsEmpty())
			return "stock conversation";

		// NPC fleets, unlike stock fleets, do not need a valid government
		// since they will unconditionally inherit this NPC's government.
		for(auto &&fleet : fleets)
			if(!fleet->IsValid(false))
				return fleet.IsStock() ? "stock fleet" : "custom fleet";
	}

	// Ships must always be valid.
	for(auto &&ship : ships)
		if(!ship->IsValid())
			return "ship \"" + ship->Name() + "\"";
	for(auto &&ship : stockShips)
		if(!ship->IsValid())
			return "stock model \"" + ship->VariantName() + "\"";

	return "";
}



const EsUuid &NPC::UUID() const noexcept
{
	return uuid;
}



// Update spawning and despawning for this NPC.
void NPC::UpdateSpawning(const PlayerInfo &player)
{
	checkedSpawnConditions = true;
	// The conditions are tested every time this function is called until
	// they pass. This is so that a change in a player's conditions don't
	// cause an NPC to "un-spawn" or "un-despawn." Despawn conditions are
	// only checked after the spawn conditions have passed so that an NPC
	// doesn't "despawn" before spawning in the first place.
	if(!passedSpawnConditions)
		passedSpawnConditions = toSpawn.Test();

	// It is allowable for an NPC to pass its spawning conditions and then immediately pass its despawning
	// conditions. (Any such NPC will never be spawned in-game.)
	if(passedSpawnConditions && !toDespawn.IsEmpty() && !passedDespawnConditions)
		passedDespawnConditions = toDespawn.Test();
}



// Determine if this NPC should be placed in-flight.
bool NPC::ShouldSpawn() const
{
	return passedSpawnConditions && !passedDespawnConditions;
}



// Get the ships associated with this set of NPCs.
const list<shared_ptr<Ship>> NPC::Ships() const
{
	return ships;
}



// Handle the given ShipEvent.
void NPC::Do(const ShipEvent &event, PlayerInfo &player, UI *ui, const Mission *caller, bool isVisible)
{
	// First, check if this ship is part of this NPC. If not, do nothing. If it
	// is an NPC and it just got captured, replace it with a destroyed copy of
	// itself so that this class thinks the ship is destroyed.
	shared_ptr<Ship> ship;
	int type = event.Type();
	for(shared_ptr<Ship> &ptr : ships)
		if(ptr == event.Target())
		{
			// If a mission ship is captured, let it live on under its new
			// ownership but mark our copy of it as destroyed. This must be done
			// before we check the mission's success status because otherwise
			// momentarily reactivating a ship you're supposed to evade would
			// clear the success status and cause the success message to be
			// displayed a second time below.
			if(event.Type() & ShipEvent::CAPTURE)
			{
				Ship *copy = new Ship(*ptr);
				copy->SetUUID(ptr->UUID());
				copy->Destroy();
				shipEvents[copy] = shipEvents[ptr.get()];
				// Count this ship as destroyed, as well as captured.
				type |= ShipEvent::DESTROY;
				ptr.reset(copy);
			}
			ship = ptr;
			break;
		}
	if(!ship)
		return;

	// Determine if this NPC is already in the succeeded state,
	// regardless of whether it will despawn on the next landing.
	bool alreadySucceeded = HasSucceeded(player.GetSystem(), false);
	bool alreadyFailed = HasFailed();

	// If this event was "ASSIST", the ship is now known as not disabled.
	if(type == ShipEvent::ASSIST)
		shipEvents[ship.get()] &= ~(ShipEvent::DISABLE);

	// Certain events only count towards the NPC's status if originated by
	// the player: scanning, boarding, assisting, capturing, or provoking.
	if(!event.ActorGovernment() || !event.ActorGovernment()->IsPlayer())
		type &= ~(ShipEvent::SCAN_CARGO | ShipEvent::SCAN_OUTFITS | ShipEvent::ASSIST
				| ShipEvent::BOARD | ShipEvent::CAPTURE | ShipEvent::PROVOKE);

	// Determine if this event is new for this ship.
	bool newEvent = ~(shipEvents[ship.get()]) & type;
	// Apply this event to the ship and any ships it is carrying.
	shipEvents[ship.get()] |= type;
	for(const Ship::Bay &bay : ship->Bays())
		if(bay.ship)
			shipEvents[bay.ship.get()] |= type;

	// Run any mission actions that trigger on this event.
	DoActions(event, newEvent, player, ui, caller);

	// Check if the success status has changed. If so, display a message.
	if(isVisible && !alreadyFailed && HasFailed())
		Messages::Add("Mission failed" + (caller ? ": \"" + caller->Name() + "\"" : "") + ".",
			Messages::Importance::Highest);
	else if(ui && !alreadySucceeded && HasSucceeded(player.GetSystem(), false))
	{
		// If "completing" this NPC displays a conversation, reference
		// it, to allow the completing event's target to be destroyed.
		if(!conversation->IsEmpty())
			ui->Push(new ConversationPanel(player, *conversation, caller, nullptr, ship));
		if(!dialogText.empty())
			ui->Push(new Dialog(dialogText));
	}
}



bool NPC::HasSucceeded(const System *playerSystem, bool ignoreIfDespawnable) const
{
	// If this NPC has not yet spawned, or has fully despawned, then ignore its
	// objectives. An NPC that will despawn on landing is allowed to still enter
	// a "completed" state and trigger related completion events.
	if(checkedSpawnConditions && (!passedSpawnConditions
			|| (ignoreIfDespawnable && passedDespawnConditions)))
		return true;

	if(HasFailed())
		return false;

	// Evaluate the status of each ship in this NPC block. If it has `accompany`
	// and is alive then it cannot be disabled and must be in the player's system.
	// If the NPC block has `evade`, the ship can be disabled, destroyed, captured,
	// or not present.
	if(mustEvade || mustAccompany)
		for(const shared_ptr<Ship> &ship : ships)
		{
			auto it = shipEvents.find(ship.get());
			// If a derelict ship has not received any ShipEvents, it is immobile.
			bool isImmobile = ship->GetPersonality().IsDerelict();
			// The success status calculation can only be based on recorded
			// events (and the current system).
			if(it != shipEvents.end())
			{
				// Captured or destroyed ships have either succeeded or no longer count.
				if(it->second & (ShipEvent::DESTROY | ShipEvent::CAPTURE))
					continue;
				// A ship that was disabled is considered 'immobile'.
				isImmobile = (it->second & ShipEvent::DISABLE);
				// If this NPC is 'derelict' and has no ASSIST on record, it is immobile.
				isImmobile |= ship->GetPersonality().IsDerelict()
					&& !(it->second & ShipEvent::ASSIST);
			}
			bool isHere;
			// If this ship is being carried, check the parent's system.
			if(!ship->GetSystem() && ship->CanBeCarried() && ship->GetParent())
				isHere = ship->GetParent()->GetSystem() == playerSystem;
			else
				isHere = (!ship->GetSystem() || ship->GetSystem() == playerSystem);
			if((isHere && !isImmobile) ^ mustAccompany)
				return false;
		}

	if(!succeedIf)
		return true;

	for(const shared_ptr<Ship> &ship : ships)
	{
		auto it = shipEvents.find(ship.get());
		if(it == shipEvents.end() || (it->second & succeedIf) != succeedIf)
			return false;
	}

	return true;
}



// Check if the NPC is supposed to be accompanied and is not.
bool NPC::IsLeftBehind(const System *playerSystem) const
{
	if(HasFailed())
		return true;
	if(!mustAccompany)
		return false;

	for(const shared_ptr<Ship> &ship : ships)
		if(ship->IsDisabled() || ship->GetSystem() != playerSystem)
			return true;

	return false;
}



bool NPC::HasFailed() const
{
	// An unspawned NPC, one which will despawn on landing, or that has
	// already despawned, is not considered "failed."
	if(!passedSpawnConditions || passedDespawnConditions)
		return false;

	for(const auto &it : shipEvents)
	{
		if(it.second & failIf)
			return true;

		// If we still need to perform an action that requires the NPC ship be
		// alive, then that ship being destroyed or landed causes the mission to fail.
		if((~it.second & succeedIf) && (it.second & (ShipEvent::DESTROY | ShipEvent::LAND)))
			return true;

		// If this ship has landed permanently, the NPC has failed if
		// 1) it must accompany and is not in the destination system, or
		// 2) it must evade, and is in the destination system.
		if((it.second & ShipEvent::LAND) && it.first->GetPlanet() == finalDestination && it.first->GetSystem()
				&& ((mustAccompany && it.first->GetSystem() != destination)
				|| (mustEvade && it.first->GetSystem() == destination)))
			return true;
	}

	return false;
}



// Check if the NPC has the "land" success criterion.
bool NPC::SucceedsOnLanding() const
{
	return succeedIf & ShipEvent::LAND;
}



// Create a copy of this NPC but with the fleets replaced by the actual
// ships they represent, wildcards in the conversation text replaced, etc.
NPC NPC::Instantiate(const PlayerInfo &player, map<string, string> &subs, const System *origin,
		const Planet *destinationPlanet, int jumps, int64_t payload) const
{
	NPC result;
	result.destination = destinationPlanet->GetSystem();
	result.government = government;
	if(!result.government)
		result.government = GameData::PlayerGovernment();
	result.personality = personality;
	result.succeedIf = succeedIf;
	result.failIf = failIf;
	result.mustEvade = mustEvade;
	result.mustAccompany = mustAccompany;
	result.waypoints = waypoints;
	result.finalDestination = finalDestination;
	result.stopovers = stopovers;

	result.passedSpawnConditions = passedSpawnConditions;
	result.toSpawn = toSpawn;
	result.toDespawn = toDespawn;

	// Instantiate the actions.
	string reason;
	auto ait = npcActions.begin();
	for( ; ait != npcActions.end(); ++ait)
	{
		reason = ait->second.Validate();
		if(!reason.empty())
			break;
	}
	if(ait != npcActions.end())
	{
		Logger::LogError("Instantiation Error: Action \"" + TriggerToText(ait->first) +
				"\" in NPC uses invalid " + std::move(reason));
		return result;
	}
	for(const auto &it : npcActions)
		result.npcActions[it.first] = it.second.Instantiate(subs, origin, jumps, payload);

	// Pick the system for this NPC to start out in.
	result.system = system;
	if(!result.system && !location.IsEmpty())
		result.system = location.PickSystem(origin);
	if(!result.system)
		result.system = (isAtDestination && destination) ? destination : origin;

	if(missingWaypoint)
		result.waypoints.push_back(result.destination);
	for(const LocationFilter &filter : waypointFilters)
	{
		const System *choice = filter.PickSystem(result.waypoints.empty() ?
				origin : result.waypoints.back());
		if(choice)
			result.waypoints.push_back(choice);
	}

	if(missingStopover)
		result.stopovers.push_back(destinationPlanet);
	for(const LocationFilter &filter : stopoverFilters)
	{
		// Each new stopover's "distance X Y" is calculated from the previous one's system.
		const Planet *choice = filter.PickPlanet(result.stopovers.empty() ?
				origin : result.stopovers.back()->GetSystem(), true);
		if(choice)
			result.stopovers.push_back(choice);
	}

	if(missingDestination)
		result.finalDestination = destinationPlanet;
	// The destination's "distance X Y" is calculated from the last stopover.
	if(!destinationFilter.IsEmpty())
	{
		const Planet *choice = destinationFilter.PickPlanet(result.stopovers.empty() ?
				origin : result.stopovers.back()->GetSystem(), true);
		if(choice)
			result.finalDestination = choice;
	}

	// If a planet was specified in the template, it must be in this system.
	if(planet && result.system->FindStellar(planet))
		result.planet = planet;

	// Convert fleets into instances of ships.
	for(const shared_ptr<Ship> &ship : ships)
	{
		// This ship is being defined from scratch.
		result.ships.push_back(make_shared<Ship>(*ship));
		ship->FinishLoading(true);
	}
	auto shipIt = stockShips.begin();
	auto nameIt = shipNames.begin();
	map<string, string> playerSubs;
	player.AddPlayerSubstitutions(playerSubs);
	for( ; shipIt != stockShips.end() && nameIt != shipNames.end(); ++shipIt, ++nameIt)
	{
		result.ships.push_back(make_shared<Ship>(**shipIt));
		result.ships.back()->SetName(Format::Replace(Format::Replace(
			Phrase::ExpandPhrases(*nameIt), subs), playerSubs));
	}
	for(const ExclusiveItem<Fleet> &fleet : fleets)
		fleet->Place(*result.system, result.ships, false, !overrideFleetCargo);
	// Ships should either "enter" the system or start out there.
	for(const shared_ptr<Ship> &ship : result.ships)
	{
		ship->SetGovernment(result.government);
		ship->SetIsSpecial();
		ship->SetPersonality(result.personality);
		if(result.personality.IsDerelict())
			ship->Disable();

		if(!result.waypoints.empty())
			ship->SetWaypoints(result.waypoints);
		if(!result.stopovers.empty())
			ship->SetStopovers(result.stopovers);
		if(result.finalDestination)
			ship->SetDestination(result.finalDestination);

		if(personality.IsEntering())
			Fleet::Enter(*result.system, *ship);
		else if(result.planet)
		{
			// A valid planet was specified in the template, so these NPCs start out landed.
			ship->SetSystem(result.system);
			ship->SetPlanet(result.planet);
		}
		else
			Fleet::Place(*result.system, *ship);
	}

	// Set the cargo for each ship in the NPC if the NPC itself has cargo settings.
	if(overrideFleetCargo)
		for(const auto &ship : result.ships)
			cargo.SetCargo(&*ship);

	// String replacement:
	if(!result.ships.empty())
	{
		subs["<npc>"] = result.ships.front()->Name();
		subs["<npc model>"] = result.ships.front()->DisplayModelName();
	}
	// Do string replacement on any dialog or conversation.
	string dialogText = !dialogPhrase->IsEmpty() ? dialogPhrase->Get() : this->dialogText;
	if(!dialogText.empty())
		result.dialogText = Format::Replace(Phrase::ExpandPhrases(dialogText), subs);

	if(!conversation->IsEmpty())
		result.conversation = ExclusiveItem<Conversation>(conversation->Instantiate(subs));

	return result;
}



// Handle any NPC mission actions that may have been triggered by a ShipEvent.
void NPC::DoActions(const ShipEvent &event, bool newEvent, PlayerInfo &player, UI *ui, const Mission *caller)
{
	// Map the ShipEvent that was received to the Triggers it could flip.
	static const map<int, vector<Trigger>> eventTriggers = {
		{ShipEvent::ASSIST, {Trigger::ASSIST}},
		{ShipEvent::SCAN_CARGO, {Trigger::SCAN_CARGO}},
		{ShipEvent::SCAN_OUTFITS, {Trigger::SCAN_OUTFITS}},
		{ShipEvent::PROVOKE, {Trigger::PROVOKE}},
		{ShipEvent::DISABLE, {Trigger::DISABLE}},
		{ShipEvent::BOARD, {Trigger::BOARD}},
		{ShipEvent::CAPTURE, {Trigger::CAPTURE, Trigger::KILL}},
		{ShipEvent::DESTROY, {Trigger::DESTROY, Trigger::KILL}},
		{ShipEvent::ENCOUNTER, {Trigger::ENCOUNTER}},
	};

	int type = event.Type();

	// Ships are capable of receiving multiple DESTROY events. Only
	// handle the first such event, because a ship can't actually be
	// destroyed multiple times.
	if((type & ShipEvent::DESTROY) && !newEvent)
		type &= ~ShipEvent::DESTROY;

	// Get the actions for the Triggers that could potentially run.
	set<Trigger> triggers;
	for(const auto &it : eventTriggers)
		if(type & it.first)
			triggers.insert(it.second.begin(), it.second.end());

	for(Trigger trigger : triggers)
	{
		auto it = npcActions.find(trigger);
		if(it == npcActions.end())
			continue;

		static const map<Trigger, int> triggerRequirements = {
			{Trigger::ASSIST, ShipEvent::ASSIST},
			{Trigger::SCAN_CARGO, ShipEvent::SCAN_CARGO},
			{Trigger::SCAN_OUTFITS, ShipEvent::SCAN_OUTFITS},
			{Trigger::PROVOKE, ShipEvent::PROVOKE},
			{Trigger::DISABLE, ShipEvent::DISABLE},
			{Trigger::BOARD, ShipEvent::BOARD},
			{Trigger::CAPTURE, ShipEvent::CAPTURE},
			{Trigger::DESTROY, ShipEvent::DESTROY},
			{Trigger::KILL, ShipEvent::CAPTURE | ShipEvent::DESTROY},
			{Trigger::ENCOUNTER, ShipEvent::ENCOUNTER},
		};

		// Some Triggers cannot be met if any of the ships in this NPC have certain events.
		// If any of the ships were captured, the DESTROY trigger will not run.
		static const map<Trigger, int> triggerExclusions = {
			{Trigger::DESTROY, ShipEvent::CAPTURE}
		};

		const auto requiredIt = triggerRequirements.find(trigger);
		const int requiredEvents = requiredIt == triggerRequirements.end() ? 0 : requiredIt->second;
		const auto excludedIt = triggerExclusions.find(trigger);
		const int excludedEvents = excludedIt == triggerExclusions.end() ? 0 : excludedIt->second;

		// The PROVOKE and ENCOUNTER Triggers only requires a single ship to receive the
		// event in order to run. All other Triggers require that all ships
		// be affected.
		if(trigger == Trigger::ENCOUNTER || trigger == Trigger::PROVOKE || all_of(ships.begin(), ships.end(),
				[&](const shared_ptr<Ship> &ship) -> bool
				{
					auto it = shipEvents.find(ship.get());
					return it != shipEvents.end() && (it->second & requiredEvents) && !(it->second & excludedEvents);
				}))
		{
			it->second.Do(player, ui, caller, event.Target());
		}
	}
}<|MERGE_RESOLUTION|>--- conflicted
+++ resolved
@@ -140,8 +140,7 @@
 			else
 				location.Load(child);
 		}
-<<<<<<< HEAD
-		else if(child.Token(0) == "waypoint")
+		else if(key == "waypoint")
 		{
 			// Waypoints can be added one-by-one (e.g. if from LocationFilters) or
 			// from multiple "waypoint" nodes. If no system or filter to pick a system is
@@ -159,7 +158,7 @@
 			else
 				waypointFilters.emplace_back(child);
 		}
-		else if(child.Token(0) == "destination")
+		else if(key == "destination")
 		{
 			// Only the last defined "destination" node is used to determine the final
 			// destination of the NPC. This destination is visited only after all stopovers
@@ -177,7 +176,7 @@
 			else
 				destinationFilter.Load(child);
 		}
-		else if(child.Token(0) == "stopover")
+		else if(key == "stopover")
 		{
 			// Stopovers can be added one-by-one (e.g. if from LocationFilters) or
 			// from multiple "stopover" nodes. All stopovers are visited (no permanent
@@ -196,10 +195,7 @@
 			else
 				stopoverFilters.emplace_back(child);
 		}
-		else if(child.Token(0) == "uuid" && child.Size() >= 2)
-=======
 		else if(key == "uuid" && hasValue)
->>>>>>> 2f1df8c5
 			uuid = EsUuid::FromString(child.Token(1));
 		else if(key == "planet" && hasValue)
 			planet = GameData::Planets().Get(child.Token(1));
