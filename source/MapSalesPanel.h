--- conflicted
+++ resolved
@@ -68,17 +68,10 @@
 	void DrawInfo() const;
 
 	bool DrawHeader(Point &corner, const std::string &category);
-<<<<<<< HEAD
-	void DrawSprite(const Point &corner, const Sprite *sprite, const Swizzle *swizzle) const;
+	void DrawSprite(const Point &corner, const Sprite *sprite, const Swizzle * swizzle) const;
 	void Draw(Point &corner, const Sprite *sprite, const Swizzle *swizzle, bool isForSale, bool isSelected,
-		const std::string &name, const std::string &price, const std::string &info,
-		const std::string &storage = "");
-=======
-	void DrawSprite(const Point &corner, const Sprite *sprite, int swizzle) const;
-	void Draw(Point &corner, const Sprite *sprite, int swizzle, bool isForSale, bool isSelected,
 		const std::string &name, const std::string &variantName, const std::string &price,
 		const std::string &info, const std::string &storage);
->>>>>>> b5369dc8
 
 	void DoFind(const std::string &text);
 	void ScrollTo(int index);
