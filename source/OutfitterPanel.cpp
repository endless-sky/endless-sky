--- conflicted
+++ resolved
@@ -426,8 +426,8 @@
 			return true;
 
 		return "You cannot " + string(onlyOwned ? "load" : "buy") + " this outfit, because it takes up "
-			+ Tons(mass) + " of mass, and your fleet has "
-			+ Tons(freeCargo) + " of cargo space free.";
+			+ Format::CargoString(mass, "mass") + " and your fleet has "
+			+ Format::CargoString(freeCargo, "cargo space") + " free.";
 	}
 	else
 	{
@@ -442,24 +442,24 @@
 		double outfitSpace = playerShip->Attributes().Get("outfit space");
 		if(outfitNeeded > outfitSpace)
 			return "You cannot install this outfit, because it takes up "
-				+ Tons(outfitNeeded) + " of outfit space, and this ship has "
-				+ Tons(outfitSpace) + " free.";
+				+ Format::CargoString(outfitNeeded, "outfit space") + ", and this ship has "
+				+ Format::MassString(outfitSpace) + " free.";
 
 		double weaponNeeded = -selectedOutfit->Get("weapon capacity");
 		double weaponSpace = playerShip->Attributes().Get("weapon capacity");
 		if(weaponNeeded > weaponSpace)
 			return "Only part of your ship's outfit capacity is usable for weapons. "
 				"You cannot install this outfit, because it takes up "
-				+ Tons(weaponNeeded) + " of weapon space, and this ship has "
-				+ Tons(weaponSpace) + " free.";
+				+ Format::CargoString(weaponNeeded, "weapon space") + ", and this ship has "
+				+ Format::MassString(weaponSpace) + " free.";
 
 		double engineNeeded = -selectedOutfit->Get("engine capacity");
 		double engineSpace = playerShip->Attributes().Get("engine capacity");
 		if(engineNeeded > engineSpace)
 			return "Only part of your ship's outfit capacity is usable for engines. "
 				"You cannot install this outfit, because it takes up "
-				+ Tons(engineNeeded) + " of engine space, and this ship has "
-				+ Tons(engineSpace) + " free.";
+				+ Format::CargoString(engineNeeded, "engine space") + ", and this ship has "
+				+ Format::MassString(engineSpace) + " free.";
 
 		if(selectedOutfit->Category() == "Ammunition")
 			return !playerShip->OutfitCount(selectedOutfit) ?
@@ -578,153 +578,6 @@
 
 
 
-<<<<<<< HEAD
-=======
-void OutfitterPanel::FailBuy() const
-{
-	if(!selectedOutfit)
-		return;
-
-	int64_t cost = player.StockDepreciation().Value(selectedOutfit, day);
-	int64_t credits = player.Accounts().Credits();
-	bool isInCargo = player.Cargo().Get(selectedOutfit);
-	bool isInStorage = player.Storage() && player.Storage()->Get(selectedOutfit);
-	if(!isInCargo && !isInStorage && cost > credits)
-	{
-		GetUI()->Push(new Dialog("You cannot buy this outfit, because it costs "
-			+ Format::CreditString(cost) + ", and you only have "
-			+ Format::Credits(credits) + "."));
-		return;
-	}
-	// Check that the player has any necessary licenses.
-	int64_t licenseCost = LicenseCost(selectedOutfit);
-	if(licenseCost < 0)
-	{
-		GetUI()->Push(new Dialog(
-			"You cannot buy this outfit, because it requires a license that you don't have."));
-		return;
-	}
-	if(!isInCargo && !isInStorage && cost + licenseCost > credits)
-	{
-		GetUI()->Push(new Dialog(
-			"You don't have enough money to buy this outfit, because it will cost you an extra "
-			+ Format::CreditString(licenseCost) + " to buy the necessary licenses."));
-		return;
-	}
-
-	if(!(outfitter.Has(selectedOutfit) || player.Stock(selectedOutfit) > 0 || isInCargo || isInStorage))
-	{
-		GetUI()->Push(new Dialog("You cannot buy this outfit here. "
-			"It is being shown in the list because you have one installed in your ship, "
-			"but this " + planet->Noun() + " does not sell them."));
-		return;
-	}
-
-	if(selectedOutfit->Get("map"))
-	{
-		GetUI()->Push(new Dialog("You have already mapped all the systems shown by this map, "
-			"so there is no reason to buy another."));
-		return;
-	}
-
-	if(HasLicense(selectedOutfit->TrueName()))
-	{
-		GetUI()->Push(new Dialog("You already have one of these licenses, "
-			"so there is no reason to buy another."));
-		return;
-	}
-
-	if(!playerShip)
-	{
-		double mass = selectedOutfit->Mass();
-		double freeCargo = player.Cargo().Free();
-
-		GetUI()->Push(new Dialog("You cannot buy this outfit, because it takes up "
-			+ Format::CargoString(mass, "mass") + ", and your fleet has "
-			+ Format::CargoString(freeCargo, "cargo space") + " free."));
-		return;
-	}
-
-
-	double outfitNeeded = -selectedOutfit->Get("outfit space");
-	double outfitSpace = playerShip->Attributes().Get("outfit space");
-	if(outfitNeeded > outfitSpace)
-	{
-		GetUI()->Push(new Dialog("You cannot install this outfit, because it takes up "
-			+ Format::CargoString(outfitNeeded, "outfit space") + ", and this ship has "
-			+ Format::MassString(outfitSpace) + " free."));
-		return;
-	}
-
-	double weaponNeeded = -selectedOutfit->Get("weapon capacity");
-	double weaponSpace = playerShip->Attributes().Get("weapon capacity");
-	if(weaponNeeded > weaponSpace)
-	{
-		GetUI()->Push(new Dialog("Only part of your ship's outfit capacity is usable for weapons. "
-			"You cannot install this outfit, because it takes up "
-			+ Format::CargoString(weaponNeeded, "weapon space") + ", and this ship has "
-			+ Format::MassString(weaponSpace) + " free."));
-		return;
-	}
-
-	double engineNeeded = -selectedOutfit->Get("engine capacity");
-	double engineSpace = playerShip->Attributes().Get("engine capacity");
-	if(engineNeeded > engineSpace)
-	{
-		GetUI()->Push(new Dialog("Only part of your ship's outfit capacity is usable for engines. "
-			"You cannot install this outfit, because it takes up "
-			+ Format::CargoString(engineNeeded, "engine space") + ", and this ship has "
-			+ Format::MassString(engineSpace) + " free."));
-		return;
-	}
-
-	if(selectedOutfit->Category() == "Ammunition")
-	{
-		if(!playerShip->OutfitCount(selectedOutfit))
-			GetUI()->Push(new Dialog("This outfit is ammunition for a weapon. "
-				"You cannot install it without first installing the appropriate weapon."));
-		else
-			GetUI()->Push(new Dialog("You already have the maximum amount of ammunition for this weapon. "
-				"If you want to install more ammunition, you must first install another of these weapons."));
-		return;
-	}
-
-	int mountsNeeded = -selectedOutfit->Get("turret mounts");
-	int mountsFree = playerShip->Attributes().Get("turret mounts");
-	if(mountsNeeded && !mountsFree)
-	{
-		GetUI()->Push(new Dialog("This weapon is designed to be installed on a turret mount, "
-			"but your ship does not have any unused turret mounts available."));
-		return;
-	}
-
-	int gunsNeeded = -selectedOutfit->Get("gun ports");
-	int gunsFree = playerShip->Attributes().Get("gun ports");
-	if(gunsNeeded && !gunsFree)
-	{
-		GetUI()->Push(new Dialog("This weapon is designed to be installed in a gun port, "
-			"but your ship does not have any unused gun ports available."));
-		return;
-	}
-
-	if(selectedOutfit->Get("installable") < 0.)
-	{
-		GetUI()->Push(new Dialog("This item is not an outfit that can be installed in a ship."));
-		return;
-	}
-
-	if(!playerShip->Attributes().CanAdd(*selectedOutfit, 1))
-	{
-		GetUI()->Push(new Dialog("You cannot install this outfit in your ship, "
-			"because it would reduce one of your ship's attributes to a negative amount. "
-			"For example, it may use up more cargo space than you have left."));
-		return;
-	}
-}
-
-
-
->>>>>>> 16a55513
 bool OutfitterPanel::CanSell(bool toStorage) const
 {
 	if(!planet || !selectedOutfit)
