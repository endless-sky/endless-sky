--- conflicted
+++ resolved
@@ -459,34 +459,17 @@
 			if(!dependentOutfitErrors.empty())
 			{
 				string errorMessage = "You cannot " + actionName + " this from " +
-					(playerShips.size() > 1 ? "any of the selected ships" : "your ship") + " because:\n";
-				int i = 1;
+					(playerShips.size() > 1 ? "any of the selected ships" : "your ship") + ", because:\n";
+				int i = 0;
 				for(const auto &[shipName, errors] : dependentOutfitErrors)
 				{
-<<<<<<< HEAD
 					if(playerShips.size() > 1)
 					{
-						errorMessage += to_string(i++) + ". You cannot " + actionName + " this outfit from \"";
-						errorMessage += shipName + "\" because:\n";
-				 	}
+						errorMessage += to_string(++i) + ". You cannot " + actionName + " this outfit from \""
+							+ shipName + "\", because:\n";
+					}
 					for(const string &error : errors)
 						errorMessage += "- " + error + "\n";
-=======
-					string errorMessage = "You cannot " + actionName + " this from " +
-						(playerShips.size() > 1 ? "any of the selected ships" : "your ship") + ", because:\n";
-					int i = 0;
-					for(const auto &[shipName, errors] : dependentOutfitErrors)
-					{
-						if(playerShips.size() > 1)
-						{
-							errorMessage += to_string(++i) + ". You cannot " + actionName + " this outfit from \""
-								+ shipName + "\", because:\n";
-						}
-						for(const string &error : errors)
-							errorMessage += "- " + error + "\n";
-					}
-					return errorMessage;
->>>>>>> d352c154
 				}
 				return errorMessage;
 			}
@@ -875,14 +858,14 @@
 		if(toLocation == OutfitLocation::Shop)
 		{
 			// Do the sale.
-			howManyPer = hold->Remove(selectedOutfit, howManyPer);
+			howManyPer = hold.Remove(selectedOutfit, howManyPer);
 			int64_t price = player.FleetDepreciation().Value(selectedOutfit, day, howManyPer);
 			player.Accounts().AddCredits(price);
 			player.AddStock(selectedOutfit, howManyPer);
 		}
 		else if(toLocation == OutfitLocation::Ship)
 		{
-			for(int i = howManyPer; i && hold->Get(selectedOutfit) ; --i)
+			for(int i = howManyPer; i && hold.Get(selectedOutfit) ; --i)
 			{
 				// Find the ships with the fewest number of these outfits.
 				const vector<Ship *> shipsToOutfit = GetShipsToOutfit(true);
@@ -891,7 +874,7 @@
 				for(Ship *ship : shipsToOutfit)
 				{
 					// If there were no more outfits in cargo, bail out.
-					if(!hold->Remove(selectedOutfit))
+					if(!hold.Remove(selectedOutfit))
 						break;
 
 					// Install it on this ship.
@@ -905,7 +888,7 @@
 		}
 		else
 			// Move up to <modifier> from storage to cargo or cargo to storage (hold to otherHold).
-			hold->Transfer(selectedOutfit, howManyPer, *otherHold);
+			hold.Transfer(selectedOutfit, howManyPer, otherHold);
 	}
 
 	return canMove;
@@ -1161,7 +1144,8 @@
 				const int fromCargo = player.Cargo().Remove(outfit, neededAmmo);
 				neededAmmo -= fromCargo;
 				// Then, buy at reduced (or full) price.
-				int available = outfitter.Has(outfit) ? neededAmmo : min<int>(neededAmmo, max<int>(0, player.Stock(outfit)));
+				int available = outfitter.Has(outfit) ? neededAmmo : min<int>(neededAmmo, max<int>(0,
+					player.Stock(outfit)));
 				if(neededAmmo && available > 0)
 				{
 					int64_t price = player.StockDepreciation().Value(outfit, day, available);
@@ -1264,7 +1248,7 @@
 		Screen::Right() - SIDEBAR_WIDTH + 10,
 		Screen::Bottom() - ButtonPanelHeight() + 10);
 	font.Draw("You have:", creditsPoint, dim);
-	const string credits = Format::CreditString(player.Accounts().Credits());
+	const string &credits = Format::CreditString(player.Accounts().Credits());
 	font.Draw({credits, {SIDEBAR_WIDTH - 20, Alignment::RIGHT}}, creditsPoint, bright);
 
 	// Draw the row for Fleet Cargo Space free.
@@ -1304,12 +1288,12 @@
 	{
 		string mod = "x " + to_string(modifier);
 		int modWidth = font.Width(mod);
-		for(int i = -1; i < 2; ++i)
+		for(int i = -1; i < 2; i++)
 			font.Draw(mod, Point(buttonCenterX + buttonOffsetX * i, rowBaseY + rowOffsetY * 0)
-				+ Point(-.5 * modWidth, 10.), dim);
-		for(int i = -1; i < 2; ++i)
+			+ Point(-.5 * modWidth, 10.), dim);
+		for(int i = -1; i < 2; i++)
 			font.Draw(mod, Point(buttonCenterX + buttonOffsetX * i, rowBaseY + rowOffsetY * 1)
-				+ Point(-.5 * modWidth, 10.), dim);
+			+ Point(-.5 * modWidth, 10.), dim);
 	}
 
 	// Draw tooltips for the button being hovered over:
