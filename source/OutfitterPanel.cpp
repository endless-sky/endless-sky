/* OutfitterPanel.cpp
Copyright (c) 2014 by Michael Zahniser

Endless Sky is free software: you can redistribute it and/or modify it under the
terms of the GNU General Public License as published by the Free Software
Foundation, either version 3 of the License, or (at your option) any later version.

Endless Sky is distributed in the hope that it will be useful, but WITHOUT ANY
WARRANTY; without even the implied warranty of MERCHANTABILITY or FITNESS FOR A
PARTICULAR PURPOSE. See the GNU General Public License for more details.

You should have received a copy of the GNU General Public License along with
this program. If not, see <https://www.gnu.org/licenses/>.
*/

#include "OutfitterPanel.h"

#include "text/alignment.hpp"
#include "Color.h"
#include "Dialog.h"
#include "text/DisplayText.h"
#include "text/Font.h"
#include "text/FontSet.h"
#include "text/Format.h"
#include "GameData.h"
#include "Hardpoint.h"
#include "text/layout.hpp"
#include "Mission.h"
#include "Outfit.h"
#include "Planet.h"
#include "PlayerInfo.h"
#include "Point.h"
#include "Preferences.h"
#include "Screen.h"
#include "Ship.h"
#include "Sprite.h"
#include "SpriteSet.h"
#include "SpriteShader.h"
#include "text/truncate.hpp"
#include "UI.h"

#include <algorithm>
#include <limits>
#include <memory>

using namespace std;

namespace {
<<<<<<< HEAD
	const string DISCOVERY_MODE = "Outfitter Discovery";

	string Tons(int tons)
	{
		return to_string(tons) + (tons == 1 ? " ton" : " tons");
	}

=======
>>>>>>> 1bba1b8a
	// Determine the refillable ammunition a particular ship consumes or stores.
	set<const Outfit *> GetRefillableAmmunition(const Ship &ship) noexcept
	{
		auto toRefill = set<const Outfit *>{};
		auto armed = set<const Outfit *>{};
		for(auto &&it : ship.Weapons())
			if(it.GetOutfit())
			{
				const Outfit *weapon = it.GetOutfit();
				armed.emplace(weapon);
				if(weapon->Ammo() && weapon->AmmoUsage() > 0)
					toRefill.emplace(weapon->Ammo());
			}

		// Carriers may be configured to supply ammunition for carried ships found
		// within the fleet. Since a particular ammunition outfit is not bound to
		// any particular weapon (i.e. one weapon may consume it, while another may
		// only require it be installed), we always want to restock these outfits.
		for(auto &&it : ship.Outfits())
		{
			const Outfit *outfit = it.first;
			if(outfit->Ammo() && !outfit->IsWeapon() && !armed.count(outfit))
				toRefill.emplace(outfit->Ammo());
		}
		return toRefill;
	}
}



OutfitterPanel::OutfitterPanel(PlayerInfo &player)
	: ShopPanel(player, true)
{
	for(const pair<const string, Outfit> &it : GameData::Outfits())
		catalog[it.second.Category()].insert(it.first);

	// Add owned licenses
	const string PREFIX = "license: ";
	for(auto it = player.Conditions().PrimariesBegin(); it != player.Conditions().PrimariesEnd(); ++it)
		if(it->first.compare(0, PREFIX.length(), PREFIX) == 0 && it->second > 0)
		{
			const string name = it->first.substr(PREFIX.length()) + " License";
			const Outfit *outfit = GameData::Outfits().Get(name);
			if(outfit)
				catalog[outfit->Category()].insert(name);
		}

	if(player.GetPlanet())
		outfitter = player.GetPlanet()->Outfitter();

	if(!Preferences::Has(DISCOVERY_MODE))
	{
		if(!player.OutfitterVisitedAt(*player.GetPlanet()))
			player.VisitOutfitterAt(*player.GetPlanet());

		for(const auto &outfit : outfitter)
			if(!player.OutfitIsKnown(*outfit))
				player.DiscoverOutfit(*outfit);
	}

	for(auto &&ship : player.Ships())
		player.DiscoverOutfits(ship->Cargo().Outfits());
}



void OutfitterPanel::Step()
{
	CheckRefill();
	ShopPanel::Step();
	ShopPanel::CheckForMissions(Mission::OUTFITTER);
	if(GetUI()->IsTop(this) && !checkedHelp)
		// Use short-circuiting to only display one of them at a time.
		// (The first valid condition encountered will make us skip the others.)
		if(DoHelp("outfitter") || DoHelp("cargo management") || DoHelp("uninstalling and storage") || true)
			// Either a help message was freshly displayed, or all of them have already been seen.
			checkedHelp = true;
}



int OutfitterPanel::TileSize() const
{
	return OUTFIT_SIZE;
}



int OutfitterPanel::VisibilityCheckboxesSize() const
{
	return 30;
}



int OutfitterPanel::DrawPlayerShipInfo(const Point &point)
{
	shipInfo.Update(*playerShip, player.FleetDepreciation(), day);
	shipInfo.DrawAttributes(point);

	return shipInfo.AttributesHeight();
}



bool OutfitterPanel::HasItem(const string &name) const
{
	const Outfit *outfit = GameData::Outfits().Get(name);
	if(showForSale && (outfitter.Has(outfit) || player.Stock(outfit) > 0))
		return true;

	if(showCargo && player.Cargo().Get(outfit))
		return true;

	if(showStorage && player.Storage() && player.Storage()->Get(outfit))
		return true;

	for(const Ship *ship : playerShips)
		if(ship->OutfitCount(outfit))
			return true;

	if(showForSale && HasLicense(name))
		return true;

	return false;
}



void OutfitterPanel::DrawItem(const string &name, const Point &point, int scrollY)
{
	const Outfit *outfit = GameData::Outfits().Get(name);
	zones.emplace_back(point, Point(OUTFIT_SIZE, OUTFIT_SIZE), outfit, scrollY);
	if(point.Y() + OUTFIT_SIZE / 2 < Screen::Top() || point.Y() - OUTFIT_SIZE / 2 > Screen::Bottom())
		return;

	bool isSelected = (outfit == selectedOutfit);
	bool isOwned = playerShip && playerShip->OutfitCount(outfit);
	DrawOutfit(*outfit, point, isSelected, isOwned);

	// Check if this outfit is a "license".
	bool isLicense = IsLicense(name);
	int mapSize = outfit->Get("map");

	const Font &font = FontSet::Get(14);
	const Color &bright = *GameData::Colors().Get("bright");
	if(playerShip || isLicense || mapSize)
	{
		int minCount = numeric_limits<int>::max();
		int maxCount = 0;
		if(isLicense)
			minCount = maxCount = player.Conditions().Get(LicenseName(name));
		else if(mapSize)
			minCount = maxCount = player.HasMapped(mapSize);
		else
		{
			for(const Ship *ship : playerShips)
			{
				int count = ship->OutfitCount(outfit);
				minCount = min(minCount, count);
				maxCount = max(maxCount, count);
			}
		}

		if(maxCount)
		{
			string label = "installed: " + to_string(minCount);
			if(maxCount > minCount)
				label += " - " + to_string(maxCount);

			Point labelPos = point + Point(-OUTFIT_SIZE / 2 + 20, OUTFIT_SIZE / 2 - 38);
			font.Draw(label, labelPos, bright);
		}
	}
	// Don't show the "in stock" amount if the outfit has an unlimited stock or
	// if it is not something that you can buy.
	int stock = 0;
	if(!outfitter.Has(outfit) && outfit->Get("installable") >= 0.)
		stock = max(0, player.Stock(outfit));
	int cargo = player.Cargo().Get(outfit);
	int storage = player.Storage() ? player.Storage()->Get(outfit) : 0;

	string message;
	if(cargo && storage && stock)
		message = "cargo+stored: " + to_string(cargo + storage) + ", in stock: " + to_string(stock);
	else if(cargo && storage)
		message = "in cargo: " + to_string(cargo) + ", in storage: " + to_string(storage);
	else if(cargo && stock)
		message = "in cargo: " + to_string(cargo) + ", in stock: " + to_string(stock);
	else if(storage && stock)
		message = "in storage: " + to_string(storage) + ", in stock: " + to_string(stock);
	else if(cargo)
		message = "in cargo: " + to_string(cargo);
	else if(storage)
		message = "in storage: " + to_string(storage);
	else if(stock)
		message = "in stock: " + to_string(stock);
	else if(!outfitter.Has(outfit))
		message = "(not sold here)";
	if(!message.empty())
	{
		Point pos = point + Point(
			OUTFIT_SIZE / 2 - 20 - font.Width(message),
			OUTFIT_SIZE / 2 - 24);
		font.Draw(message, pos, bright);
	}
}



int OutfitterPanel::DividerOffset() const
{
	return 80;
}



int OutfitterPanel::DetailWidth() const
{
	return 3 * outfitInfo.PanelWidth();
}



int OutfitterPanel::DrawDetails(const Point &center)
{
	string selectedItem = "Nothing Selected";
	const Font &font = FontSet::Get(14);
	const Color &bright = *GameData::Colors().Get("bright");
	const Color &dim = *GameData::Colors().Get("medium");
	const Sprite *collapsedArrow = SpriteSet::Get("ui/collapsed");

	int heightOffset = 20;

	if(selectedOutfit)
	{
		outfitInfo.Update(*selectedOutfit, player, CanSell());
		selectedItem = selectedOutfit->DisplayName();

		const Sprite *thumbnail = selectedOutfit->Thumbnail();
		const Sprite *background = SpriteSet::Get("ui/outfitter selected");

		float tileSize = thumbnail
			? max(thumbnail->Height(), static_cast<float>(TileSize()))
			: static_cast<float>(TileSize());

		Point thumbnailCenter(center.X(), center.Y() + 20 + tileSize / 2);

		Point startPoint(center.X() - INFOBAR_WIDTH / 2 + 20, center.Y() + 20 + tileSize);

		double descriptionOffset = 35.;
		Point descCenter(Screen::Right() - SIDE_WIDTH + INFOBAR_WIDTH / 2, startPoint.Y() + 20.);

		// Maintenance note: This can be replaced with collapsed.contains() in C++20
		if(!collapsed.count("description"))
		{
			descriptionOffset = outfitInfo.DescriptionHeight();
			outfitInfo.DrawDescription(startPoint);
		}
		else
		{
			std::string label = "description";
			font.Draw(label, startPoint + Point(35., 12.), dim);
			SpriteShader::Draw(collapsedArrow, startPoint + Point(20., 20.));
		}

		// Calculate the new ClickZone for the description.
		Point descDimensions(INFOBAR_WIDTH, descriptionOffset + 10.);
		ClickZone<std::string> collapseDescription = ClickZone<std::string>(descCenter,
			descDimensions, std::string("description"));

		// Find the old zone, and replace it with the new zone.
		for(auto it = categoryZones.begin(); it != categoryZones.end(); ++it)
		{
			if(it->Value() == "description")
			{
				categoryZones.erase(it);
				break;
			}
		}
		categoryZones.emplace_back(collapseDescription);

		Point reqsPoint(startPoint.X(), startPoint.Y() + descriptionOffset);
		Point attrPoint(startPoint.X(), reqsPoint.Y() + outfitInfo.RequirementsHeight());

		SpriteShader::Draw(background, thumbnailCenter);
		if(thumbnail)
			SpriteShader::Draw(thumbnail, thumbnailCenter);

		outfitInfo.DrawRequirements(reqsPoint);
		outfitInfo.DrawAttributes(attrPoint);

		heightOffset = attrPoint.Y() + outfitInfo.AttributesHeight();
	}

	// Draw this string representing the selected item (if any), centered in the details side panel
	Point selectedPoint(center.X() - .5 * INFOBAR_WIDTH, center.Y());
	font.Draw({selectedItem, {INFOBAR_WIDTH - 20, Alignment::CENTER, Truncate::MIDDLE}},
		selectedPoint, bright);

	return heightOffset;
}



bool OutfitterPanel::CanBuy(bool checkAlreadyOwned) const
{
	if(!planet || !selectedOutfit)
		return false;

	bool isAlreadyOwned = checkAlreadyOwned && IsAlreadyOwned();
	if(!(outfitter.Has(selectedOutfit) || player.Stock(selectedOutfit) > 0 || isAlreadyOwned))
		return false;

	int mapSize = selectedOutfit->Get("map");
	if(mapSize > 0 && player.HasMapped(mapSize))
		return false;

	// Determine what you will have to pay to buy this outfit.
	int64_t cost = player.StockDepreciation().Value(selectedOutfit, day);
	// Check that the player has any necessary licenses.
	int64_t licenseCost = LicenseCost(selectedOutfit);
	if(licenseCost < 0)
		return false;
	cost += licenseCost;
	// If you have this in your cargo hold or in planetary storage, installing it is free.
	if(cost > player.Accounts().Credits() && !isAlreadyOwned)
		return false;

	if(HasLicense(selectedOutfit->TrueName()))
		return false;

	if(!playerShip)
	{
		double mass = selectedOutfit->Mass();
		return (!mass || player.Cargo().FreePrecise() >= mass);
	}

	for(const Ship *ship : playerShips)
		if(ShipCanBuy(ship, selectedOutfit))
			return true;

	return false;
}



void OutfitterPanel::Buy(bool alreadyOwned)
{
	int64_t licenseCost = LicenseCost(selectedOutfit);
	auto &playerConditions = player.Conditions();
	if(licenseCost)
	{
		player.Accounts().AddCredits(-licenseCost);
		for(const string &licenseName : selectedOutfit->Licenses())
			if(!playerConditions.Get("license: " + licenseName))
				playerConditions.Set("license: " + licenseName, true);
	}

	int modifier = Modifier();
	for(int i = 0; i < modifier && CanBuy(alreadyOwned); ++i)
	{
		// Special case: maps.
		int mapSize = selectedOutfit->Get("map");
		if(mapSize > 0)
		{
			if(!player.HasMapped(mapSize))
			{
				player.Map(mapSize);
				int64_t price = player.StockDepreciation().Value(selectedOutfit, day);
				player.Accounts().AddCredits(-price);
			}
			return;
		}

		// Special case: licenses.
		if(IsLicense(selectedOutfit->TrueName()))
		{
			auto &entry = player.Conditions()[LicenseName(selectedOutfit->TrueName())];
			if(entry <= 0)
			{
				entry = true;
				int64_t price = player.StockDepreciation().Value(selectedOutfit, day);
				player.Accounts().AddCredits(-price);
			}
			return;
		}

		// Buying into cargo, either from storage or from stock/supply.
		if(!playerShip)
		{
			if(alreadyOwned)
			{
				if(!player.Storage() || !player.Storage()->Get(selectedOutfit))
					continue;
				player.Cargo().Add(selectedOutfit);
				player.Storage()->Remove(selectedOutfit);
			}
			else
			{
				// Check if the outfit is for sale or in stock so that we can actually buy it.
				if(!outfitter.Has(selectedOutfit) && player.Stock(selectedOutfit) <= 0)
					continue;
				player.Cargo().Add(selectedOutfit);
				int64_t price = player.StockDepreciation().Value(selectedOutfit, day);
				player.Accounts().AddCredits(-price);
				player.AddStock(selectedOutfit, -1);
				continue;
			}
		}

		// Find the ships with the fewest number of these outfits.
		const vector<Ship *> shipsToOutfit = GetShipsToOutfit(true);

		for(Ship *ship : shipsToOutfit)
		{
			if(!CanBuy(alreadyOwned))
				return;

			if(player.Cargo().Get(selectedOutfit))
				player.Cargo().Remove(selectedOutfit);
			else if(player.Storage() && player.Storage()->Get(selectedOutfit))
				player.Storage()->Remove(selectedOutfit);
			else if(alreadyOwned || !(player.Stock(selectedOutfit) > 0 || outfitter.Has(selectedOutfit)))
				break;
			else
			{
				int64_t price = player.StockDepreciation().Value(selectedOutfit, day);
				player.Accounts().AddCredits(-price);
				player.AddStock(selectedOutfit, -1);
			}
			ship->AddOutfit(selectedOutfit, 1);
			int required = selectedOutfit->Get("required crew");
			if(required && ship->Crew() + required <= static_cast<int>(ship->Attributes().Get("bunks")))
				ship->AddCrew(required);
			ship->Recharge();
		}
	}
}



void OutfitterPanel::FailBuy() const
{
	if(!selectedOutfit)
		return;

	int64_t cost = player.StockDepreciation().Value(selectedOutfit, day);
	int64_t credits = player.Accounts().Credits();
	bool isInCargo = player.Cargo().Get(selectedOutfit);
	bool isInStorage = player.Storage() && player.Storage()->Get(selectedOutfit);
	if(!isInCargo && !isInStorage && cost > credits)
	{
		GetUI()->Push(new Dialog("You cannot buy this outfit, because it costs "
			+ Format::CreditString(cost) + ", and you only have "
			+ Format::Credits(credits) + "."));
		return;
	}
	// Check that the player has any necessary licenses.
	int64_t licenseCost = LicenseCost(selectedOutfit);
	if(licenseCost < 0)
	{
		GetUI()->Push(new Dialog(
			"You cannot buy this outfit, because it requires a license that you don't have."));
		return;
	}
	if(!isInCargo && !isInStorage && cost + licenseCost > credits)
	{
		GetUI()->Push(new Dialog(
			"You don't have enough money to buy this outfit, because it will cost you an extra "
			+ Format::CreditString(licenseCost) + " to buy the necessary licenses."));
		return;
	}

	if(!(outfitter.Has(selectedOutfit) || player.Stock(selectedOutfit) > 0 || isInCargo || isInStorage))
	{
		GetUI()->Push(new Dialog("You cannot buy this outfit here. "
			"It is being shown in the list because you have one installed in your ship, "
			"but this " + planet->Noun() + " does not sell them."));
		return;
	}

	if(selectedOutfit->Get("map"))
	{
		GetUI()->Push(new Dialog("You have already mapped all the systems shown by this map, "
			"so there is no reason to buy another."));
		return;
	}

	if(HasLicense(selectedOutfit->TrueName()))
	{
		GetUI()->Push(new Dialog("You already have one of these licenses, "
			"so there is no reason to buy another."));
		return;
	}

	if(!playerShip)
	{
		double mass = selectedOutfit->Mass();
		double freeCargo = player.Cargo().Free();

		GetUI()->Push(new Dialog("You cannot buy this outfit, because it takes up "
			+ Format::CargoString(mass, "mass") + ", and your fleet has "
			+ Format::CargoString(freeCargo, "cargo space") + " free."));
		return;
	}


	double outfitNeeded = -selectedOutfit->Get("outfit space");
	double outfitSpace = playerShip->Attributes().Get("outfit space");
	if(outfitNeeded > outfitSpace)
	{
		GetUI()->Push(new Dialog("You cannot install this outfit, because it takes up "
			+ Format::CargoString(outfitNeeded, "outfit space") + ", and this ship has "
			+ Format::MassString(outfitSpace) + " free."));
		return;
	}

	double weaponNeeded = -selectedOutfit->Get("weapon capacity");
	double weaponSpace = playerShip->Attributes().Get("weapon capacity");
	if(weaponNeeded > weaponSpace)
	{
		GetUI()->Push(new Dialog("Only part of your ship's outfit capacity is usable for weapons. "
			"You cannot install this outfit, because it takes up "
			+ Format::CargoString(weaponNeeded, "weapon space") + ", and this ship has "
			+ Format::MassString(weaponSpace) + " free."));
		return;
	}

	double engineNeeded = -selectedOutfit->Get("engine capacity");
	double engineSpace = playerShip->Attributes().Get("engine capacity");
	if(engineNeeded > engineSpace)
	{
		GetUI()->Push(new Dialog("Only part of your ship's outfit capacity is usable for engines. "
			"You cannot install this outfit, because it takes up "
			+ Format::CargoString(engineNeeded, "engine space") + ", and this ship has "
			+ Format::MassString(engineSpace) + " free."));
		return;
	}

	if(selectedOutfit->Category() == "Ammunition")
	{
		if(!playerShip->OutfitCount(selectedOutfit))
			GetUI()->Push(new Dialog("This outfit is ammunition for a weapon. "
				"You cannot install it without first installing the appropriate weapon."));
		else
			GetUI()->Push(new Dialog("You already have the maximum amount of ammunition for this weapon. "
				"If you want to install more ammunition, you must first install another of these weapons."));
		return;
	}

	int mountsNeeded = -selectedOutfit->Get("turret mounts");
	int mountsFree = playerShip->Attributes().Get("turret mounts");
	if(mountsNeeded && !mountsFree)
	{
		GetUI()->Push(new Dialog("This weapon is designed to be installed on a turret mount, "
			"but your ship does not have any unused turret mounts available."));
		return;
	}

	int gunsNeeded = -selectedOutfit->Get("gun ports");
	int gunsFree = playerShip->Attributes().Get("gun ports");
	if(gunsNeeded && !gunsFree)
	{
		GetUI()->Push(new Dialog("This weapon is designed to be installed in a gun port, "
			"but your ship does not have any unused gun ports available."));
		return;
	}

	if(selectedOutfit->Get("installable") < 0.)
	{
		GetUI()->Push(new Dialog("This item is not an outfit that can be installed in a ship."));
		return;
	}

	if(!playerShip->Attributes().CanAdd(*selectedOutfit, 1))
	{
		GetUI()->Push(new Dialog("You cannot install this outfit in your ship, "
			"because it would reduce one of your ship's attributes to a negative amount. "
			"For example, it may use up more cargo space than you have left."));
		return;
	}
}



bool OutfitterPanel::CanSell(bool toStorage) const
{
	if(!planet || !selectedOutfit)
		return false;

	if(player.Cargo().Get(selectedOutfit))
		return true;

	if(!toStorage && player.Storage() && player.Storage()->Get(selectedOutfit))
		return true;

	for(const Ship *ship : playerShips)
		if(ShipCanSell(ship, selectedOutfit))
			return true;

	return false;
}



void OutfitterPanel::Sell(bool toStorage)
{
	// Retrieve the players storage. If we want to store to storage, then
	// we also request storage to be created if possible.
	// Will be nullptr if no storage is available.
	CargoHold *storage = player.Storage(toStorage);

	if(player.Cargo().Get(selectedOutfit))
	{
		player.Cargo().Remove(selectedOutfit);
		if(toStorage && storage && storage->Add(selectedOutfit))
		{
			// Transfer to planetary storage completed.
			// The storage->Add() function should never fail as long as
			// planetary storage has unlimited size.
		}
		else
		{
			int64_t price = player.FleetDepreciation().Value(selectedOutfit, day);
			player.Accounts().AddCredits(price);
			player.AddStock(selectedOutfit, 1);
		}
		return;
	}

	// Get the ships that have the most of this outfit installed.
	// If there are no ships that have this outfit, then sell from storage.
	const vector<Ship *> shipsToOutfit = GetShipsToOutfit();

	if(shipsToOutfit.size() > 0)
	{
		for(Ship *ship : shipsToOutfit)
		{
			ship->AddOutfit(selectedOutfit, -1);
			if(selectedOutfit->Get("required crew"))
				ship->AddCrew(-selectedOutfit->Get("required crew"));
			ship->Recharge();

			if(toStorage && storage && storage->Add(selectedOutfit))
			{
				// Transfer to planetary storage completed.
			}
			else if(toStorage)
			{
				// No storage available; transfer to cargo even if it
				// would exceed the cargo capacity.
				int size = player.Cargo().Size();
				player.Cargo().SetSize(-1);
				player.Cargo().Add(selectedOutfit);
				player.Cargo().SetSize(size);
			}
			else
			{
				int64_t price = player.FleetDepreciation().Value(selectedOutfit, day);
				player.Accounts().AddCredits(price);
				player.AddStock(selectedOutfit, 1);
			}

			const Outfit *ammo = selectedOutfit->Ammo();
			if(ammo && ship->OutfitCount(ammo))
			{
				// Determine how many of this ammo I must sell to also sell the launcher.
				int mustSell = 0;
				for(const pair<const char *, double> &it : ship->Attributes().Attributes())
					if(it.second < 0.)
						mustSell = max<int>(mustSell, it.second / ammo->Get(it.first));

				if(mustSell)
				{
					ship->AddOutfit(ammo, -mustSell);
					if(toStorage && storage)
						mustSell -= storage->Add(ammo, mustSell);
					if(mustSell)
					{
						int64_t price = player.FleetDepreciation().Value(ammo, day, mustSell);
						player.Accounts().AddCredits(price);
						player.AddStock(ammo, mustSell);
					}
				}
			}
		}
		return;
	}

	if(!toStorage && storage && storage->Get(selectedOutfit))
	{
		storage->Remove(selectedOutfit);
		int64_t price = player.FleetDepreciation().Value(selectedOutfit, day);
		player.Accounts().AddCredits(price);
		player.AddStock(selectedOutfit, 1);
	}
}



void OutfitterPanel::FailSell(bool toStorage) const
{
	const string &verb = toStorage ? "uninstall" : "sell";
	if(!planet || !selectedOutfit)
		return;
	else if(selectedOutfit->Get("map"))
		GetUI()->Push(new Dialog("You cannot " + verb + " maps. Once you buy one, it is yours permanently."));
	else if(HasLicense(selectedOutfit->TrueName()))
		GetUI()->Push(new Dialog("You cannot " + verb + " licenses. Once you obtain one, it is yours permanently."));
	else
	{
		bool hasOutfit = player.Cargo().Get(selectedOutfit);
		hasOutfit = hasOutfit || (!toStorage && player.Storage() && player.Storage()->Get(selectedOutfit));
		for(const Ship *ship : playerShips)
			if(ship->OutfitCount(selectedOutfit))
			{
				hasOutfit = true;
				break;
			}
		if(!hasOutfit)
			GetUI()->Push(new Dialog("You do not have any of these outfits to " + verb + "."));
		else
		{
			for(const Ship *ship : playerShips)
				for(const pair<const char *, double> &it : selectedOutfit->Attributes())
					if(ship->Attributes().Get(it.first) < it.second)
					{
						for(const auto &sit : ship->Outfits())
							if(sit.first->Get(it.first) < 0.)
							{
								GetUI()->Push(new Dialog("You cannot " + verb + " this outfit, "
									"because that would cause your ship's \"" + it.first +
									"\" value to be reduced to less than zero. "
									"To " + verb + " this outfit, you must " + verb + " the " +
									sit.first->DisplayName() + " outfit first."));
								return;
							}
						GetUI()->Push(new Dialog("You cannot " + verb + " this outfit, "
							"because that would cause your ship's \"" + it.first +
							"\" value to be reduced to less than zero."));
						return;
					}
			GetUI()->Push(new Dialog("You cannot " + verb + " this outfit, "
				"because something else in your ship depends on it."));
		}
	}
}



bool OutfitterPanel::ShouldHighlight(const Ship *ship)
{
	if(!selectedOutfit)
		return false;

	if(hoverButton == 'b')
		return CanBuy() && ShipCanBuy(ship, selectedOutfit);
	else if(hoverButton == 's')
		return CanSell() && ShipCanSell(ship, selectedOutfit);

	return false;
}



void OutfitterPanel::DrawKey()
{
	const Sprite *back = SpriteSet::Get("ui/outfitter key");
	SpriteShader::Draw(back, Screen::BottomLeft() + .5 * Point(back->Width(), -back->Height()));

	const Font &font = FontSet::Get(14);
	Color color[2] = {*GameData::Colors().Get("medium"), *GameData::Colors().Get("bright")};
	const Sprite *box[2] = {SpriteSet::Get("ui/unchecked"), SpriteSet::Get("ui/checked")};

	Point pos = Screen::BottomLeft() + Point(10., -VisibilityCheckboxesSize() - 20.);
	Point off = Point(10., -.5 * font.Height());
	SpriteShader::Draw(box[showForSale], pos);
	font.Draw("Show outfits for sale", pos + off, color[showForSale]);
	AddZone(Rectangle(pos + Point(80., 0.), Point(180., 20.)), [this](){ ToggleForSale(); });

	pos.Y() += 20.;
	SpriteShader::Draw(box[showCargo], pos);
	font.Draw("Show outfits in cargo", pos + off, color[showCargo]);
	AddZone(Rectangle(pos + Point(80., 0.), Point(180., 20.)), [this](){ ToggleCargo(); });

	pos.Y() += 20.;
	SpriteShader::Draw(box[showStorage], pos);
	font.Draw("Show outfits in storage", pos + off, color[showStorage]);
	AddZone(Rectangle(pos + Point(80., 0.), Point(180., 20.)), [this](){ ToggleStorage(); });
}



void OutfitterPanel::ToggleForSale()
{
	showForSale = !showForSale;

	if(selectedOutfit && !HasItem(selectedOutfit->TrueName()))
	{
		selectedOutfit = nullptr;
	}

	ShopPanel::ToggleForSale();
}



void OutfitterPanel::ToggleStorage()
{
	showStorage = !showStorage;

	if(selectedOutfit && !HasItem(selectedOutfit->TrueName()))
	{
		selectedOutfit = nullptr;
	}

	ShopPanel::ToggleStorage();
}



void OutfitterPanel::ToggleCargo()
{
	showCargo = !showCargo;

	if(selectedOutfit && !HasItem(selectedOutfit->TrueName()))
	{
		selectedOutfit = nullptr;
	}

	if(playerShip)
	{
		playerShip = nullptr;
		playerShips.clear();
	}
	else
	{
		playerShip = player.Flagship();
		if(playerShip)
			playerShips.insert(playerShip);
	}

	ShopPanel::ToggleCargo();
}



bool OutfitterPanel::ShipCanBuy(const Ship *ship, const Outfit *outfit)
{
	return (ship->Attributes().CanAdd(*outfit, 1) > 0);
}



bool OutfitterPanel::ShipCanSell(const Ship *ship, const Outfit *outfit)
{
	if(!ship->OutfitCount(outfit))
		return false;

	// If this outfit requires ammo, check if we could sell it if we sold all
	// the ammo for it first.
	const Outfit *ammo = outfit->Ammo();
	if(ammo && ship->OutfitCount(ammo))
	{
		Outfit attributes = ship->Attributes();
		attributes.Add(*ammo, -ship->OutfitCount(ammo));
		return attributes.CanAdd(*outfit, -1);
	}

	// Now, check whether this ship can sell this outfit.
	return ship->Attributes().CanAdd(*outfit, -1);
}



void OutfitterPanel::DrawOutfit(const Outfit &outfit, const Point &center, bool isSelected, bool isOwned)
{
	const Sprite *thumbnail = outfit.Thumbnail();
	const Sprite *back = SpriteSet::Get(
		isSelected ? "ui/outfitter selected" : "ui/outfitter unselected");
	SpriteShader::Draw(back, center);
	SpriteShader::Draw(thumbnail, center);

	// Draw the outfit name.
	const string &name = outfit.DisplayName();
	const Font &font = FontSet::Get(14);
	Point offset(-.5 * OUTFIT_SIZE, -.5 * OUTFIT_SIZE + 10.);
	font.Draw({name, {OUTFIT_SIZE, Alignment::CENTER, Truncate::MIDDLE}},
		center + offset, Color((isSelected | isOwned) ? .8 : .5, 0.));
}



bool OutfitterPanel::IsLicense(const string &name) const
{
	static const string &LICENSE = " License";
	if(name.length() < LICENSE.length())
		return false;
	if(name.compare(name.length() - LICENSE.length(), LICENSE.length(), LICENSE))
		return false;

	return true;
}



bool OutfitterPanel::HasLicense(const string &name) const
{
	return (IsLicense(name) && player.Conditions().Get(LicenseName(name)) > 0);
}



string OutfitterPanel::LicenseName(const string &name) const
{
	static const string &LICENSE = " License";
	return "license: " + name.substr(0, name.length() - LICENSE.length());
}



void OutfitterPanel::CheckRefill()
{
	if(checkedRefill)
		return;
	checkedRefill = true;

	int count = 0;
	map<const Outfit *, int> needed;
	for(const shared_ptr<Ship> &ship : player.Ships())
	{
		// Skip ships in other systems and those that were unable to land in-system.
		if(ship->GetSystem() != player.GetSystem() || ship->IsDisabled())
			continue;

		++count;
		auto toRefill = GetRefillableAmmunition(*ship);
		for(const Outfit *outfit : toRefill)
		{
			int amount = ship->Attributes().CanAdd(*outfit, numeric_limits<int>::max());
			if(amount > 0 && (outfitter.Has(outfit) || player.Stock(outfit) > 0 || player.Cargo().Get(outfit)))
				needed[outfit] += amount;
		}
	}

	int64_t cost = 0;
	for(auto &it : needed)
	{
		// Don't count cost of anything installed from cargo.
		it.second = max(0, it.second - player.Cargo().Get(it.first));
		if(!outfitter.Has(it.first))
			it.second = min(it.second, max(0, player.Stock(it.first)));
		cost += player.StockDepreciation().Value(it.first, day, it.second);
	}
	if(!needed.empty() && cost < player.Accounts().Credits())
	{
		string message = "Do you want to reload all the ammunition for your ship";
		message += (count == 1) ? "?" : "s?";
		if(cost)
			message += " It will cost " + Format::CreditString(cost) + ".";
		GetUI()->Push(new Dialog(this, &OutfitterPanel::Refill, message));
	}
}



void OutfitterPanel::Refill()
{
	for(const shared_ptr<Ship> &ship : player.Ships())
	{
		// Skip ships in other systems and those that were unable to land in-system.
		if(ship->GetSystem() != player.GetSystem() || ship->IsDisabled())
			continue;

		auto toRefill = GetRefillableAmmunition(*ship);
		for(const Outfit *outfit : toRefill)
		{
			int neededAmmo = ship->Attributes().CanAdd(*outfit, numeric_limits<int>::max());
			if(neededAmmo > 0)
			{
				// Fill first from any stockpiles in cargo.
				int fromCargo = player.Cargo().Remove(outfit, neededAmmo);
				neededAmmo -= fromCargo;
				// Then, buy at reduced (or full) price.
				int available = outfitter.Has(outfit) ? neededAmmo : min<int>(neededAmmo, max<int>(0, player.Stock(outfit)));
				if(neededAmmo && available > 0)
				{
					int64_t price = player.StockDepreciation().Value(outfit, day, available);
					player.Accounts().AddCredits(-price);
					player.AddStock(outfit, -available);
				}
				ship->AddOutfit(outfit, available + fromCargo);
			}
		}
	}
}



// Determine which ships of the selected ships should be referenced in this
// iteration of Buy / Sell.
const vector<Ship *> OutfitterPanel::GetShipsToOutfit(bool isBuy) const
{
	vector<Ship *> shipsToOutfit;
	int compareValue = isBuy ? numeric_limits<int>::max() : 0;
	int compareMod = 2 * isBuy - 1;
	for(Ship *ship : playerShips)
	{
		if((isBuy && !ShipCanBuy(ship, selectedOutfit))
				|| (!isBuy && !ShipCanSell(ship, selectedOutfit)))
			continue;

		int count = ship->OutfitCount(selectedOutfit);
		if(compareMod * count < compareMod * compareValue)
		{
			shipsToOutfit.clear();
			compareValue = count;
		}
		if(count == compareValue)
			shipsToOutfit.push_back(ship);
	}

	return shipsToOutfit;
}<|MERGE_RESOLUTION|>--- conflicted
+++ resolved
@@ -46,16 +46,8 @@
 using namespace std;
 
 namespace {
-<<<<<<< HEAD
 	const string DISCOVERY_MODE = "Outfitter Discovery";
 
-	string Tons(int tons)
-	{
-		return to_string(tons) + (tons == 1 ? " ton" : " tons");
-	}
-
-=======
->>>>>>> 1bba1b8a
 	// Determine the refillable ammunition a particular ship consumes or stores.
 	set<const Outfit *> GetRefillableAmmunition(const Ship &ship) noexcept
 	{
