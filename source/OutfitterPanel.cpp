/* OutfitterPanel.cpp
Copyright (c) 2014 by Michael Zahniser

Endless Sky is free software: you can redistribute it and/or modify it under the
terms of the GNU General Public License as published by the Free Software
Foundation, either version 3 of the License, or (at your option) any later version.

Endless Sky is distributed in the hope that it will be useful, but WITHOUT ANY
WARRANTY; without even the implied warranty of MERCHANTABILITY or FITNESS FOR A
PARTICULAR PURPOSE. See the GNU General Public License for more details.

You should have received a copy of the GNU General Public License along with
this program. If not, see <https://www.gnu.org/licenses/>.
*/

#include "OutfitterPanel.h"

#include "text/Alignment.h"
#include "comparators/BySeriesAndIndex.h"
#include "Color.h"
#include "Dialog.h"
#include "text/DisplayText.h"
#include "shader/FillShader.h"
#include "text/Font.h"
#include "text/FontSet.h"
#include "text/Format.h"
#include "GameData.h"
#include "Hardpoint.h"
#include "Mission.h"
#include "Outfit.h"
#include "Planet.h"
#include "PlayerInfo.h"
#include "Point.h"
#include "Rectangle.h"
#include "Screen.h"
#include "Ship.h"
#include "image/Sprite.h"
#include "image/SpriteSet.h"
#include "shader/SpriteShader.h"
#include "text/Truncate.h"
#include "UI.h"

#include <algorithm>
#include <limits>
#include <memory>

using namespace std;

namespace {
	// Label for the description field of the detail pane.
	const string DESCRIPTION = "description";
	const string LICENSE = " License";

	// Numeric parameters for the visibility checkboxes. Note the checkboxes already have some padding of their own.
	const Point checkboxSize{20, 20};
	const Point keyPad{5, 8};

	// Determine the refillable ammunition a particular ship consumes or stores.
	set<const Outfit *> GetRefillableAmmunition(const Ship &ship) noexcept
	{
		auto toRefill = set<const Outfit *>{};
		auto armed = set<const Outfit *>{};
		for(auto &&it : ship.Weapons())
			if(it.GetOutfit())
			{
				const Outfit *weapon = it.GetOutfit();
				armed.emplace(weapon);
				if(weapon->Ammo() && weapon->AmmoUsage() > 0)
					toRefill.emplace(weapon->Ammo());
			}

		// Carriers may be configured to supply ammunition for carried ships found
		// within the fleet. Since a particular ammunition outfit is not bound to
		// any particular weapon (i.e. one weapon may consume it, while another may
		// only require it be installed), we always want to restock these outfits.
		for(auto &&it : ship.Outfits())
		{
			const Outfit *outfit = it.first;
			if(outfit->Ammo() && !outfit->IsWeapon() && !armed.contains(outfit))
				toRefill.emplace(outfit->Ammo());
		}
		return toRefill;
	}



	bool IsLicense(const string &name)
	{
		return name.ends_with(LICENSE);
	}



	string LicenseRoot(const string &name)
	{
		return name.substr(0, name.length() - LICENSE.length());
	}



	string LocationName(OutfitterPanel::OutfitLocation location)
	{
		switch(location)
		{
			case OutfitterPanel::OutfitLocation::Ship:
				return "ship";
			case OutfitterPanel::OutfitLocation::Shop:
				return "shop";
			case OutfitterPanel::OutfitLocation::Cargo:
				return "cargo";
			case OutfitterPanel::OutfitLocation::Storage:
				return "storage";
			default:
				throw "unreachable";
		}
	}
}



OutfitterPanel::OutfitterPanel(PlayerInfo &player, Sale<Outfit> stock)
	: ShopPanel(player, true), outfitter(stock)
{
	for(const pair<const string, Outfit> &it : GameData::Outfits())
		catalog[it.second.Category()].push_back(it.first);

	for(pair<const string, vector<string>> &it : catalog)
		sort(it.second.begin(), it.second.end(), BySeriesAndIndex<Outfit>());

	for(auto &ship : player.Ships())
		if(ship->GetPlanet() == planet)
			++shipsHere;
}



void OutfitterPanel::Step()
{
	CheckRefill();
	ShopPanel::Step();
	ShopPanel::CheckForMissions(Mission::OUTFITTER);
	if(GetUI()->IsTop(this) && !checkedHelp)
		// Use short-circuiting to only display one of them at a time.
		// (The first valid condition encountered will make us skip the others.)
		if(DoHelp("outfitter") || DoHelp("cargo management") || DoHelp("uninstalling and storage")
				|| (shipsHere > 1 && DoHelp("outfitter with multiple ships")) || true)
			// Either a help message was freshly displayed, or all of them have already been seen.
			checkedHelp = true;
}



int OutfitterPanel::TileSize() const
{
	return OUTFIT_SIZE;
}



int OutfitterPanel::VisibilityCheckboxesSize() const
{
	return 4 * checkboxSize.Y() + 2. * keyPad.Y();
}



bool OutfitterPanel::HasItem(const string &name) const
{
	const Outfit *outfit = GameData::Outfits().Get(name);
	if(showForSale && (outfitter.Has(outfit) || player.Stock(outfit) > 0))
		return true;

	if(showCargo && player.Cargo().Get(outfit))
		return true;

	if(showStorage && player.Storage().Get(outfit))
		return true;

	if(showInstalled)
		for(const Ship *ship : playerShips)
			if(ship->OutfitCount(outfit))
				return true;

	if(showForSale && HasLicense(name))
		return true;

	return false;
}



void OutfitterPanel::DrawItem(const string &name, const Point &point)
{
	const Outfit *outfit = GameData::Outfits().Get(name);
	zones.emplace_back(point, Point(OUTFIT_SIZE, OUTFIT_SIZE), outfit);
	if(point.Y() + OUTFIT_SIZE / 2 < Screen::Top() || point.Y() - OUTFIT_SIZE / 2 > Screen::Bottom())
		return;

	bool isSelected = (outfit == selectedOutfit);
	bool isOwned = playerShip && playerShip->OutfitCount(outfit);
	DrawOutfit(*outfit, point, isSelected, isOwned);

	// Check if this outfit is a "license".
	bool isLicense = IsLicense(name);
	int mapSize = outfit->Get("map");

	const Font &font = FontSet::Get(14);
	const Color &bright = *GameData::Colors().Get("bright");
	const Color &highlight = *GameData::Colors().Get("outfitter difference highlight");

	bool highlightDifferences = false;
	if(playerShip || isLicense || mapSize)
	{
		int minCount = numeric_limits<int>::max();
		int maxCount = 0;
		if(isLicense)
			minCount = maxCount = player.HasLicense(LicenseRoot(name));
		else if(mapSize)
		{
			bool mapMinables = outfit->Get("map minables");
			minCount = maxCount = player.HasMapped(mapSize, mapMinables);
		}
		else
		{
			highlightDifferences = true;
			string firstModelName;
			for(const Ship *ship : playerShips)
			{
				// Highlight differences in installed outfit counts only when all selected ships are of the same model.
				string modelName = ship->TrueModelName();
				if(firstModelName.empty())
					firstModelName = modelName;
				else
					highlightDifferences &= (modelName == firstModelName);
				int count = ship->OutfitCount(outfit);
				minCount = min(minCount, count);
				maxCount = max(maxCount, count);
			}
		}

		if(maxCount)
		{
			string label = "installed: " + to_string(minCount);
			Color color = bright;
			if(maxCount > minCount)
			{
				label += " - " + to_string(maxCount);
				if(highlightDifferences)
					color = highlight;
			}

			Point labelPos = point + Point(-OUTFIT_SIZE / 2 + 20, OUTFIT_SIZE / 2 - 38);
			font.Draw(label, labelPos, color);
		}
	}

	// Don't show the "in stock" amount if the outfit has an unlimited stock.
	int stock = 0;
	if(!outfitter.Has(outfit))
		stock = max(0, player.Stock(outfit));
	int cargo = player.Cargo().Get(outfit);
	int storage = player.Storage().Get(outfit);

	string message;
	if(cargo && storage && stock)
		message = "cargo+stored: " + to_string(cargo + storage) + ", in stock: " + to_string(stock);
	else if(cargo && storage)
		message = "in cargo: " + to_string(cargo) + ", in storage: " + to_string(storage);
	else if(cargo && stock)
		message = "in cargo: " + to_string(cargo) + ", in stock: " + to_string(stock);
	else if(storage && stock)
		message = "in storage: " + to_string(storage) + ", in stock: " + to_string(stock);
	else if(cargo)
		message = "in cargo: " + to_string(cargo);
	else if(storage)
		message = "in storage: " + to_string(storage);
	else if(stock)
		message = "in stock: " + to_string(stock);
	else if(!outfitter.Has(outfit))
		message = "(not sold here)";
	if(!message.empty())
	{
		Point pos = point + Point(
			OUTFIT_SIZE / 2 - 20 - font.Width(message),
			OUTFIT_SIZE / 2 - 24);
		font.Draw(message, pos, bright);
	}
}




double OutfitterPanel::DrawDetails(const Point &center)
{
	string selectedItem = "Nothing Selected";
	const Font &font = FontSet::Get(14);

	double heightOffset = 20.;

	if(selectedOutfit)
	{
		outfitInfo.Update(*selectedOutfit, player,
			CanMoveOutfit(OutfitLocation::Cargo, OutfitLocation::Shop) ||
			CanMoveOutfit(OutfitLocation::Storage, OutfitLocation::Shop) ||
			CanMoveOutfit(OutfitLocation::Ship, OutfitLocation::Shop),
			collapsed.contains(DESCRIPTION));
		selectedItem = selectedOutfit->DisplayName();

		const Sprite *thumbnail = selectedOutfit->Thumbnail();
		const float tileSize = thumbnail
			? max(thumbnail->Height(), static_cast<float>(TileSize()))
			: static_cast<float>(TileSize());
		const Point thumbnailCenter(center.X(), center.Y() + 20 + static_cast<int>(tileSize / 2));
		const Point startPoint(center.X() - INFOBAR_WIDTH / 2 + 20, center.Y() + 20 + tileSize);

		const Sprite *background = SpriteSet::Get("ui/outfitter unselected");
		SpriteShader::Draw(background, thumbnailCenter);
		if(thumbnail)
			SpriteShader::Draw(thumbnail, thumbnailCenter);

		const bool hasDescription = outfitInfo.DescriptionHeight();

		double descriptionOffset = hasDescription ? 40. : 0.;

		if(hasDescription)
		{
			if(!collapsed.contains(DESCRIPTION))
			{
				descriptionOffset = outfitInfo.DescriptionHeight();
				outfitInfo.DrawDescription(startPoint);
			}
			else
			{
				const Color &dim = *GameData::Colors().Get("medium");
				font.Draw(DESCRIPTION, startPoint + Point(35., 12.), dim);
				const Sprite *collapsedArrow = SpriteSet::Get("ui/collapsed");
				SpriteShader::Draw(collapsedArrow, startPoint + Point(20., 20.));
			}

			// Calculate the ClickZone for the description and add it.
			const Point descriptionDimensions(INFOBAR_WIDTH, descriptionOffset);
			const Point descriptionCenter(center.X(), startPoint.Y() + descriptionOffset / 2);
			ClickZone<string> collapseDescription = ClickZone<string>(
				descriptionCenter, descriptionDimensions, DESCRIPTION);
			categoryZones.emplace_back(collapseDescription);
		}

		const Point requirementsPoint(startPoint.X(), startPoint.Y() + descriptionOffset);
		const Point attributesPoint(startPoint.X(), requirementsPoint.Y() + outfitInfo.RequirementsHeight());
		outfitInfo.DrawRequirements(requirementsPoint);
		outfitInfo.DrawAttributes(attributesPoint);

		heightOffset = attributesPoint.Y() + outfitInfo.AttributesHeight();
	}

	// Draw this string representing the selected item (if any), centered in the details side panel.
	const Color &bright = *GameData::Colors().Get("bright");
	Point selectedPoint(center.X() - INFOBAR_WIDTH / 2, center.Y());
	font.Draw({selectedItem, {INFOBAR_WIDTH, Alignment::CENTER, Truncate::MIDDLE}},
		selectedPoint, bright);

	return heightOffset;
}



<<<<<<< HEAD
ShopPanel::TransactionResult OutfitterPanel::CanMoveOutfit(OutfitLocation fromLocation, OutfitLocation toLocation) const
=======
ShopPanel::TransactionResult OutfitterPanel::CanMoveOutfit(OutfitLocation fromLocation, OutfitLocation toLocation,
	const string &actionName) const
>>>>>>> 1f975a0e
{
	if(!planet || !selectedOutfit)
		return "No outfit selected.";

	// Prevent coding up bad combinations.
	if(fromLocation == toLocation)
		throw "unreachable; to and from are the same";
<<<<<<< HEAD

	// Determine a name for this action based on the fromLocation and toLocation:
	string actionName = "unexpected action";
	if(toLocation == OutfitLocation::Shop)
		actionName = "sell";
	else if(fromLocation == OutfitLocation::Shop)
	{
		if(toLocation == OutfitLocation::Cargo)
			actionName = "buy and load";
		else if(toLocation == OutfitLocation::Ship)
			actionName = "buy and install";
	}
	else if(fromLocation == OutfitLocation::Ship)
		actionName = "uninstall";
	else if(toLocation == OutfitLocation::Ship)
		actionName = "install";
	else if(toLocation == OutfitLocation::Cargo)
		actionName = "load";
	else if(toLocation == OutfitLocation::Storage)
		actionName = "store";
	else
		// Prevent coding up bad combinations.
		throw "unreachable; unsupported to/from combination";

	// Handle special cases such as maps and licenses.
	if(selectedOutfit->Get("map"))
	{
		if(fromLocation != OutfitLocation::Shop)
			return "You cannot " + actionName + " maps. Once you buy one, it is yours permanently.";
		if(toLocation == OutfitLocation::Cargo || toLocation == OutfitLocation::Storage)
			return "You cannot place maps into " + LocationName(toLocation) + ".";
	}

	if(HasLicense(selectedOutfit->TrueName()))
	{
		if(fromLocation != OutfitLocation::Shop)
			return "You cannot " + actionName + " licenses. Once you obtain one, it is yours permanently.";
		if(toLocation == OutfitLocation::Cargo || toLocation == OutfitLocation::Storage)
			return "You cannot place licenses into " + LocationName(toLocation) + ".";
	}

	bool canSource = false;

	// Handle reasons why the outfit may not be moved from fromLocation.
	switch(fromLocation)
	{
		case OutfitLocation::Ship:
		{
			if(!playerShip)
				return "No ship selected.";

			// Short-circuit, if true, can
			for(const Ship *ship : playerShips)
				if(ShipCanRemove(ship, selectedOutfit))
				{
					canSource = true;
					break;
				}

			if(!canSource)
			{
				// None of the selected ships have any of this outfit in a state where it could be sold.
				bool hasOutfit = false;
				for(const Ship *ship : playerShips)
					if(ship->OutfitCount(selectedOutfit))
					{
						hasOutfit = true;
						break;
					}

				if(!hasOutfit)
					return "You don't have any " + selectedOutfit->PluralName() + " to " + actionName + ".";

				// At least one of the outfit is installed on at least one of the selected ships.
				// Create a complete summary of reasons why none of this outfit were able to be <verb>'d:
				// Looping over each ship which has the selected outfit, identify the reasons why it cannot be
				// <verb>'d. Make a list of ship to errors to assemble into a string afterward.
				vector<pair<string, vector<string>>> dependentOutfitErrors;
				for(const Ship *ship : playerShips)
					if(ship->OutfitCount(selectedOutfit))
					{
						vector<string> errorDetails;
						for(const pair<const char *, double> &it : selectedOutfit->Attributes())
							if(ship->Attributes().Get(it.first) < it.second)
							{
								for(const auto &sit : ship->Outfits())
								{
									if(sit.first->Get(it.first) < 0.)
										errorDetails.emplace_back(string("the \"") + sit.first->DisplayName() + "\" "
											"depends on this outfit and must be uninstalled first");
								}
								if(errorDetails.empty())
									errorDetails.emplace_back(
										string("\"") + it.first + "\" value would be reduced to less than zero");
							}
						if(!errorDetails.empty())
							dependentOutfitErrors.emplace_back(ship->Name(), std::move(errorDetails));
					}

=======
	if(fromLocation == OutfitLocation::Shop && toLocation == OutfitLocation::Storage)
		throw "unreachable; unsupported to/from combination";

	// Handle special cases such as maps and licenses.
	if(selectedOutfit->Get("map"))
	{
		if(fromLocation != OutfitLocation::Shop)
			return "You cannot " + actionName + " maps. Once you buy one, it is yours permanently.";
		if(toLocation == OutfitLocation::Cargo || toLocation == OutfitLocation::Storage)
			return "You cannot place maps into " + LocationName(toLocation) + ".";
		int mapSize = selectedOutfit->Get("map");
		bool mapMinables = selectedOutfit->Get("map minables");
		if(mapSize > 0 && player.HasMapped(mapSize, mapMinables))
			return "You have already mapped all the systems shown by this map, so there is no reason to buy another.";
	}

	if(HasLicense(selectedOutfit->TrueName()))
	{
		if(fromLocation != OutfitLocation::Shop)
			return "You cannot " + actionName + " licenses. Once you obtain one, it is yours permanently.";
		if(toLocation == OutfitLocation::Cargo || toLocation == OutfitLocation::Storage)
			return "You cannot place licenses into " + LocationName(toLocation) + ".";
		return "You already have one of these licenses, so there is no reason to buy another.";
	}

	bool canSource = false;

	// Handle reasons why the outfit may not be moved from fromLocation.
	switch(fromLocation)
	{
		case OutfitLocation::Ship:
		{
			if(!playerShip)
				return "No ship selected.";

			// Short-circuit, if true, can
			for(const Ship *ship : playerShips)
				if(ShipCanRemove(ship, selectedOutfit))
				{
					canSource = true;
					break;
				}

			if(!canSource)
			{
				// None of the selected ships have any of this outfit in a state where it could be sold.
				bool hasOutfit = false;
				for(const Ship *ship : playerShips)
					if(ship->OutfitCount(selectedOutfit))
					{
						hasOutfit = true;
						break;
					}

				if(!hasOutfit)
					return "You don't have any " + selectedOutfit->PluralName() + " to " + actionName + ".";

				// At least one of the outfit is installed on at least one of the selected ships.
				// Create a complete summary of reasons why none of this outfit were able to be <verb>'d:
				// Looping over each ship which has the selected outfit, identify the reasons why it cannot be
				// <verb>'d. Make a list of ship to errors to assemble into a string afterward.
				vector<pair<string, vector<string>>> dependentOutfitErrors;
				for(const Ship *ship : playerShips)
					if(ship->OutfitCount(selectedOutfit))
					{
						vector<string> errorDetails;
						for(const pair<const char *, double> &it : selectedOutfit->Attributes())
							if(ship->Attributes().Get(it.first) < it.second)
							{
								for(const auto &sit : ship->Outfits())
								{
									if(sit.first->Get(it.first) < 0.)
										errorDetails.emplace_back(string("the \"") + sit.first->DisplayName() + "\" "
											"depends on this outfit and must be uninstalled first");
								}
								if(errorDetails.empty())
									errorDetails.emplace_back(
										string("\"") + it.first + "\" value would be reduced to less than zero");
							}
						if(!errorDetails.empty())
							dependentOutfitErrors.emplace_back(ship->Name(), std::move(errorDetails));
					}

>>>>>>> 1f975a0e
				// Return the errors in the appropriate format.
				if(!dependentOutfitErrors.empty())
				{
					string errorMessage = "You cannot " + actionName + " this from " +
						(playerShips.size() > 1 ? "any of the selected ships" : "your ship") + " because:\n";
					int i = 1;
					for(const auto &[shipName, errors] : dependentOutfitErrors)
					{
						if(playerShips.size() > 1)
						{
							errorMessage += to_string(i++) + ". You cannot " + actionName + " this outfit from \"";
							errorMessage += shipName + "\" because:\n";
						}
						for(const string &error : errors)
							errorMessage += "- " + error + "\n";
					}
					return errorMessage;
				}
			}
			break;
		}
		case OutfitLocation::Shop:
		{
			// If outfit is not available in the Outfitter, respond that it can't be bought here.
			if(!(outfitter.Has(selectedOutfit) || player.Stock(selectedOutfit) > 0))
			{
				// The store doesn't have it.
				return "You cannot buy this outfit here. It is only being shown in the list because you already have one, "
					"but this " + planet->Noun() + " does not sell them.";
			}

			// Check special unique outfits, if you already have them.
			// Skip this for speed if this action is not a buy and install action.
			if(toLocation != OutfitLocation::Ship)
			{
				int mapSize = selectedOutfit->Get("map");
				bool mapMinables = selectedOutfit->Get("map minables");
				if(mapSize > 0 && player.HasMapped(mapSize, mapMinables))
					return "You have already mapped all the systems shown by this map, "
						"so there is no reason to buy another.";

				if(HasLicense(selectedOutfit->TrueName()))
					return "You already have one of these licenses, so there is no reason to buy another.";
			}

			// Determine what you will have to pay to buy this outfit.
			int64_t cost = player.StockDepreciation().Value(selectedOutfit, day);
			int64_t credits = player.Accounts().Credits();
			if(cost > credits)
				return "You don't have enough money to buy this outfit. You need a further " +
					Format::CreditString(cost - credits);

			// Add the cost to buy the required license.
			int64_t licenseCost = LicenseCost(selectedOutfit, false);
			if(cost + licenseCost > credits)
				return "You don't have enough money to buy this outfit because you also need to buy a "
					"license for it. You need a further " +
					Format::CreditString(cost + licenseCost - credits);

			// Check that the player has any necessary licenses.
			if(licenseCost < 0)
				return "You cannot buy this outfit, because it requires a license that you don't have.";

			// The outfit can be purchased (available in the outfitter, licensed and affordable).
			canSource = true;
			break;
		}
		case OutfitLocation::Cargo:
		{
			// Do we have any in cargo?.
			if(!player.Cargo().Get(selectedOutfit))
<<<<<<< HEAD
				return "You don't have any " + selectedOutfit->PluralName() + " in your cargo hold.";
			canSource = true;
			break;
		}
		case OutfitLocation::Storage:
		{
			// Do we have any in storage?
			if(!player.Storage().Get(selectedOutfit))
				return "You don't have any " + selectedOutfit->PluralName() + " in storage.";
			canSource = true;
			break;
		}
=======
				return "You don't have any " + selectedOutfit->PluralName() + " in cargo to " + actionName + ".";
			canSource = true;
			break;
		}
		case OutfitLocation::Storage:
		{
			// Do we have any in storage?
			if(!player.Storage().Get(selectedOutfit))
				return "You don't have any " + selectedOutfit->PluralName() + " in storage to " + actionName + ".";
			canSource = true;
			break;
		}
>>>>>>> 1f975a0e
		default:
			throw "unreachable";
	}

	// Collect relevant errors.
	vector<string> errors;
	bool canPlace = false;

	// Handle reasons why the outfit may not be moved to toLocation.
	switch(toLocation)
	{
		case OutfitLocation::Ship:
		{
			if(!playerShip)
				return "No ship selected.";

			// Find if any ship can install the outfit.
			for(const Ship *ship : playerShips)
				if(ShipCanAdd(ship, selectedOutfit))
				{
					canPlace = true;
					break;
				}

			if(!canPlace)
			{
				// If no selected ship can install the outfit, report error based on playerShip.
				double outfitNeeded = -selectedOutfit->Get("outfit space");
				double outfitSpace = playerShip->Attributes().Get("outfit space");
				if(outfitNeeded > outfitSpace)
					errors.push_back("You cannot install this outfit, because it takes up "
						+ Format::CargoString(outfitNeeded, "outfit space") + ", and this ship has "
						+ Format::MassString(outfitSpace) + " free.");

				double weaponNeeded = -selectedOutfit->Get("weapon capacity");
				double weaponSpace = playerShip->Attributes().Get("weapon capacity");
				if(weaponNeeded > weaponSpace)
					errors.push_back("Only part of your ship's outfit capacity is usable for weapons. "
						"You cannot install this outfit, because it takes up "
						+ Format::CargoString(weaponNeeded, "weapon space") + ", and this ship has "
						+ Format::MassString(weaponSpace) + " free.");

				double engineNeeded = -selectedOutfit->Get("engine capacity");
				double engineSpace = playerShip->Attributes().Get("engine capacity");
				if(engineNeeded > engineSpace)
					errors.push_back("Only part of your ship's outfit capacity is usable for engines. "
						"You cannot install this outfit, because it takes up "
						+ Format::CargoString(engineNeeded, "engine space") + ", and this ship has "
						+ Format::MassString(engineSpace) + " free.");

				if(selectedOutfit->Category() == "Ammunition")
					errors.emplace_back(!playerShip->OutfitCount(selectedOutfit) ?
						"This outfit is ammunition for a weapon. "
						"You cannot install it without first installing the appropriate weapon."
						: "You already have the maximum amount of ammunition for this weapon. "
						"If you want to install more ammunition, you must first install another of these weapons.");

				int mountsNeeded = -selectedOutfit->Get("turret mounts");
				int mountsFree = playerShip->Attributes().Get("turret mounts");
				if(mountsNeeded > mountsFree)
					errors.emplace_back("This weapon is designed to be installed on a turret mount, "
						"but your ship does not have any unused turret mounts available.");

				int gunsNeeded = -selectedOutfit->Get("gun ports");
				int gunsFree = playerShip->Attributes().Get("gun ports");
				if(gunsNeeded > gunsFree)
					errors.emplace_back("This weapon is designed to be installed in a gun port, "
						"but your ship does not have any unused gun ports available.");

				if(selectedOutfit->Get("installable") < 0.)
					errors.emplace_back("This item is not an outfit that can be installed in a ship.");

				// Handle other attributes more generically, if none of the above are the problem.
				if(errors.empty())
					for(const pair<const char *, double> &it : selectedOutfit->Attributes())
					{
						// If playerShip has fewer of this attribute available than required by the selectedOutfit, add
						// this attribute to the list of deficiencies.
						double shipAvailable = playerShip->Attributes().Get(it.first);
						double outfitRequires = -it.second;
						if(shipAvailable < outfitRequires)
							errors.push_back("You cannot install this outfit, because it requires "
<<<<<<< HEAD
								+ Format::Number(outfitRequires) + " '"
								+ Format::SimplePluralization(outfitRequires, it.first) + "', and this ship has "
								+ Format::Number(shipAvailable) + " free.");
=======
								+ Format::SimplePluralization(outfitRequires, "'" + static_cast<string>(it.first) + "'")
								+ ", and this ship has " + Format::Number(shipAvailable) + " free.");
>>>>>>> 1f975a0e
					}

				// Return the errors in the appropriate format.
				if(errors.empty())
					canPlace = true;
				else if(errors.size() == 1)
					return errors[0];
				else if(errors.size() > 1)
				{
					string errorMessage = "There are several reasons why you cannot buy this outfit:\n";
					for(const string &error : errors)
						errorMessage += "- " + error + "\n";
					return errorMessage;
				}
			}
			break;
		}
		case OutfitLocation::Shop:
		{
			// Can sell anything to the shop that can be removed from elsewhere.
			canPlace = true;
			break;
		}
		case OutfitLocation::Cargo:
		{
			// Check fleet cargo space vs outfit mass.
			double mass = selectedOutfit->Mass();
			double freeCargo = player.Cargo().FreePrecise();
			if(!mass || freeCargo >= mass)
				canPlace = true;
			else
				return "You cannot load this outfit into cargo, because it takes up "
					+ Format::CargoString(mass, "mass") + " and your fleet has "
					+ Format::CargoString(freeCargo, "cargo space") + " free.";
			break;
		}
		case OutfitLocation::Storage:
		{
			// Can store anything in storage that can be removed from elsewhere.
			canPlace = true;
			break;
		}
		default:
			throw "unreachable";
	}

	return canSource && canPlace;
}



<<<<<<< HEAD
ShopPanel::TransactionResult OutfitterPanel::MoveOutfit(OutfitLocation fromLocation, OutfitLocation toLocation) const
=======
ShopPanel::TransactionResult OutfitterPanel::MoveOutfit(OutfitLocation fromLocation, OutfitLocation toLocation,
	const string &actionName) const
>>>>>>> 1f975a0e
{
	// Source up outfits from the <fromLocation> and move them to the specified <toLocation>. If ships are the to/from
	// location, then each ship will install/uninstall up to <howManyPer> outfits each, as allowed. Otherwise, it's
	// simply how many per shop/hold when ships are not involved in the move.

	// Note: CanMoveOutfit must be checked prior to further execution.
<<<<<<< HEAD
	TransactionResult can_move = CanMoveOutfit(fromLocation, toLocation);
	if(!can_move)
		return can_move;

	// The count of how many outfits will be moved will be per ship when ships are involved, otherwise simply per hold
	// otherwise. Hence, the concept of how many "per" rather than how many in total.
	int howManyPer = Modifier();

=======
	TransactionResult can_move = CanMoveOutfit(fromLocation, toLocation, actionName);
	if(!can_move)
		return can_move;

	// The count of how many outfits will be moved will be per ship when ships are involved, otherwise simply per hold
	// otherwise. Hence, the concept of how many "per" rather than how many in total.
	int howManyPer = Modifier();

>>>>>>> 1f975a0e
	// Purchases are handled here.
	if(fromLocation == OutfitLocation::Shop)
	{
		// Buy the required license.
		int64_t licenseCost = LicenseCost(selectedOutfit, false);
		if(licenseCost)
		{
			player.Accounts().AddCredits(-licenseCost);
			for(const string &licenseName : selectedOutfit->Licenses())
				if(!player.HasLicense(licenseName))
					player.AddLicense(licenseName);
		}

		// Special case: maps.
		int mapSize = selectedOutfit->Get("map");
		if(mapSize)
		{
			bool mapMinables = selectedOutfit->Get("map minables");
			player.Map(mapSize, mapMinables);
			player.Accounts().AddCredits(-selectedOutfit->Cost());
			return true;
		}

		// Special case: licenses.
		if(IsLicense(selectedOutfit->TrueName()))
		{
			player.AddLicense(LicenseRoot(selectedOutfit->TrueName()));
			player.Accounts().AddCredits(-selectedOutfit->Cost());
			return true;
		}

		// Buy up to <multiplier> outfits in total from the shop.
		int64_t cost = player.StockDepreciation().Value(selectedOutfit, day);

		if(toLocation == OutfitLocation::Ship)
		{
			// Buy and install on the selected ships.
			for(int i = howManyPer; i && (outfitter.Has(selectedOutfit) || player.Stock(selectedOutfit) > 0) &&
				cost <= player.Accounts().Credits(); i--)
			{
				// Find the ships with the fewest number of these outfits
				const vector<Ship *> shipsToOutfit = GetShipsToOutfit(true);
				if(shipsToOutfit.empty())
					break;
				for(Ship *ship : shipsToOutfit)
				{
					if(!((outfitter.Has(selectedOutfit) || player.Stock(selectedOutfit) > 0) &&
						cost <= player.Accounts().Credits()))
						// Out of stock or money.
						break;

					// Pay for it and remove it from available stock.
					int64_t price = player.StockDepreciation().Value(selectedOutfit, day);
					player.Accounts().AddCredits(-price);
					player.AddStock(selectedOutfit, -1);

					// Install it on this ship.
					ship->AddOutfit(selectedOutfit, 1);
					int required = selectedOutfit->Get("required crew");
					if(required && ship->Crew() + required <= static_cast<int>(ship->Attributes().Get("bunks")))
						ship->AddCrew(required);
					ship->Recharge();
				}
			}
		}
		else if(toLocation == OutfitLocation::Cargo)
		{
			// Buy up to <modifier> of the selected outfit and place them in fleet cargo.
			double mass = selectedOutfit->Mass();
			if(mass)
				howManyPer = min(howManyPer, static_cast<int>(player.Cargo().FreePrecise() / mass));

			// How much will it cost to buy all that we can fit?
			int64_t price = player.StockDepreciation().Value(selectedOutfit, day, howManyPer);

			// Adjust the number to buy to stay within the player's available credits.
			while(price > player.Accounts().Credits() && howManyPer)
			{
				// The current cost is more than the amount of money the player has, so try a smaller amount.
				if(!--howManyPer)
					// If the smaller amount becomes zero, we're not able to do anything with cargo.
					return "Cannot afford to buy this item and load into cargo.";
				price = player.StockDepreciation().Value(selectedOutfit, day, howManyPer);
			}

			if(howManyPer)
			{
				// Buy as many as can be paid for and will fit.
				player.Accounts().AddCredits(-price);
				player.AddStock(selectedOutfit, -howManyPer);

				// Put them into fleet cargo.
				player.Cargo().Add(selectedOutfit, howManyPer);
			}
		}
		// Note: Buying into storage not implemented. Why waste your money?
	}
	else if(fromLocation == OutfitLocation::Ship)
	{
		for(int i = howManyPer; i; i--)
		{
			// Get the ships that have the most of this outfit installed.
			const vector<Ship *> shipsToOutfit = GetShipsToOutfit();
			// Note: to get here, we have already confirmed that every ship in the selection
			// has the outfit installed and that the outfit can be uninstalled in the first place.
			if(shipsToOutfit.empty())
				break;
			for(Ship *ship : shipsToOutfit)
			{
				// Uninstall the outfit.
				ship->AddOutfit(selectedOutfit, -1);
				int required = selectedOutfit->Get("required crew");
				if(required)
					ship->AddCrew(-required);
				// Adjust hired crew counts.
				ship->Recharge();

				// If the context is sale:
				if(toLocation == OutfitLocation::Shop)
				{
					// Do the sale.
					int64_t price = player.FleetDepreciation().Value(selectedOutfit, day);
					player.Accounts().AddCredits(price);
					player.AddStock(selectedOutfit, 1);
				}
				// If the context is uninstalling, move the outfit into Storage
				else if(toLocation == OutfitLocation::Storage)
					// Move to storage.
					player.Storage().Add(selectedOutfit, 1);
				// Note: It would be easy to add conditional statements above to also support uninstall into cargo,
				//		 this is not supported in the outfitter at this time.

				// Move ammo to storage.
				// Since some outfits have ammo, remove any ammo that must also be moved as there
				// aren't enough supporting slots for said ammo once this outfit is removed.
				const Outfit *ammo = selectedOutfit->Ammo();
				if(ammo && ship->OutfitCount(ammo))
				{
					// Determine how many of this ammo we must uninstall to also uninstall the launcher.
					int mustUninstall = 0;
					for(const pair<const char *, double> &it : ship->Attributes().Attributes())
						if(it.second < 0.)
							mustUninstall = max<int>(mustUninstall, it.second / ammo->Get(it.first));

					if(mustUninstall)
					{
						ship->AddOutfit(ammo, -mustUninstall);

						// If the context is sale:
						if(toLocation == OutfitLocation::Shop)
						{
							// Do the sale of the outfit's ammo.
							int64_t price = player.FleetDepreciation().Value(ammo, day, mustUninstall);
							player.Accounts().AddCredits(price);
							player.AddStock(ammo, mustUninstall);
						}
						// If the context is uninstalling, move the outfit's ammo into Storage
						else if(toLocation == OutfitLocation::Storage)
							// Move to storage.
							player.Storage().Add(ammo, mustUninstall);
						// Note: It would be easy to add conditional statements above to also support uninstall into
						//		 cargo, this is not supported in the outfitter at this time.
					}
				}
			}
		}
		// Note: Uninstalling into cargo could be implemented below, but not supported in current outfitter logic.
	}
	else if(fromLocation == OutfitLocation::Storage || fromLocation == OutfitLocation::Cargo)
	{
		CargoHold *hold = &player.Cargo();
		CargoHold *otherHold = &player.Storage();
		if(fromLocation == OutfitLocation::Storage)
		{
			hold = &player.Storage();
			otherHold = &player.Cargo();
		}

		// If the context is sale:
		if(toLocation == OutfitLocation::Shop)
		{
			// Do the sale.
			howManyPer = hold->Remove(selectedOutfit, howManyPer);
			int64_t price = player.FleetDepreciation().Value(selectedOutfit, day, howManyPer);
			player.Accounts().AddCredits(price);
			player.AddStock(selectedOutfit, howManyPer);
		}
		else if(toLocation == OutfitLocation::Ship)
		{
			for(int i = howManyPer; i && hold->Get(selectedOutfit) ; i--)
			{
				// Find the ships with the fewest number of these outfits.
				const vector<Ship *> shipsToOutfit = GetShipsToOutfit(true);
				if(shipsToOutfit.empty())
					break;
				for(Ship *ship : shipsToOutfit)
				{
					// If there were no more outfits in cargo, bail out.
					if(!hold->Remove(selectedOutfit))
						break;

					// Install it on this ship.
					ship->AddOutfit(selectedOutfit, 1);
					int required = selectedOutfit->Get("required crew");
					if(required && ship->Crew() + required <= static_cast<int>(ship->Attributes().Get("bunks")))
						ship->AddCrew(required);
					ship->Recharge();
				}
			}
		}
		else
			// Move up to <modifier> from storage to cargo or cargo to storage (hold to otherHold).
			hold->Transfer(selectedOutfit, howManyPer, *otherHold);
	}

	return can_move;
}



bool OutfitterPanel::ButtonActive(char key, bool shipRelatedOnly)
{
	if(key == 'b')
		return static_cast<bool>(CanMoveOutfit(OutfitLocation::Shop, OutfitLocation::Ship));
	if(key == 'i')
		return CanMoveOutfit(OutfitLocation::Cargo, OutfitLocation::Ship) ||
			CanMoveOutfit(OutfitLocation::Storage, OutfitLocation::Ship);
	if(key == 'c')
		return !shipRelatedOnly && (CanMoveOutfit(OutfitLocation::Storage, OutfitLocation::Cargo) ||
			CanMoveOutfit(OutfitLocation::Shop, OutfitLocation::Cargo));
	if(key == 's')
		return (!shipRelatedOnly && (CanMoveOutfit(OutfitLocation::Cargo, OutfitLocation::Shop) ||
			CanMoveOutfit(OutfitLocation::Storage, OutfitLocation::Shop))) ||
			CanMoveOutfit(OutfitLocation::Ship, OutfitLocation::Shop);
	if(key == 'u')
		return CanMoveOutfit(OutfitLocation::Ship, OutfitLocation::Storage) ||
			(!shipRelatedOnly && CanMoveOutfit(OutfitLocation::Cargo, OutfitLocation::Storage));
	if(key == 'r')
		return (!shipRelatedOnly && CanMoveOutfit(OutfitLocation::Cargo, OutfitLocation::Storage)) ||
			CanMoveOutfit(OutfitLocation::Ship, OutfitLocation::Storage);
	return false;
}



bool OutfitterPanel::ShouldHighlight(const Ship *ship)
{
	if(!selectedOutfit)
		return false;

	if(!ButtonActive(hoverButton, true))
		return false;
<<<<<<< HEAD

	// If we're hovering above a button that can modify ship outfits, highlight the ship.
	if(hoverButton == 'b' || hoverButton == 'i')
		return ShipCanAdd(ship, selectedOutfit);

	// Otherwise, not installing, must be uninstalling.
=======

	// If we're hovering above a button that can modify add outfits to a ship then highlight the ship.
	if(hoverButton == 'b' || hoverButton == 'i')
		return ShipCanAdd(ship, selectedOutfit);

	// Otherwise, not installing, highlight ships which can have outfits removed.
>>>>>>> 1f975a0e
	return ShipCanRemove(ship, selectedOutfit);
}



// Draw the display filter selection checkboxes in the lower left of the outfit panel.
void OutfitterPanel::DrawKey()
{
<<<<<<< HEAD
	const Sprite *back = SpriteSet::Get("ui/outfitter key");  // TODO: fix the graphic, add 10 px to x and y
=======
	const Sprite *back = SpriteSet::Get("ui/outfitter key");
>>>>>>> 1f975a0e

	SpriteShader::Draw(back, Screen::BottomLeft() + .5 * Point(back->Width(), -back->Height()));

	const Font &font = FontSet::Get(14);
	const Color color[2] = {*GameData::Colors().Get("medium"), *GameData::Colors().Get("bright")};
	const Sprite *box[2] = {SpriteSet::Get("ui/unchecked"), SpriteSet::Get("ui/checked")};

	Point pos = Screen::BottomLeft() +
		Point{keyPad.X() + .5 * checkboxSize.X(), -VisibilityCheckboxesSize() + .5 * checkboxSize.Y() + keyPad.Y()};
	const Point labelOffset{.5 * checkboxSize.X(), -.5 * font.Height()};
	const Point activeAreaSize{180., checkboxSize.Y()};
	// Include the label and the sprite (20px) in the active checkbox area.
	const Point checkboxOffset{.5 * activeAreaSize.X() - .5 * checkboxSize.X(), 0.};

	SpriteShader::Draw(box[showForSale], pos);
	font.Draw("Show outfits for sale", pos + labelOffset, color[showForSale]);
	AddZone(Rectangle(pos + checkboxOffset, activeAreaSize), [this](){ ToggleForSale(); });
<<<<<<< HEAD

	pos.Y() += checkboxSize.Y();
	SpriteShader::Draw(box[showInstalled], pos);
	// The text color will be "medium" when no ships are selected, regardless of checkmark state,
	// indicating that the selection is invalid (invalid context).
	font.Draw("Show outfits installed", pos + labelOffset, color[showInstalled && playerShip]);
	AddZone(Rectangle(pos + checkboxOffset, activeAreaSize), [this]() { ToggleInstalled(); });

	pos.Y() += checkboxSize.Y();
=======

	pos.Y() += checkboxSize.Y();
	SpriteShader::Draw(box[showInstalled], pos);
	// The text color will be "medium" when no ships are selected, regardless of checkmark state,
	// indicating that the selection is invalid (invalid context).
	font.Draw("Show outfits installed", pos + labelOffset, color[showInstalled && playerShip]);
	AddZone(Rectangle(pos + checkboxOffset, activeAreaSize), [this]() { ToggleInstalled(); });

	pos.Y() += checkboxSize.Y();
>>>>>>> 1f975a0e
	SpriteShader::Draw(box[showCargo], pos);
	font.Draw("Show outfits in cargo", pos + labelOffset, color[showCargo]);
	AddZone(Rectangle(pos + checkboxOffset, activeAreaSize), [this](){ ToggleCargo(); });

	pos.Y() += checkboxSize.Y();
	SpriteShader::Draw(box[showStorage], pos);
	font.Draw("Show outfits in storage", pos + labelOffset, color[showStorage]);
	AddZone(Rectangle(pos + checkboxOffset, activeAreaSize), [this](){ ToggleStorage(); });
}



void OutfitterPanel::ToggleForSale()
{
	showForSale = !showForSale;

	CheckSelection();
	delayedAutoScroll = true;
}



void OutfitterPanel::ToggleInstalled()
{
	showInstalled = !showInstalled;

	CheckSelection();
	delayedAutoScroll = true;
}



void OutfitterPanel::ToggleStorage()
{
	showStorage = !showStorage;

	CheckSelection();
	delayedAutoScroll = true;
}



void OutfitterPanel::ToggleCargo()
{
	showCargo = !showCargo;

	CheckSelection();
	delayedAutoScroll = true;
}



// Returns true if this ship can install the selected outfit.
bool OutfitterPanel::ShipCanAdd(const Ship *ship, const Outfit *outfit)
{
	return (ship->Attributes().CanAdd(*outfit, 1) > 0);
}



// Returns true if this ship can uninstall the selected outfit.
bool OutfitterPanel::ShipCanRemove(const Ship *ship, const Outfit *outfit)
{
	if(!ship->OutfitCount(outfit))
		return false;

	// If this outfit requires ammo, check if we could sell it if we sold all
	// the ammo for it first.
	const Outfit *ammo = outfit->Ammo();
	if(ammo && ship->OutfitCount(ammo))
	{
		Outfit attributes = ship->Attributes();
		attributes.Add(*ammo, -ship->OutfitCount(ammo));
		return attributes.CanAdd(*outfit, -1);
	}

	// Ammo is not a factor, check whether this ship can uninstall this outfit.
	return ship->Attributes().CanAdd(*outfit, -1);
}



void OutfitterPanel::DrawOutfit(const Outfit &outfit, const Point &center, bool isSelected, bool isOwned)
{
	const Sprite *thumbnail = outfit.Thumbnail();
	const Sprite *back = SpriteSet::Get(
		isSelected ? "ui/outfitter selected" : "ui/outfitter unselected");
	SpriteShader::Draw(back, center);
	SpriteShader::Draw(thumbnail, center);

	// Draw the outfit name.
	const string &name = outfit.DisplayName();
	const Font &font = FontSet::Get(14);
	Point offset(-.5 * OUTFIT_SIZE, -.5 * OUTFIT_SIZE + 10.);
	font.Draw({name, {OUTFIT_SIZE, Alignment::CENTER, Truncate::MIDDLE}},
		center + offset, Color((isSelected | isOwned) ? .8 : .5, 0.));
}



bool OutfitterPanel::HasLicense(const string &name) const
{
	return (IsLicense(name) && player.HasLicense(LicenseRoot(name)));
}



void OutfitterPanel::CheckRefill()
{
	if(checkedRefill)
		return;
	checkedRefill = true;

	int count = 0;
	map<const Outfit *, int> needed;
	for(const shared_ptr<Ship> &ship : player.Ships())
	{
		// Skip ships in other systems and those that were unable to land in-system.
		if(ship->GetSystem() != player.GetSystem() || ship->IsDisabled())
			continue;

		++count;
		auto toRefill = GetRefillableAmmunition(*ship);
		for(const Outfit *outfit : toRefill)
		{
			int amount = ship->Attributes().CanAdd(*outfit, numeric_limits<int>::max());
			if(amount > 0)
			{
				bool available = outfitter.Has(outfit) || player.Stock(outfit) > 0;
				available = available || player.Cargo().Get(outfit) || player.Storage().Get(outfit);
				if(available)
					needed[outfit] += amount;
			}
		}
	}

	int64_t cost = 0;
	for(auto &it : needed)
	{
		// Don't count cost of anything installed from cargo or storage.
		it.second = max(0, it.second - player.Cargo().Get(it.first) - player.Storage().Get(it.first));
		if(!outfitter.Has(it.first))
			it.second = min(it.second, max(0, player.Stock(it.first)));
		cost += player.StockDepreciation().Value(it.first, day, it.second);
	}
	if(!needed.empty() && cost < player.Accounts().Credits())
	{
		string message = "Do you want to reload all the ammunition for your ship";
		message += (count == 1) ? "?" : "s?";
		if(cost)
			message += " It will cost " + Format::CreditString(cost) + ".";
		GetUI()->Push(new Dialog(this, &OutfitterPanel::Refill, message));
	}
}



void OutfitterPanel::Refill()
{
	for(const shared_ptr<Ship> &ship : player.Ships())
	{
		// Skip ships in other systems and those that were unable to land in-system.
		if(ship->GetSystem() != player.GetSystem() || ship->IsDisabled())
			continue;

		auto toRefill = GetRefillableAmmunition(*ship);
		for(const Outfit *outfit : toRefill)
		{
			int neededAmmo = ship->Attributes().CanAdd(*outfit, numeric_limits<int>::max());
			if(neededAmmo > 0)
			{
				// Fill first from any stockpiles in storage.
				const int fromStorage = player.Storage().Remove(outfit, neededAmmo);
				neededAmmo -= fromStorage;
				// Then from cargo.
				const int fromCargo = player.Cargo().Remove(outfit, neededAmmo);
				neededAmmo -= fromCargo;
				// Then, buy at reduced (or full) price.
				int available = outfitter.Has(outfit) ? neededAmmo : min<int>(neededAmmo, max<int>(0,
					player.Stock(outfit)));
				if(neededAmmo && available > 0)
				{
					int64_t price = player.StockDepreciation().Value(outfit, day, available);
					player.Accounts().AddCredits(-price);
					player.AddStock(outfit, -available);
				}
				ship->AddOutfit(outfit, available + fromStorage + fromCargo);
			}
		}
	}
}



// Determine which ships of the selected ships should be referenced in this
// iteration of Buy / Sell.
const vector<Ship *> OutfitterPanel::GetShipsToOutfit(bool isInstall) const
{
	vector<Ship *> shipsToOutfit;
	int compareValue = isInstall ? numeric_limits<int>::max() : 0;
	int compareMod = 2 * isInstall - 1;
	for(Ship *ship : playerShips)
	{
		if((isInstall && !ShipCanAdd(ship, selectedOutfit))
				|| (!isInstall && !ShipCanRemove(ship, selectedOutfit)))
			continue;

		int count = ship->OutfitCount(selectedOutfit);
		if(compareMod * count < compareMod * compareValue)
		{
			shipsToOutfit.clear();
			compareValue = count;
		}
		if(count == compareValue)
			shipsToOutfit.push_back(ship);
	}

	return shipsToOutfit;
}



int OutfitterPanel::FindItem(const string &text) const
{
	int bestIndex = 9999;
	int bestItem = -1;
	auto it = zones.begin();
	for(unsigned int i = 0; i < zones.size(); ++i, ++it)
	{
		const Outfit *outfit = it->GetOutfit();
		int index = Format::Search(outfit->DisplayName(), text);
		if(index >= 0 && index < bestIndex)
		{
			bestIndex = index;
			bestItem = i;
			if(!index)
				return i;
		}
	}
	return bestItem;
}



double OutfitterPanel::ButtonPanelHeight() const
{
	// The 70 = (3 x 10 (pad) + 20 x 2 (text)) for the credit and cargo space information lines.
	return 70. + BUTTON_HEIGHT * 3 + BUTTON_ROW_PAD * 2;
}



<<<<<<< HEAD
=======
// Check if the given point is within the button zone, and if so return the
// letter of the button (or ' ' if it's not on a button).
char OutfitterPanel::CheckButton(int x, int y)
{
	const double rowOffsetY = BUTTON_HEIGHT + BUTTON_ROW_PAD;
	const double rowBaseY = Screen::BottomRight().Y() - 3. * rowOffsetY - BUTTON_ROW_START_PAD;
	const double buttonOffsetX = BUTTON_WIDTH + BUTTON_COL_PAD;
	const double w = BUTTON_WIDTH / 2;
	const double buttonCenterX = Screen::Right() - SIDEBAR_WIDTH / 2;

	if(x < Screen::Right() - SIDEBAR_WIDTH || y < Screen::Bottom() - ButtonPanelHeight())
		return '\0';

	// Row 1
	if(rowBaseY < y && y <= rowBaseY + BUTTON_HEIGHT)
	{
		// Check if it's the _Buy button.
		if(buttonCenterX + buttonOffsetX * -1 - w <= x && x < buttonCenterX + buttonOffsetX * -1 + w)
			return 'b';
		// Check if it's the _Install button.
		if(buttonCenterX + buttonOffsetX * 0 - w <= x && x < buttonCenterX + buttonOffsetX * 0 + w)
			return 'i';
		// Check if it's the _Cargo button.
		if(buttonCenterX + buttonOffsetX * 1 - w <= x && x < buttonCenterX + buttonOffsetX * 1 + w)
			return 'c';
	}

	// Row 2
	if(rowBaseY + rowOffsetY < y && y <= rowBaseY + rowOffsetY + BUTTON_HEIGHT)
	{
		// Check if it's the _Sell button:
		if(buttonCenterX + buttonOffsetX * -1 - w <= x && x < buttonCenterX + buttonOffsetX * -1 + w)
			return 's';
		// Check if it's the _Uninstall button.
		if(buttonCenterX + buttonOffsetX * 0 - w <= x && x < buttonCenterX + buttonOffsetX * 0 + w)
			return 'u';
		// Check if it's the Sto_re button.
		if(buttonCenterX + buttonOffsetX * 1 - w <= x && x < buttonCenterX + buttonOffsetX * 1 + w)
			return 'r';
	}

	// Row 3
	if(rowBaseY + rowOffsetY * 2 < y && y <= rowBaseY + rowOffsetY * 2 + BUTTON_HEIGHT)
	{
		// Check if it's the _Leave button.
		if(buttonCenterX + buttonOffsetX * 1 - w <= x && x < buttonCenterX + buttonOffsetX * 1 + w)
			return 'l';
	}

	return ' ';
}



>>>>>>> 1f975a0e
void OutfitterPanel::DrawButtons()
{
	// There will be two rows of buttons:
	//  [ Buy  ] [  Install  ] [  Cargo  ]
	//  [ Sell ] [ Uninstall ] [ Storage ]
	//                         [  Leave  ]
	const double rowOffsetY = BUTTON_HEIGHT + BUTTON_ROW_PAD;
	const double rowBaseY = Screen::BottomRight().Y() - 2 * rowOffsetY - .5 * BUTTON_HEIGHT - BUTTON_ROW_START_PAD;
	const double buttonOffsetX = BUTTON_WIDTH + BUTTON_COL_PAD;
	const double buttonCenterX = Screen::Right() - SIDEBAR_WIDTH / 2;
	const Point buttonSize{BUTTON_WIDTH, BUTTON_HEIGHT};

	// Draw the button panel (shop side panel footer).
	const Point buttonPanelSize(SIDEBAR_WIDTH, ButtonPanelHeight());
	FillShader::Fill(Screen::BottomRight() - .5 * buttonPanelSize, buttonPanelSize,
		*GameData::Colors().Get("shop side panel background"));
	FillShader::Fill(
		Point(Screen::Right() - SIDEBAR_WIDTH / 2, Screen::Bottom() - ButtonPanelHeight()),
		Point(SIDEBAR_WIDTH, 1), *GameData::Colors().Get("shop side panel footer"));

	// Set up font size and colors for the credits.
	const Font &font = FontSet::Get(14);
	const Color &bright = *GameData::Colors().Get("bright");
	const Color &dim = *GameData::Colors().Get("medium");
<<<<<<< HEAD
=======
	const Color &back = *GameData::Colors().Get("panel background");
>>>>>>> 1f975a0e

	// Draw the row for credits display.
	const Point creditsPoint(
		Screen::Right() - SIDEBAR_WIDTH + 10,
		Screen::Bottom() - ButtonPanelHeight() + 10);
	font.Draw("You have:", creditsPoint, dim);
	const string &credits = Format::CreditString(player.Accounts().Credits());
	font.Draw({credits, {SIDEBAR_WIDTH - 20, Alignment::RIGHT}}, creditsPoint, bright);

	// Draw the row for Fleet Cargo Space free.
	const Point cargoPoint(
		Screen::Right() - SIDEBAR_WIDTH + 10,
		Screen::Bottom() - ButtonPanelHeight() + 30);
	font.Draw("Cargo Free:", cargoPoint, dim);
	string space = Format::Number(player.Cargo().Free()) + " / " + Format::Number(player.Cargo().Size());
	font.Draw({space, {SIDEBAR_WIDTH - 20, Alignment::RIGHT}}, cargoPoint, bright);

<<<<<<< HEAD
	// Clear the buttonZones, they will be populated again as buttons are drawn.
	buttonZones.clear();

	// Row 1
=======
	// Define the button text colors.
	const Color &hover = *GameData::Colors().Get("hover");
	const Color &active = *GameData::Colors().Get("active");
	const Color &inactive = *GameData::Colors().Get("inactive");

	// This function (DrawButton) is written to mimic the forhcoming DrawButton from PR #11447
	auto DrawButton = [&](const string &name, const Rectangle &buttonShape, bool isActive, bool hovering,
		char keyCode)
	{
		const Font &bigFont = FontSet::Get(18);
		const Color *color = !isActive ? &inactive : hovering ? &hover : &active;

		FillShader::Fill(buttonShape.Center(), buttonShape.Dimensions(), back);
		bigFont.Draw(name, buttonShape.Center() - .5 * Point(bigFont.Width(name), bigFont.Height()), *color);
	};

	// Row 1.
>>>>>>> 1f975a0e
	DrawButton("_Buy", Rectangle(Point(buttonCenterX + buttonOffsetX * -1, rowBaseY + rowOffsetY * 0), buttonSize),
		ButtonActive('b'), hoverButton == 'b', 'b');
	DrawButton("_Install", Rectangle(Point(buttonCenterX + buttonOffsetX * 0, rowBaseY + rowOffsetY * 0), buttonSize),
		ButtonActive('i'), hoverButton == 'i', 'i');
	DrawButton("_Cargo", Rectangle(Point(buttonCenterX + buttonOffsetX * 1, rowBaseY + rowOffsetY * 0), buttonSize),
		ButtonActive('c'), hoverButton == 'c', 'c');
	// Row 2.
	DrawButton("_Sell", Rectangle(Point(buttonCenterX + buttonOffsetX * -1, rowBaseY + rowOffsetY * 1), buttonSize),
		ButtonActive('s'), hoverButton == 's', 's');
	DrawButton(!CanMoveOutfit(OutfitLocation::Ship, OutfitLocation::Storage) &&
		CanMoveOutfit(OutfitLocation::Cargo, OutfitLocation::Storage) ? "_Unload" : "_Uninstall",
		Rectangle(Point(buttonCenterX + buttonOffsetX * 0, rowBaseY + rowOffsetY * 1), buttonSize),
		ButtonActive('u'), hoverButton == 'u', 'u');
	DrawButton("Sto_re", Rectangle(Point(buttonCenterX + buttonOffsetX * 1, rowBaseY + rowOffsetY * 1), buttonSize),
		ButtonActive('r'), hoverButton == 'r', 'r');
	// Row 3.
	DrawButton("_Leave", Rectangle(Point(buttonCenterX + buttonOffsetX * 1, rowBaseY + rowOffsetY * 2), buttonSize),
		true, hoverButton == 'l', 'l');

	// Draw the Modifier hover text that appears below the buttons when a modifier is being applied.
	int modifier = Modifier();
	if(modifier > 1)
	{
		string mod = "x " + to_string(modifier);
		int modWidth = font.Width(mod);
		for(int i = -1; i < 2; i++)
			font.Draw(mod, Point(buttonCenterX + buttonOffsetX * i, rowBaseY + rowOffsetY * 0)
			+ Point(-.5 * modWidth, 10.), dim);
		for(int i = -1; i < 2; i++)
			font.Draw(mod, Point(buttonCenterX + buttonOffsetX * i, rowBaseY + rowOffsetY * 1)
			+ Point(-.5 * modWidth, 10.), dim);
	}

	// Draw tooltips for the button being hovered over:
<<<<<<< HEAD
	string tooltip = GameData::Tooltip(string("outfitter: ") + hoverButton);
=======
	string tooltip;
	tooltip = GameData::Tooltip(string("outfitter: ") + hoverButton);
>>>>>>> 1f975a0e
	if(!tooltip.empty())
		// Note: there is an offset between the cursor and tooltips in this case so that other
		// buttons can be seen as the mouse moves around.
		DrawTooltip(tooltip, hoverPoint + Point(-40, -60), dim, *GameData::Colors().Get("tooltip background"));

	// Draw the tooltip for your full number of credits and free cargo space
	const Rectangle creditsBox = Rectangle::FromCorner(creditsPoint, Point(SIDEBAR_WIDTH - 20, 30));
	if(creditsBox.Contains(hoverPoint))
		ShopPanel::hoverCount += ShopPanel::hoverCount < ShopPanel::HOVER_TIME;
	else if(ShopPanel::hoverCount)
		--ShopPanel::hoverCount;

	if(ShopPanel::hoverCount == ShopPanel::HOVER_TIME)
	{
		tooltip = Format::Number(player.Accounts().Credits()) + " credits" + "\n" +
			Format::Number(player.Cargo().Free()) + " tons free out of " +
			Format::Number(player.Cargo().Size()) + " tons total capacity";
		DrawTooltip(tooltip, hoverPoint, dim, *GameData::Colors().Get("tooltip background"));
	}
}



ShopPanel::TransactionResult OutfitterPanel::HandleShortcuts(char key)
{
	TransactionResult result = false;
	if(key == 'b')
	{
		// Buy and install up to <modifier> outfits for each selected ship.
<<<<<<< HEAD
		result = MoveOutfit(OutfitLocation::Shop, OutfitLocation::Ship);
=======
		result = MoveOutfit(OutfitLocation::Shop, OutfitLocation::Ship, "buy and install");
>>>>>>> 1f975a0e
	}
	else if(key == 's')
	{
		// Sell <modifier> of the selected outfit from cargo, or else storage, or else from each selected ship.
		// Return a result based on the reason that none can be sold from the selected ships.
		if(!MoveOutfit(OutfitLocation::Cargo, OutfitLocation::Shop))
			if(!MoveOutfit(OutfitLocation::Storage, OutfitLocation::Shop))
<<<<<<< HEAD
				result = MoveOutfit(OutfitLocation::Ship, OutfitLocation::Shop);
=======
				result = MoveOutfit(OutfitLocation::Ship, OutfitLocation::Shop, "sell");
>>>>>>> 1f975a0e
	}
	else if(key == 'r')
	{
		// Move <modifier> of the selected outfit to storage from either cargo or else each of the selected ships.
		if(!MoveOutfit(OutfitLocation::Cargo, OutfitLocation::Storage))
<<<<<<< HEAD
			result = MoveOutfit(OutfitLocation::Ship, OutfitLocation::Storage);
=======
			result = MoveOutfit(OutfitLocation::Ship, OutfitLocation::Storage, "store");
>>>>>>> 1f975a0e
	}
	else if(key == 'c')
	{
		// Either move up to <multiple> outfits into cargo from storage if any are in storage, or else buy up to
		// <modifier> outfits into cargo.
		// Note: If the outfit connot be moved from storage or bought into cargo, give an error based on the buy
		// condition.
		if(!MoveOutfit(OutfitLocation::Storage, OutfitLocation::Cargo))
<<<<<<< HEAD
			result = MoveOutfit(OutfitLocation::Shop, OutfitLocation::Cargo);
=======
			result = MoveOutfit(OutfitLocation::Shop, OutfitLocation::Cargo, "buy and load");
>>>>>>> 1f975a0e
	}
	else if(key == 'i')
	{
		// Install up to <modifier> outfits from already owned equipment into each selected ship.
		if(!MoveOutfit(OutfitLocation::Cargo, OutfitLocation::Ship))
<<<<<<< HEAD
			result = MoveOutfit(OutfitLocation::Storage, OutfitLocation::Ship);
=======
			result = MoveOutfit(OutfitLocation::Storage, OutfitLocation::Ship, "install");
>>>>>>> 1f975a0e
	}
	else if(key == 'u')
	{
		// Uninstall up to <multiple> outfits from each of the selected ships if any are available to uninstall, or
		// else unload up to <multiple> outfits from cargo and place them storage.
		// Note: If the outfit cannot be uninstalled or unloaded, give an error based on the inability to uninstall the
		// outfit from any ship.
<<<<<<< HEAD
		result = MoveOutfit(OutfitLocation::Ship, OutfitLocation::Storage);
=======
		result = MoveOutfit(OutfitLocation::Ship, OutfitLocation::Storage, "uninstall");
>>>>>>> 1f975a0e
		if(!result)
			// Unload from cargo, if possible, since we could not uninstall from the ship.
			if(MoveOutfit(OutfitLocation::Cargo, OutfitLocation::Storage))
				result = true;
	}

	return result;
}<|MERGE_RESOLUTION|>--- conflicted
+++ resolved
@@ -364,12 +364,8 @@
 
 
 
-<<<<<<< HEAD
-ShopPanel::TransactionResult OutfitterPanel::CanMoveOutfit(OutfitLocation fromLocation, OutfitLocation toLocation) const
-=======
 ShopPanel::TransactionResult OutfitterPanel::CanMoveOutfit(OutfitLocation fromLocation, OutfitLocation toLocation,
 	const string &actionName) const
->>>>>>> 1f975a0e
 {
 	if(!planet || !selectedOutfit)
 		return "No outfit selected.";
@@ -377,29 +373,7 @@
 	// Prevent coding up bad combinations.
 	if(fromLocation == toLocation)
 		throw "unreachable; to and from are the same";
-<<<<<<< HEAD
-
-	// Determine a name for this action based on the fromLocation and toLocation:
-	string actionName = "unexpected action";
-	if(toLocation == OutfitLocation::Shop)
-		actionName = "sell";
-	else if(fromLocation == OutfitLocation::Shop)
-	{
-		if(toLocation == OutfitLocation::Cargo)
-			actionName = "buy and load";
-		else if(toLocation == OutfitLocation::Ship)
-			actionName = "buy and install";
-	}
-	else if(fromLocation == OutfitLocation::Ship)
-		actionName = "uninstall";
-	else if(toLocation == OutfitLocation::Ship)
-		actionName = "install";
-	else if(toLocation == OutfitLocation::Cargo)
-		actionName = "load";
-	else if(toLocation == OutfitLocation::Storage)
-		actionName = "store";
-	else
-		// Prevent coding up bad combinations.
+	if(fromLocation == OutfitLocation::Shop && toLocation == OutfitLocation::Storage)
 		throw "unreachable; unsupported to/from combination";
 
 	// Handle special cases such as maps and licenses.
@@ -409,6 +383,10 @@
 			return "You cannot " + actionName + " maps. Once you buy one, it is yours permanently.";
 		if(toLocation == OutfitLocation::Cargo || toLocation == OutfitLocation::Storage)
 			return "You cannot place maps into " + LocationName(toLocation) + ".";
+		int mapSize = selectedOutfit->Get("map");
+		bool mapMinables = selectedOutfit->Get("map minables");
+		if(mapSize > 0 && player.HasMapped(mapSize, mapMinables))
+			return "You have already mapped all the systems shown by this map, so there is no reason to buy another.";
 	}
 
 	if(HasLicense(selectedOutfit->TrueName()))
@@ -417,6 +395,7 @@
 			return "You cannot " + actionName + " licenses. Once you obtain one, it is yours permanently.";
 		if(toLocation == OutfitLocation::Cargo || toLocation == OutfitLocation::Storage)
 			return "You cannot place licenses into " + LocationName(toLocation) + ".";
+		return "You already have one of these licenses, so there is no reason to buy another.";
 	}
 
 	bool canSource = false;
@@ -477,91 +456,6 @@
 							dependentOutfitErrors.emplace_back(ship->Name(), std::move(errorDetails));
 					}
 
-=======
-	if(fromLocation == OutfitLocation::Shop && toLocation == OutfitLocation::Storage)
-		throw "unreachable; unsupported to/from combination";
-
-	// Handle special cases such as maps and licenses.
-	if(selectedOutfit->Get("map"))
-	{
-		if(fromLocation != OutfitLocation::Shop)
-			return "You cannot " + actionName + " maps. Once you buy one, it is yours permanently.";
-		if(toLocation == OutfitLocation::Cargo || toLocation == OutfitLocation::Storage)
-			return "You cannot place maps into " + LocationName(toLocation) + ".";
-		int mapSize = selectedOutfit->Get("map");
-		bool mapMinables = selectedOutfit->Get("map minables");
-		if(mapSize > 0 && player.HasMapped(mapSize, mapMinables))
-			return "You have already mapped all the systems shown by this map, so there is no reason to buy another.";
-	}
-
-	if(HasLicense(selectedOutfit->TrueName()))
-	{
-		if(fromLocation != OutfitLocation::Shop)
-			return "You cannot " + actionName + " licenses. Once you obtain one, it is yours permanently.";
-		if(toLocation == OutfitLocation::Cargo || toLocation == OutfitLocation::Storage)
-			return "You cannot place licenses into " + LocationName(toLocation) + ".";
-		return "You already have one of these licenses, so there is no reason to buy another.";
-	}
-
-	bool canSource = false;
-
-	// Handle reasons why the outfit may not be moved from fromLocation.
-	switch(fromLocation)
-	{
-		case OutfitLocation::Ship:
-		{
-			if(!playerShip)
-				return "No ship selected.";
-
-			// Short-circuit, if true, can
-			for(const Ship *ship : playerShips)
-				if(ShipCanRemove(ship, selectedOutfit))
-				{
-					canSource = true;
-					break;
-				}
-
-			if(!canSource)
-			{
-				// None of the selected ships have any of this outfit in a state where it could be sold.
-				bool hasOutfit = false;
-				for(const Ship *ship : playerShips)
-					if(ship->OutfitCount(selectedOutfit))
-					{
-						hasOutfit = true;
-						break;
-					}
-
-				if(!hasOutfit)
-					return "You don't have any " + selectedOutfit->PluralName() + " to " + actionName + ".";
-
-				// At least one of the outfit is installed on at least one of the selected ships.
-				// Create a complete summary of reasons why none of this outfit were able to be <verb>'d:
-				// Looping over each ship which has the selected outfit, identify the reasons why it cannot be
-				// <verb>'d. Make a list of ship to errors to assemble into a string afterward.
-				vector<pair<string, vector<string>>> dependentOutfitErrors;
-				for(const Ship *ship : playerShips)
-					if(ship->OutfitCount(selectedOutfit))
-					{
-						vector<string> errorDetails;
-						for(const pair<const char *, double> &it : selectedOutfit->Attributes())
-							if(ship->Attributes().Get(it.first) < it.second)
-							{
-								for(const auto &sit : ship->Outfits())
-								{
-									if(sit.first->Get(it.first) < 0.)
-										errorDetails.emplace_back(string("the \"") + sit.first->DisplayName() + "\" "
-											"depends on this outfit and must be uninstalled first");
-								}
-								if(errorDetails.empty())
-									errorDetails.emplace_back(
-										string("\"") + it.first + "\" value would be reduced to less than zero");
-							}
-						if(!errorDetails.empty())
-							dependentOutfitErrors.emplace_back(ship->Name(), std::move(errorDetails));
-					}
-
->>>>>>> 1f975a0e
 				// Return the errors in the appropriate format.
 				if(!dependentOutfitErrors.empty())
 				{
@@ -633,20 +527,6 @@
 		{
 			// Do we have any in cargo?.
 			if(!player.Cargo().Get(selectedOutfit))
-<<<<<<< HEAD
-				return "You don't have any " + selectedOutfit->PluralName() + " in your cargo hold.";
-			canSource = true;
-			break;
-		}
-		case OutfitLocation::Storage:
-		{
-			// Do we have any in storage?
-			if(!player.Storage().Get(selectedOutfit))
-				return "You don't have any " + selectedOutfit->PluralName() + " in storage.";
-			canSource = true;
-			break;
-		}
-=======
 				return "You don't have any " + selectedOutfit->PluralName() + " in cargo to " + actionName + ".";
 			canSource = true;
 			break;
@@ -659,7 +539,6 @@
 			canSource = true;
 			break;
 		}
->>>>>>> 1f975a0e
 		default:
 			throw "unreachable";
 	}
@@ -742,14 +621,8 @@
 						double outfitRequires = -it.second;
 						if(shipAvailable < outfitRequires)
 							errors.push_back("You cannot install this outfit, because it requires "
-<<<<<<< HEAD
-								+ Format::Number(outfitRequires) + " '"
-								+ Format::SimplePluralization(outfitRequires, it.first) + "', and this ship has "
-								+ Format::Number(shipAvailable) + " free.");
-=======
 								+ Format::SimplePluralization(outfitRequires, "'" + static_cast<string>(it.first) + "'")
 								+ ", and this ship has " + Format::Number(shipAvailable) + " free.");
->>>>>>> 1f975a0e
 					}
 
 				// Return the errors in the appropriate format.
@@ -801,20 +674,15 @@
 
 
 
-<<<<<<< HEAD
-ShopPanel::TransactionResult OutfitterPanel::MoveOutfit(OutfitLocation fromLocation, OutfitLocation toLocation) const
-=======
 ShopPanel::TransactionResult OutfitterPanel::MoveOutfit(OutfitLocation fromLocation, OutfitLocation toLocation,
 	const string &actionName) const
->>>>>>> 1f975a0e
 {
 	// Source up outfits from the <fromLocation> and move them to the specified <toLocation>. If ships are the to/from
 	// location, then each ship will install/uninstall up to <howManyPer> outfits each, as allowed. Otherwise, it's
 	// simply how many per shop/hold when ships are not involved in the move.
 
 	// Note: CanMoveOutfit must be checked prior to further execution.
-<<<<<<< HEAD
-	TransactionResult can_move = CanMoveOutfit(fromLocation, toLocation);
+	TransactionResult can_move = CanMoveOutfit(fromLocation, toLocation, actionName);
 	if(!can_move)
 		return can_move;
 
@@ -822,16 +690,6 @@
 	// otherwise. Hence, the concept of how many "per" rather than how many in total.
 	int howManyPer = Modifier();
 
-=======
-	TransactionResult can_move = CanMoveOutfit(fromLocation, toLocation, actionName);
-	if(!can_move)
-		return can_move;
-
-	// The count of how many outfits will be moved will be per ship when ships are involved, otherwise simply per hold
-	// otherwise. Hence, the concept of how many "per" rather than how many in total.
-	int howManyPer = Modifier();
-
->>>>>>> 1f975a0e
 	// Purchases are handled here.
 	if(fromLocation == OutfitLocation::Shop)
 	{
@@ -1084,21 +942,12 @@
 
 	if(!ButtonActive(hoverButton, true))
 		return false;
-<<<<<<< HEAD
-
-	// If we're hovering above a button that can modify ship outfits, highlight the ship.
-	if(hoverButton == 'b' || hoverButton == 'i')
-		return ShipCanAdd(ship, selectedOutfit);
-
-	// Otherwise, not installing, must be uninstalling.
-=======
 
 	// If we're hovering above a button that can modify add outfits to a ship then highlight the ship.
 	if(hoverButton == 'b' || hoverButton == 'i')
 		return ShipCanAdd(ship, selectedOutfit);
 
 	// Otherwise, not installing, highlight ships which can have outfits removed.
->>>>>>> 1f975a0e
 	return ShipCanRemove(ship, selectedOutfit);
 }
 
@@ -1107,11 +956,7 @@
 // Draw the display filter selection checkboxes in the lower left of the outfit panel.
 void OutfitterPanel::DrawKey()
 {
-<<<<<<< HEAD
-	const Sprite *back = SpriteSet::Get("ui/outfitter key");  // TODO: fix the graphic, add 10 px to x and y
-=======
 	const Sprite *back = SpriteSet::Get("ui/outfitter key");
->>>>>>> 1f975a0e
 
 	SpriteShader::Draw(back, Screen::BottomLeft() + .5 * Point(back->Width(), -back->Height()));
 
@@ -1129,7 +974,6 @@
 	SpriteShader::Draw(box[showForSale], pos);
 	font.Draw("Show outfits for sale", pos + labelOffset, color[showForSale]);
 	AddZone(Rectangle(pos + checkboxOffset, activeAreaSize), [this](){ ToggleForSale(); });
-<<<<<<< HEAD
 
 	pos.Y() += checkboxSize.Y();
 	SpriteShader::Draw(box[showInstalled], pos);
@@ -1139,17 +983,6 @@
 	AddZone(Rectangle(pos + checkboxOffset, activeAreaSize), [this]() { ToggleInstalled(); });
 
 	pos.Y() += checkboxSize.Y();
-=======
-
-	pos.Y() += checkboxSize.Y();
-	SpriteShader::Draw(box[showInstalled], pos);
-	// The text color will be "medium" when no ships are selected, regardless of checkmark state,
-	// indicating that the selection is invalid (invalid context).
-	font.Draw("Show outfits installed", pos + labelOffset, color[showInstalled && playerShip]);
-	AddZone(Rectangle(pos + checkboxOffset, activeAreaSize), [this]() { ToggleInstalled(); });
-
-	pos.Y() += checkboxSize.Y();
->>>>>>> 1f975a0e
 	SpriteShader::Draw(box[showCargo], pos);
 	font.Draw("Show outfits in cargo", pos + labelOffset, color[showCargo]);
 	AddZone(Rectangle(pos + checkboxOffset, activeAreaSize), [this](){ ToggleCargo(); });
@@ -1402,63 +1235,6 @@
 
 
 
-<<<<<<< HEAD
-=======
-// Check if the given point is within the button zone, and if so return the
-// letter of the button (or ' ' if it's not on a button).
-char OutfitterPanel::CheckButton(int x, int y)
-{
-	const double rowOffsetY = BUTTON_HEIGHT + BUTTON_ROW_PAD;
-	const double rowBaseY = Screen::BottomRight().Y() - 3. * rowOffsetY - BUTTON_ROW_START_PAD;
-	const double buttonOffsetX = BUTTON_WIDTH + BUTTON_COL_PAD;
-	const double w = BUTTON_WIDTH / 2;
-	const double buttonCenterX = Screen::Right() - SIDEBAR_WIDTH / 2;
-
-	if(x < Screen::Right() - SIDEBAR_WIDTH || y < Screen::Bottom() - ButtonPanelHeight())
-		return '\0';
-
-	// Row 1
-	if(rowBaseY < y && y <= rowBaseY + BUTTON_HEIGHT)
-	{
-		// Check if it's the _Buy button.
-		if(buttonCenterX + buttonOffsetX * -1 - w <= x && x < buttonCenterX + buttonOffsetX * -1 + w)
-			return 'b';
-		// Check if it's the _Install button.
-		if(buttonCenterX + buttonOffsetX * 0 - w <= x && x < buttonCenterX + buttonOffsetX * 0 + w)
-			return 'i';
-		// Check if it's the _Cargo button.
-		if(buttonCenterX + buttonOffsetX * 1 - w <= x && x < buttonCenterX + buttonOffsetX * 1 + w)
-			return 'c';
-	}
-
-	// Row 2
-	if(rowBaseY + rowOffsetY < y && y <= rowBaseY + rowOffsetY + BUTTON_HEIGHT)
-	{
-		// Check if it's the _Sell button:
-		if(buttonCenterX + buttonOffsetX * -1 - w <= x && x < buttonCenterX + buttonOffsetX * -1 + w)
-			return 's';
-		// Check if it's the _Uninstall button.
-		if(buttonCenterX + buttonOffsetX * 0 - w <= x && x < buttonCenterX + buttonOffsetX * 0 + w)
-			return 'u';
-		// Check if it's the Sto_re button.
-		if(buttonCenterX + buttonOffsetX * 1 - w <= x && x < buttonCenterX + buttonOffsetX * 1 + w)
-			return 'r';
-	}
-
-	// Row 3
-	if(rowBaseY + rowOffsetY * 2 < y && y <= rowBaseY + rowOffsetY * 2 + BUTTON_HEIGHT)
-	{
-		// Check if it's the _Leave button.
-		if(buttonCenterX + buttonOffsetX * 1 - w <= x && x < buttonCenterX + buttonOffsetX * 1 + w)
-			return 'l';
-	}
-
-	return ' ';
-}
-
-
-
->>>>>>> 1f975a0e
 void OutfitterPanel::DrawButtons()
 {
 	// There will be two rows of buttons:
@@ -1483,10 +1259,6 @@
 	const Font &font = FontSet::Get(14);
 	const Color &bright = *GameData::Colors().Get("bright");
 	const Color &dim = *GameData::Colors().Get("medium");
-<<<<<<< HEAD
-=======
-	const Color &back = *GameData::Colors().Get("panel background");
->>>>>>> 1f975a0e
 
 	// Draw the row for credits display.
 	const Point creditsPoint(
@@ -1504,30 +1276,10 @@
 	string space = Format::Number(player.Cargo().Free()) + " / " + Format::Number(player.Cargo().Size());
 	font.Draw({space, {SIDEBAR_WIDTH - 20, Alignment::RIGHT}}, cargoPoint, bright);
 
-<<<<<<< HEAD
 	// Clear the buttonZones, they will be populated again as buttons are drawn.
 	buttonZones.clear();
 
-	// Row 1
-=======
-	// Define the button text colors.
-	const Color &hover = *GameData::Colors().Get("hover");
-	const Color &active = *GameData::Colors().Get("active");
-	const Color &inactive = *GameData::Colors().Get("inactive");
-
-	// This function (DrawButton) is written to mimic the forhcoming DrawButton from PR #11447
-	auto DrawButton = [&](const string &name, const Rectangle &buttonShape, bool isActive, bool hovering,
-		char keyCode)
-	{
-		const Font &bigFont = FontSet::Get(18);
-		const Color *color = !isActive ? &inactive : hovering ? &hover : &active;
-
-		FillShader::Fill(buttonShape.Center(), buttonShape.Dimensions(), back);
-		bigFont.Draw(name, buttonShape.Center() - .5 * Point(bigFont.Width(name), bigFont.Height()), *color);
-	};
-
 	// Row 1.
->>>>>>> 1f975a0e
 	DrawButton("_Buy", Rectangle(Point(buttonCenterX + buttonOffsetX * -1, rowBaseY + rowOffsetY * 0), buttonSize),
 		ButtonActive('b'), hoverButton == 'b', 'b');
 	DrawButton("_Install", Rectangle(Point(buttonCenterX + buttonOffsetX * 0, rowBaseY + rowOffsetY * 0), buttonSize),
@@ -1562,12 +1314,7 @@
 	}
 
 	// Draw tooltips for the button being hovered over:
-<<<<<<< HEAD
 	string tooltip = GameData::Tooltip(string("outfitter: ") + hoverButton);
-=======
-	string tooltip;
-	tooltip = GameData::Tooltip(string("outfitter: ") + hoverButton);
->>>>>>> 1f975a0e
 	if(!tooltip.empty())
 		// Note: there is an offset between the cursor and tooltips in this case so that other
 		// buttons can be seen as the mouse moves around.
@@ -1597,11 +1344,7 @@
 	if(key == 'b')
 	{
 		// Buy and install up to <modifier> outfits for each selected ship.
-<<<<<<< HEAD
-		result = MoveOutfit(OutfitLocation::Shop, OutfitLocation::Ship);
-=======
 		result = MoveOutfit(OutfitLocation::Shop, OutfitLocation::Ship, "buy and install");
->>>>>>> 1f975a0e
 	}
 	else if(key == 's')
 	{
@@ -1609,21 +1352,13 @@
 		// Return a result based on the reason that none can be sold from the selected ships.
 		if(!MoveOutfit(OutfitLocation::Cargo, OutfitLocation::Shop))
 			if(!MoveOutfit(OutfitLocation::Storage, OutfitLocation::Shop))
-<<<<<<< HEAD
-				result = MoveOutfit(OutfitLocation::Ship, OutfitLocation::Shop);
-=======
 				result = MoveOutfit(OutfitLocation::Ship, OutfitLocation::Shop, "sell");
->>>>>>> 1f975a0e
 	}
 	else if(key == 'r')
 	{
 		// Move <modifier> of the selected outfit to storage from either cargo or else each of the selected ships.
 		if(!MoveOutfit(OutfitLocation::Cargo, OutfitLocation::Storage))
-<<<<<<< HEAD
-			result = MoveOutfit(OutfitLocation::Ship, OutfitLocation::Storage);
-=======
 			result = MoveOutfit(OutfitLocation::Ship, OutfitLocation::Storage, "store");
->>>>>>> 1f975a0e
 	}
 	else if(key == 'c')
 	{
@@ -1632,21 +1367,13 @@
 		// Note: If the outfit connot be moved from storage or bought into cargo, give an error based on the buy
 		// condition.
 		if(!MoveOutfit(OutfitLocation::Storage, OutfitLocation::Cargo))
-<<<<<<< HEAD
-			result = MoveOutfit(OutfitLocation::Shop, OutfitLocation::Cargo);
-=======
 			result = MoveOutfit(OutfitLocation::Shop, OutfitLocation::Cargo, "buy and load");
->>>>>>> 1f975a0e
 	}
 	else if(key == 'i')
 	{
 		// Install up to <modifier> outfits from already owned equipment into each selected ship.
 		if(!MoveOutfit(OutfitLocation::Cargo, OutfitLocation::Ship))
-<<<<<<< HEAD
-			result = MoveOutfit(OutfitLocation::Storage, OutfitLocation::Ship);
-=======
 			result = MoveOutfit(OutfitLocation::Storage, OutfitLocation::Ship, "install");
->>>>>>> 1f975a0e
 	}
 	else if(key == 'u')
 	{
@@ -1654,11 +1381,7 @@
 		// else unload up to <multiple> outfits from cargo and place them storage.
 		// Note: If the outfit cannot be uninstalled or unloaded, give an error based on the inability to uninstall the
 		// outfit from any ship.
-<<<<<<< HEAD
-		result = MoveOutfit(OutfitLocation::Ship, OutfitLocation::Storage);
-=======
 		result = MoveOutfit(OutfitLocation::Ship, OutfitLocation::Storage, "uninstall");
->>>>>>> 1f975a0e
 		if(!result)
 			// Unload from cargo, if possible, since we could not uninstall from the ship.
 			if(MoveOutfit(OutfitLocation::Cargo, OutfitLocation::Storage))
