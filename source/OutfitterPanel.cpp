/* OutfitterPanel.cpp
Copyright (c) 2014 by Michael Zahniser

Endless Sky is free software: you can redistribute it and/or modify it under the
terms of the GNU General Public License as published by the Free Software
Foundation, either version 3 of the License, or (at your option) any later version.

Endless Sky is distributed in the hope that it will be useful, but WITHOUT ANY
WARRANTY; without even the implied warranty of MERCHANTABILITY or FITNESS FOR A
PARTICULAR PURPOSE. See the GNU General Public License for more details.

You should have received a copy of the GNU General Public License along with
this program. If not, see <https://www.gnu.org/licenses/>.
*/

#include "OutfitterPanel.h"

#include "text/Alignment.h"
#include "comparators/BySeriesAndIndex.h"
#include "Color.h"
#include "Dialog.h"
#include "text/DisplayText.h"
#include "shader/FillShader.h"
#include "text/Font.h"
#include "text/FontSet.h"
#include "text/Format.h"
#include "GameData.h"
#include "Hardpoint.h"
#include "Mission.h"
#include "Outfit.h"
#include "Planet.h"
#include "PlayerInfo.h"
#include "Point.h"
#include "Rectangle.h"
#include "Screen.h"
#include "Ship.h"
#include "image/Sprite.h"
#include "image/SpriteSet.h"
#include "shader/SpriteShader.h"
#include "text/Truncate.h"
#include "UI.h"
#include "Weapon.h"

#include <algorithm>
#include <limits>
#include <memory>

using namespace std;

namespace {
	// Label for the description field of the detail pane.
	const string DESCRIPTION = "description";
	const string LICENSE = " License";

	// Numeric parameters for the visibility checkboxes. Note the checkboxes already have some padding of their own.
	const Point checkboxSize{20, 20};
	const Point keyPad{5, 8};

	// Determine the refillable ammunition a particular ship consumes or stores.
	set<const Outfit *> GetRefillableAmmunition(const Ship &ship) noexcept
	{
		auto toRefill = set<const Outfit *>{};
		for(auto &&it : ship.Weapons())
		{
			const Weapon *weapon = it.GetWeapon();
			if(weapon && weapon->Ammo() && weapon->AmmoUsage() > 0)
				toRefill.emplace(weapon->Ammo());
		}

		// Carriers may be configured to supply ammunition for carried ships found
		// within the fleet. Since a particular ammunition outfit is not bound to
		// any particular weapon (i.e. one weapon may consume it, while another may
		// only require it be installed), we always want to restock these outfits.
		for(auto &&it : ship.Outfits())
		{
			const Outfit *outfit = it.first;
			if(!outfit->GetWeapon() && outfit->AmmoStored())
				toRefill.emplace(outfit->AmmoStored());
		}
		return toRefill;
	}

<<<<<<< HEAD


=======
>>>>>>> 76862542
	bool IsLicense(const string &name)
	{
		return name.ends_with(LICENSE);
	}

<<<<<<< HEAD


=======
>>>>>>> 76862542
	string LicenseRoot(const string &name)
	{
		return name.substr(0, name.length() - LICENSE.length());
	}

<<<<<<< HEAD


=======
>>>>>>> 76862542
	string LocationName(OutfitterPanel::OutfitLocation location)
	{
		switch(location)
		{
			case OutfitterPanel::OutfitLocation::Ship:
				return "ship";
			case OutfitterPanel::OutfitLocation::Shop:
				return "shop";
			case OutfitterPanel::OutfitLocation::Cargo:
				return "cargo";
			case OutfitterPanel::OutfitLocation::Storage:
				return "storage";
			default:
				throw "unreachable";
		}
	}
}



OutfitterPanel::OutfitterPanel(PlayerInfo &player, Sale<Outfit> stock)
	: ShopPanel(player, true), outfitter(stock)
{
	for(const pair<const string, Outfit> &it : GameData::Outfits())
		catalog[it.second.Category()].push_back(it.first);

	for(pair<const string, vector<string>> &it : catalog)
		sort(it.second.begin(), it.second.end(), BySeriesAndIndex<Outfit>());

	for(auto &ship : player.Ships())
		if(ship->GetPlanet() == planet)
			++shipsHere;
}



void OutfitterPanel::Step()
{
	CheckRefill();
	ShopPanel::Step();
	ShopPanel::CheckForMissions(Mission::OUTFITTER);
	if(GetUI()->IsTop(this) && !checkedHelp)
		// Use short-circuiting to only display one of them at a time.
		// (The first valid condition encountered will make us skip the others.)
		if(DoHelp("outfitter") || DoHelp("cargo management") || DoHelp("uninstalling and storage")
				|| (shipsHere > 1 && DoHelp("outfitter with multiple ships")) || true)
			// Either a help message was freshly displayed, or all of them have already been seen.
			checkedHelp = true;
}



int OutfitterPanel::TileSize() const
{
	return OUTFIT_SIZE;
}



int OutfitterPanel::VisibilityCheckboxesSize() const
{
	return 4 * checkboxSize.Y() + 2. * keyPad.Y();
}



bool OutfitterPanel::HasItem(const string &name) const
{
	const Outfit *outfit = GameData::Outfits().Get(name);
	if(showForSale && (outfitter.Has(outfit) || player.Stock(outfit) > 0))
		return true;

	if(showCargo && player.Cargo().Get(outfit))
		return true;

	if(showStorage && player.Storage().Get(outfit))
		return true;

	if(showInstalled)
		for(const Ship *ship : playerShips)
			if(ship->OutfitCount(outfit))
				return true;

	if(showForSale && HasLicense(name))
		return true;

	return false;
}



void OutfitterPanel::DrawItem(const string &name, const Point &point)
{
	const Outfit *outfit = GameData::Outfits().Get(name);
	zones.emplace_back(point, Point(OUTFIT_SIZE, OUTFIT_SIZE), outfit);
	if(point.Y() + OUTFIT_SIZE / 2 < Screen::Top() || point.Y() - OUTFIT_SIZE / 2 > Screen::Bottom())
		return;

	bool isSelected = (outfit == selectedOutfit);
	bool isOwned = playerShip && playerShip->OutfitCount(outfit);
	DrawOutfit(*outfit, point, isSelected, isOwned);

	// Check if this outfit is a "license".
	bool isLicense = IsLicense(name);
	int mapSize = outfit->Get("map");

	const Font &font = FontSet::Get(14);
	const Color &bright = *GameData::Colors().Get("bright");
	const Color &highlight = *GameData::Colors().Get("outfitter difference highlight");

	bool highlightDifferences = false;
	if(playerShip || isLicense || mapSize)
	{
		int minCount = numeric_limits<int>::max();
		int maxCount = 0;
		if(isLicense)
			minCount = maxCount = player.HasLicense(LicenseRoot(name));
		else if(mapSize)
		{
			bool mapMinables = outfit->Get("map minables");
			minCount = maxCount = player.HasMapped(mapSize, mapMinables);
		}
		else
		{
			highlightDifferences = true;
			string firstModelName;
			for(const Ship *ship : playerShips)
			{
				// Highlight differences in installed outfit counts only when all selected ships are of the same model.
				string modelName = ship->TrueModelName();
				if(firstModelName.empty())
					firstModelName = modelName;
				else
					highlightDifferences &= (modelName == firstModelName);
				int count = ship->OutfitCount(outfit);
				minCount = min(minCount, count);
				maxCount = max(maxCount, count);
			}
		}

		if(maxCount)
		{
			string label = "installed: " + to_string(minCount);
			Color color = bright;
			if(maxCount > minCount)
			{
				label += " - " + to_string(maxCount);
				if(highlightDifferences)
					color = highlight;
			}

			Point labelPos = point + Point(-OUTFIT_SIZE / 2 + 20, OUTFIT_SIZE / 2 - 38);
			font.Draw(label, labelPos, color);
		}
	}

	// Don't show the "in stock" amount if the outfit has an unlimited stock.
	int stock = 0;
	if(!outfitter.Has(outfit))
		stock = max(0, player.Stock(outfit));
	int cargo = player.Cargo().Get(outfit);
	int storage = player.Storage().Get(outfit);

	string message;
	if(cargo && storage && stock)
		message = "cargo+stored: " + to_string(cargo + storage) + ", in stock: " + to_string(stock);
	else if(cargo && storage)
		message = "in cargo: " + to_string(cargo) + ", in storage: " + to_string(storage);
	else if(cargo && stock)
		message = "in cargo: " + to_string(cargo) + ", in stock: " + to_string(stock);
	else if(storage && stock)
		message = "in storage: " + to_string(storage) + ", in stock: " + to_string(stock);
	else if(cargo)
		message = "in cargo: " + to_string(cargo);
	else if(storage)
		message = "in storage: " + to_string(storage);
	else if(stock)
		message = "in stock: " + to_string(stock);
	else if(!outfitter.Has(outfit))
		message = "(not sold here)";
	if(!message.empty())
	{
		Point pos = point + Point(
			OUTFIT_SIZE / 2 - 20 - font.Width(message),
			OUTFIT_SIZE / 2 - 24);
		font.Draw(message, pos, bright);
	}
}



<<<<<<< HEAD

=======
>>>>>>> 76862542
double OutfitterPanel::DrawDetails(const Point &center)
{
	string selectedItem = "Nothing Selected";
	const Font &font = FontSet::Get(14);

	double heightOffset = 20.;

	if(selectedOutfit)
	{
		outfitInfo.Update(*selectedOutfit, player,
			CanMoveOutfit(OutfitLocation::Cargo, OutfitLocation::Shop) ||
			CanMoveOutfit(OutfitLocation::Storage, OutfitLocation::Shop) ||
			CanMoveOutfit(OutfitLocation::Ship, OutfitLocation::Shop),
			collapsed.contains(DESCRIPTION));
		selectedItem = selectedOutfit->DisplayName();

		const Sprite *thumbnail = selectedOutfit->Thumbnail();
		const float tileSize = thumbnail
			? max(thumbnail->Height(), static_cast<float>(TileSize()))
			: static_cast<float>(TileSize());
		const Point thumbnailCenter(center.X(), center.Y() + 20 + static_cast<int>(tileSize / 2));
		const Point startPoint(center.X() - INFOBAR_WIDTH / 2 + 20, center.Y() + 20 + tileSize);

		const Sprite *background = SpriteSet::Get("ui/outfitter unselected");
		SpriteShader::Draw(background, thumbnailCenter);
		if(thumbnail)
			SpriteShader::Draw(thumbnail, thumbnailCenter);

		const bool hasDescription = outfitInfo.DescriptionHeight();

		double descriptionOffset = hasDescription ? 40. : 0.;

		if(hasDescription)
		{
			if(!collapsed.contains(DESCRIPTION))
			{
				descriptionOffset = outfitInfo.DescriptionHeight();
				outfitInfo.DrawDescription(startPoint);
			}
			else
			{
				const Color &dim = *GameData::Colors().Get("medium");
				font.Draw(DESCRIPTION, startPoint + Point(35., 12.), dim);
				const Sprite *collapsedArrow = SpriteSet::Get("ui/collapsed");
				SpriteShader::Draw(collapsedArrow, startPoint + Point(20., 20.));
			}

			// Calculate the ClickZone for the description and add it.
			const Point descriptionDimensions(INFOBAR_WIDTH, descriptionOffset);
			const Point descriptionCenter(center.X(), startPoint.Y() + descriptionOffset / 2);
			ClickZone<string> collapseDescription = ClickZone<string>(
				descriptionCenter, descriptionDimensions, DESCRIPTION);
			categoryZones.emplace_back(collapseDescription);
		}

		const Point requirementsPoint(startPoint.X(), startPoint.Y() + descriptionOffset);
		const Point attributesPoint(startPoint.X(), requirementsPoint.Y() + outfitInfo.RequirementsHeight());
		outfitInfo.DrawRequirements(requirementsPoint);
		outfitInfo.DrawAttributes(attributesPoint);

		heightOffset = attributesPoint.Y() + outfitInfo.AttributesHeight();
	}

	// Draw this string representing the selected item (if any), centered in the details side panel.
	const Color &bright = *GameData::Colors().Get("bright");
	Point selectedPoint(center.X() - INFOBAR_WIDTH / 2, center.Y());
	font.Draw({selectedItem, {INFOBAR_WIDTH, Alignment::CENTER, Truncate::MIDDLE}},
		selectedPoint, bright);

	return heightOffset;
}



ShopPanel::TransactionResult OutfitterPanel::CanMoveOutfit(OutfitLocation fromLocation, OutfitLocation toLocation,
	const string &actionName) const
{
	if(!planet || !selectedOutfit)
		return "No outfit selected.";

	// Prevent coding up bad combinations.
	if(fromLocation == toLocation)
		throw "unreachable; to and from are the same";
	if(fromLocation == OutfitLocation::Shop && toLocation == OutfitLocation::Storage)
		throw "unreachable; unsupported to/from combination";

	// Handle special cases such as maps and licenses.
	int mapSize = selectedOutfit->Get("map");
	if(mapSize)
	{
		if(fromLocation != OutfitLocation::Shop)
			return "You cannot " + actionName + " maps. Once you buy one, it is yours permanently.";
		if(toLocation == OutfitLocation::Cargo || toLocation == OutfitLocation::Storage)
			return "You cannot place maps into " + LocationName(toLocation) + ".";
		bool mapMinables = selectedOutfit->Get("map minables");
		if(mapSize > 0 && player.HasMapped(mapSize, mapMinables))
			return "You have already mapped all the systems shown by this map, so there is no reason to buy another.";
	}

	if(HasLicense(selectedOutfit->TrueName()))
	{
		if(fromLocation != OutfitLocation::Shop)
			return "You cannot " + actionName + " licenses. Once you obtain one, it is yours permanently.";
		if(toLocation == OutfitLocation::Cargo || toLocation == OutfitLocation::Storage)
			return "You cannot place licenses into " + LocationName(toLocation) + ".";
		return "You already have one of these licenses, so there is no reason to buy another.";
	}

	bool canSource = false;

	// Handle reasons why the outfit may not be moved from fromLocation.
	switch(fromLocation)
	{
		case OutfitLocation::Ship:
		{
			if(!playerShip)
				return "No ship selected.";

			vector<pair<string, vector<string>>> dependentOutfitErrors;
			vector<string> errorDetails;
			bool foundOutfit = false;
			for(const Ship *ship : playerShips)
			{
				if(ship->OutfitCount(selectedOutfit) > 0)
				{
					foundOutfit = true;
					Outfit attributes = ship->Attributes();
					// If this outfit requires ammo, check if we could sell it if we sold all the ammo for it first.
					const Outfit *ammo = selectedOutfit->AmmoStoredOrUsed();
					if(ammo && ship->OutfitCount(ammo))
					{
						attributes.Add(*ammo, -ship->OutfitCount(ammo));
					}
					// Ammo is not a factor (now), check whether this ship can uninstall this outfit.
					canSource = attributes.CanAdd(*selectedOutfit, -1);

					// If we have an outfit that can be sourced, break out, otherwise return an appropriate error.
					if(canSource)
						break;

					// At least one of the outfit is installed on at least one of the selected ships.
					// Create a complete summary of reasons why none of this outfit were able to be <verb>'d:
					// Looping over each ship which has the selected outfit, identify the reasons why it cannot be
					// <verb>'d. Make a list of ship to errors to assemble into a string afterward.
					// TODO: when there are multiples of the same better verbiage could be used rather than restating.
					for(const pair<const char *, double> &it : selectedOutfit->Attributes())
						if(attributes.Get(it.first) < it.second)
						{
							for(const auto &sit : ship->Outfits())
								if(sit.first->Get(it.first) < 0.)
									errorDetails.emplace_back(string("the \"") + sit.first->DisplayName() + "\" "
										"depends on this outfit and must be uninstalled first");
							if(errorDetails.empty())
								errorDetails.emplace_back(
									string("\"") + it.first + "\" value would be reduced to less than zero");
						}

					if(!errorDetails.empty())
						dependentOutfitErrors.emplace_back(ship->GivenName(), std::move(errorDetails));
				}
			}

			if(canSource)
				break;

<<<<<<< HEAD
			// The outfit cannot be installed from any ship
=======
			// The outfit cannot be installed from any ship.
>>>>>>> 76862542
			if(!foundOutfit)
				return "You don't have any " + selectedOutfit->PluralName() + " to " + actionName + ".";

			// Return the errors in the appropriate format.
			if(!dependentOutfitErrors.empty())
			{
				string errorMessage = "You cannot " + actionName + " this from " +
					(playerShips.size() > 1 ? "any of the selected ships" : "your ship") + ", because:\n";
				int i = 0;
				for(const auto &[shipName, errors] : dependentOutfitErrors)
				{
					if(playerShips.size() > 1)
					{
						errorMessage += to_string(++i) + ". You cannot " + actionName + " this outfit from \""
							+ shipName + "\", because:\n";
					}
					for(const string &error : errors)
						errorMessage += "- " + error + "\n";
				}
				return errorMessage;
			}

			break;
		}
		case OutfitLocation::Shop:
		{
			// If outfit is not available in the Outfitter, respond that it can't be bought here.
			if(!(outfitter.Has(selectedOutfit) || player.Stock(selectedOutfit) > 0))
			{
				return "You cannot buy this outfit here. It is only being shown in the list because you already have one, "
					"but this " + planet->Noun() + " does not sell them.";
			}

			// Check special unique outfits, if you already have them.
			// Skip this for speed if this action is not a buy and install action.
			if(toLocation != OutfitLocation::Ship)
			{
				bool mapMinables = selectedOutfit->Get("map minables");
				if(mapSize > 0 && player.HasMapped(mapSize, mapMinables))
					return "You have already mapped all the systems shown by this map, "
						"so there is no reason to buy another.";

				if(HasLicense(selectedOutfit->TrueName()))
					return "You already have one of these licenses, so there is no reason to buy another.";
			}

			// Determine what you will have to pay to buy this outfit.
			int64_t cost = player.StockDepreciation().Value(selectedOutfit, day);
			int64_t credits = player.Accounts().Credits();
			if(cost > credits)
				return "You don't have enough money to buy this outfit. You need a further " +
					Format::CreditString(cost - credits);

			// Add the cost to buy the required license.
			int64_t licenseCost = LicenseCost(selectedOutfit, false);
			if(cost + licenseCost > credits)
				return "You don't have enough money to buy this outfit because you also need to buy a "
					"license for it. You need a further " +
					Format::CreditString(cost + licenseCost - credits);

			// Check that the player has any necessary licenses.
			if(licenseCost < 0)
				return "You cannot buy this outfit, because it requires a license that you don't have.";

			// The outfit can be purchased (available in the outfitter, licensed and affordable).
			canSource = true;
			break;
		}
		case OutfitLocation::Cargo:
		{
<<<<<<< HEAD
			// Do we have any in cargo?.
=======
			// Do we have any in cargo?
>>>>>>> 76862542
			if(!player.Cargo().Get(selectedOutfit))
				return "You don't have any " + selectedOutfit->PluralName() + " in cargo to " + actionName + ".";
			canSource = true;
			break;
		}
		case OutfitLocation::Storage:
		{
			// Do we have any in storage?
			if(!player.Storage().Get(selectedOutfit))
				return "You don't have any " + selectedOutfit->PluralName() + " in storage to " + actionName + ".";
			canSource = true;
			break;
		}
		default:
			throw "unreachable";
	}

	// Collect relevant errors.
	vector<string> errors;
	bool canPlace = false;

	// Handle reasons why the outfit may not be moved to toLocation.
	switch(toLocation)
	{
		case OutfitLocation::Ship:
		{
			if(!playerShip)
				return "No ship selected.";

			// Find if any ship can install the outfit.
			for(const Ship *ship : playerShips)
				if(ShipCanAdd(ship, selectedOutfit))
				{
					canPlace = true;
					break;
				}

			if(!canPlace)
			{
				// If no selected ship can install the outfit, report error based on playerShip.
				double outfitNeeded = -selectedOutfit->Get("outfit space");
				double outfitSpace = playerShip->Attributes().Get("outfit space");
				if(outfitNeeded > outfitSpace)
					errors.push_back("You cannot install this outfit, because it takes up "
						+ Format::CargoString(outfitNeeded, "outfit space") + ", and this ship has "
						+ Format::MassString(outfitSpace) + " free.");

				double weaponNeeded = -selectedOutfit->Get("weapon capacity");
				double weaponSpace = playerShip->Attributes().Get("weapon capacity");
				if(weaponNeeded > weaponSpace)
					errors.push_back("Only part of your ship's outfit capacity is usable for weapons. "
						"You cannot install this outfit, because it takes up "
						+ Format::CargoString(weaponNeeded, "weapon space") + ", and this ship has "
						+ Format::MassString(weaponSpace) + " free.");

				double engineNeeded = -selectedOutfit->Get("engine capacity");
				double engineSpace = playerShip->Attributes().Get("engine capacity");
				if(engineNeeded > engineSpace)
					errors.push_back("Only part of your ship's outfit capacity is usable for engines. "
						"You cannot install this outfit, because it takes up "
						+ Format::CargoString(engineNeeded, "engine space") + ", and this ship has "
						+ Format::MassString(engineSpace) + " free.");

				if(selectedOutfit->Category() == "Ammunition")
					errors.emplace_back(!playerShip->OutfitCount(selectedOutfit) ?
						"This outfit is ammunition for a weapon. "
						"You cannot install it without first installing the appropriate weapon."
						: "You already have the maximum amount of ammunition for this weapon. "
						"If you want to install more ammunition, you must first install another of these weapons.");

				int mountsNeeded = -selectedOutfit->Get("turret mounts");
				int mountsFree = playerShip->Attributes().Get("turret mounts");
				if(mountsNeeded > mountsFree)
					errors.emplace_back("This weapon is designed to be installed on a turret mount, "
						"but your ship does not have any unused turret mounts available.");

				int gunsNeeded = -selectedOutfit->Get("gun ports");
				int gunsFree = playerShip->Attributes().Get("gun ports");
				if(gunsNeeded > gunsFree)
					errors.emplace_back("This weapon is designed to be installed in a gun port, "
						"but your ship does not have any unused gun ports available.");

				if(selectedOutfit->Get("installable") < 0.)
					errors.emplace_back("This item is not an outfit that can be installed in a ship.");

				// Handle other attributes more generically, if none of the above are the problem.
				if(errors.empty())
					for(const pair<const char *, double> &it : selectedOutfit->Attributes())
					{
						// If playerShip has fewer of this attribute available than required by the selectedOutfit, add
						// this attribute to the list of deficiencies.
						double shipAvailable = playerShip->Attributes().Get(it.first);
						double outfitRequires = -it.second;
						if(shipAvailable < outfitRequires)
							errors.push_back("You cannot install this outfit, because it requires "
								+ Format::SimplePluralization(outfitRequires, '\'' + string(it.first) + '\'')
								+ ", and this ship has " + Format::Number(shipAvailable) + " free.");
					}

				// Return the errors in the appropriate format.
				if(errors.empty())
					canPlace = true;
				else if(errors.size() == 1)
					return errors[0];
				else
				{
					string errorMessage = "There are several reasons why you cannot " + actionName + " this outfit:\n";
					for(const string &error : errors)
						errorMessage += "- " + error + "\n";
					return errorMessage;
				}
			}
			break;
		}
		case OutfitLocation::Shop:
		{
			// Can sell anything to the shop that can be removed from elsewhere.
			canPlace = true;
			break;
		}
		case OutfitLocation::Cargo:
		{
			// Check fleet cargo space vs outfit mass.
			double mass = selectedOutfit->Mass();
			double freeCargo = player.Cargo().FreePrecise();
			if(!mass || freeCargo >= mass)
				canPlace = true;
			else
				return "You cannot load this outfit into cargo, because it takes up "
					+ Format::CargoString(mass, "mass") + " and your fleet has "
					+ Format::CargoString(freeCargo, "cargo space") + " free.";
			break;
		}
		case OutfitLocation::Storage:
		{
			// Can store anything in storage that can be removed from elsewhere.
			canPlace = true;
			break;
		}
		default:
			throw "unreachable";
	}

	return canSource && canPlace;
}



ShopPanel::TransactionResult OutfitterPanel::MoveOutfit(OutfitLocation fromLocation, OutfitLocation toLocation,
	const string &actionName) const
{
	// Source up outfits from the <fromLocation> and move them to the specified <toLocation>. If ships are the to/from
	// location, then each ship will install/uninstall up to <howManyPer> outfits each, as allowed. Otherwise, it's
	// simply how many per shop/hold when ships are not involved in the move.

	// Note: CanMoveOutfit must be checked prior to further execution.
	TransactionResult canMove = CanMoveOutfit(fromLocation, toLocation, actionName);
	if(!canMove)
		return canMove;

	// The count of how many outfits will be moved will be per ship when ships are involved, otherwise simply per hold.
	// Hence, the concept of how many "per" rather than how many in total.
	int howManyPer = Modifier();

	// Purchases are handled here.
	if(fromLocation == OutfitLocation::Shop)
	{
		// Buy the required license.
		int64_t licenseCost = LicenseCost(selectedOutfit, false);
		if(licenseCost)
		{
			player.Accounts().AddCredits(-licenseCost);
			for(const string &licenseName : selectedOutfit->Licenses())
				if(!player.HasLicense(licenseName))
					player.AddLicense(licenseName);
		}

		// Special case: maps.
		int mapSize = selectedOutfit->Get("map");
		if(mapSize)
		{
			bool mapMinables = selectedOutfit->Get("map minables");
			player.Map(mapSize, mapMinables);
			player.Accounts().AddCredits(-selectedOutfit->Cost());
			return true;
		}

		// Special case: licenses.
		if(IsLicense(selectedOutfit->TrueName()))
		{
			player.AddLicense(LicenseRoot(selectedOutfit->TrueName()));
			player.Accounts().AddCredits(-selectedOutfit->Cost());
			return true;
		}

		// Buy up to <multiplier> outfits in total from the shop.
		int64_t cost = player.StockDepreciation().Value(selectedOutfit, day);

		if(toLocation == OutfitLocation::Ship)
		{
			// Buy and install on the selected ships.
			for(int i = howManyPer; i && (outfitter.Has(selectedOutfit) || player.Stock(selectedOutfit) > 0) &&
				cost <= player.Accounts().Credits(); --i)
			{
				// Find the ships with the fewest number of these outfits.
				const vector<Ship *> shipsToOutfit = GetShipsToOutfit(true);
				if(shipsToOutfit.empty())
					break;
				for(Ship *ship : shipsToOutfit)
				{
					if(!(outfitter.Has(selectedOutfit) || player.Stock(selectedOutfit) > 0)
							|| cost > player.Accounts().Credits())
						// Out of stock or money.
						break;

					// Pay for it and remove it from available stock.
					player.Accounts().AddCredits(-cost);
					player.AddStock(selectedOutfit, -1);

					// Install it on this ship.
					ship->AddOutfit(selectedOutfit, 1);
					int required = selectedOutfit->Get("required crew");
					if(required && ship->Crew() + required <= static_cast<int>(ship->Attributes().Get("bunks")))
						ship->AddCrew(required);
					ship->Recharge();
				}
			}
		}
		else if(toLocation == OutfitLocation::Cargo)
		{
			// Buy up to <modifier> of the selected outfit and place them in fleet cargo.
			double mass = selectedOutfit->Mass();
			if(mass)
				howManyPer = min(howManyPer, static_cast<int>(player.Cargo().FreePrecise() / mass));

			// How much will it cost to buy all that we can fit?
			int64_t price = player.StockDepreciation().Value(selectedOutfit, day, howManyPer);

			// Adjust the number to buy to stay within the player's available credits.
			while(price > player.Accounts().Credits() && howManyPer)
			{
				// The current cost is more than the amount of money the player has, so try a smaller amount.
				if(!--howManyPer)
					// If the smaller amount becomes zero, we're not able to do anything with cargo.
					return "Cannot afford to buy this item and load into cargo.";
				price = player.StockDepreciation().Value(selectedOutfit, day, howManyPer);
			}

			if(howManyPer)
			{
				// Buy as many as can be paid for and will fit.
				player.Accounts().AddCredits(-price);
				player.AddStock(selectedOutfit, -howManyPer);

				// Put them into fleet cargo.
				player.Cargo().Add(selectedOutfit, howManyPer);
			}
		}
		// Note: Buying into storage not implemented. Why waste your money?
	}
	else if(fromLocation == OutfitLocation::Ship)
	{
		for(int i = howManyPer; i; --i)
		{
			// Get the ships that have the most of this outfit installed.
			const vector<Ship *> shipsToOutfit = GetShipsToOutfit();
			// Note: to get here, we have already confirmed that every ship in the selection
			// has the outfit installed and that the outfit can be uninstalled in the first place.
			if(shipsToOutfit.empty())
				break;
			for(Ship *ship : shipsToOutfit)
			{
				// Uninstall the outfit.
				ship->AddOutfit(selectedOutfit, -1);
				int required = selectedOutfit->Get("required crew");
				if(required)
					ship->AddCrew(-required);
				// Adjust hired crew counts.
				ship->Recharge();

				if(toLocation == OutfitLocation::Shop)
<<<<<<< HEAD
				{
					// Do the sale.
					int64_t price = player.FleetDepreciation().Value(selectedOutfit, day);
					player.Accounts().AddCredits(price);
					player.AddStock(selectedOutfit, 1);
				}
				// If the context is uninstalling, move the outfit into Storage.
				else if(toLocation == OutfitLocation::Storage)
					player.Storage().Add(selectedOutfit, 1);
				// Note: It would be easy to add conditional statements above to also support uninstall into cargo,
				// this is not supported in the outfitter at this time.

				// Move ammo to storage.
				// Since some outfits have ammo, remove any ammo that must also be moved as there
				// aren't enough supporting slots for said ammo once this outfit is removed.
				const Outfit *ammo = selectedOutfit->AmmoStoredOrUsed();
				if(ammo && ship->OutfitCount(ammo))
				{
=======
				{
					// Do the sale.
					int64_t price = player.FleetDepreciation().Value(selectedOutfit, day);
					player.Accounts().AddCredits(price);
					player.AddStock(selectedOutfit, 1);
				}
				// If the context is uninstalling, move the outfit into Storage.
				else if(toLocation == OutfitLocation::Storage)
					player.Storage().Add(selectedOutfit, 1);
				// Note: It would be easy to add conditional statements above to also support uninstall into cargo,
				// this is not supported in the outfitter at this time.

				// Move ammo to storage.
				// Since some outfits have ammo, remove any ammo that must also be moved as there
				// aren't enough supporting slots for said ammo once this outfit is removed.
				const Outfit *ammo = selectedOutfit->AmmoStoredOrUsed();
				if(ammo && ship->OutfitCount(ammo))
				{
>>>>>>> 76862542
					// Determine how many of this ammo we must uninstall to also uninstall the launcher.
					int mustUninstall = 0;
					for(const pair<const char *, double> &it : ship->Attributes().Attributes())
						if(it.second < 0.)
							mustUninstall = max<int>(mustUninstall, ceil(it.second / ammo->Get(it.first)));

					if(mustUninstall)
					{
						ship->AddOutfit(ammo, -mustUninstall);

						if(toLocation == OutfitLocation::Shop)
						{
							// Do the sale of the outfit's ammo.
							int64_t price = player.FleetDepreciation().Value(ammo, day, mustUninstall);
							player.Accounts().AddCredits(price);
							player.AddStock(ammo, mustUninstall);
						}
						// If the context is uninstalling, move the outfit's ammo into Storage.
						else if(toLocation == OutfitLocation::Storage)
							player.Storage().Add(ammo, mustUninstall);
						// Note: It would be easy to add conditional statements above to also support uninstall into
						// cargo, this is not supported in the outfitter at this time.
					}
				}
			}
		}
		// Note: Uninstalling into cargo could be implemented below, but not supported in current outfitter logic.
	}
	else if(fromLocation == OutfitLocation::Storage || fromLocation == OutfitLocation::Cargo)
	{
		CargoHold &hold = fromLocation == OutfitLocation::Cargo ? player.Cargo() : player.Storage();
		CargoHold &otherHold = fromLocation == OutfitLocation::Cargo ? player.Storage() : player.Cargo();

		if(toLocation == OutfitLocation::Shop)
		{
			// Do the sale.
			howManyPer = hold.Remove(selectedOutfit, howManyPer);
			int64_t price = player.FleetDepreciation().Value(selectedOutfit, day, howManyPer);
			player.Accounts().AddCredits(price);
			player.AddStock(selectedOutfit, howManyPer);
		}
		else if(toLocation == OutfitLocation::Ship)
		{
			for(int i = howManyPer; i && hold.Get(selectedOutfit) ; --i)
			{
				// Find the ships with the fewest number of these outfits.
				const vector<Ship *> shipsToOutfit = GetShipsToOutfit(true);
				if(shipsToOutfit.empty())
					break;
				for(Ship *ship : shipsToOutfit)
				{
					// If there were no more outfits in cargo, bail out.
					if(!hold.Remove(selectedOutfit))
						break;

					// Install it on this ship.
					ship->AddOutfit(selectedOutfit, 1);
					int required = selectedOutfit->Get("required crew");
					if(required && ship->Crew() + required <= static_cast<int>(ship->Attributes().Get("bunks")))
						ship->AddCrew(required);
					ship->Recharge();
				}
			}
		}
		else
			// Move up to <modifier> from storage to cargo or cargo to storage (hold to otherHold).
			hold.Transfer(selectedOutfit, howManyPer, otherHold);
	}

	return canMove;
}



bool OutfitterPanel::ButtonActive(char key, bool shipRelatedOnly)
{
	if(key == 'b')
		return static_cast<bool>(CanMoveOutfit(OutfitLocation::Shop, OutfitLocation::Ship));
	if(key == 'i')
		return CanMoveOutfit(OutfitLocation::Cargo, OutfitLocation::Ship) ||
			CanMoveOutfit(OutfitLocation::Storage, OutfitLocation::Ship);
	if(key == 'c')
		return !shipRelatedOnly && (CanMoveOutfit(OutfitLocation::Storage, OutfitLocation::Cargo) ||
			CanMoveOutfit(OutfitLocation::Shop, OutfitLocation::Cargo));
	if(key == 's')
		return (!shipRelatedOnly && (CanMoveOutfit(OutfitLocation::Cargo, OutfitLocation::Shop) ||
			CanMoveOutfit(OutfitLocation::Storage, OutfitLocation::Shop))) ||
			CanMoveOutfit(OutfitLocation::Ship, OutfitLocation::Shop);
	if(key == 'u' || key == 'r')
		return CanMoveOutfit(OutfitLocation::Ship, OutfitLocation::Storage) ||
			(!shipRelatedOnly && CanMoveOutfit(OutfitLocation::Cargo, OutfitLocation::Storage));
	return false;
}



bool OutfitterPanel::ShouldHighlight(const Ship *ship)
{
	if(!selectedOutfit)
		return false;

	if(!ButtonActive(hoverButton, true))
		return false;
<<<<<<< HEAD

	// If we're hovering above a button that can add outfits to a ship then highlight the ship.
	if(hoverButton == 'b' || hoverButton == 'i')
		return ShipCanAdd(ship, selectedOutfit);

=======

	// If we're hovering above a button that can add outfits to a ship then highlight the ship.
	if(hoverButton == 'b' || hoverButton == 'i')
		return ShipCanAdd(ship, selectedOutfit);

>>>>>>> 76862542
	// Otherwise, not installing, highlight ships which can have outfits removed.
	return ShipCanRemove(ship, selectedOutfit);
}



// Draw the display filter selection checkboxes in the lower left of the outfit panel.
void OutfitterPanel::DrawKey()
{
	const Sprite *back = SpriteSet::Get("ui/outfitter key");

	SpriteShader::Draw(back, Screen::BottomLeft() + .5 * Point(back->Width(), -back->Height()));

	const Font &font = FontSet::Get(14);
	const Color color[2] = {*GameData::Colors().Get("medium"), *GameData::Colors().Get("bright")};
	const Sprite *box[2] = {SpriteSet::Get("ui/unchecked"), SpriteSet::Get("ui/checked")};

	Point pos = Screen::BottomLeft() +
		Point{keyPad.X() + .5 * checkboxSize.X(), -VisibilityCheckboxesSize() + .5 * checkboxSize.Y() + keyPad.Y()};
	const Point labelOffset{.5 * checkboxSize.X(), -.5 * font.Height()};
	const Point activeAreaSize{180., checkboxSize.Y()};
	// Include the label and the sprite (20px) in the active checkbox area.
	const Point checkboxOffset{.5 * activeAreaSize.X() - .5 * checkboxSize.X(), 0.};

	SpriteShader::Draw(box[showForSale], pos);
	font.Draw("Show outfits for sale", pos + labelOffset, color[showForSale]);
	AddZone(Rectangle(pos + checkboxOffset, activeAreaSize), [this](){ ToggleForSale(); });
<<<<<<< HEAD

	pos.Y() += checkboxSize.Y();
	SpriteShader::Draw(box[showInstalled], pos);
	// The text color will be "medium" when no ships are selected, regardless of checkmark state,
	// indicating that the selection is invalid (invalid context).
	font.Draw("Show outfits installed", pos + labelOffset, color[showInstalled && playerShip]);
	AddZone(Rectangle(pos + checkboxOffset, activeAreaSize), [this]() { ToggleInstalled(); });

	pos.Y() += checkboxSize.Y();
=======

	pos.Y() += checkboxSize.Y();
	SpriteShader::Draw(box[showInstalled], pos);
	// The text color will be "medium" when no ships are selected, regardless of checkmark state,
	// indicating that the selection is invalid (invalid context).
	font.Draw("Show outfits installed", pos + labelOffset, color[showInstalled && playerShip]);
	AddZone(Rectangle(pos + checkboxOffset, activeAreaSize), [this]() { ToggleInstalled(); });

	pos.Y() += checkboxSize.Y();
>>>>>>> 76862542
	SpriteShader::Draw(box[showCargo], pos);
	font.Draw("Show outfits in cargo", pos + labelOffset, color[showCargo]);
	AddZone(Rectangle(pos + checkboxOffset, activeAreaSize), [this](){ ToggleCargo(); });

	pos.Y() += checkboxSize.Y();
	SpriteShader::Draw(box[showStorage], pos);
	font.Draw("Show outfits in storage", pos + labelOffset, color[showStorage]);
	AddZone(Rectangle(pos + checkboxOffset, activeAreaSize), [this](){ ToggleStorage(); });
}



void OutfitterPanel::ToggleForSale()
{
	showForSale = !showForSale;

	CheckSelection();
	delayedAutoScroll = true;
}



void OutfitterPanel::ToggleInstalled()
{
	showInstalled = !showInstalled;

	CheckSelection();
	delayedAutoScroll = true;
}



void OutfitterPanel::ToggleStorage()
{
	showStorage = !showStorage;

	CheckSelection();
	delayedAutoScroll = true;
}



void OutfitterPanel::ToggleCargo()
{
	showCargo = !showCargo;

	CheckSelection();
	delayedAutoScroll = true;
}



// Returns true if this ship can install the selected outfit.
bool OutfitterPanel::ShipCanAdd(const Ship *ship, const Outfit *outfit)
{
	return (ship->Attributes().CanAdd(*outfit, 1) > 0);
}



// Returns true if this ship can uninstall the selected outfit.
bool OutfitterPanel::ShipCanRemove(const Ship *ship, const Outfit *outfit)
{
	if(!ship->OutfitCount(outfit))
		return false;

	// If this outfit requires ammo, check if we could sell it if we sold all
	// the ammo for it first.
	const Outfit *ammo = outfit->AmmoStoredOrUsed();
	if(ammo && ship->OutfitCount(ammo))
	{
		Outfit attributes = ship->Attributes();
		attributes.Add(*ammo, -ship->OutfitCount(ammo));
		return attributes.CanAdd(*outfit, -1);
	}

<<<<<<< HEAD
	// Ammo is not a factor, check whether this ship can uninstall this outfit.
=======
	// Ammo is not a factor, so check whether this ship can uninstall this outfit by itself.
>>>>>>> 76862542
	return ship->Attributes().CanAdd(*outfit, -1);
}



void OutfitterPanel::DrawOutfit(const Outfit &outfit, const Point &center, bool isSelected, bool isOwned)
{
	const Sprite *thumbnail = outfit.Thumbnail();
	const Sprite *back = SpriteSet::Get(
		isSelected ? "ui/outfitter selected" : "ui/outfitter unselected");
	SpriteShader::Draw(back, center);
	SpriteShader::Draw(thumbnail, center);

	// Draw the outfit name.
	const string &name = outfit.DisplayName();
	const Font &font = FontSet::Get(14);
	Point offset(-.5 * OUTFIT_SIZE, -.5 * OUTFIT_SIZE + 10.);
	font.Draw({name, {OUTFIT_SIZE, Alignment::CENTER, Truncate::MIDDLE}},
		center + offset, Color((isSelected | isOwned) ? .8 : .5, 0.));
}



bool OutfitterPanel::HasLicense(const string &name) const
{
	return (IsLicense(name) && player.HasLicense(LicenseRoot(name)));
}



void OutfitterPanel::CheckRefill()
{
	if(checkedRefill)
		return;
	checkedRefill = true;

	int count = 0;
	map<const Outfit *, int> needed;
	for(const shared_ptr<Ship> &ship : player.Ships())
	{
		// Skip ships in other systems and those that were unable to land in-system.
		if(ship->GetSystem() != player.GetSystem() || ship->IsDisabled())
			continue;

		++count;
		auto toRefill = GetRefillableAmmunition(*ship);
		for(const Outfit *outfit : toRefill)
		{
			int amount = ship->Attributes().CanAdd(*outfit, numeric_limits<int>::max());
			if(amount > 0)
			{
				bool available = outfitter.Has(outfit) || player.Stock(outfit) > 0;
				available = available || player.Cargo().Get(outfit) || player.Storage().Get(outfit);
				if(available)
					needed[outfit] += amount;
			}
		}
	}

	int64_t cost = 0;
	for(auto &it : needed)
	{
		// Don't count cost of anything installed from cargo or storage.
		it.second = max(0, it.second - player.Cargo().Get(it.first) - player.Storage().Get(it.first));
		if(!outfitter.Has(it.first))
			it.second = min(it.second, max(0, player.Stock(it.first)));
		cost += player.StockDepreciation().Value(it.first, day, it.second);
	}
	if(!needed.empty() && cost < player.Accounts().Credits())
	{
		string message = "Do you want to reload all the ammunition for your ship";
		message += (count == 1) ? "?" : "s?";
		if(cost)
			message += " It will cost " + Format::CreditString(cost) + ".";
		GetUI()->Push(new Dialog(this, &OutfitterPanel::Refill, message));
	}
}



void OutfitterPanel::Refill()
{
	for(const shared_ptr<Ship> &ship : player.Ships())
	{
		// Skip ships in other systems and those that were unable to land in-system.
		if(ship->GetSystem() != player.GetSystem() || ship->IsDisabled())
			continue;

		auto toRefill = GetRefillableAmmunition(*ship);
		for(const Outfit *outfit : toRefill)
		{
			int neededAmmo = ship->Attributes().CanAdd(*outfit, numeric_limits<int>::max());
			if(neededAmmo > 0)
			{
				// Fill first from any stockpiles in storage.
				const int fromStorage = player.Storage().Remove(outfit, neededAmmo);
				neededAmmo -= fromStorage;
				// Then from cargo.
				const int fromCargo = player.Cargo().Remove(outfit, neededAmmo);
				neededAmmo -= fromCargo;
				// Then, buy at reduced (or full) price.
				int available = outfitter.Has(outfit) ? neededAmmo : min<int>(neededAmmo, max<int>(0,
					player.Stock(outfit)));
				if(neededAmmo && available > 0)
				{
					int64_t price = player.StockDepreciation().Value(outfit, day, available);
					player.Accounts().AddCredits(-price);
					player.AddStock(outfit, -available);
				}
				ship->AddOutfit(outfit, available + fromStorage + fromCargo);
			}
		}
	}
}



// Determine which ships of the selected ships should be referenced in this
// iteration of Buy / Sell.
const vector<Ship *> OutfitterPanel::GetShipsToOutfit(bool isInstall) const
{
	vector<Ship *> shipsToOutfit;
	int compareValue = isInstall ? numeric_limits<int>::max() : 0;
	int compareMod = 2 * isInstall - 1;
	for(Ship *ship : playerShips)
	{
		if((isInstall && !ShipCanAdd(ship, selectedOutfit))
				|| (!isInstall && !ShipCanRemove(ship, selectedOutfit)))
			continue;

		int count = ship->OutfitCount(selectedOutfit);
		if(compareMod * count < compareMod * compareValue)
		{
			shipsToOutfit.clear();
			compareValue = count;
		}
		if(count == compareValue)
			shipsToOutfit.push_back(ship);
	}

	return shipsToOutfit;
}



int OutfitterPanel::FindItem(const string &text) const
{
	int bestIndex = 9999;
	int bestItem = -1;
	auto it = zones.begin();
	for(unsigned int i = 0; i < zones.size(); ++i, ++it)
	{
		const Outfit *outfit = it->GetOutfit();
		int index = Format::Search(outfit->DisplayName(), text);
		if(index >= 0 && index < bestIndex)
		{
			bestIndex = index;
			bestItem = i;
			if(!index)
				return i;
		}
	}
	return bestItem;
}



double OutfitterPanel::ButtonPanelHeight() const
{
	// The 70 = (3 x 10 (pad) + 20 x 2 (text)) for the credit and cargo space information lines.
	return 70. + BUTTON_HEIGHT * 3 + BUTTON_ROW_PAD * 2;
}



void OutfitterPanel::DrawButtons()
{
	// There will be two rows of buttons:
	//  [ Buy  ] [  Install  ] [  Cargo  ]
	//  [ Sell ] [ Uninstall ] [ Storage ]
	//                         [  Leave  ]
	const double rowOffsetY = BUTTON_HEIGHT + BUTTON_ROW_PAD;
	const double rowBaseY = Screen::BottomRight().Y() - 2 * rowOffsetY - .5 * BUTTON_HEIGHT - BUTTON_ROW_START_PAD;
	const double buttonOffsetX = BUTTON_WIDTH + BUTTON_COL_PAD;
	const double buttonCenterX = Screen::Right() - SIDEBAR_WIDTH / 2;
	const Point buttonSize{BUTTON_WIDTH, BUTTON_HEIGHT};

	// Draw the button panel (shop side panel footer).
	const Point buttonPanelSize(SIDEBAR_WIDTH, ButtonPanelHeight());
	const Rectangle buttonsFooter(Screen::BottomRight() - .5 * buttonPanelSize, buttonPanelSize);
	FillShader::Fill(buttonsFooter, *GameData::Colors().Get("shop side panel background"));
	FillShader::Fill(
		Point(Screen::Right() - SIDEBAR_WIDTH / 2, Screen::Bottom() - ButtonPanelHeight()),
		Point(SIDEBAR_WIDTH, 1), *GameData::Colors().Get("shop side panel footer"));

	// Set up font size and colors for the credits.
	const Font &font = FontSet::Get(14);
	const Color &bright = *GameData::Colors().Get("bright");
	const Color &dim = *GameData::Colors().Get("medium");

	// Draw the row for credits display.
	const Point creditsPoint(
		Screen::Right() - SIDEBAR_WIDTH + 10,
		Screen::Bottom() - ButtonPanelHeight() + 10);
	font.Draw("You have:", creditsPoint, dim);
	const string &credits = Format::CreditString(player.Accounts().Credits());
	font.Draw({credits, {SIDEBAR_WIDTH - 20, Alignment::RIGHT}}, creditsPoint, bright);

	// Draw the row for Fleet Cargo Space free.
	const Point cargoPoint(
		Screen::Right() - SIDEBAR_WIDTH + 10,
		Screen::Bottom() - ButtonPanelHeight() + 30);
	font.Draw("Cargo Free:", cargoPoint, dim);
	string space = Format::Number(player.Cargo().Free()) + " / " + Format::Number(player.Cargo().Size());
	font.Draw({space, {SIDEBAR_WIDTH - 20, Alignment::RIGHT}}, cargoPoint, bright);

	// Clear the buttonZones, they will be populated again as buttons are drawn.
	buttonZones.clear();

	// Row 1.
	DrawButton("_Buy", Rectangle(Point(buttonCenterX + buttonOffsetX * -1, rowBaseY + rowOffsetY * 0), buttonSize),
		ButtonActive('b'), hoverButton == 'b', 'b');
	DrawButton("_Install", Rectangle(Point(buttonCenterX + buttonOffsetX * 0, rowBaseY + rowOffsetY * 0), buttonSize),
		ButtonActive('i'), hoverButton == 'i', 'i');
	DrawButton("_Cargo", Rectangle(Point(buttonCenterX + buttonOffsetX * 1, rowBaseY + rowOffsetY * 0), buttonSize),
		ButtonActive('c'), hoverButton == 'c', 'c');
	// Row 2.
	DrawButton("_Sell", Rectangle(Point(buttonCenterX + buttonOffsetX * -1, rowBaseY + rowOffsetY * 1), buttonSize),
		ButtonActive('s'), hoverButton == 's', 's');
	DrawButton(!CanMoveOutfit(OutfitLocation::Ship, OutfitLocation::Storage) &&
		CanMoveOutfit(OutfitLocation::Cargo, OutfitLocation::Storage) ? "_Unload" : "_Uninstall",
		Rectangle(Point(buttonCenterX + buttonOffsetX * 0, rowBaseY + rowOffsetY * 1), buttonSize),
		ButtonActive('u'), hoverButton == 'u', 'u');
	DrawButton("Sto_re", Rectangle(Point(buttonCenterX + buttonOffsetX * 1, rowBaseY + rowOffsetY * 1), buttonSize),
		ButtonActive('r'), hoverButton == 'r', 'r');
	// Row 3.
	DrawButton("_Leave", Rectangle(Point(buttonCenterX + buttonOffsetX * 1, rowBaseY + rowOffsetY * 2), buttonSize),
		true, hoverButton == 'l', 'l');

	// Draw the Modifier hover text that appears below the buttons when a modifier is being applied.
	int modifier = Modifier();
	if(modifier > 1)
	{
		string mod = "x " + to_string(modifier);
		int modWidth = font.Width(mod);
<<<<<<< HEAD
		for(int i = -1; i < 2; i++)
			font.Draw(mod, Point(buttonCenterX + buttonOffsetX * i, rowBaseY + rowOffsetY * 0)
			+ Point(-.5 * modWidth, 10.), dim);
		for(int i = -1; i < 2; i++)
			font.Draw(mod, Point(buttonCenterX + buttonOffsetX * i, rowBaseY + rowOffsetY * 1)
			+ Point(-.5 * modWidth, 10.), dim);
=======
		for(int i = -1; i < 2; ++i)
			font.Draw(mod, Point(buttonCenterX + buttonOffsetX * i, rowBaseY + rowOffsetY * 0)
				+ Point(-.5 * modWidth, 10.), dim);
		for(int i = -1; i < 2; ++i)
			font.Draw(mod, Point(buttonCenterX + buttonOffsetX * i, rowBaseY + rowOffsetY * 1)
				+ Point(-.5 * modWidth, 10.), dim);
>>>>>>> 76862542
	}

	// Draw tooltips for the button being hovered over:
	string tooltip = GameData::Tooltip(string("outfitter: ") + hoverButton);
	if(!tooltip.empty())
		buttonsTooltip.IncrementCount();
	else
		buttonsTooltip.DecrementCount();

	if(buttonsTooltip.ShouldDraw())
	{
		buttonsTooltip.SetZone(buttonsFooter);
		buttonsTooltip.SetText(tooltip, true);
		buttonsTooltip.Draw();
	}

	// Draw the tooltip for your full number of credits and free cargo space
	const Rectangle creditsBox = Rectangle::FromCorner(creditsPoint, Point(SIDEBAR_WIDTH - 20, 30));
	if(creditsBox.Contains(hoverPoint))
		creditsTooltip.IncrementCount();
	else
		creditsTooltip.DecrementCount();

	if(creditsTooltip.ShouldDraw())
	{
		creditsTooltip.SetZone(creditsBox);
		int64_t credits = player.Accounts().Credits();
		creditsTooltip.SetText(to_string(credits) + (credits == 1 ? " credit" : " credits") + "\n" +
			Format::MassString(player.Cargo().Free()) + " free out of " +
			Format::MassString(player.Cargo().Size()) + " total capacity", true);
		creditsTooltip.Draw();
	}
}



ShopPanel::TransactionResult OutfitterPanel::HandleShortcuts(SDL_Keycode key)
{
	TransactionResult result = false;
	if(key == 'b')
	{
		// Buy and install up to <modifier> outfits for each selected ship.
		result = MoveOutfit(OutfitLocation::Shop, OutfitLocation::Ship, "buy and install");
	}
	else if(key == 's')
	{
		// Sell <modifier> of the selected outfit from cargo, or else storage, or else from each selected ship.
		// Return a result based on the reason that none can be sold from the selected ships.
		if(!MoveOutfit(OutfitLocation::Cargo, OutfitLocation::Shop)
				&& !MoveOutfit(OutfitLocation::Storage, OutfitLocation::Shop))
			result = MoveOutfit(OutfitLocation::Ship, OutfitLocation::Shop, "sell");
	}
	else if(key == 'r')
	{
		// Move <modifier> of the selected outfit to storage from either cargo or else each of the selected ships.
		if(!MoveOutfit(OutfitLocation::Cargo, OutfitLocation::Storage))
			result = MoveOutfit(OutfitLocation::Ship, OutfitLocation::Storage, "store");
	}
	else if(key == 'c')
	{
		// Either move up to <multiple> outfits into cargo from storage if any are in storage, or else buy up to
		// <modifier> outfits into cargo.
		// Note: If the outfit connot be moved from storage or bought into cargo, give an error based on the buy
		// condition.
		if(!MoveOutfit(OutfitLocation::Storage, OutfitLocation::Cargo))
			result = MoveOutfit(OutfitLocation::Shop, OutfitLocation::Cargo, "buy and load");
	}
	else if(key == 'i')
	{
		// Install up to <modifier> outfits from already owned equipment into each selected ship.
		if(!MoveOutfit(OutfitLocation::Cargo, OutfitLocation::Ship))
			result = MoveOutfit(OutfitLocation::Storage, OutfitLocation::Ship, "install");
	}
	else if(key == 'u')
	{
		// Uninstall up to <multiple> outfits from each of the selected ships if any are available to uninstall, or
		// else unload up to <multiple> outfits from cargo and place them storage.
		// Note: If the outfit cannot be uninstalled or unloaded, give an error based on the inability to uninstall the
		// outfit from any ship.
		result = MoveOutfit(OutfitLocation::Ship, OutfitLocation::Storage, "uninstall");
		if(!result && MoveOutfit(OutfitLocation::Cargo, OutfitLocation::Storage))
			result = true;
	}

	return result;
}<|MERGE_RESOLUTION|>--- conflicted
+++ resolved
@@ -80,31 +80,16 @@
 		return toRefill;
 	}
 
-<<<<<<< HEAD
-
-
-=======
->>>>>>> 76862542
 	bool IsLicense(const string &name)
 	{
 		return name.ends_with(LICENSE);
 	}
 
-<<<<<<< HEAD
-
-
-=======
->>>>>>> 76862542
 	string LicenseRoot(const string &name)
 	{
 		return name.substr(0, name.length() - LICENSE.length());
 	}
 
-<<<<<<< HEAD
-
-
-=======
->>>>>>> 76862542
 	string LocationName(OutfitterPanel::OutfitLocation location)
 	{
 		switch(location)
@@ -296,10 +281,6 @@
 
 
 
-<<<<<<< HEAD
-
-=======
->>>>>>> 76862542
 double OutfitterPanel::DrawDetails(const Point &center)
 {
 	string selectedItem = "Nothing Selected";
@@ -465,11 +446,7 @@
 			if(canSource)
 				break;
 
-<<<<<<< HEAD
-			// The outfit cannot be installed from any ship
-=======
 			// The outfit cannot be installed from any ship.
->>>>>>> 76862542
 			if(!foundOutfit)
 				return "You don't have any " + selectedOutfit->PluralName() + " to " + actionName + ".";
 
@@ -540,11 +517,7 @@
 		}
 		case OutfitLocation::Cargo:
 		{
-<<<<<<< HEAD
-			// Do we have any in cargo?.
-=======
 			// Do we have any in cargo?
->>>>>>> 76862542
 			if(!player.Cargo().Get(selectedOutfit))
 				return "You don't have any " + selectedOutfit->PluralName() + " in cargo to " + actionName + ".";
 			canSource = true;
@@ -826,7 +799,6 @@
 				ship->Recharge();
 
 				if(toLocation == OutfitLocation::Shop)
-<<<<<<< HEAD
 				{
 					// Do the sale.
 					int64_t price = player.FleetDepreciation().Value(selectedOutfit, day);
@@ -845,26 +817,6 @@
 				const Outfit *ammo = selectedOutfit->AmmoStoredOrUsed();
 				if(ammo && ship->OutfitCount(ammo))
 				{
-=======
-				{
-					// Do the sale.
-					int64_t price = player.FleetDepreciation().Value(selectedOutfit, day);
-					player.Accounts().AddCredits(price);
-					player.AddStock(selectedOutfit, 1);
-				}
-				// If the context is uninstalling, move the outfit into Storage.
-				else if(toLocation == OutfitLocation::Storage)
-					player.Storage().Add(selectedOutfit, 1);
-				// Note: It would be easy to add conditional statements above to also support uninstall into cargo,
-				// this is not supported in the outfitter at this time.
-
-				// Move ammo to storage.
-				// Since some outfits have ammo, remove any ammo that must also be moved as there
-				// aren't enough supporting slots for said ammo once this outfit is removed.
-				const Outfit *ammo = selectedOutfit->AmmoStoredOrUsed();
-				if(ammo && ship->OutfitCount(ammo))
-				{
->>>>>>> 76862542
 					// Determine how many of this ammo we must uninstall to also uninstall the launcher.
 					int mustUninstall = 0;
 					for(const pair<const char *, double> &it : ship->Attributes().Attributes())
@@ -968,19 +920,11 @@
 
 	if(!ButtonActive(hoverButton, true))
 		return false;
-<<<<<<< HEAD
 
 	// If we're hovering above a button that can add outfits to a ship then highlight the ship.
 	if(hoverButton == 'b' || hoverButton == 'i')
 		return ShipCanAdd(ship, selectedOutfit);
 
-=======
-
-	// If we're hovering above a button that can add outfits to a ship then highlight the ship.
-	if(hoverButton == 'b' || hoverButton == 'i')
-		return ShipCanAdd(ship, selectedOutfit);
-
->>>>>>> 76862542
 	// Otherwise, not installing, highlight ships which can have outfits removed.
 	return ShipCanRemove(ship, selectedOutfit);
 }
@@ -1008,7 +952,6 @@
 	SpriteShader::Draw(box[showForSale], pos);
 	font.Draw("Show outfits for sale", pos + labelOffset, color[showForSale]);
 	AddZone(Rectangle(pos + checkboxOffset, activeAreaSize), [this](){ ToggleForSale(); });
-<<<<<<< HEAD
 
 	pos.Y() += checkboxSize.Y();
 	SpriteShader::Draw(box[showInstalled], pos);
@@ -1018,17 +961,6 @@
 	AddZone(Rectangle(pos + checkboxOffset, activeAreaSize), [this]() { ToggleInstalled(); });
 
 	pos.Y() += checkboxSize.Y();
-=======
-
-	pos.Y() += checkboxSize.Y();
-	SpriteShader::Draw(box[showInstalled], pos);
-	// The text color will be "medium" when no ships are selected, regardless of checkmark state,
-	// indicating that the selection is invalid (invalid context).
-	font.Draw("Show outfits installed", pos + labelOffset, color[showInstalled && playerShip]);
-	AddZone(Rectangle(pos + checkboxOffset, activeAreaSize), [this]() { ToggleInstalled(); });
-
-	pos.Y() += checkboxSize.Y();
->>>>>>> 76862542
 	SpriteShader::Draw(box[showCargo], pos);
 	font.Draw("Show outfits in cargo", pos + labelOffset, color[showCargo]);
 	AddZone(Rectangle(pos + checkboxOffset, activeAreaSize), [this](){ ToggleCargo(); });
@@ -1105,11 +1037,7 @@
 		return attributes.CanAdd(*outfit, -1);
 	}
 
-<<<<<<< HEAD
-	// Ammo is not a factor, check whether this ship can uninstall this outfit.
-=======
 	// Ammo is not a factor, so check whether this ship can uninstall this outfit by itself.
->>>>>>> 76862542
 	return ship->Attributes().CanAdd(*outfit, -1);
 }
 
@@ -1355,21 +1283,12 @@
 	{
 		string mod = "x " + to_string(modifier);
 		int modWidth = font.Width(mod);
-<<<<<<< HEAD
-		for(int i = -1; i < 2; i++)
-			font.Draw(mod, Point(buttonCenterX + buttonOffsetX * i, rowBaseY + rowOffsetY * 0)
-			+ Point(-.5 * modWidth, 10.), dim);
-		for(int i = -1; i < 2; i++)
-			font.Draw(mod, Point(buttonCenterX + buttonOffsetX * i, rowBaseY + rowOffsetY * 1)
-			+ Point(-.5 * modWidth, 10.), dim);
-=======
 		for(int i = -1; i < 2; ++i)
 			font.Draw(mod, Point(buttonCenterX + buttonOffsetX * i, rowBaseY + rowOffsetY * 0)
 				+ Point(-.5 * modWidth, 10.), dim);
 		for(int i = -1; i < 2; ++i)
 			font.Draw(mod, Point(buttonCenterX + buttonOffsetX * i, rowBaseY + rowOffsetY * 1)
 				+ Point(-.5 * modWidth, 10.), dim);
->>>>>>> 76862542
 	}
 
 	// Draw tooltips for the button being hovered over:
