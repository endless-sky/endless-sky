/* OutfitterPanel.cpp
Copyright (c) 2014 by Michael Zahniser

Endless Sky is free software: you can redistribute it and/or modify it under the
terms of the GNU General Public License as published by the Free Software
Foundation, either version 3 of the License, or (at your option) any later version.

Endless Sky is distributed in the hope that it will be useful, but WITHOUT ANY
WARRANTY; without even the implied warranty of MERCHANTABILITY or FITNESS FOR A
PARTICULAR PURPOSE.  See the GNU General Public License for more details.
*/

#include "OutfitterPanel.h"

#include "Color.h"
#include "ConversationPanel.h"
#include "Dialog.h"
#include "DistanceMap.h"
#include "FillShader.h"
#include "Font.h"
#include "FontSet.h"
#include "Format.h"
#include "GameData.h"
#include "Outfit.h"
#include "OutfitInfoDisplay.h"
#include "Planet.h"
#include "PlayerInfo.h"
#include "Point.h"
#include "Preferences.h"
#include "Screen.h"
#include "Ship.h"
#include "ShipInfoDisplay.h"
#include "SpriteSet.h"
#include "SpriteShader.h"
#include "UI.h"

#include <limits>

class Sprite;

using namespace std;

namespace {
	string Tons(int tons)
	{
		return to_string(tons) + (tons == 1 ? " ton" : " tons");
	}
}



OutfitterPanel::OutfitterPanel(PlayerInfo &player)
	: ShopPanel(player, Outfit::CATEGORIES), available(player.SoldOutfits())
{
	for(const pair<string, Outfit> &it : GameData::Outfits())
		catalog[it.second.Category()].insert(it.first);
	
	if(player.GetPlanet())
		outfitter = player.GetPlanet()->Outfitter();
}



void OutfitterPanel::Step()
{
	CheckRefill();
	if(!Preferences::Has("help: outfitter"))
	{
		Preferences::Set("help: outfitter");
		GetUI()->Push(new Dialog(
			"Here, you can buy new equipment for your ship. "
			"Your ship has a limited amount of \"outfit space,\" "
			"and most outfits use up some of that space.\n"
			"\tSome types of outfits have other requirements as well. "
			"For example, only some of your outfit space can be used for engines or weapons; "
			"this is your ship's \"engine capacity\" and \"weapon capacity.\" "
			"Guns and missile launchers also require a free \"gun port,\" "
			"and turrets require a free \"turret mount.\" "
			"Also, missiles can only be bought if you have the right launcher installed.\n"
			"\tUse your scroll wheel, or click and drag, to scroll the view.\n"
			"\tAs in the trading panel, you can hold down Shift or Control "
			"to buy 5 or 20 of an outfit at once, or both keys to buy 100."));
	}
	ShopPanel::Step();
}



int OutfitterPanel::TileSize() const
{
	return OUTFIT_SIZE;
}



int OutfitterPanel::DrawPlayerShipInfo(const Point &point) const
{
	Point drawPoint = point;
	ShipInfoDisplay info(*playerShip);
	
	info.DrawAttributes(drawPoint);
	drawPoint.Y() += info.AttributesHeight();
	
	FillShader::Fill(drawPoint + Point(DETAILS_WIDTH/2,0), Point(DETAILS_WIDTH, 1), COLOR_DIVIDERS);	
	
	info.DrawDescription(drawPoint);
	drawPoint.Y() += info.DescriptionHeight();

	FillShader::Fill(drawPoint + Point(DETAILS_WIDTH/2,0), Point(DETAILS_WIDTH, 1), COLOR_DIVIDERS);	

	info.DrawOutfits(drawPoint);
	drawPoint.Y() += info.OutfitsHeight();	
	
	return drawPoint.Y() - point.Y();
}



<<<<<<< HEAD
int OutfitterPanel::DrawItem(const string &name, const Point &point, int scrollY) const
{
	const Outfit *outfit = GameData::Outfits().Get(name);
	bool hasOutfit = (outfitter.Has(outfit) || available.Find(outfit) || player.Cargo().GetOutfitCount(outfit));
	if(!hasOutfit)
		for(const Ship *ship : playerShips)
			if(ship->OutfitCount(outfit))
			{
				hasOutfit = true;
				break;
			}
	if(!hasOutfit)
		return NOT_DRAWN;
=======
bool OutfitterPanel::HasItem(const std::string &name) const
{
	const Outfit *outfit = GameData::Outfits().Get(name);
	if(outfitter.Has(outfit) || available[outfit] || player.Cargo().Get(outfit))
		return true;
>>>>>>> 1f4b6530
	
	for(const Ship *ship : playerShips)
		if(ship->OutfitCount(outfit))
			return true;
	
	return false;
}



void OutfitterPanel::DrawItem(const string &name, const Point &point, int scrollY) const
{
	const Outfit *outfit = GameData::Outfits().Get(name);
	zones.emplace_back(point, Point(OUTFIT_SIZE, OUTFIT_SIZE), outfit, scrollY);
	if(point.Y() + OUTFIT_SIZE / 2 < Screen::Top() || point.Y() - OUTFIT_SIZE / 2 > Screen::Bottom())
<<<<<<< HEAD
		return (selectedOutfit && outfit == selectedOutfit) ? SELECTED : DRAWN;
=======
		return;
>>>>>>> 1f4b6530
	
	bool isSelected = (outfit == selectedOutfit);
	bool isOwned = playerShip && playerShip->OutfitCount(outfit);
	DrawOutfit(*outfit, point, isSelected, isOwned);
	
	// Check if this outfit is a "license".
	bool isLicense = IsLicense(name);
	int mapSize = outfit->Get("map");
	
	// Get ready to draw labels.
	int leftJustify = -OUTFIT_SIZE / 2 + 20;
	int rightJustify = OUTFIT_SIZE / 2 - 20;
	int bottomOffset = OUTFIT_SIZE / 2 - 24;
	int fontSize = 14;
	const Font &font = FontSet::Get(fontSize);
	const Color &bright = *GameData::Colors().Get("bright");
	
	// Draw buy price or "not sold" label.
	string buyLabel = "";
	bool enableBuyPriceLabel = Preferences::Has("Outfit price labels");
	if (available.GetTotalCount(outfit))
	{
		int64_t cost = available.GetCost(outfit, 1, true);
		if (enableBuyPriceLabel)
			buyLabel = "buy used("+to_string(available.GetTotalCount(outfit))+"): " + Format::Number(cost);
		else if (!outfitter.Has(outfit))
			buyLabel = "in stock: " + to_string(available.GetTotalCount(outfit));
				
		if (95 * outfit->Cost() >= 100 * cost)
		{
			Font saleFont = FontSet::Get(18);
			std::string saleLabel = cost ? "[SALE! "+Format::Percent(outfit->Cost()-cost, outfit->Cost())+" OFF!]" : "[FREE! PLEASE TAKE!]";
			Point pos = point + Point(-saleFont.Width(saleLabel) / 2, -OUTFIT_SIZE / 2 + 26);
			saleFont.Draw(saleLabel, pos, bright);
		}
	}
	else if (outfitter.Has(outfit))
	{
		if (enableBuyPriceLabel)
			buyLabel = "buy new: " + Format::Number(outfit->Cost());
	}
	else
		buyLabel = "(not sold here)";
	Point pos = point + Point(enableBuyPriceLabel ? leftJustify : rightJustify - font.Width(buyLabel) , bottomOffset);
	font.Draw(buyLabel, pos, bright);
	bottomOffset -= fontSize; // Subtract font size to move up.
	
	// Draw sell price, installed, and "in cargo" labels.
	if(playerShip || isLicense || mapSize || player.Cargo().GetOutfitCount(outfit))
	{
		int minCount = numeric_limits<int>::max();
		int maxCount = 0;
		int64_t minPrice = 0;
		int64_t maxPrice = 0;
		int inCargoCount = player.Cargo().GetOutfitCount(outfit);
		
		if(isLicense)
			minCount = maxCount = player.GetCondition(LicenseName(name));
		else if(mapSize)
			minCount = maxCount = HasMapped(mapSize);
		else
		{
			for(const Ship *ship : playerShips)
			{
				int count = ship->OutfitCount(outfit);
				int64_t lowprice = ship->Outfits().GetCost(outfit, 1, true);
				int64_t highprice = ship->Outfits().GetCost(outfit, 1, false);
				
				minCount = min(minCount, count);
				maxCount = max(maxCount, count);
				minPrice = minPrice > 0 ? min(minPrice, lowprice) : lowprice;
				maxPrice = max(maxPrice, highprice);
			}
			if(inCargoCount)
			{
				int64_t highprice = player.Cargo().Outfits().GetCost(outfit, 1, false);
				int64_t lowprice = player.Cargo().Outfits().GetCost(outfit, 1, true);
				minPrice = minPrice > 0 ? min(minPrice, lowprice) : lowprice;
				maxPrice = max(maxPrice, highprice);
			}
		}
		
		if (maxPrice)
		{
			// Sell price label (includes cargo prices)
			string sellLabel =  "sell value: " + Format::Percent(minPrice, outfit->Cost());
			if (minPrice != maxPrice)
				sellLabel += "-" + Format::Percent(maxPrice, outfit->Cost());
			Point pos = point + Point(leftJustify, bottomOffset);
			font.Draw(sellLabel, pos, bright);
			bottomOffset -= fontSize; // Subtract font size to move up.
		}
		
		if(maxCount)
		{
			// Installed label.
			string label = "installed: " + to_string(minCount);
			if(maxCount > minCount)
				label += " - " + to_string(maxCount);
			Point labelPos = point + Point(leftJustify, bottomOffset);
			font.Draw(label, labelPos, bright);
			bottomOffset -= fontSize; // Subtract font size to move up.
		}
		
		if(inCargoCount)
		{
			string label =  "in cargo: " + to_string(inCargoCount);
			Point pos = point + Point(leftJustify, bottomOffset);
			font.Draw(label, pos, bright);
			bottomOffset -= fontSize; // Subtract font size to move up.
		}
	}
<<<<<<< HEAD

	return (selectedOutfit && outfit == selectedOutfit) ? SELECTED : DRAWN;;
=======
	if(player.Cargo().Get(outfit))
	{
		string count = "in cargo: " + to_string(player.Cargo().Get(outfit));
		Point pos = point + Point(
			OUTFIT_SIZE / 2 - 20 - font.Width(count),
			OUTFIT_SIZE / 2 - 24);
		font.Draw(count, pos, bright);
	}
	else if(!outfitter.Has(outfit))
	{
		string message = (available[outfit] ?
			"in stock: " + to_string(available[outfit]) : "(not sold here)");
		Point pos = point + Point(
			OUTFIT_SIZE / 2 - 20 - font.Width(message),
			OUTFIT_SIZE / 2 - 24);
		font.Draw(message, pos, bright);
	}
>>>>>>> 1f4b6530
}



int OutfitterPanel::DividerOffset() const
{
	return 80;
}



int OutfitterPanel::DetailWidth() const
{
	return 3 * OutfitInfoDisplay::PanelWidth();
}



int OutfitterPanel::DrawDetails(const Point &center) const
{
	int maxAvailableWear = available.GetMaxWear(selectedOutfit);
	int minSellWear = player.Cargo().Outfits().GetMinWear(selectedOutfit);

	for(const Ship *ship : playerShips)
	{
		int shipMinWear = ship->Outfits().GetMinWear(selectedOutfit);
		if (minSellWear < 0)
			minSellWear = shipMinWear;
		else if (shipMinWear >= 0)
			minSellWear = min(minSellWear, shipMinWear);
	}
		
	OutfitInfoDisplay info(*selectedOutfit, maxAvailableWear, minSellWear);

	if (detailsInWithMain)
	{
		Point offset(info.PanelWidth(), 0.);
		info.DrawDescription(center - offset * 1.5 - Point(0., 10.));
		info.DrawRequirements(center - offset * .5 - Point(0., 10.));
		info.DrawAttributes(center + offset * .5 - Point(0., 10.));
	}
	else 
	{
		Point drawPoint = Point(Screen::Right() - SideWidth() - PlayerShipWidth() - info.PanelWidth(), Screen::Top() + 10. - detailsScroll);
		
		DrawOutfit(*selectedOutfit, drawPoint + Point(DetailsWidth()/2, TileSize()/2), true, false);
		drawPoint += Point(0, TileSize());
		
		info.DrawRequirements(drawPoint);
		drawPoint += Point(0, info.RequirementsHeight() + 10);
		
		info.DrawAttributes(drawPoint);
		drawPoint += Point(0, info.AttributesHeight() + 10);

		info.DrawDescription(drawPoint);
		drawPoint += Point(0, info.DescriptionHeight() + 10);

		maxDetailsScroll = max(0, TileSize() + info.RequirementsHeight() + info.AttributesHeight() + info.DescriptionHeight() + 30 - Screen::Height());
	}
	
	return detailsInWithMain ? info.MaximumHeight() : 0;
}



bool OutfitterPanel::CanBuy() const
{
	if(!planet || !selectedOutfit)
		return false;
	
<<<<<<< HEAD
	bool isInCargo = player.Cargo().GetOutfitCount(selectedOutfit);
	int cost = available.Find(selectedOutfit) ? available.GetCost(selectedOutfit, 1, true) : selectedOutfit->Cost();
	if(!(outfitter.Has(selectedOutfit) || available.Find(selectedOutfit) || isInCargo))
=======
	bool isInCargo = player.Cargo().Get(selectedOutfit) && playerShip;
	if(!(outfitter.Has(selectedOutfit) || available[selectedOutfit] || isInCargo))
>>>>>>> 1f4b6530
		return false;
	
	int mapSize = selectedOutfit->Get("map");
	if(mapSize > 0 && HasMapped(mapSize))
		return false;
	
	// If you have this in your cargo hold, installing it is free.
	if(cost > player.Accounts().Credits() && !isInCargo)
		return false;
	
	if(HasLicense(selectedOutfit->Name()))
		return false;
	
	if(!playerShip)
		return true;
	
	for(const Ship *ship : playerShips)
		if(ShipCanBuy(ship, selectedOutfit))
			return true;
	
	return false;
}



void OutfitterPanel::Buy()
{
	int modifier = Modifier();
	for(int i = 0; i < modifier && CanBuy(); ++i)
	{
		// Special case: maps.
		int mapSize = selectedOutfit->Get("map");
		if(mapSize > 0)
		{
			if(!HasMapped(mapSize))
			{
				DistanceMap distance(player.GetSystem(), mapSize);
				for(const auto &it : distance.Distances())
					if(!player.HasVisited(it.first))
						player.Visit(it.first);
				player.Accounts().AddCredits(-selectedOutfit->Cost());
			}
			return;
		}
		
		// Special case: licenses.
		if(IsLicense(selectedOutfit->Name()))
		{
			int &entry = player.Conditions()[LicenseName(selectedOutfit->Name())];
			if(entry <= 0)
			{
				entry = true;
				player.Accounts().AddCredits(-selectedOutfit->Cost());
			}
			return;
		}
		
		if(!playerShip)
		{
			player.Cargo().Transfer(selectedOutfit, -1);
			player.Accounts().AddCredits(-selectedOutfit->Cost());
			--available[selectedOutfit];
			continue;
		}
		
		// Find the ships with the fewest number of these outfits.
		vector<Ship *> shipsToOutfit;
		int fewest = numeric_limits<int>::max();
		for(Ship *ship : playerShips)
		{
			if(!ShipCanBuy(ship, selectedOutfit))
				continue;
		
			int count = ship->OutfitCount(selectedOutfit);
			if(count < fewest)
			{
				shipsToOutfit.clear();
				fewest = count;
			}
			if(count == fewest)
				shipsToOutfit.push_back(ship);
		}
	
		for(Ship *ship : shipsToOutfit)
		{
			if(!CanBuy())
				return;
		
			if(player.Cargo().GetOutfitCount(selectedOutfit))
				ship->TransferOutfitToCargo(selectedOutfit, -1, player.Cargo(), true, 0);
			else if(!available.Find(selectedOutfit) && !outfitter.Has(selectedOutfit))
				break;
			else if (available.Find(selectedOutfit))
			{	// Buy lowest price used outfits first.
				player.Accounts().AddCredits(-available.GetCost(selectedOutfit, 1, true));
				ship->TransferOutfit(selectedOutfit, -1, &available, true, 0);
			}
			else
			{	// Buy new
				player.Accounts().AddCredits(-selectedOutfit->Cost());
				ship->AddOutfit(selectedOutfit, 1, 0);
			}
			
			int required = selectedOutfit->Get("required crew");
			if(required && ship->Crew() + required <= static_cast<int>(ship->Attributes().Get("bunks")))
				ship->AddCrew(required);
			ship->Recharge(true);
		}
	}
}



void OutfitterPanel::FailBuy()
{
	if(!selectedOutfit || !playerShip)
		return;
	
	int64_t cost = selectedOutfit->Cost();
	int64_t credits = player.Accounts().Credits();
	bool isInCargo = player.Cargo().GetOutfitCount(selectedOutfit);
	if(!isInCargo && cost > credits)
	{
		GetUI()->Push(new Dialog("You cannot buy this outfit, because it costs "
			+ to_string(cost) + " credits, and you only have "
			+ to_string(credits) + "."));
		return;
	}
	
	if(!(outfitter.Has(selectedOutfit) || available.GetTotalCount(selectedOutfit) || isInCargo))
	{
		GetUI()->Push(new Dialog("You cannot buy this outfit here. "
			"It is being shown in the list because you have one installed in your ship, "
			"but this " + planet->Noun() + " does not sell them."));
		return;
	}
	
	double outfitNeeded = -selectedOutfit->Get("outfit space");
	double outfitSpace = playerShip->Attributes().Get("outfit space");
	if(outfitNeeded > outfitSpace)
	{
		string need =  to_string(outfitNeeded) + (outfitNeeded != 1. ? "tons" : "ton");
		BuyAsCargoPrompt("You cannot install this outfit, because it takes up "
			+ Tons(outfitNeeded) + " of outfit space, and this ship has "
			+ Tons(outfitSpace) + " free.");
		return;
	}
	
	double weaponNeeded = -selectedOutfit->Get("weapon capacity");
	double weaponSpace = playerShip->Attributes().Get("weapon capacity");
	if(weaponNeeded > weaponSpace)
	{
		BuyAsCargoPrompt("Only part of your ship's outfit capacity is usable for weapons. "
			"You cannot install this outfit, because it takes up "
			+ Tons(weaponNeeded) + " of weapon space, and this ship has "
			+ Tons(weaponSpace) + " free.");
		return;
	}
	
	double engineNeeded = -selectedOutfit->Get("engine capacity");
	double engineSpace = playerShip->Attributes().Get("engine capacity");
	if(engineNeeded > engineSpace)
	{
		BuyAsCargoPrompt("Only part of your ship's outfit capacity is usable for engines. "
			"You cannot install this outfit, because it takes up "
			+ Tons(engineNeeded) + " of engine space, and this ship has "
			+ Tons(engineSpace) + " free.");
		return;
	}
	
	if(selectedOutfit->Category() == "Ammunition")
	{
		// Since ammunition has zero mass, don't allow buying it as cargo.
		if(!playerShip->OutfitCount(selectedOutfit))
			GetUI()->Push(new Dialog("This outfit is ammunition for a weapon. "
				"You cannot install it without first installing the appropriate weapon."));
		else
			GetUI()->Push(new Dialog("You already have the maximum amount of ammunition for this weapon. "
				"If you want to install more ammunition, you must first install another of these weapons."));
		return;
	}
	
	int mountsNeeded = -selectedOutfit->Get("turret mounts");
	int mountsFree = playerShip->Attributes().Get("turret mounts");
	if(mountsNeeded && !mountsFree)
	{
		BuyAsCargoPrompt("This weapon is designed to be installed on a turret mount, "
			"but your ship does not have any unused turret mounts available.");
		return;
	}
	
	int gunsNeeded = -selectedOutfit->Get("gun ports");
	int gunsFree = playerShip->Attributes().Get("gun ports");
	if(gunsNeeded && !gunsFree)
	{
		BuyAsCargoPrompt("This weapon is designed to be installed in a gun port, "
			"but your ship does not have any unused gun ports available.");
		return;
	}
	
	if(selectedOutfit->Get("installable") < 0.)
	{
		GetUI()->Push(new Dialog("This item is not an outfit that can be installed in a ship."));
		return;
	}
	
	if(!playerShip->Attributes().CanAdd(*selectedOutfit, 1))
	{
		BuyAsCargoPrompt("You cannot install this outfit in your ship, "
			"because it would reduce one of your ship's attributes to a negative amount. "
			"For example, perhaps it uses up more cargo space than you have left, "
			"or has a constant energy draw greater than what your ship produces.");
		return;
	}
	
	if(selectedOutfit->Get("map"))
	{
		GetUI()->Push(new Dialog("You have already mapped all the systems shown by this map, "
			"so there is no reason to buy another."));
		return;
	}
	
	if(HasLicense(selectedOutfit->Name()))
	{
		GetUI()->Push(new Dialog("You already have one of these licenses, "
			"so there is no reason to buy another."));
		return;
	}
}



bool OutfitterPanel::CanSell() const
{
	if(!planet || !selectedOutfit)
		return false;
	
	if(player.Cargo().GetOutfitCount(selectedOutfit))
		return true;
	
	for(const Ship *ship : playerShips)
		if(ShipCanSell(ship, selectedOutfit))
			return true;
	
	return false;
}



void OutfitterPanel::Sell()
{
	if(player.Cargo().GetOutfitCount(selectedOutfit))
	{
		// Sell the newest (most valuable) first.
		int64_t cost = player.Cargo().Outfits().GetCost(selectedOutfit, 1, false);
		bool makeAvailable = (!outfitter.Has(selectedOutfit) || cost < selectedOutfit->Cost());
		player.Accounts().AddCredits(cost);
		player.Cargo().Transfer(selectedOutfit, 1, makeAvailable ? &available : nullptr, false, 0);
	}
	else
	{
		int most = 0;
		vector<Ship *> shipsToOutfit;
		for(Ship *ship : playerShips)
		{
			if(!ShipCanSell(ship, selectedOutfit))
				continue;
			
			int count = ship->OutfitCount(selectedOutfit);
			if(count > most)
			{
				shipsToOutfit.clear();
				most = count;
			}
			
			if(count == most)
				shipsToOutfit.push_back(ship);
		}
		
		for(Ship *ship : shipsToOutfit)
		{
			// sell newest first; transfer from ship to available.
			int64_t cost = ship->Outfits().GetCost(selectedOutfit, 1, false);
			bool makeAvailable = (!outfitter.Has(selectedOutfit) || cost < selectedOutfit->Cost());
			ship->TransferOutfit(selectedOutfit, 1, makeAvailable ? &available : nullptr, false, 0);
			player.Accounts().AddCredits(cost);
			
			if(selectedOutfit->Get("required crew"))
				ship->AddCrew(-selectedOutfit->Get("required crew"));
			ship->Recharge(true);			
			
			const Outfit *ammo = selectedOutfit->Ammo();
			if(ammo && ship->OutfitCount(ammo))
			{
				// Determine how many of this ammo I must sell to also sell the launcher.
				int mustSell = 0;
				for(const auto &it : ship->Attributes().Attributes())
					if(it.second < 0.)
						mustSell = max(mustSell, static_cast<int>(it.second / ammo->Get(it.first)));
				
				if(mustSell)
				{
					int64_t cost = ship->Outfits().GetCost(ammo, mustSell, false);
					bool makeAvailable = (!outfitter.Has(selectedOutfit) || cost < selectedOutfit->Cost());
					ship->TransferOutfit(ammo, mustSell, makeAvailable ? &available : nullptr, false, 0);
					player.Accounts().AddCredits(cost);
				}
			}
		}
	}
}



void OutfitterPanel::FailSell() const
{
	if(!planet || !selectedOutfit)
		return;
	else if(selectedOutfit->Get("map"))
		GetUI()->Push(new Dialog("You cannot sell maps. Once you buy one, it is yours permanently."));
	else if(HasLicense(selectedOutfit->Name()))
		GetUI()->Push(new Dialog("You cannot sell licenses. Once you buy one, it is yours permanently."));
	else
	{
		bool hasOutfit = false;
		for(const Ship *ship : playerShips)
			if(ship->OutfitCount(selectedOutfit))
			{
				hasOutfit = true;
				break;
			}
		if(!hasOutfit)
			GetUI()->Push(new Dialog("You do not have any of these outfits to sell."));
		else
		{
			for(const Ship *ship : playerShips)
				for(const auto &it : selectedOutfit->Attributes())
				{
					// Don't worry about negative cost; it won't happen.
					if (it.first == "cost")  
						continue; 
					if(ship->Attributes().Get(it.first) < it.second)
					{
						for(const auto &sit : ship->Outfits())
							if(sit.GetOutfit()->Get(it.first) < 0.)
							{
								GetUI()->Push(new Dialog("You cannot sell this outfit, "
									"because that would cause your ship's \"" + it.first +
									"\" value to be reduced to less than zero. "
									"To sell this outfit, you must sell the " +
									sit.GetOutfit()->Name() + " outfit first."));
								return;
							}
						GetUI()->Push(new Dialog("You cannot sell this outfit, "
							"because that would cause your ship's \"" + it.first +
							"\" value to be reduced to less than zero."));
						return;
					}
				}
			GetUI()->Push(new Dialog("You cannot sell this outfit, "
				"because something else in your ship depends on it."));
		}
	}
}



bool OutfitterPanel::FlightCheck()
{
	for(const shared_ptr<Ship> &ship : player.Ships())
	{
		// Skip any ships that are "absent" for whatever reason or parked.
		if (!ship->IsParked()
			&& ship->GetSystem() == player.GetSystem() 
			&& !ship->PassesFlightCheck())
		{
			GetUI()->Push(new ConversationPanel(player,
				*GameData::Conversations().Get(ship->FlightCheckStatus())));
			return false;
		}
	}
	return true;
}



bool OutfitterPanel::ShipCanBuy(const Ship *ship, const Outfit *outfit)
{
	return ship->Attributes().CanAdd(*outfit, 1);
}



bool OutfitterPanel::ShipCanSell(const Ship *ship, const Outfit *outfit)
{
	if(!ship->OutfitCount(outfit))
		return false;
	
	// If this outfit requires ammo, check if we could sell it if we sold all
	// the ammo for it first.
	const Outfit *ammo = outfit->Ammo();
	if(ammo && ship->OutfitCount(ammo))
	{
		Outfit attributes = ship->Attributes();
		attributes.Add(*ammo, -ship->OutfitCount(ammo));
		return attributes.CanAdd(*outfit, -1);
	}
	// Now, check whether this ship can sell this outfit.
	return ship->Attributes().CanAdd(*outfit, -1);
}


	
void OutfitterPanel::DrawOutfit(const Outfit &outfit, const Point &center, bool isSelected, bool isOwned)
{
	const Sprite *thumbnail = outfit.Thumbnail();
	const Sprite *back = SpriteSet::Get(
		isSelected ? "ui/outfitter selected" : "ui/outfitter unselected");
	SpriteShader::Draw(back, center);
	SpriteShader::Draw(thumbnail, center);
	
	// Draw the outfit name.
	const string &name = outfit.Name();
	const Font &font = FontSet::Get(14);
	Point offset(-.5f * font.Width(name), -.5f * OUTFIT_SIZE + 10.f);
	font.Draw(name, center + offset, Color((isSelected | isOwned) ? .8 : .5, 0.));
}



bool OutfitterPanel::HasMapped(int mapSize) const
{
	DistanceMap distance(player.GetSystem(), mapSize);
	for(const auto &it : distance.Distances())
		if(!player.HasVisited(it.first))
			return false;
	
	return true;
}



bool OutfitterPanel::IsLicense(const string &name) const
{
	static const string &LICENSE = " License";
	if(name.length() < LICENSE.length())
		return false;
	if(name.compare(name.length() - LICENSE.length(), LICENSE.length(), LICENSE))
		return false;
	
	return true;
}



bool OutfitterPanel::HasLicense(const string &name) const
{
	return (IsLicense(name) && player.GetCondition(LicenseName(name)) > 0);
}



string OutfitterPanel::LicenseName(const string &name) const
{
	static const string &LICENSE = " License";
	return "license: " + name.substr(0, name.length() - LICENSE.length());
}



void OutfitterPanel::CheckRefill()
{
	if(checkedRefill)
		return;
	checkedRefill = true;
	
	int64_t cost = 0;
	int count = 0;
	for(const auto &ship : player.Ships())
	{
		if(!ShipIsHere(ship))
			continue;
		
		++count;
		set<const Outfit *> toRefill;
		for(const auto &it : ship->Weapons())
			if(it.GetOutfit() && it.GetOutfit()->Ammo())
				toRefill.insert(it.GetOutfit()->Ammo());
		
		for(const Outfit *outfit : toRefill)
		{
			int needed = ship->Attributes().CanAdd(*outfit, 1000000);
			if(!outfitter.Has(outfit))
				needed = min(needed, player.Cargo().GetOutfitCount(outfit) + available.GetTotalCount(selectedOutfit));
			cost += needed * outfit->Cost();
		}
	}
	
	if(cost && cost < player.Accounts().Credits())
	{
		string message = (count == 1) ?
			"Do you want to reload all the ammunition for your ship? It will cost " :
			"Do you want to reload all the ammunition for your ships? It will cost ";
		message += Format::Number(cost) + " credits.";
		GetUI()->Push(new Dialog(this, &OutfitterPanel::Refill, message));
	}
}



void OutfitterPanel::Refill()
{
	for(const auto &ship : player.Ships())
	{
		if(ship->GetSystem() != player.GetSystem())
			continue;
		
		set<const Outfit *> toRefill;
		for(const auto &it : ship->Weapons())
			if(it.GetOutfit() && it.GetOutfit()->Ammo())
				toRefill.insert(it.GetOutfit()->Ammo());
		
		// This is slower than just calculating the proper number to add, but
		// that does not matter because this is not so time-consuming anyways.
		for(const Outfit *outfit : toRefill)
			while(ship->Attributes().CanAdd(*outfit))
			{
				if(player.Cargo().GetOutfitCount(outfit))
					player.Cargo().Transfer(outfit, 1);
				else if(!available.GetTotalCount(outfit) && !outfitter.Has(outfit))
					break;
				else if (available.GetTotalCount(outfit))
				{	// Buy lowest price used outfits first.
					player.Accounts().AddCredits(-available.GetCost(outfit, 1, true));
					ship->TransferOutfit(outfit, -1, &available, true, 0);
				}
				else
				{	// Buy new
					player.Accounts().AddCredits(-outfit->Cost());
					ship->AddOutfit(outfit, 1, 0);				
				}
			}
	}
}



// If the player tried to buy an outfit that cannot be installed ask whether he'd 
// like to buy it and put it in his flagship's cargo hold. 
void OutfitterPanel::BuyAsCargoPrompt(std::string message)
{
	 // Don't allow anything with zero/negative mass in cargo.
	int mass = selectedOutfit->Get("mass");
	if (mass > 0 && player.Cargo().Free() >= mass 
		&& (outfitter.Has(selectedOutfit) || available.GetTotalCount(selectedOutfit)))
	{
		GetUI()->Push(new Dialog(this, &OutfitterPanel::BuyAsCargoCallback, message +
			"\n\nHowever, you do have some room in your cargo hold! Would you like to buy this outfit and place it in cargo?"));
	}
	else 
	{
		if (mass <= 0)
			GetUI()->Push(new Dialog(message + "\n\nSince this item has no mass, it also can't be kept in your cargo hold."));
		else if (player.Cargo().Free() < mass)
			GetUI()->Push(new Dialog(message + "\n\nYou also don't have enough free cargo space to buy this outfit as cargo." ));
		else if (!(outfitter.Has(selectedOutfit) || available.GetTotalCount(selectedOutfit)))
			GetUI()->Push(new Dialog(message + "\n\nYou also can't buy this outfit as cargo because there are none available for sale here." ));
	}
}



void OutfitterPanel::BuyAsCargoCallback()
{
	// Buy the selected outfit and put it in cargo.
	int modifier = Modifier();
	for(int i = 0; i < modifier && player.Cargo().Free() >= selectedOutfit->Get("mass"); ++i)
	{
		if(!available.Find(selectedOutfit) && !outfitter.Has(selectedOutfit))
			break;
		else if (available.Find(selectedOutfit))
		{	// Buy lowest price used outfits first.
			player.Accounts().AddCredits(-available.GetCost(selectedOutfit, 1, true));
			player.Cargo().Transfer(selectedOutfit, -1, &available, true, 0);
		}
		else
		{	// Buy new
			player.Accounts().AddCredits(-selectedOutfit->Cost());
			player.Cargo().Transfer(selectedOutfit, -1, nullptr, true, 0);				
		}

	}
}<|MERGE_RESOLUTION|>--- conflicted
+++ resolved
@@ -116,7 +116,21 @@
 
 
 
-<<<<<<< HEAD
+bool OutfitterPanel::HasItem(const std::string &name) const
+{
+	const Outfit *outfit = GameData::Outfits().Get(name);
+	if(outfitter.Has(outfit) || available[outfit] || player.Cargo().Get(outfit))
+		return true;
+	
+	for(const Ship *ship : playerShips)
+		if(ship->OutfitCount(outfit))
+			return true;
+	
+	return false;
+}
+
+
+
 int OutfitterPanel::DrawItem(const string &name, const Point &point, int scrollY) const
 {
 	const Outfit *outfit = GameData::Outfits().Get(name);
@@ -130,33 +144,10 @@
 			}
 	if(!hasOutfit)
 		return NOT_DRAWN;
-=======
-bool OutfitterPanel::HasItem(const std::string &name) const
-{
-	const Outfit *outfit = GameData::Outfits().Get(name);
-	if(outfitter.Has(outfit) || available[outfit] || player.Cargo().Get(outfit))
-		return true;
->>>>>>> 1f4b6530
-	
-	for(const Ship *ship : playerShips)
-		if(ship->OutfitCount(outfit))
-			return true;
-	
-	return false;
-}
-
-
-
-void OutfitterPanel::DrawItem(const string &name, const Point &point, int scrollY) const
-{
-	const Outfit *outfit = GameData::Outfits().Get(name);
-	zones.emplace_back(point, Point(OUTFIT_SIZE, OUTFIT_SIZE), outfit, scrollY);
+	
+	zones.emplace_back(point.X(), point.Y(), OUTFIT_SIZE / 2, OUTFIT_SIZE / 2, outfit, scrollY);
 	if(point.Y() + OUTFIT_SIZE / 2 < Screen::Top() || point.Y() - OUTFIT_SIZE / 2 > Screen::Bottom())
-<<<<<<< HEAD
 		return (selectedOutfit && outfit == selectedOutfit) ? SELECTED : DRAWN;
-=======
-		return;
->>>>>>> 1f4b6530
 	
 	bool isSelected = (outfit == selectedOutfit);
 	bool isOwned = playerShip && playerShip->OutfitCount(outfit);
@@ -269,28 +260,8 @@
 			bottomOffset -= fontSize; // Subtract font size to move up.
 		}
 	}
-<<<<<<< HEAD
 
 	return (selectedOutfit && outfit == selectedOutfit) ? SELECTED : DRAWN;;
-=======
-	if(player.Cargo().Get(outfit))
-	{
-		string count = "in cargo: " + to_string(player.Cargo().Get(outfit));
-		Point pos = point + Point(
-			OUTFIT_SIZE / 2 - 20 - font.Width(count),
-			OUTFIT_SIZE / 2 - 24);
-		font.Draw(count, pos, bright);
-	}
-	else if(!outfitter.Has(outfit))
-	{
-		string message = (available[outfit] ?
-			"in stock: " + to_string(available[outfit]) : "(not sold here)");
-		Point pos = point + Point(
-			OUTFIT_SIZE / 2 - 20 - font.Width(message),
-			OUTFIT_SIZE / 2 - 24);
-		font.Draw(message, pos, bright);
-	}
->>>>>>> 1f4b6530
 }
 
 
@@ -361,14 +332,9 @@
 	if(!planet || !selectedOutfit)
 		return false;
 	
-<<<<<<< HEAD
 	bool isInCargo = player.Cargo().GetOutfitCount(selectedOutfit);
 	int cost = available.Find(selectedOutfit) ? available.GetCost(selectedOutfit, 1, true) : selectedOutfit->Cost();
 	if(!(outfitter.Has(selectedOutfit) || available.Find(selectedOutfit) || isInCargo))
-=======
-	bool isInCargo = player.Cargo().Get(selectedOutfit) && playerShip;
-	if(!(outfitter.Has(selectedOutfit) || available[selectedOutfit] || isInCargo))
->>>>>>> 1f4b6530
 		return false;
 	
 	int mapSize = selectedOutfit->Get("map");
