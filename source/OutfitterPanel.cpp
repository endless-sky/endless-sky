/* OutfitterPanel.cpp
Copyright (c) 2014 by Michael Zahniser

Endless Sky is free software: you can redistribute it and/or modify it under the
terms of the GNU General Public License as published by the Free Software
Foundation, either version 3 of the License, or (at your option) any later version.

Endless Sky is distributed in the hope that it will be useful, but WITHOUT ANY
WARRANTY; without even the implied warranty of MERCHANTABILITY or FITNESS FOR A
PARTICULAR PURPOSE.  See the GNU General Public License for more details.
*/

#include "OutfitterPanel.h"

#include "text/alignment.hpp"
#include "Color.h"
#include "Dialog.h"
#include "text/DisplayText.h"
#include "text/Font.h"
#include "text/FontSet.h"
#include "text/Format.h"
#include "GameData.h"
#include "Hardpoint.h"
#include "text/layout.hpp"
#include "Outfit.h"
#include "Planet.h"
#include "PlayerInfo.h"
#include "Point.h"
#include "Screen.h"
#include "Ship.h"
#include "Sprite.h"
#include "SpriteSet.h"
#include "SpriteShader.h"
#include "text/truncate.hpp"
#include "UI.h"

#include <algorithm>
#include <limits>
#include <memory>

using namespace std;

namespace {
	string Tons(int tons)
	{
		return to_string(tons) + (tons == 1 ? " ton" : " tons");
	}
}



OutfitterPanel::OutfitterPanel(PlayerInfo &player)
	: ShopPanel(player, true)
{
	for(const pair<const string, Outfit> &it : GameData::Outfits())
		catalog[it.second.Category()].insert(it.first);

	// Add owned licenses
	const string PREFIX = "license: ";
	for(auto &it : player.Conditions())
		if(it.first.compare(0, PREFIX.length(), PREFIX) == 0 && it.second > 0)
		{
			const string name = it.first.substr(PREFIX.length()) + " License";
			const Outfit *outfit = GameData::Outfits().Get(name);
			if(outfit)
				catalog[outfit->Category()].insert(name);
		}

	if(player.GetPlanet())
		outfitter = player.GetPlanet()->Outfitter();
}



void OutfitterPanel::Step()
{
	CheckRefill();
	ShopPanel::Step();
	if(GetUI()->IsTop(this) && !checkedHelp) {
		if(!DoHelp("outfitter") && !DoHelp("outfitter 2") && !DoHelp("outfitter 3")) {
			// All help messages have now been displayed.
			checkedHelp = true;
		}
	}
}



int OutfitterPanel::TileSize() const
{
	return OUTFIT_SIZE;
}



int OutfitterPanel::VisiblityCheckboxesSize() const
{
	return 60;
}



int OutfitterPanel::DrawPlayerShipInfo(const Point &point)
{
	shipInfo.Update(*playerShip, player.FleetDepreciation(), day, &player);
	shipInfo.DrawAttributes(point);

	return shipInfo.AttributesHeight();
}



bool OutfitterPanel::HasItem(const string &name) const
{
	const Outfit *outfit = GameData::Outfits().Get(name);
<<<<<<< HEAD
	const CustomSale::SellType selling = player.GetPlanet()->GetAvailability(*outfit, player.Conditions());
	// Do not show hidden items except if the player has them in stock.
	if((((selling != CustomSale::SellType::NONE && selling != CustomSale::SellType::HIDDEN) || player.Stock(outfit))) && showForSale)
=======
	if(showForSale && (outfitter.Has(outfit) || player.Stock(outfit) > 0))
>>>>>>> 246d4258
		return true;

	if(showCargo && player.Cargo().Get(outfit))
		return true;

	if(showStorage && player.Storage() && player.Storage()->Get(outfit))
		return true;

	for(const Ship *ship : playerShips)
		if(ship->OutfitCount(outfit))
			return true;

	if(showForSale && HasLicense(name))
		return true;

	return false;
}



void OutfitterPanel::DrawItem(const string &name, const Point &point, int scrollY)
{
	const Outfit *outfit = GameData::Outfits().Get(name);
	zones.emplace_back(point, Point(OUTFIT_SIZE, OUTFIT_SIZE), outfit, scrollY);
	if(point.Y() + OUTFIT_SIZE / 2 < Screen::Top() || point.Y() - OUTFIT_SIZE / 2 > Screen::Bottom())
		return;

	bool isSelected = (outfit == selectedOutfit);
	bool isOwned = playerShip && playerShip->OutfitCount(outfit);
	DrawOutfit(*outfit, point, isSelected, isOwned);

	// Check if this outfit is a "license".
	bool isLicense = IsLicense(name);
	int mapSize = outfit->Get("map");

	const Font &font = FontSet::Get(14);
	const Color &bright = *GameData::Colors().Get("bright");
	if(playerShip || isLicense || mapSize)
	{
		int minCount = numeric_limits<int>::max();
		int maxCount = 0;
		if(isLicense)
			minCount = maxCount = player.GetCondition(LicenseName(name));
		else if(mapSize)
			minCount = maxCount = player.HasMapped(mapSize);
		else
		{
			for(const Ship *ship : playerShips)
			{
				int count = ship->OutfitCount(outfit);
				minCount = min(minCount, count);
				maxCount = max(maxCount, count);
			}
		}

		if(maxCount)
		{
			string label = "installed: " + to_string(minCount);
			if(maxCount > minCount)
				label += " - " + to_string(maxCount);

			Point labelPos = point + Point(-OUTFIT_SIZE / 2 + 20, OUTFIT_SIZE / 2 - 38);
			font.Draw(label, labelPos, bright);
		}
	}
	// Don't show the "in stock" amount if the outfit has an unlimited stock or
	// if it is not something that you can buy.
	int stock = 0;
	const CustomSale::SellType sellType = player.GetPlanet()->GetAvailability(*outfit, player.Conditions());
	if(sellType != CustomSale::SellType::VISIBLE && outfit->Get("installable") >= 0.)
		stock = max(0, player.Stock(outfit));
	int cargo = player.Cargo().Get(outfit);
	int storage = player.Storage() ? player.Storage()->Get(outfit) : 0;
	const std::string &show = CustomSale::GetShown(sellType);
	
	string message;
	if(cargo && storage && stock)
		message = "cargo+stored: " + to_string(cargo + storage) + ", in stock: " + to_string(stock);
	else if(cargo && storage)
		message = "in cargo: " + to_string(cargo) + ", in storage: " + to_string(storage);
	else if(cargo && stock)
		message = "in cargo: " + to_string(cargo) + ", in stock: " + to_string(stock);
	else if(storage && stock)
		message = "in storage: " + to_string(storage) + ", in stock: " + to_string(stock);
	else if(cargo)
		message = "in cargo: " + to_string(cargo);
	else if(storage)
		message = "in storage: " + to_string(storage);
	else if(stock)
		message = "in stock: " + to_string(stock);
	else if(!outfitter.Has(outfit))
		message = "(not sold here)";
	
	if(!show.empty())
		message += " (" + show + ")";
	
	if(!message.empty())
	{
		Point pos = point + Point(
			OUTFIT_SIZE / 2 - 20 - font.Width(message),
			OUTFIT_SIZE / 2 - 24);
		font.Draw(message, pos, bright);
	}
}



int OutfitterPanel::DividerOffset() const
{
	return 80;
}



int OutfitterPanel::DetailWidth() const
{
	return 3 * outfitInfo.PanelWidth();
}



int OutfitterPanel::DrawDetails(const Point &center)
{
	string selectedItem = "Nothing Selected";
	const Font &font = FontSet::Get(14);
	const Color &bright = *GameData::Colors().Get("bright");
	const Color &dim = *GameData::Colors().Get("medium");
	const Sprite *collapsedArrow = SpriteSet::Get("ui/collapsed");

	int heightOffset = 20;

	if(selectedOutfit)
	{
		outfitInfo.Update(*selectedOutfit, player, CanSell());
		selectedItem = selectedOutfit->Name();

		const Sprite *thumbnail = selectedOutfit->Thumbnail();
		const Sprite *background = SpriteSet::Get("ui/outfitter selected");

		float tileSize = thumbnail
			? max(thumbnail->Height(), static_cast<float>(TileSize()))
			: static_cast<float>(TileSize());

		Point thumbnailCenter(center.X(), center.Y() + 20 + tileSize / 2);

		Point startPoint(center.X() - INFOBAR_WIDTH / 2 + 20, center.Y() + 20 + tileSize);

		double descriptionOffset = 35.;
		Point descCenter(Screen::Right() - SIDE_WIDTH + INFOBAR_WIDTH / 2, startPoint.Y() + 20.);

		// Maintenance note: This can be replaced with collapsed.contains() in C++20
		if(!collapsed.count("description"))
		{
			descriptionOffset = outfitInfo.DescriptionHeight();
			outfitInfo.DrawDescription(startPoint);
		}
		else
		{
			std::string label = "description";
			font.Draw(label, startPoint + Point(35., 12.), dim);
			SpriteShader::Draw(collapsedArrow, startPoint + Point(20., 20.));
		}

		// Calculate the new ClickZone for the description.
		Point descDimensions(INFOBAR_WIDTH, descriptionOffset + 10.);
		ClickZone<std::string> collapseDescription = ClickZone<std::string>(descCenter, descDimensions, std::string("description"));

		// Find the old zone, and replace it with the new zone.
		for(auto it = categoryZones.begin(); it != categoryZones.end(); ++it)
		{
			if(it->Value() == "description")
			{
				categoryZones.erase(it);
				break;
			}
		}
		categoryZones.emplace_back(collapseDescription);

		Point attrPoint(startPoint.X(), startPoint.Y() + descriptionOffset);
		Point reqsPoint(startPoint.X(), attrPoint.Y() + outfitInfo.AttributesHeight());

		SpriteShader::Draw(background, thumbnailCenter);
		if(thumbnail)
			SpriteShader::Draw(thumbnail, thumbnailCenter);

		outfitInfo.DrawAttributes(attrPoint);
		outfitInfo.DrawRequirements(reqsPoint);

		heightOffset = reqsPoint.Y() + outfitInfo.RequirementsHeight();
	}

	// Draw this string representing the selected item (if any), centered in the details side panel
	Point selectedPoint(center.X() - .5 * INFOBAR_WIDTH, center.Y());
	font.Draw({selectedItem, {INFOBAR_WIDTH - 20, Alignment::CENTER, Truncate::MIDDLE}},
		selectedPoint, bright);

	return heightOffset;
}



bool OutfitterPanel::CanBuy(bool checkAlreadyOwned) const
{
	if(!planet || !selectedOutfit)
		return false;

	bool isAlreadyOwned = checkAlreadyOwned && IsAlreadyOwned();
	if(!(isAlreadyOwned || player.Stock(selectedOutfit) > 0 ||
		player.GetPlanet()->GetAvailability(*selectedOutfit, player.Conditions()) == CustomSale::SellType::VISIBLE))
		return false;

	int mapSize = selectedOutfit->Get("map");
	if(mapSize > 0 && player.HasMapped(mapSize))
		return false;

	// Determine what you will have to pay to buy this outfit.
	int64_t cost = player.StockDepreciation().Value(selectedOutfit, day, &player);
	// Check that the player has any necessary licenses.
	int64_t licenseCost = LicenseCost(selectedOutfit);
	if(licenseCost < 0)
		return false;
	cost += licenseCost;
	// If you have this in your cargo hold or in planetary storage, installing it is free.
	if(cost > player.Accounts().Credits() && !isAlreadyOwned)
		return false;

	if(HasLicense(selectedOutfit->Name()))
		return false;

	if(!playerShip)
	{
		double mass = selectedOutfit->Mass();
		return (!mass || player.Cargo().Free() >= mass);
	}

	for(const Ship *ship : playerShips)
		if(ShipCanBuy(ship, selectedOutfit))
			return true;

	return false;
}



void OutfitterPanel::Buy(bool alreadyOwned)
{
	int64_t licenseCost = LicenseCost(selectedOutfit);
	if(licenseCost)
	{
		player.Accounts().AddCredits(-licenseCost);
		for(const string &licenseName : selectedOutfit->Licenses())
			if(!player.GetCondition("license: " + licenseName))
				player.Conditions()["license: " + licenseName] = true;
	}

	int modifier = Modifier();
	for(int i = 0; i < modifier && CanBuy(alreadyOwned); ++i)
	{
		// Special case: maps.
		int mapSize = selectedOutfit->Get("map");
		if(mapSize > 0)
		{
			if(!player.HasMapped(mapSize))
			{
				player.Map(mapSize);
				int64_t price = player.StockDepreciation().Value(selectedOutfit, day, &player);
				player.Accounts().AddCredits(-price);
			}
			return;
		}

		// Special case: licenses.
		if(IsLicense(selectedOutfit->Name()))
		{
			auto &entry = player.Conditions()[LicenseName(selectedOutfit->Name())];
			if(entry <= 0)
			{
				entry = true;
				int64_t price = player.StockDepreciation().Value(selectedOutfit, day, &player);
				player.Accounts().AddCredits(-price);
			}
			return;
		}

		// Buying into cargo, either from storage or from stock/supply.
		if(!playerShip)
		{
			if(alreadyOwned)
			{
				if(!player.Storage() || !player.Storage()->Get(selectedOutfit))
					continue;
				player.Cargo().Add(selectedOutfit);
				player.Storage()->Remove(selectedOutfit);
			}
			else
			{
				// Check if the outfit is for sale or in stock so that we can actually buy it.
				if(player.GetPlanet()->GetAvailability(*selectedOutfit, player.Conditions()) != CustomSale::SellType::VISIBLE 
					&& player.Stock(selectedOutfit) <= 0)
					continue;
				player.Cargo().Add(selectedOutfit);
				int64_t price = player.StockDepreciation().Value(selectedOutfit, day, &player);
				player.Accounts().AddCredits(-price);
				player.AddStock(selectedOutfit, -1);
				continue;
			}
		}

		// Find the ships with the fewest number of these outfits.
		const vector<Ship *> shipsToOutfit = GetShipsToOutfit(true);

		for(Ship *ship : shipsToOutfit)
		{
			if(!CanBuy(alreadyOwned))
				return;

			if(player.Cargo().Get(selectedOutfit))
				player.Cargo().Remove(selectedOutfit);
			else if(player.Storage() && player.Storage()->Get(selectedOutfit))
				player.Storage()->Remove(selectedOutfit);
			else if(alreadyOwned || !(player.Stock(selectedOutfit) > 0 ||
				player.GetPlanet()->GetAvailability(*selectedOutfit, player.Conditions()) == CustomSale::SellType::VISIBLE))
				break;
			else
			{
				int64_t price = player.StockDepreciation().Value(selectedOutfit, day, &player);
				player.Accounts().AddCredits(-price);
				player.AddStock(selectedOutfit, -1);
			}
			ship->AddOutfit(selectedOutfit, 1);
			int required = selectedOutfit->Get("required crew");
			if(required && ship->Crew() + required <= static_cast<int>(ship->Attributes().Get("bunks")))
				ship->AddCrew(required);
			ship->Recharge();
		}
	}
}



void OutfitterPanel::FailBuy() const
{
	if(!selectedOutfit)
		return;
	
	int64_t cost = player.StockDepreciation().Value(selectedOutfit, day, &player);
	int64_t credits = player.Accounts().Credits();
	bool isInCargo = player.Cargo().Get(selectedOutfit);
	bool isInStorage = player.Storage() && player.Storage()->Get(selectedOutfit);
	if(!isInCargo && !isInStorage && cost > credits)
	{
		GetUI()->Push(new Dialog("You cannot buy this outfit, because it costs "
			+ Format::Credits(cost) + " credits, and you only have "
			+ Format::Credits(credits) + "."));
		return;
	}
	// Check that the player has any necessary licenses.
	int64_t licenseCost = LicenseCost(selectedOutfit);
	if(licenseCost < 0)
	{
		GetUI()->Push(new Dialog(
			"You cannot buy this outfit, because it requires a license that you don't have."));
		return;
	}
	if(!isInCargo && !isInStorage && cost + licenseCost > credits)
	{
		GetUI()->Push(new Dialog(
			"You don't have enough money to buy this outfit, because it will cost you an extra "
			+ Format::Credits(licenseCost) + " credits to buy the necessary licenses."));
		return;
	}
	
	if(!(outfitter.count(selectedOutfit) || player.Stock(selectedOutfit) > 0 || isInCargo || isInStorage))
	{
		GetUI()->Push(new Dialog("You cannot buy this outfit here. "
			"It is being shown in the list because you have one installed in your ship, "
			"but this " + planet->Noun() + " does not sell them."));
		return;
	}
	
	CustomSale::SellType selling = player.GetPlanet()->GetAvailability(*selectedOutfit, player.Conditions());
	if(selling == CustomSale::SellType::IMPORT || selling == CustomSale::SellType::HIDDEN)
	{
		GetUI()->Push(new Dialog("You can only sell this outfit here, "
			"it is meant to be imported, legally or not, generally for a good price."));
		return;
	}
	
	if(selectedOutfit->Get("map"))
	{
		GetUI()->Push(new Dialog("You have already mapped all the systems shown by this map, "
			"so there is no reason to buy another."));
		return;
	}

	if(HasLicense(selectedOutfit->Name()))
	{
		GetUI()->Push(new Dialog("You already have one of these licenses, "
			"so there is no reason to buy another."));
		return;
	}

	if(!playerShip)
		return;

	double outfitNeeded = -selectedOutfit->Get("outfit space");
	double outfitSpace = playerShip->Attributes().Get("outfit space");
	if(outfitNeeded > outfitSpace)
	{
		string need =  to_string(outfitNeeded) + (outfitNeeded != 1. ? "tons" : "ton");
		GetUI()->Push(new Dialog("You cannot install this outfit, because it takes up "
			+ Tons(outfitNeeded) + " of outfit space, and this ship has "
			+ Tons(outfitSpace) + " free."));
		return;
	}

	double weaponNeeded = -selectedOutfit->Get("weapon capacity");
	double weaponSpace = playerShip->Attributes().Get("weapon capacity");
	if(weaponNeeded > weaponSpace)
	{
		GetUI()->Push(new Dialog("Only part of your ship's outfit capacity is usable for weapons. "
			"You cannot install this outfit, because it takes up "
			+ Tons(weaponNeeded) + " of weapon space, and this ship has "
			+ Tons(weaponSpace) + " free."));
		return;
	}

	double engineNeeded = -selectedOutfit->Get("engine capacity");
	double engineSpace = playerShip->Attributes().Get("engine capacity");
	if(engineNeeded > engineSpace)
	{
		GetUI()->Push(new Dialog("Only part of your ship's outfit capacity is usable for engines. "
			"You cannot install this outfit, because it takes up "
			+ Tons(engineNeeded) + " of engine space, and this ship has "
			+ Tons(engineSpace) + " free."));
		return;
	}

	if(selectedOutfit->Category() == "Ammunition")
	{
		if(!playerShip->OutfitCount(selectedOutfit))
			GetUI()->Push(new Dialog("This outfit is ammunition for a weapon. "
				"You cannot install it without first installing the appropriate weapon."));
		else
			GetUI()->Push(new Dialog("You already have the maximum amount of ammunition for this weapon. "
				"If you want to install more ammunition, you must first install another of these weapons."));
		return;
	}

	int mountsNeeded = -selectedOutfit->Get("turret mounts");
	int mountsFree = playerShip->Attributes().Get("turret mounts");
	if(mountsNeeded && !mountsFree)
	{
		GetUI()->Push(new Dialog("This weapon is designed to be installed on a turret mount, "
			"but your ship does not have any unused turret mounts available."));
		return;
	}

	int gunsNeeded = -selectedOutfit->Get("gun ports");
	int gunsFree = playerShip->Attributes().Get("gun ports");
	if(gunsNeeded && !gunsFree)
	{
		GetUI()->Push(new Dialog("This weapon is designed to be installed in a gun port, "
			"but your ship does not have any unused gun ports available."));
		return;
	}

	if(selectedOutfit->Get("installable") < 0.)
	{
		GetUI()->Push(new Dialog("This item is not an outfit that can be installed in a ship."));
		return;
	}

	if(!playerShip->Attributes().CanAdd(*selectedOutfit, 1))
	{
		GetUI()->Push(new Dialog("You cannot install this outfit in your ship, "
			"because it would reduce one of your ship's attributes to a negative amount. "
			"For example, it may use up more cargo space than you have left."));
		return;
	}
}



bool OutfitterPanel::CanSell(bool toStorage) const
{
	if(!planet || !selectedOutfit)
		return false;

	if(player.Cargo().Get(selectedOutfit))
		return true;

	if(!toStorage && player.Storage() && player.Storage()->Get(selectedOutfit))
		return true;

	for(const Ship *ship : playerShips)
		if(ShipCanSell(ship, selectedOutfit))
			return true;

	return false;
}



void OutfitterPanel::Sell(bool toStorage)
{
	// Retrieve the players storage. If we want to store to storage, then
	// we also request storage to be created if possible.
	// Will be nullptr if no storage is available.
	CargoHold *storage = player.Storage(toStorage);

	if(player.Cargo().Get(selectedOutfit))
	{
		player.Cargo().Remove(selectedOutfit);
		if(toStorage && storage && storage->Add(selectedOutfit))
		{
			// Transfer to planetary storage completed.
			// The storage->Add() function should never fail as long as
			// planetary storage has unlimited size.
		}
		else
		{
			int64_t price = player.FleetDepreciation().Value(selectedOutfit, day, &player);
			player.Accounts().AddCredits(price);
			player.AddStock(selectedOutfit, 1);
		}
		return;
	}

	// Get the ships that have the most of this outfit installed.
	// If there are no ships that have this outfit, then sell from storage.
	const vector<Ship *> shipsToOutfit = GetShipsToOutfit();

	if(shipsToOutfit.size() > 0)
	{
		for(Ship *ship : shipsToOutfit)
		{
			ship->AddOutfit(selectedOutfit, -1);
			if(selectedOutfit->Get("required crew"))
				ship->AddCrew(-selectedOutfit->Get("required crew"));
			ship->Recharge();

			if(toStorage && storage && storage->Add(selectedOutfit))
			{
				// Transfer to planetary storage completed.
			}
			else if(toStorage)
			{
				// No storage available; transfer to cargo even if it
				// would exceed the cargo capacity.
				int size = player.Cargo().Size();
				player.Cargo().SetSize(-1);
				player.Cargo().Add(selectedOutfit);
				player.Cargo().SetSize(size);
			}
			else
			{
				int64_t price = player.FleetDepreciation().Value(selectedOutfit, day, &player);
				player.Accounts().AddCredits(price);
				player.AddStock(selectedOutfit, 1);
			}

			const Outfit *ammo = selectedOutfit->Ammo();
			if(ammo && ship->OutfitCount(ammo))
			{
				// Determine how many of this ammo I must sell to also sell the launcher.
				int mustSell = 0;
				for(const pair<const char *, double> &it : ship->Attributes().Attributes())
					if(it.second < 0.)
						mustSell = max<int>(mustSell, it.second / ammo->Get(it.first));

				if(mustSell)
				{
					ship->AddOutfit(ammo, -mustSell);
					if(toStorage && storage)
						mustSell -= storage->Add(ammo, mustSell);
					if(mustSell)
					{
						int64_t price = player.FleetDepreciation().Value(ammo, day, &player, mustSell);
						player.Accounts().AddCredits(price);
						player.AddStock(ammo, mustSell);
					}
				}
			}
		}
		return;
	}

	if(!toStorage && storage && storage->Get(selectedOutfit))
	{
		storage->Remove(selectedOutfit);
		int64_t price = player.FleetDepreciation().Value(selectedOutfit, day, &player);
		player.Accounts().AddCredits(price);
		player.AddStock(selectedOutfit, 1);
	}
}



void OutfitterPanel::FailSell(bool toStorage) const
{
	const string &verb = toStorage ? "uninstall" : "sell";
	if(!planet || !selectedOutfit)
		return;
	else if(selectedOutfit->Get("map"))
		GetUI()->Push(new Dialog("You cannot " + verb + " maps. Once you buy one, it is yours permanently."));
	else if(HasLicense(selectedOutfit->Name()))
		GetUI()->Push(new Dialog("You cannot " + verb + " licenses. Once you obtain one, it is yours permanently."));
	else
	{
		bool hasOutfit = player.Cargo().Get(selectedOutfit);
		hasOutfit = hasOutfit || (!toStorage && player.Storage() && player.Storage()->Get(selectedOutfit));
		for(const Ship *ship : playerShips)
			if(ship->OutfitCount(selectedOutfit))
			{
				hasOutfit = true;
				break;
			}
		if(!hasOutfit)
			GetUI()->Push(new Dialog("You do not have any of these outfits to " + verb + "."));
		else
		{
			for(const Ship *ship : playerShips)
				for(const pair<const char *, double> &it : selectedOutfit->Attributes())
					if(ship->Attributes().Get(it.first) < it.second)
					{
						for(const auto &sit : ship->Outfits())
							if(sit.first->Get(it.first) < 0.)
							{
								GetUI()->Push(new Dialog("You cannot " + verb + " this outfit, "
									"because that would cause your ship's \"" + it.first +
									"\" value to be reduced to less than zero. "
									"To " + verb + " this outfit, you must " + verb + " the " +
									sit.first->Name() + " outfit first."));
								return;
							}
						GetUI()->Push(new Dialog("You cannot " + verb + " this outfit, "
							"because that would cause your ship's \"" + it.first +
							"\" value to be reduced to less than zero."));
						return;
					}
			GetUI()->Push(new Dialog("You cannot " + verb + " this outfit, "
				"because something else in your ship depends on it."));
		}
	}
}



bool OutfitterPanel::ShouldHighlight(const Ship *ship)
{
	if(!selectedOutfit)
		return false;

	if(hoverButton == 'b')
		return CanBuy() && ShipCanBuy(ship, selectedOutfit);
	else if(hoverButton == 's')
		return CanSell() && ShipCanSell(ship, selectedOutfit);

	return false;
}



void OutfitterPanel::DrawKey()
{
	const Sprite *back = SpriteSet::Get("ui/outfitter key");
	SpriteShader::Draw(back, Screen::BottomLeft() + .5 * Point(back->Width(), -back->Height()));

	const Font &font = FontSet::Get(14);
	Color color[2] = {*GameData::Colors().Get("medium"), *GameData::Colors().Get("bright")};
	const Sprite *box[2] = {SpriteSet::Get("ui/unchecked"), SpriteSet::Get("ui/checked")};

	Point pos = Screen::BottomLeft() + Point(10., -VisiblityCheckboxesSize() + 10.);
	Point off = Point(10., -.5 * font.Height());
	SpriteShader::Draw(box[showForSale], pos);
	font.Draw("Show outfits for sale", pos + off, color[showForSale]);
	AddZone(Rectangle(pos + Point(80., 0.), Point(180., 20.)), [this](){ ToggleForSale(); });

	pos.Y() += 20.;
	SpriteShader::Draw(box[showCargo], pos);
	font.Draw("Show outfits in cargo", pos + off, color[showCargo]);
	AddZone(Rectangle(pos + Point(80., 0.), Point(180., 20.)), [this](){ ToggleCargo(); });

	pos.Y() += 20.;
	SpriteShader::Draw(box[showStorage], pos);
	font.Draw("Show outfits in storage", pos + off, color[showStorage]);
	AddZone(Rectangle(pos + Point(80., 0.), Point(180., 20.)), [this](){ ToggleStorage(); });
}



void OutfitterPanel::ToggleForSale()
{
	showForSale = !showForSale;

	if (selectedOutfit && !HasItem(selectedOutfit->Name()))
	{
		selectedOutfit = nullptr;
	}

	ShopPanel::ToggleForSale();
}



void OutfitterPanel::ToggleStorage()
{
	showStorage = !showStorage;

	if (selectedOutfit && !HasItem(selectedOutfit->Name()))
	{
		selectedOutfit = nullptr;
	}

	ShopPanel::ToggleStorage();
}



void OutfitterPanel::ToggleCargo()
{
	showCargo = !showCargo;

	if (selectedOutfit && !HasItem(selectedOutfit->Name()))
	{
		selectedOutfit = nullptr;
	}

	ShopPanel::ToggleCargo();
}



bool OutfitterPanel::ShipCanBuy(const Ship *ship, const Outfit *outfit)
{
	return (ship->Attributes().CanAdd(*outfit, 1) > 0);
}



bool OutfitterPanel::ShipCanSell(const Ship *ship, const Outfit *outfit)
{
	if(!ship->OutfitCount(outfit))
		return false;

	// If this outfit requires ammo, check if we could sell it if we sold all
	// the ammo for it first.
	const Outfit *ammo = outfit->Ammo();
	if(ammo && ship->OutfitCount(ammo))
	{
		Outfit attributes = ship->Attributes();
		attributes.Add(*ammo, -ship->OutfitCount(ammo));
		return attributes.CanAdd(*outfit, -1);
	}

	// Now, check whether this ship can sell this outfit.
	return ship->Attributes().CanAdd(*outfit, -1);
}



void OutfitterPanel::DrawOutfit(const Outfit &outfit, const Point &center, bool isSelected, bool isOwned)
{
	const Sprite *thumbnail = outfit.Thumbnail();
	const Sprite *back = SpriteSet::Get(
		isSelected ? "ui/outfitter selected" : "ui/outfitter unselected");
	SpriteShader::Draw(back, center);
	SpriteShader::Draw(thumbnail, center);

	// Draw the outfit name.
	const string &name = outfit.Name();
	const Font &font = FontSet::Get(14);
	Point offset(-.5 * OUTFIT_SIZE, -.5 * OUTFIT_SIZE + 10.);
	font.Draw({name, {OUTFIT_SIZE, Alignment::CENTER, Truncate::MIDDLE}},
		center + offset, Color((isSelected | isOwned) ? .8 : .5, 0.));
}



bool OutfitterPanel::IsLicense(const string &name) const
{
	static const string &LICENSE = " License";
	if(name.length() < LICENSE.length())
		return false;
	if(name.compare(name.length() - LICENSE.length(), LICENSE.length(), LICENSE))
		return false;

	return true;
}



bool OutfitterPanel::HasLicense(const string &name) const
{
	return (IsLicense(name) && player.GetCondition(LicenseName(name)) > 0);
}



string OutfitterPanel::LicenseName(const string &name) const
{
	static const string &LICENSE = " License";
	return "license: " + name.substr(0, name.length() - LICENSE.length());
}



void OutfitterPanel::CheckRefill()
{
	if(checkedRefill)
		return;
	checkedRefill = true;

	int count = 0;
	map<const Outfit *, int> needed;
	for(const shared_ptr<Ship> &ship : player.Ships())
	{
		if(ship->GetSystem() != player.GetSystem() || ship->IsDisabled())
			continue;

		++count;
		set<const Outfit *> toRefill;
		for(const Hardpoint &it : ship->Weapons())
			if(it.GetOutfit() && it.GetOutfit()->Ammo() && it.GetOutfit()->AmmoUsage() > 0)
				toRefill.insert(it.GetOutfit()->Ammo());

		for(const Outfit *outfit : toRefill)
		{
			int amount = ship->Attributes().CanAdd(*outfit, numeric_limits<int>::max());
			if(amount > 0 && (outfitter.count(outfit) || player.Stock(outfit) > 0 || player.Cargo().Get(outfit)))
				needed[outfit] += amount;
		}
	}

	int64_t cost = 0;
	for(auto &it : needed)
	{
		// Don't count cost of anything installed from cargo.
		it.second = max(0, it.second - player.Cargo().Get(it.first));
		if(!outfitter.count(it.first))
			it.second = min(it.second, max(0, player.Stock(it.first)));
		cost += player.StockDepreciation().Value(it.first, day, &player, it.second);
	}
	if(!needed.empty() && cost < player.Accounts().Credits())
	{
		string message = "Do you want to reload all the ammunition for your ship";
		message += (count == 1) ? "?" : "s?";
		if(cost)
			message += " It will cost " + Format::Credits(cost) + " credits.";
		GetUI()->Push(new Dialog(this, &OutfitterPanel::Refill, message));
	}
}



void OutfitterPanel::Refill()
{
	for(const shared_ptr<Ship> &ship : player.Ships())
	{
		if(ship->GetSystem() != player.GetSystem() || ship->IsDisabled())
			continue;

		set<const Outfit *> toRefill;
		for(const Hardpoint &it : ship->Weapons())
			if(it.GetOutfit() && it.GetOutfit()->Ammo() && it.GetOutfit()->AmmoUsage() > 0)
				toRefill.insert(it.GetOutfit()->Ammo());

		for(const Outfit *outfit : toRefill)
		{
			int neededAmmo = ship->Attributes().CanAdd(*outfit, numeric_limits<int>::max());
			if(neededAmmo > 0)
			{
				// Fill first from any stockpiles in cargo.
				int fromCargo = player.Cargo().Remove(outfit, neededAmmo);
				neededAmmo -= fromCargo;
				// Then, buy at reduced (or full) price.
				int available = outfitter.count(outfit) ? neededAmmo : min<int>(neededAmmo, max<int>(0, player.Stock(outfit)));
				if(neededAmmo && available > 0)
				{
					int64_t price = player.StockDepreciation().Value(outfit, day, &player, available);
					player.Accounts().AddCredits(-price);
					player.AddStock(outfit, -available);
				}
				ship->AddOutfit(outfit, available + fromCargo);
			}
		}
	}
}



// Determine which ships of the selected ships should be referenced in this
// iteration of Buy / Sell.
const vector<Ship *> OutfitterPanel::GetShipsToOutfit(bool isBuy) const
{
	vector<Ship *> shipsToOutfit;
	int compareValue = isBuy ? numeric_limits<int>::max() : 0;
	int compareMod = 2 * isBuy - 1;
	for(Ship *ship : playerShips)
	{
		if((isBuy && !ShipCanBuy(ship, selectedOutfit))
				|| (!isBuy && !ShipCanSell(ship, selectedOutfit)))
			continue;

		int count = ship->OutfitCount(selectedOutfit);
		if(compareMod * count < compareMod * compareValue)
		{
			shipsToOutfit.clear();
			compareValue = count;
		}
		if(count == compareValue)
			shipsToOutfit.push_back(ship);
	}

	return shipsToOutfit;
}<|MERGE_RESOLUTION|>--- conflicted
+++ resolved
@@ -113,13 +113,9 @@
 bool OutfitterPanel::HasItem(const string &name) const
 {
 	const Outfit *outfit = GameData::Outfits().Get(name);
-<<<<<<< HEAD
 	const CustomSale::SellType selling = player.GetPlanet()->GetAvailability(*outfit, player.Conditions());
 	// Do not show hidden items except if the player has them in stock.
-	if((((selling != CustomSale::SellType::NONE && selling != CustomSale::SellType::HIDDEN) || player.Stock(outfit))) && showForSale)
-=======
-	if(showForSale && (outfitter.Has(outfit) || player.Stock(outfit) > 0))
->>>>>>> 246d4258
+	if((showForSale && ((selling != CustomSale::SellType::NONE && selling != CustomSale::SellType::HIDDEN) || player.Stock(outfit) > 0)))
 		return true;
 
 	if(showCargo && player.Cargo().Get(outfit))
