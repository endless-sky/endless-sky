--- conflicted
+++ resolved
@@ -346,15 +346,10 @@
 
 	// Check if the outfit is available to get at all.
 	bool isInCargo = player.Cargo().Get(selectedOutfit);
-<<<<<<< HEAD
-	bool isInStorage = player.Storage() && player.Storage()->Get(selectedOutfit);
+	bool isInStorage = player.Storage()->Get(selectedOutfit);
 	bool isSold = CustomSaleManager::CanBuy(*selectedOutfit);
 	bool isInStore = (outfitter.Has(selectedOutfit) && isSold) ||
 		player.Stock(selectedOutfit) > 0;
-=======
-	bool isInStorage = player.Storage().Get(selectedOutfit);
-	bool isInStore = outfitter.Has(selectedOutfit) || player.Stock(selectedOutfit) > 0;
->>>>>>> acde3d27
 	if(isInStorage && (onlyOwned || isInStore || playerShip))
 	{
 		// In storage, the outfit is certainly available to get,
