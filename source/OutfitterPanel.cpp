/* OutfitterPanel.cpp
Copyright (c) 2014 by Michael Zahniser

Endless Sky is free software: you can redistribute it and/or modify it under the
terms of the GNU General Public License as published by the Free Software
Foundation, either version 3 of the License, or (at your option) any later version.

Endless Sky is distributed in the hope that it will be useful, but WITHOUT ANY
WARRANTY; without even the implied warranty of MERCHANTABILITY or FITNESS FOR A
PARTICULAR PURPOSE.  See the GNU General Public License for more details.
*/

#include "OutfitterPanel.h"

#include "Color.h"
#include "ConversationPanel.h"
#include "Dialog.h"
#include "DistanceMap.h"
#include "FillShader.h"
#include "Font.h"
#include "FontSet.h"
#include "Format.h"
#include "GameData.h"
#include "InfoPanel.h"
#include "Outfit.h"
#include "Planet.h"
#include "PlayerInfo.h"
#include "Point.h"
#include "Preferences.h"
#include "Screen.h"
#include "Ship.h"
#include "SpriteSet.h"
#include "SpriteShader.h"
#include "UI.h"

#include <limits>

class Sprite;

using namespace std;

namespace {
	string Tons(int tons)
	{
		return to_string(tons) + (tons == 1 ? " ton" : " tons");
	}
}



OutfitterPanel::OutfitterPanel(PlayerInfo &player)
	: ShopPanel(player, Outfit::CATEGORIES), available(player.SoldOutfits())
{
	for(const pair<string, Outfit> &it : GameData::Outfits())
		catalog[it.second.Category()].insert(it.first);
	
	if(player.GetPlanet())
		outfitter = player.GetPlanet()->Outfitter();
}



void OutfitterPanel::Step()
{
	CheckRefill();
	if(!Preferences::Has("help: outfitter"))
	{
		Preferences::Set("help: outfitter");
		GetUI()->Push(new Dialog(
			"Here, you can buy new equipment for your ship. "
			"Your ship has a limited amount of \"outfit space,\" "
			"and most outfits use up some of that space.\n"
			"\tSome types of outfits have other requirements as well. "
			"For example, only some of your outfit space can be used for engines or weapons; "
			"this is your ship's \"engine capacity\" and \"weapon capacity.\" "
			"Guns and missile launchers also require a free \"gun port,\" "
			"and turrets require a free \"turret mount.\" "
			"Also, missiles can only be bought if you have the right launcher installed.\n"
			"\tUse your scroll wheel, or click and drag, to scroll the view.\n"
			"\tAs in the trading panel, you can hold down Shift or Control "
			"to buy 5 or 20 of an outfit at once, or both keys to buy 100."));
	}
	ShopPanel::Step();
}



int OutfitterPanel::TileSize() const
{
	return OUTFIT_SIZE;
}



int OutfitterPanel::DrawPlayerShipInfo(const Point &point) const
{
<<<<<<< HEAD
	Point drawPoint = point;
	ShipInfoDisplay info(*playerShip);
	
	info.DrawAttributes(drawPoint);
	drawPoint.Y() += info.AttributesHeight();
	
	FillShader::Fill(drawPoint + Point(DETAILS_WIDTH/2,0), Point(DETAILS_WIDTH, 1), COLOR_DIVIDERS);	
	
	info.DrawDescription(drawPoint);
	drawPoint.Y() += info.DescriptionHeight();

	FillShader::Fill(drawPoint + Point(DETAILS_WIDTH/2,0), Point(DETAILS_WIDTH, 1), COLOR_DIVIDERS);	

	info.DrawOutfits(drawPoint);
	drawPoint.Y() += info.OutfitsHeight();	
	
	return drawPoint.Y() - point.Y();
}



int OutfitterPanel::DrawCargoHoldInfo(const Point &point) const
{
	Point drawPoint = point + Point(10,0);
	
	drawPoint.Y() += InfoPanel::DrawCargoHold(player.Cargo(), drawPoint , Point(DETAILS_WIDTH - 20, 20), 0, nullptr);	
	
	return drawPoint.Y() - point.Y();
=======
	shipInfo.Update(*playerShip);
	shipInfo.DrawAttributes(point);
	
	return shipInfo.AttributesHeight();
>>>>>>> 69256579
}



bool OutfitterPanel::HasItem(const string &name) const
{
	const Outfit *outfit = GameData::Outfits().Get(name);
	if(outfitter.Has(outfit) || available.Find(outfit) || player.Cargo().GetOutfitCount(outfit))
		return true;
	
	for(const Ship *ship : playerShips)
		if(ship->OutfitCount(outfit))
			return true;
	
	return false;
}



int OutfitterPanel::DrawItem(const string &name, const Point &point, int scrollY) const
{
	if(!HasItem(name))
		return NOT_DRAWN;
		
	const Outfit *outfit = GameData::Outfits().Get(name);
	
	zones.emplace_back(point, Point(OUTFIT_SIZE-2, OUTFIT_SIZE-2), outfit, scrollY);
	if(point.Y() + OUTFIT_SIZE / 2 < Screen::Top() || point.Y() - OUTFIT_SIZE / 2 > Screen::Bottom())
		return (selectedOutfit && outfit == selectedOutfit) ? SELECTED : DRAWN;
	
	bool isSelected = (outfit == selectedOutfit);
	bool isOwned = playerShip && playerShip->OutfitCount(outfit);
	DrawOutfit(*outfit, point, isSelected, isOwned);
	
	// Check if this outfit is a "license".
	bool isLicense = IsLicense(name);
	int mapSize = outfit->Get("map");
	
	// Get ready to draw labels.
	int leftJustify = -OUTFIT_SIZE / 2 + 20;
	int rightJustify = OUTFIT_SIZE / 2 - 20;
	int bottomOffset = OUTFIT_SIZE / 2 - 24;
	int fontSize = 14;
	const Font &font = FontSet::Get(fontSize);
	const Color &bright = *GameData::Colors().Get("bright");
	
	// Draw buy price or "not sold" label.
	string buyLabel = "";
	bool enableBuyPriceLabel = Preferences::Has("Outfit price labels");
	if (available.GetTotalCount(outfit))
	{
		int64_t cost = available.GetCost(outfit, 1, true);
		if (enableBuyPriceLabel)
			buyLabel = "buy used("+to_string(available.GetTotalCount(outfit))+"): " + Format::Number(cost);
		else if (!outfitter.Has(outfit))
			buyLabel = "in stock: " + to_string(available.GetTotalCount(outfit));
				
		if (95 * outfit->Cost() >= 100 * cost)
		{
			Font saleFont = FontSet::Get(18);
			std::string saleLabel = cost ? "[SALE! "+Format::Percent(outfit->Cost()-cost, outfit->Cost())+" OFF!]" : "[FREE! PLEASE TAKE!]";
			Point pos = point + Point(-saleFont.Width(saleLabel) / 2, -OUTFIT_SIZE / 2 + 26);
			saleFont.Draw(saleLabel, pos, bright);
		}
	}
	else if (outfitter.Has(outfit))
	{
		if (enableBuyPriceLabel)
			buyLabel = "buy new: " + Format::Number(outfit->Cost());
	}
	else
		buyLabel = "(not sold here)";
	Point pos = point + Point(enableBuyPriceLabel ? leftJustify : rightJustify - font.Width(buyLabel) , bottomOffset);
	font.Draw(buyLabel, pos, bright);
	bottomOffset -= fontSize; // Subtract font size to move up.
	
	// Draw sell price, installed, and "in cargo" labels.
	if(playerShip || isLicense || mapSize || player.Cargo().GetOutfitCount(outfit))
	{
		int minCount = numeric_limits<int>::max();
		int maxCount = 0;
		int64_t minPrice = 0;
		int64_t maxPrice = 0;
		int inCargoCount = player.Cargo().GetOutfitCount(outfit);
		
		if(isLicense)
			minCount = maxCount = player.GetCondition(LicenseName(name));
		else if(mapSize)
			minCount = maxCount = HasMapped(mapSize);
		else
		{
			for(const Ship *ship : playerShips)
			{
				int count = ship->OutfitCount(outfit);
				int64_t lowprice = ship->Outfits().GetCost(outfit, 1, true);
				int64_t highprice = ship->Outfits().GetCost(outfit, 1, false);
				
				minCount = min(minCount, count);
				maxCount = max(maxCount, count);
				minPrice = minPrice > 0 ? min(minPrice, lowprice) : lowprice;
				maxPrice = max(maxPrice, highprice);
			}
			if(inCargoCount)
			{
				int64_t highprice = player.Cargo().Outfits().GetCost(outfit, 1, false);
				int64_t lowprice = player.Cargo().Outfits().GetCost(outfit, 1, true);
				minPrice = minPrice > 0 ? min(minPrice, lowprice) : lowprice;
				maxPrice = max(maxPrice, highprice);
			}
		}
		
		if (maxPrice)
		{
			// Sell price label (includes cargo prices)
			string sellLabel =  "sell value: " + Format::Percent(minPrice, outfit->Cost());
			if (minPrice != maxPrice)
				sellLabel += "-" + Format::Percent(maxPrice, outfit->Cost());
			Point pos = point + Point(leftJustify, bottomOffset);
			font.Draw(sellLabel, pos, bright);
			bottomOffset -= fontSize; // Subtract font size to move up.
		}
		
		if(maxCount)
		{
			// Installed label.
			string label = "installed: " + to_string(minCount);
			if(maxCount > minCount)
				label += " - " + to_string(maxCount);
			Point labelPos = point + Point(leftJustify, bottomOffset);
			font.Draw(label, labelPos, bright);
			bottomOffset -= fontSize; // Subtract font size to move up.
		}
		
		if(inCargoCount)
		{
			string label =  "in cargo: " + to_string(inCargoCount);
			Point pos = point + Point(leftJustify, bottomOffset);
			font.Draw(label, pos, bright);
			bottomOffset -= fontSize; // Subtract font size to move up.
		}
	}

	return (selectedOutfit && outfit == selectedOutfit) ? SELECTED : DRAWN;;
}



int OutfitterPanel::DividerOffset() const
{
	return 80;
}



int OutfitterPanel::DetailWidth() const
{
	return 3 * outfitInfo.PanelWidth();
}



int OutfitterPanel::DrawDetails(const Point &center) const
{
<<<<<<< HEAD
	int maxAvailableWear = available.GetMaxWear(selectedOutfit);
	int minSellWear = player.Cargo().Outfits().GetMinWear(selectedOutfit);

	for(const Ship *ship : playerShips)
	{
		int shipMinWear = ship->Outfits().GetMinWear(selectedOutfit);
		if (minSellWear < 0)
			minSellWear = shipMinWear;
		else if (shipMinWear >= 0)
			minSellWear = min(minSellWear, shipMinWear);
	}
		
	OutfitInfoDisplay info(*selectedOutfit, maxAvailableWear, minSellWear);

	if (detailsInWithMain)
	{
		Point offset(info.PanelWidth(), 0.);
		info.DrawDescription(center - offset * 1.5 - Point(0., 10.));
		info.DrawRequirements(center - offset * .5 - Point(0., 10.));
		info.DrawAttributes(center + offset * .5 - Point(0., 10.));
	}
	else 
	{
		Point drawPoint = Point(Screen::Right() - SideWidth() - PlayerShipWidth() - info.PanelWidth(), Screen::Top() + 10. - detailsScroll);
		
		DrawOutfit(*selectedOutfit, drawPoint + Point(DetailsWidth()/2, TileSize()/2), true, false);
		drawPoint += Point(0, TileSize());
		
		info.DrawRequirements(drawPoint);
		drawPoint += Point(0, info.RequirementsHeight() + 10);
		
		info.DrawAttributes(drawPoint);
		drawPoint += Point(0, info.AttributesHeight() + 10);

		info.DrawDescription(drawPoint);
		drawPoint += Point(0, info.DescriptionHeight() + 10);

		maxDetailsScroll = max(0, TileSize() + info.RequirementsHeight() + info.AttributesHeight() + info.DescriptionHeight() + 30 - Screen::Height());
	}
	
	return detailsInWithMain ? info.MaximumHeight() : 0;
=======
	outfitInfo.Update(*selectedOutfit);
	Point offset(outfitInfo.PanelWidth(), 0.);
	
	outfitInfo.DrawDescription(center - offset * 1.5 - Point(0., 10.));
	outfitInfo.DrawRequirements(center - offset * .5 - Point(0., 10.));
	outfitInfo.DrawAttributes(center + offset * .5 - Point(0., 10.));
	
	return outfitInfo.MaximumHeight();
>>>>>>> 69256579
}



bool OutfitterPanel::CanBuy() const
{
	if(!planet || !selectedOutfit)
		return false;
	
	bool isInCargo = player.Cargo().GetOutfitCount(selectedOutfit);
	int cost = available.Find(selectedOutfit) ? available.GetCost(selectedOutfit, 1, true) : selectedOutfit->Cost();
	if(!(outfitter.Has(selectedOutfit) || available.Find(selectedOutfit) || isInCargo))
		return false;
	
	int mapSize = selectedOutfit->Get("map");
	if(mapSize > 0 && HasMapped(mapSize))
		return false;
	
	// If you have this in your cargo hold, installing it is free.
	if(cost > player.Accounts().Credits() && !isInCargo)
		return false;
	
	if(HasLicense(selectedOutfit->Name()))
		return false;
	
	if(!playerShip)
		return (player.Cargo().Free() >= selectedOutfit->Get("mass"));
	
	for(const Ship *ship : playerShips)
		if(ShipCanBuy(ship, selectedOutfit))
			return true;
	
	return false;
}



void OutfitterPanel::Buy()
{
	int modifier = Modifier();
	for(int i = 0; i < modifier && CanBuy(); ++i)
	{
		// Special case: maps.
		int mapSize = selectedOutfit->Get("map");
		if(mapSize > 0)
		{
			if(!HasMapped(mapSize))
			{
				DistanceMap distance(player.GetSystem(), mapSize);
				for(const auto &it : distance.Distances())
					if(!player.HasVisited(it.first))
						player.Visit(it.first);
				player.Accounts().AddCredits(-selectedOutfit->Cost());
			}
			return;
		}
		
		// Special case: licenses.
		if(IsLicense(selectedOutfit->Name()))
		{
			int &entry = player.Conditions()[LicenseName(selectedOutfit->Name())];
			if(entry <= 0)
			{
				entry = true;
				player.Accounts().AddCredits(-selectedOutfit->Cost());
			}
			return;
		}
		
		// If no ships are selected, buy the outfit and put it in cargo.
		if(!playerShip)
		{
			BuyAsCargo();
			continue;
		}
		
		// Find the ships with the fewest number of these outfits.
		vector<Ship *> shipsToOutfit;
		int fewest = numeric_limits<int>::max();
		for(Ship *ship : playerShips)
		{
			if(!ShipCanBuy(ship, selectedOutfit))
				continue;
		
			int count = ship->OutfitCount(selectedOutfit);
			if(count < fewest)
			{
				shipsToOutfit.clear();
				fewest = count;
			}
			if(count == fewest)
				shipsToOutfit.push_back(ship);
		}
	
		for(Ship *ship : shipsToOutfit)
		{
			if(!CanBuy())
				return;
		
			if(player.Cargo().GetOutfitCount(selectedOutfit))
				ship->TransferOutfitToCargo(selectedOutfit, -1, player.Cargo(), true, 0);
			else if(!available.Find(selectedOutfit) && !outfitter.Has(selectedOutfit))
				break;
			else if (available.Find(selectedOutfit))
			{	// Buy lowest price used outfits first.
				player.Accounts().AddCredits(-available.GetCost(selectedOutfit, 1, true));
				ship->TransferOutfit(selectedOutfit, -1, &available, true, 0);
			}
			else
			{	// Buy new
				player.Accounts().AddCredits(-selectedOutfit->Cost());
				ship->AddOutfit(selectedOutfit, 1, 0);
			}
			
			int required = selectedOutfit->Get("required crew");
			if(required && ship->Crew() + required <= static_cast<int>(ship->Attributes().Get("bunks")))
				ship->AddCrew(required);
			ship->Recharge();
		}
	}
}



void OutfitterPanel::FailBuy()
{
	if(!selectedOutfit || !playerShip)
		return;
	
	int64_t cost = selectedOutfit->Cost();
	int64_t credits = player.Accounts().Credits();
	bool isInCargo = player.Cargo().GetOutfitCount(selectedOutfit);
	if(!isInCargo && cost > credits)
	{
		GetUI()->Push(new Dialog("You cannot buy this outfit, because it costs "
			+ to_string(cost) + " credits, and you only have "
			+ to_string(credits) + "."));
		return;
	}
	
	if(!(outfitter.Has(selectedOutfit) || available.GetTotalCount(selectedOutfit) || isInCargo))
	{
		GetUI()->Push(new Dialog("You cannot buy this outfit here. "
			"It is being shown in the list because you have one installed in your ship, "
			"but this " + planet->Noun() + " does not sell them."));
		return;
	}
	
	double outfitNeeded = -selectedOutfit->Get("outfit space");
	double outfitSpace = playerShip->Attributes().Get("outfit space");
	if(outfitNeeded > outfitSpace)
	{
		string need =  to_string(outfitNeeded) + (outfitNeeded != 1. ? "tons" : "ton");
		BuyAsCargoPrompt("You cannot install this outfit, because it takes up "
			+ Tons(outfitNeeded) + " of outfit space, and this ship has "
			+ Tons(outfitSpace) + " free.");
		return;
	}
	
	double weaponNeeded = -selectedOutfit->Get("weapon capacity");
	double weaponSpace = playerShip->Attributes().Get("weapon capacity");
	if(weaponNeeded > weaponSpace)
	{
		BuyAsCargoPrompt("Only part of your ship's outfit capacity is usable for weapons. "
			"You cannot install this outfit, because it takes up "
			+ Tons(weaponNeeded) + " of weapon space, and this ship has "
			+ Tons(weaponSpace) + " free.");
		return;
	}
	
	double engineNeeded = -selectedOutfit->Get("engine capacity");
	double engineSpace = playerShip->Attributes().Get("engine capacity");
	if(engineNeeded > engineSpace)
	{
		BuyAsCargoPrompt("Only part of your ship's outfit capacity is usable for engines. "
			"You cannot install this outfit, because it takes up "
			+ Tons(engineNeeded) + " of engine space, and this ship has "
			+ Tons(engineSpace) + " free.");
		return;
	}
	
	if(selectedOutfit->Category() == "Ammunition")
	{
		// Since ammunition has zero mass, don't allow buying it as cargo.
		if(!playerShip->OutfitCount(selectedOutfit))
			GetUI()->Push(new Dialog("This outfit is ammunition for a weapon. "
				"You cannot install it without first installing the appropriate weapon."));
		else
			GetUI()->Push(new Dialog("You already have the maximum amount of ammunition for this weapon. "
				"If you want to install more ammunition, you must first install another of these weapons."));
		return;
	}
	
	int mountsNeeded = -selectedOutfit->Get("turret mounts");
	int mountsFree = playerShip->Attributes().Get("turret mounts");
	if(mountsNeeded && !mountsFree)
	{
		BuyAsCargoPrompt("This weapon is designed to be installed on a turret mount, "
			"but your ship does not have any unused turret mounts available.");
		return;
	}
	
	int gunsNeeded = -selectedOutfit->Get("gun ports");
	int gunsFree = playerShip->Attributes().Get("gun ports");
	if(gunsNeeded && !gunsFree)
	{
		BuyAsCargoPrompt("This weapon is designed to be installed in a gun port, "
			"but your ship does not have any unused gun ports available.");
		return;
	}
	
	if(selectedOutfit->Get("installable") < 0.)
	{
		GetUI()->Push(new Dialog("This item is not an outfit that can be installed in a ship."));
		return;
	}
	
	if(!playerShip->Attributes().CanAdd(*selectedOutfit, 1))
	{
		BuyAsCargoPrompt("You cannot install this outfit in your ship, "
			"because it would reduce one of your ship's attributes to a negative amount. "
			"For example, perhaps it uses up more cargo space than you have left, "
			"or has a constant energy draw greater than what your ship produces.");
		return;
	}
	
	if(selectedOutfit->Get("map"))
	{
		GetUI()->Push(new Dialog("You have already mapped all the systems shown by this map, "
			"so there is no reason to buy another."));
		return;
	}
	
	if(HasLicense(selectedOutfit->Name()))
	{
		GetUI()->Push(new Dialog("You already have one of these licenses, "
			"so there is no reason to buy another."));
		return;
	}
}



bool OutfitterPanel::CanSell() const
{
	if(!planet || !selectedOutfit)
		return false;
	
	if(player.Cargo().GetOutfitCount(selectedOutfit))
		return true;
	
	for(const Ship *ship : playerShips)
		if(ShipCanSell(ship, selectedOutfit))
			return true;
	
	return false;
}



void OutfitterPanel::Sell()
{
	if(player.Cargo().GetOutfitCount(selectedOutfit))
	{
		// Sell the newest (most valuable) first.
		int64_t cost = player.Cargo().Outfits().GetCost(selectedOutfit, 1, false);
		bool makeAvailable = (!outfitter.Has(selectedOutfit) || cost < selectedOutfit->Cost());
		player.Accounts().AddCredits(cost);
		player.Cargo().Transfer(selectedOutfit, 1, makeAvailable ? &available : nullptr, false, 0);
	}
	else
	{
		int most = 0;
		vector<Ship *> shipsToOutfit;
		for(Ship *ship : playerShips)
		{
			if(!ShipCanSell(ship, selectedOutfit))
				continue;
			
			int count = ship->OutfitCount(selectedOutfit);
			if(count > most)
			{
				shipsToOutfit.clear();
				most = count;
			}
			
			if(count == most)
				shipsToOutfit.push_back(ship);
		}
		
		for(Ship *ship : shipsToOutfit)
		{
			// sell newest first; transfer from ship to available.
			int64_t cost = ship->Outfits().GetCost(selectedOutfit, 1, false);
			bool makeAvailable = (!outfitter.Has(selectedOutfit) || cost < selectedOutfit->Cost());
			ship->TransferOutfit(selectedOutfit, 1, makeAvailable ? &available : nullptr, false, 0);
			player.Accounts().AddCredits(cost);
			
			if(selectedOutfit->Get("required crew"))
				ship->AddCrew(-selectedOutfit->Get("required crew"));
			ship->Recharge(true);			
			
			const Outfit *ammo = selectedOutfit->Ammo();
			if(ammo && ship->OutfitCount(ammo))
			{
				// Determine how many of this ammo I must sell to also sell the launcher.
				int mustSell = 0;
				for(const auto &it : ship->Attributes().Attributes())
					if(it.second < 0.)
						mustSell = max(mustSell, static_cast<int>(it.second / ammo->Get(it.first)));
				
				if(mustSell)
				{
					int64_t cost = ship->Outfits().GetCost(ammo, mustSell, false);
					bool makeAvailable = (!outfitter.Has(selectedOutfit) || cost < selectedOutfit->Cost());
					ship->TransferOutfit(ammo, mustSell, makeAvailable ? &available : nullptr, false, 0);
					player.Accounts().AddCredits(cost);
				}
			}
		}
	}
}



void OutfitterPanel::FailSell() const
{
	if(!planet || !selectedOutfit)
		return;
	else if(selectedOutfit->Get("map"))
		GetUI()->Push(new Dialog("You cannot sell maps. Once you buy one, it is yours permanently."));
	else if(HasLicense(selectedOutfit->Name()))
		GetUI()->Push(new Dialog("You cannot sell licenses. Once you buy one, it is yours permanently."));
	else
	{
		bool hasOutfit = false;
		for(const Ship *ship : playerShips)
			if(ship->OutfitCount(selectedOutfit))
			{
				hasOutfit = true;
				break;
			}
		if(!hasOutfit)
			GetUI()->Push(new Dialog("You do not have any of these outfits to sell."));
		else
		{
			for(const Ship *ship : playerShips)
				for(const auto &it : selectedOutfit->Attributes())
				{
					// Don't worry about negative cost; it won't happen.
					if (it.first == "cost")  
						continue; 
					if(ship->Attributes().Get(it.first) < it.second)
					{
						for(const auto &sit : ship->Outfits())
							if(sit.GetOutfit()->Get(it.first) < 0.)
							{
								GetUI()->Push(new Dialog("You cannot sell this outfit, "
									"because that would cause your ship's \"" + it.first +
									"\" value to be reduced to less than zero. "
									"To sell this outfit, you must sell the " +
									sit.GetOutfit()->Name() + " outfit first."));
								return;
							}
						GetUI()->Push(new Dialog("You cannot sell this outfit, "
							"because that would cause your ship's \"" + it.first +
							"\" value to be reduced to less than zero."));
						return;
					}
				}
			GetUI()->Push(new Dialog("You cannot sell this outfit, "
				"because something else in your ship depends on it."));
		}
	}
}



bool OutfitterPanel::FlightCheck()
{
	for(const shared_ptr<Ship> &ship : player.Ships())
	{
		// Skip any ships that are "absent" for whatever reason or parked.
		if (!ship->IsParked()
			&& ship->GetSystem() == player.GetSystem() 
			&& !ship->PassesFlightCheck())
		{
			GetUI()->Push(new ConversationPanel(player,
				*GameData::Conversations().Get(ship->FlightCheckStatus())));
			return false;
		}
	}
	return true;
}



bool OutfitterPanel::ShipCanBuy(const Ship *ship, const Outfit *outfit)
{
	return ship->Attributes().CanAdd(*outfit, 1);
}



bool OutfitterPanel::ShipCanSell(const Ship *ship, const Outfit *outfit)
{
	if(!ship->OutfitCount(outfit))
		return false;
	
	// If this outfit requires ammo, check if we could sell it if we sold all
	// the ammo for it first.
	const Outfit *ammo = outfit->Ammo();
	if(ammo && ship->OutfitCount(ammo))
	{
		Outfit attributes = ship->Attributes();
		attributes.Add(*ammo, -ship->OutfitCount(ammo));
		return attributes.CanAdd(*outfit, -1);
	}
	// Now, check whether this ship can sell this outfit.
	return ship->Attributes().CanAdd(*outfit, -1);
}


	
void OutfitterPanel::DrawOutfit(const Outfit &outfit, const Point &center, bool isSelected, bool isOwned)
{
	const Sprite *thumbnail = outfit.Thumbnail();
	const Sprite *back = SpriteSet::Get(
		isSelected ? "ui/outfitter selected" : "ui/outfitter unselected");
	SpriteShader::Draw(back, center);
	SpriteShader::Draw(thumbnail, center);
	
	// Draw the outfit name.
	const string &name = outfit.Name();
	const Font &font = FontSet::Get(14);
	Point offset(-.5f * font.Width(name), -.5f * OUTFIT_SIZE + 10.f);
	font.Draw(name, center + offset, Color((isSelected | isOwned) ? .8 : .5, 0.));
}



bool OutfitterPanel::HasMapped(int mapSize) const
{
	DistanceMap distance(player.GetSystem(), mapSize);
	for(const auto &it : distance.Distances())
		if(!player.HasVisited(it.first))
			return false;
	
	return true;
}



bool OutfitterPanel::IsLicense(const string &name) const
{
	static const string &LICENSE = " License";
	if(name.length() < LICENSE.length())
		return false;
	if(name.compare(name.length() - LICENSE.length(), LICENSE.length(), LICENSE))
		return false;
	
	return true;
}



bool OutfitterPanel::HasLicense(const string &name) const
{
	return (IsLicense(name) && player.GetCondition(LicenseName(name)) > 0);
}



string OutfitterPanel::LicenseName(const string &name) const
{
	static const string &LICENSE = " License";
	return "license: " + name.substr(0, name.length() - LICENSE.length());
}



void OutfitterPanel::CheckRefill()
{
	if(checkedRefill)
		return;
	checkedRefill = true;
	
	int count = 0;
	map<const Outfit *, int> needed;
	for(const auto &ship : player.Ships())
	{
		if(!ShipIsHere(ship))
			continue;
		
		++count;
		set<const Outfit *> toRefill;
		for(const auto &it : ship->Weapons())
			if(it.GetOutfit() && it.GetOutfit()->Ammo())
				toRefill.insert(it.GetOutfit()->Ammo());
		
		for(const Outfit *outfit : toRefill)
		{
<<<<<<< HEAD
			int needed = ship->Attributes().CanAdd(*outfit, 1000000);
			if(!outfitter.Has(outfit))
				needed = min(needed, player.Cargo().GetOutfitCount(outfit) + available.GetTotalCount(selectedOutfit));
			cost += needed * outfit->Cost();
=======
			int amount = ship->Attributes().CanAdd(*outfit, 1000000);
			if(amount)
				needed[outfit] += amount;
>>>>>>> 69256579
		}
	}
	
	int64_t cost = 0;
	for(auto &it : needed)
	{
		// Don't count cost of anything installed from cargo.
		it.second = max(0, it.second - player.Cargo().Get(it.first));
		if(!outfitter.Has(it.first))
			it.second = min(it.second, available[it.first]);
		cost += it.second * it.first->Cost();
	}
	if(!needed.empty() && cost < player.Accounts().Credits())
	{
		string message = "Do you want to reload all the ammunition for your ship";
		message += (count == 1) ? "?" : "s?";
		if(cost)
			message += " It will cost " + Format::Number(cost) + " credits.";
		GetUI()->Push(new Dialog(this, &OutfitterPanel::Refill, message));
	}
}



void OutfitterPanel::Refill()
{
	for(const auto &ship : player.Ships())
	{
		if(ship->GetSystem() != player.GetSystem())
			continue;
		
		set<const Outfit *> toRefill;
		for(const auto &it : ship->Weapons())
			if(it.GetOutfit() && it.GetOutfit()->Ammo())
				toRefill.insert(it.GetOutfit()->Ammo());
		
		// This is slower than just calculating the proper number to add, but
		// that does not matter because this is not so time-consuming anyways.
		for(const Outfit *outfit : toRefill)
			while(ship->Attributes().CanAdd(*outfit))
			{
				if(player.Cargo().GetOutfitCount(outfit))
					player.Cargo().Transfer(outfit, 1);
				else if(!available.GetTotalCount(outfit) && !outfitter.Has(outfit))
					break;
				else if (available.GetTotalCount(outfit))
				{	// Buy lowest price used outfits first.
					player.Accounts().AddCredits(-available.GetCost(outfit, 1, true));
					ship->TransferOutfit(outfit, -1, &available, true, 0);
				}
				else
				{	// Buy new
					player.Accounts().AddCredits(-outfit->Cost());
					ship->AddOutfit(outfit, 1, 0);				
				}
			}
	}
}



// If the player tried to buy an outfit that cannot be installed ask whether he'd 
// like to buy it and put it in his flagship's cargo hold. 
void OutfitterPanel::BuyAsCargoPrompt(std::string message)
{
	 // Don't allow anything with zero/negative mass in cargo.
	int mass = selectedOutfit->Get("mass");
	if (mass > 0 && player.Cargo().Free() >= mass 
		&& (outfitter.Has(selectedOutfit) || available.GetTotalCount(selectedOutfit)))
	{
		GetUI()->Push(new Dialog(this, &OutfitterPanel::BuyAsCargoCallback, message +
			"\n\nHowever, you do have some room in your cargo hold! Would you like to buy this outfit and place it in cargo?"));
	}
	else 
	{
		if (mass <= 0)
			GetUI()->Push(new Dialog(message + "\n\nSince this item has no mass, it also can't be kept in your cargo hold."));
		else if (player.Cargo().Free() < mass)
			GetUI()->Push(new Dialog(message + "\n\nYou also don't have enough free cargo space to buy this outfit as cargo." ));
		else if (!(outfitter.Has(selectedOutfit) || available.GetTotalCount(selectedOutfit)))
			GetUI()->Push(new Dialog(message + "\n\nYou also can't buy this outfit as cargo because there are none available for sale here." ));
	}
}



void OutfitterPanel::BuyAsCargoCallback()
{
	// Buy the selected outfit and put it in cargo.
	int modifier = Modifier();
	for(int i = 0; i < modifier && player.Cargo().Free() >= selectedOutfit->Get("mass"); ++i)
	{
		if(!BuyAsCargo())
			break;
	}
}



// Return false if the outfit was not available or not enough credits.
bool OutfitterPanel::BuyAsCargo()
{
	bool isAvailable = available.Find(selectedOutfit);
	int64_t cost = isAvailable ? available.GetCost(selectedOutfit, 1, true) : selectedOutfit->Cost();
	if((!isAvailable && !outfitter.Has(selectedOutfit)) 
		|| cost > player.Accounts().Credits())
		return false;
	else
	{	// Buy lowest price used outfits first, otherwise buy new. 
		player.Accounts().AddCredits(-cost);
		player.Cargo().Transfer(selectedOutfit, -1, isAvailable ? &available : nullptr, true, 0);
	}
	return true;
}<|MERGE_RESOLUTION|>--- conflicted
+++ resolved
@@ -94,22 +94,21 @@
 
 int OutfitterPanel::DrawPlayerShipInfo(const Point &point) const
 {
-<<<<<<< HEAD
 	Point drawPoint = point;
-	ShipInfoDisplay info(*playerShip);
-	
-	info.DrawAttributes(drawPoint);
-	drawPoint.Y() += info.AttributesHeight();
+	shipInfo.Update(*playerShip);
+	
+	shipInfo.DrawAttributes(drawPoint);
+	drawPoint.Y() += shipInfo.AttributesHeight();
 	
 	FillShader::Fill(drawPoint + Point(DETAILS_WIDTH/2,0), Point(DETAILS_WIDTH, 1), COLOR_DIVIDERS);	
 	
-	info.DrawDescription(drawPoint);
-	drawPoint.Y() += info.DescriptionHeight();
+	shipInfo.DrawDescription(drawPoint);
+	drawPoint.Y() += shipInfo.DescriptionHeight();
 
 	FillShader::Fill(drawPoint + Point(DETAILS_WIDTH/2,0), Point(DETAILS_WIDTH, 1), COLOR_DIVIDERS);	
 
-	info.DrawOutfits(drawPoint);
-	drawPoint.Y() += info.OutfitsHeight();	
+	shipInfo.DrawOutfits(drawPoint);
+	drawPoint.Y() += shipInfo.OutfitsHeight();	
 	
 	return drawPoint.Y() - point.Y();
 }
@@ -123,12 +122,6 @@
 	drawPoint.Y() += InfoPanel::DrawCargoHold(player.Cargo(), drawPoint , Point(DETAILS_WIDTH - 20, 20), 0, nullptr);	
 	
 	return drawPoint.Y() - point.Y();
-=======
-	shipInfo.Update(*playerShip);
-	shipInfo.DrawAttributes(point);
-	
-	return shipInfo.AttributesHeight();
->>>>>>> 69256579
 }
 
 
@@ -292,7 +285,6 @@
 
 int OutfitterPanel::DrawDetails(const Point &center) const
 {
-<<<<<<< HEAD
 	int maxAvailableWear = available.GetMaxWear(selectedOutfit);
 	int minSellWear = player.Cargo().Outfits().GetMinWear(selectedOutfit);
 
@@ -305,45 +297,35 @@
 			minSellWear = min(minSellWear, shipMinWear);
 	}
 		
-	OutfitInfoDisplay info(*selectedOutfit, maxAvailableWear, minSellWear);
+	outfitInfo.Update(*selectedOutfit, maxAvailableWear, minSellWear);
 
 	if (detailsInWithMain)
 	{
-		Point offset(info.PanelWidth(), 0.);
-		info.DrawDescription(center - offset * 1.5 - Point(0., 10.));
-		info.DrawRequirements(center - offset * .5 - Point(0., 10.));
-		info.DrawAttributes(center + offset * .5 - Point(0., 10.));
+		Point offset(outfitInfo.PanelWidth(), 0.);
+		outfitInfo.DrawDescription(center - offset * 1.5 - Point(0., 10.));
+		outfitInfo.DrawRequirements(center - offset * .5 - Point(0., 10.));
+		outfitInfo.DrawAttributes(center + offset * .5 - Point(0., 10.));
 	}
 	else 
 	{
-		Point drawPoint = Point(Screen::Right() - SideWidth() - PlayerShipWidth() - info.PanelWidth(), Screen::Top() + 10. - detailsScroll);
+		Point drawPoint = Point(Screen::Right() - SideWidth() - PlayerShipWidth() - outfitInfo.PanelWidth(), Screen::Top() + 10. - detailsScroll);
 		
 		DrawOutfit(*selectedOutfit, drawPoint + Point(DetailsWidth()/2, TileSize()/2), true, false);
 		drawPoint += Point(0, TileSize());
 		
-		info.DrawRequirements(drawPoint);
-		drawPoint += Point(0, info.RequirementsHeight() + 10);
-		
-		info.DrawAttributes(drawPoint);
-		drawPoint += Point(0, info.AttributesHeight() + 10);
-
-		info.DrawDescription(drawPoint);
-		drawPoint += Point(0, info.DescriptionHeight() + 10);
-
-		maxDetailsScroll = max(0, TileSize() + info.RequirementsHeight() + info.AttributesHeight() + info.DescriptionHeight() + 30 - Screen::Height());
-	}
-	
-	return detailsInWithMain ? info.MaximumHeight() : 0;
-=======
-	outfitInfo.Update(*selectedOutfit);
-	Point offset(outfitInfo.PanelWidth(), 0.);
-	
-	outfitInfo.DrawDescription(center - offset * 1.5 - Point(0., 10.));
-	outfitInfo.DrawRequirements(center - offset * .5 - Point(0., 10.));
-	outfitInfo.DrawAttributes(center + offset * .5 - Point(0., 10.));
-	
-	return outfitInfo.MaximumHeight();
->>>>>>> 69256579
+		outfitInfo.DrawRequirements(drawPoint);
+		drawPoint += Point(0, outfitInfo.RequirementsHeight() + 10);
+		
+		outfitInfo.DrawAttributes(drawPoint);
+		drawPoint += Point(0, outfitInfo.AttributesHeight() + 10);
+
+		outfitInfo.DrawDescription(drawPoint);
+		drawPoint += Point(0, outfitInfo.DescriptionHeight() + 10);
+
+		maxDetailsScroll = max(0, TileSize() + outfitInfo.RequirementsHeight() + outfitInfo.AttributesHeight() + outfitInfo.DescriptionHeight() + 30 - Screen::Height());
+	}
+	
+	return detailsInWithMain ? outfitInfo.MaximumHeight() : 0;
 }
 
 
@@ -846,16 +828,9 @@
 		
 		for(const Outfit *outfit : toRefill)
 		{
-<<<<<<< HEAD
-			int needed = ship->Attributes().CanAdd(*outfit, 1000000);
-			if(!outfitter.Has(outfit))
-				needed = min(needed, player.Cargo().GetOutfitCount(outfit) + available.GetTotalCount(selectedOutfit));
-			cost += needed * outfit->Cost();
-=======
 			int amount = ship->Attributes().CanAdd(*outfit, 1000000);
 			if(amount)
 				needed[outfit] += amount;
->>>>>>> 69256579
 		}
 	}
 	
@@ -863,9 +838,9 @@
 	for(auto &it : needed)
 	{
 		// Don't count cost of anything installed from cargo.
-		it.second = max(0, it.second - player.Cargo().Get(it.first));
+		it.second = max(0, it.second - player.Cargo().GetOutfitCount(it.first));
 		if(!outfitter.Has(it.first))
-			it.second = min(it.second, available[it.first]);
+			it.second = min(it.second, available.GetTotalCount(it.first));
 		cost += it.second * it.first->Cost();
 	}
 	if(!needed.empty() && cost < player.Accounts().Credits())
