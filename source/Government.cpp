/* Government.cpp
Copyright (c) 2014 by Michael Zahniser

Endless Sky is free software: you can redistribute it and/or modify it under the
terms of the GNU General Public License as published by the Free Software
Foundation, either version 3 of the License, or (at your option) any later version.

Endless Sky is distributed in the hope that it will be useful, but WITHOUT ANY
WARRANTY; without even the implied warranty of MERCHANTABILITY or FITNESS FOR A
PARTICULAR PURPOSE. See the GNU General Public License for more details.

You should have received a copy of the GNU General Public License along with
this program. If not, see <https://www.gnu.org/licenses/>.
*/

#include "Government.h"

#include "Conversation.h"
#include "DataNode.h"
#include "Fleet.h"
#include "GameData.h"
#include "Outfit.h"
#include "Phrase.h"
#include "Politics.h"
#include "ShipEvent.h"

#include <algorithm>

using namespace std;

namespace {
	// Load ShipEvent strings and corresponding numerical values into a map.
	void PenaltyHelper(const DataNode &node, map<int, double> &penalties)
	{
		for(const DataNode &child : node)
			if(child.Size() >= 2)
			{
				const string &key = child.Token(0);
				if(key == "assist")
					penalties[ShipEvent::ASSIST] = child.Value(1);
				else if(key == "disable")
					penalties[ShipEvent::DISABLE] = child.Value(1);
				else if(key == "board")
					penalties[ShipEvent::BOARD] = child.Value(1);
				else if(key == "capture")
					penalties[ShipEvent::CAPTURE] = child.Value(1);
				else if(key == "destroy")
					penalties[ShipEvent::DESTROY] = child.Value(1);
				else if(key == "scan")
				{
					penalties[ShipEvent::SCAN_OUTFITS] = child.Value(1);
					penalties[ShipEvent::SCAN_CARGO] = child.Value(1);
				}
				else if(key == "provoke")
					penalties[ShipEvent::PROVOKE] = child.Value(1);
				else if(key == "atrocity")
					penalties[ShipEvent::ATROCITY] = child.Value(1);
				else
					child.PrintTrace("Skipping unrecognized attribute:");
			}
			else
				child.PrintTrace("Skipping unrecognized attribute:");
	}

	// Determine the penalty for the given ShipEvent based on the values in the given map.
	double PenaltyHelper(int eventType, const map<int, double> &penalties)
	{
		double penalty = 0.;
		for(const auto &it : penalties)
			if(eventType & it.first)
				penalty += it.second;
		return penalty;
	}

	unsigned nextID = 0;
}



Government::RaidFleet::RaidFleet(const Fleet *fleet, double minAttraction, double maxAttraction)
	: fleet(fleet), minAttraction(minAttraction), maxAttraction(maxAttraction)
{
}



const Fleet *Government::RaidFleet::GetFleet() const
{
	return fleet;
}



double Government::RaidFleet::MinAttraction() const
{
	return minAttraction;
}



double Government::RaidFleet::MaxAttraction() const
{
	return maxAttraction;
}



// Default constructor.
Government::Government()
{
	// Default penalties:
	penaltyFor[ShipEvent::ASSIST] = -0.1;
	penaltyFor[ShipEvent::DISABLE] = 0.5;
	penaltyFor[ShipEvent::BOARD] = 0.3;
	penaltyFor[ShipEvent::CAPTURE] = 1.;
	penaltyFor[ShipEvent::DESTROY] = 1.;
	penaltyFor[ShipEvent::SCAN_OUTFITS] = 0.;
	penaltyFor[ShipEvent::SCAN_CARGO] = 0.;
	penaltyFor[ShipEvent::PROVOKE] = 0.;
	penaltyFor[ShipEvent::ATROCITY] = 10.;

	id = nextID++;
}



// Load a government's definition from a file.
void Government::Load(const DataNode &node)
{
	if(node.Size() >= 2)
	{
		name = node.Token(1);
		if(displayName.empty())
			displayName = name;
	}

	// For the following keys, if this data node defines a new value for that
	// key, the old values should be cleared (unless using the "add" keyword).
	set<string> shouldOverwrite = {"raid"};

	for(const DataNode &child : node)
	{
		bool remove = child.Token(0) == "remove";
		bool add = child.Token(0) == "add";
		if((add || remove) && child.Size() < 2)
		{
			child.PrintTrace("Skipping " + child.Token(0) + " with no key given:");
			continue;
		}

		const string &key = child.Token((add || remove) ? 1 : 0);
		int valueIndex = (add || remove) ? 2 : 1;
		bool hasValue = child.Size() > valueIndex;

		// Check for conditions that require clearing this key's current value.
		// "remove <key>" means to clear the key's previous contents.
		// "remove <key> <value>" means to remove just that value from the key.
		bool removeAll = (remove && !hasValue);
		// If this is the first entry for the given key, and we are not in "add"
		// or "remove" mode, its previous value should be cleared.
		bool overwriteAll = (!add && !remove && shouldOverwrite.count(key));

		if(removeAll || overwriteAll)
		{
			if(key == "provoked on scan")
				provokedOnScan = false;
<<<<<<< HEAD
			else if(key == "restricted")
				travelRestrictions = LocationFilter{};
=======
			else if(key == "reputation")
			{
				for(const DataNode &grand : child)
				{
					const string &grandKey = grand.Token(0);
					if(grandKey == "max")
						reputationMax = numeric_limits<double>::max();
					else if(grandKey == "min")
						reputationMin = numeric_limits<double>::lowest();
				}
			}
>>>>>>> 9bc0568e
			else if(key == "raid")
				raidFleets.clear();
			else if(key == "display name")
				displayName = name;
			else if(key == "death sentence")
				deathSentence = nullptr;
			else if(key == "friendly hail")
				friendlyHail = nullptr;
			else if(key == "friendly disabled hail")
				friendlyDisabledHail = nullptr;
			else if(key == "hostile hail")
				hostileHail = nullptr;
			else if(key == "hostile disabled hail")
				hostileDisabledHail = nullptr;
			else if(key == "language")
				language.clear();
			else if(key == "trusted")
				trusted.clear();
			else if(key == "enforces")
				enforcementZones.clear();
			else if(key == "custom penalties for")
				customPenalties.clear();
			else if(key == "foreign penalties for")
				useForeignPenaltiesFor.clear();
			else if(key == "illegals")
				illegals.clear();
			else if(key == "atrocities")
				atrocities.clear();
			else
				child.PrintTrace("Cannot \"remove\" the given key:");

			// If not in "overwrite" mode, move on to the next node.
			if(overwriteAll)
				shouldOverwrite.erase(key);
			else
				continue;
		}

		if(key == "raid")
		{
			const Fleet *fleet = GameData::Fleets().Get(child.Token(valueIndex));
			if(remove)
			{
				for(auto it = raidFleets.begin(); it != raidFleets.end(); )
					if(it->GetFleet() == fleet)
						it = raidFleets.erase(it);
					else
						++it;
			}
			else
				raidFleets.emplace_back(fleet,
					child.Size() > (valueIndex + 1) ? child.Value(valueIndex + 1) : 2.,
					child.Size() > (valueIndex + 2) ? child.Value(valueIndex + 2) : 0.);
		}
		// Handle the attributes which cannot have a value removed.
		else if(remove)
			child.PrintTrace("Cannot \"remove\" a specific value from the given key:");
		else if(key == "attitude toward")
		{
			for(const DataNode &grand : child)
			{
				if(grand.Size() >= 2)
				{
					const Government *gov = GameData::Governments().Get(grand.Token(0));
					attitudeToward.resize(nextID, 0.);
					attitudeToward[gov->id] = grand.Value(1);
				}
				else
					grand.PrintTrace("Skipping unrecognized attribute:");
			}
		}
		else if(key == "reputation")
		{
			for(const DataNode &grand : child)
			{
				const string &grandKey = grand.Token(0);
				bool hasGrandValue = grand.Size() >= 2;
				if(grandKey == "player reputation" && hasGrandValue)
					initialPlayerReputation = add ? initialPlayerReputation + child.Value(valueIndex) : child.Value(valueIndex);
				else if(grandKey == "max" && hasGrandValue)
					reputationMax = add ? reputationMax + grand.Value(valueIndex) : grand.Value(valueIndex);
				else if(grandKey == "min" && hasGrandValue)
					reputationMin = add ? reputationMin + grand.Value(valueIndex) : grand.Value(valueIndex);
				else
					grand.PrintTrace("Skipping unrecognized attribute:");
			}
		}
		else if(key == "trusted")
		{
			bool clearTrusted = !trusted.empty();
			for(const DataNode &grand : child)
			{
				bool remove = grand.Token(0) == "remove";
				bool add = grand.Token(0) == "add";
				if((add || remove) && grand.Size() < 2)
				{
					grand.PrintTrace("Warning: Skipping invalid \"" + child.Token(0) + "\" tag:");
					continue;
				}
				if(clearTrusted && !add && !remove)
				{
					trusted.clear();
					clearTrusted = false;
				}
				const Government *gov = GameData::Governments().Get(grand.Token(remove || add));
				if(gov)
				{
					if(remove)
						trusted.erase(gov);
					else
						trusted.insert(gov);
				}
				else
					grand.PrintTrace("Skipping unrecognized government:");
			}
		}
		else if(key == "penalty for")
			PenaltyHelper(child, penaltyFor);
		else if(key == "custom penalties for")
			for(const DataNode &grand : child)
			{
				if(grand.Token(0) == "remove" && grand.Size() >= 2)
					customPenalties[GameData::Governments().Get(grand.Token(1))->id].clear();
				else
				{
					auto &pens = customPenalties[GameData::Governments().Get(grand.Token(0))->id];
					PenaltyHelper(grand, pens);
				}
			}
		else if(key == "illegals")
		{
			if(!add)
				illegals.clear();
			for(const DataNode &grand : child)
				if(grand.Size() >= 2)
				{
					if(grand.Token(0) == "ignore")
						illegals[GameData::Outfits().Get(grand.Token(1))] = 0;
					else
						illegals[GameData::Outfits().Get(grand.Token(0))] = grand.Value(1);
				}
				else if(grand.Size() >= 3 && grand.Token(0) == "remove")
				{
					if(!illegals.erase(GameData::Outfits().Get(grand.Token(1))))
						grand.PrintTrace("Invalid remove, outfit not found in existing illegals:");
				}
				else
					grand.PrintTrace("Skipping unrecognized attribute:");
		}
		else if(key == "atrocities")
		{
			if(!add)
				atrocities.clear();
			for(const DataNode &grand : child)
				if(grand.Size() >= 2)
				{
					if(grand.Token(0) == "remove" && !atrocities.erase(GameData::Outfits().Get(grand.Token(1))))
						grand.PrintTrace("Invalid remove, outfit not found in existing atrocities:");
					else if(grand.Token(0) == "ignore")
						atrocities[GameData::Outfits().Get(grand.Token(1))] = false;
				}
				else
					atrocities[GameData::Outfits().Get(grand.Token(0))] = true;
		}
		else if(key == "enforces" && child.HasChildren())
			enforcementZones.emplace_back(child);
		else if(key == "provoked on scan")
			provokedOnScan = true;
		else if(key == "restricted" && child.HasChildren())
		{
			if(add)
				travelRestrictions.Load(child);
			else
				travelRestrictions = LocationFilter(child);
		}
		else if(key == "foreign penalties for")
			for(const DataNode &grand : child)
				useForeignPenaltiesFor.insert(GameData::Governments().Get(grand.Token(0))->id);
		else if(!hasValue)
			child.PrintTrace("Error: Expected key to have a value:");
		else if(key == "player reputation")
			initialPlayerReputation = add ? initialPlayerReputation + child.Value(valueIndex) : child.Value(valueIndex);
		else if(key == "crew attack")
			crewAttack = max(0., add ? child.Value(valueIndex) + crewAttack : child.Value(valueIndex));
		else if(key == "crew defense")
			crewDefense = max(0., add ? child.Value(valueIndex) + crewDefense : child.Value(valueIndex));
		else if(key == "bribe")
			bribe = add ? bribe + child.Value(valueIndex) : child.Value(valueIndex);
		else if(key == "fine")
			fine = add ? fine + child.Value(valueIndex) : child.Value(valueIndex);
		else if(add)
			child.PrintTrace("Error: Unsupported use of add:");
		else if(key == "display name")
			displayName = child.Token(valueIndex);
		else if(key == "swizzle")
			swizzle = child.Value(valueIndex);
		else if(key == "color")
		{
			if(child.Size() >= 3 + valueIndex)
				color = ExclusiveItem<Color>(Color(child.Value(valueIndex),
						child.Value(valueIndex + 1), child.Value(valueIndex + 2)));
			else if(child.Size() >= 1 + valueIndex)
				color = ExclusiveItem<Color>(GameData::Colors().Get(child.Token(valueIndex)));
		}
		else if(key == "death sentence")
			deathSentence = GameData::Conversations().Get(child.Token(valueIndex));
		else if(key == "friendly hail")
			friendlyHail = GameData::Phrases().Get(child.Token(valueIndex));
		else if(key == "friendly disabled hail")
			friendlyDisabledHail = GameData::Phrases().Get(child.Token(valueIndex));
		else if(key == "hostile hail")
			hostileHail = GameData::Phrases().Get(child.Token(valueIndex));
		else if(key == "hostile disabled hail")
			hostileDisabledHail = GameData::Phrases().Get(child.Token(valueIndex));
		else if(key == "language")
			language = child.Token(valueIndex);
		else if(key == "enforces" && child.Token(valueIndex) == "all")
		{
			enforcementZones.clear();
			child.PrintTrace("Warning: Deprecated use of \"enforces all\". Use \"remove enforces\" instead:");
		}
		else
			child.PrintTrace("Skipping unrecognized attribute:");
	}

	// Ensure reputation minimum is not above the
	// maximum, and set reputation again to enforce limtis.
	if(reputationMin > reputationMax)
		reputationMin = reputationMax;
	SetReputation(Reputation());

	// Default to the standard disabled hail messages.
	if(!friendlyDisabledHail)
		friendlyDisabledHail = GameData::Phrases().Get("friendly disabled");
	if(!hostileDisabledHail)
		hostileDisabledHail = GameData::Phrases().Get("hostile disabled");
}



// Get the display name of this government.
const string &Government::GetName() const
{
	return displayName;
}



// Set / Get the name used for this government in the data files.
void Government::SetName(const string &trueName)
{
	this->name = trueName;
}



const string &Government::GetTrueName() const
{
	return name;
}



// Get the color swizzle to use for ships of this government.
int Government::GetSwizzle() const
{
	return swizzle;
}



// Get the color to use for displaying this government on the map.
const Color &Government::GetColor() const
{
	return *color;
}



// Get the government's initial disposition toward other governments or
// toward the player.
double Government::AttitudeToward(const Government *other) const
{
	if(!other)
		return 0.;
	if(other == this)
		return 1.;

	if(attitudeToward.size() <= other->id)
		return 0.;

	return attitudeToward[other->id];
}



double Government::InitialPlayerReputation() const
{
	return initialPlayerReputation;
}



// Get the amount that your reputation changes for the given offense against the given government.
// The given value should be a combination of one or more ShipEvent values.
// Returns 0 if the Government is null.
double Government::PenaltyFor(int eventType, const Government *other) const
{
	if(!other)
		return 0.;

	if(other == this)
		return PenaltyHelper(eventType, penaltyFor);

	const int id = other->id;
	const auto &penalties = useForeignPenaltiesFor.count(id) ? other->penaltyFor : penaltyFor;

	const auto it = customPenalties.find(id);
	if(it == customPenalties.end())
		return PenaltyHelper(eventType, penalties);

	map<int, double> tempPenalties = penalties;
	for(const auto &penalty : it->second)
		tempPenalties[penalty.first] = penalty.second;
	return PenaltyHelper(eventType, tempPenalties);
}



// In order to successfully bribe this government you must pay them this
// fraction of your fleet's value. (Zero means they cannot be bribed.)
double Government::GetBribeFraction() const
{
	return bribe;
}



double Government::GetFineFraction() const
{
	return fine;
}



bool Government::Trusts(const Government *government) const
{
	return government == this || trusted.count(government);
}



// Returns true if this government has no enforcement restrictions, or if the
// indicated system matches at least one enforcement zone.
bool Government::CanEnforce(const System *system) const
{
	for(const LocationFilter &filter : enforcementZones)
		if(filter.Matches(system))
			return true;
	return enforcementZones.empty();
}



// Returns true if this government has no enforcement restrictions, or if the
// indicated planet matches at least one enforcement zone.
bool Government::CanEnforce(const Planet *planet) const
{
	for(const LocationFilter &filter : enforcementZones)
		if(filter.Matches(planet))
			return true;
	return enforcementZones.empty();
}



const Conversation *Government::DeathSentence() const
{
	return deathSentence;
}



// Get a hail message (which depends on whether this is an enemy government
// and if the ship is disabled).
string Government::GetHail(bool isDisabled) const
{
	const Phrase *phrase = nullptr;

	if(IsEnemy())
		phrase = isDisabled ? hostileDisabledHail : hostileHail;
	else
		phrase = isDisabled ? friendlyDisabledHail : friendlyHail;

	return phrase ? phrase->Get() : "";
}



// Find out if this government speaks a different language.
const string &Government::Language() const
{
	return language;
}



// Pirate raids in this government's systems use these fleet definitions. If
// it is empty, there are no pirate raids.
// The second attribute denotes the minimal and maximal attraction required for the fleet to appear.
const vector<Government::RaidFleet> &Government::RaidFleets() const
{
	return raidFleets;
}



// Check if, according to the politics stored by GameData, this government is
// an enemy of the given government right now.
bool Government::IsEnemy(const Government *other) const
{
	return GameData::GetPolitics().IsEnemy(this, other);
}



// Check if this government is an enemy of the player.
bool Government::IsEnemy() const
{
	return GameData::GetPolitics().IsEnemy(this, GameData::PlayerGovernment());
}



// Check if this is the player government.
bool Government::IsPlayer() const
{
	return (this == GameData::PlayerGovernment());
}



// Commit the given "offense" against this government (which may not
// actually consider it to be an offense). This may result in temporary
// hostilities (if the even type is PROVOKE), or a permanent change to your
// reputation.
void Government::Offend(int eventType, int count) const
{
	return GameData::GetPolitics().Offend(this, eventType, count);
}



// Bribe this government to be friendly to you for one day.
void Government::Bribe() const
{
	GameData::GetPolitics().Bribe(this);
}



// Check to see if the player has done anything they should be fined for.
// Each government can only fine you once per day.
string Government::Fine(PlayerInfo &player, int scan, const Ship *target, double security) const
{
	return GameData::GetPolitics().Fine(player, this, scan, target, security);
}



bool Government::Condemns(const Outfit *outfit) const
{
	const auto isAtrocity = atrocities.find(outfit);
	bool found = isAtrocity != atrocities.cend();
	return (found && isAtrocity->second) || (!found && outfit->Get("atrocity") > 0.);
}



int Government::Fines(const Outfit *outfit) const
{
	// If this government doesn't fine anything it won't fine this outfit.
	if(!fine)
		return 0;

	for(const auto &it : illegals)
		if(it.first == outfit)
			return it.second;
	return outfit->Get("illegal");
}



// Get or set the player's reputation with this government.
double Government::Reputation() const
{
	return GameData::GetPolitics().Reputation(this);
}



double Government::ReputationMax() const
{
	return reputationMax;
}



double Government::ReputationMin() const
{
	return reputationMin;
}



void Government::AddReputation(double value) const
{
	GameData::GetPolitics().AddReputation(this, value);
}



void Government::SetReputation(double value) const
{
	GameData::GetPolitics().SetReputation(this, value);
}



double Government::CrewAttack() const
{
	return crewAttack;
}



double Government::CrewDefense() const
{
	return crewDefense;
}



bool Government::IsProvokedOnScan() const
{
	return provokedOnScan;
}



bool Government::IsRestrictedFrom(const System &system) const
{
	return !travelRestrictions.IsEmpty() && travelRestrictions.Matches(&system);
}



bool Government::IsRestrictedFrom(const Planet &planet) const
{
	return !travelRestrictions.IsEmpty() && travelRestrictions.Matches(&planet);
}<|MERGE_RESOLUTION|>--- conflicted
+++ resolved
@@ -164,10 +164,8 @@
 		{
 			if(key == "provoked on scan")
 				provokedOnScan = false;
-<<<<<<< HEAD
 			else if(key == "restricted")
 				travelRestrictions = LocationFilter{};
-=======
 			else if(key == "reputation")
 			{
 				for(const DataNode &grand : child)
@@ -179,7 +177,6 @@
 						reputationMin = numeric_limits<double>::lowest();
 				}
 			}
->>>>>>> 9bc0568e
 			else if(key == "raid")
 				raidFleets.clear();
 			else if(key == "display name")
