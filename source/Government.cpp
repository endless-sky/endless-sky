/* Government.cpp
Copyright (c) 2014 by Michael Zahniser

Endless Sky is free software: you can redistribute it and/or modify it under the
terms of the GNU General Public License as published by the Free Software
Foundation, either version 3 of the License, or (at your option) any later version.

Endless Sky is distributed in the hope that it will be useful, but WITHOUT ANY
WARRANTY; without even the implied warranty of MERCHANTABILITY or FITNESS FOR A
PARTICULAR PURPOSE.  See the GNU General Public License for more details.
*/

#include "Government.h"

#include "Conversation.h"
#include "DataNode.h"
#include "Fleet.h"
#include "GameData.h"
#include "Phrase.h"
#include "Politics.h"
#include "ShipEvent.h"

#include <algorithm>

using namespace std;

namespace {
	unsigned nextID = 0;
}



// Default constructor.
Government::Government()
{
	// Default penalties:
	penaltyFor[ShipEvent::ASSIST] = -0.1;
	penaltyFor[ShipEvent::DISABLE] = 0.5;
	penaltyFor[ShipEvent::BOARD] = 0.3;
	penaltyFor[ShipEvent::CAPTURE] = 1.;
	penaltyFor[ShipEvent::DESTROY] = 1.;
	penaltyFor[ShipEvent::SCAN_OUTFITS] = 0.;
	penaltyFor[ShipEvent::SCAN_CARGO] = 0.;
	penaltyFor[ShipEvent::PROVOKE] = 0.;
	penaltyFor[ShipEvent::ATROCITY] = 10.;

	id = nextID++;
}



// Load a government's definition from a file.
void Government::Load(const DataNode &node)
{
	if(node.Size() >= 2)
	{
		name = node.Token(1);
		if(displayName.empty())
			displayName = name;
	}

	for(const DataNode &child : node)
	{
		bool remove = child.Token(0) == "remove";
		bool add = child.Token(0) == "add";
		if((add || remove) && child.Size() < 2)
		{
			child.PrintTrace("Skipping " + child.Token(0) + " with no key given:");
			continue;
		}

		const string &key = child.Token((add || remove) ? 1 : 0);
		int valueIndex = (add || remove) ? 2 : 1;
		bool hasValue = child.Size() > valueIndex;

		if(remove)
		{
			if(key == "provoked on scan")
				provokedOnScan = false;
			else if(key == "raid")
				raidFleet = nullptr;
			else if(key == "display name")
				displayName = name;
			else if(key == "death sentence")
				deathSentence = nullptr;
			else if(key == "friendly hail")
				friendlyHail = nullptr;
			else if(key == "friendly disabled hail")
				friendlyDisabledHail = nullptr;
			else if(key == "hostile hail")
				hostileHail = nullptr;
			else if(key == "hostile disabled hail")
				hostileDisabledHail = nullptr;
			else if(key == "language")
				language.clear();
			else if(key == "enforces")
				enforcementZones.clear();
			else
				child.PrintTrace("Cannot \"remove\" a specific value from the given key:");
		}
		else if(key == "attitude toward")
		{
			for(const DataNode &grand : child)
			{
				if(grand.Size() >= 2)
				{
					const Government *gov = GameData::Governments().Get(grand.Token(0));
					attitudeToward.resize(nextID, 0.);
					attitudeToward[gov->id] = grand.Value(1);
				}
				else
					grand.PrintTrace("Skipping unrecognized attribute:");
			}
		}
<<<<<<< HEAD
		else if(child.Token(0) == "clear" && child.Token(1) == "trusted")
			trusted.clear();
		else if(child.Token(0) == "trusted")
		{
			for(const DataNode &grand : child)
			{
				bool remove = grand.Token(0) == "remove";
				bool add = grand.Token(0) == "add";
				if(!add)
					trusted.clear();
				const Government *gov = GameData::Governments().Get(grand.Token(remove || add));
				if(gov)
				{
					if(remove)
						trusted.erase(gov);
					else
						trusted.emplace(gov);
				}
				else
					grand.PrintTrace("Skipping unrecognized government:");
			}
		}
		else if(child.Token(0) == "penalty for")
=======
		else if(key == "penalty for")
>>>>>>> ac591889
		{
			for(const DataNode &grand : child)
				if(grand.Size() >= 2)
				{
					if(grand.Token(0) == "assist")
						penaltyFor[ShipEvent::ASSIST] = grand.Value(1);
					else if(grand.Token(0) == "disable")
						penaltyFor[ShipEvent::DISABLE] = grand.Value(1);
					else if(grand.Token(0) == "board")
						penaltyFor[ShipEvent::BOARD] = grand.Value(1);
					else if(grand.Token(0) == "capture")
						penaltyFor[ShipEvent::CAPTURE] = grand.Value(1);
					else if(grand.Token(0) == "destroy")
						penaltyFor[ShipEvent::DESTROY] = grand.Value(1);
					else if(grand.Token(0) == "scan")
					{
						penaltyFor[ShipEvent::SCAN_OUTFITS] = grand.Value(1);
						penaltyFor[ShipEvent::SCAN_CARGO] = grand.Value(1);
					}
					else if(grand.Token(0) == "provoke")
						penaltyFor[ShipEvent::PROVOKE] = grand.Value(1);
					else if(grand.Token(0) == "atrocity")
						penaltyFor[ShipEvent::ATROCITY] = grand.Value(1);
					else
						grand.PrintTrace("Skipping unrecognized attribute:");
				}
		}
		else if(key == "enforces" && child.HasChildren())
			enforcementZones.emplace_back(child);
		else if(key == "provoked on scan")
			provokedOnScan = true;
		else if(!hasValue)
			child.PrintTrace("Error: Expected key to have a value:");
		else if(key == "player reputation")
			initialPlayerReputation = add ? initialPlayerReputation + child.Value(valueIndex) : child.Value(valueIndex);
		else if(key == "crew attack")
			crewAttack = max(0., add ? child.Value(valueIndex) + crewAttack : child.Value(valueIndex));
		else if(key == "crew defense")
			crewDefense = max(0., add ? child.Value(valueIndex) + crewDefense : child.Value(valueIndex));
		else if(key == "bribe")
			bribe = add ? bribe + child.Value(valueIndex) : child.Value(valueIndex);
		else if(key == "fine")
			fine = add ? fine + child.Value(valueIndex) : child.Value(valueIndex);
		else if(add)
			child.PrintTrace("Error: Unsupported use of add:");
		else if(key == "display name")
			displayName = child.Token(valueIndex);
		else if(key == "swizzle")
			swizzle = child.Value(valueIndex);
		else if(key == "color" && child.Size() >= 3 + valueIndex)
			color = Color(child.Value(valueIndex), child.Value(valueIndex + 1), child.Value(valueIndex + 2));
		else if(key == "death sentence")
			deathSentence = GameData::Conversations().Get(child.Token(valueIndex));
		else if(key == "friendly hail")
			friendlyHail = GameData::Phrases().Get(child.Token(valueIndex));
		else if(key == "friendly disabled hail")
			friendlyDisabledHail = GameData::Phrases().Get(child.Token(valueIndex));
		else if(key == "hostile hail")
			hostileHail = GameData::Phrases().Get(child.Token(valueIndex));
		else if(key == "hostile disabled hail")
			hostileDisabledHail = GameData::Phrases().Get(child.Token(valueIndex));
		else if(key == "language")
			language = child.Token(valueIndex);
		else if(key == "raid")
			raidFleet = GameData::Fleets().Get(child.Token(valueIndex));
		else if(key == "enforces" && child.Token(valueIndex) == "all")
		{
			enforcementZones.clear();
			child.PrintTrace("Warning: Deprecated use of \"enforces all\". Use \"remove enforces\" instead:");
		}
		else
			child.PrintTrace("Skipping unrecognized attribute:");
	}

	// Default to the standard disabled hail messages.
	if(!friendlyDisabledHail)
		friendlyDisabledHail = GameData::Phrases().Get("friendly disabled");
	if(!hostileDisabledHail)
		hostileDisabledHail = GameData::Phrases().Get("hostile disabled");
}



// Get the display name of this government.
const string &Government::GetName() const
{
	return displayName;
}



// Set / Get the name used for this government in the data files.
void Government::SetName(const string &trueName)
{
	this->name = trueName;
}



const string &Government::GetTrueName() const
{
	return name;
}



// Get the color swizzle to use for ships of this government.
int Government::GetSwizzle() const
{
	return swizzle;
}



// Get the color to use for displaying this government on the map.
const Color &Government::GetColor() const
{
	return color;
}



// Get the government's initial disposition toward other governments or
// toward the player.
double Government::AttitudeToward(const Government *other) const
{
	if(!other)
		return 0.;
	if(other == this)
		return 1.;

	if(attitudeToward.size() <= other->id)
		return 0.;

	return attitudeToward[other->id];
}



double Government::InitialPlayerReputation() const
{
	return initialPlayerReputation;
}



// Get the amount that your reputation changes for the given offense.
double Government::PenaltyFor(int eventType) const
{
	double penalty = 0.;
	for(const auto &it : penaltyFor)
		if(eventType & it.first)
			penalty += it.second;
	return penalty;
}



// In order to successfully bribe this government you must pay them this
// fraction of your fleet's value. (Zero means they cannot be bribed.)
double Government::GetBribeFraction() const
{
	return bribe;
}



double Government::GetFineFraction() const
{
	return fine;
}



bool Government::Trusts(const Government *government) const
{
	return government == this || trusted.count(government);
}



// Returns true if this government has no enforcement restrictions, or if the
// indicated system matches at least one enforcement zone.
bool Government::CanEnforce(const System *system) const
{
	for(const LocationFilter &filter : enforcementZones)
		if(filter.Matches(system))
			return true;
	return enforcementZones.empty();
}



// Returns true if this government has no enforcement restrictions, or if the
// indicated planet matches at least one enforcement zone.
bool Government::CanEnforce(const Planet *planet) const
{
	for(const LocationFilter &filter : enforcementZones)
		if(filter.Matches(planet))
			return true;
	return enforcementZones.empty();
}



const Conversation *Government::DeathSentence() const
{
	return deathSentence;
}



// Get a hail message (which depends on whether this is an enemy government
// and if the ship is disabled).
string Government::GetHail(bool isDisabled) const
{
	const Phrase *phrase = nullptr;

	if(IsEnemy())
		phrase = isDisabled ? hostileDisabledHail : hostileHail;
	else
		phrase = isDisabled ? friendlyDisabledHail : friendlyHail;

	return phrase ? phrase->Get() : "";
}



// Find out if this government speaks a different language.
const string &Government::Language() const
{
	return language;
}



// Pirate raids in this government's systems use this fleet definition. If
// it is null, there are no pirate raids.
const Fleet *Government::RaidFleet() const
{
	return raidFleet;
}



// Check if, according to the politics stored by GameData, this government is
// an enemy of the given government right now.
bool Government::IsEnemy(const Government *other) const
{
	return GameData::GetPolitics().IsEnemy(this, other);
}



// Check if this government is an enemy of the player.
bool Government::IsEnemy() const
{
	return GameData::GetPolitics().IsEnemy(this, GameData::PlayerGovernment());
}



// Check if this is the player government.
bool Government::IsPlayer() const
{
	return (this == GameData::PlayerGovernment());
}



// Commit the given "offense" against this government (which may not
// actually consider it to be an offense). This may result in temporary
// hostilities (if the even type is PROVOKE), or a permanent change to your
// reputation.
void Government::Offend(int eventType, int count) const
{
	return GameData::GetPolitics().Offend(this, eventType, count);
}



// Bribe this government to be friendly to you for one day.
void Government::Bribe() const
{
	GameData::GetPolitics().Bribe(this);
}



// Check to see if the player has done anything they should be fined for.
// Each government can only fine you once per day.
string Government::Fine(PlayerInfo &player, int scan, const Ship *target, double security) const
{
	return GameData::GetPolitics().Fine(player, this, scan, target, security);
}



// Get or set the player's reputation with this government.
double Government::Reputation() const
{
	return GameData::GetPolitics().Reputation(this);
}



void Government::AddReputation(double value) const
{
	GameData::GetPolitics().AddReputation(this, value);
}



void Government::SetReputation(double value) const
{
	GameData::GetPolitics().SetReputation(this, value);
}



double Government::CrewAttack() const
{
	return crewAttack;
}



double Government::CrewDefense() const
{
	return crewDefense;
}



bool Government::IsProvokedOnScan() const
{
	return provokedOnScan;
}<|MERGE_RESOLUTION|>--- conflicted
+++ resolved
@@ -93,6 +93,8 @@
 				hostileDisabledHail = nullptr;
 			else if(key == "language")
 				language.clear();
+			else if(key == "trusted")
+				trusted.clear();
 			else if(key == "enforces")
 				enforcementZones.clear();
 			else
@@ -112,10 +114,7 @@
 					grand.PrintTrace("Skipping unrecognized attribute:");
 			}
 		}
-<<<<<<< HEAD
-		else if(child.Token(0) == "clear" && child.Token(1) == "trusted")
-			trusted.clear();
-		else if(child.Token(0) == "trusted")
+		else if(key == "trusted")
 		{
 			for(const DataNode &grand : child)
 			{
@@ -135,10 +134,7 @@
 					grand.PrintTrace("Skipping unrecognized government:");
 			}
 		}
-		else if(child.Token(0) == "penalty for")
-=======
 		else if(key == "penalty for")
->>>>>>> ac591889
 		{
 			for(const DataNode &grand : child)
 				if(grand.Size() >= 2)
