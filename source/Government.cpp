/* Government.cpp
Copyright (c) 2014 by Michael Zahniser

Endless Sky is free software: you can redistribute it and/or modify it under the
terms of the GNU General Public License as published by the Free Software
Foundation, either version 3 of the License, or (at your option) any later version.

Endless Sky is distributed in the hope that it will be useful, but WITHOUT ANY
WARRANTY; without even the implied warranty of MERCHANTABILITY or FITNESS FOR A
PARTICULAR PURPOSE. See the GNU General Public License for more details.

You should have received a copy of the GNU General Public License along with
this program. If not, see <https://www.gnu.org/licenses/>.
*/

#include "Government.h"

#include "Conversation.h"
#include "DataNode.h"
#include "Fleet.h"
#include "GameData.h"
#include "Phrase.h"
#include "Politics.h"
#include "ShipEvent.h"

#include <algorithm>
#include <limits>

using namespace std;

namespace {
	unsigned nextID = 0;
}



// Default constructor.
Government::Government()
{
	// Default penalties:
	penaltyFor[ShipEvent::ASSIST] = -0.1;
	penaltyFor[ShipEvent::DISABLE] = 0.5;
	penaltyFor[ShipEvent::BOARD] = 0.3;
	penaltyFor[ShipEvent::CAPTURE] = 1.;
	penaltyFor[ShipEvent::DESTROY] = 1.;
	penaltyFor[ShipEvent::SCAN_OUTFITS] = 0.;
	penaltyFor[ShipEvent::SCAN_CARGO] = 0.;
	penaltyFor[ShipEvent::PROVOKE] = 0.;
	penaltyFor[ShipEvent::ATROCITY] = 10.;

	id = nextID++;
}



// Load a government's definition from a file.
void Government::Load(const DataNode &node)
{
	if(node.Size() >= 2)
	{
		name = node.Token(1);
		if(displayName.empty())
			displayName = name;
	}

	for(const DataNode &child : node)
	{
		bool remove = child.Token(0) == "remove";
		bool add = child.Token(0) == "add";
		if((add || remove) && child.Size() < 2)
		{
			child.PrintTrace("Skipping " + child.Token(0) + " with no key given:");
			continue;
		}

		const string &key = child.Token((add || remove) ? 1 : 0);
		int valueIndex = (add || remove) ? 2 : 1;
		bool hasValue = child.Size() > valueIndex;

		if(remove)
		{
			if(key == "provoked on scan")
				provokedOnScan = false;
			else if(key == "raid")
				raidFleet = nullptr;
			else if(key == "display name")
				displayName = name;
			else if(key == "death sentence")
				deathSentence = nullptr;
			else if(key == "friendly hail")
				friendlyHail = nullptr;
			else if(key == "friendly disabled hail")
				friendlyDisabledHail = nullptr;
			else if(key == "hostile hail")
				hostileHail = nullptr;
			else if(key == "hostile disabled hail")
				hostileDisabledHail = nullptr;
			else if(key == "language")
				language.clear();
			else if(key == "enforces")
				enforcementZones.clear();
			else
				child.PrintTrace("Cannot \"remove\" a specific value from the given key:");
		}
		else if(key == "attitude toward")
		{
			for(const DataNode &grand : child)
			{
				if(grand.Size() >= 2)
				{
					const Government *gov = GameData::Governments().Get(grand.Token(0));
					attitudeToward.resize(nextID, 0.);
					attitudeToward[gov->id] = grand.Value(1);
				}
				else
					grand.PrintTrace("Skipping unrecognized attribute:");
			}
		}
		else if(key == "penalty for")
		{
			for(const DataNode &grand : child)
				if(grand.Size() >= 2)
				{
					if(grand.Token(0) == "assist")
						penaltyFor[ShipEvent::ASSIST] = grand.Value(1);
					else if(grand.Token(0) == "disable")
						penaltyFor[ShipEvent::DISABLE] = grand.Value(1);
					else if(grand.Token(0) == "board")
						penaltyFor[ShipEvent::BOARD] = grand.Value(1);
					else if(grand.Token(0) == "capture")
						penaltyFor[ShipEvent::CAPTURE] = grand.Value(1);
					else if(grand.Token(0) == "destroy")
						penaltyFor[ShipEvent::DESTROY] = grand.Value(1);
					else if(grand.Token(0) == "scan")
					{
						penaltyFor[ShipEvent::SCAN_OUTFITS] = grand.Value(1);
						penaltyFor[ShipEvent::SCAN_CARGO] = grand.Value(1);
					}
					else if(grand.Token(0) == "provoke")
						penaltyFor[ShipEvent::PROVOKE] = grand.Value(1);
					else if(grand.Token(0) == "atrocity")
						penaltyFor[ShipEvent::ATROCITY] = grand.Value(1);
					else
						grand.PrintTrace("Skipping unrecognized attribute:");
				}
		}
		else if(key == "enforces" && child.HasChildren())
			enforcementZones.emplace_back(child);
		else if(key == "provoked on scan")
			provokedOnScan = true;
<<<<<<< HEAD
		else if(child.Token(0) == "show reputation")
			showReputation = true;
		else if(child.Token(0) == "hide reputation")
			showReputation = false;
		else if(child.Token(0) == "reputation titles")
			titles = LoadReputationTitles(child);
=======
		else if(!hasValue)
			child.PrintTrace("Error: Expected key to have a value:");
		else if(key == "player reputation")
			initialPlayerReputation = add ? initialPlayerReputation + child.Value(valueIndex) : child.Value(valueIndex);
		else if(key == "crew attack")
			crewAttack = max(0., add ? child.Value(valueIndex) + crewAttack : child.Value(valueIndex));
		else if(key == "crew defense")
			crewDefense = max(0., add ? child.Value(valueIndex) + crewDefense : child.Value(valueIndex));
		else if(key == "bribe")
			bribe = add ? bribe + child.Value(valueIndex) : child.Value(valueIndex);
		else if(key == "fine")
			fine = add ? fine + child.Value(valueIndex) : child.Value(valueIndex);
		else if(add)
			child.PrintTrace("Error: Unsupported use of add:");
		else if(key == "display name")
			displayName = child.Token(valueIndex);
		else if(key == "swizzle")
			swizzle = child.Value(valueIndex);
		else if(key == "color" && child.Size() >= 3 + valueIndex)
			color = Color(child.Value(valueIndex), child.Value(valueIndex + 1), child.Value(valueIndex + 2));
		else if(key == "death sentence")
			deathSentence = GameData::Conversations().Get(child.Token(valueIndex));
		else if(key == "friendly hail")
			friendlyHail = GameData::Phrases().Get(child.Token(valueIndex));
		else if(key == "friendly disabled hail")
			friendlyDisabledHail = GameData::Phrases().Get(child.Token(valueIndex));
		else if(key == "hostile hail")
			hostileHail = GameData::Phrases().Get(child.Token(valueIndex));
		else if(key == "hostile disabled hail")
			hostileDisabledHail = GameData::Phrases().Get(child.Token(valueIndex));
		else if(key == "language")
			language = child.Token(valueIndex);
		else if(key == "raid")
			raidFleet = GameData::Fleets().Get(child.Token(valueIndex));
		else if(key == "enforces" && child.Token(valueIndex) == "all")
		{
			enforcementZones.clear();
			child.PrintTrace("Warning: Deprecated use of \"enforces all\". Use \"remove enforces\" instead:");
		}
>>>>>>> 134a273b
		else
			child.PrintTrace("Skipping unrecognized attribute:");
	}

	// Default to the standard disabled hail messages.
	if(!friendlyDisabledHail)
		friendlyDisabledHail = GameData::Phrases().Get("friendly disabled");
	if(!hostileDisabledHail)
		hostileDisabledHail = GameData::Phrases().Get("hostile disabled");
}



// Load a set of reputation titles and return them as a pair of arrays.
vector<pair<double, string>> Government::LoadReputationTitles(const DataNode &node)
{
	vector<pair<double, string>> result;
	if(!node.HasChildren())
		return result;
	for(const DataNode &child : node)
	{
		if(child.Size() != 2)
		{
			child.PrintTrace("Skipping incorrectly formatted reputation title node.");
			continue;
		}
		result.emplace_back(child.Token(0) == "-infinity" ? numeric_limits<double>::min() : child.Value(0), child.Token(1));
	}
	return result;
}



// Get the display name of this government.
const string &Government::GetName() const
{
	return displayName;
}



// Set / Get the name used for this government in the data files.
void Government::SetName(const string &trueName)
{
	this->name = trueName;
}



const string &Government::GetTrueName() const
{
	return name;
}



// Get the color swizzle to use for ships of this government.
int Government::GetSwizzle() const
{
	return swizzle;
}



// Get the color to use for displaying this government on the map.
const Color &Government::GetColor() const
{
	return color;
}



// Get the government's initial disposition toward other governments or
// toward the player.
double Government::AttitudeToward(const Government *other) const
{
	if(!other)
		return 0.;
	if(other == this)
		return 1.;

	if(attitudeToward.size() <= other->id)
		return 0.;

	return attitudeToward[other->id];
}



double Government::InitialPlayerReputation() const
{
	return initialPlayerReputation;
}



// Get the amount that your reputation changes for the given offense.
double Government::PenaltyFor(int eventType) const
{
	double penalty = 0.;
	for(const auto &it : penaltyFor)
		if(eventType & it.first)
			penalty += it.second;
	return penalty;
}



// In order to successfully bribe this government you must pay them this
// fraction of your fleet's value. (Zero means they cannot be bribed.)
double Government::GetBribeFraction() const
{
	return bribe;
}



double Government::GetFineFraction() const
{
	return fine;
}



// Returns true if this government has no enforcement restrictions, or if the
// indicated system matches at least one enforcement zone.
bool Government::CanEnforce(const System *system) const
{
	for(const LocationFilter &filter : enforcementZones)
		if(filter.Matches(system))
			return true;
	return enforcementZones.empty();
}



// Returns true if this government has no enforcement restrictions, or if the
// indicated planet matches at least one enforcement zone.
bool Government::CanEnforce(const Planet *planet) const
{
	for(const LocationFilter &filter : enforcementZones)
		if(filter.Matches(planet))
			return true;
	return enforcementZones.empty();
}



const Conversation *Government::DeathSentence() const
{
	return deathSentence;
}



// Get a hail message (which depends on whether this is an enemy government
// and if the ship is disabled).
string Government::GetHail(bool isDisabled) const
{
	const Phrase *phrase = nullptr;

	if(IsEnemy())
		phrase = isDisabled ? hostileDisabledHail : hostileHail;
	else
		phrase = isDisabled ? friendlyDisabledHail : friendlyHail;

	return phrase ? phrase->Get() : "";
}



// Find out if this government speaks a different language.
const string &Government::Language() const
{
	return language;
}



// Pirate raids in this government's systems use this fleet definition. If
// it is null, there are no pirate raids.
const Fleet *Government::RaidFleet() const
{
	return raidFleet;
}



// Check if, according to the politics stored by GameData, this government is
// an enemy of the given government right now.
bool Government::IsEnemy(const Government *other) const
{
	return GameData::GetPolitics().IsEnemy(this, other);
}



// Check if this government is an enemy of the player.
bool Government::IsEnemy() const
{
	return GameData::GetPolitics().IsEnemy(this, GameData::PlayerGovernment());
}



// Check if this is the player government.
bool Government::IsPlayer() const
{
	return (this == GameData::PlayerGovernment());
}



// Commit the given "offense" against this government (which may not
// actually consider it to be an offense). This may result in temporary
// hostilities (if the even type is PROVOKE), or a permanent change to your
// reputation.
void Government::Offend(int eventType, int count) const
{
	return GameData::GetPolitics().Offend(this, eventType, count);
}



// Bribe this government to be friendly to you for one day.
void Government::Bribe() const
{
	GameData::GetPolitics().Bribe(this);
}



// Check to see if the player has done anything they should be fined for.
// Each government can only fine you once per day.
string Government::Fine(PlayerInfo &player, int scan, const Ship *target, double security) const
{
	return GameData::GetPolitics().Fine(player, this, scan, target, security);
}



// Get or set the player's reputation with this government.
double Government::Reputation() const
{
	return GameData::GetPolitics().Reputation(this);
}



void Government::AddReputation(double value) const
{
	GameData::GetPolitics().AddReputation(this, value);
}



void Government::SetReputation(double value) const
{
	GameData::GetPolitics().SetReputation(this, value);
}



double Government::CrewAttack() const
{
	return crewAttack;
}



double Government::CrewDefense() const
{
	return crewDefense;
}



bool Government::IsProvokedOnScan() const
{
	return provokedOnScan;
}



bool Government::ShowReputation() const
{
	return showReputation;
}



void Government::SetShowReputation(bool input)
{
	showReputation = input;
}



string Government::GetReputationTitle() const
{
	double rep = Reputation();
	auto tempTitles = titles;
	if(tempTitles.empty())
		tempTitles = *GameData::ReputationTitles();
	if(tempTitles.empty())
		return "";
	string title;
	for(auto item : tempTitles)
	{
		double lowerBound = item.first;
		if(rep < lowerBound)
			break;
		title = item.second;
	}
	return title;
}<|MERGE_RESOLUTION|>--- conflicted
+++ resolved
@@ -148,14 +148,12 @@
 			enforcementZones.emplace_back(child);
 		else if(key == "provoked on scan")
 			provokedOnScan = true;
-<<<<<<< HEAD
 		else if(child.Token(0) == "show reputation")
 			showReputation = true;
 		else if(child.Token(0) == "hide reputation")
 			showReputation = false;
 		else if(child.Token(0) == "reputation titles")
 			titles = LoadReputationTitles(child);
-=======
 		else if(!hasValue)
 			child.PrintTrace("Error: Expected key to have a value:");
 		else if(key == "player reputation")
@@ -195,7 +193,6 @@
 			enforcementZones.clear();
 			child.PrintTrace("Warning: Deprecated use of \"enforces all\". Use \"remove enforces\" instead:");
 		}
->>>>>>> 134a273b
 		else
 			child.PrintTrace("Skipping unrecognized attribute:");
 	}
