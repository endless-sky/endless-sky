--- conflicted
+++ resolved
@@ -674,33 +674,18 @@
 
 Government::Atrocity Government::Condemns(const Outfit *outfit) const
 {
-<<<<<<< HEAD
 	const auto it = atrocityOutfits.find(outfit);
-	return it != atrocityOutfits.cend() ? it->second : Atrocity{outfit->Get("atrocity") > 0., nullptr};
-=======
-	const auto isAtrocity = atrocityOutfits.find(outfit);
-	bool found = isAtrocity != atrocityOutfits.cend();
-	if(found)
-		return isAtrocity->second;
-	else
-		return !IgnoresUniversalAtrocities() && outfit->Get("atrocity") > 0.;
->>>>>>> 025d7ad9
+	return it != atrocityOutfits.cend() ? it->second
+		: Atrocity{!IgnoresUniversalAtrocities() && outfit->Get("atrocity") > 0., nullptr};
 }
 
 
 
 Government::Atrocity Government::Condemns(const Ship *ship) const
 {
-<<<<<<< HEAD
 	const auto it = atrocityShips.find(ship->TrueModelName());
-	return it != atrocityShips.cend() ? it->second : Atrocity{ship->BaseAttributes().Get("atrocity") > 0., nullptr};
-=======
-	const auto isAtrocity = atrocityShips.find(ship->TrueModelName());
-	bool found = isAtrocity != atrocityShips.cend();
-	if(found)
-		return isAtrocity->second;
-	else
-		return !IgnoresUniversalAtrocities() && ship->BaseAttributes().Get("atrocity") > 0.;
+	return it != atrocityShips.cend() ? it->second
+		: Atrocity{!IgnoresUniversalAtrocities() && ship->BaseAttributes().Get("atrocity") > 0., nullptr};
 }
 
 
@@ -708,7 +693,6 @@
 bool Government::IgnoresUniversalAtrocities() const
 {
 	return ignoreUniversalAtrocities;
->>>>>>> 025d7ad9
 }
 
 
