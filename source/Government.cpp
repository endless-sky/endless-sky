--- conflicted
+++ resolved
@@ -286,31 +286,15 @@
 			{
 				if(grand.Size() < 2)
 				{
-<<<<<<< HEAD
-					if(grand.Token(0) == "remove")
-					{
-						if(grand.Token(0) == "ignore universal")
-							ignoreUniversalIllegals = grand.BoolValue(1);
-						else if(grand.Size() >= 3 && grand.Token(1) == "ship")
-						{
-							if(!illegalShips.erase(grand.Token(2)))
-								grand.PrintTrace("Invalid remove, ship not found in existing illegals:");
-						}
-						else if(!illegalOutfits.erase(GameData::Outfits().Get(grand.Token(1))))
-							grand.PrintTrace("Invalid remove, outfit not found in existing illegals:");
-					}
-					else if(grand.Token(0) == "ignore universal")
-						ignoreUniversalIllegals = grand.BoolValue(1);
-					else if(grand.Token(0) == "ignore")
-=======
 					grand.PrintTrace("Skipping unrecognized attribute:");
 					continue;
 				}
 				const string &grandKey = grand.Token(0);
 				if(grandKey == "remove")
 				{
-					if(grand.Token(1) == "ship" && grand.Size() >= 3)
->>>>>>> 2f1df8c5
+					if(grand.Token(1) == "ignore universal")
+						ignoreUniversalIllegals = false;
+					else if(grand.Token(1) == "ship" && grand.Size() >= 3)
 					{
 						if(!illegalShips.erase(grand.Token(2)))
 							grand.PrintTrace("Invalid remove, ship not found in existing illegals:");
@@ -318,6 +302,8 @@
 					else if(!illegalOutfits.erase(GameData::Outfits().Get(grand.Token(1))))
 						grand.PrintTrace("Invalid remove, outfit not found in existing illegals:");
 				}
+				else if(grandKey == "ignore universal")
+					ignoreUniversalIllegals = true;
 				else if(grandKey == "ignore")
 				{
 					if(grand.Token(1) == "ship" && grand.Size() >= 3)
@@ -345,25 +331,9 @@
 					atrocityOutfits[GameData::Outfits().Get(grandKey)] = true;
 				else if(grandKey == "remove")
 				{
-<<<<<<< HEAD
-					if(grand.Token(0) == "remove")
-					{
-						if(grand.Token(0) == "ignore universal")
-							ignoreUniversalAtrocities = grand.BoolValue(1);
-						else if(grand.Size() >= 3 && grand.Token(1) == "ship")
-						{
-							if(!atrocityShips.erase(grand.Token(2)))
-								grand.PrintTrace("Invalid remove, ship not found in existing atrocities:");
-						}
-						else if(!atrocityOutfits.erase(GameData::Outfits().Get(grand.Token(1))))
-							grand.PrintTrace("Invalid remove, outfit not found in existing atrocities:");
-					}
-					else if(grand.Token(0) == "ignore universal")
-						ignoreUniversalAtrocities = grand.BoolValue(1);
-					else if(grand.Token(0) == "ignore")
-=======
+					if(grand.Token(1) == "ignore universal")
+						ignoreUniversalAtrocities = false;
 					if(grand.Token(1) == "ship" && grand.Size() >= 3)
->>>>>>> 2f1df8c5
 					{
 						if(!atrocityShips.erase(grand.Token(2)))
 							grand.PrintTrace("Invalid remove, ship not found in existing atrocities:");
@@ -371,6 +341,8 @@
 					else if(!atrocityOutfits.erase(GameData::Outfits().Get(grand.Token(1))))
 						grand.PrintTrace("Invalid remove, outfit not found in existing atrocities:");
 				}
+				else if(grandKey == "ignore universal")
+						ignoreUniversalAtrocities = true;
 				else if(grandKey == "ignore")
 				{
 					if(grand.Token(1) == "ship" && grand.Size() >= 3)
