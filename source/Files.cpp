--- conflicted
+++ resolved
@@ -565,7 +565,6 @@
 
 
 
-<<<<<<< HEAD
 // Open this user's plugins directory in their native file explorer.
 void Files::OpenUserPluginFolder()
 {
@@ -574,10 +573,7 @@
 
 
 
-void Files::LogError(const string &message)
-=======
 void Files::LogErrorToFile(const string &message)
->>>>>>> 1ada2584
 {
 	if(!errorLog)
 	{
