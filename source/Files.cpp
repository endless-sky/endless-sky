/* Files.cpp
Copyright (c) 2014 by Michael Zahniser

Endless Sky is free software: you can redistribute it and/or modify it under the
terms of the GNU General Public License as published by the Free Software
Foundation, either version 3 of the License, or (at your option) any later version.

Endless Sky is distributed in the hope that it will be useful, but WITHOUT ANY
WARRANTY; without even the implied warranty of MERCHANTABILITY or FITNESS FOR A
PARTICULAR PURPOSE. See the GNU General Public License for more details.

You should have received a copy of the GNU General Public License along with
this program. If not, see <https://www.gnu.org/licenses/>.
*/

#include "Files.h"

#include "File.h"
#include "Logger.h"

#include <SDL2/SDL.h>
#include <SDL2/SDL_rwops.h>

#if defined _WIN32
#include "text/Utf8.h"
#define STRICT
#define WIN32_LEAN_AND_MEAN
#include <windows.h>
#else
#include <dirent.h>
#include <sys/stat.h>
#include <unistd.h>
#include <utime.h>
#endif

#include <algorithm>
#include <cstdlib>
#include <fstream>
#include <iostream>
#include <mutex>
#include <stdexcept>
#include <memory>

#ifdef __ANDROID__
#include "AndroidAsset.h"
#endif

using namespace std;

namespace {
	string resources;
	string config;

	string dataPath;
	string imagePath;
	string soundPath;
	string savePath;
	string testPath;

	File errorLog;

	// Convert windows-style directory separators ('\\') to standard '/'.
#if defined _WIN32
	void FixWindowsSlashes(string &path)
	{
		for(char &c : path)
			if(c == '\\')
				c = '/';
	}
#endif

	// Open the given folder in a separate window.
	void OpenFolder(const string &path)
	{
#if SDL_VERSION_ATLEAST(2, 0, 14)
		if(SDL_OpenURL(("file://" + path).c_str()))
			Logger::LogError("Warning: SDL_OpenURL failed with \"" + string(SDL_GetError()) + "\"");
#elif defined(__linux__)
		// Some supported distributions do not have an up-to-date SDL.
		cout.flush();
		if(int result = WEXITSTATUS(system(("xdg-open file://" + path).c_str())))
			Logger::LogError("Warning: xdg-open failed with error code " + to_string(result) + ".");
#else
#warning SDL 2.0.14 or higher is needed for opening folders!
		Logger::LogError("Warning: No handler found to open \"" + path + "\" in a new window.");
#endif
	}
}



void Files::Init(const char * const *argv)
{
	// Parse the command line arguments to see if the user has specified
	// different directories to use.
	for(const char * const *it = argv + 1; *it; ++it)
	{
		string arg = *it;
		if((arg == "-r" || arg == "--resources") && *++it)
			resources = *it;
		else if((arg == "-c" || arg == "--config") && *++it)
			config = *it;

	}

	if(resources.empty())
	{
		// Find the path to the resource directory. This will depend on the
		// operating system, and can be overridden by a command line argument.
		char *str = SDL_GetBasePath();
		if(str)
      {
		   resources = str;
		   SDL_free(str);
      }
      // This is ok on android. we will read the resources from the assets
#if not defined __ANDROID__
		else throw runtime_error("Unable to get path to resource directory!");
#else
      else resources = "endless-sky-data"; // within assets directory
#endif
	}
#if defined _WIN32
	FixWindowsSlashes(resources);
#endif
	if(resources.back() != '/')
		resources += '/';
#if defined __linux__ || defined __FreeBSD__ || defined __DragonFly__
	// Special case, for Linux: the resource files are not in the same place as
	// the executable, but are under the same prefix (/usr or /usr/local).
	static const string LOCAL_PATH = "/usr/local/";
	static const string STANDARD_PATH = "/usr/";
	static const string RESOURCE_PATH = "share/games/endless-sky/";
	if(!resources.compare(0, LOCAL_PATH.length(), LOCAL_PATH))
		resources = LOCAL_PATH + RESOURCE_PATH;
	else if(!resources.compare(0, STANDARD_PATH.length(), STANDARD_PATH))
		resources = STANDARD_PATH + RESOURCE_PATH;
#endif
	// If the resources are not here, search in the directories containing this
	// one. This allows, for example, a Mac app that does not actually have the
	// resources embedded within it.
	while(!Exists(resources + "credits.txt"))
	{
		size_t pos = resources.rfind('/', resources.length() - 2);
		if(pos == string::npos || pos == 0)
			throw runtime_error("Unable to find the resource directories!");
		resources.erase(pos + 1);
	}
	dataPath = resources + "data/";
	imagePath = resources + "images/";
	soundPath = resources + "sounds/";
	if(config.empty())
	{
<<<<<<< HEAD
		// Find the path to the directory for saved games (and create it if it does
		// not already exist). This can also be overridden in the command line.
      char *str = SDL_GetPrefPath("endless-sky", "saves");
		if(!str)
			throw runtime_error("Unable to get path to saves directory!");
		savePath = str;
		SDL_free(str);
#if defined _WIN32
		FixWindowsSlashes(savePath);
#endif
		if(savePath.back() != '/')
			savePath += '/';
		config = savePath.substr(0, savePath.rfind('/', savePath.length() - 2) + 1);
=======
		// Create the directory for the saved games, preferences, etc., if necessary.
		char *str = SDL_GetPrefPath(nullptr, "endless-sky");
		if(!str)
			throw runtime_error("Unable to get path to config directory!");
		config = str;
		SDL_free(str);
>>>>>>> 242fff9c
	}

#ifdef _WIN32
	FixWindowsSlashes(config);
#endif
	if(config.back() != '/')
		config += '/';

	if(!Exists(config))
		throw runtime_error("Unable to create config directory!");

	savePath = config + "saves/";
	CreateFolder(savePath);

	// Create the "plugins" directory if it does not yet exist, so that it is
	// clear to the user where plugins should go.
	CreateFolder(config + "plugins/");

	// Check that all the directories exist. Allow the sound path to be missing
	if(!Exists(dataPath) || !Exists(imagePath))
		throw runtime_error("Unable to find the resource directories!");
	if(!Exists(savePath))
		throw runtime_error("Unable to create save directory!");
	if(!Exists(config + "plugins/"))
		throw runtime_error("Unable to create plugins directory!");
}



const string &Files::Resources()
{
	return resources;
}



const string &Files::Config()
{
	return config;
}



const string &Files::Data()
{
	return dataPath;
}



const string &Files::Images()
{
	return imagePath;
}



const string &Files::Sounds()
{
	return soundPath;
}



const string &Files::Saves()
{
	return savePath;
}



const string &Files::Tests()
{
	return testPath;
}



vector<string> Files::List(string directory)
{
	if(directory.empty() || directory.back() != '/')
		directory += '/';

	vector<string> list;

#if defined _WIN32
	WIN32_FIND_DATAW ffd;
	HANDLE hFind = FindFirstFileW(Utf8::ToUTF16(directory + '*').c_str(), &ffd);
	if(!hFind)
		return list;

	do {
		if(ffd.cFileName[0] == '.')
			continue;

		if(!(ffd.dwFileAttributes & FILE_ATTRIBUTE_DIRECTORY))
			list.push_back(directory + Utf8::ToUTF8(ffd.cFileName));
	} while(FindNextFileW(hFind, &ffd));

	FindClose(hFind);
#else
	DIR *dir = opendir(directory.c_str());
	if(!dir)
	{
#if defined __ANDROID__
      // try the asset system instead
      AndroidAsset aa;
      for (std::string entry: aa.DirectoryList(directory))
      {
         // Asset api doesn't have a stat or entry properties. the only
         // way to tell if its a folder is to fail to open it. Depending
         // on how slow this is, it may be worth checking for a file
         // extension instead.
         if (File(directory + entry))
         {
            list.push_back(directory + entry);
         }
      }
#endif
		return list;
   }

	while(true)
	{
		dirent *ent = readdir(dir);
		if(!ent)
			break;
		// Skip dotfiles (including "." and "..").
		if(ent->d_name[0] == '.')
			continue;

		string name = directory + ent->d_name;
		// Don't assume that this operating system's implementation of dirent
		// includes the t_type field; in particular, on Windows it will not.
		struct stat buf;
		stat(name.c_str(), &buf);
		bool isRegularFile = S_ISREG(buf.st_mode);

		if(isRegularFile)
			list.push_back(name);
	}

	closedir(dir);
#endif

	sort(list.begin(), list.end());
	return list;
}



// Get a list of any directories in the given directory.
vector<string> Files::ListDirectories(string directory)
{
	if(directory.empty() || directory.back() != '/')
		directory += '/';

	vector<string> list;

#if defined _WIN32
	WIN32_FIND_DATAW ffd;
	HANDLE hFind = FindFirstFileW(Utf8::ToUTF16(directory + '*').c_str(), &ffd);
	if(!hFind)
		return list;

	do {
		if(ffd.cFileName[0] == '.')
			continue;

		if(ffd.dwFileAttributes & FILE_ATTRIBUTE_DIRECTORY)
			list.push_back(directory + Utf8::ToUTF8(ffd.cFileName) + '/');
	} while(FindNextFileW(hFind, &ffd));

	FindClose(hFind);
#else
	DIR *dir = opendir(directory.c_str());
	if(!dir)
	{
#if defined __ANDROID__
      // try the asset system
      AndroidAsset aa;
      for (std::string entry: aa.DirectoryList(directory))
      {
         // Asset api doesn't have a stat or entry properties. the only
         // way to tell if its a folder is to fail to open it. Depending
         // on how slow this is, it may be worth checking for a file
         // extension instead.
         if (!File(directory + entry))
         {
            list.push_back(directory + entry + "/");
         }
      }
#endif
		return list;
   }

	while(true)
	{
		dirent *ent = readdir(dir);
		if(!ent)
			break;
		// Skip dotfiles (including "." and "..").
		if(ent->d_name[0] == '.')
			continue;

		string name = directory + ent->d_name;
		// Don't assume that this operating system's implementation of dirent
		// includes the t_type field; in particular, on Windows it will not.
		struct stat buf;
		stat(name.c_str(), &buf);
		bool isDirectory = S_ISDIR(buf.st_mode);

		if(isDirectory)
		{
			if(name.back() != '/')
				name += '/';
			list.push_back(name);
		}
	}

	closedir(dir);
#endif

	sort(list.begin(), list.end());
	return list;
}



vector<string> Files::RecursiveList(const string &directory)
{
	vector<string> list;
	RecursiveList(directory, &list);
	sort(list.begin(), list.end());
	return list;
}



void Files::RecursiveList(string directory, vector<string> *list)
{
	if(directory.empty() || directory.back() != '/')
		directory += '/';

#if defined _WIN32
	WIN32_FIND_DATAW ffd;
	HANDLE hFind = FindFirstFileW(Utf8::ToUTF16(directory + '*').c_str(), &ffd);
	if(hFind == INVALID_HANDLE_VALUE)
		return;

	do {
		if(ffd.cFileName[0] == '.')
			continue;

		if(!(ffd.dwFileAttributes & FILE_ATTRIBUTE_DIRECTORY))
			list->push_back(directory + Utf8::ToUTF8(ffd.cFileName));
		else
			RecursiveList(directory + Utf8::ToUTF8(ffd.cFileName) + '/', list);
	} while(FindNextFileW(hFind, &ffd));

	FindClose(hFind);
#else
	DIR *dir = opendir(directory.c_str());
	if(!dir)
	{
#if defined __ANDROID__
	// try the asset system. We don't want to instantiate more than one
	// AndroidAsset object, so don't recurse.
	vector<string> directories;
	directories.push_back(directory);
	AndroidAsset aa;
	while (!directories.empty())
	{
		directory = directories.back();
		directories.pop_back();
		for (std::string entry: aa.DirectoryList(directory))
		{
			// Asset api doesn't have a stat or entry properties. the only
			// way to tell if its a folder is to fail to open it. Depending
			// on how slow this is, it may be worth checking for a file
			// extension instead.
			if (File(directory + entry))
			{
				list->push_back(directory + entry);
			}
			else
			{
				directories.push_back(directory + entry + "/");
			}
		}
	}
#endif
	return;
	}

	while(true)
	{
		dirent *ent = readdir(dir);
		if(!ent)
			break;
		// Skip dotfiles (including "." and "..").
		if(ent->d_name[0] == '.')
			continue;

		string name = directory + ent->d_name;
		// Don't assume that this operating system's implementation of dirent
		// includes the t_type field; in particular, on Windows it will not.
		struct stat buf;
		stat(name.c_str(), &buf);
		bool isRegularFile = S_ISREG(buf.st_mode);
		bool isDirectory = S_ISDIR(buf.st_mode);

		if(isRegularFile)
			list->push_back(name);
		else if(isDirectory)
			RecursiveList(name + '/', list);
	}

	closedir(dir);
#endif
}



bool Files::Exists(const string &filePath)
{
#if defined _WIN32
	struct _stat buf;
	return !_wstat(Utf8::ToUTF16(filePath).c_str(), &buf);
#elif defined __ANDROID__
	struct stat buf;
	bool exists = !stat(filePath.c_str(), &buf);
	if (!exists)
	{
		// stat only works for normal files, not assets, so just try to open the
		// file to see if it exists.
		SDL_RWops* f = SDL_RWFromFile(filePath.c_str(), "r");
		exists = f != nullptr;
		if (f) SDL_RWclose(f);
		if (!exists)
		{
			// check and see if it is a directory
			exists = AndroidAsset().DirectoryExists(filePath);
		}
	}
	return exists;
#else
	struct stat buf;
	return !stat(filePath.c_str(), &buf);
#endif
}



time_t Files::Timestamp(const string &filePath)
{
#if defined _WIN32
	struct _stat buf;
	_wstat(Utf8::ToUTF16(filePath).c_str(), &buf);
#else
	struct stat buf;
	stat(filePath.c_str(), &buf);
#endif
	return buf.st_mtime;
}



void Files::Copy(const string &from, const string &to)
{
#if defined _WIN32
	CopyFileW(Utf8::ToUTF16(from).c_str(), Utf8::ToUTF16(to).c_str(), false);
#else
	Write(to, Read(from));
	// Preserve the timestamps of the original file.
	struct stat buf;
	if(stat(from.c_str(), &buf))
		Logger::LogError("Error: Cannot stat \"" + from + "\".");
	else
	{
		struct utimbuf times;
		times.actime = buf.st_atime;
		times.modtime = buf.st_mtime;
		if(utime(to.c_str(), &times))
			Logger::LogError("Error: Failed to preserve the timestamps for \"" + to + "\".");
	}
#endif
}



void Files::Move(const string &from, const string &to)
{
#if defined _WIN32
	MoveFileExW(Utf8::ToUTF16(from).c_str(), Utf8::ToUTF16(to).c_str(), MOVEFILE_REPLACE_EXISTING);
#else
	rename(from.c_str(), to.c_str());
#endif
}



void Files::Delete(const string &filePath)
{
#if defined _WIN32
	DeleteFileW(Utf8::ToUTF16(filePath).c_str());
#else
	unlink(filePath.c_str());
#endif
}



// Get the filename from a path.
string Files::Name(const string &path)
{
	// string::npos = -1, so if there is no '/' in the path this will
	// return the entire string, i.e. path.substr(0).
	return path.substr(path.rfind('/') + 1);
}



struct SDL_RWops *Files::Open(const string &path, bool write)
{
	return SDL_RWFromFile(path.c_str(), write ? "wb" : "rb");
}



void Files::Close(struct SDL_RWops * ops)
{
	SDL_RWclose(ops);
}



string Files::Read(const string &path)
{
	File file(path);
	return Read(file);
}



string Files::Read(struct SDL_RWops *file)
{
	string result;
	if(!file)
		return result;

	// Find the remaining number of bytes in the file.
	size_t start = SDL_RWtell(file);
	size_t size = SDL_RWseek(file, 0, RW_SEEK_END)  - start;
	// Reserve one extra byte because DataFile appends a '\n' to the end of each
	// file it reads, and that's the most common use of this function.
	result.reserve(size + 1);
	result.resize(size);
	SDL_RWseek(file, start, SEEK_SET);

	// Read the file data.
	size_t bytes = SDL_RWread(file, &result[0], 1, result.size());
	if(bytes != result.size())
		throw runtime_error("Error reading file!");

	return result;
}



void Files::Write(const string &path, const string &data)
{
	File file(path, true);
	Write(file, data);
}



void Files::Write(struct SDL_RWops *file, const string &data)
{
	if(!file)
		return;

	SDL_RWwrite(file, data.data(), 1, data.size());
}



void Files::CreateFolder(const std::string &path)
{
	if(Exists(path))
		return;

#ifdef _WIN32
	CreateDirectoryW(Utf8::ToUTF16(path).c_str(), nullptr);
#else
	mkdir(path.c_str(), 0700);
#endif
}




// Open this user's plugins directory in their native file explorer.
void Files::OpenUserPluginFolder()
{
	OpenFolder(Config() + "plugins");
}



void Files::LogErrorToFile(const string &message)
{
	if(!errorLog)
	{
		std::string path = config + "errors.txt";
		errorLog = File(path, true);

		if(!errorLog)
		{
			cerr << "Unable to create \"errors.txt\" " << (config.empty()
				? "in current directory" : "in \"" + config + "\"") << endl;
			return;
		}
	}

#if defined __ANDROID__
	// On android, this can be read with logcat | grep SDL. We don't want to do
	// it for other operating systems though, cause we can read errors.txt
	// directly
	SDL_Log("%s", message.c_str());
#endif

	SDL_RWwrite(errorLog, (message + '\n').c_str(), 1, message.size() + 1);
}



bool Files::MakeDir(const std::string &path)
{
	// SDL doesn't expose a file system api for creating directories. we will
	// need to use O/S primitives here.
#ifndef _WIN32
	size_t next = path.find_first_of("/\\");
	size_t pos = 0;
	std::string built_path;
   if (!path.empty() && path.front() != '/')
   {
      built_path = '.';
   }
	std::vector<std::string> to_create;
	for(;;)
	{
		std::string component = (next == path.npos) ? path.substr(pos)
		                                            : path.substr(pos, next - pos);

		if (!component.empty() && component != ".")
		{
			if (component == "..")
			{
				return false; // not doing this
			}
			built_path += "/" + component;
			struct stat buf;
			if (stat(built_path.c_str(), &buf) == 0)
			{
				if (!S_ISDIR(buf.st_mode))
				{
					// it exists, and its not a directory. can't continue
					return false;
				}
			}
			else
			{
				// doesn't exist. add it
				to_create.push_back(built_path);
			}
		}
		if (next == std::string::npos)
		{
			break;
		}
		pos = next + 1; //discard slash
	   next = path.find_first_of("/\\", pos);
	}
	for (const std::string& component: to_create)
	{
		if (mkdir(component.c_str(), 0700) != 0)
		{
			return false;
		}
	}
	return true;

#else
	return false;
#endif
}



bool Files::RmDir(const std::string &path)
{
	// SDL doesn't expose a file system api for deleting directories. We need to
	// use operating system primitives here.
#ifndef _WIN32
	// TODO: some sort of safety?
	DIR *dir = opendir(path.c_str());
	if(dir)
	{
		dirent* ent = nullptr;
		errno = 0;
		while((ent = readdir(dir)))
		{
			// Skip "." and ".."
			if(!strcmp(ent->d_name, ".") || !strcmp(ent->d_name, ".."))
				continue;

			string name = path + "/" + ent->d_name;
			struct stat st;
			stat(name.c_str(), &st);
			bool isRegularFile = S_ISREG(st.st_mode);
			bool isDirectory = S_ISDIR(st.st_mode);

			if(isRegularFile)
			{
				unlink(name.c_str());
			}
			else if(isDirectory)
			{
				RmDir(name);
			}
		}
		closedir(dir);
		rmdir(path.c_str());
		return true;
	}
	else
	{
		return false;
	}
#else
	return false;
#endif
}<|MERGE_RESOLUTION|>--- conflicted
+++ resolved
@@ -109,15 +109,15 @@
 		// operating system, and can be overridden by a command line argument.
 		char *str = SDL_GetBasePath();
 		if(str)
-      {
-		   resources = str;
-		   SDL_free(str);
-      }
-      // This is ok on android. we will read the resources from the assets
+		{
+			resources = str;
+			SDL_free(str);
+		}
+		// This is ok on android. we will read the resources from the assets
 #if not defined __ANDROID__
 		else throw runtime_error("Unable to get path to resource directory!");
 #else
-      else resources = "endless-sky-data"; // within assets directory
+		else resources = "endless-sky-data"; // within assets directory
 #endif
 	}
 #if defined _WIN32
@@ -149,30 +149,15 @@
 	dataPath = resources + "data/";
 	imagePath = resources + "images/";
 	soundPath = resources + "sounds/";
+
 	if(config.empty())
 	{
-<<<<<<< HEAD
-		// Find the path to the directory for saved games (and create it if it does
-		// not already exist). This can also be overridden in the command line.
-      char *str = SDL_GetPrefPath("endless-sky", "saves");
-		if(!str)
-			throw runtime_error("Unable to get path to saves directory!");
-		savePath = str;
-		SDL_free(str);
-#if defined _WIN32
-		FixWindowsSlashes(savePath);
-#endif
-		if(savePath.back() != '/')
-			savePath += '/';
-		config = savePath.substr(0, savePath.rfind('/', savePath.length() - 2) + 1);
-=======
 		// Create the directory for the saved games, preferences, etc., if necessary.
 		char *str = SDL_GetPrefPath(nullptr, "endless-sky");
 		if(!str)
 			throw runtime_error("Unable to get path to config directory!");
 		config = str;
 		SDL_free(str);
->>>>>>> 242fff9c
 	}
 
 #ifdef _WIN32
@@ -191,8 +176,8 @@
 	// clear to the user where plugins should go.
 	CreateFolder(config + "plugins/");
 
-	// Check that all the directories exist. Allow the sound path to be missing
-	if(!Exists(dataPath) || !Exists(imagePath))
+	// Check that all the directories exist.
+	if(!Exists(dataPath) || !Exists(imagePath) || !Exists(soundPath))
 		throw runtime_error("Unable to find the resource directories!");
 	if(!Exists(savePath))
 		throw runtime_error("Unable to create save directory!");
@@ -278,22 +263,22 @@
 	if(!dir)
 	{
 #if defined __ANDROID__
-      // try the asset system instead
-      AndroidAsset aa;
-      for (std::string entry: aa.DirectoryList(directory))
-      {
-         // Asset api doesn't have a stat or entry properties. the only
-         // way to tell if its a folder is to fail to open it. Depending
-         // on how slow this is, it may be worth checking for a file
-         // extension instead.
-         if (File(directory + entry))
-         {
-            list.push_back(directory + entry);
-         }
-      }
+		// try the asset system instead
+		AndroidAsset aa;
+		for (std::string entry: aa.DirectoryList(directory))
+		{
+			// Asset api doesn't have a stat or entry properties. the only
+			// way to tell if its a folder is to fail to open it. Depending
+			// on how slow this is, it may be worth checking for a file
+			// extension instead.
+			if (File(directory + entry))
+			{
+				list.push_back(directory + entry);
+			}
+		}
 #endif
 		return list;
-   }
+	}
 
 	while(true)
 	{
@@ -352,22 +337,22 @@
 	if(!dir)
 	{
 #if defined __ANDROID__
-      // try the asset system
-      AndroidAsset aa;
-      for (std::string entry: aa.DirectoryList(directory))
-      {
-         // Asset api doesn't have a stat or entry properties. the only
-         // way to tell if its a folder is to fail to open it. Depending
-         // on how slow this is, it may be worth checking for a file
-         // extension instead.
-         if (!File(directory + entry))
-         {
-            list.push_back(directory + entry + "/");
-         }
-      }
+		// try the asset system
+		AndroidAsset aa;
+		for (std::string entry: aa.DirectoryList(directory))
+		{
+			// Asset api doesn't have a stat or entry properties. the only
+			// way to tell if its a folder is to fail to open it. Depending
+			// on how slow this is, it may be worth checking for a file
+			// extension instead.
+			if (!File(directory + entry))
+			{
+				list.push_back(directory + entry + "/");
+			}
+		}
 #endif
 		return list;
-   }
+	}
 
 	while(true)
 	{
@@ -688,9 +673,7 @@
 {
 	if(!errorLog)
 	{
-		std::string path = config + "errors.txt";
-		errorLog = File(path, true);
-
+		errorLog = File(config + "errors.txt", true);
 		if(!errorLog)
 		{
 			cerr << "Unable to create \"errors.txt\" " << (config.empty()
@@ -719,10 +702,10 @@
 	size_t next = path.find_first_of("/\\");
 	size_t pos = 0;
 	std::string built_path;
-   if (!path.empty() && path.front() != '/')
-   {
-      built_path = '.';
-   }
+	if (!path.empty() && path.front() != '/')
+	{
+		built_path = '.';
+	}
 	std::vector<std::string> to_create;
 	for(;;)
 	{
@@ -756,7 +739,7 @@
 			break;
 		}
 		pos = next + 1; //discard slash
-	   next = path.find_first_of("/\\", pos);
+		next = path.find_first_of("/\\", pos);
 	}
 	for (const std::string& component: to_create)
 	{
