--- conflicted
+++ resolved
@@ -32,7 +32,10 @@
 
 #ifdef __ANDROID__
 #include "AndroidAsset.h"
+#include <sys/types.h>
 #include <sys/stat.h>
+#include <sys/types.h>
+#include <dirent.h>
 #include <unistd.h>
 #endif
 
@@ -70,8 +73,34 @@
 #endif
 	}
 
-<<<<<<< HEAD
-
+	/// The open zip files per thread. Since ZLIB doesn't support multithreaded access on the same zip handle,
+	/// each file is opened multiple times on demand.
+	thread_local map<filesystem::path, shared_ptr<ZipFile>> OPEN_ZIP_FILES;
+
+	shared_ptr<ZipFile> GetZipFile(const filesystem::path &filePath)
+	{
+		/// Check if this zip is already open on this thread.
+		for(auto &[zipPath, file] : OPEN_ZIP_FILES)
+			if(Files::IsParent(zipPath, filePath))
+				return file;
+
+		/// If not, open the zip file.
+		filesystem::path zipPath = filePath;
+		while(!exists(zipPath))
+		{
+			if(!zipPath.has_parent_path() || zipPath.parent_path() == zipPath)
+				return {};
+			zipPath = zipPath.parent_path();
+		}
+		if(zipPath.extension() == ".zip" && is_regular_file(zipPath))
+		{
+			/// Limit the number of open zip files to one per thread to avoid having too many files open.
+			OPEN_ZIP_FILES.clear();
+			return OPEN_ZIP_FILES.emplace(zipPath, make_shared<ZipFile>(zipPath)).first->second;
+		}
+
+		return {};
+	}
 
 	void CheckBug_96()
 	{
@@ -182,36 +211,6 @@
 		}
 	}
 #endif
-=======
-	/// The open zip files per thread. Since ZLIB doesn't support multithreaded access on the same zip handle,
-	/// each file is opened multiple times on demand.
-	thread_local map<filesystem::path, shared_ptr<ZipFile>> OPEN_ZIP_FILES;
-
-	shared_ptr<ZipFile> GetZipFile(const filesystem::path &filePath)
-	{
-		/// Check if this zip is already open on this thread.
-		for(auto &[zipPath, file] : OPEN_ZIP_FILES)
-			if(Files::IsParent(zipPath, filePath))
-				return file;
-
-		/// If not, open the zip file.
-		filesystem::path zipPath = filePath;
-		while(!exists(zipPath))
-		{
-			if(!zipPath.has_parent_path() || zipPath.parent_path() == zipPath)
-				return {};
-			zipPath = zipPath.parent_path();
-		}
-		if(zipPath.extension() == ".zip" && is_regular_file(zipPath))
-		{
-			/// Limit the number of open zip files to one per thread to avoid having too many files open.
-			OPEN_ZIP_FILES.clear();
-			return OPEN_ZIP_FILES.emplace(zipPath, make_shared<ZipFile>(zipPath)).first->second;
-		}
-
-		return {};
-	}
->>>>>>> 023f3ca1
 }
 
 
@@ -402,25 +401,6 @@
 
 	if(!Exists(directory) || !is_directory(directory))
 	{
-<<<<<<< HEAD
-#if defined __ANDROID__
-		// try the asset system instead
-		AndroidAsset aa;
-		for (std::string entry: aa.DirectoryList(directory))
-		{
-			// Asset api doesn't have a stat or entry properties. the only
-			// way to tell if its a folder is to fail to open it. Depending
-			// on how slow this is, it may be worth checking for a file
-			// extension instead.
-			if (File(directory / entry))
-			{
-				list.push_back(directory / entry);
-			}
-		}
-#endif
-		return list;
-	}
-=======
 		// Check if the requested file is in a known zip.
 		shared_ptr<ZipFile> zip = GetZipFile(directory);
 		if(zip)
@@ -428,114 +408,140 @@
 			list = zip->ListFiles(directory, false, false);
 			sort(list.begin(), list.end());
 		}
-		return list;
-	}
-
->>>>>>> 023f3ca1
-
-	for(const auto &entry : filesystem::directory_iterator(directory))
-		if(entry.is_regular_file())
-			list.emplace_back(entry);
-
-	sort(list.begin(), list.end());
-
-	return list;
-}
-
-
-
-// Get a list of any directories in the given directory.
-vector<filesystem::path> Files::ListDirectories(const filesystem::path &directory)
-{
-	vector<filesystem::path> list;
-
-	if(!Exists(directory) || !is_directory(directory))
-	{
-<<<<<<< HEAD
 #if defined __ANDROID__
-		// try the asset system
-		AndroidAsset aa;
-		for (std::string entry: aa.DirectoryList(directory))
-		{
-			// Asset api doesn't have a stat or entry properties. the only
-			// way to tell if its a folder is to fail to open it. Depending
-			// on how slow this is, it may be worth checking for a file
-			// extension instead.
-			if (!File(directory / entry))
-			{
-				list.push_back(directory / entry);
-			}
-		}
-#endif
-=======
-		// Check if the requested file is in a known zip.
-		shared_ptr<ZipFile> zip = GetZipFile(directory);
-		if(zip)
-		{
-			list = zip->ListFiles(directory, false, true);
-			sort(list.begin(), list.end());
-		}
->>>>>>> 023f3ca1
-		return list;
-	}
-
-	for(const auto &entry : filesystem::directory_iterator(directory))
-		if(entry.is_directory())
-			list.emplace_back(entry);
-
-	sort(list.begin(), list.end());
-	return list;
-}
-
-
-
-vector<filesystem::path> Files::RecursiveList(const filesystem::path &directory)
-{
-	vector<filesystem::path> list;
-	if(!Exists(directory) || !is_directory(directory))
-	{
-<<<<<<< HEAD
-#if defined __ANDROID__
-		// try the asset system. We don't want to instantiate more than one
-		// AndroidAsset object, so don't recurse.
-		vector<std::filesystem::path> directories;
-		directories.push_back(directory);
-		AndroidAsset aa;
-		while (!directories.empty())
-		{
-			auto path = directories.back();
-			directories.pop_back();
-			for (std::string entry: aa.DirectoryList(path))
+		else
+		{
+				
+			// try the asset system instead
+			AndroidAsset aa;
+			for (std::string entry: aa.DirectoryList(directory))
 			{
 				// Asset api doesn't have a stat or entry properties. the only
 				// way to tell if its a folder is to fail to open it. Depending
 				// on how slow this is, it may be worth checking for a file
 				// extension instead.
-				if (File(path / entry))
+				SDL_RWops* f = SDL_RWFromFile((directory / entry).c_str(), "rb");
+				bool is_file = f != nullptr;
+				if (f) SDL_RWclose(f);
+				if (is_file)
 				{
-					list.push_back(path / entry);
-				}
-				else
-				{
-					directories.push_back(path / entry);
+					list.push_back(directory / entry);
 				}
 			}
 		}
 #endif
 		return list;
 	}
-=======
+
+
+	for(const auto &entry : filesystem::directory_iterator(directory))
+		if(entry.is_regular_file())
+			list.emplace_back(entry);
+
+	sort(list.begin(), list.end());
+
+	return list;
+}
+
+
+
+// Get a list of any directories in the given directory.
+vector<filesystem::path> Files::ListDirectories(const filesystem::path &directory)
+{
+	vector<filesystem::path> list;
+
+	if(!Exists(directory) || !is_directory(directory))
+	{
 		// Check if the requested file is in a known zip.
 		shared_ptr<ZipFile> zip = GetZipFile(directory);
 		if(zip)
 		{
+			list = zip->ListFiles(directory, false, true);
+			sort(list.begin(), list.end());
+		}
+#if defined __ANDROID__
+		else
+		{
+			// try the asset system
+			AndroidAsset aa;
+			for (std::string entry: aa.DirectoryList(directory))
+			{
+				// Asset api doesn't have a stat or entry properties. the only
+				// way to tell if its a folder is to fail to open it. Depending
+				// on how slow this is, it may be worth checking for a file
+				// extension instead.
+				SDL_RWops* f = SDL_RWFromFile((directory / entry).c_str(), "rb");
+				bool is_file = f != nullptr;
+				if (f) SDL_RWclose(f);
+				if (!is_file)
+				{
+					list.push_back(directory / entry);
+				}
+			}
+		}
+#endif
+		return list;
+	}
+
+	for(const auto &entry : filesystem::directory_iterator(directory))
+		if(entry.is_directory())
+			list.emplace_back(entry);
+
+	sort(list.begin(), list.end());
+	return list;
+}
+
+
+
+vector<filesystem::path> Files::RecursiveList(const filesystem::path &directory)
+{
+	vector<filesystem::path> list;
+	if(!Exists(directory) || !is_directory(directory))
+	{
+		// Check if the requested file is in a known zip.
+		shared_ptr<ZipFile> zip = GetZipFile(directory);
+		if(zip)
+		{
 			list = zip->ListFiles(directory, true, false);
 			sort(list.begin(), list.end());
 		}
+#if defined __ANDROID__
+		else
+		{
+			// try the asset system. We don't want to instantiate more than one
+			// AndroidAsset object, so don't recurse.
+			vector<std::filesystem::path> directories;
+			directories.push_back(directory);
+			AndroidAsset aa;
+			while (!directories.empty())
+			{
+				auto path = directories.back();
+				directories.pop_back();
+				for (std::string entry: aa.DirectoryList(path))
+				{
+					// Asset api doesn't have a stat or entry properties. the only
+					// way to tell if its a folder is to fail to open it. Depending
+					// on how slow this is, it may be worth checking for a file
+					// extension instead.
+					SDL_RWops* f = SDL_RWFromFile((path / entry).c_str(), "rb");
+					bool is_file = f != nullptr;
+					if (f) SDL_RWclose(f);
+					SDL_Log("got %s from SDL_RWFromFile(%s) ", is_file ? "true " : "false", (path / entry).c_str());
+					if (is_file)
+					{
+						list.push_back(path / entry);
+					}
+					else
+					{
+						directories.push_back(path / entry);
+					}
+				}
+			}
+		}
+#endif
 		return list;
 	}
 
->>>>>>> 023f3ca1
 	for(const auto &entry : filesystem::recursive_directory_iterator(directory))
 		if(entry.is_regular_file())
 			list.emplace_back(entry);
@@ -548,17 +554,18 @@
 
 bool Files::Exists(const filesystem::path &filePath)
 {
-<<<<<<< HEAD
-	if (exists(filePath))
-	{
+	if(exists(filePath))
 		return true;
-	}
+
+	shared_ptr<ZipFile> zip = GetZipFile(filePath);
+	if(zip)
+		return zip->Exists(filePath);
 #ifdef __ANDROID__
 	else
 	{
 		// only works for normal files, not assets, so just try to open the
 		// file to see if it exists.
-		SDL_RWops* f = SDL_RWFromFile(filePath.c_str(), "r");
+		SDL_RWops* f = SDL_RWFromFile(filePath.c_str(), "rb");
 		bool exists = f != nullptr;
 		if (f) SDL_RWclose(f);
 		if (!exists)
@@ -569,14 +576,6 @@
 		return exists;
 	}
 #endif
-=======
-	if(exists(filePath))
-		return true;
-
-	shared_ptr<ZipFile> zip = GetZipFile(filePath);
-	if(zip)
-		return zip->Exists(filePath);
->>>>>>> 023f3ca1
 	return false;
 }
 
@@ -631,18 +630,6 @@
 
 
 
-<<<<<<< HEAD
-struct SDL_RWops *Files::Open(const filesystem::path &path, bool write)
-{
-	return SDL_RWFromFile(path.c_str(), write ? "wb" : "rb");
-}
-
-
-
-void Files::Close(struct SDL_RWops * ops)
-{
-	SDL_RWclose(ops);
-=======
 bool Files::IsParent(const filesystem::path &parent, const filesystem::path &child)
 {
 	if(distance(child.begin(), child.end()) < distance(parent.begin(), parent.end()))
@@ -660,13 +647,27 @@
 		shared_ptr<ZipFile> zip = GetZipFile(path);
 		if(zip)
 			return shared_ptr<iostream>(new stringstream(zip->ReadFile(path), ios::in | ios::binary));
+
+		// Attempt to use SDL_RWops, which read from assets if possible
+		SDL_RWops* ops = SDL_RWFromFile(path.c_str(), "rb");
+		if (ops)
+		{
+			std::string data;
+			char buffer[4096];
+			size_t size = 0;
+			while ((size = SDL_RWread(ops, buffer, 1, sizeof(buffer))))
+			{
+				data.append(buffer, buffer + size);
+			}
+			SDL_RWclose(ops);
+			return shared_ptr<iostream>(new stringstream(data, ios::in | ios::binary));
+		}
 		return {};
 	}
 
 	if(write)
 		return shared_ptr<iostream>{new fstream{path, ios::out | ios::binary}};
 	return shared_ptr<iostream>{new fstream{path, ios::in | ios::binary}};
->>>>>>> 023f3ca1
 }
 
 
@@ -678,35 +679,11 @@
 
 
 
-<<<<<<< HEAD
-string Files::Read(struct SDL_RWops *file)
-=======
 string Files::Read(shared_ptr<iostream> file)
->>>>>>> 023f3ca1
 {
 	if(!file)
-<<<<<<< HEAD
-		return result;
-
-	// Find the remaining number of bytes in the file.
-	size_t start = SDL_RWtell(file);
-	size_t size = SDL_RWseek(file, 0, RW_SEEK_END)  - start;
-	// Reserve one extra byte because DataFile appends a '\n' to the end of each
-	// file it reads, and that's the most common use of this function.
-	result.reserve(size + 1);
-	result.resize(size);
-	SDL_RWseek(file, start, SEEK_SET);
-
-	// Read the file data.
-	size_t bytes = SDL_RWread(file, &result[0], 1, result.size());
-	if(bytes != result.size())
-		throw runtime_error("Error reading file!");
-
-	return result;
-=======
 		return "";
 	return string{istreambuf_iterator<char>{*file}, {}};
->>>>>>> 023f3ca1
 }
 
 
@@ -718,21 +695,12 @@
 
 
 
-<<<<<<< HEAD
-void Files::Write(struct SDL_RWops *file, const string &data)
-{
-	if(!file)
-		return;
-
-	SDL_RWwrite(file, data.data(), 1, data.size());
-=======
 void Files::Write(shared_ptr<iostream> file, const string &data)
 {
 	if(!file)
 		return;
 	*file << data;
 	file->flush();
->>>>>>> 023f3ca1
 }
 
 
@@ -779,24 +747,14 @@
 		}
 	}
 
-<<<<<<< HEAD
-#if defined __ANDROID__
-	// On android, this can be read with logcat | grep SDL. We don't want to do
-	// it for other operating systems though, cause we can read errors.txt
-	// directly
-	SDL_Log("%s", message.c_str());
-#endif
-
-	SDL_RWwrite(errorLog, (message + '\n').c_str(), 1, message.size() + 1);
-}
-
-
-
-bool Files::RmDir(const std::filesystem::path &path)
-{
-	return std::filesystem::remove_all(path);
-=======
+
 	Write(errorLog, message);
 	*errorLog << endl;
->>>>>>> 023f3ca1
+}
+
+
+
+bool Files::RmDir(const std::filesystem::path &path)
+{
+	return std::filesystem::remove_all(path);
 }