--- conflicted
+++ resolved
@@ -102,15 +102,9 @@
 		// Find the path to the resource directory. This will depend on the
 		// operating system, and can be overridden by a command line argument.
 		char *str = SDL_GetBasePath();
-<<<<<<< HEAD
-		if(!str) {
-			throw runtime_error("Unable to get path to resource directory!");
-		}
-=======
 		if(!str)
 			throw runtime_error("Unable to get path to resource directory!");
 		
->>>>>>> 9122e5d0
 		resources = str;
 		SDL_free(str);
 	}
@@ -153,15 +147,9 @@
 		// Find the path to the directory for saved games (and create it if it does
 		// not already exist). This can also be overridden in the command line.
 		char *str = SDL_GetPrefPath("endless-sky", "saves");
-<<<<<<< HEAD
-		if(!str) {
-			throw runtime_error("Unable to get path to saves directory!");
-		}
-=======
 		if(!str)
 			throw runtime_error("Unable to get path to saves directory!");
 		
->>>>>>> 9122e5d0
 		saves = str;
 #if defined _WIN32
 		FixWindowsSlashes(saves);
