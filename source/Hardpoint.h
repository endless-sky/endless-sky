--- conflicted
+++ resolved
@@ -64,11 +64,7 @@
 public:
 	// Constructor. Hardpoints may or may not specify what weapon is in them.
 	Hardpoint(const Point &point, const BaseAttributes &attributes,
-<<<<<<< HEAD
-		bool isTurret, bool isUnder, const Outfit *outfit = nullptr, int group = 0);
-=======
-		bool isTurret, const Outfit *outfit = nullptr);
->>>>>>> 7382fe7e
+		bool isTurret, const Outfit *outfit = nullptr, int group = 0);
 
 	// Get the weapon installed in this hardpoint (or null if there is none).
 	// The Outfit is guaranteed to have a Weapon after GameData::FinishLoading.
