--- conflicted
+++ resolved
@@ -46,12 +46,9 @@
 		// (directional turret only)
 		Angle minArc;
 		Angle maxArc;
-<<<<<<< HEAD
 		std::vector<std::pair<Angle, Angle>> blindspots;
-=======
 		// This attribute is added to the turret turn multiplier of the ship.
 		double turnMultiplier;
->>>>>>> fa636850
 	};
 
 
