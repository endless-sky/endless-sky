--- conflicted
+++ resolved
@@ -46,11 +46,8 @@
 	
 public:
 	// Constructor. Hardpoints may or may not specify what weapon is in them.
-<<<<<<< HEAD
-	Hardpoint(const Point &point, const BaseAttributes &attributes, bool isTurret, const Outfit *outfit = nullptr);
-=======
-	Hardpoint(const Point &point, const Angle &baseAngle, bool isTurret, bool isParallel, bool isUnder, const Outfit *outfit = nullptr);
->>>>>>> a2dc407d
+	Hardpoint(const Point &point, const BaseAttributes &attributes,
+		bool isTurret, bool isUnder, const Outfit *outfit = nullptr);
 	
 	// Get the weapon installed in this hardpoint (or null if there is none).
 	const Outfit *GetOutfit() const;
@@ -71,11 +68,8 @@
 	// Shortcuts for querying weapon characteristics.
 	bool IsTurret() const;
 	bool IsParallel() const;
-<<<<<<< HEAD
 	bool IsOmnidirectional() const;
-=======
 	bool IsUnder() const;
->>>>>>> a2dc407d
 	bool IsHoming() const;
 	bool IsAntiMissile() const;
 	bool CanAim() const;
@@ -135,13 +129,10 @@
 	bool isTurret = false;
 	// Indicates if this hardpoint disallows converging (guns only).
 	bool isParallel = false;
-<<<<<<< HEAD
 	// Indicates if this hardpoint is omnidirectional (turret only).
 	bool isOmnidirectional = true;
-=======
 	// Indicates whether the hardpoint sprite is drawn under the ship.
 	bool isUnder = false;
->>>>>>> a2dc407d
 	
 	// Angle adjustment for convergence.
 	Angle angle;
