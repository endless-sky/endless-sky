/* Hardpoint.h
Copyright (c) 2016 by Michael Zahniser

Endless Sky is free software: you can redistribute it and/or modify it under the
terms of the GNU General Public License as published by the Free Software
Foundation, either version 3 of the License, or (at your option) any later version.

Endless Sky is distributed in the hope that it will be useful, but WITHOUT ANY
WARRANTY; without even the implied warranty of MERCHANTABILITY or FITNESS FOR A
PARTICULAR PURPOSE.  See the GNU General Public License for more details.
*/

#ifndef HARDPOINT_H_
#define HARDPOINT_H_

#include "Angle.h"
#include "Point.h"

#include <vector>

class Outfit;
class Projectile;
class Ship;
class Visual;



// A single weapon hardpoint on the ship (i.e. a gun port or turret mount),
// which may or may not have a weapon installed.
class Hardpoint {
public:
	// Constructor. Hardpoints may or may not specify what weapon is in them.
<<<<<<< HEAD
	Hardpoint(const Point &point, const Angle &baseAngle, bool isTurret, bool isParallel, bool isUnder, const Outfit *outfit = nullptr, bool isAutoFireOn = true, bool frugalAutoFire = false, bool hasIndividualAFMode = false);
=======
	Hardpoint(const Point &point, const Angle &baseAngle, bool isTurret, bool isParallel, bool isUnder, const Outfit *outfit = nullptr, bool defensive = false, bool opportunistic = false, bool locked = false);
>>>>>>> e9d9ebe5

	// Get the weapon installed in this hardpoint (or null if there is none).
	const Outfit *GetOutfit() const;
	// Get the location, relative to the center of the ship, from which
	// projectiles of this weapon should originate. This point must be
	// rotated to take the ship's current facing direction into account.
	const Point &GetPoint() const;
	// Get the angle that this weapon is aimed at, relative to the ship.
	const Angle &GetAngle() const;
	// Get the base angle that this weapon is aimed at (without harmonization/convergence), relative to the ship.
	const Angle &GetBaseAngle() const;
	// Get the angle this weapon ought to point at for ideal gun harmonization.
	Angle HarmonizedAngle() const;
	// Shortcuts for querying weapon characteristics.
	bool IsTurret() const;
	bool IsParallel() const;
	bool IsUnder() const;
	bool IsHoming() const;
	bool IsAntiMissile() const;
	bool CanAim() const;
	bool HasIndividualAFMode() const;
	bool IsAutoFireOn() const;
	bool FrugalAutoFire() const;

	bool IsLocked() const;
	bool IsDefensive() const;
	bool IsOpportunistic() const;

	// Check if this weapon is ready to fire.
	bool IsReady() const;
	// Check if this weapon was firing in the previous step.
	bool WasFiring() const;
	// If this is a burst weapon, get the number of shots left in the burst.
	int BurstRemaining() const;
	// Perform one step (i.e. decrement the reload count).
	void Step();

	// Adjust this weapon's aim by the given amount, relative to its maximum
	// "turret turn" rate.
	void Aim(double amount);
	// Fire this weapon. If it is a turret, it automatically points toward
	// the given ship's target. If the weapon requires ammunition, it will
	// be subtracted from the given ship.
	void Fire(Ship &ship, std::vector<Projectile> &projectiles, std::vector<Visual> &visuals);
	// Fire an anti-missile. Returns true if the missile should be killed.
	bool FireAntiMissile(Ship &ship, const Projectile &projectile, std::vector<Visual> &visuals);
	// This weapon jammed. Increase its reload counters, but don't fire.
	void Jam();

	// Install a weapon here (assuming it is empty). This is only for
	// Armament to call internally.
	void Install(const Outfit *outfit);
	// Reload this weapon.
	void Reload();
	// Uninstall the outfit from this port (if it has one).
	void Uninstall();
	// Set whether the hardpoint has its own frugality setting.
	void SetIndividualFrugality(bool input);
	// Set whether the hardpoint is enabled or disabled.
	void SetIsEnabled(bool input);
	void ToggleIsEnabled();
	// Set whether the hardpoint is always frugal.
	void SetIsFrugal(bool input);
	void ToggleIsFrugal();

	void SetLocked(bool locked);
	void ToggleLocked();
	// Set the defensive value of this hardpoint.
	void SetDefensive(bool defensive);
	// Toggle the defensive value of this hardpoint.
	void ToggleDefensive();
	// Set the opportunistic value of this hardpoint.
	void SetOpportunistic(bool opportunistic);
	// Toggle the opportunistic value of this hardpoint.
	void ToggleOpportunistic();


private:
	// Reset the reload counters and expend ammunition, if any.
	void Fire(Ship &ship, const Point &start, const Angle &aim);


private:
	// The weapon installed in this hardpoint.
	const Outfit *outfit = nullptr;
	// Hardpoint location, in world coordinates relative to the ship's center.
	Point point;
	// Angle of firing direction (guns only).
	Angle baseAngle;
	// This hardpoint is for a turret or a gun.
	bool isTurret = false;
	// Indicates if this hardpoint disallows converging (guns only).
	bool isParallel = false;
	// Indicates whether the hardpoint sprite is drawn under the ship.
	bool isUnder = false;
	// Indicates whether the hardpoint is allowed to fire.
	bool isAutoFireOn = true;
	// Indicates whether the hardpoint should always be frugal, regardless of preference or personality.
	bool frugalAutoFire = false;
	// Indicates whether the hardpoint has its own frugality setting.
	bool hasIndividualAFMode = false;

	// Indicates whether fire control attributes on this hardpoint should be editable,
	// including by uninstallation.
	bool isLocked = false;
	// Indicates whether the hardpoint is set to defensive mode.
	bool isDefensive = false;
	// Indicates whether the hardpoint is set to opportunistic. Only applies to turrets.
	bool isOpportunistic = false;

	// Angle adjustment for convergence.
	Angle angle;
	// Reload timers and other attributes.
	double reload = 0.;
	double burstReload = 0.;
	int burstCount = 0;
	bool isFiring = false;
	bool wasFiring = false;
};



#endif<|MERGE_RESOLUTION|>--- conflicted
+++ resolved
@@ -30,11 +30,7 @@
 class Hardpoint {
 public:
 	// Constructor. Hardpoints may or may not specify what weapon is in them.
-<<<<<<< HEAD
-	Hardpoint(const Point &point, const Angle &baseAngle, bool isTurret, bool isParallel, bool isUnder, const Outfit *outfit = nullptr, bool isAutoFireOn = true, bool frugalAutoFire = false, bool hasIndividualAFMode = false);
-=======
-	Hardpoint(const Point &point, const Angle &baseAngle, bool isTurret, bool isParallel, bool isUnder, const Outfit *outfit = nullptr, bool defensive = false, bool opportunistic = false, bool locked = false);
->>>>>>> e9d9ebe5
+	Hardpoint(const Point &point, const Angle &baseAngle, bool isTurret, bool isParallel, bool isUnder, const Outfit *outfit = nullptr, bool isLocked = false, bool isDefensive = false, bool isOpportunistic = false, bool isAutoFireOn = true, bool frugalAutoFire = false, bool hasIndividualAFMode = false);
 
 	// Get the weapon installed in this hardpoint (or null if there is none).
 	const Outfit *GetOutfit() const;
@@ -55,13 +51,13 @@
 	bool IsHoming() const;
 	bool IsAntiMissile() const;
 	bool CanAim() const;
-	bool HasIndividualAFMode() const;
-	bool IsAutoFireOn() const;
-	bool FrugalAutoFire() const;
 
 	bool IsLocked() const;
 	bool IsDefensive() const;
 	bool IsOpportunistic() const;
+	bool IsAutoFireOn() const;
+	bool FrugalAutoFire() const;
+	bool HasIndividualAFMode() const;
 
 	// Check if this weapon is ready to fire.
 	bool IsReady() const;
@@ -91,14 +87,6 @@
 	void Reload();
 	// Uninstall the outfit from this port (if it has one).
 	void Uninstall();
-	// Set whether the hardpoint has its own frugality setting.
-	void SetIndividualFrugality(bool input);
-	// Set whether the hardpoint is enabled or disabled.
-	void SetIsEnabled(bool input);
-	void ToggleIsEnabled();
-	// Set whether the hardpoint is always frugal.
-	void SetIsFrugal(bool input);
-	void ToggleIsFrugal();
 
 	void SetLocked(bool locked);
 	void ToggleLocked();
@@ -110,6 +98,12 @@
 	void SetOpportunistic(bool opportunistic);
 	// Toggle the opportunistic value of this hardpoint.
 	void ToggleOpportunistic();
+	void SetIsAutoFireOn(bool input);
+	void ToggleIsAutoFireOn();
+	void SetFrugalAutoFire(bool input);
+	void ToggleFrugalAutoFire();
+	// Set whether the hardpoint has its own auto-fire setting.
+	void SetIndividualAFMode(bool input);
 
 
 private:
@@ -130,12 +124,6 @@
 	bool isParallel = false;
 	// Indicates whether the hardpoint sprite is drawn under the ship.
 	bool isUnder = false;
-	// Indicates whether the hardpoint is allowed to fire.
-	bool isAutoFireOn = true;
-	// Indicates whether the hardpoint should always be frugal, regardless of preference or personality.
-	bool frugalAutoFire = false;
-	// Indicates whether the hardpoint has its own frugality setting.
-	bool hasIndividualAFMode = false;
 
 	// Indicates whether fire control attributes on this hardpoint should be editable,
 	// including by uninstallation.
@@ -144,6 +132,12 @@
 	bool isDefensive = false;
 	// Indicates whether the hardpoint is set to opportunistic. Only applies to turrets.
 	bool isOpportunistic = false;
+	// Indicates whether the hardpoint is allowed to fire.
+	bool isAutoFireOn = true;
+	// Indicates whether the hardpoint should always be frugal, regardless of preference or personality.
+	bool frugalAutoFire = false;
+	// Indicates whether the hardpoint has its own frugality setting.
+	bool hasIndividualAFMode = false;
 
 	// Angle adjustment for convergence.
 	Angle angle;
