/* Dialog.h
Copyright (c) 2014-2020 by Michael Zahniser

Endless Sky is free software: you can redistribute it and/or modify it under the
terms of the GNU General Public License as published by the Free Software
Foundation, either version 3 of the License, or (at your option) any later version.

Endless Sky is distributed in the hope that it will be useful, but WITHOUT ANY
WARRANTY; without even the implied warranty of MERCHANTABILITY or FITNESS FOR A
PARTICULAR PURPOSE. See the GNU General Public License for more details.

You should have received a copy of the GNU General Public License along with
this program. If not, see <https://www.gnu.org/licenses/>.
*/

#pragma once

#include "Panel.h"

#include "Point.h"
#include "text/Truncate.h"

#include <functional>
#include <string>

class DataNode;
class PlayerInfo;
class System;
class TextArea;



namespace dialog {
	// The width of the margin on the right/left sides of the dialog. This area is part of the sprite,
	// but shouldn't have any text or other graphics rendered over it. (It's mostly transparent.)
	constexpr double LEFT_MARGIN = 20;
	constexpr double RIGHT_MARGIN = 20;
	constexpr double HORIZONTAL_MARGIN = LEFT_MARGIN + RIGHT_MARGIN;
	// The margin on the right/left sides of the button sprite. The bottom segment also includes a button
	// that uses the same value.
	constexpr double BUTTON_LEFT_MARGIN = 10;
	constexpr double BUTTON_RIGHT_MARGIN = 10;
	constexpr double BUTTON_HORIZONTAL_MARGIN = BUTTON_LEFT_MARGIN + BUTTON_RIGHT_MARGIN;
	// The margin on the top/bottom sides of the button sprite. The bottom segment also includes a button
	// that uses the same value.
	constexpr double BUTTON_TOP_MARGIN = 10;
	constexpr double BUTTON_BOTTOM_MARGIN = 10;
	constexpr double BUTTON_VERTICAL_MARGIN = BUTTON_TOP_MARGIN + BUTTON_BOTTOM_MARGIN;
	// The width of the padding used on the left/right sides of each segment, in pixels.
	constexpr double LEFT_PADDING = 10;
	constexpr double RIGHT_PADDING = 10;
	constexpr double HORIZONTAL_PADDING = RIGHT_PADDING + LEFT_PADDING;
	// The height of the padding used by the top/bottom segment, in pixels.
	constexpr double TOP_PADDING = 10;
	constexpr double BOTTOM_PADDING = 10;
	constexpr double VERTICAL_PADDING = TOP_PADDING + BOTTOM_PADDING;
	// The width of the padding at the beginning/end of an input field.
	constexpr double INPUT_LEFT_PADDING = 5;
	constexpr double INPUT_RIGHT_PADDING = 5;
	constexpr double INPUT_HORIZONTAL_PADDING = INPUT_LEFT_PADDING + INPUT_RIGHT_PADDING;
	// The height of the padding at the top/bottom of an input field.
	constexpr double INPUT_TOP_PADDING = 2;
	constexpr double INPUT_BOTTOM_PADDING = 2;
	constexpr double INPUT_VERTICAL_PADDING = INPUT_TOP_PADDING + INPUT_BOTTOM_PADDING;
	// The height of an input field in pixels.
	constexpr double INPUT_HEIGHT = 20;
}



// A dialog box displays a given message to the player. The box will expand to
// fit the message, and may also include a text input field. The box may have
// only an "ok" button, or may also have a "cancel" button. If this dialog is
// introducing a mission, the buttons are instead "accept" and "decline". A
// callback function can be given to receive the player's response.
// There can be up to three buttons. They will appear right-to-left.
// Button 1 = OK / Accept
// Button 2 = Cancel / Decline
// Button 3 = Infrequently used, e.g.
// [Random ] [Cancel] [ OK ]
// [Discard] [Cancel] [ OK ]
//
// Dialogs can also accept text input:
// Text
// [input field                   ]
// [Button 3] [Button 2] [Button 1]
class Dialog : public Panel {
public:
<<<<<<< HEAD
	class FunctionButton
	{
	public:
		FunctionButton() = default;

		~FunctionButton() = default;

		template<class T>
		FunctionButton(T *panel,
			const std::string &buttonLabel,
			SDL_Keycode buttonKey = '\0',
=======
	class FunctionButton {
	public:
		FunctionButton() = default;
		~FunctionButton() = default;

		template<class T>
		FunctionButton(T *panel, const std::string &buttonLabel, SDL_Keycode buttonKey = '\0',
>>>>>>> 076f9b81
			bool (T::*buttonAction)(const std::string&) = nullptr);

	public:
		std::string buttonLabel;
<<<<<<< HEAD
		SDL_Keycode buttonKey = '\0';
=======
		SDL_Keycode buttonKey;
>>>>>>> 076f9b81
		std::function<bool(const std::string &)> buttonAction;
	};


public:
<<<<<<< HEAD
	// An OK / Cancel dialog where Cancel can be disabled. The activeButton == 1 lets
	// you select whether "OK" (true) or "Cancel" (false) are selected as the default option.
=======
	// An OK / Cancel dialog where Cancel can be disabled. The activeButton lets
	// you select whether "OK" (1) or "Cancel" (2) are selected as the default option.
>>>>>>> 076f9b81
	Dialog(std::function<void()> okFunction, const std::string &message, Truncate truncate,
		bool canCancel, int activeButton);
	// Dialog that has no callback (information only). In this form, there is
	// only an "ok" button, not a "cancel" button.
	explicit Dialog(const std::string &text, Truncate truncate = Truncate::NONE, bool allowsFastForward = false);
	// Mission accept / decline dialog.
	Dialog(const std::string &text, PlayerInfo &player, const System *system = nullptr,
		Truncate truncate = Truncate::NONE, bool allowsFastForward = false);
	virtual ~Dialog() override;

	// Three different kinds of dialogs can be constructed: requesting numerical
	// input, requesting text input, or not requesting any input at all. In any
	// case, the callback is called only if the user selects "ok", not "cancel."
	template<class T>
	Dialog(T *t, void (T::*fun)(int), const std::string &text,
		Truncate truncate = Truncate::NONE, bool allowsFastForward = false);
	template<class T>
	Dialog(T *t, void (T::*fun)(int), const std::string &text, int initialValue,
		Truncate truncate = Truncate::NONE, bool allowsFastForward = false);

	template<class T>
	Dialog(T *t, void (T::*fun)(const std::string &), const std::string &text, std::string initialValue = "",
		Truncate truncate = Truncate::NONE, bool allowsFastForward = false);

	// This callback requests text input but with validation. The "ok" button is disabled
	// if the validation callback returns false.
	template<class T>
	Dialog(T *t, void (T::*fun)(const std::string &), const std::string &text,
			std::function<bool(const std::string &)> validate,
			std::string initialValue = "",
			Truncate truncate = Truncate::NONE,
			bool allowsFastForward = false);

	template<class T>
	Dialog(T *t, void (T::*fun)(), const std::string &text,
		Truncate truncate = Truncate::NONE, bool allowsFastForward = false);

	// Callback is always called with value user input to dialog (ok == true, cancel == false).
	template<class T>
	Dialog(T *t, void (T::*fun)(bool), const std::string &text,
		Truncate truncate = Truncate::NONE, bool allowsFastForward = false);

<<<<<<< HEAD
	// Three button context, must provide actions for button 1 and button 3, button 2 is cancel.
	template<class T>
	Dialog(T *panel,
		const std::string &text,
		const std::string &initialValue,
		Dialog::FunctionButton buttonOne,
		Dialog::FunctionButton buttonThree,
=======
	// Three button context. Must provide actions for button 1 and button 3. Button 2 is cancel.
	template<class T>
	Dialog(T *panel, const std::string &text, const std::string &initialValue,
		Dialog::FunctionButton buttonOne, Dialog::FunctionButton buttonThree,
>>>>>>> 076f9b81
		std::function<bool(const std::string &)> validate);

	// Draw this panel.
	virtual void Draw() override;

	// Static method used to convert a DataNode into formatted Dialog text.
	static void ParseTextNode(const DataNode &node, size_t startingIndex, std::string &text);

	// Some dialogs allow fast-forward to stay active.
	bool AllowsFastForward() const noexcept final;


protected:
	// The user can click "ok" or "cancel", or use the tab key to toggle which
	// button is highlighted and the enter key to select it.
	virtual bool KeyDown(SDL_Keycode key, Uint16 mod, const Command &command, bool isNewPress) override;
	virtual bool Click(int x, int y, MouseButton button, int clicks) override;

	virtual void Resize() override;
	void Resize(int);

	// Common code from all three constructors:
	void Init(const std::string &message, Truncate truncate, bool canCancel = true, bool isMission = false);
	// The width of the dialog, excluding margins.
	int Width() const;


private:
	void DoCallback(bool isOk = true) const;


protected:
	std::shared_ptr<TextArea> text;
	// The number of extra segments in this dialog.
	int extensionCount;

	std::function<void(int)> intFun;
	std::function<void(const std::string &)> stringFun;
	std::function<void()> voidFun;
	std::function<void(bool)> boolFun;
	std::function<bool(const std::string &)> validateFun;

	bool canCancel;
	int activeButton;
	bool isMission;
	bool isOkDisabled = false;
	bool allowsFastForward = false;
	bool isWide = false;
	Rectangle textRect;

	std::string input;

	std::string okText;
	std::string cancelText;

	Point okPos;
	Point cancelPos;
	Point thirdPos;

	Dialog::FunctionButton buttonOne;
	Dialog::FunctionButton buttonThree;

	int numButtons;

	const System *system = nullptr;
	PlayerInfo *player = nullptr;
};



template<class T>
<<<<<<< HEAD
Dialog::FunctionButton::FunctionButton(T *panel,
	const std::string &buttonLabel,
	SDL_Keycode buttonKey,
	bool(T::*buttonAction)(const std::string &))
	:
	buttonLabel(buttonLabel),
	buttonKey(buttonKey),
=======
Dialog::FunctionButton::FunctionButton(T *panel, const std::string &buttonLabel, SDL_Keycode buttonKey,
	bool(T::*buttonAction)(const std::string &))
	: buttonLabel(buttonLabel), buttonKey(buttonKey),
>>>>>>> 076f9b81
	buttonAction(std::bind(buttonAction, panel, std::placeholders::_1))
{
}



template<class T>
Dialog::Dialog(T *t, void (T::*fun)(int), const std::string &text, Truncate truncate, bool allowsFastForward)
	: intFun(std::bind(fun, t, std::placeholders::_1)), allowsFastForward(allowsFastForward)
{
	Init(text, truncate);
}



template<class T>
Dialog::Dialog(T *t, void (T::*fun)(int), const std::string &text,
	int initialValue, Truncate truncate, bool allowsFastForward)
	: intFun(std::bind(fun, t, std::placeholders::_1)),
	allowsFastForward(allowsFastForward),
	input(std::to_string(initialValue))
{
	Init(text, truncate);
}



template<class T>
Dialog::Dialog(T *t, void (T::*fun)(const std::string &), const std::string &text,
	std::string initialValue, Truncate truncate, bool allowsFastForward)
	: stringFun(std::bind(fun, t, std::placeholders::_1)),
	allowsFastForward(allowsFastForward),
	input(initialValue)
{
	Init(text, truncate);
}



template<class T>
Dialog::Dialog(T *t, void (T::*fun)(const std::string &), const std::string &text,
	std::function<bool(const std::string &)> validate, std::string initialValue, Truncate truncate, bool allowsFastForward)
	: stringFun(std::bind(fun, t, std::placeholders::_1)),
	validateFun(std::move(validate)),
	isOkDisabled(true),
	allowsFastForward(allowsFastForward),
	input(initialValue)
{
	Init(text, truncate);
}



template<class T>
Dialog::Dialog(T *t, void (T::*fun)(), const std::string &text, Truncate truncate, bool allowsFastForward)
	: voidFun(std::bind(fun, t)), allowsFastForward(allowsFastForward)
{
	Init(text, truncate);
}



template<class T>
Dialog::Dialog(T *t, void (T::*fun)(bool), const std::string &text, Truncate truncate, bool allowsFastForward)
	: boolFun(std::bind(fun, t, std::placeholders::_1)), allowsFastForward(allowsFastForward)
{
	Init(text, truncate);
}



template<class T>
<<<<<<< HEAD
Dialog::Dialog(T *panel,
	const std::string &text,
	const std::string &initialValue,
	Dialog::FunctionButton buttonOne,
	Dialog::FunctionButton buttonThree,
	std::function<bool(const std::string &)> validate)
	:
	validateFun(std::move(validate)),
	canCancel(true),
	input(initialValue),
	buttonOne(buttonOne),
	buttonThree(buttonThree)
=======
Dialog::Dialog(T *panel, const std::string &text, const std::string &initialValue,
	Dialog::FunctionButton buttonOne, Dialog::FunctionButton buttonThree,
	std::function<bool(const std::string &)> validate)
	: validateFun(std::move(validate)), canCancel(true), input(initialValue),
	buttonOne(buttonOne), buttonThree(buttonThree)
>>>>>>> 076f9b81
{
	Init(text, Truncate::NONE);
}<|MERGE_RESOLUTION|>--- conflicted
+++ resolved
@@ -86,19 +86,6 @@
 // [Button 3] [Button 2] [Button 1]
 class Dialog : public Panel {
 public:
-<<<<<<< HEAD
-	class FunctionButton
-	{
-	public:
-		FunctionButton() = default;
-
-		~FunctionButton() = default;
-
-		template<class T>
-		FunctionButton(T *panel,
-			const std::string &buttonLabel,
-			SDL_Keycode buttonKey = '\0',
-=======
 	class FunctionButton {
 	public:
 		FunctionButton() = default;
@@ -106,28 +93,18 @@
 
 		template<class T>
 		FunctionButton(T *panel, const std::string &buttonLabel, SDL_Keycode buttonKey = '\0',
->>>>>>> 076f9b81
 			bool (T::*buttonAction)(const std::string&) = nullptr);
 
 	public:
 		std::string buttonLabel;
-<<<<<<< HEAD
 		SDL_Keycode buttonKey = '\0';
-=======
-		SDL_Keycode buttonKey;
->>>>>>> 076f9b81
 		std::function<bool(const std::string &)> buttonAction;
 	};
 
 
 public:
-<<<<<<< HEAD
-	// An OK / Cancel dialog where Cancel can be disabled. The activeButton == 1 lets
-	// you select whether "OK" (true) or "Cancel" (false) are selected as the default option.
-=======
 	// An OK / Cancel dialog where Cancel can be disabled. The activeButton lets
 	// you select whether "OK" (1) or "Cancel" (2) are selected as the default option.
->>>>>>> 076f9b81
 	Dialog(std::function<void()> okFunction, const std::string &message, Truncate truncate,
 		bool canCancel, int activeButton);
 	// Dialog that has no callback (information only). In this form, there is
@@ -170,20 +147,10 @@
 	Dialog(T *t, void (T::*fun)(bool), const std::string &text,
 		Truncate truncate = Truncate::NONE, bool allowsFastForward = false);
 
-<<<<<<< HEAD
-	// Three button context, must provide actions for button 1 and button 3, button 2 is cancel.
-	template<class T>
-	Dialog(T *panel,
-		const std::string &text,
-		const std::string &initialValue,
-		Dialog::FunctionButton buttonOne,
-		Dialog::FunctionButton buttonThree,
-=======
 	// Three button context. Must provide actions for button 1 and button 3. Button 2 is cancel.
 	template<class T>
 	Dialog(T *panel, const std::string &text, const std::string &initialValue,
 		Dialog::FunctionButton buttonOne, Dialog::FunctionButton buttonThree,
->>>>>>> 076f9b81
 		std::function<bool(const std::string &)> validate);
 
 	// Draw this panel.
@@ -255,19 +222,9 @@
 
 
 template<class T>
-<<<<<<< HEAD
-Dialog::FunctionButton::FunctionButton(T *panel,
-	const std::string &buttonLabel,
-	SDL_Keycode buttonKey,
-	bool(T::*buttonAction)(const std::string &))
-	:
-	buttonLabel(buttonLabel),
-	buttonKey(buttonKey),
-=======
 Dialog::FunctionButton::FunctionButton(T *panel, const std::string &buttonLabel, SDL_Keycode buttonKey,
 	bool(T::*buttonAction)(const std::string &))
 	: buttonLabel(buttonLabel), buttonKey(buttonKey),
->>>>>>> 076f9b81
 	buttonAction(std::bind(buttonAction, panel, std::placeholders::_1))
 {
 }
@@ -340,26 +297,11 @@
 
 
 template<class T>
-<<<<<<< HEAD
-Dialog::Dialog(T *panel,
-	const std::string &text,
-	const std::string &initialValue,
-	Dialog::FunctionButton buttonOne,
-	Dialog::FunctionButton buttonThree,
-	std::function<bool(const std::string &)> validate)
-	:
-	validateFun(std::move(validate)),
-	canCancel(true),
-	input(initialValue),
-	buttonOne(buttonOne),
-	buttonThree(buttonThree)
-=======
 Dialog::Dialog(T *panel, const std::string &text, const std::string &initialValue,
 	Dialog::FunctionButton buttonOne, Dialog::FunctionButton buttonThree,
 	std::function<bool(const std::string &)> validate)
 	: validateFun(std::move(validate)), canCancel(true), input(initialValue),
 	buttonOne(buttonOne), buttonThree(buttonThree)
->>>>>>> 076f9b81
 {
 	Init(text, Truncate::NONE);
 }