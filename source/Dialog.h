--- conflicted
+++ resolved
@@ -95,12 +95,8 @@
 	// The user can click "ok" or "cancel", or use the tab key to toggle which
 	// button is highlighted and the enter key to select it.
 	virtual bool KeyDown(SDL_Keycode key, Uint16 mod, const Command &command, bool isNewPress) override;
-<<<<<<< HEAD
-	virtual bool Click(int x, int y, int clicks) override;
+	virtual bool Click(int x, int y, MouseButton button, int clicks) override;
 	virtual bool GamePadState(GamePad &controller) override;
-=======
-	virtual bool Click(int x, int y, MouseButton button, int clicks) override;
->>>>>>> 362d92eb
 
 
 private:
