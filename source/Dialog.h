--- conflicted
+++ resolved
@@ -96,14 +96,11 @@
 	// button is highlighted and the enter key to select it.
 	virtual bool KeyDown(SDL_Keycode key, Uint16 mod, const Command &command, bool isNewPress) override;
 	virtual bool Click(int x, int y, MouseButton button, int clicks) override;
-<<<<<<< HEAD
+
+	virtual void Resize() override;
+
 	virtual bool FingerDown(int x, int y, int fid) override;
 	virtual bool FingerUp(int x, int y, int fid) override;
-=======
-
-	virtual void Resize() override;
-
->>>>>>> 4e9c5f0d
 
 private:
 	// Common code from all three constructors:
