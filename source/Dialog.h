/* Dialog.h
Copyright (c) 2014-2020 by Michael Zahniser

Endless Sky is free software: you can redistribute it and/or modify it under the
terms of the GNU General Public License as published by the Free Software
Foundation, either version 3 of the License, or (at your option) any later version.

Endless Sky is distributed in the hope that it will be useful, but WITHOUT ANY
WARRANTY; without even the implied warranty of MERCHANTABILITY or FITNESS FOR A
PARTICULAR PURPOSE. See the GNU General Public License for more details.

You should have received a copy of the GNU General Public License along with
this program. If not, see <https://www.gnu.org/licenses/>.
*/

#pragma once

#include "Panel.h"

#include "Point.h"
#include "text/Truncate.h"

#include <functional>
#include <string>

class DataNode;
class PlayerInfo;
class System;
class TextArea;



namespace dialog {
	// The width of the margin on the right/left sides of the dialog. This area is part of the sprite,
	// but shouldn't have any text or other graphics rendered over it. (It's mostly transparent.)
	constexpr double LEFT_MARGIN = 20;
	constexpr double RIGHT_MARGIN = 20;
	constexpr double HORIZONTAL_MARGIN = LEFT_MARGIN + RIGHT_MARGIN;
	// The margin on the right/left sides of the button sprite. The bottom segment also includes a button
	// that uses the same value.
	constexpr double BUTTON_LEFT_MARGIN = 10;
	constexpr double BUTTON_RIGHT_MARGIN = 10;
	constexpr double BUTTON_HORIZONTAL_MARGIN = BUTTON_LEFT_MARGIN + BUTTON_RIGHT_MARGIN;
	// The margin on the top/bottom sides of the button sprite. The bottom segment also includes a button
	// that uses the same value.
	constexpr double BUTTON_TOP_MARGIN = 10;
	constexpr double BUTTON_BOTTOM_MARGIN = 10;
	constexpr double BUTTON_VERTICAL_MARGIN = BUTTON_TOP_MARGIN + BUTTON_BOTTOM_MARGIN;
	// The width of the padding used on the left/right sides of each segment, in pixels.
	constexpr double LEFT_PADDING = 10;
	constexpr double RIGHT_PADDING = 10;
	constexpr double HORIZONTAL_PADDING = RIGHT_PADDING + LEFT_PADDING;
	// The height of the padding used by the top/bottom segment, in pixels.
	constexpr double TOP_PADDING = 10;
	constexpr double BOTTOM_PADDING = 10;
	constexpr double VERTICAL_PADDING = TOP_PADDING + BOTTOM_PADDING;
	// The width of the padding at the beginning/end of an input field.
	constexpr double INPUT_LEFT_PADDING = 5;
	constexpr double INPUT_RIGHT_PADDING = 5;
	constexpr double INPUT_HORIZONTAL_PADDING = INPUT_LEFT_PADDING + INPUT_RIGHT_PADDING;
	// The height of the padding at the top/bottom of an input field.
	constexpr double INPUT_TOP_PADDING = 2;
	constexpr double INPUT_BOTTOM_PADDING = 2;
	constexpr double INPUT_VERTICAL_PADDING = INPUT_TOP_PADDING + INPUT_BOTTOM_PADDING;
	// The height of an input field in pixels.
	constexpr double INPUT_HEIGHT = 20;
}



// A dialog box displays a given message to the player. The box will expand to
// fit the message, and may also include a text input field. The box may have
// only an "ok" button, or may also have a "cancel" button. If this dialog is
// introducing a mission, the buttons are instead "accept" and "decline". A
// callback function can be given to receive the player's response.
// There can be up to three buttons. They will appear right-to-left.
// Button 1 = OK / Accept
// Button 2 = Cancel / Decline
// Button 3 = Infrequently used, e.g.
// [Random ] [Cancel] [ OK ]
// [Discard] [Cancel] [ OK ]
//
// Dialogs can also accept text input:
// Text
// [input field                   ]
// [Button 3] [Button 2] [Button 1]
class Dialog : public Panel {
public:
	class FunctionButton {
	public:
		FunctionButton() = default;
		~FunctionButton() = default;

		template<class T>
		FunctionButton(T *panel, const std::string &buttonLabel, SDL_Keycode buttonKey = '\0',
			bool (T::*buttonAction)(const std::string&) = nullptr);

	public:
		std::string buttonLabel;
<<<<<<< HEAD
		SDL_Keycode buttonKey = '\0';
=======
		SDL_Keycode buttonKey;
>>>>>>> 13ffc4d9
		std::function<bool(const std::string &)> buttonAction;
	};


public:
	// An OK / Cancel dialog where Cancel can be disabled. The activeButton lets
	// you select whether "OK" (1) or "Cancel" (2) are selected as the default option.
	Dialog(std::function<void()> okFunction, const std::string &message, Truncate truncate,
		bool canCancel, int activeButton);
	// Dialog that has no callback (information only). In this form, there is
	// only an "ok" button, not a "cancel" button.
	explicit Dialog(const std::string &text, Truncate truncate = Truncate::NONE, bool allowsFastForward = false);
	// Mission accept / decline dialog.
	Dialog(const std::string &text, PlayerInfo &player, const System *system = nullptr,
		Truncate truncate = Truncate::NONE, bool allowsFastForward = false);
	virtual ~Dialog() override;

	// Three different kinds of dialogs can be constructed: requesting numerical
	// input, requesting text input, or not requesting any input at all. In any
	// case, the callback is called only if the user selects "ok", not "cancel."
	template<class T>
	Dialog(T *t, void (T::*fun)(int), const std::string &text,
		Truncate truncate = Truncate::NONE, bool allowsFastForward = false);
	template<class T>
	Dialog(T *t, void (T::*fun)(int), const std::string &text, int initialValue,
		Truncate truncate = Truncate::NONE, bool allowsFastForward = false);

	template<class T>
	Dialog(T *t, void (T::*fun)(const std::string &), const std::string &text, std::string initialValue = "",
		Truncate truncate = Truncate::NONE, bool allowsFastForward = false);

	// This callback requests text input but with validation. The "ok" button is disabled
	// if the validation callback returns false.
	template<class T>
	Dialog(T *t, void (T::*fun)(const std::string &), const std::string &text,
			std::function<bool(const std::string &)> validate,
			std::string initialValue = "",
			Truncate truncate = Truncate::NONE,
			bool allowsFastForward = false);

	template<class T>
	Dialog(T *t, void (T::*fun)(), const std::string &text,
		Truncate truncate = Truncate::NONE, bool allowsFastForward = false);

	// Callback is always called with value user input to dialog (ok == true, cancel == false).
	template<class T>
	Dialog(T *t, void (T::*fun)(bool), const std::string &text,
		Truncate truncate = Truncate::NONE, bool allowsFastForward = false);

	// Three button context. Must provide actions for button 1 and button 3. Button 2 is cancel.
	template<class T>
	Dialog(T *panel, const std::string &text, const std::string &initialValue,
		Dialog::FunctionButton buttonOne, Dialog::FunctionButton buttonThree,
		std::function<bool(const std::string &)> validate);

	// Draw this panel.
	virtual void Draw() override;

	// Static method used to convert a DataNode into formatted Dialog text.
	static void ParseTextNode(const DataNode &node, size_t startingIndex, std::string &text);

	// Some dialogs allow fast-forward to stay active.
	bool AllowsFastForward() const noexcept final;


protected:
	// The user can click "ok" or "cancel", or use the tab key to toggle which
	// button is highlighted and the enter key to select it.
	virtual bool KeyDown(SDL_Keycode key, Uint16 mod, const Command &command, bool isNewPress) override;
	virtual bool Click(int x, int y, MouseButton button, int clicks) override;

	virtual void Resize() override;
	void Resize(int);

	// Common code from all three constructors:
	void Init(const std::string &message, Truncate truncate, bool canCancel = true, bool isMission = false);
	// The width of the dialog, excluding margins.
	int Width() const;


private:
	void DoCallback(bool isOk = true) const;


protected:
	std::shared_ptr<TextArea> text;
	// The number of extra segments in this dialog.
	int extensionCount;

	std::function<void(int)> intFun;
	std::function<void(const std::string &)> stringFun;
	std::function<void()> voidFun;
	std::function<void(bool)> boolFun;
	std::function<bool(const std::string &)> validateFun;

	bool canCancel;
	int activeButton;
	bool isMission;
	bool isOkDisabled = false;
	bool allowsFastForward = false;
	bool isWide = false;
	Rectangle textRect;

	std::string input;

	std::string okText;
	std::string cancelText;

	Point okPos;
	Point cancelPos;
	Point thirdPos;

	Dialog::FunctionButton buttonOne;
	Dialog::FunctionButton buttonThree;

	int numButtons;

	const System *system = nullptr;
	PlayerInfo *player = nullptr;
};



template<class T>
Dialog::FunctionButton::FunctionButton(T *panel, const std::string &buttonLabel, SDL_Keycode buttonKey,
	bool(T::*buttonAction)(const std::string &))
	: buttonLabel(buttonLabel), buttonKey(buttonKey),
	buttonAction(std::bind(buttonAction, panel, std::placeholders::_1))
{
}



template<class T>
Dialog::Dialog(T *t, void (T::*fun)(int), const std::string &text, Truncate truncate, bool allowsFastForward)
	: intFun(std::bind(fun, t, std::placeholders::_1)), allowsFastForward(allowsFastForward)
{
	Init(text, truncate);
}



template<class T>
Dialog::Dialog(T *t, void (T::*fun)(int), const std::string &text,
	int initialValue, Truncate truncate, bool allowsFastForward)
	: intFun(std::bind(fun, t, std::placeholders::_1)),
	allowsFastForward(allowsFastForward),
	input(std::to_string(initialValue))
{
	Init(text, truncate);
}



template<class T>
Dialog::Dialog(T *t, void (T::*fun)(const std::string &), const std::string &text,
	std::string initialValue, Truncate truncate, bool allowsFastForward)
	: stringFun(std::bind(fun, t, std::placeholders::_1)),
	allowsFastForward(allowsFastForward),
	input(initialValue)
{
	Init(text, truncate);
}



template<class T>
Dialog::Dialog(T *t, void (T::*fun)(const std::string &), const std::string &text,
	std::function<bool(const std::string &)> validate, std::string initialValue, Truncate truncate, bool allowsFastForward)
	: stringFun(std::bind(fun, t, std::placeholders::_1)),
	validateFun(std::move(validate)),
	isOkDisabled(true),
	allowsFastForward(allowsFastForward),
	input(initialValue)
{
	Init(text, truncate);
}



template<class T>
Dialog::Dialog(T *t, void (T::*fun)(), const std::string &text, Truncate truncate, bool allowsFastForward)
	: voidFun(std::bind(fun, t)), allowsFastForward(allowsFastForward)
{
	Init(text, truncate);
}



template<class T>
Dialog::Dialog(T *t, void (T::*fun)(bool), const std::string &text, Truncate truncate, bool allowsFastForward)
	: boolFun(std::bind(fun, t, std::placeholders::_1)), allowsFastForward(allowsFastForward)
{
	Init(text, truncate);
}



template<class T>
Dialog::Dialog(T *panel, const std::string &text, const std::string &initialValue,
	Dialog::FunctionButton buttonOne, Dialog::FunctionButton buttonThree,
	std::function<bool(const std::string &)> validate)
	: validateFun(std::move(validate)), canCancel(true), input(initialValue),
	buttonOne(buttonOne), buttonThree(buttonThree)
{
	Init(text, Truncate::NONE);
}<|MERGE_RESOLUTION|>--- conflicted
+++ resolved
@@ -97,11 +97,7 @@
 
 	public:
 		std::string buttonLabel;
-<<<<<<< HEAD
-		SDL_Keycode buttonKey = '\0';
-=======
 		SDL_Keycode buttonKey;
->>>>>>> 13ffc4d9
 		std::function<bool(const std::string &)> buttonAction;
 	};
 
