--- conflicted
+++ resolved
@@ -166,14 +166,12 @@
 	std::string tooltip;
 	WrappedText hoverText;
 
-<<<<<<< HEAD
-	enum {FOCUS_DETAIL, FOCUS_MAP, FOCUS_BUTTONS} controllerFocus = FOCUS_MAP;
-
-=======
 	// An X offset in pixels to be applied to the selected system UI if something
 	// else gets in the way of its default position.
 	int selectedSystemOffset = 0;
->>>>>>> e44d65bf
+
+	enum {FOCUS_DETAIL, FOCUS_MAP, FOCUS_BUTTONS} controllerFocus = FOCUS_MAP;
+
 
 private:
 	void DrawTravelPlan();
@@ -222,8 +220,7 @@
 	};
 	std::vector<Link> links;
 
-	double mapZoom = 1.0;
-	Animate<double> mapZoomAnimate;
+	Animate<double> mapZoom;
 	ZoomGesture zoomGesture;
 
 	size_t controllerSelected = -1;
