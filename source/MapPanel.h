/* MapPanel.h
Copyright (c) 2014 by Michael Zahniser

Endless Sky is free software: you can redistribute it and/or modify it under the
terms of the GNU General Public License as published by the Free Software
Foundation, either version 3 of the License, or (at your option) any later version.

Endless Sky is distributed in the hope that it will be useful, but WITHOUT ANY
WARRANTY; without even the implied warranty of MERCHANTABILITY or FITNESS FOR A
PARTICULAR PURPOSE. See the GNU General Public License for more details.

You should have received a copy of the GNU General Public License along with
this program. If not, see <https://www.gnu.org/licenses/>.
*/

#pragma once

#include "Panel.h"

#include "Color.h"
#include "DistanceMap.h"
#include "Point.h"
#include "ZoomGesture.h"
#include "text/WrappedText.h"

#include <map>
#include <string>
#include <utility>
#include <vector>

class Angle;
class Government;
class Mission;
class Planet;
class PlayerInfo;
class System;



// This class provides the base class for both the "map details" panel and the
// missions panel, and handles drawing of the underlying starmap and coloring
// the systems based on a selected criterion. It also handles finding and
// drawing routes in between systems.
class MapPanel : public Panel {
public:
	// Enumeration for how the systems should be colored:
	static const int SHOW_SHIPYARD = -1;
	static const int SHOW_OUTFITTER = -2;
	static const int SHOW_VISITED = -3;
	static const int SHOW_SPECIAL = -4;
	static const int SHOW_GOVERNMENT = -5;
	static const int SHOW_REPUTATION = -6;
	static const int SHOW_DANGER = -7;

	static const float OUTER;
	static const float INNER;
	static const float LINK_WIDTH;
	static const float LINK_OFFSET;

	class SystemTooltipData {
	public:
		// Number of ships that are in flight
		unsigned activeShips = 0;
		// Number of ships that are parked
		unsigned parkedShips = 0;
		// Maps planet to number of outfits on that planet
		std::map<const Planet *, unsigned> outfits;
	};



public:
	explicit MapPanel(PlayerInfo &player, int commodity = SHOW_REPUTATION, const System *special = nullptr);

	virtual void Step() override;
	virtual void Draw() override;

	// Draw elements common for all map panels that need to be placed
	// on top of everything else. This includes distance info, map mode buttons,
	// escort/storage tooltips, and the non-routable system warning.
	void FinishDrawing(const std::string &buttonCondition);

	static void DrawMiniMap(const PlayerInfo &player, float alpha, const System *const jump[2], int step);

	// Map panels allow fast-forward to stay active.
	bool AllowsFastForward() const noexcept final;


protected:
	// Only override the ones you need; the default action is to return false.
	virtual bool KeyDown(SDL_Keycode key, Uint16 mod, const Command &command, bool isNewPress) override;
	virtual bool Click(int x, int y, int clicks) override;
	virtual bool Hover(int x, int y) override;
	virtual bool Drag(double dx, double dy) override;
	virtual bool Scroll(double dx, double dy) override;
	virtual bool FingerDown(int x, int y, int fid) override;
	virtual bool FingerMove(int x, int y, int fid) override;
	virtual bool FingerUp(int x, int y, int fid) override;
	virtual bool ControllerTriggerPressed(SDL_GameControllerAxis axis, bool positive) override;
	virtual bool ControllerButtonDown(SDL_GameControllerButton button) override;


	// Get the color mapping for various system attributes.
	static Color MapColor(double value);
	static Color ReputationColor(double reputation, bool canLand, bool hasDominated);
	static Color GovernmentColor(const Government *government);
	static Color DangerColor(double danger);
	static Color UninhabitedColor();
	static Color UnexploredColor();

	virtual double SystemValue(const System *system) const;

	void Select(const System *system);
	void Find(const std::string &name);

	double Zoom() const;

	// Check whether the NPC and waypoint conditions of the given mission have
	// been satisfied.
	bool IsSatisfied(const Mission &mission) const;
	static bool IsSatisfied(const PlayerInfo &player, const Mission &mission);

	// Returns if previous->next can be done with a known travel type.
	bool GetTravelInfo(const System *previous, const System *next, double jumpRange, bool &isJump,
		bool &isWormhole, bool &isMappable, Color *wormholeColor) const;


protected:
	PlayerInfo &player;

	DistanceMap distance;

	// The system in which the player is located.
	const System &playerSystem;
	// The (non-null) system which is currently selected.
	const System *selectedSystem;
	// The selected planet, if any.
	const Planet *selectedPlanet = nullptr;
	// A system associated with a dialog or conversation.
	const System *specialSystem;

	double playerJumpDistance;

	Point center;
	Point recenterVector;
	int recentering = 0;
	int commodity;
	int step = 0;
	std::string buttonCondition;

	// Distance from the screen center to the nearest owned system,
	// for use in determining which governments are in the legend.
	std::map<const Government *, double> closeGovernments;
	// Systems in which your (active and parked) escorts and stored outfits are located.
	std::map<const System *, SystemTooltipData> escortSystems;
	// Center the view on the given system (may actually be slightly offset
	// to account for panels on the screen).
	void CenterOnSystem(const System *system, bool immediate = false);

	// Cache the map layout, so it doesn't have to be re-calculated every frame.
	// The cache must be updated when the coloring mode changes.
	void UpdateCache();

	// For tooltips:
	int hoverCount = 0;
	const System *hoverSystem = nullptr;
	std::string tooltip;
	WrappedText hoverText;

	// An X offset in pixels to be applied to the selected system UI if something
	// else gets in the way of its default position.
	int selectedSystemOffset = 0;

	enum {FOCUS_DETAIL, FOCUS_MAP, FOCUS_BUTTONS} controllerFocus = FOCUS_MAP;


private:
	void DrawTravelPlan();
	// Display the name of and distance to the selected system.
	void DrawSelectedSystem();
	// Indicate which other systems have player escorts.
	void DrawEscorts();
	void DrawWormholes();
	void DrawLinks();
	// Draw systems in accordance to the set commodity color scheme.
	void DrawSystems();
	void DrawNames();
	void DrawMissions();
	void DrawPointer(const System *system, unsigned &systemCount, const Color &color, bool bigger = false);
	static void DrawPointer(Point position, unsigned &systemCount, const Color &color,
		bool drawBack = true, bool bigger = false);

	void UpdateGamepadMapCursor();

private:
	// This is the coloring mode currently used in the cache.
	int cachedCommodity = -10;

	class Node {
	public:
		Node(const Point &position, const Color &color, const std::string &name,
			const Color &nameColor, const Government *government)
			: position(position), color(color), name(name), nameColor(nameColor), government(government) {}

		Point position;
		Color color;
		std::string name;
		Color nameColor;
		const Government *government;
	};
	std::vector<Node> nodes;

	class Link {
	public:
		Link(const Point &start, const Point &end, const Color &color)
			: start(start), end(end), color(color) {}

		Point start;
		Point end;
		Color color;
	};
	std::vector<Link> links;
<<<<<<< HEAD

	Animate<double> mapZoom;
	ZoomGesture zoomGesture;

	size_t controllerSelected = -1;
};



#endif
=======
};
>>>>>>> 86f81935
<|MERGE_RESOLUTION|>--- conflicted
+++ resolved
@@ -220,17 +220,9 @@
 		Color color;
 	};
 	std::vector<Link> links;
-<<<<<<< HEAD
 
 	Animate<double> mapZoom;
 	ZoomGesture zoomGesture;
 
 	size_t controllerSelected = -1;
-};
-
-
-
-#endif
-=======
-};
->>>>>>> 86f81935
+};