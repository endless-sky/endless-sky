--- conflicted
+++ resolved
@@ -72,10 +72,10 @@
 public:
 	explicit MapPanel(PlayerInfo &player, int commodity = SHOW_REPUTATION,
 		const System *special = nullptr, bool fromMission = false);
-<<<<<<< HEAD
+
 	virtual ~MapPanel() override;
-=======
->>>>>>> a4ae789c
+
+
 
 	virtual void Step() override;
 	virtual void Draw() override;
