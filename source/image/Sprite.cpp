/* Sprite.cpp
Copyright (c) 2014 by Michael Zahniser

Endless Sky is free software: you can redistribute it and/or modify it under the
terms of the GNU General Public License as published by the Free Software
Foundation, either version 3 of the License, or (at your option) any later version.

Endless Sky is distributed in the hope that it will be useful, but WITHOUT ANY
WARRANTY; without even the implied warranty of MERCHANTABILITY or FITNESS FOR A
PARTICULAR PURPOSE. See the GNU General Public License for more details.

You should have received a copy of the GNU General Public License along with
this program. If not, see <https://www.gnu.org/licenses/>.
*/

#include "Sprite.h"

#include "ImageBuffer.h"
#include "../Preferences.h"
#include "../Screen.h"

#include "../opengl.h"

#include <SDL2/SDL.h>

#include <algorithm>

using namespace std;

namespace {
<<<<<<< HEAD
	void AddBuffer(ImageBuffer &buffer, uint32_t *target, bool noReduction)
	{
		// Check whether this sprite is large enough to require size reduction.
		Preferences::LargeGraphicsReduction setting = Preferences::GetLargeGraphicsReduction();
		if(!noReduction && (setting == Preferences::LargeGraphicsReduction::ALL
				|| (setting == Preferences::LargeGraphicsReduction::LARGEST_ONLY
				&& buffer.Width() * buffer.Height() >= 1000000)))
			buffer.ShrinkToHalfSize();

=======
	void AddBuffer(ImageBuffer &buffer, uint32_t *target, bool isui = false)
	{
		if (!buffer.CompressedFormat())
		{
			// Reduce the size of the textures (and the GPU memory load) if we are in
			// "Reduced graphics" mode.
			if(Preferences::Has("Reduced graphics") && !isui)
			{
				do
				{
					buffer.ShrinkToHalfSize();
				}
				while (buffer.Width() * buffer.Height() >= 250000);
			}
		} // else can't edit pre-compressed data like this
	
>>>>>>> 06f27bd1
		// Upload the images as a single array texture.
		glGenTextures(1, target);
		glBindTexture(GL_TEXTURE_2D_ARRAY, *target);

		// Use linear interpolation and no wrapping.
		glTexParameteri(GL_TEXTURE_2D_ARRAY, GL_TEXTURE_MIN_FILTER, GL_LINEAR);
		glTexParameteri(GL_TEXTURE_2D_ARRAY, GL_TEXTURE_MAG_FILTER, GL_LINEAR);
		glTexParameteri(GL_TEXTURE_2D_ARRAY, GL_TEXTURE_WRAP_S, GL_CLAMP_TO_EDGE);
		glTexParameteri(GL_TEXTURE_2D_ARRAY, GL_TEXTURE_WRAP_T, GL_CLAMP_TO_EDGE);

		if (!buffer.CompressedFormat())
		{
			// Upload the image data.
			glTexImage3D(GL_TEXTURE_2D_ARRAY, 0, GL_RGBA8, // target, mipmap level, internal format,
				buffer.Width(), buffer.Height(), buffer.Frames(), // width, height, depth,
				0, GL_RGBA, GL_UNSIGNED_BYTE, buffer.Pixels()); // border, input format, data type, data.
		}
		else
		{
			// Upload the image data.
			glCompressedTexImage3D(GL_TEXTURE_2D_ARRAY, 0, buffer.CompressedFormat(), // target, mipmap level, internal format,
				buffer.Width(), buffer.Height(), buffer.Frames(), // width, height, depth,
				0, buffer.CompressedSize(), buffer.Pixels()); // border, input format, data type, data.
		}

		// Unbind the texture.
		glBindTexture(GL_TEXTURE_2D_ARRAY, 0);

		// Free the ImageBuffer memory.
		buffer.Clear();
	}
}



Sprite::Sprite(const string &name)
	: name(name)
{
}



const string &Sprite::Name() const
{
	return name;
}



// Add the given frames, optionally uploading them. The given buffer will be cleared afterwards.
void Sprite::AddFrames(ImageBuffer &buffer, bool is2x, bool noReduction)
{
	// If this is the 1x image, its dimensions determine the sprite's size.
	if(!is2x)
	{
		width = buffer.DisplayWidth();
		height = buffer.DisplayHeight();
		frames = buffer.Frames();
	}

	// Only non-empty buffers need to be added to the sprite.
	if(buffer.Pixels())
<<<<<<< HEAD
		AddBuffer(buffer, &texture[is2x], noReduction);
=======
		AddBuffer(buffer, &texture[is2x], name.substr(0, 3) == "ui/");
>>>>>>> 06f27bd1
}



// Upload the given frames. The given buffer will be cleared afterwards.
void Sprite::AddSwizzleMaskFrames(ImageBuffer &buffer, bool is2x, bool noReduction)
{
	// Do nothing if the buffer is empty.
	if(!buffer.Pixels())
		return;

	AddBuffer(buffer, &swizzleMask[is2x], noReduction);
}



// Free up all textures loaded for this sprite.
void Sprite::Unload()
{
	if(texture[0] || texture[1])
	{
		glDeleteTextures(2, texture);
		texture[0] = texture[1] = 0;
	}

	if(swizzleMask[0] || swizzleMask[1])
	{
		glDeleteTextures(2, swizzleMask);
		swizzleMask[0] = swizzleMask[1] = 0;
	}

	width = 0.f;
	height = 0.f;
	frames = 0;
}



// Get the width, in pixels, of the 1x image.
float Sprite::Width() const
{
	return width;
}



// Get the height, in pixels, of the 1x image.
float Sprite::Height() const
{
	return height;
}



// Get the number of frames in the animation.
int Sprite::Frames() const
{
	return frames;
}



// Get the offset of the center from the top left corner; this is for easy
// shifting of corner to center coordinates.
Point Sprite::Center() const
{
	return Point(.5 * width, .5 * height);
}



// Get the texture index, based on whether the screen is high DPI or not.
uint32_t Sprite::Texture() const
{
	return Texture(Screen::IsHighResolution());
}



// Get the index of the texture for the given high DPI mode.
uint32_t Sprite::Texture(bool isHighDPI) const
{
	return (isHighDPI && texture[1]) ? texture[1] : texture[0];
}



// Get the texture index, based on whether the screen is high DPI or not.
uint32_t Sprite::SwizzleMask() const
{
	return SwizzleMask(Screen::IsHighResolution());
}



// Get the index of the texture for the given high DPI mode.
uint32_t Sprite::SwizzleMask(bool isHighDPI) const
{
	return (isHighDPI && swizzleMask[1]) ? swizzleMask[1] : swizzleMask[0];
}<|MERGE_RESOLUTION|>--- conflicted
+++ resolved
@@ -28,17 +28,6 @@
 using namespace std;
 
 namespace {
-<<<<<<< HEAD
-	void AddBuffer(ImageBuffer &buffer, uint32_t *target, bool noReduction)
-	{
-		// Check whether this sprite is large enough to require size reduction.
-		Preferences::LargeGraphicsReduction setting = Preferences::GetLargeGraphicsReduction();
-		if(!noReduction && (setting == Preferences::LargeGraphicsReduction::ALL
-				|| (setting == Preferences::LargeGraphicsReduction::LARGEST_ONLY
-				&& buffer.Width() * buffer.Height() >= 1000000)))
-			buffer.ShrinkToHalfSize();
-
-=======
 	void AddBuffer(ImageBuffer &buffer, uint32_t *target, bool isui = false)
 	{
 		if (!buffer.CompressedFormat())
@@ -55,7 +44,6 @@
 			}
 		} // else can't edit pre-compressed data like this
 	
->>>>>>> 06f27bd1
 		// Upload the images as a single array texture.
 		glGenTextures(1, target);
 		glBindTexture(GL_TEXTURE_2D_ARRAY, *target);
@@ -106,7 +94,7 @@
 
 
 // Add the given frames, optionally uploading them. The given buffer will be cleared afterwards.
-void Sprite::AddFrames(ImageBuffer &buffer, bool is2x, bool noReduction)
+void Sprite::AddFrames(ImageBuffer &buffer, bool is2x)
 {
 	// If this is the 1x image, its dimensions determine the sprite's size.
 	if(!is2x)
@@ -118,23 +106,19 @@
 
 	// Only non-empty buffers need to be added to the sprite.
 	if(buffer.Pixels())
-<<<<<<< HEAD
-		AddBuffer(buffer, &texture[is2x], noReduction);
-=======
 		AddBuffer(buffer, &texture[is2x], name.substr(0, 3) == "ui/");
->>>>>>> 06f27bd1
 }
 
 
 
 // Upload the given frames. The given buffer will be cleared afterwards.
-void Sprite::AddSwizzleMaskFrames(ImageBuffer &buffer, bool is2x, bool noReduction)
+void Sprite::AddSwizzleMaskFrames(ImageBuffer &buffer, bool is2x)
 {
 	// Do nothing if the buffer is empty.
 	if(!buffer.Pixels())
 		return;
 
-	AddBuffer(buffer, &swizzleMask[is2x], noReduction);
+	AddBuffer(buffer, &swizzleMask[is2x]);
 }
 
 
