--- conflicted
+++ resolved
@@ -85,22 +85,7 @@
 bool ImageSet::IsImage(const filesystem::path &path)
 {
 	filesystem::path ext = path.extension();
-<<<<<<< HEAD
-	if (ext == ".ktx" || ext == ".KTX") 
-		return true;
-	return (ext == ".png" || ext == ".jpg" || ext == ".PNG" || ext == ".JPG");
-}
-
-
-
-// Get the base name for the given path. The path should be relative to one
-// of the source image directories, not a full filesystem path.
-string ImageSet::Name(const filesystem::path &path)
-{
-	return path.generic_string().substr(0, NameEnd(path));
-=======
 	return ImageBuffer::ImageExtensions().contains(Format::LowerCase(ext.string()));
->>>>>>> 30cefd0e
 }
 
 
