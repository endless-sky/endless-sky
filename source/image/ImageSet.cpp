/* ImageSet.cpp
Copyright (c) 2017 by Michael Zahniser

Endless Sky is free software: you can redistribute it and/or modify it under the
terms of the GNU General Public License as published by the Free Software
Foundation, either version 3 of the License, or (at your option) any later version.

Endless Sky is distributed in the hope that it will be useful, but WITHOUT ANY
WARRANTY; without even the implied warranty of MERCHANTABILITY or FITNESS FOR A
PARTICULAR PURPOSE. See the GNU General Public License for more details.

You should have received a copy of the GNU General Public License along with
this program. If not, see <https://www.gnu.org/licenses/>.
*/

#include "ImageSet.h"

#include "../text/Format.h"
#include "../GameData.h"
#include "ImageBuffer.h"
#include "../Logger.h"
#include "Mask.h"
#include "MaskManager.h"
#include "Sprite.h"

#include <algorithm>
#include <cassert>

using namespace std;

namespace {
	// Determine whether the given path or name is to a sprite for which a
	// collision mask ought to be generated.
	bool IsMasked(const filesystem::path &path)
	{
		if(path.empty())
			return false;
		filesystem::path directory = *path.begin();
		return directory == "ship" || directory == "asteroid";
	}

	// Add consecutive frames from the given map to the given vector. Issue warnings for missing or mislabeled frames.
	void AddValid(const map<size_t, filesystem::path> &frameData, vector<filesystem::path> &sequence,
		const string &prefix, bool is2x, bool isSwizzleMask) noexcept(false)
	{
		if(frameData.empty())
			return;
		// Valid animations (or stills) begin with frame 0.
		if(frameData.begin()->first != 0)
		{
			Logger::LogError(prefix + "ignored " + (isSwizzleMask ? "mask " : "") + (is2x ? "@2x " : "")
				+ "frame " + to_string(frameData.begin()->first) + " (" + to_string(frameData.size())
				+ " ignored in total). Animations must start at frame 0.");
			return;
		}

		// Find the first frame that is not a single increment over the previous frame.
		auto it = frameData.begin();
		auto next = it;
		auto end = frameData.end();
		while(++next != end && next->first == it->first + 1)
			it = next;
		// Copy the sorted, valid paths from the map to the frame sequence vector.
		size_t count = distance(frameData.begin(), next);
		sequence.resize(count);
		transform(frameData.begin(), next, sequence.begin(),
			[](const pair<size_t, filesystem::path> &p) -> filesystem::path { return p.second; });

		// If `next` is not the end, then there was at least one discontinuous frame.
		if(next != frameData.end())
		{
			size_t ignored = distance(next, frameData.end());
			Logger::LogError(prefix + "missing " + (isSwizzleMask ? "mask " : "") + (is2x ? "@2x " : "") + "frame "
				+ to_string(it->first + 1) + " (" + to_string(ignored)
				+ (ignored > 1 ? " frames" : " frame") + " ignored in total).");
		}
	}
}



// Check if the given path is to an image of a valid file type.
bool ImageSet::IsImage(const filesystem::path &path)
{
	filesystem::path ext = path.extension();
	return ImageBuffer::ImageExtensions().contains(Format::LowerCase(ext.string()));
}



// Determine whether the given path or name is for a sprite whose loading
// should be deferred until needed.
bool ImageSet::IsDeferred(const filesystem::path &path)
{
	if(path.empty())
		return false;
	return *path.begin() == "land";
}



ImageSet::ImageSet(string name)
	: name(std::move(name))
{
}



// Get the name of the sprite for this image set.
const string &ImageSet::Name() const
{
	return name;
}



// Whether this image set is empty, i.e. has no images.
bool ImageSet::IsEmpty() const
{
	return framePaths[0].empty() && framePaths[1].empty();
}



// Add a single image to this set. Assume the name of the image has already
// been checked to make sure it belongs in this set.
void ImageSet::Add(ImageFileData data)
{
	// Determine which frame of the sprite this image will be.
	// Store the requested path.
	framePaths[data.is2x + (2 * data.isSwizzleMask)][data.frameNumber].swap(data.path);
}



// Reduce all given paths to frame images into a sequence of consecutive frames.
void ImageSet::ValidateFrames() noexcept(false)
{
	string prefix = "Sprite \"" + name + "\": ";
	AddValid(framePaths[0], paths[0], prefix, false, false);
	AddValid(framePaths[1], paths[1], prefix, true, false);
	AddValid(framePaths[2], paths[2], prefix, false, true);
	AddValid(framePaths[3], paths[3], prefix, true, true);
	framePaths[0].clear();
	framePaths[1].clear();
	framePaths[2].clear();
	framePaths[3].clear();

	// Ensure that image sequences aren't mixed with other images.
	for(int i = 0; i < 4; i++)
		for(const auto &path : paths[i])
		{
			string ext = path.extension().string();
			if(ImageBuffer::ImageSequenceExtensions().contains(Format::LowerCase(ext)) && paths[i].size() > 1)
			{
				Logger::LogError("Image sequences must be exclusive; ignoring all but the image sequence data for \""
						+ name + "\"");
				paths[i][0] = path;
				paths[i].resize(1);
				break;
			}
		}

	auto DropPaths = [&](vector<filesystem::path> &toResize, const string &specifier) {
		if(toResize.size() > paths[0].size())
		{
			Logger::LogError(prefix + to_string(toResize.size() - paths[0].size())
				+ " extra frames for the " + specifier + " sprite will be ignored.");
			toResize.resize(paths[0].size());
		}
	};

	// Drop any @2x and mask paths that will not be used.
	DropPaths(paths[1], "@2x");
	DropPaths(paths[2], "mask");
	DropPaths(paths[3], "@2x mask");
}



// Load all the frames. This should be called in one of the image-loading
// worker threads. This also generates collision masks if needed.
void ImageSet::Load() noexcept(false)
{
	assert(framePaths[0].empty() && "should call ValidateFrames before calling Load");

	// Determine how many frames there will be, total. The image buffers will
	// not actually be allocated until the first image is loaded (at which point
	// the sprite's dimensions will be known).
	size_t frames = paths[0].size();

	// Check whether we need to generate collision masks.
	bool makeMasks = IsMasked(name);

	const auto UpdateFrameCount = [&]() {
		buffer[1].Clear(frames);
		buffer[2].Clear(frames);
		buffer[3].Clear(frames);

		if(makeMasks)
			masks.resize(frames);
	};

	buffer[0].Clear(frames);
	UpdateFrameCount();

	// Load the 1x sprites first, then the 2x sprites, because they are likely
	// to be in separate locations on the disk. Create masks if needed.
	for(size_t i = 0; i < paths[0].size(); ++i)
	{
<<<<<<< HEAD
		int loadedFrames = buffer[0].Read(paths[0][i], i);
		if(!loadedFrames)
		{
			Logger::LogError("Failed to read image data for \"" + name + "\" frame #" + to_string(i));
			continue;
		}
		// If we loaded an image sequence, clear all other buffers.
		if(loadedFrames > 1)
		{
			frames = loadedFrames;
			UpdateFrameCount();
		}

		if(makeMasks)
=======
		const string fileName = "\"" + name + "\" frame #" + to_string(i);
		if(!buffer[0].Read(paths[0][i], i))
			Logger::LogError("Failed to read image data for " + fileName);
		else if(makeMasks)
>>>>>>> 20bcaae6
		{
			masks[i].Create(buffer[0], i, fileName);
			if(!masks[i].IsLoaded())
				Logger::LogError("Failed to create collision mask for " + fileName);
		}
	}

	auto FillSwizzleMasks = [&](vector<filesystem::path> &toFill, unsigned int intendedSize) {
		if(toFill.size() == 1 && intendedSize > 1)
			for(unsigned int i = toFill.size(); i < intendedSize; i++)
				toFill.emplace_back(toFill.back());
	};
	// If there is only a swizzle-mask defined for the first frame fill up the swizzle-masks
	// with this mask.
	FillSwizzleMasks(paths[2], paths[0].size());
	FillSwizzleMasks(paths[3], paths[0].size());


	auto LoadSprites = [&](vector<filesystem::path> &toLoad, ImageBuffer &buffer, const string &specifier) {
		for(size_t i = 0; i < frames && i < toLoad.size(); ++i)
			if(!buffer.Read(toLoad[i], i))
			{
				Logger::LogError("Removing " + specifier + " frames for \"" + name + "\" due to read error");
				buffer.Clear();
				break;
			}
	};
	// Now, load the mask and 2x sprites, if they exist. Because the number of 1x frames
	// is definitive, don't load any frames beyond the size of the 1x list.
	LoadSprites(paths[1], buffer[1], "@2x");
	LoadSprites(paths[2], buffer[2], "mask");
	LoadSprites(paths[3], buffer[3], "@2x mask");

	// Warn about a "high-profile" image that will be blurry due to rendering at 50% scale.
	bool willBlur = (buffer[0].Width() & 1) || (buffer[0].Height() & 1);
	if(willBlur && (
			(name.length() > 5 && !name.compare(0, 5, "ship/"))
			|| (name.length() > 7 && !name.compare(0, 7, "outfit/"))
			|| (name.length() > 10 && !name.compare(0, 10, "thumbnail/"))
	))
		Logger::LogError("Warning: image \"" + name + "\" will be blurry since width and/or height are not even ("
			+ to_string(buffer[0].Width()) + "x" + to_string(buffer[0].Height()) + ").");
}



// Create the sprite and optionally upload the image data to the GPU. After this is
// called, the internal image buffers and mask vector will be cleared, but
// the paths are saved in case the sprite needs to be loaded again.
void ImageSet::Upload(Sprite *sprite, bool enableUpload)
{
	// Clear all the buffers if we are not uploading the image data.
	if(!enableUpload)
		for(ImageBuffer &it : buffer)
			it.Clear();

	// Load the frames (this will clear the buffers).
	sprite->AddFrames(buffer[0], false);
	sprite->AddFrames(buffer[1], true);
	sprite->AddSwizzleMaskFrames(buffer[2], false);
	sprite->AddSwizzleMaskFrames(buffer[3], true);

	GameData::GetMaskManager().SetMasks(sprite, std::move(masks));
	masks.clear();
}<|MERGE_RESOLUTION|>--- conflicted
+++ resolved
@@ -208,11 +208,11 @@
 	// to be in separate locations on the disk. Create masks if needed.
 	for(size_t i = 0; i < paths[0].size(); ++i)
 	{
-<<<<<<< HEAD
 		int loadedFrames = buffer[0].Read(paths[0][i], i);
+    const string fileName = "\"" + name + "\" frame #" + to_string(i);
 		if(!loadedFrames)
 		{
-			Logger::LogError("Failed to read image data for \"" + name + "\" frame #" + to_string(i));
+			Logger::LogError("Failed to read image data for \"" + fileName);
 			continue;
 		}
 		// If we loaded an image sequence, clear all other buffers.
@@ -223,12 +223,6 @@
 		}
 
 		if(makeMasks)
-=======
-		const string fileName = "\"" + name + "\" frame #" + to_string(i);
-		if(!buffer[0].Read(paths[0][i], i))
-			Logger::LogError("Failed to read image data for " + fileName);
-		else if(makeMasks)
->>>>>>> 20bcaae6
 		{
 			masks[i].Create(buffer[0], i, fileName);
 			if(!masks[i].IsLoaded())
