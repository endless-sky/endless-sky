/* ImageSet.cpp
Copyright (c) 2017 by Michael Zahniser

Endless Sky is free software: you can redistribute it and/or modify it under the
terms of the GNU General Public License as published by the Free Software
Foundation, either version 3 of the License, or (at your option) any later version.

Endless Sky is distributed in the hope that it will be useful, but WITHOUT ANY
WARRANTY; without even the implied warranty of MERCHANTABILITY or FITNESS FOR A
PARTICULAR PURPOSE. See the GNU General Public License for more details.

You should have received a copy of the GNU General Public License along with
this program. If not, see <https://www.gnu.org/licenses/>.
*/

#include "ImageSet.h"

#include "../text/Format.h"
#include "../GameData.h"
#include "ImageBuffer.h"
#include "../Logger.h"
#include "Mask.h"
#include "MaskManager.h"
#include "Sprite.h"

#include <algorithm>
#include <cassert>

using namespace std;

namespace {
	// Determine whether the given path or name is to a sprite for which a
	// collision mask ought to be generated.
	bool IsMasked(const filesystem::path &path)
	{
		if(path.empty())
			return false;
		filesystem::path directory = *path.begin();
		return directory == "ship" || directory == "asteroid";
	}

	// Add consecutive frames from the given map to the given vector. Issue warnings for missing or mislabeled frames.
	void AddValid(const map<size_t, filesystem::path> &frameData, vector<filesystem::path> &sequence,
		const string &prefix, bool is2x, bool isSwizzleMask) noexcept(false)
	{
		if(frameData.empty())
			return;
		// Valid animations (or stills) begin with frame 0.
		if(frameData.begin()->first != 0)
		{
			Logger::LogError(prefix + "ignored " + (isSwizzleMask ? "mask " : "") + (is2x ? "@2x " : "")
				+ "frame " + to_string(frameData.begin()->first) + " (" + to_string(frameData.size())
				+ " ignored in total). Animations must start at frame 0.");
			return;
		}

		// Find the first frame that is not a single increment over the previous frame.
		auto it = frameData.begin();
		auto next = it;
		auto end = frameData.end();
		while(++next != end && next->first == it->first + 1)
			it = next;
		// Copy the sorted, valid paths from the map to the frame sequence vector.
		size_t count = distance(frameData.begin(), next);
		sequence.resize(count);
		transform(frameData.begin(), next, sequence.begin(),
			[](const pair<size_t, filesystem::path> &p) -> filesystem::path { return p.second; });

		// If `next` is not the end, then there was at least one discontinuous frame.
		if(next != frameData.end())
		{
			size_t ignored = distance(next, frameData.end());
			Logger::LogError(prefix + "missing " + (isSwizzleMask ? "mask " : "") + (is2x ? "@2x " : "") + "frame "
				+ to_string(it->first + 1) + " (" + to_string(ignored)
				+ (ignored > 1 ? " frames" : " frame") + " ignored in total).");
		}
	}
}



// Check if the given path is to an image of a valid file type.
bool ImageSet::IsImage(const filesystem::path &path)
{
	filesystem::path ext = path.extension();
	return ImageBuffer::ImageExtensions().contains(Format::LowerCase(ext.string()));
}



// Determine whether the given path or name is for a sprite whose loading
// should be deferred until needed.
bool ImageSet::IsDeferred(const filesystem::path &path)
{
	if(path.empty())
		return false;
	return *path.begin() == "land";
}



ImageSet::ImageSet(string name)
	: name(std::move(name))
{
}



// Get the name of the sprite for this image set.
const string &ImageSet::Name() const
{
	return name;
}



// Whether this image set is empty, i.e. has no images.
bool ImageSet::IsEmpty() const
{
	return framePaths[0].empty() && framePaths[1].empty();
}



// Add a single image to this set. Assume the name of the image has already
// been checked to make sure it belongs in this set.
void ImageSet::Add(ImageFileData data)
{
	// Determine which frame of the sprite this image will be.
	// Store the requested path.
	framePaths[data.is2x + (2 * data.isSwizzleMask)][data.frameNumber].swap(data.path);
}



// Reduce all given paths to frame images into a sequence of consecutive frames.
void ImageSet::ValidateFrames() noexcept(false)
{
	string prefix = "Sprite \"" + name + "\": ";
	AddValid(framePaths[0], paths[0], prefix, false, false);
	AddValid(framePaths[1], paths[1], prefix, true, false);
	AddValid(framePaths[2], paths[2], prefix, false, true);
	AddValid(framePaths[3], paths[3], prefix, true, true);
	framePaths[0].clear();
	framePaths[1].clear();
	framePaths[2].clear();
	framePaths[3].clear();

<<<<<<< HEAD
	// Ensure that image sequences aren't mixed with other images.
	for(int i = 0; i < 4; ++i)
		for(const auto &path : paths[i])
		{
			string ext = path.extension().string();
			if(ImageBuffer::ImageSequenceExtensions().contains(Format::LowerCase(ext)) && paths[i].size() > 1)
			{
				Logger::LogError("Image sequences must be exclusive; ignoring all but the image sequence data for \""
						+ name + "\"");
				paths[i][0] = path;
				paths[i].resize(1);
				break;
			}
		}

	auto DropPaths = [&](vector<filesystem::path> &toResize, const string &specifier) {
=======
	auto DropPaths = [&](vector<filesystem::path> &toResize, const string &specifier)
	{
>>>>>>> 362d92eb
		if(toResize.size() > paths[0].size())
		{
			Logger::LogError(prefix + to_string(toResize.size() - paths[0].size())
				+ " extra frames for the " + specifier + " sprite will be ignored.");
			toResize.resize(paths[0].size());
		}
	};

	// Drop any @2x and mask paths that will not be used.
	DropPaths(paths[1], "@2x");
	DropPaths(paths[2], "mask");
	DropPaths(paths[3], "@2x mask");
}



// Load all the frames. This should be called in one of the image-loading
// worker threads. This also generates collision masks if needed.
void ImageSet::Load() noexcept(false)
{
	assert(framePaths[0].empty() && "should call ValidateFrames before calling Load");

	// Determine how many frames there will be, total. The image buffers will
	// not actually be allocated until the first image is loaded (at which point
	// the sprite's dimensions will be known).
	size_t frames = paths[0].size();

	// Check whether we need to generate collision masks.
	bool makeMasks = IsMasked(name);

	const auto UpdateFrameCount = [&]()
	{
		buffer[1].Clear(frames);
		buffer[2].Clear(frames);
		buffer[3].Clear(frames);

		if(makeMasks)
			masks.resize(frames);
	};

	buffer[0].Clear(frames);
	UpdateFrameCount();

	// Load the 1x sprites first, then the 2x sprites, because they are likely
	// to be in separate locations on the disk. Create masks if needed.
	for(size_t i = 0; i < paths[0].size(); ++i)
	{
		int loadedFrames = buffer[0].Read(paths[0][i], i);
		const string fileName = "\"" + name + "\" frame #" + to_string(i);
		if(!loadedFrames)
		{
			Logger::LogError("Failed to read image data for \"" + fileName);
			continue;
		}
		// If we loaded an image sequence, clear all other buffers.
		if(loadedFrames > 1)
		{
			frames = loadedFrames;
			UpdateFrameCount();
		}

		if(makeMasks)
		{
			masks[i].Create(buffer[0], i, fileName);
			if(!masks[i].IsLoaded())
				Logger::LogError("Failed to create collision mask for " + fileName);
		}
	}

	auto FillSwizzleMasks = [&](vector<filesystem::path> &toFill, unsigned int intendedSize)
	{
		if(toFill.size() == 1 && intendedSize > 1)
			for(unsigned int i = toFill.size(); i < intendedSize; i++)
				toFill.emplace_back(toFill.back());
	};
	// If there is only a swizzle-mask defined for the first frame fill up the swizzle-masks
	// with this mask.
	FillSwizzleMasks(paths[2], paths[0].size());
	FillSwizzleMasks(paths[3], paths[0].size());


	auto LoadSprites = [&](const vector<filesystem::path> &toLoad, ImageBuffer &buffer, const string &specifier)
	{
		for(size_t i = 0; i < frames && i < toLoad.size(); ++i)
			if(!buffer.Read(toLoad[i], i))
			{
				Logger::LogError("Removing " + specifier + " frames for \"" + name + "\" due to read error");
				buffer.Clear();
				break;
			}
	};
	// Now, load the mask and 2x sprites, if they exist. Because the number of 1x frames
	// is definitive, don't load any frames beyond the size of the 1x list.
	LoadSprites(paths[1], buffer[1], "@2x");
	LoadSprites(paths[2], buffer[2], "mask");
	LoadSprites(paths[3], buffer[3], "@2x mask");

	// Warn about a "high-profile" image that will be blurry due to rendering at 50% scale.
	bool willBlur = (buffer[0].Width() & 1) || (buffer[0].Height() & 1);
	if(willBlur && (name.starts_with("ship/") || name.starts_with("outfit/") || name.starts_with("thumbnail/")))
		Logger::LogError("Warning: image \"" + name + "\" will be blurry since width and/or height are not even ("
			+ to_string(buffer[0].Width()) + "x" + to_string(buffer[0].Height()) + ").");
}



// Create the sprite and optionally upload the image data to the GPU. After this is
// called, the internal image buffers and mask vector will be cleared, but
// the paths are saved in case the sprite needs to be loaded again.
void ImageSet::Upload(Sprite *sprite, bool enableUpload)
{
	// Clear all the buffers if we are not uploading the image data.
	if(!enableUpload)
		for(ImageBuffer &it : buffer)
			it.Clear();

	// Load the frames (this will clear the buffers).
	sprite->AddFrames(buffer[0], false);
	sprite->AddFrames(buffer[1], true);
	sprite->AddSwizzleMaskFrames(buffer[2], false);
	sprite->AddSwizzleMaskFrames(buffer[3], true);

	GameData::GetMaskManager().SetMasks(sprite, std::move(masks));
	masks.clear();
}<|MERGE_RESOLUTION|>--- conflicted
+++ resolved
@@ -146,7 +146,6 @@
 	framePaths[2].clear();
 	framePaths[3].clear();
 
-<<<<<<< HEAD
 	// Ensure that image sequences aren't mixed with other images.
 	for(int i = 0; i < 4; ++i)
 		for(const auto &path : paths[i])
@@ -162,11 +161,8 @@
 			}
 		}
 
-	auto DropPaths = [&](vector<filesystem::path> &toResize, const string &specifier) {
-=======
 	auto DropPaths = [&](vector<filesystem::path> &toResize, const string &specifier)
 	{
->>>>>>> 362d92eb
 		if(toResize.size() > paths[0].size())
 		{
 			Logger::LogError(prefix + to_string(toResize.size() - paths[0].size())
