--- conflicted
+++ resolved
@@ -34,27 +34,13 @@
 	// Determine whether the given path is to an @2x image.
 	bool Is2x(const filesystem::path &path)
 	{
-<<<<<<< HEAD
-		return path.find("@2x") != string::npos;
+		return path.stem().string().find("@2x") != string::npos;
 	}
 
 	// Determine whether the given path is to a swizzle mask.
-	bool IsSwizzleMask(const string &path)
-	{
-		return path.find("@sw") != string::npos;
-=======
-		return path.stem().string().ends_with("@2x");
-	}
-
-	// Determine whether the given path is to a swizzle mask.
-	bool IsSwizzleMask(const filesystem::path &path, bool is2x)
-	{
-		string s = path.stem().string();
-		if(is2x)
-			s.resize(s.length() - 3);
-
-		return s.ends_with("@sw");
->>>>>>> e8cff9c8
+	bool IsSwizzleMask(const filesystem::path &path)
+	{
+		return path.string().find("@sw") != string::npos;
 	}
 
 	// Check if the given character is a valid blending mode.
@@ -67,37 +53,21 @@
 	// collision mask ought to be generated.
 	bool IsMasked(const filesystem::path &path)
 	{
-<<<<<<< HEAD
-		return path.starts_with("ship/") || path.starts_with("asteroid/");
-=======
 		if(path.empty())
 			return false;
 		filesystem::path directory = *path.begin();
 		return directory == "ship" || directory == "asteroid";
->>>>>>> e8cff9c8
 	}
 
 	// Get the character index where the sprite name in the given path ends.
 	size_t NameEnd(const filesystem::path &path)
 	{
-<<<<<<< HEAD
-		size_t lastDot = path.find_last_of('.');
-		if(lastDot == string::npos)
-			return 0;
-
 		// Get the name of the file, without the extension and the @2x or @sw label.
 		// @2x denotes a high-dpi sprite, and @sw marks a swizzle mask.
-		string base = path.substr(0, lastDot);
+		string base = (path.parent_path() / path.stem()).string();
 		Format::ReplaceAll(base, "@2x", "");
 		Format::ReplaceAll(base, "@sw", "");
 
-=======
-		// The path always ends in a three-letter extension, ".png" or ".jpg".
-		// In addition, 3 more characters may be taken up by an @2x label or a mask label.
-		bool is2x = Is2x(path);
-		const string name = path.string();
-		size_t end = name.size() - path.extension().string().size() - (is2x ? 3 : 0) - (IsSwizzleMask(path, is2x) ? 3 : 0);
->>>>>>> e8cff9c8
 		// This should never happen, but just in case:
 		if(base.empty())
 			return 0;
@@ -105,16 +75,12 @@
 		// Skip any numbers at the end of the name.
 		size_t pos = base.length();
 		while(--pos)
-			if(name[pos] < '0' || name[pos] > '9')
+			if(base[pos] < '0' || base[pos] > '9')
 				break;
 
 		// If there is not a blending mode specifier before the numbers, they
 		// are part of the sprite name, not a frame index.
-<<<<<<< HEAD
-		return (IsBlend(path[pos]) ? pos : base.length());
-=======
-		return (IsBlend(name[pos]) ? pos : end);
->>>>>>> e8cff9c8
+		return (IsBlend(base[pos]) ? pos : base.length());
 	}
 
 	// Get the frame index from the given path.
@@ -182,16 +148,8 @@
 // Check if the given path is to an image of a valid file type.
 bool ImageSet::IsImage(const filesystem::path &path)
 {
-<<<<<<< HEAD
-	const auto period = path.find_last_of('.');
-	if(period == string::npos)
-		return false;
-	string extension = path.substr(period);
-	return SUPPORTED_EXTENSIONS.contains(Format::LowerCase(extension));
-=======
 	filesystem::path ext = path.extension();
-	return (ext == ".png" || ext == ".jpg" || ext == ".PNG" || ext == ".JPG");
->>>>>>> e8cff9c8
+	return SUPPORTED_EXTENSIONS.contains(Format::LowerCase(ext.string()));
 }
 
 
@@ -209,13 +167,9 @@
 // should be deferred until needed.
 bool ImageSet::IsDeferred(const filesystem::path &path)
 {
-<<<<<<< HEAD
-	return path.starts_with("land/");
-=======
 	if(path.empty())
 		return false;
 	return *path.begin() == "land";
->>>>>>> e8cff9c8
 }
 
 
