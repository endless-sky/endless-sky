--- conflicted
+++ resolved
@@ -15,22 +15,16 @@
 
 #include "ImageBuffer.h"
 
-<<<<<<< HEAD
 #include "../Files.h"
-=======
 #include "../File.h"
 #include "ImageFileData.h"
->>>>>>> ab496038
 #include "../Logger.h"
 
 #include <jpeglib.h>
 #include <png.h>
 
-<<<<<<< HEAD
-=======
 #include <cstdio>
 #include <set>
->>>>>>> ab496038
 #include <stdexcept>
 #include <vector>
 
