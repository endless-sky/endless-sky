--- conflicted
+++ resolved
@@ -165,12 +165,9 @@
 		{"leak resistance", 2},
 		{"burn resistance", 2},
 
-<<<<<<< HEAD
 		{"cloak by mass", 3},
-=======
 		{"shield multiplier", 3},
 		{"hull multiplier", 3},
->>>>>>> d9bd02f1
 		{"hull repair multiplier", 3},
 		{"hull energy multiplier", 3},
 		{"hull fuel multiplier", 3},
