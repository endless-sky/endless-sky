--- conflicted
+++ resolved
@@ -216,13 +216,9 @@
 		{"cloaking repair delay", 5},
 		{"disabled repair delay", 5},
 		{"shield delay", 5},
-<<<<<<< HEAD
 		{"cloaking shield delay", 5},
-		{"depleted shield delay", 5}
-=======
 		{"depleted shield delay", 5},
 		{"disabled recovery time", 5}
->>>>>>> a5d616ac
 	};
 
 	const map<string, string> BOOLEAN_ATTRIBUTES = {
