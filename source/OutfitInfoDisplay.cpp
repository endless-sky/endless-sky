/* OutfitInfoDisplay.cpp
Copyright (c) 2014 by Michael Zahniser

Endless Sky is free software: you can redistribute it and/or modify it under the
terms of the GNU General Public License as published by the Free Software
Foundation, either version 3 of the License, or (at your option) any later version.

Endless Sky is distributed in the hope that it will be useful, but WITHOUT ANY
WARRANTY; without even the implied warranty of MERCHANTABILITY or FITNESS FOR A
PARTICULAR PURPOSE.  See the GNU General Public License for more details.
*/

#include "OutfitInfoDisplay.h"

#include "Depreciation.h"
#include "Format.h"
#include "Outfit.h"
#include "PlayerInfo.h"

#include <algorithm>
#include <cmath>
#include <map>
#include <set>
#include <sstream>

using namespace std;

namespace {
	const vector<pair<double, string>> SCALE_LABELS = {
		make_pair(60., ""),
		make_pair(60. * 60., ""),
		make_pair(60. * 100., ""),
		make_pair(100., "%"),
		make_pair(100., ""),
		make_pair(1. / 60., "")
	};
	
	const map<string, int> SCALE = {
		{"active cooling", 0},
		{"afterburner energy", 0},
		{"afterburner fuel", 0},
		{"afterburner heat", 0},
		{"cloak", 0},
		{"cloaking energy", 0},
		{"cloaking fuel", 0},
		{"cloaking heat", 0},
		{"cooling", 0},
		{"cooling energy", 0},
		{"energy consumption", 0},
		{"energy generation", 0},
		{"fuel consumption", 0},
		{"fuel energy", 0},
		{"fuel generation", 0},
		{"fuel heat", 0},
		{"heat generation", 0},
		{"heat dissipation", 0},
		{"hull repair rate", 0},
		{"hull energy", 0},
		{"hull fuel", 0},
		{"hull heat", 0},
		{"jump speed", 0},
		{"reverse thrusting energy", 0},
		{"reverse thrusting heat", 0},
		{"scram drive", 0},
		{"shield generation", 0},
		{"shield energy", 0},
		{"shield fuel", 0},
		{"shield heat", 0},
		{"solar collection", 0},
		{"solar heat", 0},
		{"thrusting energy", 0},
		{"thrusting heat", 0},
		{"turn", 0},
		{"turning energy", 0},
		{"turning heat", 0},
		
		{"thrust", 1},
		{"reverse thrust", 1},
		{"afterburner thrust", 1},
		
		{"ion resistance", 2},
		{"disruption resistance", 2},
		{"slowing resistance", 2},
		
<<<<<<< HEAD
		{"repair delay", 4},
		{"disabled repair delay", 4},
		{"shield delay", 4},
		{"depleted shield delay", 4}
=======
		{"hull repair multiplier", 3},
		{"hull energy multiplier", 3},
		{"hull fuel multiplier", 3},
		{"hull heat multiplier", 3},
		{"piercing resistance", 3},
		{"shield generation multiplier", 3},
		{"shield energy multiplier", 3},
		{"shield fuel multiplier", 3},
		{"shield heat multiplier", 3},
    
		{"disruption protection", 4},
		{"force protection", 4},
		{"fuel protection", 4},
		{"heat protection", 4},
		{"hull protection", 4},
		{"ion protection", 4},
		{"piercing protection", 4},
		{"shield protection", 4},
		{"slowing protection", 4}
>>>>>>> 6359a2c7
	};
	
	const map<string, string> BOOLEAN_ATTRIBUTES = {
		{"unplunderable", "This outfit cannot be plundered."},
		{"installable", "This is not an installable item."},
		{"hyperdrive", "Allows you to make hyperjumps."},
		{"jump drive", "Lets you jump to any nearby system."}
	};
}



OutfitInfoDisplay::OutfitInfoDisplay(const Outfit &outfit, const PlayerInfo &player, bool canSell)
{
	Update(outfit, player, canSell);
}



// Call this every time the ship changes.
void OutfitInfoDisplay::Update(const Outfit &outfit, const PlayerInfo &player, bool canSell)
{
	UpdateDescription(outfit.Description(), outfit.Licenses(), false);
	UpdateRequirements(outfit, player, canSell);
	UpdateAttributes(outfit);
	
	maximumHeight = max(descriptionHeight, max(requirementsHeight, attributesHeight));
}



int OutfitInfoDisplay::RequirementsHeight() const
{
	return requirementsHeight;
}



void OutfitInfoDisplay::DrawRequirements(const Point &topLeft) const
{
	Draw(topLeft, requirementLabels, requirementValues);
}



void OutfitInfoDisplay::UpdateRequirements(const Outfit &outfit, const PlayerInfo &player, bool canSell)
{
	requirementLabels.clear();
	requirementValues.clear();
	requirementsHeight = 20;
	
	int day = player.GetDate().DaysSinceEpoch();
	int64_t cost = outfit.Cost();
	int64_t buyValue = player.StockDepreciation().Value(&outfit, day);
	int64_t sellValue = player.FleetDepreciation().Value(&outfit, day);
	
	if(buyValue == cost)
		requirementLabels.push_back("cost:");
	else
	{
		ostringstream out;
		out << "cost (" << (100 * buyValue) / cost << "%):";
		requirementLabels.push_back(out.str());
	}
	requirementValues.push_back(Format::Credits(buyValue));
	requirementsHeight += 20;
	
	if(canSell && sellValue != buyValue)
	{
		if(sellValue == cost)
			requirementLabels.push_back("sells for:");
		else
		{
			ostringstream out;
			out << "sells for (" << (100 * sellValue) / cost << "%):";
			requirementLabels.push_back(out.str());
		}
		requirementValues.push_back(Format::Credits(sellValue));
		requirementsHeight += 20;
	}
	
	if(outfit.Mass())
	{
		requirementLabels.emplace_back("mass:");
		requirementValues.emplace_back(Format::Number(outfit.Mass()));
		requirementsHeight += 20;
	}
	
	bool hasContent = true;
	static const vector<string> NAMES = {
		"", "",
		"outfit space needed:", "outfit space",
		"weapon capacity needed:", "weapon capacity",
		"engine capacity needed:", "engine capacity",
		"", "",
		"gun ports needed:", "gun ports",
		"turret mounts needed:", "turret mounts"
	};
	for(unsigned i = 0; i + 1 < NAMES.size(); i += 2)
	{
		if(NAMES[i].empty() && hasContent)
		{
			requirementLabels.emplace_back();
			requirementValues.emplace_back();
			requirementsHeight += 10;
			hasContent = false;
		}
		else if(outfit.Get(NAMES[i + 1]))
		{
			requirementLabels.push_back(NAMES[i]);
			requirementValues.push_back(Format::Number(-outfit.Get(NAMES[i + 1])));
			requirementsHeight += 20;
			hasContent = true;
		}
	}
}



void OutfitInfoDisplay::UpdateAttributes(const Outfit &outfit)
{
	attributeLabels.clear();
	attributeValues.clear();
	attributesHeight = 20;
	
	bool hasNormalAttributes = false;
	for(const pair<const char *, double> &it : outfit.Attributes())
	{
		static const set<string> SKIP = {
			"outfit space", "weapon capacity", "engine capacity", "gun ports", "turret mounts"
		};
		if(SKIP.count(it.first))
			continue;
		
		auto sit = SCALE.find(it.first);
		double scale = (sit == SCALE.end() ? 1. : SCALE_LABELS[sit->second].first);
		string units = (sit == SCALE.end() ? "" : SCALE_LABELS[sit->second].second);
		
		auto bit = BOOLEAN_ATTRIBUTES.find(it.first);
		if(bit != BOOLEAN_ATTRIBUTES.end()) 
		{
			attributeLabels.emplace_back(bit->second);
			attributeValues.emplace_back(" ");
			attributesHeight += 20;
		}
		else
		{
			attributeLabels.emplace_back(static_cast<string>(it.first) + ":");
			attributeValues.emplace_back(Format::Number(it.second * scale) + units);
			attributesHeight += 20;
		}
		hasNormalAttributes = true;
	}
	
	if(!outfit.IsWeapon())
		return;
	
	// Insert padding if any normal attributes were listed above.
	if(hasNormalAttributes)
	{
		attributeLabels.emplace_back();
		attributeValues.emplace_back();
		attributesHeight += 10;
	}
	
	if(outfit.Ammo())
	{
		attributeLabels.emplace_back("ammo:");
		attributeValues.emplace_back(outfit.Ammo()->Name());
		attributesHeight += 20;
		if(outfit.AmmoUsage() != 1)
		{
			attributeLabels.emplace_back("ammo usage:");
			attributeValues.emplace_back(Format::Number(outfit.AmmoUsage()));
			attributesHeight += 20;
		}
	}
	
	attributeLabels.emplace_back("range:");
	attributeValues.emplace_back(Format::Number(outfit.Range()));
	attributesHeight += 20;
	
	static const vector<string> VALUE_NAMES = {
		"shield damage",
		"hull damage",
		"fuel damage",
		"heat damage",
		"ion damage",
		"slowing damage",
		"disruption damage",
		"firing energy",
		"firing heat",
		"firing fuel"
	};
	
	vector<double> values = {
		outfit.ShieldDamage(),
		outfit.HullDamage(),
		outfit.FuelDamage(),
		outfit.HeatDamage(),
		outfit.IonDamage() * 100.,
		outfit.SlowingDamage() * 100.,
		outfit.DisruptionDamage() * 100.,
		outfit.FiringEnergy(),
		outfit.FiringHeat(),
		outfit.FiringFuel()
	};
	
	// Add any per-second values to the table.
	double reload = outfit.Reload();
	if(reload)
	{
		static const string PER_SECOND = " / second:";
		for(unsigned i = 0; i < values.size(); ++i)
			if(values[i])
			{
				attributeLabels.emplace_back(VALUE_NAMES[i] + PER_SECOND);
				attributeValues.emplace_back(Format::Number(60. * values[i] / reload));
				attributesHeight += 20;
			}
	}
	
	bool isContinuous = (reload <= 1);
	attributeLabels.emplace_back("shots / second:");
	if(isContinuous)
		attributeValues.emplace_back("continuous");
	else
		attributeValues.emplace_back(Format::Number(60. / reload));
	attributesHeight += 20;
	
	double turretTurn = outfit.TurretTurn() * 60.;
	if(turretTurn)
	{
		attributeLabels.emplace_back("turret turn rate:");
		attributeValues.emplace_back(Format::Number(turretTurn));
		attributesHeight += 20;
	}
	int homing = outfit.Homing();
	if(homing)
	{
		static const string skill[] = {
			"none",
			"poor",
			"fair",
			"good",
			"excellent"
		};
		attributeLabels.emplace_back("homing:");
		attributeValues.push_back(skill[max(0, min(4, homing))]);
		attributesHeight += 20;
	}
	static const vector<string> PERCENT_NAMES = {
		"tracking:",
		"optical tracking:",
		"infrared tracking:",
		"radar tracking:",
		"piercing:"
	};
	vector<double> percentValues = {
		outfit.Tracking(),
		outfit.OpticalTracking(),
		outfit.InfraredTracking(),
		outfit.RadarTracking(),
		outfit.Piercing()
	};
	for(unsigned i = 0; i < PERCENT_NAMES.size(); ++i)
		if(percentValues[i])
		{
			int percent = lround(100. * percentValues[i]);
			attributeLabels.push_back(PERCENT_NAMES[i]);
			attributeValues.push_back(Format::Number(percent) + "%");
			attributesHeight += 20;
		}
	
	// Pad the table.
	attributeLabels.emplace_back();
	attributeValues.emplace_back();
	attributesHeight += 10;
	
	// Add per-shot values to the table. If the weapon fires continuously,
	// the values have already been added.
	if(!isContinuous)
	{
		static const string PER_SHOT = " / shot:";
		for(unsigned i = 0; i < VALUE_NAMES.size(); ++i)
			if(values[i])
			{
				attributeLabels.emplace_back(VALUE_NAMES[i] + PER_SHOT);
				attributeValues.emplace_back(Format::Number(values[i]));
				attributesHeight += 20;
			}
	}
	
	static const vector<string> OTHER_NAMES = {
		"inaccuracy:",
		"blast radius:",
		"missile strength:",
		"anti-missile:"
	};
	vector<double> otherValues = {
		outfit.Inaccuracy(),
		outfit.BlastRadius(),
		static_cast<double>(outfit.MissileStrength()),
		static_cast<double>(outfit.AntiMissile())
	};
	
	for(unsigned i = 0; i < OTHER_NAMES.size(); ++i)
		if(otherValues[i])
		{
			attributeLabels.emplace_back(OTHER_NAMES[i]);
			attributeValues.emplace_back(Format::Number(otherValues[i]));
			attributesHeight += 20;
		}
}<|MERGE_RESOLUTION|>--- conflicted
+++ resolved
@@ -82,12 +82,6 @@
 		{"disruption resistance", 2},
 		{"slowing resistance", 2},
 		
-<<<<<<< HEAD
-		{"repair delay", 4},
-		{"disabled repair delay", 4},
-		{"shield delay", 4},
-		{"depleted shield delay", 4}
-=======
 		{"hull repair multiplier", 3},
 		{"hull energy multiplier", 3},
 		{"hull fuel multiplier", 3},
@@ -97,7 +91,7 @@
 		{"shield energy multiplier", 3},
 		{"shield fuel multiplier", 3},
 		{"shield heat multiplier", 3},
-    
+		
 		{"disruption protection", 4},
 		{"force protection", 4},
 		{"fuel protection", 4},
@@ -106,8 +100,12 @@
 		{"ion protection", 4},
 		{"piercing protection", 4},
 		{"shield protection", 4},
-		{"slowing protection", 4}
->>>>>>> 6359a2c7
+		{"slowing protection", 4},
+		
+		{"repair delay", 5},
+		{"disabled repair delay", 5},
+		{"shield delay", 5},
+		{"depleted shield delay", 5}
 	};
 	
 	const map<string, string> BOOLEAN_ATTRIBUTES = {
