--- conflicted
+++ resolved
@@ -82,7 +82,15 @@
 		{"disruption resistance", 2},
 		{"slowing resistance", 2},
 		
-<<<<<<< HEAD
+		{"hull repair multiplier", 3},
+		{"hull energy multiplier", 3},
+		{"hull fuel multiplier", 3},
+		{"hull heat multiplier", 3},
+		{"shield generation multiplier", 3},
+		{"shield energy multiplier", 3},
+		{"shield fuel multiplier", 3},
+		{"shield heat multiplier", 3},
+    
 		{"disruption protection", 4},
 		{"force protection", 4},
 		{"fuel protection", 4},
@@ -92,16 +100,6 @@
 		{"piercing protection", 4},
 		{"shield protection", 4},
 		{"slowing protection", 4}
-=======
-		{"hull repair multiplier", 3},
-		{"hull energy multiplier", 3},
-		{"hull fuel multiplier", 3},
-		{"hull heat multiplier", 3},
-		{"shield generation multiplier", 3},
-		{"shield energy multiplier", 3},
-		{"shield fuel multiplier", 3},
-		{"shield heat multiplier", 3}
->>>>>>> 9ea5c2f5
 	};
 	
 	const map<string, string> BOOLEAN_ATTRIBUTES = {
