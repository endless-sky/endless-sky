/* OutfitInfoDisplay.cpp
Copyright (c) 2014 by Michael Zahniser

Endless Sky is free software: you can redistribute it and/or modify it under the
terms of the GNU General Public License as published by the Free Software
Foundation, either version 3 of the License, or (at your option) any later version.

Endless Sky is distributed in the hope that it will be useful, but WITHOUT ANY
WARRANTY; without even the implied warranty of MERCHANTABILITY or FITNESS FOR A
PARTICULAR PURPOSE. See the GNU General Public License for more details.

You should have received a copy of the GNU General Public License along with
this program. If not, see <https://www.gnu.org/licenses/>.
*/

#include "OutfitInfoDisplay.h"

#include "Depreciation.h"
#include "text/Format.h"
#include "GameData.h"
#include "Outfit.h"
#include "PlayerInfo.h"

#include <algorithm>
#include <cmath>
#include <map>
#include <set>
#include <sstream>

using namespace std;

namespace {
	const vector<pair<double, string>> SCALE_LABELS = {
		make_pair(60., ""),
		make_pair(60. * 60., ""),
		make_pair(60. * 100., ""),
		make_pair(100., "%"),
		make_pair(100., ""),
		make_pair(1. / 60., "s")
	};

	const map<string, int> SCALE = {
		{"active cooling", 0},
		{"afterburner shields", 0},
		{"afterburner hull", 0},
		{"afterburner energy", 0},
		{"afterburner fuel", 0},
		{"afterburner heat", 0},
		{"burn resistance energy", 0},
		{"burn resistance fuel", 0},
		{"burn resistance heat", 0},
		{"cloak", 0},
		{"cloaking energy", 0},
		{"cloaking fuel", 0},
		{"cloaking heat", 0},
		{"cloaking shields", 0},
		{"cloaked firing", 0},
		{"cooling", 0},
		{"cooling energy", 0},
		{"corrosion resistance energy", 0},
		{"corrosion resistance fuel", 0},
		{"corrosion resistance heat", 0},
		{"discharge resistance energy", 0},
		{"discharge resistance fuel", 0},
		{"discharge resistance heat", 0},
		{"disruption resistance energy", 0},
		{"disruption resistance fuel", 0},
		{"disruption resistance heat", 0},
		{"energy consumption", 0},
		{"energy generation", 0},
		{"fuel consumption", 0},
		{"fuel energy", 0},
		{"fuel generation", 0},
		{"fuel heat", 0},
		{"heat generation", 0},
		{"heat dissipation", 0},
		{"hull repair rate", 0},
		{"hull energy", 0},
		{"hull fuel", 0},
		{"hull heat", 0},
		{"delayed hull repair rate", 0},
		{"delayed hull energy", 0},
		{"delayed hull fuel", 0},
		{"delayed hull heat", 0},
		{"ion resistance energy", 0},
		{"ion resistance fuel", 0},
		{"ion resistance heat", 0},
		{"scramble resistance energy", 0},
		{"scramble resistance fuel", 0},
		{"scramble resistance heat", 0},
		{"jump speed", 0},
		{"leak resistance energy", 0},
		{"leak resistance fuel", 0},
		{"leak resistance heat", 0},
		{"overheat damage rate", 0},
		{"reverse thrusting shields", 0},
		{"reverse thrusting hull", 0},
		{"reverse thrusting energy", 0},
		{"reverse thrusting fuel", 0},
		{"reverse thrusting heat", 0},
		{"scram drive", 0},
		{"shield generation", 0},
		{"shield energy", 0},
		{"shield fuel", 0},
		{"shield heat", 0},
		{"delayed shield generation", 0},
		{"delayed shield energy", 0},
		{"delayed shield fuel", 0},
		{"delayed shield heat", 0},
		{"slowing resistance energy", 0},
		{"slowing resistance fuel", 0},
		{"slowing resistance heat", 0},
		{"solar collection", 0},
		{"solar heat", 0},
		{"thrusting shields", 0},
		{"thrusting hull", 0},
		{"thrusting energy", 0},
		{"thrusting fuel", 0},
		{"thrusting heat", 0},
		{"turn", 0},
		{"turning shields", 0},
		{"turning hull", 0},
		{"turning energy", 0},
		{"turning fuel", 0},
		{"turning heat", 0},

		{"thrust", 1},
		{"reverse thrust", 1},
		{"afterburner thrust", 1},

		{"afterburner discharge", 2},
		{"afterburner corrosion", 2},
		{"afterburner ion", 2},
		{"afterburner scramble", 2},
		{"afterburner leakage", 2},
		{"afterburner burn", 2},
		{"afterburner slowing", 2},
		{"afterburner disruption", 2},

		{"reverse thrusting discharge", 2},
		{"reverse thrusting corrosion", 2},
		{"reverse thrusting ion", 2},
		{"reverse thrusting scramble", 2},
		{"reverse thrusting leakage", 2},
		{"reverse thrusting burn", 2},
		{"reverse thrusting slowing", 2},
		{"reverse thrusting disruption", 2},

		{"thrusting discharge", 2},
		{"thrusting corrosion", 2},
		{"thrusting ion", 2},
		{"thrusting scramble", 2},
		{"thrusting leakage", 2},
		{"thrusting burn", 2},
		{"thrusting slowing", 2},
		{"thrusting disruption", 2},

		{"turning discharge", 2},
		{"turning corrosion", 2},
		{"turning ion", 2},
		{"turning scramble", 2},
		{"turning leakage", 2},
		{"turning burn", 2},
		{"turning slowing", 2},
		{"turning disruption", 2},

		{"ion resistance", 2},
		{"scramble resistance", 2},
		{"disruption resistance", 2},
		{"slowing resistance", 2},
		{"discharge resistance", 2},
		{"corrosion resistance", 2},
		{"leak resistance", 2},
		{"burn resistance", 2},

		{"cloak by mass", 3},
		{"shield multiplier", 3},
		{"hull multiplier", 3},
		{"hull repair multiplier", 3},
		{"hull energy multiplier", 3},
		{"hull fuel multiplier", 3},
		{"hull heat multiplier", 3},
		{"piercing resistance", 3},
		{"shield generation multiplier", 3},
		{"shield energy multiplier", 3},
		{"shield fuel multiplier", 3},
		{"shield heat multiplier", 3},
		{"threshold percentage", 3},
		{"overheat damage threshold", 3},
		{"high shield permeability", 3},
		{"low shield permeability", 3},
		{"cloaked shield permeability", 3},
		{"acceleration multiplier", 3},
		{"turn multiplier", 3},

		{"burn protection", 4},
		{"corrosion protection", 4},
		{"discharge protection", 4},
		{"disruption protection", 4},
		{"drag reduction", 4},
		{"energy protection", 4},
		{"force protection", 4},
		{"fuel protection", 4},
		{"heat protection", 4},
		{"hull protection", 4},
		{"inertia reduction", 4},
		{"ion protection", 4},
		{"scramble protection", 4},
		{"leak protection", 4},
		{"piercing protection", 4},
		{"shield protection", 4},
		{"slowing protection", 4},
		{"cloak hull protection", 4},
		{"cloak shield protection", 4},

		{"repair delay", 5},
		{"cloaking repair delay", 5},
		{"disabled repair delay", 5},
		{"shield delay", 5},
		{"cloaking shield delay", 5},
		{"depleted shield delay", 5},
		{"disabled recovery time", 5}
	};

	const map<string, string> BOOLEAN_ATTRIBUTES = {
		{"unplunderable", "This outfit cannot be plundered."},
		{"installable", "This is not an installable item."},
		{"hyperdrive", "Allows you to make hyperjumps."},
		{"jump drive", "Lets you jump to any nearby system."},
		{"minable", "This item is mined from asteroids."},
		{"atrocity", "This outfit is considered an atrocity."},
		{"unique", "This item is unique."},
<<<<<<< HEAD
		{"cloaked afterburner", "You may use your afterburner when cloaked."},
		{"cloaked boarding", "You may board even when cloaked."},
		{"cloaked communication", "You may make hails when cloaked."},
		{"cloaked deployment", "You may deploy drones and fighters without revealing your location."},
		{"cloaked pickup", "You may pickup items with this cloak."},
		{"cloaked scanning", "You may scan other ships when cloaked."},
		{"no cargo", "This item cannot be placed in cargo."},
		{"no storage", "This item cannot be placed in storage."}
=======
		{"cloaked afterburner", "You may use afterburners while cloaked."},
		{"cloaked boarding", "You may board while cloaked."},
		{"cloaked communication", "You may make hails while cloaked."},
		{"cloaked deployment", "You may deploy from bays while cloaked."},
		{"cloaked pickup", "You may pick up flotsam while cloaked."},
		{"cloaked scanning", "You may scan other ships while cloaked."}
>>>>>>> 6943e064
	};

	bool IsNotRequirement(const string &label)
	{
		return label == "automaton" ||
			SCALE.find(label) != SCALE.end() ||
			BOOLEAN_ATTRIBUTES.find(label) != BOOLEAN_ATTRIBUTES.end();
	}
}



OutfitInfoDisplay::OutfitInfoDisplay(const Outfit &outfit, const PlayerInfo &player,
		bool canSell, bool descriptionCollapsed)
{
	Update(outfit, player, canSell, descriptionCollapsed);
}



// Call this every time the ship changes.
void OutfitInfoDisplay::Update(const Outfit &outfit, const PlayerInfo &player, bool canSell, bool descriptionCollapsed)
{
	UpdateDescription(outfit.Description(), outfit.Licenses(), false);
	UpdateRequirements(outfit, player, canSell, descriptionCollapsed);
	UpdateAttributes(outfit);

	maximumHeight = max(descriptionHeight, max(requirementsHeight, attributesHeight));
}



int OutfitInfoDisplay::RequirementsHeight() const
{
	return requirementsHeight;
}



void OutfitInfoDisplay::DrawRequirements(const Point &topLeft) const
{
	Draw(topLeft, requirementLabels, requirementValues);
}



void OutfitInfoDisplay::UpdateRequirements(const Outfit &outfit, const PlayerInfo &player,
		bool canSell, bool descriptionCollapsed)
{
	requirementLabels.clear();
	requirementValues.clear();
	requirementsHeight = 20;

	int day = player.GetDate().DaysSinceEpoch();
	int64_t cost = outfit.Cost();
	int64_t buyValue = player.StockDepreciation().Value(&outfit, day);
	int64_t sellValue = player.FleetDepreciation().Value(&outfit, day);

	for(const string &license : outfit.Licenses())
	{
		if(player.HasLicense(license))
			continue;

		const auto &licenseOutfit = GameData::Outfits().Find(license + " License");
		if(descriptionCollapsed || (licenseOutfit && licenseOutfit->Cost()))
		{
			requirementLabels.push_back("license:");
			requirementValues.push_back(license);
			requirementsHeight += 20;
		}
	}

	if(buyValue == cost)
		requirementLabels.push_back("cost:");
	else
	{
		ostringstream out;
		out << "cost (" << (100 * buyValue) / cost << "%):";
		requirementLabels.push_back(out.str());
	}
	requirementValues.push_back(buyValue ? Format::Credits(buyValue) : "free");
	requirementsHeight += 20;

	if(canSell && sellValue != buyValue)
	{
		if(sellValue == cost)
			requirementLabels.push_back("sells for:");
		else
		{
			ostringstream out;
			out << "sells for (" << (100 * sellValue) / cost << "%):";
			requirementLabels.push_back(out.str());
		}
		requirementValues.push_back(Format::Credits(sellValue));
		requirementsHeight += 20;
	}

	if(outfit.Mass())
	{
		requirementLabels.emplace_back("mass:");
		requirementValues.emplace_back(Format::Number(outfit.Mass()));
		requirementsHeight += 20;
	}

	requirementLabels.emplace_back();
	requirementValues.emplace_back();
	requirementsHeight += 10;

	bool hasContent = false;
	static const vector<string> BEFORE = {"outfit space", "weapon capacity", "engine capacity"};
	for(const auto &attr : BEFORE)
	{
		if(outfit.Get(attr) < 0)
		{
			AddRequirementAttribute(attr, outfit.Get(attr));
			hasContent = true;
		}
	}

	if(hasContent)
	{
		requirementLabels.emplace_back();
		requirementValues.emplace_back();
		requirementsHeight += 10;
	}

	for(const pair<const char *, double> &it : outfit.Attributes())
		if(!count(BEFORE.begin(), BEFORE.end(), it.first))
			AddRequirementAttribute(it.first, it.second);
}



// Any attribute with a negative value is considered a requirement.
// Any exceptions to that rule would require in-game code to handle
// their unique properties, so when code is added to handle a new
// attribute, this code also should also be updated.
void OutfitInfoDisplay::AddRequirementAttribute(string label, double value)
{
	// These attributes have negative values but are not requirements
	if(IsNotRequirement(label))
		return;

	// Special case for 'required crew' - use positive values as a requirement.
	if(label == "required crew")
	{
		if(value > 0)
		{
			requirementLabels.push_back(label + ":");
			requirementValues.push_back(Format::Number(value));
			requirementsHeight += 20;
			return;
		}
		else
			value *= -1;
	}

	if(value >= 0)
		return;

	requirementLabels.push_back(label + " needed:");
	requirementValues.push_back(Format::Number(-value));
	requirementsHeight += 20;
}



void OutfitInfoDisplay::UpdateAttributes(const Outfit &outfit)
{
	attributeLabels.clear();
	attributeValues.clear();
	attributesHeight = 20;

	bool hasNormalAttributes = false;

	// These attributes are regularly negative on outfits, so when positive,
	// tag them with "added" and show them first. They conveniently
	// don't use SCALE or BOOLEAN_ATTRIBUTES.
	static const vector<string> EXPECTED_NEGATIVE = {
		"outfit space", "weapon capacity", "engine capacity", "gun ports", "turret mounts"
	};

	for(const string &attr : EXPECTED_NEGATIVE)
	{
		double value = outfit.Get(attr);
		if(value <= 0)
			continue;

		attributeLabels.emplace_back(attr + " added:");
		attributeValues.emplace_back(Format::Number(value));
		attributesHeight += 20;
		hasNormalAttributes = true;
	}

	for(const pair<const char *, double> &it : outfit.Attributes())
	{
		if(count(EXPECTED_NEGATIVE.begin(), EXPECTED_NEGATIVE.end(), it.first))
			continue;

		// Only show positive values here, with some exceptions.
		// Negative values are usually handled as a "requirement"
		if(static_cast<string>(it.first) == "required crew")
		{
			// 'required crew' is inverted - positive values are requirements.
			if(it.second > 0)
				continue;

			// A negative 'required crew' would be a benefit, so it is listed here.
		}
		// If this attribute is not a requirement, it is always listed here, though it may be negative.
		else if(it.second < 0 && !IsNotRequirement(it.first))
			continue;

		auto sit = SCALE.find(it.first);
		double scale = (sit == SCALE.end() ? 1. : SCALE_LABELS[sit->second].first);
		string units = (sit == SCALE.end() ? "" : SCALE_LABELS[sit->second].second);

		auto bit = BOOLEAN_ATTRIBUTES.find(it.first);
		if(bit != BOOLEAN_ATTRIBUTES.end())
		{
			attributeLabels.emplace_back(bit->second);
			attributeValues.emplace_back(" ");
			attributesHeight += 20;
		}
		else
		{
			attributeLabels.emplace_back(static_cast<string>(it.first) + ":");
			attributeValues.emplace_back(Format::Number(it.second * scale) + units);
			attributesHeight += 20;
		}
		hasNormalAttributes = true;
	}

	if(!outfit.IsWeapon())
		return;

	// Insert padding if any normal attributes were listed above.
	if(hasNormalAttributes)
	{
		attributeLabels.emplace_back();
		attributeValues.emplace_back();
		attributesHeight += 10;
	}

	if(outfit.Ammo())
	{
		attributeLabels.emplace_back("ammo:");
		attributeValues.emplace_back(outfit.Ammo()->DisplayName());
		attributesHeight += 20;
		if(outfit.AmmoUsage() != 1)
		{
			attributeLabels.emplace_back("ammo usage:");
			attributeValues.emplace_back(Format::Number(outfit.AmmoUsage()));
			attributesHeight += 20;
		}
	}

	attributeLabels.emplace_back("range:");
	attributeValues.emplace_back(Format::Number(outfit.Range()));
	attributesHeight += 20;

	// Identify the dropoff at range and inform the player.
	double fullDropoff = outfit.MaxDropoff();
	if(fullDropoff != 1.)
	{
		attributeLabels.emplace_back("dropoff modifier:");
		attributeValues.emplace_back(Format::Number(100. * fullDropoff) + "%");
		attributesHeight += 20;
		// Identify the ranges between which the dropoff takes place.
		attributeLabels.emplace_back("dropoff range:");
		const pair<double, double> &ranges = outfit.DropoffRanges();
		attributeValues.emplace_back(Format::Number(ranges.first)
			+ " - " + Format::Number(ranges.second));
		attributesHeight += 20;
	}

	static const vector<pair<string, string>> VALUE_NAMES = {
		{"shield damage", ""},
		{"hull damage", ""},
		{"minable damage", ""},
		{"fuel damage", ""},
		{"heat damage", ""},
		{"energy damage", ""},
		{"ion damage", ""},
		{"scrambling damage", ""},
		{"slowing damage", ""},
		{"disruption damage", ""},
		{"discharge damage", ""},
		{"corrosion damage", ""},
		{"leak damage", ""},
		{"burn damage", ""},
		{"% shield damage", "%"},
		{"% hull damage", "%"},
		{"% minable damage", "%"},
		{"% fuel damage", "%"},
		{"% heat damage", "%"},
		{"% energy damage", "%"},
		{"firing energy", ""},
		{"firing heat", ""},
		{"firing fuel", ""},
		{"firing hull", ""},
		{"firing shields", ""},
		{"firing ion", ""},
		{"firing scramble", ""},
		{"firing slowing", ""},
		{"firing disruption", ""},
		{"firing discharge", ""},
		{"firing corrosion", ""},
		{"firing leak", ""},
		{"firing burn", ""},
		{"% firing energy", "%"},
		{"% firing heat", "%"},
		{"% firing fuel", "%"},
		{"% firing hull", "%"},
		{"% firing shields", "%"}
	};

	vector<double> values = {
		outfit.ShieldDamage(),
		outfit.HullDamage(),
		outfit.MinableDamage() != outfit.HullDamage() ? outfit.MinableDamage() : 0.,
		outfit.FuelDamage(),
		outfit.HeatDamage(),
		outfit.EnergyDamage(),
		outfit.IonDamage() * 100.,
		outfit.ScramblingDamage() * 100.,
		outfit.SlowingDamage() * 100.,
		outfit.DisruptionDamage() * 100.,
		outfit.DischargeDamage() * 100.,
		outfit.CorrosionDamage() * 100.,
		outfit.LeakDamage() * 100.,
		outfit.BurnDamage() * 100.,
		outfit.RelativeShieldDamage() * 100.,
		outfit.RelativeHullDamage() * 100.,
		outfit.RelativeMinableDamage() != outfit.RelativeHullDamage() ? outfit.RelativeMinableDamage() * 100. : 0.,
		outfit.RelativeFuelDamage() * 100.,
		outfit.RelativeHeatDamage() * 100.,
		outfit.RelativeEnergyDamage() * 100.,
		outfit.FiringEnergy(),
		outfit.FiringHeat(),
		outfit.FiringFuel(),
		outfit.FiringHull(),
		outfit.FiringShields(),
		outfit.FiringIon() * 100.,
		outfit.FiringScramble() * 100.,
		outfit.FiringSlowing() * 100.,
		outfit.FiringDisruption() * 100.,
		outfit.FiringDischarge() * 100.,
		outfit.FiringCorrosion() * 100.,
		outfit.FiringLeak() * 100.,
		outfit.FiringBurn() * 100.,
		outfit.RelativeFiringEnergy() * 100.,
		outfit.RelativeFiringHeat() * 100.,
		outfit.RelativeFiringFuel() * 100.,
		outfit.RelativeFiringHull() * 100.,
		outfit.RelativeFiringShields() * 100.
	};

	// Add any per-second values to the table.
	double reload = outfit.Reload();
	if(reload)
	{
		static const string PER_SECOND = " / second:";
		for(unsigned i = 0; i < values.size(); ++i)
			if(values[i])
			{
				attributeLabels.emplace_back(VALUE_NAMES[i].first + PER_SECOND);
				attributeValues.emplace_back(Format::Number(60. * values[i] / reload) + VALUE_NAMES[i].second);
				attributesHeight += 20;
			}
	}

	bool oneFrame = (outfit.TotalLifetime() == 1.);
	bool isContinuous = (reload <= 1. && oneFrame);
	bool isContinuousBurst = (outfit.BurstCount() > 1 && outfit.BurstReload() <= 1. && oneFrame);
	attributeLabels.emplace_back("shots / second:");
	if(isContinuous)
		attributeValues.emplace_back("continuous");
	else if(isContinuousBurst)
		attributeValues.emplace_back("continuous (" + Format::Number(lround(outfit.BurstReload() * 100. / reload)) + "%)");
	else
		attributeValues.emplace_back(Format::Number(60. / reload));
	attributesHeight += 20;

	double turretTurn = outfit.TurretTurn() * 60.;
	if(turretTurn)
	{
		attributeLabels.emplace_back("turret turn rate:");
		attributeValues.emplace_back(Format::Number(turretTurn));
		attributesHeight += 20;
	}
	double arc = outfit.Arc();
	if(arc < 360.)
	{
		attributeLabels.emplace_back("arc:");
		attributeValues.emplace_back(Format::Number(arc));
		attributesHeight += 20;
	}
	int homing = outfit.Homing();
	if(homing)
	{
		static const string skill[] = {
			"none",
			"poor",
			"fair",
			"good",
			"excellent"
		};
		attributeLabels.emplace_back("homing:");
		attributeValues.push_back(skill[max(0, min(4, homing))]);
		attributesHeight += 20;
	}
	static const vector<string> PERCENT_NAMES = {
		"tracking:",
		"optical tracking:",
		"infrared tracking:",
		"radar tracking:",
		"piercing:"
	};
	vector<double> percentValues = {
		outfit.Tracking(),
		outfit.OpticalTracking(),
		outfit.InfraredTracking(),
		outfit.RadarTracking(),
		outfit.Piercing()
	};
	for(unsigned i = 0; i < PERCENT_NAMES.size(); ++i)
		if(percentValues[i])
		{
			int percent = lround(100. * percentValues[i]);
			attributeLabels.push_back(PERCENT_NAMES[i]);
			attributeValues.push_back(Format::Number(percent) + "%");
			attributesHeight += 20;
		}

	// Pad the table.
	attributeLabels.emplace_back();
	attributeValues.emplace_back();
	attributesHeight += 10;

	// Add per-shot values to the table. If the weapon fires continuously,
	// the values have already been added.
	if(!isContinuous && !isContinuousBurst)
	{
		static const string PER_SHOT = " / shot:";
		for(unsigned i = 0; i < VALUE_NAMES.size(); ++i)
			if(values[i])
			{
				attributeLabels.emplace_back(VALUE_NAMES[i].first + PER_SHOT);
				attributeValues.emplace_back(Format::Number(values[i]) + VALUE_NAMES[i].second);
				attributesHeight += 20;
			}
	}

	static const vector<string> OTHER_NAMES = {
		"inaccuracy:",
		"blast radius:",
		"missile strength:",
		"anti-missile:",
		"tractor beam:"
	};
	vector<double> otherValues = {
		outfit.Inaccuracy(),
		outfit.BlastRadius(),
		static_cast<double>(outfit.MissileStrength()),
		static_cast<double>(outfit.AntiMissile()),
		outfit.TractorBeam() * 60.
	};

	for(unsigned i = 0; i < OTHER_NAMES.size(); ++i)
		if(otherValues[i])
		{
			attributeLabels.emplace_back(OTHER_NAMES[i]);
			attributeValues.emplace_back(Format::Number(otherValues[i]));
			attributesHeight += 20;
		}
}<|MERGE_RESOLUTION|>--- conflicted
+++ resolved
@@ -230,23 +230,14 @@
 		{"minable", "This item is mined from asteroids."},
 		{"atrocity", "This outfit is considered an atrocity."},
 		{"unique", "This item is unique."},
-<<<<<<< HEAD
-		{"cloaked afterburner", "You may use your afterburner when cloaked."},
-		{"cloaked boarding", "You may board even when cloaked."},
-		{"cloaked communication", "You may make hails when cloaked."},
-		{"cloaked deployment", "You may deploy drones and fighters without revealing your location."},
-		{"cloaked pickup", "You may pickup items with this cloak."},
-		{"cloaked scanning", "You may scan other ships when cloaked."},
-		{"no cargo", "This item cannot be placed in cargo."},
-		{"no storage", "This item cannot be placed in storage."}
-=======
 		{"cloaked afterburner", "You may use afterburners while cloaked."},
 		{"cloaked boarding", "You may board while cloaked."},
 		{"cloaked communication", "You may make hails while cloaked."},
 		{"cloaked deployment", "You may deploy from bays while cloaked."},
 		{"cloaked pickup", "You may pick up flotsam while cloaked."},
-		{"cloaked scanning", "You may scan other ships while cloaked."}
->>>>>>> 6943e064
+		{"cloaked scanning", "You may scan other ships while cloaked."},
+		{"no cargo", "This item cannot be placed in cargo."},
+		{"no storage", "This item cannot be placed in storage."}
 	};
 
 	bool IsNotRequirement(const string &label)
