--- conflicted
+++ resolved
@@ -30,12 +30,8 @@
 		make_pair(60., ""),
 		make_pair(60. * 60., ""),
 		make_pair(60. * 100., ""),
-<<<<<<< HEAD
-		make_pair(100., "%")
-=======
 		make_pair(100., "%"),
 		make_pair(1. / 60., "")
->>>>>>> ea72c4fe
 	};
 	
 	const map<string, int> SCALE = {
@@ -74,7 +70,6 @@
 		{"turn", 0},
 		{"turning energy", 0},
 		{"turning heat", 0},
-<<<<<<< HEAD
 		
 		{"thrust", 1},
 		{"reverse thrust", 1},
@@ -85,16 +80,6 @@
 		{"slowing resistance", 2},
 		
 		{"piercing resistance", 3}
-=======
-		
-		{"thrust", 1},
-		{"reverse thrust", 1},
-		{"afterburner thrust", 1},
-		
-		{"ion resistance", 2},
-		{"disruption resistance", 2},
-		{"slowing resistance", 2}
->>>>>>> ea72c4fe
 	};
 	
 	const map<string, string> BOOLEAN_ATTRIBUTES = {
