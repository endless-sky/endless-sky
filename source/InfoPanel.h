/* InfoPanel.h
Copyright (c) 2014 by Michael Zahniser

Endless Sky is free software: you can redistribute it and/or modify it under the
terms of the GNU General Public License as published by the Free Software
Foundation, either version 3 of the License, or (at your option) any later version.

Endless Sky is distributed in the hope that it will be useful, but WITHOUT ANY
WARRANTY; without even the implied warranty of MERCHANTABILITY or FITNESS FOR A
PARTICULAR PURPOSE.  See the GNU General Public License for more details.
*/

#ifndef INFO_PANEL_H_
#define INFO_PANEL_H_

#include "Panel.h"

#include "ClickZone.h"
#include "ShipInfoDisplay.h"

#include <map>
#include <memory>
#include <set>
#include <string>
#include <vector>

class Outfit;
class PlayerInfo;
<<<<<<< HEAD
class CargoHold;
=======
class Rectangle;

>>>>>>> add147a1


// This panel displays detailed information about the player's fleet and each of
// the ships in it. If the player is landed on a planet, this panel also allows
// them to reorder the ships in their fleet (including changing which one is the
// flagship) and to shift the weapons on any of their ships to different
// hardpoints.
class InfoPanel : public Panel {
public:
	InfoPanel(PlayerInfo &player, bool showFlagship = false);
	
	virtual void Draw() override;
	
	// Returns height of cargo details. Static, so it can also be used in the outfitter.
	static int DrawCargoHold(const CargoHold &cargo, Point startPos, Point size, double heightLimit, const InfoPanel* panel);
	
protected:
	// Only override the ones you need; the default action is to return false.
	virtual bool KeyDown(SDL_Keycode key, Uint16 mod, const Command &command) override;
	virtual bool Click(int x, int y) override;
	virtual bool Hover(int x, int y) override;
	virtual bool Drag(double dx, double dy) override;
	virtual bool Release(int x, int y) override;
	virtual bool Scroll(double dx, double dy) override;
	
	
private:
	// Handle any change to what ship or tab is shown.
	void UpdateInfo();
	
	// Draw the info tab (and its subsections).
	void DrawInfo() const;
	void DrawPlayer(const Rectangle &bounds) const;
	void DrawFleet(const Rectangle &bounds) const;
	
	// Draw the ship tab (and its subsections).
	void DrawShip() const;
	void DrawShipStats(const Rectangle &bounds) const;
	void DrawOutfits(const Rectangle &bounds) const;
	void DrawWeapons(const Rectangle &bounds) const;
	void DrawCargo(const Rectangle &bounds) const;
	
	// Helper functions.
	void DrawLine(const Point &from, const Point &to, const Color &color) const;
	bool Hover(const Point &point);
	void Rename(const std::string &name);
	bool CanDump() const;
	void Dump();
	void DumpPlunder(int count);
	void DumpCommodities(int count);
	void Disown();
	
	
private:
	PlayerInfo &player;
	std::vector<std::shared_ptr<Ship>>::const_iterator shipIt;
	
	ShipInfoDisplay info;
	std::map<std::string, std::vector<const Outfit *>> outfits;
	
	mutable std::vector<ClickZone<int>> zones;
	mutable std::vector<ClickZone<std::string>> commodityZones;
	mutable std::vector<ClickZone<const Outfit *>> plunderZones;
	int selected = -1;
	int previousSelected = -1;
	std::set<int> allSelected;
	int hover = -1;
	double scroll = 0.;
	Point hoverPoint;
	Point dragStart;
	bool showShip = false;
	bool canEdit = false;
	bool didDrag = false;
	std::string selectedCommodity;
	const Outfit *selectedPlunder = nullptr;
};



#endif<|MERGE_RESOLUTION|>--- conflicted
+++ resolved
@@ -26,12 +26,9 @@
 
 class Outfit;
 class PlayerInfo;
-<<<<<<< HEAD
 class CargoHold;
-=======
 class Rectangle;
 
->>>>>>> add147a1
 
 
 // This panel displays detailed information about the player's fleet and each of
