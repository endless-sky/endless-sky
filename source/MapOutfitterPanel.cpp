/* MapOutfitterPanel.cpp
Copyright (c) 2015 by Michael Zahniser

Endless Sky is free software: you can redistribute it and/or modify it under the
terms of the GNU General Public License as published by the Free Software
Foundation, either version 3 of the License, or (at your option) any later version.

Endless Sky is distributed in the hope that it will be useful, but WITHOUT ANY
WARRANTY; without even the implied warranty of MERCHANTABILITY or FITNESS FOR A
PARTICULAR PURPOSE. See the GNU General Public License for more details.

You should have received a copy of the GNU General Public License along with
this program. If not, see <https://www.gnu.org/licenses/>.
*/

#include "MapOutfitterPanel.h"

#include "comparators/ByName.h"
#include "CoreStartData.h"
#include "text/Format.h"
#include "GameData.h"
#include "Outfit.h"
#include "Planet.h"
#include "PlayerInfo.h"
#include "Point.h"
#include "Screen.h"
#include "Sprite.h"
#include "StellarObject.h"
#include "System.h"
#include "UI.h"

#include <algorithm>
#include <cmath>
#include <limits>
#include <set>

using namespace std;



MapOutfitterPanel::MapOutfitterPanel(PlayerInfo &player)
	: MapSalesPanel(player, true)
{
	Init();
}



MapOutfitterPanel::MapOutfitterPanel(const MapPanel &panel, bool onlyHere)
	: MapSalesPanel(panel, true)
{
	Init();
	onlyShowSoldHere = onlyHere;
	UpdateCache();
}



const Sprite *MapOutfitterPanel::SelectedSprite() const
{
	return selected ? selected->Thumbnail() : nullptr;
}



const Sprite *MapOutfitterPanel::CompareSprite() const
{
	return compare ? compare->Thumbnail() : nullptr;
}



const ItemInfoDisplay &MapOutfitterPanel::SelectedInfo() const
{
	return selectedInfo;
}



const ItemInfoDisplay &MapOutfitterPanel::CompareInfo() const
{
	return compareInfo;
}



const string &MapOutfitterPanel::KeyLabel(int index) const
{
	static const string MINE = "Mine this here";
	if(index == 2 && selected && selected->Get("minable") > 0.)
		return MINE;

	static const string LABEL[4] = {
		"Has no outfitter",
		"Has outfitter",
		"Sells this outfit",
		"Outfit in storage"
	};
	return LABEL[index];
}



void MapOutfitterPanel::Select(int index)
{
	if(index < 0 || index >= static_cast<int>(list.size()))
		selected = nullptr;
	else
	{
		selected = list[index];
		selectedInfo.Update(*selected, player);
	}
	UpdateCache();
}



void MapOutfitterPanel::Compare(int index)
{
	if(index < 0 || index >= static_cast<int>(list.size()))
		compare = nullptr;
	else
	{
		compare = list[index];
		compareInfo.Update(*compare, player);
	}
}



double MapOutfitterPanel::SystemValue(const System *system) const
{
	if(!system || !player.HasVisited(*system))
		return numeric_limits<double>::quiet_NaN();

	auto it = player.Harvested().lower_bound(pair<const System *, const Outfit *>(system, nullptr));
	for( ; it != player.Harvested().end() && it->first == system; ++it)
		if(it->second == selected)
			return 1.;

	if(!system->IsInhabited(player.Flagship()))
		return numeric_limits<double>::quiet_NaN();

	// Visiting a system is sufficient to know what ports are available on its planets.
<<<<<<< HEAD
	double value = -.5;
	const auto &planetStorage = player.PlanetaryStorage();
=======
	double value = -1.;
>>>>>>> db0a6698
	for(const StellarObject &object : system->Objects())
		if(object.HasSprite() && object.HasValidPlanet())
		{
			const auto storage = planetStorage.find(object.GetPlanet());
			if(storage != planetStorage.end() && storage->second.Get(selected))
				return .5;
			const auto &outfitter = object.GetPlanet()->Outfitter();
			if(outfitter.Has(selected))
				return 1.;
			if(!outfitter.empty())
				value = 0.;
		}
	return value;
}



int MapOutfitterPanel::FindItem(const string &text) const
{
	int bestIndex = 9999;
	int bestItem = -1;
	for(unsigned i = 0; i < list.size(); ++i)
	{
		int index = Search(list[i]->DisplayName(), text);
		if(index >= 0 && index < bestIndex)
		{
			bestIndex = index;
			bestItem = i;
			if(!index)
				return i;
		}
	}
	return bestItem;
}



void MapOutfitterPanel::DrawItems()
{
	if(GetUI()->IsTop(this) && player.GetPlanet() && player.GetDate() >= player.StartData().GetDate() + 12)
		DoHelp("map advanced shops");
	list.clear();
	Point corner = Screen::TopLeft() + Point(0, scroll);
	for(const auto &cat : categories)
	{
		const string &category = cat.Name();
		auto it = catalog.find(category);
		if(it == catalog.end())
			continue;

		// Draw the header. If this category is collapsed, skip drawing the items.
		if(DrawHeader(corner, category))
			continue;

		for(const Outfit *outfit : it->second)
		{
			string price = Format::CreditString(outfit->Cost());

			string info;
			if(outfit->Get("minable") > 0.)
				info = "(Mined from asteroids)";
			else if(outfit->Get("installable") < 0.)
			{
				double space = outfit->Mass();
				info = Format::CargoString(space, "space");
			}
			else
			{
				double space = -outfit->Get("outfit space");
				info = Format::MassString(space);
				if(space && -outfit->Get("weapon capacity") == space)
					info += " of weapon space";
				else if(space && -outfit->Get("engine capacity") == space)
					info += " of engine space";
				else
					info += " of outfit space";
			}

			bool isForSale = true;
			unsigned storedInSystem = 0;
			if(player.HasVisited(*selectedSystem))
			{
				isForSale = false;
				const auto &storage = player.PlanetaryStorage();

				for(const StellarObject &object : selectedSystem->Objects())
				{
					if(!object.HasSprite() || !object.HasValidPlanet())
						continue;

					const Planet &planet = *object.GetPlanet();
					if(planet.HasOutfitter())
					{
						const auto pit = storage.find(&planet);
						if(pit != storage.end())
							storedInSystem += pit->second.Get(outfit);
					}
					if(planet.Outfitter().Has(outfit))
					{
						isForSale = true;
						break;
					}
				}
			}
			if(!isForSale && onlyShowSoldHere)
				continue;
			if(!storedInSystem && onlyShowStorageHere)
				continue;

			const string storage_details =
				onlyShowSoldHere || storedInSystem == 0
				? ""
				: storedInSystem == 1
				? "1 unit in storage"
				: Format::Number(storedInSystem) + " units in storage";
			Draw(corner, outfit->Thumbnail(), 0, isForSale, outfit == selected,
				outfit->DisplayName(), price, info, storage_details);
			list.push_back(outfit);
		}
	}
	maxScroll = corner.Y() - scroll - .5 * Screen::Height();
}



void MapOutfitterPanel::Init()
{
	catalog.clear();
	set<const Outfit *> seen;

	// Add all outfits sold by outfitters of visited planets.
	for(auto &&it : GameData::Planets())
		if(it.second.IsValid() && player.HasVisited(*it.second.GetSystem()))
			for(const Outfit *outfit : it.second.Outfitter())
				if(!seen.count(outfit))
				{
					catalog[outfit->Category()].push_back(outfit);
					seen.insert(outfit);
				}

	// Add outfits in storage
	for(const auto &it : player.PlanetaryStorage())
		if(it.first->HasOutfitter())
			for(const auto &oit : it.second.Outfits())
				if(!seen.count(oit.first))
				{
					catalog[oit.first->Category()].push_back(oit.first);
					seen.insert(oit.first);
				}

	// Add all known minables.
	for(const auto &it : player.Harvested())
		if(!seen.count(it.second))
		{
			catalog[it.second->Category()].push_back(it.second);
			seen.insert(it.second);
		}

	// Sort the vectors.
	for(auto &it : catalog)
		sort(it.second.begin(), it.second.end(), ByDisplayName<Outfit>());
}<|MERGE_RESOLUTION|>--- conflicted
+++ resolved
@@ -142,12 +142,8 @@
 		return numeric_limits<double>::quiet_NaN();
 
 	// Visiting a system is sufficient to know what ports are available on its planets.
-<<<<<<< HEAD
-	double value = -.5;
+	double value = -1,;
 	const auto &planetStorage = player.PlanetaryStorage();
-=======
-	double value = -1.;
->>>>>>> db0a6698
 	for(const StellarObject &object : system->Objects())
 		if(object.HasSprite() && object.HasValidPlanet())
 		{
