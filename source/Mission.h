--- conflicted
+++ resolved
@@ -61,13 +61,9 @@
 	// Save a mission. It is safe to assume that any mission that is being saved
 	// is already "instantiated," so only a subset of the data must be saved.
 	void Save(DataWriter &out, const std::string &tag = "mission") const;
-<<<<<<< HEAD
 	// Add "never" to the toOffer ConditionSet, preventing this mission from offering.
 	void NeverOffer();
-	
-=======
-
->>>>>>> c9cc144b
+
 	// Basic mission information.
 	const EsUuid &UUID() const noexcept;
 	const std::string &Name() const;
