/* Mission.h
Copyright (c) 2014 by Michael Zahniser

Endless Sky is free software: you can redistribute it and/or modify it under the
terms of the GNU General Public License as published by the Free Software
Foundation, either version 3 of the License, or (at your option) any later version.

Endless Sky is distributed in the hope that it will be useful, but WITHOUT ANY
WARRANTY; without even the implied warranty of MERCHANTABILITY or FITNESS FOR A
PARTICULAR PURPOSE. See the GNU General Public License for more details.

You should have received a copy of the GNU General Public License along with
this program. If not, see <https://www.gnu.org/licenses/>.
*/

#pragma once

#include "ConditionSet.h"
#include "Date.h"
#include "DistanceCalculationSettings.h"
#include "EsUuid.h"
#include "Location.h"
#include "LocationFilter.h"
#include "MissionAction.h"
#include "NPC.h"
#include "TextReplacements.h"

#include <list>
#include <map>
#include <memory>
#include <set>
#include <string>

class DataNode;
class DataWriter;
class Planet;
class PlayerInfo;
class Ship;
class ShipEvent;
class System;
class UI;



// This class represents a mission that the player can take on, such as carrying
// cargo from one planet to another or defending or attacking a ship. Many of
// a mission's parameters can be randomized, either so that the same mission
// template can be reused many times, or just so the mission is not always
// exactly the same every time you replay the game.
class Mission {
public:
	Mission() = default;
	// Copying a mission instance isn't allowed.
	Mission(const Mission &) = delete;
	Mission &operator=(const Mission &) = delete;
	Mission(Mission &&) = default;
	Mission &operator=(Mission &&) = default;
	~Mission() noexcept = default;

	// Construct and Load() at the same time.
	explicit Mission(const DataNode &node);

	// Load a mission, either from the game data or from a saved game.
	void Load(const DataNode &node);
	// Save a mission. It is safe to assume that any mission that is being saved
	// is already "instantiated," so only a subset of the data must be saved.
	void Save(DataWriter &out, const std::string &tag = "mission") const;
	// Add "never" to the toOffer ConditionSet, preventing this mission from offering.
	void NeverOffer();

	// Basic mission information.
	const EsUuid &UUID() const noexcept;
	const std::string &Name() const;
	const std::string &Description() const;
	// Check if this mission should be shown in your mission list. If not, the
	// player will not know this mission exists (which is sometimes useful).
	bool IsVisible() const;
	// Check if this mission should be quarantined due to requiring currently-
	// undefined ships, planets, or systems (i.e. is from an inactive plugin).
	bool IsValid() const;
	// Check if this mission has high priority. If any high-priority missions
	// are available, no others will be shown at landing or in the spaceport.
	// This is to be used for missions that are part of a series.
	bool HasPriority() const;
	// Check if this mission is a "non-blocking" mission.
	// Such missions will not prevent minor missions from being offered alongside them.
	bool IsNonBlocking() const;
	// Check if this mission is a "minor" mission. Minor missions will only be
	// offered if no other non-blocking missions (minor or otherwise) are being offered.
	bool IsMinor() const;

	// Find out where this mission is offered.
<<<<<<< HEAD
	enum Setting {SPACEPORT, LANDING, SHIPYARD, OUTFITTER, JOB, ASSISTING, BOARDING, ENTERING};
	bool IsAtSetting(Setting setting) const;

	// Information about what you are doing.
	const Location &Destination() const;
=======
	enum Location {SPACEPORT, LANDING, JOB, ASSISTING, BOARDING, SHIPYARD, OUTFITTER, JOB_BOARD};
	bool IsAtLocation(Location location) const;

	// Information about what you are doing.
	const Ship *SourceShip() const;
	const Planet *Destination() const;
>>>>>>> c60ba7aa
	const std::set<const System *> &Waypoints() const;
	const std::set<const System *> &VisitedWaypoints() const;
	const std::set<const Planet *> &Stopovers() const;
	const std::set<const Planet *> &VisitedStopovers() const;
	const std::set<const System *> &MarkedSystems() const;
	const std::set<const System *> &UnmarkedSystems() const;
	void Mark(const System *system) const;
	void Unmark(const System *system) const;
	const std::string &Cargo() const;
	int CargoSize() const;
	int Fine() const;
	std::string FineMessage() const;
	bool FailIfDiscovered() const;
	int Passengers() const;
	int64_t DisplayedPayment() const;
	// The mission should take this many jumps.
	// Only matters to available jobs (not saved to file)
	const int ExpectedJumps() const;
	int CalculateJumps(const System *const sourceSystem);
	// The mission must be completed by this deadline (if there is a deadline).
	const Date &Deadline() const;
	// If this mission's deadline was before the given date and it has not been
	// marked as failing already, mark it and return true.
	bool CheckDeadline(const Date &today);
	// Check if you have special clearance to land on your destination.
	bool HasClearance(const Planet *planet) const;
	// Get the string to be shown in the destination planet's hailing dialog. If
	// this is "auto", you don't have to hail them to get landing permission.
	const std::string &ClearanceMessage() const;
	// Check whether we have full clearance to land and use the planet's
	// services, or whether we are landing in secret ("infiltrating").
	bool HasFullClearance() const;

	// Check if it's possible to offer or complete this mission right now. The
	// check for whether you can offer a mission does not take available space
	// into account, so before actually offering a mission you should also check
	// if the player has enough space.
	bool CanOffer(const PlayerInfo &player, const std::shared_ptr<Ship> &boardingShip = nullptr) const;
	bool CanAccept(const PlayerInfo &player) const;
	bool HasSpace(const PlayerInfo &player) const;
	bool HasSpace(const Ship &ship) const;
	bool CanComplete(const PlayerInfo &player) const;
	bool IsSatisfied(const PlayerInfo &player) const;
	bool IsFailed(const PlayerInfo &player) const;
	bool OverridesCapture() const;
	// Mark a mission failed (e.g. due to a "fail" action in another mission).
	void Fail();
	// Get a string to show if this mission is "blocked" from being offered
	// because it requires you to have more passenger or cargo space free. After
	// calling this function, any future calls to it will return an empty string
	// so that you do not display the same message multiple times.
	std::string BlockedMessage(const PlayerInfo &player);
	// Check if this mission recommends that the game be autosaved when it is
	// accepted. This should be set for main story line missions that have a
	// high chance of failing, such as escort missions.
	bool RecommendsAutosave() const;
	// Check if this mission is unique, i.e. not something that will be offered
	// over and over again in different variants.
	bool IsUnique() const;

	// When the state of this mission changes, it may make changes to the player
	// information or show new UI panels. PlayerInfo::MissionCallback() will be
	// used as the callback for an `on offer` conversation, to handle its response.
	// If it is not possible for this change to happen, this function returns false.
	enum Trigger {COMPLETE, OFFER, ACCEPT, DECLINE, FAIL, ABORT, DEFER, VISIT, STOPOVER, WAYPOINT, DAILY, DISABLED};
	bool Do(Trigger trigger, PlayerInfo &player, UI *ui = nullptr, const std::shared_ptr<Ship> &boardingShip = nullptr);

	// Get a list of NPCs associated with this mission. Every time the player
	// takes off from a planet, they should be added to the active ships.
	const std::list<NPC> &NPCs() const;
	// Update which NPCs are active based on their spawn and despawn conditions.
	void UpdateNPCs(const PlayerInfo &player);
	// Checks if the given ship belongs to one of the mission's NPCs.
	bool HasShip(const std::shared_ptr<Ship> &ship) const;
	// If any event occurs between two ships, check to see if this mission cares
	// about it. This may affect the mission status or display a message.
	void Do(const ShipEvent &event, PlayerInfo &player, UI *ui);
	bool RequiresGiftedShip(const std::string &shipId) const;

	// Get the internal name used for this mission. This name is unique and is
	// never modified by string substitution, so it can be used in condition
	// variables, etc.
	const std::string &Identifier() const;
	// Get a specific mission action from this mission.
	// If the mission action is not found for the given trigger, returns an empty
	// mission action.
	const MissionAction &GetAction(Trigger trigger) const;

	// "Instantiate" a mission by replacing randomly selected values and places
	// with a single choice, and then replacing any wildcard text as well.
	Mission Instantiate(const PlayerInfo &player, const std::shared_ptr<Ship> &boardingShip = nullptr) const;


private:
	bool Enter(const System *system, PlayerInfo &player, UI *ui);
	// For legacy code, contraband definitions can be placed in two different
	// locations, so move that parsing out to a helper function.
	bool ParseContraband(const DataNode &node);


private:
	std::string name;
	std::string displayName;
	std::string description;
	std::string blocked;
	Setting setting = SPACEPORT;

	EsUuid uuid;

	bool hasFailed = false;
	bool isVisible = true;
	bool hasPriority = false;
	bool isNonBlocking = false;
	bool isMinor = false;
	bool autosave = false;
	bool overridesCapture = false;
	Date deadline;
	int expectedJumps = 0;
	int deadlineBase = 0;
	int deadlineMultiplier = 0;
	DistanceCalculationSettings distanceCalcSettings;
	std::string clearance;
	bool ignoreClearance = false;
	LocationFilter clearanceFilter;
	bool hasFullClearance = true;

	int repeat = 1;
	std::string cargo;
	int cargoSize = 0;
	// Parameters for generating random cargo amounts:
	int cargoLimit = 0;
	double cargoProb = 0.;
	int fine = 0;
	std::string fineMessage;
	bool failIfDiscovered = false;
	int passengers = 0;
	// Parameters for generating random passenger amounts:
	int passengerLimit = 0;
	double passengerProb = 0.;
	int64_t paymentApparent = 0;

	ConditionSet toOffer;
	ConditionSet toAccept;
	ConditionSet toComplete;
	ConditionSet toFail;

<<<<<<< HEAD
	Location source;
=======
	const Planet *source = nullptr;
	// The ship this mission originated from, if it is a boarding mission.
	const Ship *sourceShip = nullptr;
>>>>>>> c60ba7aa
	LocationFilter sourceFilter;
	bool finishInSystem = false;
	Location destination;
	LocationFilter destinationFilter;
	// Systems that must be visited:
	std::set<const System *> waypoints;
	std::list<LocationFilter> waypointFilters;
	std::set<const Planet *> stopovers;
	std::list<LocationFilter> stopoverFilters;
	std::set<const Planet *> visitedStopovers;
	std::set<const System *> visitedWaypoints;
	// Systems that don't need to be visited, but which the mission still
	// wants to highlight for the player.
	mutable std::set<const System *> markedSystems;
	mutable std::set<const System *> unmarkedSystems;

	// User-defined text replacements unique to this mission:
	TextReplacements substitutions;

	// NPCs:
	std::list<NPC> npcs;

	// Actions to perform:
	std::map<Trigger, MissionAction> actions;
	// "on enter" actions may name a specific system, or rely on matching a
	// LocationFilter in order to designate the matched system.
	std::map<const System *, MissionAction> onEnter;
	std::list<MissionAction> genericOnEnter;
	// Track which `on enter` MissionActions have triggered.
	std::set<const MissionAction *> didEnter;
};<|MERGE_RESOLUTION|>--- conflicted
+++ resolved
@@ -90,20 +90,12 @@
 	bool IsMinor() const;
 
 	// Find out where this mission is offered.
-<<<<<<< HEAD
-	enum Setting {SPACEPORT, LANDING, SHIPYARD, OUTFITTER, JOB, ASSISTING, BOARDING, ENTERING};
+	enum Setting {SPACEPORT, LANDING, SHIPYARD, OUTFITTER, JOB_BOARD, JOB, ASSISTING, BOARDING, ENTERING};
 	bool IsAtSetting(Setting setting) const;
 
 	// Information about what you are doing.
 	const Location &Destination() const;
-=======
-	enum Location {SPACEPORT, LANDING, JOB, ASSISTING, BOARDING, SHIPYARD, OUTFITTER, JOB_BOARD};
-	bool IsAtLocation(Location location) const;
-
-	// Information about what you are doing.
 	const Ship *SourceShip() const;
-	const Planet *Destination() const;
->>>>>>> c60ba7aa
 	const std::set<const System *> &Waypoints() const;
 	const std::set<const System *> &VisitedWaypoints() const;
 	const std::set<const Planet *> &Stopovers() const;
@@ -250,13 +242,9 @@
 	ConditionSet toComplete;
 	ConditionSet toFail;
 
-<<<<<<< HEAD
 	Location source;
-=======
-	const Planet *source = nullptr;
 	// The ship this mission originated from, if it is a boarding mission.
 	const Ship *sourceShip = nullptr;
->>>>>>> c60ba7aa
 	LocationFilter sourceFilter;
 	bool finishInSystem = false;
 	Location destination;
