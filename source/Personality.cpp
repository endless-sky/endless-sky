/* Personality.cpp
Copyright (c) 2014 by Michael Zahniser

Endless Sky is free software: you can redistribute it and/or modify it under the
terms of the GNU General Public License as published by the Free Software
Foundation, either version 3 of the License, or (at your option) any later version.

Endless Sky is distributed in the hope that it will be useful, but WITHOUT ANY
WARRANTY; without even the implied warranty of MERCHANTABILITY or FITNESS FOR A
PARTICULAR PURPOSE. See the GNU General Public License for more details.

You should have received a copy of the GNU General Public License along with
this program. If not, see <https://www.gnu.org/licenses/>.
*/

#include "Personality.h"

#include "Angle.h"
#include "DataNode.h"
#include "DataWriter.h"

#include <map>

using namespace std;

namespace {
	const int PACIFIST = (1 << 0);
	const int FORBEARING = (1 << 1);
	const int TIMID = (1 << 2);
	const int DISABLES = (1 << 3);
	const int PLUNDERS = (1 << 4);
	const int HUNTING = (1 << 5);
	const int STAYING = (1 << 6);
	const int ENTERING = (1 << 7);
	const int NEMESIS = (1 << 8);
	const int SURVEILLANCE = (1 << 9);
	const int UNINTERESTED = (1 << 10);
	const int WAITING = (1 << 11);
	const int DERELICT = (1 << 12);
	const int FLEEING = (1 << 13);
	const int ESCORT = (1 << 14);
	const int FRUGAL = (1 << 15);
	const int COWARD = (1 << 16);
	const int VINDICTIVE = (1 << 17);
	const int SWARMING = (1 << 18);
	const int UNCONSTRAINED = (1 << 19);
	const int MINING = (1 << 20);
	const int HARVESTS = (1 << 21);
	const int APPEASING = (1 << 22);
	const int MUTE = (1 << 23);
	const int OPPORTUNISTIC = (1 << 24);
	const int MERCIFUL = (1 << 25);
	const int TARGET = (1 << 26);
	const int MARKED = (1 << 27);
	const int LAUNCHING = (1 << 28);
<<<<<<< HEAD
	const int ENTHUSIASTIC = (1 << 29);
=======
	const int DARING = (1 << 29);
	const int SECRETIVE = (1 << 30);
	const int RAMMING = (1 << 31);
>>>>>>> c5a84621

	const map<string, int> TOKEN = {
		{"pacifist", PACIFIST},
		{"forbearing", FORBEARING},
		{"timid", TIMID},
		{"disables", DISABLES},
		{"plunders", PLUNDERS},
		{"hunting", HUNTING},
		{"staying", STAYING},
		{"entering", ENTERING},
		{"nemesis", NEMESIS},
		{"surveillance", SURVEILLANCE},
		{"uninterested", UNINTERESTED},
		{"waiting", WAITING},
		{"derelict", DERELICT},
		{"fleeing", FLEEING},
		{"escort", ESCORT},
		{"frugal", FRUGAL},
		{"coward", COWARD},
		{"vindictive", VINDICTIVE},
		{"swarming", SWARMING},
		{"unconstrained", UNCONSTRAINED},
		{"mining", MINING},
		{"harvests", HARVESTS},
		{"appeasing", APPEASING},
		{"mute", MUTE},
		{"opportunistic", OPPORTUNISTIC},
		{"merciful", MERCIFUL},
		{"target", TARGET},
		{"marked", MARKED},
		{"launching", LAUNCHING},
<<<<<<< HEAD
		{"enthusiastic", ENTHUSIASTIC}
=======
		{"daring", DARING},
		{"secretive", SECRETIVE},
		{"ramming", RAMMING},
	};

	// Tokens that combine two or more flags.
	const map<string, int> COMPOSITE_TOKEN = {
		{"heroic", DARING | HUNTING}
>>>>>>> c5a84621
	};

	const double DEFAULT_CONFUSION = 10.;
}



// Default settings for player's ships.
Personality::Personality() noexcept
	: flags(DISABLES), confusionMultiplier(DEFAULT_CONFUSION), aimMultiplier(1.)
{
}



void Personality::Load(const DataNode &node)
{
	bool add = (node.Token(0) == "add");
	bool remove = (node.Token(0) == "remove");
	if(!(add || remove))
		flags = 0;
	for(int i = 1 + (add || remove); i < node.Size(); ++i)
		Parse(node, i, remove);

	for(const DataNode &child : node)
	{
		if(child.Token(0) == "confusion")
		{
			if(add || remove)
				child.PrintTrace("Error: Cannot \"" + node.Token(0) + "\" a confusion value:");
			else if(child.Size() < 2)
				child.PrintTrace("Skipping \"confusion\" tag with no value specified:");
			else
				confusionMultiplier = child.Value(1);
		}
		else
		{
			for(int i = 0; i < child.Size(); ++i)
				Parse(child, i, remove);
		}
	}
	isDefined = true;
}



void Personality::Save(DataWriter &out) const
{
	out.Write("personality");
	out.BeginChild();
	{
		out.Write("confusion", confusionMultiplier);
		for(const auto &it : TOKEN)
			if(flags & it.second)
				out.Write(it.first);
	}
	out.EndChild();
}



bool Personality::IsDefined() const
{
	return isDefined;
}



bool Personality::IsPacifist() const
{
	return flags & PACIFIST;
}



bool Personality::IsForbearing() const
{
	return flags & FORBEARING;
}



bool Personality::IsTimid() const
{
	return flags & TIMID;
}



bool Personality::IsHunting() const
{
	return flags & HUNTING;
}



bool Personality::IsNemesis() const
{
	return flags & NEMESIS;
}



bool Personality::IsDaring() const
{
	return flags & DARING;
}




bool Personality::IsFrugal() const
{
	return flags & FRUGAL;
}



bool Personality::Disables() const
{
	return flags & DISABLES;
}



bool Personality::Plunders() const
{
	return flags & PLUNDERS;
}



bool Personality::IsVindictive() const
{
	return flags & VINDICTIVE;
}



bool Personality::IsUnconstrained() const
{
	return flags & UNCONSTRAINED;
}



bool Personality::IsCoward() const
{
	return flags & COWARD;
}



bool Personality::IsAppeasing() const
{
	return flags & APPEASING;
}



bool Personality::IsOpportunistic() const
{
	return flags & OPPORTUNISTIC;
}



bool Personality::IsMerciful() const
{
	return flags & MERCIFUL;
}



bool Personality::IsRamming() const
{
	return flags & RAMMING;
}



bool Personality::IsStaying() const
{
	return flags & STAYING;
}



bool Personality::IsEntering() const
{
	return flags & ENTERING;
}



bool Personality::IsWaiting() const
{
	return flags & WAITING;
}



bool Personality::IsLaunching() const
{
	return flags & LAUNCHING;
}



bool Personality::IsFleeing() const
{
	return flags & FLEEING;
}



bool Personality::IsDerelict() const
{
	return flags & DERELICT;
}



bool Personality::IsUninterested() const
{
	return flags & UNINTERESTED;
}



bool Personality::IsSurveillance() const
{
	return flags & SURVEILLANCE;
}



bool Personality::IsMining() const
{
	return flags & MINING;
}



bool Personality::Harvests() const
{
	return flags & HARVESTS;
}



bool Personality::IsSwarming() const
{
	return flags & SWARMING;
}



bool Personality::IsSecretive() const
{
	return flags & SECRETIVE;
}



bool Personality::IsEscort() const
{
	return flags & ESCORT;
}



bool Personality::IsTarget() const
{
	return flags & TARGET;
}



bool Personality::IsMarked() const
{
	return flags & MARKED;
}



bool Personality::IsMute() const
{
	return flags & MUTE;
}



bool Personality::IsEnthusiastic() const
{
	return flags & ENTHUSIASTIC;
}



const Point &Personality::Confusion() const
{
	return confusion;
}



void Personality::UpdateConfusion(bool isFiring)
{
	// If you're firing weapons, aiming accuracy should slowly improve until it
	// is 4 times more precise than it initially was.
	aimMultiplier = .99 * aimMultiplier + .01 * (isFiring ? .5 : 2.);

	// Try to correct for any error in the aim, but constantly introduce new
	// error and overcompensation so it oscillates around the origin. Apply
	// damping to the position and velocity to avoid extreme outliers, though.
	if(confusion.X() || confusion.Y())
		confusionVelocity -= .001 * confusion.Unit();
	confusionVelocity += .001 * Angle::Random().Unit();
	confusionVelocity *= .999;
	confusion += confusionVelocity * (confusionMultiplier * aimMultiplier);
	confusion *= .9999;
}



Personality Personality::Defender()
{
	Personality defender;
	defender.flags = STAYING | MARKED | HUNTING | DARING | UNCONSTRAINED | TARGET;
	return defender;
}



// Remove target and marked since the defender defeat check doesn't actually care
// about carried ships.
Personality Personality::DefenderFighter()
{
	Personality defender;
	defender.flags = STAYING | HUNTING | DARING | UNCONSTRAINED;
	return defender;
}



void Personality::Parse(const DataNode &node, int index, bool remove)
{
	const string &token = node.Token(index);

	auto it = TOKEN.find(token);
	if(it == TOKEN.end())
	{
		it = COMPOSITE_TOKEN.find(token);
		if(it == COMPOSITE_TOKEN.end())
		{
			node.PrintTrace("Warning: Skipping unrecognized personality \"" + token + "\":");
			return;
		}
	}

	if(remove)
		flags &= ~it->second;
	else
		flags |= it->second;
}<|MERGE_RESOLUTION|>--- conflicted
+++ resolved
@@ -19,49 +19,48 @@
 #include "DataNode.h"
 #include "DataWriter.h"
 
+#include <cstdint>
 #include <map>
 
 using namespace std;
 
 namespace {
-	const int PACIFIST = (1 << 0);
-	const int FORBEARING = (1 << 1);
-	const int TIMID = (1 << 2);
-	const int DISABLES = (1 << 3);
-	const int PLUNDERS = (1 << 4);
-	const int HUNTING = (1 << 5);
-	const int STAYING = (1 << 6);
-	const int ENTERING = (1 << 7);
-	const int NEMESIS = (1 << 8);
-	const int SURVEILLANCE = (1 << 9);
-	const int UNINTERESTED = (1 << 10);
-	const int WAITING = (1 << 11);
-	const int DERELICT = (1 << 12);
-	const int FLEEING = (1 << 13);
-	const int ESCORT = (1 << 14);
-	const int FRUGAL = (1 << 15);
-	const int COWARD = (1 << 16);
-	const int VINDICTIVE = (1 << 17);
-	const int SWARMING = (1 << 18);
-	const int UNCONSTRAINED = (1 << 19);
-	const int MINING = (1 << 20);
-	const int HARVESTS = (1 << 21);
-	const int APPEASING = (1 << 22);
-	const int MUTE = (1 << 23);
-	const int OPPORTUNISTIC = (1 << 24);
-	const int MERCIFUL = (1 << 25);
-	const int TARGET = (1 << 26);
-	const int MARKED = (1 << 27);
-	const int LAUNCHING = (1 << 28);
-<<<<<<< HEAD
-	const int ENTHUSIASTIC = (1 << 29);
-=======
-	const int DARING = (1 << 29);
-	const int SECRETIVE = (1 << 30);
-	const int RAMMING = (1 << 31);
->>>>>>> c5a84621
-
-	const map<string, int> TOKEN = {
+	const int64_t ONE = 1;
+	const int64_t PACIFIST = (ONE << 0);
+	const int64_t FORBEARING = (ONE << 1);
+	const int64_t TIMID = (ONE << 2);
+	const int64_t DISABLES = (ONE << 3);
+	const int64_t PLUNDERS = (ONE << 4);
+	const int64_t HUNTING = (ONE << 5);
+	const int64_t STAYING = (ONE << 6);
+	const int64_t ENTERING = (ONE << 7);
+	const int64_t NEMESIS = (ONE << 8);
+	const int64_t SURVEILLANCE = (ONE << 9);
+	const int64_t UNINTERESTED = (ONE << 10);
+	const int64_t WAITING = (ONE << 11);
+	const int64_t DERELICT = (ONE << 12);
+	const int64_t FLEEING = (ONE << 13);
+	const int64_t ESCORT = (ONE << 14);
+	const int64_t FRUGAL = (ONE << 15);
+	const int64_t COWARD = (ONE << 16);
+	const int64_t VINDICTIVE = (ONE << 17);
+	const int64_t SWARMING = (ONE << 18);
+	const int64_t UNCONSTRAINED = (ONE << 19);
+	const int64_t MINING = (ONE << 20);
+	const int64_t HARVESTS = (ONE << 21);
+	const int64_t APPEASING = (ONE << 22);
+	const int64_t MUTE = (ONE << 23);
+	const int64_t OPPORTUNISTIC = (ONE << 24);
+	const int64_t MERCIFUL = (ONE << 25);
+	const int64_t TARGET = (ONE << 26);
+	const int64_t MARKED = (ONE << 27);
+	const int64_t LAUNCHING = (ONE << 28);
+	const int64_t ENTHUSIASTIC = (ONE << 29);
+	const int64_t DARING = (ONE << 30);
+	const int64_t SECRETIVE = (ONE << 31);
+	const int64_t RAMMING = (ONE << 32);
+
+	const map<string, int64_t> TOKEN = {
 		{"pacifist", PACIFIST},
 		{"forbearing", FORBEARING},
 		{"timid", TIMID},
@@ -91,18 +90,15 @@
 		{"target", TARGET},
 		{"marked", MARKED},
 		{"launching", LAUNCHING},
-<<<<<<< HEAD
-		{"enthusiastic", ENTHUSIASTIC}
-=======
+		{"enthusiastic", ENTHUSIASTIC},
 		{"daring", DARING},
 		{"secretive", SECRETIVE},
-		{"ramming", RAMMING},
+		{"ramming", RAMMING}
 	};
 
 	// Tokens that combine two or more flags.
-	const map<string, int> COMPOSITE_TOKEN = {
+	const map<string, int64_t> COMPOSITE_TOKEN = {
 		{"heroic", DARING | HUNTING}
->>>>>>> c5a84621
 	};
 
 	const double DEFAULT_CONFUSION = 10.;
