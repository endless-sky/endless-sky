/* Personality.cpp
Copyright (c) 2014 by Michael Zahniser

Endless Sky is free software: you can redistribute it and/or modify it under the
terms of the GNU General Public License as published by the Free Software
Foundation, either version 3 of the License, or (at your option) any later version.

Endless Sky is distributed in the hope that it will be useful, but WITHOUT ANY
WARRANTY; without even the implied warranty of MERCHANTABILITY or FITNESS FOR A
PARTICULAR PURPOSE. See the GNU General Public License for more details.

You should have received a copy of the GNU General Public License along with
this program. If not, see <https://www.gnu.org/licenses/>.
*/

#include "Personality.h"

#include "Angle.h"
#include "DataNode.h"
#include "DataWriter.h"

#include <map>
#include <vector>

using namespace std;

namespace {
<<<<<<< HEAD
	const int PACIFIST = (1 << 0);
	const int FORBEARING = (1 << 1);
	const int TIMID = (1 << 2);
	const int DISABLES = (1 << 3);
	const int PLUNDERS = (1 << 4);
	const int HUNTING = (1 << 5);
	const int STAYING = (1 << 6);
	const int ENTERING = (1 << 7);
	const int NEMESIS = (1 << 8);
	const int SURVEILLANCE = (1 << 9);
	const int UNINTERESTED = (1 << 10);
	const int WAITING = (1 << 11);
	const int DERELICT = (1 << 12);
	const int FLEEING = (1 << 13);
	const int ESCORT = (1 << 14);
	const int FRUGAL = (1 << 15);
	const int COWARD = (1 << 16);
	const int VINDICTIVE = (1 << 17);
	const int SWARMING = (1 << 18);
	const int UNCONSTRAINED = (1 << 19);
	const int MINING = (1 << 20);
	const int HARVESTS = (1 << 21);
	const int APPEASING = (1 << 22);
	const int MUTE = (1 << 23);
	const int OPPORTUNISTIC = (1 << 24);
	const int MERCIFUL = (1 << 25);
	const int TARGET = (1 << 26);
	const int MARKED = (1 << 27);
	const int LAUNCHING = (1 << 28);
	const int DARING = (1 << 29);
	const int SECRETIVE = (1 << 30);
	const int RAMMING = (1 << 31);
	const int64_t UNRESTRICTED = (1ll << 32ll);

	const map<string, int> TOKEN = {
=======
	enum PersonalityTrait {
		PACIFIST,
		FORBEARING,
		TIMID,
		DISABLES,
		PLUNDERS,
		HUNTING,
		STAYING,
		ENTERING,
		NEMESIS,
		SURVEILLANCE,
		UNINTERESTED,
		WAITING,
		DERELICT,
		FLEEING,
		ESCORT,
		FRUGAL,
		COWARD,
		VINDICTIVE,
		SWARMING,
		UNCONSTRAINED,
		MINING,
		HARVESTS,
		APPEASING,
		MUTE,
		OPPORTUNISTIC,
		MERCIFUL,
		TARGET,
		MARKED,
		LAUNCHING,
		DARING,
		SECRETIVE,
		RAMMING
	};

	const map<string, PersonalityTrait> TOKEN = {
>>>>>>> 2e713b14
		{"pacifist", PACIFIST},
		{"forbearing", FORBEARING},
		{"timid", TIMID},
		{"disables", DISABLES},
		{"plunders", PLUNDERS},
		{"hunting", HUNTING},
		{"staying", STAYING},
		{"entering", ENTERING},
		{"nemesis", NEMESIS},
		{"surveillance", SURVEILLANCE},
		{"uninterested", UNINTERESTED},
		{"waiting", WAITING},
		{"derelict", DERELICT},
		{"fleeing", FLEEING},
		{"escort", ESCORT},
		{"frugal", FRUGAL},
		{"coward", COWARD},
		{"vindictive", VINDICTIVE},
		{"swarming", SWARMING},
		{"unconstrained", UNCONSTRAINED},
		{"mining", MINING},
		{"harvests", HARVESTS},
		{"appeasing", APPEASING},
		{"mute", MUTE},
		{"opportunistic", OPPORTUNISTIC},
		{"merciful", MERCIFUL},
		{"target", TARGET},
		{"marked", MARKED},
		{"launching", LAUNCHING},
		{"daring", DARING},
		{"secretive", SECRETIVE},
<<<<<<< HEAD
		{"ramming", RAMMING},
		{"unrestricted", UNRESTRICTED},
=======
		{"ramming", RAMMING}
>>>>>>> 2e713b14
	};

	// Tokens that combine two or more flags.
	const map<string, vector<PersonalityTrait>> COMPOSITE_TOKEN = {
		{"heroic", {DARING, HUNTING}}
	};

	const double DEFAULT_CONFUSION = 10.;
}



// Default settings for player's ships.
Personality::Personality() noexcept
	: flags(1LL << DISABLES), confusionMultiplier(DEFAULT_CONFUSION), aimMultiplier(1.)
{
}



void Personality::Load(const DataNode &node)
{
	bool add = (node.Token(0) == "add");
	bool remove = (node.Token(0) == "remove");
	if(!(add || remove))
		flags.reset();
	for(int i = 1 + (add || remove); i < node.Size(); ++i)
		Parse(node, i, remove);

	for(const DataNode &child : node)
	{
		if(child.Token(0) == "confusion")
		{
			if(add || remove)
				child.PrintTrace("Error: Cannot \"" + node.Token(0) + "\" a confusion value:");
			else if(child.Size() < 2)
				child.PrintTrace("Skipping \"confusion\" tag with no value specified:");
			else
				confusionMultiplier = child.Value(1);
		}
		else
		{
			for(int i = 0; i < child.Size(); ++i)
				Parse(child, i, remove);
		}
	}
	isDefined = true;
}



void Personality::Save(DataWriter &out) const
{
	out.Write("personality");
	out.BeginChild();
	{
		out.Write("confusion", confusionMultiplier);
		for(const auto &it : TOKEN)
			if(flags.test(it.second))
				out.Write(it.first);
	}
	out.EndChild();
}



bool Personality::IsDefined() const
{
	return isDefined;
}



bool Personality::IsPacifist() const
{
	return flags.test(PACIFIST);
}



bool Personality::IsForbearing() const
{
	return flags.test(FORBEARING);
}



bool Personality::IsTimid() const
{
	return flags.test(TIMID);
}



bool Personality::IsHunting() const
{
	return flags.test(HUNTING);
}



bool Personality::IsNemesis() const
{
	return flags.test(NEMESIS);
}



bool Personality::IsDaring() const
{
	return flags.test(DARING);
}




bool Personality::IsFrugal() const
{
	return flags.test(FRUGAL);
}



bool Personality::Disables() const
{
	return flags.test(DISABLES);
}



bool Personality::Plunders() const
{
	return flags.test(PLUNDERS);
}



bool Personality::IsVindictive() const
{
	return flags.test(VINDICTIVE);
}



bool Personality::IsUnconstrained() const
{
	return flags.test(UNCONSTRAINED);
}



bool Personality::IsUnrestricted() const
{
	return flags & UNRESTRICTED;
}



bool Personality::IsCoward() const
{
	return flags.test(COWARD);
}



bool Personality::IsAppeasing() const
{
	return flags.test(APPEASING);
}



bool Personality::IsOpportunistic() const
{
	return flags.test(OPPORTUNISTIC);
}



bool Personality::IsMerciful() const
{
	return flags.test(MERCIFUL);
}



bool Personality::IsRamming() const
{
	return flags.test(RAMMING);
}



bool Personality::IsStaying() const
{
	return flags.test(STAYING);
}



bool Personality::IsEntering() const
{
	return flags.test(ENTERING);
}



bool Personality::IsWaiting() const
{
	return flags.test(WAITING);
}



bool Personality::IsLaunching() const
{
	return flags.test(LAUNCHING);
}



bool Personality::IsFleeing() const
{
	return flags.test(FLEEING);
}



bool Personality::IsDerelict() const
{
	return flags.test(DERELICT);
}



bool Personality::IsUninterested() const
{
	return flags.test(UNINTERESTED);
}



bool Personality::IsSurveillance() const
{
	return flags.test(SURVEILLANCE);
}



bool Personality::IsMining() const
{
	return flags.test(MINING);
}



bool Personality::Harvests() const
{
	return flags.test(HARVESTS);
}



bool Personality::IsSwarming() const
{
	return flags.test(SWARMING);
}



bool Personality::IsSecretive() const
{
	return flags.test(SECRETIVE);
}



bool Personality::IsEscort() const
{
	return flags.test(ESCORT);
}



bool Personality::IsTarget() const
{
	return flags.test(TARGET);
}



bool Personality::IsMarked() const
{
	return flags.test(MARKED);
}



bool Personality::IsMute() const
{
	return flags.test(MUTE);
}



const Point &Personality::Confusion() const
{
	return confusion;
}



void Personality::UpdateConfusion(bool isFiring)
{
	// If you're firing weapons, aiming accuracy should slowly improve until it
	// is 4 times more precise than it initially was.
	aimMultiplier = .99 * aimMultiplier + .01 * (isFiring ? .5 : 2.);

	// Try to correct for any error in the aim, but constantly introduce new
	// error and overcompensation so it oscillates around the origin. Apply
	// damping to the position and velocity to avoid extreme outliers, though.
	if(confusion.X() || confusion.Y())
		confusionVelocity -= .001 * confusion.Unit();
	confusionVelocity += .001 * Angle::Random().Unit();
	confusionVelocity *= .999;
	confusion += confusionVelocity * (confusionMultiplier * aimMultiplier);
	confusion *= .9999;
}



Personality Personality::Defender()
{
	Personality defender;
	defender.flags = bitset<PERSONALITY_COUNT>((1LL << STAYING) | (1LL << MARKED) | (1LL << HUNTING) | (1LL << DARING)
			| (1LL << UNCONSTRAINED) | (1LL << TARGET));
	return defender;
}



// Remove target and marked since the defender defeat check doesn't actually care
// about carried ships.
Personality Personality::DefenderFighter()
{
	Personality defender;
	defender.flags = bitset<PERSONALITY_COUNT>((1LL << STAYING) | (1LL << HUNTING) | (1LL << DARING)
			| (1LL << UNCONSTRAINED));
	return defender;
}



void Personality::Parse(const DataNode &node, int index, bool remove)
{
	const string &token = node.Token(index);

	auto it = TOKEN.find(token);
	if(it == TOKEN.end())
	{
		auto cit = COMPOSITE_TOKEN.find(token);
		if(cit == COMPOSITE_TOKEN.end())
			node.PrintTrace("Warning: Skipping unrecognized personality \"" + token + "\":");
		else
		{
			if(remove)
				for(auto personality : cit->second)
					flags &= ~(1LL << personality);
			else
				for(auto personality : cit->second)
					flags |= 1LL << personality;
		}
	}
	else
	{
		if(remove)
			flags &= ~(1LL << it->second);
		else
			flags |= 1LL << it->second;
	}
}<|MERGE_RESOLUTION|>--- conflicted
+++ resolved
@@ -25,43 +25,6 @@
 using namespace std;
 
 namespace {
-<<<<<<< HEAD
-	const int PACIFIST = (1 << 0);
-	const int FORBEARING = (1 << 1);
-	const int TIMID = (1 << 2);
-	const int DISABLES = (1 << 3);
-	const int PLUNDERS = (1 << 4);
-	const int HUNTING = (1 << 5);
-	const int STAYING = (1 << 6);
-	const int ENTERING = (1 << 7);
-	const int NEMESIS = (1 << 8);
-	const int SURVEILLANCE = (1 << 9);
-	const int UNINTERESTED = (1 << 10);
-	const int WAITING = (1 << 11);
-	const int DERELICT = (1 << 12);
-	const int FLEEING = (1 << 13);
-	const int ESCORT = (1 << 14);
-	const int FRUGAL = (1 << 15);
-	const int COWARD = (1 << 16);
-	const int VINDICTIVE = (1 << 17);
-	const int SWARMING = (1 << 18);
-	const int UNCONSTRAINED = (1 << 19);
-	const int MINING = (1 << 20);
-	const int HARVESTS = (1 << 21);
-	const int APPEASING = (1 << 22);
-	const int MUTE = (1 << 23);
-	const int OPPORTUNISTIC = (1 << 24);
-	const int MERCIFUL = (1 << 25);
-	const int TARGET = (1 << 26);
-	const int MARKED = (1 << 27);
-	const int LAUNCHING = (1 << 28);
-	const int DARING = (1 << 29);
-	const int SECRETIVE = (1 << 30);
-	const int RAMMING = (1 << 31);
-	const int64_t UNRESTRICTED = (1ll << 32ll);
-
-	const map<string, int> TOKEN = {
-=======
 	enum PersonalityTrait {
 		PACIFIST,
 		FORBEARING,
@@ -94,11 +57,11 @@
 		LAUNCHING,
 		DARING,
 		SECRETIVE,
-		RAMMING
+		RAMMING,
+    UNRESTRICTED
 	};
 
 	const map<string, PersonalityTrait> TOKEN = {
->>>>>>> 2e713b14
 		{"pacifist", PACIFIST},
 		{"forbearing", FORBEARING},
 		{"timid", TIMID},
@@ -130,12 +93,8 @@
 		{"launching", LAUNCHING},
 		{"daring", DARING},
 		{"secretive", SECRETIVE},
-<<<<<<< HEAD
 		{"ramming", RAMMING},
-		{"unrestricted", UNRESTRICTED},
-=======
-		{"ramming", RAMMING}
->>>>>>> 2e713b14
+		{"unrestricted", UNRESTRICTED}
 	};
 
 	// Tokens that combine two or more flags.
