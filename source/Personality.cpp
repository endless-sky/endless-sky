--- conflicted
+++ resolved
@@ -125,13 +125,8 @@
 	bool add = (node.Token(tokensToSkip) == "add");
 	bool remove = (node.Token(tokensToSkip) == "remove");
 	if(!(add || remove))
-<<<<<<< HEAD
-		flags = 0;
+		flags.reset();
 	for(int i = 1 + (add || remove) + tokensToSkip; i < node.Size(); ++i)
-=======
-		flags.reset();
-	for(int i = 1 + (add || remove); i < node.Size(); ++i)
->>>>>>> 9b106833
 		Parse(node, i, remove);
 
 	for(const DataNode &child : node)
