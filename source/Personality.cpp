/* Personality.cpp
Copyright (c) 2014 by Michael Zahniser

Endless Sky is free software: you can redistribute it and/or modify it under the
terms of the GNU General Public License as published by the Free Software
Foundation, either version 3 of the License, or (at your option) any later version.

Endless Sky is distributed in the hope that it will be useful, but WITHOUT ANY
WARRANTY; without even the implied warranty of MERCHANTABILITY or FITNESS FOR A
PARTICULAR PURPOSE. See the GNU General Public License for more details.

You should have received a copy of the GNU General Public License along with
this program. If not, see <https://www.gnu.org/licenses/>.
*/

#include "Personality.h"

#include "Angle.h"
#include "DataNode.h"
#include "DataWriter.h"

#include <map>

using namespace std;

namespace {
	const int PACIFIST = (1 << 0);
	const int FORBEARING = (1 << 1);
	const int TIMID = (1 << 2);
	const int DISABLES = (1 << 3);
	const int PLUNDERS = (1 << 4);
	const int HEROIC = (1 << 5);
	const int STAYING = (1 << 6);
	const int ENTERING = (1 << 7);
	const int NEMESIS = (1 << 8);
	const int SURVEILLANCE = (1 << 9);
	const int UNINTERESTED = (1 << 10);
	const int WAITING = (1 << 11);
	const int DERELICT = (1 << 12);
	const int FLEEING = (1 << 13);
	const int ESCORT = (1 << 14);
	const int FRUGAL = (1 << 15);
	const int COWARD = (1 << 16);
	const int VINDICTIVE = (1 << 17);
	const int SWARMING = (1 << 18);
	const int UNCONSTRAINED = (1 << 19);
	const int MINING = (1 << 20);
	const int HARVESTS = (1 << 21);
	const int APPEASING = (1 << 22);
	const int MUTE = (1 << 23);
	const int OPPORTUNISTIC = (1 << 24);
	const int MERCIFUL = (1 << 25);
	const int TARGET = (1 << 26);
	const int MARKED = (1 << 27);
	const int LAUNCHING = (1 << 28);
<<<<<<< HEAD
	const int UNRESTRICTED = (1 << 29);
=======
	const int SECRETIVE = (1 << 29);
>>>>>>> d38e497f

	const map<string, int> TOKEN = {
		{"pacifist", PACIFIST},
		{"forbearing", FORBEARING},
		{"timid", TIMID},
		{"disables", DISABLES},
		{"plunders", PLUNDERS},
		{"heroic", HEROIC},
		{"staying", STAYING},
		{"entering", ENTERING},
		{"nemesis", NEMESIS},
		{"surveillance", SURVEILLANCE},
		{"uninterested", UNINTERESTED},
		{"waiting", WAITING},
		{"derelict", DERELICT},
		{"fleeing", FLEEING},
		{"escort", ESCORT},
		{"frugal", FRUGAL},
		{"coward", COWARD},
		{"vindictive", VINDICTIVE},
		{"swarming", SWARMING},
		{"unconstrained", UNCONSTRAINED},
		{"mining", MINING},
		{"harvests", HARVESTS},
		{"appeasing", APPEASING},
		{"mute", MUTE},
		{"opportunistic", OPPORTUNISTIC},
		{"merciful", MERCIFUL},
		{"target", TARGET},
		{"marked", MARKED},
		{"launching", LAUNCHING},
<<<<<<< HEAD
		{"unrestricted", UNRESTRICTED}
=======
		{"secretive", SECRETIVE},
>>>>>>> d38e497f
	};

	const double DEFAULT_CONFUSION = 10.;
}



// Default settings for player's ships.
Personality::Personality() noexcept
	: flags(DISABLES), confusionMultiplier(DEFAULT_CONFUSION), aimMultiplier(1.)
{
}



void Personality::Load(const DataNode &node)
{
	bool add = (node.Token(0) == "add");
	bool remove = (node.Token(0) == "remove");
	if(!(add || remove))
		flags = 0;
	for(int i = 1 + (add || remove); i < node.Size(); ++i)
		Parse(node, i, remove);

	for(const DataNode &child : node)
	{
		if(child.Token(0) == "confusion")
		{
			if(add || remove)
				child.PrintTrace("Error: Cannot \"" + node.Token(0) + "\" a confusion value:");
			else if(child.Size() < 2)
				child.PrintTrace("Skipping \"confusion\" tag with no value specified:");
			else
				confusionMultiplier = child.Value(1);
		}
		else
		{
			for(int i = 0; i < child.Size(); ++i)
				Parse(child, i, remove);
		}
	}
	isDefined = true;
}



void Personality::Save(DataWriter &out) const
{
	out.Write("personality");
	out.BeginChild();
	{
		out.Write("confusion", confusionMultiplier);
		for(const auto &it : TOKEN)
			if(flags & it.second)
				out.Write(it.first);
	}
	out.EndChild();
}



bool Personality::IsDefined() const
{
	return isDefined;
}



bool Personality::IsPacifist() const
{
	return flags & PACIFIST;
}



bool Personality::IsForbearing() const
{
	return flags & FORBEARING;
}



bool Personality::IsTimid() const
{
	return flags & TIMID;
}



bool Personality::IsHeroic() const
{
	return flags & HEROIC;
}



bool Personality::IsNemesis() const
{
	return flags & NEMESIS;
}



bool Personality::IsFrugal() const
{
	return flags & FRUGAL;
}



bool Personality::Disables() const
{
	return flags & DISABLES;
}



bool Personality::Plunders() const
{
	return flags & PLUNDERS;
}



bool Personality::IsVindictive() const
{
	return flags & VINDICTIVE;
}



bool Personality::IsUnconstrained() const
{
	return flags & UNCONSTRAINED;
}



bool Personality::IsUnRestricted() const
{
	return flags & UNRESTRICTED;
}



bool Personality::IsCoward() const
{
	return flags & COWARD;
}



bool Personality::IsAppeasing() const
{
	return flags & APPEASING;
}



bool Personality::IsOpportunistic() const
{
	return flags & OPPORTUNISTIC;
}



bool Personality::IsMerciful() const
{
	return flags & MERCIFUL;
}



bool Personality::IsStaying() const
{
	return flags & STAYING;
}



bool Personality::IsEntering() const
{
	return flags & ENTERING;
}



bool Personality::IsWaiting() const
{
	return flags & WAITING;
}



bool Personality::IsLaunching() const
{
	return flags & LAUNCHING;
}



bool Personality::IsFleeing() const
{
	return flags & FLEEING;
}



bool Personality::IsDerelict() const
{
	return flags & DERELICT;
}



bool Personality::IsUninterested() const
{
	return flags & UNINTERESTED;
}



bool Personality::IsSurveillance() const
{
	return flags & SURVEILLANCE;
}



bool Personality::IsMining() const
{
	return flags & MINING;
}



bool Personality::Harvests() const
{
	return flags & HARVESTS;
}



bool Personality::IsSwarming() const
{
	return flags & SWARMING;
}



bool Personality::IsSecretive() const
{
	return flags & SECRETIVE;
}



bool Personality::IsEscort() const
{
	return flags & ESCORT;
}



bool Personality::IsTarget() const
{
	return flags & TARGET;
}



bool Personality::IsMarked() const
{
	return flags & MARKED;
}



bool Personality::IsMute() const
{
	return flags & MUTE;
}



const Point &Personality::Confusion() const
{
	return confusion;
}



void Personality::UpdateConfusion(bool isFiring)
{
	// If you're firing weapons, aiming accuracy should slowly improve until it
	// is 4 times more precise than it initially was.
	aimMultiplier = .99 * aimMultiplier + .01 * (isFiring ? .5 : 2.);

	// Try to correct for any error in the aim, but constantly introduce new
	// error and overcompensation so it oscillates around the origin. Apply
	// damping to the position and velocity to avoid extreme outliers, though.
	if(confusion.X() || confusion.Y())
		confusionVelocity -= .001 * confusion.Unit();
	confusionVelocity += .001 * Angle::Random().Unit();
	confusionVelocity *= .999;
	confusion += confusionVelocity * (confusionMultiplier * aimMultiplier);
	confusion *= .9999;
}



Personality Personality::Defender()
{
	Personality defender;
	defender.flags = STAYING | MARKED | HEROIC | UNCONSTRAINED | TARGET;
	return defender;
}



// Remove target and marked since the defender defeat check doesn't actually care
// about carried ships.
Personality Personality::DefenderFighter()
{
	Personality defender;
	defender.flags = STAYING | HEROIC | UNCONSTRAINED;
	return defender;
}



void Personality::Parse(const DataNode &node, int index, bool remove)
{
	const string &token = node.Token(index);

	auto it = TOKEN.find(token);
	if(it != TOKEN.end())
	{
		if(remove)
			flags &= ~it->second;
		else
			flags |= it->second;
	}
	else
		node.PrintTrace("Warning: Skipping unrecognized personality \"" + token + "\":");
}<|MERGE_RESOLUTION|>--- conflicted
+++ resolved
@@ -53,11 +53,8 @@
 	const int TARGET = (1 << 26);
 	const int MARKED = (1 << 27);
 	const int LAUNCHING = (1 << 28);
-<<<<<<< HEAD
-	const int UNRESTRICTED = (1 << 29);
-=======
 	const int SECRETIVE = (1 << 29);
->>>>>>> d38e497f
+	const int UNRESTRICTED = (1 << 30);
 
 	const map<string, int> TOKEN = {
 		{"pacifist", PACIFIST},
@@ -89,11 +86,8 @@
 		{"target", TARGET},
 		{"marked", MARKED},
 		{"launching", LAUNCHING},
-<<<<<<< HEAD
+		{"secretive", SECRETIVE},
 		{"unrestricted", UNRESTRICTED}
-=======
-		{"secretive", SECRETIVE},
->>>>>>> d38e497f
 	};
 
 	const double DEFAULT_CONFUSION = 10.;
