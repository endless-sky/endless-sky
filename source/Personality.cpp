/* Personality.cpp
Copyright (c) 2014 by Michael Zahniser

Endless Sky is free software: you can redistribute it and/or modify it under the
terms of the GNU General Public License as published by the Free Software
Foundation, either version 3 of the License, or (at your option) any later version.

Endless Sky is distributed in the hope that it will be useful, but WITHOUT ANY
WARRANTY; without even the implied warranty of MERCHANTABILITY or FITNESS FOR A
PARTICULAR PURPOSE. See the GNU General Public License for more details.

You should have received a copy of the GNU General Public License along with
this program. If not, see <https://www.gnu.org/licenses/>.
*/

#include "Personality.h"

#include "Angle.h"
#include "DataNode.h"
#include "DataWriter.h"

#include <map>

using namespace std;

namespace {
	const int PACIFIST = (1 << 0);
	const int FORBEARING = (1 << 1);
	const int TIMID = (1 << 2);
	const int DISABLES = (1 << 3);
	const int PLUNDERS = (1 << 4);
	const int HUNTING = (1 << 5);
	const int STAYING = (1 << 6);
	const int ENTERING = (1 << 7);
	const int NEMESIS = (1 << 8);
	const int SURVEILLANCE = (1 << 9);
	const int UNINTERESTED = (1 << 10);
	const int WAITING = (1 << 11);
	const int DERELICT = (1 << 12);
	const int FLEEING = (1 << 13);
	const int ESCORT = (1 << 14);
	const int FRUGAL = (1 << 15);
	const int COWARD = (1 << 16);
	const int VINDICTIVE = (1 << 17);
	const int SWARMING = (1 << 18);
	const int UNCONSTRAINED = (1 << 19);
	const int MINING = (1 << 20);
	const int HARVESTS = (1 << 21);
	const int APPEASING = (1 << 22);
	const int MUTE = (1 << 23);
	const int OPPORTUNISTIC = (1 << 24);
	const int MERCIFUL = (1 << 25);
	const int TARGET = (1 << 26);
	const int MARKED = (1 << 27);
	const int LAUNCHING = (1 << 28);
<<<<<<< HEAD
	const int DARING = (1 << 29);
=======
	const int SECRETIVE = (1 << 29);
>>>>>>> 6a831040

	const map<string, int> TOKEN = {
		{"pacifist", PACIFIST},
		{"forbearing", FORBEARING},
		{"timid", TIMID},
		{"disables", DISABLES},
		{"plunders", PLUNDERS},
		{"hunting", HUNTING},
		{"staying", STAYING},
		{"entering", ENTERING},
		{"nemesis", NEMESIS},
		{"surveillance", SURVEILLANCE},
		{"uninterested", UNINTERESTED},
		{"waiting", WAITING},
		{"derelict", DERELICT},
		{"fleeing", FLEEING},
		{"escort", ESCORT},
		{"frugal", FRUGAL},
		{"coward", COWARD},
		{"vindictive", VINDICTIVE},
		{"swarming", SWARMING},
		{"unconstrained", UNCONSTRAINED},
		{"mining", MINING},
		{"harvests", HARVESTS},
		{"appeasing", APPEASING},
		{"mute", MUTE},
		{"opportunistic", OPPORTUNISTIC},
		{"merciful", MERCIFUL},
		{"target", TARGET},
		{"marked", MARKED},
		{"launching", LAUNCHING},
<<<<<<< HEAD
		{"daring", DARING}
	};

	// Tokens that combine two or more flags.
	const map<string, int> COMPOSITE_TOKEN = {
		{"heroic", DARING | HUNTING}
=======
		{"secretive", SECRETIVE},
>>>>>>> 6a831040
	};

	const double DEFAULT_CONFUSION = 10.;
}



// Default settings for player's ships.
Personality::Personality() noexcept
	: flags(DISABLES), confusionMultiplier(DEFAULT_CONFUSION), aimMultiplier(1.)
{
}



void Personality::Load(const DataNode &node)
{
	bool add = (node.Token(0) == "add");
	bool remove = (node.Token(0) == "remove");
	if(!(add || remove))
		flags = 0;
	for(int i = 1 + (add || remove); i < node.Size(); ++i)
		Parse(node, i, remove);

	for(const DataNode &child : node)
	{
		if(child.Token(0) == "confusion")
		{
			if(add || remove)
				child.PrintTrace("Error: Cannot \"" + node.Token(0) + "\" a confusion value:");
			else if(child.Size() < 2)
				child.PrintTrace("Skipping \"confusion\" tag with no value specified:");
			else
				confusionMultiplier = child.Value(1);
		}
		else
		{
			for(int i = 0; i < child.Size(); ++i)
				Parse(child, i, remove);
		}
	}
	isDefined = true;
}



void Personality::Save(DataWriter &out) const
{
	out.Write("personality");
	out.BeginChild();
	{
		out.Write("confusion", confusionMultiplier);
		for(const auto &it : TOKEN)
			if(flags & it.second)
				out.Write(it.first);
	}
	out.EndChild();
}



bool Personality::IsDefined() const
{
	return isDefined;
}



bool Personality::IsPacifist() const
{
	return flags & PACIFIST;
}



bool Personality::IsForbearing() const
{
	return flags & FORBEARING;
}



bool Personality::IsTimid() const
{
	return flags & TIMID;
}



bool Personality::IsHunting() const
{
	return flags & HUNTING;
}



bool Personality::IsNemesis() const
{
	return flags & NEMESIS;
}



bool Personality::IsDaring() const
{
	return flags & DARING;
}




bool Personality::IsFrugal() const
{
	return flags & FRUGAL;
}



bool Personality::Disables() const
{
	return flags & DISABLES;
}



bool Personality::Plunders() const
{
	return flags & PLUNDERS;
}



bool Personality::IsVindictive() const
{
	return flags & VINDICTIVE;
}



bool Personality::IsUnconstrained() const
{
	return flags & UNCONSTRAINED;
}



bool Personality::IsCoward() const
{
	return flags & COWARD;
}



bool Personality::IsAppeasing() const
{
	return flags & APPEASING;
}



bool Personality::IsOpportunistic() const
{
	return flags & OPPORTUNISTIC;
}



bool Personality::IsMerciful() const
{
	return flags & MERCIFUL;
}



bool Personality::IsStaying() const
{
	return flags & STAYING;
}



bool Personality::IsEntering() const
{
	return flags & ENTERING;
}



bool Personality::IsWaiting() const
{
	return flags & WAITING;
}



bool Personality::IsLaunching() const
{
	return flags & LAUNCHING;
}



bool Personality::IsFleeing() const
{
	return flags & FLEEING;
}



bool Personality::IsDerelict() const
{
	return flags & DERELICT;
}



bool Personality::IsUninterested() const
{
	return flags & UNINTERESTED;
}



bool Personality::IsSurveillance() const
{
	return flags & SURVEILLANCE;
}



bool Personality::IsMining() const
{
	return flags & MINING;
}



bool Personality::Harvests() const
{
	return flags & HARVESTS;
}



bool Personality::IsSwarming() const
{
	return flags & SWARMING;
}



bool Personality::IsSecretive() const
{
	return flags & SECRETIVE;
}



bool Personality::IsEscort() const
{
	return flags & ESCORT;
}



bool Personality::IsTarget() const
{
	return flags & TARGET;
}



bool Personality::IsMarked() const
{
	return flags & MARKED;
}



bool Personality::IsMute() const
{
	return flags & MUTE;
}



const Point &Personality::Confusion() const
{
	return confusion;
}



void Personality::UpdateConfusion(bool isFiring)
{
	// If you're firing weapons, aiming accuracy should slowly improve until it
	// is 4 times more precise than it initially was.
	aimMultiplier = .99 * aimMultiplier + .01 * (isFiring ? .5 : 2.);

	// Try to correct for any error in the aim, but constantly introduce new
	// error and overcompensation so it oscillates around the origin. Apply
	// damping to the position and velocity to avoid extreme outliers, though.
	if(confusion.X() || confusion.Y())
		confusionVelocity -= .001 * confusion.Unit();
	confusionVelocity += .001 * Angle::Random().Unit();
	confusionVelocity *= .999;
	confusion += confusionVelocity * (confusionMultiplier * aimMultiplier);
	confusion *= .9999;
}



Personality Personality::Defender()
{
	Personality defender;
	defender.flags = STAYING | MARKED | HUNTING | DARING | UNCONSTRAINED | TARGET;
	return defender;
}



// Remove target and marked since the defender defeat check doesn't actually care
// about carried ships.
Personality Personality::DefenderFighter()
{
	Personality defender;
	defender.flags = STAYING | HUNTING | DARING | UNCONSTRAINED;
	return defender;
}



void Personality::Parse(const DataNode &node, int index, bool remove)
{
	const string &token = node.Token(index);

	auto it = TOKEN.find(token);
	if(it == TOKEN.end())
	{
		it = COMPOSITE_TOKEN.find(token);
		if(it == COMPOSITE_TOKEN.end())
			node.PrintTrace("Warning: Skipping unrecognized personality \"" + token + "\":");
	}

	if(remove)
		flags &= ~it->second;
	else
		flags |= it->second;
}<|MERGE_RESOLUTION|>--- conflicted
+++ resolved
@@ -53,11 +53,8 @@
 	const int TARGET = (1 << 26);
 	const int MARKED = (1 << 27);
 	const int LAUNCHING = (1 << 28);
-<<<<<<< HEAD
 	const int DARING = (1 << 29);
-=======
 	const int SECRETIVE = (1 << 29);
->>>>>>> 6a831040
 
 	const map<string, int> TOKEN = {
 		{"pacifist", PACIFIST},
@@ -89,16 +86,13 @@
 		{"target", TARGET},
 		{"marked", MARKED},
 		{"launching", LAUNCHING},
-<<<<<<< HEAD
-		{"daring", DARING}
+		{"daring", DARING},
+		{"secretive", SECRETIVE}
 	};
 
 	// Tokens that combine two or more flags.
 	const map<string, int> COMPOSITE_TOKEN = {
 		{"heroic", DARING | HUNTING}
-=======
-		{"secretive", SECRETIVE},
->>>>>>> 6a831040
 	};
 
 	const double DEFAULT_CONFUSION = 10.;
