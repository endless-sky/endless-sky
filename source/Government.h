--- conflicted
+++ resolved
@@ -131,14 +131,9 @@
 	std::pair<const Conversation *, std::string> Fine(PlayerInfo &player, int scan = 0,
 		const Ship *target = nullptr, double security = 1.) const;
 	// Check to see if the items are condemnable (atrocities) or warrant a fine.
-<<<<<<< HEAD
 	Atrocity Condemns(const Outfit *outfit) const;
 	Atrocity Condemns(const Ship *ship) const;
-=======
-	bool Condemns(const Outfit *outfit) const;
-	bool Condemns(const Ship *ship) const;
 	bool IgnoresUniversalAtrocities() const;
->>>>>>> 025d7ad9
 	// Returns the fine for given item for this government.
 	int Fines(const Outfit *outfit) const;
 	int Fines(const Ship *ship) const;
@@ -181,15 +176,10 @@
 	std::map<int, double> penaltyFor;
 	std::map<const Outfit *, int> illegalOutfits;
 	std::map<std::string, int> illegalShips;
-<<<<<<< HEAD
+	bool ignoreUniversalIllegals = false;
 	std::map<const Outfit *, Atrocity> atrocityOutfits;
 	std::map<std::string, Atrocity> atrocityShips;
-=======
-	bool ignoreUniversalIllegals = false;
-	std::map<const Outfit*, bool> atrocityOutfits;
-	std::map<std::string, bool> atrocityShips;
 	bool ignoreUniversalAtrocities = false;
->>>>>>> 025d7ad9
 	double bribe = 0.;
 	double fine = 1.;
 	std::vector<LocationFilter> enforcementZones;
