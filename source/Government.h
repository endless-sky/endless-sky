/* Government.h
Copyright (c) 2014 by Michael Zahniser

Endless Sky is free software: you can redistribute it and/or modify it under the
terms of the GNU General Public License as published by the Free Software
Foundation, either version 3 of the License, or (at your option) any later version.

Endless Sky is distributed in the hope that it will be useful, but WITHOUT ANY
WARRANTY; without even the implied warranty of MERCHANTABILITY or FITNESS FOR A
PARTICULAR PURPOSE. See the GNU General Public License for more details.

You should have received a copy of the GNU General Public License along with
this program. If not, see <https://www.gnu.org/licenses/>.
*/

#ifndef GOVERNMENT_H_
#define GOVERNMENT_H_

#include "Color.h"
#include "ExclusiveItem.h"
#include "LocationFilter.h"

#include <map>
#include <set>
#include <string>
#include <utility>
#include <vector>

class Conversation;
class DataNode;
class Fleet;
class GameData;
class Phrase;
class Planet;
class PlayerInfo;
class Outfit;
class Ship;
class System;



// Class representing a government. Each ship belongs to some government, and
// attacking that ship will provoke its ally governments and reduce your
// reputation with them, but increase your reputation with that ship's enemies.
// The ships for each government are identified by drawing them with a different
// color "swizzle." Some government's ships can also be easier or harder to
// bribe than others.
class Government {
public:
	// Default constructor.
	Government();

	// Load a government's definition from a file.
	void Load(const DataNode &node);

	static std::map<double, std::string> LoadReputationTitles(const DataNode &node);

	// Get the display name of this government.
	const std::string &GetName() const;
	// Set / Get the name used for this government in the data files.
	void SetName(const std::string &trueName);
	const std::string &GetTrueName() const;
	// Get the color swizzle to use for ships of this government.
	int GetSwizzle() const;
	// Get the color to use for displaying this government on the map.
	const Color &GetColor() const;

	// Get the government's initial disposition toward other governments or
	// toward the player.
	double AttitudeToward(const Government *other) const;
	double InitialPlayerReputation() const;
	// Get the amount that your reputation changes for the given offense against the given government.
	// The given value should be a combination of one or more ShipEvent values.
	// Returns 0 if the Government is null.
	double PenaltyFor(int eventType, const Government *other) const;
	// In order to successfully bribe this government you must pay them this
	// fraction of your fleet's value. (Zero means they cannot be bribed.)
	double GetBribeFraction() const;
	// This government will fine you the given fraction of the maximum fine for
	// carrying illegal cargo or outfits. Zero means they will not fine you.
	double GetFineFraction() const;
	// A government might not exercise the ability to perform scans or fine
	// the player in every system.
	bool CanEnforce(const System *system) const;
	bool CanEnforce(const Planet *planet) const;
	// Get the conversation that will be shown if this government gives a death
	// sentence to the player (for carrying highly illegal cargo).
	const Conversation *DeathSentence() const;

	// Get a hail message (which depends on whether this is an enemy government
	// and if the ship is disabled).
	std::string GetHail(bool isDisabled) const;
	// Find out if this government speaks a different language.
	const std::string &Language() const;
	// Pirate raids in this government's systems use this fleet definition. If
	// it is null, there are no pirate raids.
	const Fleet *RaidFleet() const;

	// Check if, according to the politics stored by GameData, this government is
	// an enemy of the given government right now.
	bool IsEnemy(const Government *other) const;
	// Check if this government is an enemy of the player.
	bool IsEnemy() const;

	// Below are shortcut functions which actually alter the game state in the
	// Politics object, but are provided as member functions here for clearer syntax.

	// Check if this is the player government.
	bool IsPlayer() const;
	// Commit the given "offense" against this government (which may not
	// actually consider it to be an offense). This may result in temporary
	// hostilities (if the even type is PROVOKE), or a permanent change to your
	// reputation.
	void Offend(int eventType, int count = 1) const;
	// Bribe this government to be friendly to you for one day.
	void Bribe() const;
	// Check to see if the player has done anything they should be fined for.
	// Each government can only fine you once per day.
	std::string Fine(PlayerInfo &player, int scan = 0, const Ship *target = nullptr, double security = 1.) const;
	// Check to see if the items are condemnable (atrocities) or warrant a fine.
	bool Condemns(const Outfit *outfit) const;
	// Returns the fine for given outfit for this government.
	int Fines(const Outfit *outfit) const;

	// Get or set the player's reputation with this government.
	double Reputation() const;
	void AddReputation(double value) const;
	void SetReputation(double value) const;

	// Get the government's crew attack/defense values
	double CrewAttack() const;
	double CrewDefense() const;

	bool IsProvokedOnScan() const;

	bool ShowReputationTitle(const std::map<std::string, std::map<std::string, std::string>> &specialLogs) const;
	void SetTitleVisibility(bool input);
	std::string GetReputationTitle() const;


private:
	enum class TitleVisibility : int_fast8_t {
		HIDDEN = 0,
		SHOWN_ON_LOG,
		SHOWN
	};


private:
	unsigned id;
	std::string name;
	std::string displayName;
	int swizzle = 0;
	ExclusiveItem<Color> color;

	std::vector<double> attitudeToward;
	std::map<unsigned, std::map<int, double>> customPenalties;
	double initialPlayerReputation = 0.;
	std::map<int, double> penaltyFor;
	std::map<const Outfit*, int> illegals;
	std::map<const Outfit*, bool> atrocities;
	double bribe = 0.;
	double fine = 1.;
	std::vector<LocationFilter> enforcementZones;
	const Conversation *deathSentence = nullptr;
	const Phrase *friendlyHail = nullptr;
	const Phrase *friendlyDisabledHail = nullptr;
	const Phrase *hostileHail = nullptr;
	const Phrase *hostileDisabledHail = nullptr;
	std::string language;
	const Fleet *raidFleet = nullptr;
	double crewAttack = 1.;
	double crewDefense = 2.;
	bool provokedOnScan = false;
<<<<<<< HEAD
	TitleVisibility titleVisibility = TitleVisibility::HIDDEN;
	std::map<double, std::string> titles;
=======
	// If a government appears in this set, and the reputation with this government is affected by actions,
	// and events performed against that government, use the penalties that government applies for the
	// action instead of this governments own penalties.
	std::set<unsigned> useForeignPenaltiesFor;
>>>>>>> 9412dafd
};



#endif<|MERGE_RESOLUTION|>--- conflicted
+++ resolved
@@ -172,15 +172,12 @@
 	double crewAttack = 1.;
 	double crewDefense = 2.;
 	bool provokedOnScan = false;
-<<<<<<< HEAD
 	TitleVisibility titleVisibility = TitleVisibility::HIDDEN;
 	std::map<double, std::string> titles;
-=======
 	// If a government appears in this set, and the reputation with this government is affected by actions,
 	// and events performed against that government, use the penalties that government applies for the
 	// action instead of this governments own penalties.
 	std::set<unsigned> useForeignPenaltiesFor;
->>>>>>> 9412dafd
 };
 
 
