/* Dialog.cpp
Copyright (c) 2014-2020 by Michael Zahniser

Endless Sky is free software: you can redistribute it and/or modify it under the
terms of the GNU General Public License as published by the Free Software
Foundation, either version 3 of the License, or (at your option) any later version.

Endless Sky is distributed in the hope that it will be useful, but WITHOUT ANY
WARRANTY; without even the implied warranty of MERCHANTABILITY or FITNESS FOR A
PARTICULAR PURPOSE. See the GNU General Public License for more details.

You should have received a copy of the GNU General Public License along with
this program. If not, see <https://www.gnu.org/licenses/>.
*/

#include "Dialog.h"

#include "audio/Audio.h"
#include "text/Clipboard.h"
#include "Color.h"
#include "Command.h"
#include "Conversation.h"
#include "DataNode.h"
#include "text/DisplayText.h"
#include "shader/FillShader.h"
#include "text/Font.h"
#include "text/FontSet.h"
#include "GameData.h"
#include "MapDetailPanel.h"
#include "PlayerInfo.h"
#include "Point.h"
#include "Screen.h"
#include "shift.h"
#include "image/Sprite.h"
#include "image/SpriteSet.h"
#include "shader/SpriteShader.h"
#include "TextArea.h"
#include "UI.h"

#include <cmath>
#include <utility>

using namespace std;

namespace {
	// Map any conceivable numeric keypad keys to their ASCII values. Most of
	// these will presumably only exist on special programming keyboards.
	const map<SDL_Keycode, char> KEY_MAP = {
		{SDLK_KP_0, '0'},
		{SDLK_KP_1, '1'},
		{SDLK_KP_2, '2'},
		{SDLK_KP_3, '3'},
		{SDLK_KP_4, '4'},
		{SDLK_KP_5, '5'},
		{SDLK_KP_6, '6'},
		{SDLK_KP_7, '7'},
		{SDLK_KP_8, '8'},
		{SDLK_KP_9, '9'},
		{SDLK_KP_AMPERSAND, '&'},
		{SDLK_KP_AT, '@'},
		{SDLK_KP_A, 'a'},
		{SDLK_KP_B, 'b'},
		{SDLK_KP_C, 'c'},
		{SDLK_KP_D, 'd'},
		{SDLK_KP_E, 'e'},
		{SDLK_KP_F, 'f'},
		{SDLK_KP_COLON, ':'},
		{SDLK_KP_COMMA, ','},
		{SDLK_KP_DIVIDE, '/'},
		{SDLK_KP_EQUALS, '='},
		{SDLK_KP_EXCLAM, '!'},
		{SDLK_KP_GREATER, '>'},
		{SDLK_KP_HASH, '#'},
		{SDLK_KP_LEFTBRACE, '{'},
		{SDLK_KP_LEFTPAREN, '('},
		{SDLK_KP_LESS, '<'},
		{SDLK_KP_MINUS, '-'},
		{SDLK_KP_MULTIPLY, '*'},
		{SDLK_KP_PERCENT, '%'},
		{SDLK_KP_PERIOD, '.'},
		{SDLK_KP_PLUS, '+'},
		{SDLK_KP_POWER, '^'},
		{SDLK_KP_RIGHTBRACE, '}'},
		{SDLK_KP_RIGHTPAREN, ')'},
		{SDLK_KP_SPACE, ' '},
		{SDLK_KP_VERTICALBAR, '|'}
	};

	const set<Uint8> CONTROLLER_BUTTONS{
		SDL_CONTROLLER_BUTTON_B,
		SDL_CONTROLLER_BUTTON_X,
		SDL_CONTROLLER_BUTTON_Y,
		SDL_CONTROLLER_BUTTON_LEFTSTICK,
	};

	// The width of the margin on the right/left sides of the dialog. This area is part of the sprite,
	// but shouldn't have any text or other graphics rendered over it. (It's mostly transparent.)
	constexpr double LEFT_MARGIN = 20;
	constexpr double RIGHT_MARGIN = 20;
	constexpr double HORIZONTAL_MARGIN = LEFT_MARGIN + RIGHT_MARGIN;
	// The margin on the right/left sides of the button sprite. The bottom segment also includes a button
	// that uses the same value.
	constexpr double BUTTON_LEFT_MARGIN = 10;
	constexpr double BUTTON_RIGHT_MARGIN = 10;
	constexpr double BUTTON_HORIZONTAL_MARGIN = BUTTON_LEFT_MARGIN + BUTTON_RIGHT_MARGIN;
	// The margin on the top/bottom sides of the button sprite. The bottom segment also includes a button
	// that uses the same value.
	constexpr double BUTTON_TOP_MARGIN = 10;
	constexpr double BUTTON_BOTTOM_MARGIN = 10;
	constexpr double BUTTON_VERTICAL_MARGIN = BUTTON_TOP_MARGIN + BUTTON_BOTTOM_MARGIN;
	// The width of the padding used on the left/right sides of each segment, in pixels.
	constexpr double LEFT_PADDING = 10;
	constexpr double RIGHT_PADDING = 10;
	constexpr double HORIZONTAL_PADDING = RIGHT_PADDING + LEFT_PADDING;
	// The height of the padding used by the top/bottom segment, in pixels.
	constexpr double TOP_PADDING = 10;
	constexpr double BOTTOM_PADDING = 10;
	constexpr double VERTICAL_PADDING = TOP_PADDING + BOTTOM_PADDING;
	// The width of the padding at the beginning/end of an input field.
	constexpr double INPUT_LEFT_PADDING = 5;
	constexpr double INPUT_RIGHT_PADDING = 5;
	constexpr double INPUT_HORIZONTAL_PADDING = INPUT_LEFT_PADDING + INPUT_RIGHT_PADDING;
	// The height of the padding at the top/bottom of an input field.
	constexpr double INPUT_TOP_PADDING = 2;
	constexpr double INPUT_BOTTOM_PADDING = 2;
	constexpr double INPUT_VERTICAL_PADDING = INPUT_TOP_PADDING + INPUT_BOTTOM_PADDING;
	// The height of an input field in pixels.
	constexpr double INPUT_HEIGHT = 20;
}



Dialog::Dialog(function<void()> okFunction, const string &message, Truncate truncate, bool canCancel, bool okIsActive)
	: voidFun(okFunction)
{
	Init(message, truncate, canCancel, false);
	this->okIsActive = okIsActive;
}



// Dialog that has no callback (information only). In this form, there is
// only an "ok" button, not a "cancel" button.
Dialog::Dialog(const string &text, Truncate truncate, bool allowsFastForward)
	: allowsFastForward(allowsFastForward)
{
	Init(text, truncate, false);
}



// Mission accept / decline dialog.
Dialog::Dialog(const string &text, PlayerInfo &player, const System *system, Truncate truncate, bool allowsFastForward)
	: intFun(bind(&PlayerInfo::MissionCallback, &player, placeholders::_1)),
	allowsFastForward(allowsFastForward),
	system(system), player(&player)
{
	Init(text, truncate, true, true);
}



Dialog::~Dialog()
{
	Audio::Resume();
}



// Draw this panel.
void Dialog::Draw()
{
	DrawBackdrop();

	const Sprite *top = SpriteSet::Get(isWide ? "ui/dialog top wide" : "ui/dialog top");
	const Sprite *middle = SpriteSet::Get(isWide ? "ui/dialog middle wide" : "ui/dialog middle");
	const Sprite *bottom = SpriteSet::Get(isWide ? "ui/dialog bottom wide" : "ui/dialog bottom");
	const Sprite *cancel = SpriteSet::Get("ui/dialog cancel");

	// Get the position of the top of this dialog, and of the input.
	Point pos(0., (top->Height() + extensionCount * middle->Height() + bottom->Height()) * -.5);
	Point inputPos = Point(0., -(cancel->Height() + INPUT_HEIGHT)) - pos;

	// Draw the top section of the dialog box.
	pos.Y() += top->Height() * .5;
	SpriteShader::Draw(top, pos);
	pos.Y() += top->Height() * .5;

	// The middle section is duplicated depending on how long the text is.
	for(int i = 0; i < extensionCount; ++i)
	{
		pos.Y() += middle->Height() * .5;
		SpriteShader::Draw(middle, pos);
		pos.Y() += middle->Height() * .5;
	}

	// Draw the bottom section.
	const Font &font = FontSet::Get(14);
	pos.Y() += bottom->Height() * .5;
	SpriteShader::Draw(bottom, pos);
	pos.Y() += (bottom->Height() - cancel->Height()) * .5;

	// Draw the buttons, including optionally the cancel button.
	const Color &bright = *GameData::Colors().Get("bright");
	const Color &dim = *GameData::Colors().Get("medium");
	const Color &back = *GameData::Colors().Get("faint");
	const Color &inactive = *GameData::Colors().Get("inactive");
	const string okText = isMission ? "Accept" : "OK";
	okPos = pos + Point((top->Width() - RIGHT_MARGIN - cancel->Width()) * .5, 0.);
	Point labelPos(
		okPos.X() - .5 * font.Width(okText),
		okPos.Y() - .5 * font.Height());
	font.Draw(okText, labelPos, isOkDisabled ? inactive : (okIsActive ? bright : dim));
	if(canCancel)
	{
		string cancelText = isMission ? "Decline" : "Cancel";
		cancelPos = pos + Point(okPos.X() - cancel->Width() + BUTTON_RIGHT_MARGIN, 0.);
		SpriteShader::Draw(cancel, cancelPos);
		labelPos = {
				cancelPos.X() - .5 * font.Width(cancelText),
				cancelPos.Y() - .5 * font.Height()};
		font.Draw(cancelText, labelPos, !okIsActive ? bright : dim);
	}

	// Draw the input, if any.
	if(!isMission && (intFun || stringFun))
	{
		FillShader::Fill(inputPos, Point(Width() - HORIZONTAL_PADDING, INPUT_HEIGHT), back);

		Point stringPos(
			inputPos.X() - (Width() - HORIZONTAL_PADDING) * .5 + INPUT_LEFT_PADDING,
			inputPos.Y() - .5 * font.Height());
		const auto inputText = DisplayText(input, {static_cast<int>(Width() - HORIZONTAL_PADDING - INPUT_HORIZONTAL_PADDING),
				Truncate::FRONT});
		font.Draw(inputText, stringPos, bright);

		Point barPos(stringPos.X() + font.FormattedWidth(inputText) + INPUT_TOP_PADDING, inputPos.Y());
		FillShader::Fill(barPos, Point(1., INPUT_HEIGHT - INPUT_VERTICAL_PADDING), dim);
	}
}



// Format and add the text from the given node to the given string.
void Dialog::ParseTextNode(const DataNode &node, size_t startingIndex, string &text)
{
	for(int i = startingIndex; i < node.Size(); ++i)
	{
		if(!text.empty())
			text += "\n\t";
		text += node.Token(i);
	}
	for(const DataNode &child : node)
		for(int i = 0; i < child.Size(); ++i)
		{
			if(!text.empty())
				text += "\n\t";
			text += child.Token(i);
		}
}



bool Dialog::AllowsFastForward() const noexcept
{
	return allowsFastForward;
}



bool Dialog::KeyDown(SDL_Keycode key, Uint16 mod, const Command &command, bool isNewPress)
{
	auto it = KEY_MAP.find(key);
	bool isCloseRequest = key == SDLK_ESCAPE || (key == 'w' && (mod & (KMOD_CTRL | KMOD_GUI)));
	if(stringFun && Clipboard::KeyDown(input, key, mod))
	{
		// Input handled by Clipboard.
	}
	else if((it != KEY_MAP.end() || (key >= ' ' && key <= '~')) && !isMission && (intFun || stringFun) && !isCloseRequest)
	{
		int ascii = (it != KEY_MAP.end()) ? it->second : key;
		char c = ((mod & KMOD_SHIFT) ? SHIFT[ascii] : ascii);
		// Caps lock should shift letters, but not any other keys.
		if((mod & KMOD_CAPS) && c >= 'a' && c <= 'z')
			c += 'A' - 'a';

		if(stringFun)
			input += c;
		// Integer input should not allow leading zeros.
		else if(intFun && c == '0' && !input.empty())
			input += c;
		else if(intFun && c >= '1' && c <= '9')
			input += c;

		if(validateFun)
			isOkDisabled = !validateFun(input);
	}
	else if((key == SDLK_DELETE || key == SDLK_BACKSPACE) && !input.empty())
	{
		input.erase(input.length() - 1);
		if(validateFun)
			isOkDisabled = !validateFun(input);
	}
	else if(key == SDLK_TAB && canCancel)
		okIsActive = !okIsActive;
	else if(key == SDLK_LEFT)
		okIsActive = !canCancel;
	else if(key == SDLK_RIGHT)
		okIsActive = true;
	else if(key == SDLK_RETURN || key == SDLK_KP_ENTER || isCloseRequest
			|| (isMission && (key == 'a' || key == 'd')))
	{
		// Shortcuts for "accept" and "decline."
		if(key == 'a' || (!canCancel && isCloseRequest))
			okIsActive = true;
		if(key == 'd' || (canCancel && isCloseRequest))
			okIsActive = false;
		if(boolFun)
		{
			DoCallback(okIsActive);
			GetUI()->Pop(this);
		}
		else if(okIsActive || isMission)
		{
			// If the OK button is disabled (because the input failed the validation),
			// don't execute the callback.
			if(!isOkDisabled)
			{
				DoCallback();
				GetUI()->Pop(this);
			}
		}
		else
			GetUI()->Pop(this);
	}
	else if((key == 'm' || command.Has(Command::MAP)) && system && player)
		GetUI()->Push(new MapDetailPanel(*player, system, true));
	else
		return false;

	return true;
}



bool Dialog::Click(int x, int y, MouseButton button, int clicks)
{
	if(button != MouseButton::LEFT)
		return false;
	Point clickPos(x, y);

	const Sprite *sprite = SpriteSet::Get("ui/dialog cancel");
	const double toleranceX = (sprite->Width() - BUTTON_HORIZONTAL_MARGIN) / 2.;
	const double toleranceY = (sprite->Height() - BUTTON_VERTICAL_MARGIN) / 2.;

	Point ok = clickPos - okPos;
	if(fabs(ok.X()) < toleranceX && fabs(ok.Y()) < toleranceY)
	{
		okIsActive = true;
		return DoKey(SDLK_RETURN);
	}

	if(canCancel)
	{
		Point cancel = clickPos - cancelPos;
		if(fabs(cancel.X()) < toleranceX && fabs(cancel.Y()) < toleranceY)
		{
			okIsActive = false;
			return DoKey(SDLK_RETURN);
		}
	}

	return true;
}



<<<<<<< HEAD
bool Dialog::GamePadState(GamePad &controller)
{
	if(controller.Held(SDL_CONTROLLER_BUTTON_B))
		DoKey(SDLK_RETURN);
	else if(controller.Held(SDL_CONTROLLER_BUTTON_X))
		DoKey('d');
	else if(controller.Held(SDL_CONTROLLER_BUTTON_Y))
		DoKey(SDLK_ESCAPE);
	else if(controller.Held(SDL_CONTROLLER_BUTTON_LEFTSTICK))
		KeyDown(SDLK_UNKNOWN, 0, Command::MAP, true);
	controller.Clear(CONTROLLER_BUTTONS);
	return Panel::GamePadState(controller);
}



// Common code from all three constructors:
void Dialog::Init(const string &message, Truncate truncate, bool canCancel, bool isMission)
=======
void Dialog::Resize()
>>>>>>> c09f5f89
{
	isWide = false;
	Point textRectSize(Width() - HORIZONTAL_PADDING, 0);
	text->SetRect(Rectangle(Point(), textRectSize));
	const Sprite *top = SpriteSet::Get("ui/dialog top");
	// If the dialog is too tall, then switch to wide mode.
	int maxHeight = Screen::Height() * 3 / 4;
	if(text->GetTextHeight(false) > maxHeight)
	{
		textRectSize.Y() = maxHeight;
		isWide = true;
		// Re-wrap with the new width
		textRectSize.X() = Width() - HORIZONTAL_PADDING;
		text->SetRect(Rectangle(Point{}, textRectSize));

		if(text->GetLongestLineWidth() <= top->Width() - HORIZONTAL_MARGIN - HORIZONTAL_PADDING)
		{
			// Formatted text is long and skinny (e.g. scan result dialog). Go back
			// to using the default width, since the wide width doesn't help.
			isWide = false;
			textRectSize.X() = Width() - HORIZONTAL_PADDING;
			text->SetRect(Rectangle(Point{}, textRectSize));
		}
	}
	else
		textRectSize.Y() = text->GetTextHeight(false);

	top = SpriteSet::Get(isWide ? "ui/dialog top wide" : "ui/dialog top");
	const Sprite *middle = SpriteSet::Get(isWide ? "ui/dialog middle wide" : "ui/dialog middle");
	const Sprite *bottom = SpriteSet::Get(isWide ? "ui/dialog bottom wide" : "ui/dialog bottom");
	const Sprite *cancel = SpriteSet::Get("ui/dialog cancel");
	// The height of the bottom sprite without the included button's height.
	const int realBottomHeight = bottom->Height() - cancel->Height();

	int height = TOP_PADDING + textRectSize.Y() + BOTTOM_PADDING +
			(realBottomHeight - BOTTOM_PADDING) * (!isMission && (intFun || stringFun));
	// Determine how many extension panels we need.
	if(height <= realBottomHeight + top->Height())
		extensionCount = 0;
	else
		extensionCount = (height - middle->Height()) / middle->Height();

	// Now that we know how big we want to render the text, position the text
	// area and add it to the UI.

	// Get the position of the top of this dialog, and of the text and input.
	Point pos(0., (top->Height() + extensionCount * middle->Height() + bottom->Height()) * -.5f);
	Point textPos(Width() * -.5 + LEFT_PADDING, pos.Y() + VERTICAL_PADDING);
	// Resize textRectSize to match the visual height of the dialog, which will
	// be rounded up from the actual text height by the number of panels that
	// were added. This helps correctly position the TextArea scroll buttons.
	textRectSize.Y() = (top->Height() + realBottomHeight - VERTICAL_PADDING) + extensionCount * middle->Height() -
			(realBottomHeight - BOTTOM_PADDING) * (!isMission && (intFun || stringFun));

	Rectangle textRect = Rectangle::FromCorner(textPos, textRectSize);
	text->SetRect(textRect);
}



// Common code from all three constructors:
void Dialog::Init(const string &message, Truncate truncate, bool canCancel, bool isMission)
{
	Audio::Pause();
	SetInterruptible(isMission);

	this->isMission = isMission;
	this->canCancel = canCancel;
	okIsActive = true;

	text = make_shared<TextArea>();
	text->SetAlignment(Alignment::JUSTIFIED);
	text->SetFont(FontSet::Get(14));
	text->SetTruncate(truncate);
	text->SetText(message);
	Resize();
	AddChild(text);
}



void Dialog::DoCallback(const bool isOk) const
{
	if(isMission)
	{
		if(intFun)
			intFun(okIsActive ? Conversation::ACCEPT : Conversation::DECLINE);

		return;
	}

	if(intFun)
	{
		// Only call the callback if the input can be converted to an int.
		// Otherwise treat this as if the player clicked "cancel."
		try {
			intFun(stoi(input));
		}
		catch(...)
		{
		}
	}

	if(stringFun)
		stringFun(input);

	if(voidFun)
		voidFun();

	if(boolFun)
		boolFun(isOk);
}



int Dialog::Width() const
{
	const Sprite *top = SpriteSet::Get(isWide ? "ui/dialog top wide" : "ui/dialog top");
	return top->Width() - HORIZONTAL_MARGIN;
}<|MERGE_RESOLUTION|>--- conflicted
+++ resolved
@@ -375,7 +375,6 @@
 
 
 
-<<<<<<< HEAD
 bool Dialog::GamePadState(GamePad &controller)
 {
 	if(controller.Held(SDL_CONTROLLER_BUTTON_B))
@@ -392,11 +391,7 @@
 
 
 
-// Common code from all three constructors:
-void Dialog::Init(const string &message, Truncate truncate, bool canCancel, bool isMission)
-=======
 void Dialog::Resize()
->>>>>>> c09f5f89
 {
 	isWide = false;
 	Point textRectSize(Width() - HORIZONTAL_PADDING, 0);
