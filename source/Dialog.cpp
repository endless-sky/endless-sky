/* Dialog.cpp
Copyright (c) 2014-2020 by Michael Zahniser

Endless Sky is free software: you can redistribute it and/or modify it under the
terms of the GNU General Public License as published by the Free Software
Foundation, either version 3 of the License, or (at your option) any later version.

Endless Sky is distributed in the hope that it will be useful, but WITHOUT ANY
WARRANTY; without even the implied warranty of MERCHANTABILITY or FITNESS FOR A
PARTICULAR PURPOSE. See the GNU General Public License for more details.

You should have received a copy of the GNU General Public License along with
this program. If not, see <https://www.gnu.org/licenses/>.
*/

#include "Dialog.h"

#include "audio/Audio.h"
#include "text/Clipboard.h"
#include "Color.h"
#include "Command.h"
#include "Conversation.h"
#include "DataNode.h"
#include "text/DisplayText.h"
#include "shader/FillShader.h"
#include "text/Font.h"
#include "text/FontSet.h"
#include "GameData.h"
#include "MapDetailPanel.h"
#include "PlayerInfo.h"
#include "Point.h"
#include "Screen.h"
#include "shift.h"
#include "image/Sprite.h"
#include "image/SpriteSet.h"
#include "shader/SpriteShader.h"
#include "TextArea.h"
#include "UI.h"

#include <cmath>
#include <utility>

using namespace std;

namespace {
	// Map any conceivable numeric keypad keys to their ASCII values. Most of
	// these will presumably only exist on special programming keyboards.
	const map<SDL_Keycode, char> KEY_MAP = {
		{SDLK_KP_0, '0'},
		{SDLK_KP_1, '1'},
		{SDLK_KP_2, '2'},
		{SDLK_KP_3, '3'},
		{SDLK_KP_4, '4'},
		{SDLK_KP_5, '5'},
		{SDLK_KP_6, '6'},
		{SDLK_KP_7, '7'},
		{SDLK_KP_8, '8'},
		{SDLK_KP_9, '9'},
		{SDLK_KP_AMPERSAND, '&'},
		{SDLK_KP_AT, '@'},
		{SDLK_KP_A, 'a'},
		{SDLK_KP_B, 'b'},
		{SDLK_KP_C, 'c'},
		{SDLK_KP_D, 'd'},
		{SDLK_KP_E, 'e'},
		{SDLK_KP_F, 'f'},
		{SDLK_KP_COLON, ':'},
		{SDLK_KP_COMMA, ','},
		{SDLK_KP_DIVIDE, '/'},
		{SDLK_KP_EQUALS, '='},
		{SDLK_KP_EXCLAM, '!'},
		{SDLK_KP_GREATER, '>'},
		{SDLK_KP_HASH, '#'},
		{SDLK_KP_LEFTBRACE, '{'},
		{SDLK_KP_LEFTPAREN, '('},
		{SDLK_KP_LESS, '<'},
		{SDLK_KP_MINUS, '-'},
		{SDLK_KP_MULTIPLY, '*'},
		{SDLK_KP_PERCENT, '%'},
		{SDLK_KP_PERIOD, '.'},
		{SDLK_KP_PLUS, '+'},
		{SDLK_KP_POWER, '^'},
		{SDLK_KP_RIGHTBRACE, '}'},
		{SDLK_KP_RIGHTPAREN, ')'},
		{SDLK_KP_SPACE, ' '},
		{SDLK_KP_VERTICALBAR, '|'}
	};

	// The width of the margin on the right/left sides of the dialog. This area is part of the sprite,
	// but shouldn't have any text or other graphics rendered over it. (It's mostly transparent.)
	constexpr double LEFT_MARGIN = 20;
	constexpr double RIGHT_MARGIN = 20;
	constexpr double HORIZONTAL_MARGIN = LEFT_MARGIN + RIGHT_MARGIN;
	// The margin on the right/left sides of the button sprite. The bottom segment also includes a button
	// that uses the same value.
	constexpr double BUTTON_LEFT_MARGIN = 10;
	constexpr double BUTTON_RIGHT_MARGIN = 10;
	constexpr double BUTTON_HORIZONTAL_MARGIN = BUTTON_LEFT_MARGIN + BUTTON_RIGHT_MARGIN;
	// The margin on the top/bottom sides of the button sprite. The bottom segment also includes a button
	// that uses the same value.
	constexpr double BUTTON_TOP_MARGIN = 10;
	constexpr double BUTTON_BOTTOM_MARGIN = 10;
	constexpr double BUTTON_VERTICAL_MARGIN = BUTTON_TOP_MARGIN + BUTTON_BOTTOM_MARGIN;
	// The width of the padding used on the left/right sides of each segment, in pixels.
	constexpr double LEFT_PADDING = 10;
	constexpr double RIGHT_PADDING = 10;
	constexpr double HORIZONTAL_PADDING = RIGHT_PADDING + LEFT_PADDING;
	// The height of the padding used by the top/bottom segment, in pixels.
	constexpr double TOP_PADDING = 10;
	constexpr double BOTTOM_PADDING = 10;
	constexpr double VERTICAL_PADDING = TOP_PADDING + BOTTOM_PADDING;
	// The width of the padding at the beginning/end of an input field.
	constexpr double INPUT_LEFT_PADDING = 5;
	constexpr double INPUT_RIGHT_PADDING = 5;
	constexpr double INPUT_HORIZONTAL_PADDING = INPUT_LEFT_PADDING + INPUT_RIGHT_PADDING;
	// The height of the padding at the top/bottom of an input field.
	constexpr double INPUT_TOP_PADDING = 2;
	constexpr double INPUT_BOTTOM_PADDING = 2;
	constexpr double INPUT_VERTICAL_PADDING = INPUT_TOP_PADDING + INPUT_BOTTOM_PADDING;
	// The height of an input field in pixels.
	constexpr double INPUT_HEIGHT = 20;
}



Dialog::Dialog(function<void()> okFunction, const string &message, Truncate truncate, bool canCancel, bool okIsActive)
	: voidFun(okFunction)
{
	Init(message, truncate, canCancel, false);
	this->okIsActive = okIsActive;
}



// Dialog that has no callback (information only). In this form, there is
// only an "ok" button, not a "cancel" button.
Dialog::Dialog(const string &text, Truncate truncate, bool allowsFastForward)
	: allowsFastForward(allowsFastForward)
{
	Init(text, truncate, false);
}



// Mission accept / decline dialog.
Dialog::Dialog(const string &text, PlayerInfo &player, const System *system, Truncate truncate, bool allowsFastForward)
	: intFun(bind(&PlayerInfo::MissionCallback, &player, placeholders::_1)),
	allowsFastForward(allowsFastForward),
	system(system), player(&player)
{
	Init(text, truncate, true, true);
}



Dialog::~Dialog()
{
	Audio::Resume();
}



// Draw this panel.
void Dialog::Draw()
{
	DrawBackdrop();

	const Sprite *top = SpriteSet::Get(isWide ? "ui/dialog top wide" : "ui/dialog top");
	const Sprite *middle = SpriteSet::Get(isWide ? "ui/dialog middle wide" : "ui/dialog middle");
	const Sprite *bottom = SpriteSet::Get(isWide ? "ui/dialog bottom wide" : "ui/dialog bottom");
	const Sprite *cancel = SpriteSet::Get("ui/dialog cancel");

	// If the dialog is too tall, then switch to wide mode.
	Point textRectSize(Width() - HORIZONTAL_PADDING, 0);
	int maxHeight = Screen::Height() * 3 / 4;
	if(text->GetTextHeight(false) > maxHeight)
	{
		textRectSize.Y() = maxHeight;
		isWide = true;
		// Re-wrap with the new width.
		textRectSize.X() = Width() - HORIZONTAL_PADDING;
		text->SetRect(Rectangle(Point{}, textRectSize));

		if(text->GetLongestLineWidth() <= top->Width() - HORIZONTAL_MARGIN - HORIZONTAL_PADDING)
		{
			// Formatted text is long and skinny (e.g. scan result dialog). Go back
			// to using the default width, since the wide width doesn't help.
			isWide = false;
			textRectSize.X() = Width() - HORIZONTAL_PADDING;
			text->SetRect(Rectangle(Point{}, textRectSize));
		}
	}
	else
		textRectSize.Y() = text->GetTextHeight(false);

	// The height of the bottom sprite without the included button's height.
	const int realBottomHeight = bottom->Height() - cancel->Height();

	int height = TOP_PADDING + textRectSize.Y() + BOTTOM_PADDING +
			(realBottomHeight - BOTTOM_PADDING) * (!isMission && (intFun || stringFun));
	// Determine how many extension panels we need.
	if(height <= realBottomHeight + top->Height())
		extensionCount = 0;
	else
		extensionCount = (height - middle->Height()) / middle->Height();

	// Now that we know how big we want to render the text, position the text area.

	// Get the position of the top of this dialog, and of the input.
	Point pos(0., (top->Height() + extensionCount * middle->Height() + bottom->Height()) * -.5f);
	Point inputPos = Point(0., -(cancel->Height() + INPUT_HEIGHT)) - pos;
	// Resize textRectSize to match the visual height of the dialog, which will
	// be rounded up from the actual text height by the number of panels that
	// were added. This helps correctly position the TextArea scroll buttons.
	textRectSize.Y() = (top->Height() + realBottomHeight - VERTICAL_PADDING) + extensionCount * middle->Height() -
			(realBottomHeight - BOTTOM_PADDING) * (!isMission && (intFun || stringFun));

	Point textPos(Width() * -.5 + LEFT_PADDING, pos.Y() + VERTICAL_PADDING);
	Rectangle textRect = Rectangle::FromCorner(textPos, textRectSize);
	text->SetRect(textRect);

	// Draw the top section of the dialog box.
	pos.Y() += top->Height() * .5;
	SpriteShader::Draw(top, pos);
	pos.Y() += top->Height() * .5;

	// The middle section is duplicated depending on how long the text is.
	for(int i = 0; i < extensionCount; ++i)
	{
		pos.Y() += middle->Height() * .5;
		SpriteShader::Draw(middle, pos);
		pos.Y() += middle->Height() * .5;
	}

	// Draw the bottom section.
	const Font &font = FontSet::Get(14);
	pos.Y() += bottom->Height() * .5;
	SpriteShader::Draw(bottom, pos);
	pos.Y() += (bottom->Height() - cancel->Height()) * .5;

	// Draw the buttons, including optionally the cancel button.
	const Color &bright = *GameData::Colors().Get("bright");
	const Color &dim = *GameData::Colors().Get("medium");
	const Color &back = *GameData::Colors().Get("faint");
	const Color &inactive = *GameData::Colors().Get("inactive");
	const string okText = isMission ? "Accept" : "OK";
	okPos = pos + Point((top->Width() - RIGHT_MARGIN - cancel->Width()) * .5, 0.);
	Point labelPos(
		okPos.X() - .5 * font.Width(okText),
		okPos.Y() - .5 * font.Height());
	font.Draw(okText, labelPos, isOkDisabled ? inactive : (okIsActive ? bright : dim));
	if(canCancel)
	{
		string cancelText = isMission ? "Decline" : "Cancel";
		cancelPos = pos + Point(okPos.X() - cancel->Width() + BUTTON_RIGHT_MARGIN, 0.);
		SpriteShader::Draw(cancel, cancelPos);
		labelPos = {
				cancelPos.X() - .5 * font.Width(cancelText),
				cancelPos.Y() - .5 * font.Height()};
		font.Draw(cancelText, labelPos, !okIsActive ? bright : dim);
	}

	// Draw the input, if any.
	if(!isMission && (intFun || stringFun))
	{
		FillShader::Fill(inputPos, Point(Width() - HORIZONTAL_PADDING, INPUT_HEIGHT), back);

		Point stringPos(
			inputPos.X() - (Width() - HORIZONTAL_PADDING) * .5 + INPUT_LEFT_PADDING,
			inputPos.Y() - .5 * font.Height());
		const auto inputText = DisplayText(input, {static_cast<int>(Width() - HORIZONTAL_PADDING - INPUT_HORIZONTAL_PADDING),
				Truncate::FRONT});
		font.Draw(inputText, stringPos, bright);

		Point barPos(stringPos.X() + font.FormattedWidth(inputText) + INPUT_TOP_PADDING, inputPos.Y());
		FillShader::Fill(barPos, Point(1., INPUT_HEIGHT - INPUT_VERTICAL_PADDING), dim);
	}
}



// Format and add the text from the given node to the given string.
void Dialog::ParseTextNode(const DataNode &node, size_t startingIndex, string &text)
{
	for(int i = startingIndex; i < node.Size(); ++i)
	{
		if(!text.empty())
			text += "\n\t";
		text += node.Token(i);
	}
	for(const DataNode &child : node)
		for(int i = 0; i < child.Size(); ++i)
		{
			if(!text.empty())
				text += "\n\t";
			text += child.Token(i);
		}
}



bool Dialog::AllowsFastForward() const noexcept
{
	return allowsFastForward;
}



bool Dialog::KeyDown(SDL_Keycode key, Uint16 mod, const Command &command, bool isNewPress)
{
	auto it = KEY_MAP.find(key);
	bool isCloseRequest = key == SDLK_ESCAPE || (key == 'w' && (mod & (KMOD_CTRL | KMOD_GUI)));
<<<<<<< HEAD
	isCloseRequest |= key == SDLK_AC_BACK;
	if((it != KEY_MAP.end() || (key >= ' ' && key <= '~')) && !isMission && (intFun || stringFun) && !isCloseRequest)
=======
	if(stringFun && Clipboard::KeyDown(input, key, mod))
	{
		// Input handled by Clipboard.
	}
	else if((it != KEY_MAP.end() || (key >= ' ' && key <= '~')) && !isMission && (intFun || stringFun) && !isCloseRequest)
>>>>>>> 023f3ca1
	{
		int ascii = (it != KEY_MAP.end()) ? it->second : key;
		char c = ((mod & KMOD_SHIFT) ? SHIFT[ascii] : ascii);
		// Caps lock should shift letters, but not any other keys.
		if((mod & KMOD_CAPS) && c >= 'a' && c <= 'z')
			c += 'A' - 'a';

		if(stringFun)
			input += c;
		// Integer input should not allow leading zeros.
		else if(intFun && c == '0' && !input.empty())
			input += c;
		else if(intFun && c >= '1' && c <= '9')
			input += c;

		if(validateFun)
			isOkDisabled = !validateFun(input);
	}
	else if((key == SDLK_DELETE || key == SDLK_BACKSPACE) && !input.empty())
	{
		input.erase(input.length() - 1);
		if(validateFun)
			isOkDisabled = !validateFun(input);
	}
	else if(key == SDLK_TAB && canCancel)
		okIsActive = !okIsActive;
	else if(key == SDLK_LEFT)
		okIsActive = !canCancel;
	else if(key == SDLK_RIGHT)
		okIsActive = true;
	else if(key == SDLK_RETURN || key == SDLK_KP_ENTER || isCloseRequest
			|| (isMission && (key == 'a' || key == 'd')))
	{
		// Shortcuts for "accept" and "decline."
		if(key == 'a' || (!canCancel && isCloseRequest))
			okIsActive = true;
		if(key == 'd' || (canCancel && isCloseRequest))
			okIsActive = false;
		if(boolFun)
		{
			DoCallback(okIsActive);
			GetUI()->Pop(this);
		}
		else if(okIsActive || isMission)
		{
			// If the OK button is disabled (because the input failed the validation),
			// don't execute the callback.
			if(!isOkDisabled)
			{
				DoCallback();
				if (intFun || stringFun)
				{
					SDL_StopTextInput();
				}
				GetUI()->Pop(this);
			}
		}
		else
		{
			if (intFun || stringFun)
			{
				SDL_StopTextInput();
			}
 			GetUI()->Pop(this);
		}
	}
	else if((key == 'm' || command.Has(Command::MAP)) && system && player)
		GetUI()->Push(new MapDetailPanel(*player, system, true));
	else
		return false;

	return true;
}



bool Dialog::Click(int x, int y, int clicks)
{
	Point clickPos(x, y);

	const Sprite *sprite = SpriteSet::Get("ui/dialog cancel");
	const double toleranceX = (sprite->Width() - BUTTON_HORIZONTAL_MARGIN) / 2.;
	const double toleranceY = (sprite->Height() - BUTTON_VERTICAL_MARGIN) / 2.;

	Point ok = clickPos - okPos;
	if(fabs(ok.X()) < toleranceX && fabs(ok.Y()) < toleranceY)
	{
		okIsActive = true;
		return DoKey(SDLK_RETURN);
	}

	if(canCancel)
	{
		Point cancel = clickPos - cancelPos;
		if(fabs(cancel.X()) < toleranceX && fabs(cancel.Y()) < toleranceY)
		{
			okIsActive = false;
			return DoKey(SDLK_RETURN);
		}
	}

	if (intFun || stringFun)
	{
		// Clicked on edit field. popup touchscreen keyboard if needed.
		SDL_StartTextInput();
	}

	return true;
}



// Common code from all three constructors:
void Dialog::Init(const string &message, Truncate truncate, bool canCancel, bool isMission)
{
	Audio::Pause();
	SetInterruptible(isMission);

	this->isMission = isMission;
	this->canCancel = canCancel;
	okIsActive = true;
	isWide = false;

	Point textRectSize(Width() - HORIZONTAL_PADDING, 0);
	text = std::make_shared<TextArea>();
	text->SetAlignment(Alignment::JUSTIFIED);
	text->SetRect(Rectangle(Point(), textRectSize));
	text->SetFont(FontSet::Get(14));
	text->SetTruncate(truncate);
	text->SetText(message);
	AddChild(text);
}



void Dialog::DoCallback(const bool isOk) const
{
	if(isMission)
	{
		if(intFun)
			intFun(okIsActive ? Conversation::ACCEPT : Conversation::DECLINE);

		return;
	}

	if(intFun)
	{
		// Only call the callback if the input can be converted to an int.
		// Otherwise treat this as if the player clicked "cancel."
		try {
			intFun(stoi(input));
		}
		catch(...)
		{
		}
	}

	if(stringFun)
		stringFun(input);

	if(voidFun)
		voidFun();

	if(boolFun)
		boolFun(isOk);
}



int Dialog::Width() const
{
	const Sprite *top = SpriteSet::Get(isWide ? "ui/dialog top wide" : "ui/dialog top");
	return top->Width() - HORIZONTAL_MARGIN;
}<|MERGE_RESOLUTION|>--- conflicted
+++ resolved
@@ -310,16 +310,12 @@
 {
 	auto it = KEY_MAP.find(key);
 	bool isCloseRequest = key == SDLK_ESCAPE || (key == 'w' && (mod & (KMOD_CTRL | KMOD_GUI)));
-<<<<<<< HEAD
 	isCloseRequest |= key == SDLK_AC_BACK;
-	if((it != KEY_MAP.end() || (key >= ' ' && key <= '~')) && !isMission && (intFun || stringFun) && !isCloseRequest)
-=======
 	if(stringFun && Clipboard::KeyDown(input, key, mod))
 	{
 		// Input handled by Clipboard.
 	}
 	else if((it != KEY_MAP.end() || (key >= ' ' && key <= '~')) && !isMission && (intFun || stringFun) && !isCloseRequest)
->>>>>>> 023f3ca1
 	{
 		int ascii = (it != KEY_MAP.end()) ? it->second : key;
 		char c = ((mod & KMOD_SHIFT) ? SHIFT[ascii] : ascii);
