/* Dialog.cpp
Copyright (c) 2014-2020 by Michael Zahniser

Endless Sky is free software: you can redistribute it and/or modify it under the
terms of the GNU General Public License as published by the Free Software
Foundation, either version 3 of the License, or (at your option) any later version.

Endless Sky is distributed in the hope that it will be useful, but WITHOUT ANY
WARRANTY; without even the implied warranty of MERCHANTABILITY or FITNESS FOR A
PARTICULAR PURPOSE. See the GNU General Public License for more details.

You should have received a copy of the GNU General Public License along with
this program. If not, see <https://www.gnu.org/licenses/>.
*/

#include "Dialog.h"

#include "Color.h"
#include "Command.h"
#include "Conversation.h"
#include "DataNode.h"
#include "text/DisplayText.h"
#include "FillShader.h"
#include "text/Font.h"
#include "text/FontSet.h"
#include "GameData.h"
#include "MapDetailPanel.h"
#include "PlayerInfo.h"
#include "Point.h"
#include "shift.h"
#include "Sprite.h"
#include "SpriteSet.h"
#include "SpriteShader.h"
#include "UI.h"

#include <cmath>

using namespace std;

namespace {
	const int WIDTH = 250;

	// Map any conceivable numeric keypad keys to their ASCII values. Most of
	// these will presumably only exist on special programming keyboards.
	const map<SDL_Keycode, char> KEY_MAP = {
		{SDLK_KP_0, '0'},
		{SDLK_KP_1, '1'},
		{SDLK_KP_2, '2'},
		{SDLK_KP_3, '3'},
		{SDLK_KP_4, '4'},
		{SDLK_KP_5, '5'},
		{SDLK_KP_6, '6'},
		{SDLK_KP_7, '7'},
		{SDLK_KP_8, '8'},
		{SDLK_KP_9, '9'},
		{SDLK_KP_AMPERSAND, '&'},
		{SDLK_KP_AT, '@'},
		{SDLK_KP_A, 'a'},
		{SDLK_KP_B, 'b'},
		{SDLK_KP_C, 'c'},
		{SDLK_KP_D, 'd'},
		{SDLK_KP_E, 'e'},
		{SDLK_KP_F, 'f'},
		{SDLK_KP_COLON, ':'},
		{SDLK_KP_COMMA, ','},
		{SDLK_KP_DIVIDE, '/'},
		{SDLK_KP_EQUALS, '='},
		{SDLK_KP_EXCLAM, '!'},
		{SDLK_KP_GREATER, '>'},
		{SDLK_KP_HASH, '#'},
		{SDLK_KP_LEFTBRACE, '{'},
		{SDLK_KP_LEFTPAREN, '('},
		{SDLK_KP_LESS, '<'},
		{SDLK_KP_MINUS, '-'},
		{SDLK_KP_MULTIPLY, '*'},
		{SDLK_KP_PERCENT, '%'},
		{SDLK_KP_PERIOD, '.'},
		{SDLK_KP_PLUS, '+'},
		{SDLK_KP_POWER, '^'},
		{SDLK_KP_RIGHTBRACE, '}'},
		{SDLK_KP_RIGHTPAREN, ')'},
		{SDLK_KP_SPACE, ' '},
		{SDLK_KP_VERTICALBAR, '|'}
	};
}


Dialog::Dialog(function<void()> okFunction, const string &message, Truncate truncate, bool canCancel, bool okIsActive)
	: voidFun(okFunction)
{
	Init(message, truncate, canCancel, false);
	this->okIsActive = okIsActive;
}



// Dialog that has no callback (information only). In this form, there is
// only an "ok" button, not a "cancel" button.
Dialog::Dialog(const string &text, Truncate truncate, bool allowsFastForward)
	: allowsFastForward(allowsFastForward)
{
	Init(text, truncate, false);
}



// Mission accept / decline dialog.
Dialog::Dialog(const string &text, PlayerInfo &player, const System *system, Truncate truncate, bool allowsFastForward)
	: intFun(bind(&PlayerInfo::MissionCallback, &player, placeholders::_1)),
	allowsFastForward(allowsFastForward),
	system(system), player(&player)
{
	Init(text, truncate, true, true);
}



void Dialog::SetCanCancel(bool canCancel)
{
	this->canCancel = canCancel;
}



// Draw this panel.
void Dialog::Draw()
{
	DrawBackdrop();

	const Sprite *top = SpriteSet::Get("ui/dialog top");
	const Sprite *middle = SpriteSet::Get("ui/dialog middle");
	const Sprite *bottom = SpriteSet::Get("ui/dialog bottom");
	const Sprite *cancel = SpriteSet::Get("ui/dialog cancel");

	// Get the position of the top of this dialog, and of the text and input.
	Point pos(0., (top->Height() + height * middle->Height() + bottom->Height()) * -.5f);
	Point textPos(WIDTH * -.5 + 10., pos.Y() + 20.);
	Point inputPos = Point(0., -70.) - pos;

	// Draw the top section of the dialog box.
	pos.Y() += top->Height() * .5;
	SpriteShader::Draw(top, pos);
	pos.Y() += top->Height() * .5;

	// The middle section is duplicated depending on how long the text is.
	for(int i = 0; i < height; ++i)
	{
		pos.Y() += middle->Height() * .5;
		SpriteShader::Draw(middle, pos);
		pos.Y() += middle->Height() * .5;
	}

	// Draw the bottom section.
	const Font &font = FontSet::Get(14);
	pos.Y() += bottom->Height() * .5;
	SpriteShader::Draw(bottom, pos);
	pos.Y() += bottom->Height() * .5 - 25.;

	// Draw the buttons, including optionally the cancel button.
	const Color &bright = *GameData::Colors().Get("bright");
	const Color &dim = *GameData::Colors().Get("medium");
	const Color &back = *GameData::Colors().Get("faint");
	const Color &inactive = *GameData::Colors().Get("inactive");
	if(canCancel)
	{
		string cancelText = isMission ? "Decline" : "Cancel";
		cancelPos = pos + Point(10., 0.);
		SpriteShader::Draw(cancel, cancelPos);
		Point labelPos(
			cancelPos.X() - .5 * font.Width(cancelText),
			cancelPos.Y() - .5 * font.Height());
		font.Draw(cancelText, labelPos, !okIsActive ? bright : dim);
	}
	string okText = isMission ? "Accept" : "OK";
	okPos = pos + Point(90., 0.);
	Point labelPos(
		okPos.X() - .5 * font.Width(okText),
		okPos.Y() - .5 * font.Height());
	font.Draw(okText, labelPos, isOkDisabled ? inactive : (okIsActive ? bright : dim));

	// Draw the text.
	text.Draw(textPos, dim);

	// Draw the input, if any.
	if(!isMission && (intFun || stringFun))
	{
		FillShader::Fill(inputPos, Point(WIDTH - 20., 20.), back);

		Point stringPos(
			inputPos.X() - (WIDTH - 20) * .5 + 5.,
			inputPos.Y() - .5 * font.Height());
		const auto inputText = DisplayText(input, {WIDTH - 30, Truncate::FRONT});
		font.Draw(inputText, stringPos, bright);

		Point barPos(stringPos.X() + font.FormattedWidth(inputText) + 2., inputPos.Y());
		FillShader::Fill(barPos, Point(1., 16.), dim);
	}
}



// Format and add the text from the given node to the given string.
void Dialog::ParseTextNode(const DataNode &node, size_t startingIndex, string &text)
{
	for(int i = startingIndex; i < node.Size(); ++i)
	{
		if(!text.empty())
			text += "\n\t";
		text += node.Token(i);
	}
	for(const DataNode &child : node)
	{
		if(child.Size() > 1 && child.Token(0) == "to")
			// Caller already handles options.
			continue;
		for(int i = 0; i < child.Size(); ++i)
		{
			if(!text.empty())
				text += "\n\t";
			text += child.Token(i);
		}
	}
}



bool Dialog::AllowsFastForward() const noexcept
{
	return allowsFastForward;
}



bool Dialog::KeyDown(SDL_Keycode key, Uint16 mod, const Command &command, bool isNewPress)
{
	auto it = KEY_MAP.find(key);
	bool isCloseRequest = key == SDLK_ESCAPE || (key == 'w' && (mod & (KMOD_CTRL | KMOD_GUI)));
	if((it != KEY_MAP.end() || (key >= ' ' && key <= '~')) && !isMission && (intFun || stringFun) && !isCloseRequest)
	{
		int ascii = (it != KEY_MAP.end()) ? it->second : key;
		char c = ((mod & KMOD_SHIFT) ? SHIFT[ascii] : ascii);
		// Caps lock should shift letters, but not any other keys.
		if((mod & KMOD_CAPS) && c >= 'a' && c <= 'z')
			c += 'A' - 'a';

		if(stringFun)
			input += c;
		// Integer input should not allow leading zeros.
		else if(intFun && c == '0' && !input.empty())
			input += c;
		else if(intFun && c >= '1' && c <= '9')
			input += c;

		if(validateFun)
			isOkDisabled = !validateFun(input);
	}
	else if((key == SDLK_DELETE || key == SDLK_BACKSPACE) && !input.empty())
	{
		input.erase(input.length() - 1);
		if(validateFun)
			isOkDisabled = !validateFun(input);
	}
	else if(key == SDLK_TAB && canCancel)
		okIsActive = !okIsActive;
	else if(key == SDLK_LEFT)
		okIsActive = !canCancel;
	else if(key == SDLK_RIGHT)
		okIsActive = true;
	else if(key == SDLK_RETURN || key == SDLK_KP_ENTER || isCloseRequest
			|| (isMission && (key == 'a' || key == 'd')))
	{
		// Shortcuts for "accept" and "decline."
		if(key == 'a' || (!canCancel && isCloseRequest))
			okIsActive = true;
		if(key == 'd' || (canCancel && isCloseRequest))
			okIsActive = false;
<<<<<<< HEAD

		bool shouldCallback = false;
		bool shouldPop = false;

		// If we should accept and we can, then do that.
		if(okIsActive && !isOkDisabled)
			shouldCallback = shouldPop = true;
		// When the player wants to decline a mission (and is allowed to), always call the callback.
		else if(!okIsActive && canCancel && isMission)
			shouldCallback = shouldPop = true;
		// For any other dialog that wants to cancel (and can cancel) we don't call the callback.
		else if(!okIsActive && canCancel)
			shouldPop = true;
		// Close requests always close the dialog.
		else if(isCloseRequest)
=======
		if(boolFun)
		{
			DoCallback(okIsActive);
			GetUI()->Pop(this);
		}
		else if(okIsActive || isMission)
>>>>>>> fd241fe9
		{
			shouldPop = true;
			shouldCallback = isMission;
		}

		if(shouldCallback)
			DoCallback();
		if(shouldPop)
			GetUI()->Pop(this);
	}
	else if((key == 'm' || command.Has(Command::MAP)) && system && player)
		GetUI()->Push(new MapDetailPanel(*player, system));
	else
		return false;

	return true;
}



bool Dialog::Click(int x, int y, int clicks)
{
	Point clickPos(x, y);

	Point ok = clickPos - okPos;
	if(fabs(ok.X()) < 40. && fabs(ok.Y()) < 20.)
	{
		okIsActive = true;
		return DoKey(SDLK_RETURN);
	}

	if(canCancel)
	{
		Point cancel = clickPos - cancelPos;
		if(fabs(cancel.X()) < 40. && fabs(cancel.Y()) < 20.)
		{
			okIsActive = false;
			return DoKey(SDLK_RETURN);
		}
	}

	return true;
}



// Common code from all three constructors:
void Dialog::Init(const string &message, Truncate truncate, bool canCancel, bool isMission)
{
	SetInterruptible(isMission);

	this->isMission = isMission;
	this->canCancel = canCancel;
	okIsActive = true;

	text.SetAlignment(Alignment::JUSTIFIED);
	text.SetWrapWidth(WIDTH - 20);
	text.SetFont(FontSet::Get(14));
	text.SetTruncate(truncate);

	text.Wrap(message);

	// The dialog with no extenders is 80 pixels tall. 10 pixels at the top and
	// bottom are "padding," but text.Height() over-reports the height by about
	// 5 pixels because it includes its own padding at the bottom. If there is a
	// text input, we need another 20 pixels for it and 10 pixels padding.
	height = 10 + (text.Height() - 5) + 10 + 30 * (!isMission && (intFun || stringFun));
	// Determine how many 40-pixel extension panels we need.
	if(height <= 80)
		height = 0;
	else
		height = (height - 40) / 40;
}



void Dialog::DoCallback(const bool isOk) const
{
	if(isMission)
	{
		if(intFun)
			intFun(okIsActive ? Conversation::ACCEPT : Conversation::DECLINE);

		return;
	}

	if(intFun)
	{
		// Only call the callback if the input can be converted to an int.
		// Otherwise treat this as if the player clicked "cancel."
		try {
			intFun(stoi(input));
		}
		catch(...)
		{
		}
	}

	if(stringFun)
		stringFun(input);

	if(voidFun)
		voidFun();

	if(boolFun)
		boolFun(isOk);
}<|MERGE_RESOLUTION|>--- conflicted
+++ resolved
@@ -274,7 +274,6 @@
 			okIsActive = true;
 		if(key == 'd' || (canCancel && isCloseRequest))
 			okIsActive = false;
-<<<<<<< HEAD
 
 		bool shouldCallback = false;
 		bool shouldPop = false;
@@ -290,14 +289,6 @@
 			shouldPop = true;
 		// Close requests always close the dialog.
 		else if(isCloseRequest)
-=======
-		if(boolFun)
-		{
-			DoCallback(okIsActive);
-			GetUI()->Pop(this);
-		}
-		else if(okIsActive || isMission)
->>>>>>> fd241fe9
 		{
 			shouldPop = true;
 			shouldCallback = isMission;
