--- conflicted
+++ resolved
@@ -451,17 +451,14 @@
 
 	if(voidFun)
 		voidFun();
-<<<<<<< HEAD
-}
-
-
-
-const int Dialog::Width() const
-{
-	return isWide ? WIDE_WIDTH : WIDTH;
-=======
 
 	if(boolFun)
 		boolFun(isOk);
->>>>>>> 242fff9c
+}
+
+
+
+const int Dialog::Width() const
+{
+	return isWide ? WIDE_WIDTH : WIDTH;
 }