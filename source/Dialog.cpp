--- conflicted
+++ resolved
@@ -553,8 +553,4 @@
 {
 	const Sprite *top = SpriteSet::Get(isWide ? "ui/dialog top wide" : "ui/dialog top");
 	return top->Width() - HORIZONTAL_MARGIN;
-<<<<<<< HEAD
-}
-=======
-}
->>>>>>> 5e7455f3
+}
