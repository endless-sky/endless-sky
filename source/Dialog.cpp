/* Dialog.cpp
Copyright (c) 2014-2020 by Michael Zahniser

Endless Sky is free software: you can redistribute it and/or modify it under the
terms of the GNU General Public License as published by the Free Software
Foundation, either version 3 of the License, or (at your option) any later version.

Endless Sky is distributed in the hope that it will be useful, but WITHOUT ANY
WARRANTY; without even the implied warranty of MERCHANTABILITY or FITNESS FOR A
PARTICULAR PURPOSE. See the GNU General Public License for more details.

You should have received a copy of the GNU General Public License along with
this program. If not, see <https://www.gnu.org/licenses/>.
*/

#include "Dialog.h"

#include "audio/Audio.h"
#include "text/Clipboard.h"
#include "Color.h"
#include "Command.h"
#include "Conversation.h"
#include "DataNode.h"
#include "text/DisplayText.h"
#include "shader/FillShader.h"
#include "text/Font.h"
#include "text/FontSet.h"
#include "GameData.h"
#include "MapDetailPanel.h"
#include "PlayerInfo.h"
#include "Point.h"
#include "Screen.h"
#include "shift.h"
#include "image/Sprite.h"
#include "image/SpriteSet.h"
#include "shader/SpriteShader.h"
#include "TextArea.h"
#include "UI.h"

#include <cmath>
#include <utility>

using namespace std;

namespace {
	// Map any conceivable numeric keypad keys to their ASCII values. Most of
	// these will presumably only exist on special programming keyboards.
	const map<SDL_Keycode, char> KEY_MAP = {
		{SDLK_KP_0, '0'},
		{SDLK_KP_1, '1'},
		{SDLK_KP_2, '2'},
		{SDLK_KP_3, '3'},
		{SDLK_KP_4, '4'},
		{SDLK_KP_5, '5'},
		{SDLK_KP_6, '6'},
		{SDLK_KP_7, '7'},
		{SDLK_KP_8, '8'},
		{SDLK_KP_9, '9'},
		{SDLK_KP_AMPERSAND, '&'},
		{SDLK_KP_AT, '@'},
		{SDLK_KP_A, 'a'},
		{SDLK_KP_B, 'b'},
		{SDLK_KP_C, 'c'},
		{SDLK_KP_D, 'd'},
		{SDLK_KP_E, 'e'},
		{SDLK_KP_F, 'f'},
		{SDLK_KP_COLON, ':'},
		{SDLK_KP_COMMA, ','},
		{SDLK_KP_DIVIDE, '/'},
		{SDLK_KP_EQUALS, '='},
		{SDLK_KP_EXCLAM, '!'},
		{SDLK_KP_GREATER, '>'},
		{SDLK_KP_HASH, '#'},
		{SDLK_KP_LEFTBRACE, '{'},
		{SDLK_KP_LEFTPAREN, '('},
		{SDLK_KP_LESS, '<'},
		{SDLK_KP_MINUS, '-'},
		{SDLK_KP_MULTIPLY, '*'},
		{SDLK_KP_PERCENT, '%'},
		{SDLK_KP_PERIOD, '.'},
		{SDLK_KP_PLUS, '+'},
		{SDLK_KP_POWER, '^'},
		{SDLK_KP_RIGHTBRACE, '}'},
		{SDLK_KP_RIGHTPAREN, ')'},
		{SDLK_KP_SPACE, ' '},
		{SDLK_KP_VERTICALBAR, '|'}
	};

	// The width of the margin on the right/left sides of the dialog. This area is part of the sprite,
	// but shouldn't have any text or other graphics rendered over it. (It's mostly transparent.)
	constexpr double LEFT_MARGIN = 20;
	constexpr double RIGHT_MARGIN = 20;
	constexpr double HORIZONTAL_MARGIN = LEFT_MARGIN + RIGHT_MARGIN;
	// The margin on the right/left sides of the button sprite. The bottom segment also includes a button
	// that uses the same value.
	constexpr double BUTTON_LEFT_MARGIN = 10;
	constexpr double BUTTON_RIGHT_MARGIN = 10;
	constexpr double BUTTON_HORIZONTAL_MARGIN = BUTTON_LEFT_MARGIN + BUTTON_RIGHT_MARGIN;
	// The margin on the top/bottom sides of the button sprite. The bottom segment also includes a button
	// that uses the same value.
	constexpr double BUTTON_TOP_MARGIN = 10;
	constexpr double BUTTON_BOTTOM_MARGIN = 10;
	constexpr double BUTTON_VERTICAL_MARGIN = BUTTON_TOP_MARGIN + BUTTON_BOTTOM_MARGIN;
	// The width of the padding used on the left/right sides of each segment, in pixels.
	constexpr double LEFT_PADDING = 10;
	constexpr double RIGHT_PADDING = 10;
	constexpr double HORIZONTAL_PADDING = RIGHT_PADDING + LEFT_PADDING;
	// The height of the padding used by the top/bottom segment, in pixels.
	constexpr double TOP_PADDING = 10;
	constexpr double BOTTOM_PADDING = 10;
	constexpr double VERTICAL_PADDING = TOP_PADDING + BOTTOM_PADDING;
	// The width of the padding at the beginning/end of an input field.
	constexpr double INPUT_LEFT_PADDING = 5;
	constexpr double INPUT_RIGHT_PADDING = 5;
	constexpr double INPUT_HORIZONTAL_PADDING = INPUT_LEFT_PADDING + INPUT_RIGHT_PADDING;
	// The height of the padding at the top/bottom of an input field.
	constexpr double INPUT_TOP_PADDING = 2;
	constexpr double INPUT_BOTTOM_PADDING = 2;
	constexpr double INPUT_VERTICAL_PADDING = INPUT_TOP_PADDING + INPUT_BOTTOM_PADDING;
	// The height of an input field in pixels.
	constexpr double INPUT_HEIGHT = 20;
}



Dialog::Dialog(function<void()> okFunction, const string &message, Truncate truncate, bool canCancel, int activeButton)
	: voidFun(okFunction)
{
	Init(message, truncate, canCancel, false);
	this->activeButton = activeButton;
}



// Dialog that has no callback (information only). In this form, there is
// only an "ok" button, not a "cancel" button.
Dialog::Dialog(const string &text, Truncate truncate, bool allowsFastForward)
	: allowsFastForward(allowsFastForward)
{
	Init(text, truncate, false);
}



// Mission accept / decline dialog.
Dialog::Dialog(const string &text, PlayerInfo &player, const System *system, Truncate truncate, bool allowsFastForward)
	: intFun(bind(&PlayerInfo::MissionCallback, &player, placeholders::_1)),
	allowsFastForward(allowsFastForward),
	system(system), player(&player)
{
	Init(text, truncate, true, true);
}



Dialog::~Dialog()
{
	Audio::Resume();
}



// Draw this panel.
void Dialog::Draw()
{
	DrawBackdrop();

	const Sprite *top = SpriteSet::Get(isWide ? "ui/dialog top wide" : "ui/dialog top");
	const Sprite *middle = SpriteSet::Get(isWide ? "ui/dialog middle wide" : "ui/dialog middle");
	const Sprite *bottom = SpriteSet::Get(isWide ? "ui/dialog bottom wide" : "ui/dialog bottom");
	const Sprite *cancel = SpriteSet::Get("ui/dialog cancel");
	const Sprite *thirdButtonSprite = SpriteSet::Get("ui/wide button");

	// Get the position of the top of this dialog, and of the input.
	Point pos(0., (top->Height() + extensionCount * middle->Height() + bottom->Height()) * -.5);
	Point inputPos = Point(0., -(cancel->Height() + INPUT_HEIGHT)) - pos;

	// Draw the top section of the dialog box.
	pos.Y() += top->Height() * .5;
	SpriteShader::Draw(top, pos);
	pos.Y() += top->Height() * .5;

	// The middle section is duplicated depending on how long the text is.
	for(int i = 0; i < extensionCount; ++i)
	{
		pos.Y() += middle->Height() * .5;
		SpriteShader::Draw(middle, pos);
		pos.Y() += middle->Height() * .5;
	}

	// Draw the bottom section.
	const Font &font = FontSet::Get(14);
	pos.Y() += bottom->Height() * .5;
	SpriteShader::Draw(bottom, pos);
	pos.Y() += (bottom->Height() - cancel->Height()) * .5;

	// Draw the buttons, including optionally the cancel button.
	const Color &bright = *GameData::Colors().Get("bright");
	const Color &dim = *GameData::Colors().Get("medium");
	const Color &back = *GameData::Colors().Get("faint");
	const Color &inactive = *GameData::Colors().Get("inactive");
	okPos = pos + Point((top->Width() - RIGHT_MARGIN - cancel->Width()) * .5, 0.);
	Point labelPos(
		okPos.X() - .5 * font.Width(okText),
		okPos.Y() - .5 * font.Height());
	font.Draw(okText, labelPos, isOkDisabled ? inactive : (activeButton == 1 ? bright : dim));
	if(canCancel)
	{
		cancelPos = pos + Point(okPos.X() - cancel->Width() + BUTTON_RIGHT_MARGIN, 0.);
		SpriteShader::Draw(cancel, cancelPos);
		labelPos = {
				cancelPos.X() - .5 * font.Width(cancelText),
				cancelPos.Y() - .5 * font.Height()};
		font.Draw(cancelText, labelPos, activeButton == 2 ? bright : dim);

		if(numButtons == 3)
		{
			// Third button, always the left-most button:
			thirdPos = pos + Point(
				cancelPos.X() - (thirdButtonSprite->Width() + cancel->Width()) / 2 + BUTTON_RIGHT_MARGIN, 0.);
			SpriteShader::Draw(thirdButtonSprite, thirdPos);
			labelPos = {
				thirdPos.X() - .5 * font.Width(buttonThree.buttonLabel),
				thirdPos.Y() - .5 * font.Height()};
			font.Draw(buttonThree.buttonLabel, labelPos, activeButton == 3 ? bright : dim);
		}
	}

	// Draw the input, if any.
<<<<<<< HEAD
	if(AcceptsInput())
=======
	if(!isMission && (intFun || stringFun || validateFun))
>>>>>>> 13ffc4d9
	{
		FillShader::Fill(inputPos, Point(Width() - HORIZONTAL_PADDING, INPUT_HEIGHT), back);

		Point stringPos(
			inputPos.X() - (Width() - HORIZONTAL_PADDING) * .5 + INPUT_LEFT_PADDING,
			inputPos.Y() - .5 * font.Height());
		const auto inputText = DisplayText(input, {static_cast<int>(Width() - HORIZONTAL_PADDING - INPUT_HORIZONTAL_PADDING),
				Truncate::FRONT});
		font.Draw(inputText, stringPos, bright);

		Point barPos(stringPos.X() + font.FormattedWidth(inputText) + INPUT_TOP_PADDING, inputPos.Y());
		FillShader::Fill(barPos, Point(1., INPUT_HEIGHT - INPUT_VERTICAL_PADDING), dim);
	}
}



// Format and add the text from the given node to the given string.
void Dialog::ParseTextNode(const DataNode &node, size_t startingIndex, string &text)
{
	for(int i = startingIndex; i < node.Size(); ++i)
	{
		if(!text.empty())
			text += "\n\t";
		text += node.Token(i);
	}
	for(const DataNode &child : node)
		for(int i = 0; i < child.Size(); ++i)
		{
			if(!text.empty())
				text += "\n\t";
			text += child.Token(i);
		}
}



bool Dialog::AllowsFastForward() const noexcept
{
	return allowsFastForward;
}



bool Dialog::KeyDown(SDL_Keycode key, Uint16 mod, const Command &command, bool isNewPress)
{
	auto it = KEY_MAP.find(key);
	bool isCloseRequest = key == SDLK_ESCAPE || (key == 'w' && (mod & (KMOD_CTRL | KMOD_GUI)));
	if(stringFun && Clipboard::KeyDown(input, key, mod))
	{
		// Input handled by Clipboard.
	}
	else if((it != KEY_MAP.end() || (key >= ' ' && key <= '~')) && AcceptsInput() && !isCloseRequest)
	{
		int ascii = (it != KEY_MAP.end()) ? it->second : key;
		char c = ((mod & KMOD_SHIFT) ? SHIFT[ascii] : ascii);
		// Caps lock should shift letters, but not any other keys.
		if((mod & KMOD_CAPS) && c >= 'a' && c <= 'z')
			c += 'A' - 'a';

		if(stringFun)
			input += c;
		// Integer and double inputs only allow certain characters.
		else if((intFun || doubleFun) && c >= '0' && c <= '9')
			input += c;
		// Both integer and double input can start with a minus sign.
		else if((intFun || doubleFun) && c == '-' && input.empty())
			input += c;
		// Double input should only allow a single decimal point.
		else if(doubleFun && c == '.' && !std::count(input.begin(), input.end(), '.'))
			input += c;

		isOkDisabled = !ValidateInput();
	}
	else if((key == SDLK_DELETE || key == SDLK_BACKSPACE) && !input.empty())
	{
		input.erase(input.length() - 1);
		isOkDisabled = !ValidateInput();
	}
	else if(key == SDLK_TAB)
		// Round-robin to the right, 3->2->1->3
		activeButton = activeButton == 1 ? numButtons : activeButton - 1;
	else if(key == SDLK_LEFT)
	{
		// To the left, 1->2->3->3
		if(activeButton < numButtons)
			activeButton++;
	}
	else if(key == SDLK_RIGHT)
	{
		// To the right, 3->2->1->1
		if(activeButton > 1)
			activeButton--;
	}
	else if(key == SDLK_RETURN || key == SDLK_KP_ENTER || key == SDLK_SPACE || isCloseRequest
			|| (isMission && (key == 'a' || key == 'd'))
			|| (numButtons == 3 && key == buttonThree.buttonKey))
	{
		// Note: The key shortcuts only work when there is no stringFun defined, else they are being typed out.
		if(key == 'a' || (!canCancel && isCloseRequest))
			activeButton = 1;
		if(key == 'd' || (canCancel && isCloseRequest))
			activeButton = 2;
		if(key == buttonThree.buttonKey && numButtons == 3)
			activeButton = 3;

		// Now that we know what button was selected, process the button press
		if(boolFun)
		{
			DoCallback(activeButton == 1);
			GetUI()->Pop(this);
		}
		else if(activeButton == 1 || isMission)
		{
			// If the OK button is disabled (because the input failed the validation),
			// don't execute the callback.
			if(!isOkDisabled)
			{
				DoCallback();
				GetUI()->Pop(this);
			}
		}
		else if(activeButton == 3)
		{
			// Do third button callback. If this returns true, also close the dialog.
			if(buttonThree.buttonAction && buttonThree.buttonAction(input))
				GetUI()->Pop(this);
		}
		else
			GetUI()->Pop(this);
	}
	else if((key == 'm' || command.Has(Command::MAP)) && system && player)
		GetUI()->Push(new MapDetailPanel(*player, system, true));
	else
		return false;

	return true;
}



bool Dialog::Click(int x, int y, MouseButton button, int clicks)
{
	if(button != MouseButton::LEFT)
		return false;
	Point clickPos(x, y);

	const Sprite *sprite = SpriteSet::Get("ui/dialog cancel");
	double toleranceX = (sprite->Width() - BUTTON_HORIZONTAL_MARGIN) / 2.;
	double toleranceY = (sprite->Height() - BUTTON_VERTICAL_MARGIN) / 2.;

	Point ok = clickPos - okPos;
	if(fabs(ok.X()) < toleranceX && fabs(ok.Y()) < toleranceY)
	{
		activeButton = 1;
		return DoKey(SDLK_RETURN);
	}

	if(canCancel)
	{
		Point cancel = clickPos - cancelPos;
		if(fabs(cancel.X()) < toleranceX && fabs(cancel.Y()) < toleranceY)
		{
			activeButton = 2;
			return DoKey(SDLK_RETURN);
		}
	}

	if(numButtons == 3)
	{
		Point cancel = clickPos - thirdPos;
		const Sprite *sprite3 = SpriteSet::Get("ui/wide button");
		toleranceX = (sprite3->Width() - BUTTON_HORIZONTAL_MARGIN) / 2.;
		toleranceY = (sprite3->Height() - BUTTON_VERTICAL_MARGIN) / 2.;
		if(fabs(cancel.X()) < toleranceX && fabs(cancel.Y()) < toleranceY)
		{
			activeButton = 3;
			return DoKey(SDLK_RETURN);
		}
	}

	return true;
}



void Dialog::Resize()
{
	isWide = false;
	Point textRectSize(Width() - HORIZONTAL_PADDING, 0);
	text->SetRect(Rectangle(Point(), textRectSize));
	const Sprite *top = SpriteSet::Get("ui/dialog top");
	// If the dialog is too tall, then switch to wide mode.
	int maxHeight = Screen::Height() * 3 / 4;
	if(text->GetTextHeight(false) > maxHeight)
	{
		textRectSize.Y() = maxHeight;
		isWide = true;
		// Re-wrap with the new width
		textRectSize.X() = Width() - HORIZONTAL_PADDING;
		text->SetRect(Rectangle(Point{}, textRectSize));

		if(text->GetLongestLineWidth() <= top->Width() - HORIZONTAL_MARGIN - HORIZONTAL_PADDING)
		{
			// Formatted text is long and skinny (e.g. scan result dialog). Go back
			// to using the default width, since the wide width doesn't help.
			isWide = false;
			textRectSize.X() = Width() - HORIZONTAL_PADDING;
			text->SetRect(Rectangle(Point{}, textRectSize));
		}
	}
	else
		textRectSize.Y() = text->GetTextHeight(false);

	top = SpriteSet::Get(isWide ? "ui/dialog top wide" : "ui/dialog top");
	const Sprite *middle = SpriteSet::Get(isWide ? "ui/dialog middle wide" : "ui/dialog middle");
	const Sprite *bottom = SpriteSet::Get(isWide ? "ui/dialog bottom wide" : "ui/dialog bottom");
	const Sprite *cancel = SpriteSet::Get("ui/dialog cancel");
	// The height of the bottom sprite without the included button's height.
	const int realBottomHeight = bottom->Height() - cancel->Height();

	int height = TOP_PADDING + textRectSize.Y() + BOTTOM_PADDING +
			(realBottomHeight - BOTTOM_PADDING) * AcceptsInput();
	// Determine how many extension panels we need.
	if(height <= realBottomHeight + top->Height())
		extensionCount = 0;
	else
		extensionCount = (height - middle->Height()) / middle->Height();

	// Now that we know how big we want to render the text, position the text
	// area and add it to the UI.

	// Get the position of the top of this dialog, and of the text and input.
	Point pos(0., (top->Height() + extensionCount * middle->Height() + bottom->Height()) * -.5f);
	Point textPos(Width() * -.5 + LEFT_PADDING, pos.Y() + VERTICAL_PADDING);
	// Resize textRectSize to match the visual height of the dialog, which will
	// be rounded up from the actual text height by the number of panels that
	// were added. This helps correctly position the TextArea scroll buttons.
	textRectSize.Y() = (top->Height() + realBottomHeight - VERTICAL_PADDING) + extensionCount * middle->Height() -
			(realBottomHeight - BOTTOM_PADDING) * AcceptsInput();

	Rectangle textRect = Rectangle::FromCorner(textPos, textRectSize);
	text->SetRect(textRect);
}



// Common code from all three constructors:
void Dialog::Init(const string &message, Truncate truncate, bool canCancel, bool isMission)
{
	Audio::Pause();
	SetInterruptible(isMission);

	this->isMission = isMission;
	this->canCancel = canCancel;
	activeButton = 1;
	isWide = false;
	numButtons = canCancel ? (!buttonThree.buttonLabel.empty() ? 3 : 2) : 1;

	if(buttonOne.buttonLabel.empty())
		okText = isMission ? "Accept" : "OK";
	else
	{
		okText = buttonOne.buttonLabel;
		stringFun = buttonOne.buttonAction;
	}
	cancelText = isMission ? "Decline" : "Cancel";

	text = make_shared<TextArea>();
	text->SetAlignment(Alignment::JUSTIFIED);
	text->SetFont(FontSet::Get(14));
	text->SetTruncate(truncate);
	text->SetText(message);
	Resize();
	AddChild(text);

	if(validateFun)
		isOkDisabled = !validateFun(input);
}



void Dialog::DoCallback(const bool isOk) const
{
	if(isMission)
	{
		if(intFun)
			intFun(activeButton == 1 ? Conversation::ACCEPT : Conversation::DECLINE);

		return;
	}

	if(intFun)
	{
		// Only call the callback if the input can be converted to an int.
		// Otherwise treat this as if the player clicked "cancel."
		try {
			intFun(stoi(input));
		}
		catch(...)
		{
		}
	}

	if(doubleFun)
	{
		// Only call the callback if the input can be converted to a double.
		// Otherwise treat this as if the player clicked "cancel."
		try {
			doubleFun(stod(input));
		}
		catch(...)
		{
		}
	}

	if(stringFun)
		stringFun(input);

	if(voidFun)
		voidFun();

	if(boolFun)
		boolFun(isOk);
}



int Dialog::Width() const
{
	const Sprite *top = SpriteSet::Get(isWide ? "ui/dialog top wide" : "ui/dialog top");
	return top->Width() - HORIZONTAL_MARGIN;
}



bool Dialog::AcceptsInput() const
{
	return !isMission && (intFun || doubleFun || stringFun);
}



bool Dialog::ValidateInput() const
{
	if(validateStringFun)
		return validateStringFun(input);

	try {
		if(validateIntFun)
			return validateIntFun(stoi(input));
		if(validateDoubleFun)
			return validateDoubleFun(stod(input));
	}
	catch(...)
	{
		return false;
	}

	return true;
}<|MERGE_RESOLUTION|>--- conflicted
+++ resolved
@@ -227,11 +227,7 @@
 	}
 
 	// Draw the input, if any.
-<<<<<<< HEAD
 	if(AcceptsInput())
-=======
-	if(!isMission && (intFun || stringFun || validateFun))
->>>>>>> 13ffc4d9
 	{
 		FillShader::Fill(inputPos, Point(Width() - HORIZONTAL_PADDING, INPUT_HEIGHT), back);
 
@@ -570,7 +566,7 @@
 
 bool Dialog::AcceptsInput() const
 {
-	return !isMission && (intFun || doubleFun || stringFun);
+	return !isMission && (intFun || doubleFun || stringFun || validateFun);
 }
 
 
