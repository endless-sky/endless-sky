/* Dialog.cpp
Copyright (c) 2014-2020 by Michael Zahniser

Endless Sky is free software: you can redistribute it and/or modify it under the
terms of the GNU General Public License as published by the Free Software
Foundation, either version 3 of the License, or (at your option) any later version.

Endless Sky is distributed in the hope that it will be useful, but WITHOUT ANY
WARRANTY; without even the implied warranty of MERCHANTABILITY or FITNESS FOR A
PARTICULAR PURPOSE. See the GNU General Public License for more details.

You should have received a copy of the GNU General Public License along with
this program. If not, see <https://www.gnu.org/licenses/>.
*/

#include "Dialog.h"

#include "audio/Audio.h"
#include "text/Clipboard.h"
#include "Color.h"
#include "Command.h"
#include "Conversation.h"
#include "DataNode.h"
#include "text/DisplayText.h"
#include "shader/FillShader.h"
#include "text/Font.h"
#include "text/FontSet.h"
#include "GameData.h"
#include "MapDetailPanel.h"
#include "PlayerInfo.h"
#include "Point.h"
#include "Screen.h"
#include "shift.h"
#include "image/Sprite.h"
#include "image/SpriteSet.h"
#include "shader/SpriteShader.h"
#include "TextArea.h"
#include "UI.h"

#include <cmath>
#include <utility>

using namespace std;

namespace {
	// Map any conceivable numeric keypad keys to their ASCII values. Most of
	// these will presumably only exist on special programming keyboards.
	const map<SDL_Keycode, char> KEY_MAP = {
		{SDLK_KP_0, '0'},
		{SDLK_KP_1, '1'},
		{SDLK_KP_2, '2'},
		{SDLK_KP_3, '3'},
		{SDLK_KP_4, '4'},
		{SDLK_KP_5, '5'},
		{SDLK_KP_6, '6'},
		{SDLK_KP_7, '7'},
		{SDLK_KP_8, '8'},
		{SDLK_KP_9, '9'},
		{SDLK_KP_AMPERSAND, '&'},
		{SDLK_KP_AT, '@'},
		{SDLK_KP_A, 'a'},
		{SDLK_KP_B, 'b'},
		{SDLK_KP_C, 'c'},
		{SDLK_KP_D, 'd'},
		{SDLK_KP_E, 'e'},
		{SDLK_KP_F, 'f'},
		{SDLK_KP_COLON, ':'},
		{SDLK_KP_COMMA, ','},
		{SDLK_KP_DIVIDE, '/'},
		{SDLK_KP_EQUALS, '='},
		{SDLK_KP_EXCLAM, '!'},
		{SDLK_KP_GREATER, '>'},
		{SDLK_KP_HASH, '#'},
		{SDLK_KP_LEFTBRACE, '{'},
		{SDLK_KP_LEFTPAREN, '('},
		{SDLK_KP_LESS, '<'},
		{SDLK_KP_MINUS, '-'},
		{SDLK_KP_MULTIPLY, '*'},
		{SDLK_KP_PERCENT, '%'},
		{SDLK_KP_PERIOD, '.'},
		{SDLK_KP_PLUS, '+'},
		{SDLK_KP_POWER, '^'},
		{SDLK_KP_RIGHTBRACE, '}'},
		{SDLK_KP_RIGHTPAREN, ')'},
		{SDLK_KP_SPACE, ' '},
		{SDLK_KP_VERTICALBAR, '|'}
	};

	// The width of the margin on the right/left sides of the dialog. This area is part of the sprite,
	// but shouldn't have any text or other graphics rendered over it. (It's mostly transparent.)
	constexpr double LEFT_MARGIN = 20;
	constexpr double RIGHT_MARGIN = 20;
	constexpr double HORIZONTAL_MARGIN = LEFT_MARGIN + RIGHT_MARGIN;
	// The margin on the right/left sides of the button sprite. The bottom segment also includes a button
	// that uses the same value.
	constexpr double BUTTON_LEFT_MARGIN = 10;
	constexpr double BUTTON_RIGHT_MARGIN = 10;
	constexpr double BUTTON_HORIZONTAL_MARGIN = BUTTON_LEFT_MARGIN + BUTTON_RIGHT_MARGIN;
	// The margin on the top/bottom sides of the button sprite. The bottom segment also includes a button
	// that uses the same value.
	constexpr double BUTTON_TOP_MARGIN = 10;
	constexpr double BUTTON_BOTTOM_MARGIN = 10;
	constexpr double BUTTON_VERTICAL_MARGIN = BUTTON_TOP_MARGIN + BUTTON_BOTTOM_MARGIN;
	// The width of the padding used on the left/right sides of each segment, in pixels.
	constexpr double LEFT_PADDING = 10;
	constexpr double RIGHT_PADDING = 10;
	constexpr double HORIZONTAL_PADDING = RIGHT_PADDING + LEFT_PADDING;
	// The height of the padding used by the top/bottom segment, in pixels.
	constexpr double TOP_PADDING = 10;
	constexpr double BOTTOM_PADDING = 10;
	constexpr double VERTICAL_PADDING = TOP_PADDING + BOTTOM_PADDING;
	// The width of the padding at the beginning/end of an input field.
	constexpr double INPUT_LEFT_PADDING = 5;
	constexpr double INPUT_RIGHT_PADDING = 5;
	constexpr double INPUT_HORIZONTAL_PADDING = INPUT_LEFT_PADDING + INPUT_RIGHT_PADDING;
	// The height of the padding at the top/bottom of an input field.
	constexpr double INPUT_TOP_PADDING = 2;
	constexpr double INPUT_BOTTOM_PADDING = 2;
	constexpr double INPUT_VERTICAL_PADDING = INPUT_TOP_PADDING + INPUT_BOTTOM_PADDING;
	// The height of an input field in pixels.
	constexpr double INPUT_HEIGHT = 20;
}



Dialog::Dialog(function<void()> okFunction, const string &message, Truncate truncate, bool canCancel, bool okIsActive)
	: voidFun(okFunction)
{
	Init(message, truncate, canCancel, false);
	this->okIsActive = okIsActive;
}



// Dialog that has no callback (information only). In this form, there is
// only an "ok" button, not a "cancel" button.
Dialog::Dialog(const string &text, Truncate truncate, bool allowsFastForward)
	: allowsFastForward(allowsFastForward)
{
	Init(text, truncate, false);
}



// Mission accept / decline dialog.
Dialog::Dialog(const string &text, PlayerInfo &player, const System *system, Truncate truncate, bool allowsFastForward)
	: intFun(bind(&PlayerInfo::MissionCallback, &player, placeholders::_1)),
	allowsFastForward(allowsFastForward),
	system(system), player(&player)
{
	Init(text, truncate, true, true);
}



Dialog::~Dialog()
{
	Audio::Resume();
}



// Draw this panel.
void Dialog::Draw()
{
	DrawBackdrop();

	const Sprite *top = SpriteSet::Get(isWide ? "ui/dialog top wide" : "ui/dialog top");
	const Sprite *middle = SpriteSet::Get(isWide ? "ui/dialog middle wide" : "ui/dialog middle");
	const Sprite *bottom = SpriteSet::Get(isWide ? "ui/dialog bottom wide" : "ui/dialog bottom");
	const Sprite *cancel = SpriteSet::Get("ui/dialog cancel");

	// Get the position of the top of this dialog, and of the input.
	Point pos(0., (top->Height() + extensionCount * middle->Height() + bottom->Height()) * -.5);
	Point inputPos = Point(0., -(cancel->Height() + INPUT_HEIGHT)) - pos;

	// Draw the top section of the dialog box.
	pos.Y() += top->Height() * .5;
	SpriteShader::Draw(top, pos);
	pos.Y() += top->Height() * .5;

	// The middle section is duplicated depending on how long the text is.
	for(int i = 0; i < extensionCount; ++i)
	{
		pos.Y() += middle->Height() * .5;
		SpriteShader::Draw(middle, pos);
		pos.Y() += middle->Height() * .5;
	}

	// Draw the bottom section.
	const Font &font = FontSet::Get(14);
	pos.Y() += bottom->Height() * .5;
	SpriteShader::Draw(bottom, pos);
	pos.Y() += (bottom->Height() - cancel->Height()) * .5;

	// Draw the buttons, including optionally the cancel button.
	const Color &bright = *GameData::Colors().Get("bright");
	const Color &dim = *GameData::Colors().Get("medium");
	const Color &back = *GameData::Colors().Get("faint");
	const Color &inactive = *GameData::Colors().Get("inactive");
	const string okText = isMission ? "Accept" : "OK";
	okPos = pos + Point((top->Width() - RIGHT_MARGIN - cancel->Width()) * .5, 0.);
	Point labelPos(
		okPos.X() - .5 * font.Width(okText),
		okPos.Y() - .5 * font.Height());
	font.Draw(okText, labelPos, isOkDisabled ? inactive : (okIsActive ? bright : dim));
	if(canCancel)
	{
		string cancelText = isMission ? "Decline" : "Cancel";
		cancelPos = pos + Point(okPos.X() - cancel->Width() + BUTTON_RIGHT_MARGIN, 0.);
		SpriteShader::Draw(cancel, cancelPos);
		labelPos = {
				cancelPos.X() - .5 * font.Width(cancelText),
				cancelPos.Y() - .5 * font.Height()};
		font.Draw(cancelText, labelPos, !okIsActive ? bright : dim);
	}

	// Draw the input, if any.
	if(!isMission && (intFun || stringFun))
	{
		hasInput = true;
		FillShader::Fill(inputPos, Point(Width() - HORIZONTAL_PADDING, INPUT_HEIGHT), back);

		Point stringPos(
			inputPos.X() - (Width() - HORIZONTAL_PADDING) * .5 + INPUT_LEFT_PADDING,
			inputPos.Y() - .5 * font.Height());
		const auto inputText = DisplayText(input, {static_cast<int>(Width() - HORIZONTAL_PADDING - INPUT_HORIZONTAL_PADDING),
				Truncate::FRONT});
		font.Draw(inputText, stringPos, bright);

		Point barPos(stringPos.X() + font.FormattedWidth(inputText) + INPUT_TOP_PADDING, inputPos.Y());
		FillShader::Fill(barPos, Point(1., INPUT_HEIGHT - INPUT_VERTICAL_PADDING), dim);
	}
}



// Format and add the text from the given node to the given string.
void Dialog::ParseTextNode(const DataNode &node, size_t startingIndex, string &text)
{
	for(int i = startingIndex; i < node.Size(); ++i)
	{
		if(!text.empty())
			text += "\n\t";
		text += node.Token(i);
	}
	for(const DataNode &child : node)
		for(int i = 0; i < child.Size(); ++i)
		{
			if(!text.empty())
				text += "\n\t";
			text += child.Token(i);
		}
}



bool Dialog::AllowsFastForward() const noexcept
{
	return allowsFastForward;
}



bool Dialog::KeyDown(SDL_Keycode key, Uint16 mod, const Command &command, bool isNewPress)
{
	auto it = KEY_MAP.find(key);
	bool isCloseRequest = key == SDLK_ESCAPE || (key == 'w' && (mod & (KMOD_CTRL | KMOD_GUI)));
	isCloseRequest |= key == SDLK_AC_BACK;
	if(stringFun && Clipboard::KeyDown(input, key, mod))
	{
		// Input handled by Clipboard.
	}
	else if((it != KEY_MAP.end() || (key >= ' ' && key <= '~')) && !isMission && (intFun || stringFun) && !isCloseRequest)
	{
		int ascii = (it != KEY_MAP.end()) ? it->second : key;
		char c = ((mod & KMOD_SHIFT) ? SHIFT[ascii] : ascii);
		// Caps lock should shift letters, but not any other keys.
		if((mod & KMOD_CAPS) && c >= 'a' && c <= 'z')
			c += 'A' - 'a';

		if(stringFun)
			input += c;
		// Integer input should not allow leading zeros.
		else if(intFun && c == '0' && !input.empty())
			input += c;
		else if(intFun && c >= '1' && c <= '9')
			input += c;

		if(validateFun)
			isOkDisabled = !validateFun(input);
	}
	else if((key == SDLK_DELETE || key == SDLK_BACKSPACE) && !input.empty())
	{
		input.erase(input.length() - 1);
		if(validateFun)
			isOkDisabled = !validateFun(input);
	}
	else if(key == SDLK_TAB && canCancel)
		okIsActive = !okIsActive;
	else if(key == SDLK_LEFT)
		okIsActive = !canCancel;
	else if(key == SDLK_RIGHT)
		okIsActive = true;
	else if(key == SDLK_RETURN || key == SDLK_KP_ENTER || isCloseRequest
			|| (isMission && (key == 'a' || key == 'd')))
	{
		// Shortcuts for "accept" and "decline."
		if(key == 'a' || (!canCancel && isCloseRequest))
			okIsActive = true;
		if(key == 'd' || (canCancel && isCloseRequest))
			okIsActive = false;
		if(boolFun)
		{
			DoCallback(okIsActive);
			GetUI()->Pop(this);
		}
		else if(okIsActive || isMission)
		{
			// If the OK button is disabled (because the input failed the validation),
			// don't execute the callback.
			if(!isOkDisabled)
			{
				DoCallback();
				if (intFun || stringFun)
				{
					SDL_StopTextInput();
				}
				GetUI()->Pop(this);
			}
		}
		else
		{
			if (hasInput)
			{
				SDL_StopTextInput();
			}
 			GetUI()->Pop(this);
		}
	}
	else if((key == 'm' || command.Has(Command::MAP)) && system && player)
		GetUI()->Push(new MapDetailPanel(*player, system, true));
	else
		return false;

	return true;
}



bool Dialog::Click(int x, int y, MouseButton button, int clicks)
{
	if(button != MouseButton::LEFT)
		return false;
	Point clickPos(x, y);

	const Sprite *sprite = SpriteSet::Get("ui/dialog cancel");
	const double toleranceX = (sprite->Width() - BUTTON_HORIZONTAL_MARGIN) / 2.;
	const double toleranceY = (sprite->Height() - BUTTON_VERTICAL_MARGIN) / 2.;

	Point ok = clickPos - okPos;
	if(fabs(ok.X()) < toleranceX && fabs(ok.Y()) < toleranceY)
	{
		okIsActive = true;
		return DoKey(SDLK_RETURN);
	}

	if(canCancel)
	{
		Point cancel = clickPos - cancelPos;
		if(fabs(cancel.X()) < toleranceX && fabs(cancel.Y()) < toleranceY)
		{
			okIsActive = false;
			return DoKey(SDLK_RETURN);
		}
	}

	if (hasInput)
	{
		// Clicked on edit field. popup touchscreen keyboard if needed.
		SDL_StartTextInput();
	}

	return true;
}



<<<<<<< HEAD
bool Dialog::FingerDown(int x, int y, int fid)
{
	// Consume fingerdown event, so that we process the tap on a finger up
	// instead. This is so that we don't inadvertently leak a finger up event
	// to a controlling panel when we close on a click event.
	return true;
}



bool Dialog::FingerUp(int x, int y, int fid)
{
	return Click(x, y, MouseButton::LEFT, 1);
}



// Common code from all three constructors:
void Dialog::Init(const string &message, Truncate truncate, bool canCancel, bool isMission)
=======
void Dialog::Resize()
>>>>>>> 4e9c5f0d
{
	isWide = false;
	Point textRectSize(Width() - HORIZONTAL_PADDING, 0);
	text->SetRect(Rectangle(Point(), textRectSize));
	const Sprite *top = SpriteSet::Get("ui/dialog top");
	// If the dialog is too tall, then switch to wide mode.
	int maxHeight = Screen::Height() * 3 / 4;
	if(text->GetTextHeight(false) > maxHeight)
	{
		textRectSize.Y() = maxHeight;
		isWide = true;
		// Re-wrap with the new width
		textRectSize.X() = Width() - HORIZONTAL_PADDING;
		text->SetRect(Rectangle(Point{}, textRectSize));

		if(text->GetLongestLineWidth() <= top->Width() - HORIZONTAL_MARGIN - HORIZONTAL_PADDING)
		{
			// Formatted text is long and skinny (e.g. scan result dialog). Go back
			// to using the default width, since the wide width doesn't help.
			isWide = false;
			textRectSize.X() = Width() - HORIZONTAL_PADDING;
			text->SetRect(Rectangle(Point{}, textRectSize));
		}
	}
	else
		textRectSize.Y() = text->GetTextHeight(false);

	top = SpriteSet::Get(isWide ? "ui/dialog top wide" : "ui/dialog top");
	const Sprite *middle = SpriteSet::Get(isWide ? "ui/dialog middle wide" : "ui/dialog middle");
	const Sprite *bottom = SpriteSet::Get(isWide ? "ui/dialog bottom wide" : "ui/dialog bottom");
	const Sprite *cancel = SpriteSet::Get("ui/dialog cancel");
	// The height of the bottom sprite without the included button's height.
	const int realBottomHeight = bottom->Height() - cancel->Height();

	int height = TOP_PADDING + textRectSize.Y() + BOTTOM_PADDING +
			(realBottomHeight - BOTTOM_PADDING) * (!isMission && (intFun || stringFun));
	// Determine how many extension panels we need.
	if(height <= realBottomHeight + top->Height())
		extensionCount = 0;
	else
		extensionCount = (height - middle->Height()) / middle->Height();

	// Now that we know how big we want to render the text, position the text
	// area and add it to the UI.

	// Get the position of the top of this dialog, and of the text and input.
	Point pos(0., (top->Height() + extensionCount * middle->Height() + bottom->Height()) * -.5f);
	Point textPos(Width() * -.5 + LEFT_PADDING, pos.Y() + VERTICAL_PADDING);
	// Resize textRectSize to match the visual height of the dialog, which will
	// be rounded up from the actual text height by the number of panels that
	// were added. This helps correctly position the TextArea scroll buttons.
	textRectSize.Y() = (top->Height() + realBottomHeight - VERTICAL_PADDING) + extensionCount * middle->Height() -
			(realBottomHeight - BOTTOM_PADDING) * (!isMission && (intFun || stringFun));

	Rectangle textRect = Rectangle::FromCorner(textPos, textRectSize);
	text->SetRect(textRect);
}



// Common code from all three constructors:
void Dialog::Init(const string &message, Truncate truncate, bool canCancel, bool isMission)
{
	Audio::Pause();
	SetInterruptible(isMission);

	this->isMission = isMission;
	this->canCancel = canCancel;
	okIsActive = true;

	text = std::make_shared<TextArea>();
	text->SetAlignment(Alignment::JUSTIFIED);
	text->SetFont(FontSet::Get(14));
	text->SetTruncate(truncate);
	text->SetText(message);
	Resize();
	AddChild(text);
}



void Dialog::DoCallback(const bool isOk) const
{
	if(isMission)
	{
		if(intFun)
			intFun(okIsActive ? Conversation::ACCEPT : Conversation::DECLINE);

		return;
	}

	if(intFun)
	{
		// Only call the callback if the input can be converted to an int.
		// Otherwise treat this as if the player clicked "cancel."
		try {
			intFun(stoi(input));
		}
		catch(...)
		{
		}
	}

	if(stringFun)
		stringFun(input);

	if(voidFun)
		voidFun();

	if(boolFun)
		boolFun(isOk);
}



int Dialog::Width() const
{
	const Sprite *top = SpriteSet::Get(isWide ? "ui/dialog top wide" : "ui/dialog top");
	return top->Width() - HORIZONTAL_MARGIN;
}<|MERGE_RESOLUTION|>--- conflicted
+++ resolved
@@ -386,7 +386,6 @@
 
 
 
-<<<<<<< HEAD
 bool Dialog::FingerDown(int x, int y, int fid)
 {
 	// Consume fingerdown event, so that we process the tap on a finger up
@@ -404,11 +403,7 @@
 
 
 
-// Common code from all three constructors:
-void Dialog::Init(const string &message, Truncate truncate, bool canCancel, bool isMission)
-=======
 void Dialog::Resize()
->>>>>>> 4e9c5f0d
 {
 	isWide = false;
 	Point textRectSize(Width() - HORIZONTAL_PADDING, 0);
