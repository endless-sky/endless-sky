--- conflicted
+++ resolved
@@ -348,21 +348,12 @@
 	
 	if(age <= gracePeriod)
 		return 1.;
-<<<<<<< HEAD
 	if(age >= maxWithGrace)
 		return fullDep;
-	
+
 	double daily = pow(dailyDep, age - gracePeriod);
 	double linear = static_cast<double>(maxWithGrace - age) / maxAge;
 	return fullDep + (1. - fullDep) * daily * linear;
-=======
-	if(age >= MAX_AGE)
-		return FULL_DEPRECIATION;
-
-	double daily = pow(DAILY_DEPRECIATION, age - GRACE_PERIOD);
-	double linear = static_cast<double>(MAX_AGE - age) / (MAX_AGE - GRACE_PERIOD);
-	return FULL_DEPRECIATION + (1. - FULL_DEPRECIATION) * daily * linear;
->>>>>>> 67312268
 }
 
 
