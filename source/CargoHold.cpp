/* CargoHold.cpp
Copyright (c) 2014 by Michael Zahniser

Endless Sky is free software: you can redistribute it and/or modify it under the
terms of the GNU General Public License as published by the Free Software
Foundation, either version 3 of the License, or (at your option) any later version.

Endless Sky is distributed in the hope that it will be useful, but WITHOUT ANY
WARRANTY; without even the implied warranty of MERCHANTABILITY or FITNESS FOR A
PARTICULAR PURPOSE. See the GNU General Public License for more details.

You should have received a copy of the GNU General Public License along with
this program. If not, see <https://www.gnu.org/licenses/>.
*/

#include "CargoHold.h"

#include "DataNode.h"
#include "DataWriter.h"
#include "Depreciation.h"
#include "GameData.h"
#include "Government.h"
#include "Mission.h"
#include "Outfit.h"
#include "System.h"

#include <algorithm>
#include <cmath>
#include <vector>

using namespace std;

namespace {
	// Retrieve vector of pointers to the outfits, sorted descending by size.
	vector<const Outfit *> OrderOutfitsBySize(const map<const Outfit *, int> &outfits)
	{
		vector<const Outfit *> sortedOutfits;
		for(const auto &it : outfits)
			sortedOutfits.emplace_back(it.first);

		sort(sortedOutfits.begin(), sortedOutfits.end(),
			[](const Outfit *lhs, const Outfit *rhs)
			{
				return lhs->Mass() > rhs->Mass();
			}
		);

		return sortedOutfits;
	}
}



// Remove any items in this cargo hold.
void CargoHold::Clear()
{
	size = 0;
	bunks = 0;
	commodities.clear();
	outfits.clear();
	missionCargo.clear();
	passengers.clear();
}



// Load the cargo manifest from a DataFile. This must be done after the
// GameData is loaded, so that the sizes of any outfits are known.
void CargoHold::Load(const DataNode &node)
{
	// Cargo is stored as name / amount pairs in two lists: commodities and outfits.
	for(const DataNode &child : node)
	{
		if(child.Token(0) == "commodities")
		{
			for(const DataNode &grand : child)
				if(grand.Size() >= 2)
				{
					int tons = grand.Value(1);
					commodities[grand.Token(0)] += tons;
				}
		}
		else if(child.Token(0) == "outfits")
		{
			for(const DataNode &grand : child)
			{
				const Outfit *outfit = GameData::Outfits().Get(grand.Token(0));
				int count = (grand.Size() < 2) ? 1 : grand.Value(1);
				outfits[outfit] += count;
			}
		}
	}
}



// Save the cargo manifest to a file.
void CargoHold::Save(DataWriter &out) const
{
	bool first = true;
	for(const auto &it : commodities)
		if(it.second)
		{
			// Only write a "cargo" block if it is not going to be empty.
			if(first)
			{
				out.Write("cargo");
				out.BeginChild();
				out.Write("commodities");
				out.BeginChild();
			}
			first = false;

			out.Write(it.first, it.second);
		}
	// We only need to EndChild() if at least one line was written above.
	if(!first)
		out.EndChild();

	// Save all outfits, even ones which have only been referred to.
	bool firstOutfit = true;
	for(const auto &it : outfits)
		if(it.second)
		{
			// It is possible this cargo hold contained no commodities, meaning
			// we must print the opening tag now.
			if(first)
			{
				out.Write("cargo");
				out.BeginChild();
			}
			first = false;

			// If this is the first outfit to be written, print the opening tag.
			if(firstOutfit)
			{
				out.Write("outfits");
				out.BeginChild();
			}
			firstOutfit = false;

			out.Write(it.first->TrueName(), it.second);
		}
	// Back out any indentation blocks that are set, depending on what sorts of
	// cargo were written to the file.
	if(!firstOutfit)
		out.EndChild();
	if(!first)
		out.EndChild();

	// Mission cargo is not saved because it is repopulated when the missions
	// are read rather than when the cargo is read.
}



// Set the capacity of this cargo hold.
void CargoHold::SetSize(int tons)
{
	size = tons;
}



// Get the capacity of this hold.
int CargoHold::Size() const
{
	return size;
}



// Get the amount of free cargo space.
int CargoHold::Free() const
{
	return size - Used();
}



double CargoHold::FreePrecise() const
{
	return size - UsedPrecise();
}



// Get the total amount of cargo space used, rounded up to the nearest ton.
// (Some outfits may have non-integral masses.)
int CargoHold::Used() const
{
	return CommoditiesSize() + OutfitsSize() + MissionCargoSize();
}



double CargoHold::UsedPrecise() const
{
	return CommoditiesSize() + OutfitsSizePrecise() + MissionCargoSize();
}



// Get the total number of tons of commodities.
int CargoHold::CommoditiesSize() const
{
	int size = 0;
	for(const auto &it : commodities)
		size += it.second;
	return size;
}



// Get the total mass of outfit cargo, rounded up to the nearest ton.
int CargoHold::OutfitsSize() const
{
	return ceil(OutfitsSizePrecise());
}



double CargoHold::OutfitsSizePrecise() const
{
	double size = 0.;
	for(const auto &it : outfits)
		size += it.second * it.first->Mass();
	return size;
}



// Check if any outfits are being carried. Note that some outfits may have mass
// zero, so this check cannot be done by calling OutfitsSize().
bool CargoHold::HasOutfits() const
{
	// The code for adding and removing outfits does not clear the entry in the
	// map if its value becomes zero, so we need to check all the entries:
	for(const auto &it : outfits)
		if(it.second)
			return true;

	return false;
}



// Get the total mass of mission cargo.
int CargoHold::MissionCargoSize() const
{
	int size = 0;
	for(const auto &it : missionCargo)
		size += it.second;
	return size;
}



// Check if any mission cargo is being carried. Some mission cargo has no mass,
// so this cannot be done by calling MissionCargoSize().
bool CargoHold::HasMissionCargo() const
{
	return !missionCargo.empty();
}



// Check if there is anything in this cargo hold (including passengers).
bool CargoHold::IsEmpty() const
{
	// The outfits map's entries are not erased if they are equal to zero, so
	// it's not enough to just test outfits.empty(). Same goes for commodities.
	return !CommoditiesSize() && !HasOutfits() && missionCargo.empty() && passengers.empty();
}



// Set the number of free bunks for passengers.
void CargoHold::SetBunks(int count)
{
	bunks = count;
}



// Check how many bunks are free.
int CargoHold::BunksFree() const
{
	return bunks - Passengers();
}



// Check how many bunks are occupied by passengers.
int CargoHold::Passengers() const
{
	int count = 0;
	for(const auto &it : passengers)
		count += it.second;
	return count;
}



// Normal cargo:
int CargoHold::Get(const string &commodity) const
{
	map<string, int>::const_iterator it = commodities.find(commodity);
	return (it == commodities.end() ? 0 : it->second);
}



// Spare outfits (including plunder and mined materials):
int CargoHold::Get(const Outfit *outfit) const
{
	map<const Outfit *, int>::const_iterator it = outfits.find(outfit);
	return (it == outfits.end() ? 0 : it->second);
}



// Mission cargo:
int CargoHold::Get(const Mission *mission) const
{
	map<const Mission *, int>::const_iterator it = missionCargo.find(mission);
	return (it == missionCargo.end() ? 0 : it->second);
}



// Check how many passengers for the given mission are being carried.
int CargoHold::GetPassengers(const Mission *mission) const
{
	map<const Mission *, int>::const_iterator it = passengers.find(mission);
	return (it == passengers.end() ? 0 : it->second);
}



// Access the commodities map directly.
const map<string, int> &CargoHold::Commodities() const
{
	return commodities;
}



// Access the outfits map directly.
const map<const Outfit *, int> &CargoHold::Outfits() const
{
	return outfits;
}



// Access the mission cargo map directly.
const map<const Mission *, int> &CargoHold::MissionCargo() const
{
	return missionCargo;
}



// Access the mission passenger map directly.
const map<const Mission *, int> &CargoHold::PassengerList() const
{
	return passengers;
}



// Transfer ordinary commodities from one cargo hold to another.
int CargoHold::Transfer(const string &commodity, int amount, CargoHold &to)
{
	if(!amount)
		return 0;

	// Remove up to the specified tons of cargo from this cargo hold, adding
	// them to the given cargo hold if possible. If not possible, add the
	// remainder back to this cargo hold, even if there is no space for it.
	// Do not invalidate existing iterators by modifying the container.
	int removed = Remove(commodity, amount);
	int added = to.Add(commodity, removed);
	commodities[commodity] += removed - added;

	return added;
}



// Transfer outfits from one cargo hold to another.
int CargoHold::Transfer(const Outfit *outfit, int amount, CargoHold &to)
{
	if(!amount)
		return 0;

	// Remove up to the specified number of items from this cargo hold, adding
	// them to the given cargo hold if possible. If not possible, add the
	// remainder back to this cargo hold, even if there is no space for it.
	// Do not invalidate existing iterators by modifying the container.
	int removed = Remove(outfit, amount);
	int added = to.Add(outfit, removed);
	outfits[outfit] += removed - added;

	return added;
}



// Transfer mission cargo from one cargo hold to another.
int CargoHold::Transfer(const Mission *mission, int amount, CargoHold &to)
{
	// A negative amount means a transfer in the opposite direction.
	if(amount < 0)
		return -to.Transfer(mission, -amount, *this);

	// If transferring 0 cargo, don't create an entry in the destination cargo
	// hold unless told to transfer 0 and the amount in this cargo hold is 0.
	int existing = Get(mission);
	if(amount && !existing)
		return 0;
	amount = min(amount, existing);
	if(to.size >= 0)
		amount = max(0, min(amount, to.Free()));
	// Don't transfer 0 tons unless that's all that exists.
	if(existing && !amount)
		return 0;

	missionCargo[mission] -= amount;
	to.missionCargo[mission] += amount;

	return amount;
}



// Transfer mission passengers from one cargo hold to another.
int CargoHold::TransferPassengers(const Mission *mission, int amount, CargoHold &to)
{
	// A negative amount means a transfer in the opposite direction.
	if(amount < 0)
		return -to.TransferPassengers(mission, -amount, *this);

	// Check if the destination cargo hold has a limit on the number of bunks.
	amount = min(amount, GetPassengers(mission));
	if(to.bunks >= 0)
		amount = max(0, min(amount, to.BunksFree()));

	if(amount)
	{
		passengers[mission] -= amount;
		to.passengers[mission] += amount;
	}
	return amount;
}



// Transfer as much as the given cargo hold has capacity for. The priority is
// first mission cargo, then spare outfits, then ordinary commodities.
void CargoHold::TransferAll(CargoHold &to, bool transferPassengers)
{
	if(transferPassengers)
		for(const auto &it : passengers)
			TransferPassengers(it.first, it.second, to);
	// Handle zero-size mission cargo correctly. For mission cargo, having an
	// entry in the map, but with a size of zero, is different than not having
	// an entry at all.
	auto mit = missionCargo.begin();
	while(mit != missionCargo.end())
	{
		Transfer(mit->first, mit->second, to);
		if(!mit->second)
			mit = missionCargo.erase(mit);
		else
			++mit;
	}
	const vector<const Outfit *> outfitOrder = OrderOutfitsBySize(outfits);
	for(const auto &outfit : outfitOrder)
		Transfer(outfit, outfits[outfit], to);
	for(const auto &it : commodities)
		Transfer(it.first, it.second, to);
}



// Add the given amount of the given commodity.
int CargoHold::Add(const string &commodity, int amount)
{
	if(amount < 0)
		return -Remove(commodity, -amount);

	// If this cargo hold has a size limit, apply it.
	if(size >= 0)
		amount = max(0, min(amount, Free()));
	commodities[commodity] += amount;
	return amount;
}



// Add the given number of copies of the given outfit.
int CargoHold::Add(const Outfit *outfit, int amount)
{
	if(amount < 0)
		return -Remove(outfit, -amount);

	// If the outfit has mass and this cargo hold has a size limit, apply it.
	double mass = outfit->Mass();
	if(size >= 0 && mass > 0.)
		amount = max(0, min(amount, static_cast<int>(FreePrecise() / mass)));
	outfits[outfit] += amount;
	return amount;
}



// Remove the given amount of the given commodity.
int CargoHold::Remove(const string &commodity, int amount)
{
	if(amount < 0)
		return Add(commodity, -amount);

	amount = min(amount, commodities[commodity]);
	commodities[commodity] -= amount;
	return amount;
}



// Remove the given number of copies of the given outfit.
int CargoHold::Remove(const Outfit *outfit, int amount)
{
	if(amount < 0)
		return Add(outfit, -amount);

	amount = min(amount, outfits[outfit]);
	outfits[outfit] -= amount;
	return amount;
}



// Add all the cargo and passengers associated with the given mission.
void CargoHold::AddMissionCargo(const Mission *mission)
{
	// If the mission defines a cargo string, create an entry for it even if the
	// cargo size is zero. This is so that, for example, your cargo listing can
	// show "important documents" even if the documents take up no cargo space.
	if(mission && !mission->Cargo().empty())
		missionCargo[mission] += mission->CargoSize();
	if(mission && mission->Passengers())
		passengers[mission] += mission->Passengers();
}



// Remove all the cargo and passengers (if any) associated with the given mission.
void CargoHold::RemoveMissionCargo(const Mission *mission)
{
	missionCargo.erase(mission);
	passengers.erase(mission);
}



// Get the total value of all this cargo, in the given system.
int64_t CargoHold::Value(const System *system) const
{
	int64_t value = 0;
	for(const auto &it : commodities)
		value += static_cast<int64_t>(system->Trade(it.first)) * it.second;
	// For outfits, assume they're fully depreciated, since that will always be
	// the case unless the player bought into cargo for some reason.
	for(const auto &it : outfits)
		value += it.first->Cost() * it.second * Depreciation::Full();
	return value;
}



// If anything you are carrying is illegal, return the maximum fine you can
// be charged for any illegal outfits plus the sum of the fines for all
// missions. If the returned value is negative, you are carrying something so
// bad that it warrants a death sentence.
int CargoHold::IllegalCargoFine(const Government *government) const
{
	int totalFine = 0;
	// Carrying an illegal outfit is only half as bad as having it equipped.
	// Only the worst illegal outfit is fined.
	for(const auto &it : outfits)
	{
		// The code for adding and removing outfits does not clear the entry in the
		// map if its value becomes zero, so we need to check if the outfit is
		// actually inside the cargo hold.
		if(!it.second)
			continue;

		if(government->Condemns(it.first))
			return -1;
		int fine = government->Fines(it.first);
		if(fine < 0)
			return fine;
		totalFine = max(totalFine, fine / 2);
	}

	// Fines for illegal mission cargo and passengers are added together to
	// avoid the player being able to stack multiple illegal jobs at once
	// and avoid the bulk of the penalties when fined.
	for(const auto &it : missionCargo)
	{
		int fine = it.first->Fine();
		if(fine < 0 && !government->IgnoresUniversalAtrocities())
			return fine;
<<<<<<< HEAD
		if(!it.first->IsFailed(player) && !government->IgnoresUniversalIllegals())
=======
		if(!it.first->IsFailed())
>>>>>>> f05447f8
			totalFine += fine;
	}

	return totalFine;
}



int CargoHold::IllegalPassengersFine(const Government *government) const
{
	int totalFine = 0;
	for(const auto &it : passengers)
	{
		int fine = it.first->Fine();
		if(fine < 0 && !government->IgnoresUniversalAtrocities())
			return fine;
<<<<<<< HEAD
		if(!it.first->IsFailed(player) && !government->IgnoresUniversalIllegals())
=======
		if(!it.first->IsFailed())
>>>>>>> f05447f8
			totalFine += fine;
	}

	return totalFine;
}



// Returns the amount tons of illegal cargo.
int CargoHold::IllegalCargoAmount() const
{
	int count = 0;

	// Find any illegal outfits inside the cargo hold.
	for(const auto &it : outfits)
		if(it.first->Get("illegal") || it.first->Get("atrocity") > 0.)
			count += it.second * max(0., it.first->Mass() + it.first->Get("scan brightness"));

	// Find any illegal mission cargo.
	for(const auto &it : missionCargo)
		if(it.first->Fine())
			count += it.second;

	return count;
}<|MERGE_RESOLUTION|>--- conflicted
+++ resolved
@@ -613,11 +613,7 @@
 		int fine = it.first->Fine();
 		if(fine < 0 && !government->IgnoresUniversalAtrocities())
 			return fine;
-<<<<<<< HEAD
-		if(!it.first->IsFailed(player) && !government->IgnoresUniversalIllegals())
-=======
-		if(!it.first->IsFailed())
->>>>>>> f05447f8
+		if(!it.first->IsFailed() && !government->IgnoresUniversalIllegals())
 			totalFine += fine;
 	}
 
@@ -634,11 +630,7 @@
 		int fine = it.first->Fine();
 		if(fine < 0 && !government->IgnoresUniversalAtrocities())
 			return fine;
-<<<<<<< HEAD
-		if(!it.first->IsFailed(player) && !government->IgnoresUniversalIllegals())
-=======
-		if(!it.first->IsFailed())
->>>>>>> f05447f8
+		if(!it.first->IsFailed() && !government->IgnoresUniversalIllegals())
 			totalFine += fine;
 	}
 
