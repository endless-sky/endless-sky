/* CargoHold.cpp
Copyright (c) 2014 by Michael Zahniser

Endless Sky is free software: you can redistribute it and/or modify it under the
terms of the GNU General Public License as published by the Free Software
Foundation, either version 3 of the License, or (at your option) any later version.

Endless Sky is distributed in the hope that it will be useful, but WITHOUT ANY
WARRANTY; without even the implied warranty of MERCHANTABILITY or FITNESS FOR A
PARTICULAR PURPOSE. See the GNU General Public License for more details.

You should have received a copy of the GNU General Public License along with
this program. If not, see <https://www.gnu.org/licenses/>.
*/

#include "CargoHold.h"

#include "DataNode.h"
#include "DataWriter.h"
#include "Depreciation.h"
#include "GameData.h"
#include "Government.h"
#include "Mission.h"
#include "Outfit.h"
#include "System.h"

#include <algorithm>
#include <cmath>
#include <vector>

using namespace std;

namespace {
	// Retrieve vector of pointers to the outfits, sorted descending by size.
	vector<const Outfit *> OrderOutfitsBySize(const map<const Outfit *, int> &outfits)
	{
		vector<const Outfit *> sortedOutfits;
		for(const auto &it : outfits)
			sortedOutfits.emplace_back(it.first);

		sort(sortedOutfits.begin(), sortedOutfits.end(),
			[](const Outfit *lhs, const Outfit *rhs)
			{
				return lhs->Mass() > rhs->Mass();
			}
		);

		return sortedOutfits;
	}
}



// Remove any items in this cargo hold.
void CargoHold::Clear()
{
	size = 0;
	bunks = 0;
	commodities.clear();
	outfits.clear();
	missionCargo.clear();
	passengers.clear();
}



// Load the cargo manifest from a DataFile. This must be done after the
// GameData is loaded, so that the sizes of any outfits are known.
void CargoHold::Load(const DataNode &node)
{
	// Cargo is stored as name / amount pairs in two lists: commodities and outfits.
	for(const DataNode &child : node)
	{
		if(child.Token(0) == "commodities")
		{
			for(const DataNode &grand : child)
				if(grand.Size() >= 2)
				{
					int tons = grand.Value(1);
					commodities[grand.Token(0)] += tons;
				}
		}
		else if(child.Token(0) == "outfits")
		{
			for(const DataNode &grand : child)
			{
				const Outfit *outfit = GameData::Outfits().Get(grand.Token(0));
				int count = (grand.Size() < 2) ? 1 : grand.Value(1);
				outfits[outfit] += count;
			}
		}
	}
}



// Save the cargo manifest to a file.
void CargoHold::Save(DataWriter &out) const
{
	bool first = true;
	for(const auto &it : commodities)
		if(it.second)
		{
			// Only write a "cargo" block if it is not going to be empty.
			if(first)
			{
				out.Write("cargo");
				out.BeginChild();
				out.Write("commodities");
				out.BeginChild();
			}
			first = false;

			out.Write(it.first, it.second);
		}
	// We only need to EndChild() if at least one line was written above.
	if(!first)
		out.EndChild();

	// Save all outfits, even ones which have only been referred to.
	bool firstOutfit = true;
	for(const auto &it : outfits)
		if(it.second)
		{
			// It is possible this cargo hold contained no commodities, meaning
			// we must print the opening tag now.
			if(first)
			{
				out.Write("cargo");
				out.BeginChild();
			}
			first = false;

			// If this is the first outfit to be written, print the opening tag.
			if(firstOutfit)
			{
				out.Write("outfits");
				out.BeginChild();
			}
			firstOutfit = false;

			out.Write(it.first->TrueName(), it.second);
		}
	// Back out any indentation blocks that are set, depending on what sorts of
	// cargo were written to the file.
	if(!firstOutfit)
		out.EndChild();
	if(!first)
		out.EndChild();

	// Mission cargo is not saved because it is repopulated when the missions
	// are read rather than when the cargo is read.
}



// Set the capacity of this cargo hold.
void CargoHold::SetSize(int tons)
{
	size = tons;
}



// Get the capacity of this hold.
int CargoHold::Size() const
{
	return size;
}



// Get the amount of free cargo space.
int CargoHold::Free() const
{
	return size - Used();
}



double CargoHold::FreePrecise() const
{
	return size - UsedPrecise();
}



// Get the total amount of cargo space used, rounded up to the nearest ton.
// (Some outfits may have non-integral masses.)
int CargoHold::Used() const
{
	return CommoditiesSize() + OutfitsSize() + MissionCargoSize();
}



double CargoHold::UsedPrecise() const
{
	return CommoditiesSize() + OutfitsSizePrecise() + MissionCargoSize();
}



// Get the total number of tons of commodities.
int CargoHold::CommoditiesSize() const
{
	int size = 0;
	for(const auto &it : commodities)
		size += it.second;
	return size;
}



// Get the total mass of outfit cargo, rounded up to the nearest ton.
int CargoHold::OutfitsSize() const
{
	return ceil(OutfitsSizePrecise());
}



double CargoHold::OutfitsSizePrecise() const
{
	double size = 0.;
	for(const auto &it : outfits)
		size += it.second * it.first->Mass();
	return size;
}



// Check if any outfits are being carried. Note that some outfits may have mass
// zero, so this check cannot be done by calling OutfitsSize().
bool CargoHold::HasOutfits() const
{
	// The code for adding and removing outfits does not clear the entry in the
	// map if its value becomes zero, so we need to check all the entries:
	for(const auto &it : outfits)
		if(it.second)
			return true;

	return false;
}



// Get the total mass of mission cargo.
int CargoHold::MissionCargoSize() const
{
	int size = 0;
	for(const auto &it : missionCargo)
		size += it.second;
	return size;
}



// Check if any mission cargo is being carried. Some mission cargo has no mass,
// so this cannot be done by calling MissionCargoSize().
bool CargoHold::HasMissionCargo() const
{
	return !missionCargo.empty();
}



// Check if there is anything in this cargo hold (including passengers).
bool CargoHold::IsEmpty() const
{
	// The outfits map's entries are not erased if they are equal to zero, so
	// it's not enough to just test outfits.empty(). Same goes for commodities.
	return !CommoditiesSize() && !HasOutfits() && missionCargo.empty() && passengers.empty();
}



// Set the number of free bunks for passengers.
void CargoHold::SetBunks(int count)
{
	bunks = count;
}



// Check how many bunks are free.
int CargoHold::BunksFree() const
{
	return bunks - Passengers();
}



// Check how many bunks are occupied by passengers.
int CargoHold::Passengers() const
{
	int count = 0;
	for(const auto &it : passengers)
		count += it.second;
	return count;
}



// Normal cargo:
int CargoHold::Get(const string &commodity) const
{
	map<string, int>::const_iterator it = commodities.find(commodity);
	return (it == commodities.end() ? 0 : it->second);
}



// Spare outfits (including plunder and mined materials):
int CargoHold::Get(const Outfit *outfit) const
{
	map<const Outfit *, int>::const_iterator it = outfits.find(outfit);
	return (it == outfits.end() ? 0 : it->second);
}



// Mission cargo:
int CargoHold::Get(const Mission *mission) const
{
	map<const Mission *, int>::const_iterator it = missionCargo.find(mission);
	return (it == missionCargo.end() ? 0 : it->second);
}



// Check how many passengers for the given mission are being carried.
int CargoHold::GetPassengers(const Mission *mission) const
{
	map<const Mission *, int>::const_iterator it = passengers.find(mission);
	return (it == passengers.end() ? 0 : it->second);
}



// Access the commodities map directly.
const map<string, int> &CargoHold::Commodities() const
{
	return commodities;
}



// Access the outfits map directly.
const map<const Outfit *, int> &CargoHold::Outfits() const
{
	return outfits;
}



// Access the mission cargo map directly.
const map<const Mission *, int> &CargoHold::MissionCargo() const
{
	return missionCargo;
}



// Access the mission passenger map directly.
const map<const Mission *, int> &CargoHold::PassengerList() const
{
	return passengers;
}



// Transfer ordinary commodities from one cargo hold to another.
int CargoHold::Transfer(const string &commodity, int amount, CargoHold &to)
{
	if(!amount)
		return 0;

	// Remove up to the specified tons of cargo from this cargo hold, adding
	// them to the given cargo hold if possible. If not possible, add the
	// remainder back to this cargo hold, even if there is not space for it.
	// Do not invalidate existing iterators by modifying the container.
	int removed = Remove(commodity, amount);
	int added = to.Add(commodity, removed);
	commodities[commodity] += removed - added;

	return added;
}



// Transfer outfits from one cargo hold to another.
int CargoHold::Transfer(const Outfit *outfit, int amount, CargoHold &to)
{
	if(!amount)
		return 0;

	// Remove up to the specified number of items from this cargo hold, adding
	// them to the given cargo hold if possible. If not possible, add the
	// remainder back to this cargo hold, even if there is not space for it.
	// Do not invalidate existing iterators by modifying the container.
	int removed = Remove(outfit, amount);
	int added = to.Add(outfit, removed);
	outfits[outfit] += removed - added;

	return added;
}



// Transfer mission cargo from one cargo hold to another.
int CargoHold::Transfer(const Mission *mission, int amount, CargoHold &to)
{
	// A negative amount means a transfer in the opposite direction.
	if(amount < 0)
		return -to.Transfer(mission, -amount, *this);

	// If transferring 0 cargo, don't create an entry in the destination cargo
	// hold unless told to transfer 0 and the amount in this cargo hold is 0.
	int existing = Get(mission);
	if(amount && !existing)
		return 0;
	amount = min(amount, existing);
	if(to.size >= 0)
		amount = max(0, min(amount, to.Free()));
	// Don't transfer 0 tons unless that's all that exists.
	if(existing && !amount)
		return 0;

	missionCargo[mission] -= amount;
	to.missionCargo[mission] += amount;

	return amount;
}



// Transfer mission passengers from one cargo hold to another.
int CargoHold::TransferPassengers(const Mission *mission, int amount, CargoHold &to)
{
	// A negative amount means a transfer in the opposite direction.
	if(amount < 0)
		return -to.TransferPassengers(mission, -amount, *this);

	// Check if the destination cargo hold has a limit on the number of bunks.
	amount = min(amount, GetPassengers(mission));
	if(to.bunks >= 0)
		amount = max(0, min(amount, to.BunksFree()));

	if(amount)
	{
		passengers[mission] -= amount;
		to.passengers[mission] += amount;
	}
	return amount;
}



// Transfer as much as the given cargo hold has capacity for. The priority is
// first mission cargo, then spare outfits, then ordinary commodities.
void CargoHold::TransferAll(CargoHold &to, bool transferPassengers)
{
	if(transferPassengers)
		for(const auto &it : passengers)
			TransferPassengers(it.first, it.second, to);
	// Handle zero-size mission cargo correctly. For mission cargo, having an
	// entry in the map, but with a size of zero, is different than not having
	// an entry at all.
	auto mit = missionCargo.begin();
	while(mit != missionCargo.end())
	{
		Transfer(mit->first, mit->second, to);
		if(!mit->second)
			mit = missionCargo.erase(mit);
		else
			++mit;
	}
	const vector<const Outfit *> outfitOrder = OrderOutfitsBySize(outfits);
	for(const auto &outfit : outfitOrder)
		Transfer(outfit, outfits[outfit], to);
	for(const auto &it : commodities)
		Transfer(it.first, it.second, to);
}



// Add the given amount of the given commodity.
int CargoHold::Add(const string &commodity, int amount)
{
	if(amount < 0)
		return -Remove(commodity, -amount);

	// If this cargo hold has a size limit, apply it.
	if(size >= 0)
		amount = max(0, min(amount, Free()));
	commodities[commodity] += amount;
	return amount;
}



// Add the given number of copies of the given outfit.
int CargoHold::Add(const Outfit *outfit, int amount)
{
	if(amount < 0)
		return -Remove(outfit, -amount);

	// If the outfit has mass and this cargo hold has a size limit, apply it.
	double mass = outfit->Mass();
	if(size >= 0 && mass > 0.)
		amount = max(0, min(amount, static_cast<int>(Free() / mass)));
	outfits[outfit] += amount;
	return amount;
}



// Remove the given amount of the given commodity.
int CargoHold::Remove(const string &commodity, int amount)
{
	if(amount < 0)
		return Add(commodity, -amount);

	amount = min(amount, commodities[commodity]);
	commodities[commodity] -= amount;
	return amount;
}



// Remove the given number of copies of the given outfit.
int CargoHold::Remove(const Outfit *outfit, int amount)
{
	if(amount < 0)
		return Add(outfit, -amount);

	amount = min(amount, outfits[outfit]);
	outfits[outfit] -= amount;
	return amount;
}



// Add all the cargo and passengers associated with the given mission.
void CargoHold::AddMissionCargo(const Mission *mission)
{
	// If the mission defines a cargo string, create an entry for it even if the
	// cargo size is zero. This is so that, for example, your cargo listing can
	// show "important documents" even if the documents take up no cargo space.
	if(mission && !mission->Cargo().empty())
		missionCargo[mission] += mission->CargoSize();
	if(mission && mission->Passengers())
		passengers[mission] += mission->Passengers();
}



// Remove all the cargo and passengers (if any) associated with the given mission.
void CargoHold::RemoveMissionCargo(const Mission *mission)
{
	missionCargo.erase(mission);
	passengers.erase(mission);
}



// Get the total value of all this cargo, in the given system.
int64_t CargoHold::Value(const System *system) const
{
	int64_t value = 0;
	for(const auto &it : commodities)
		value += static_cast<int64_t>(system->Trade(it.first)) * it.second;
	// For outfits, assume they're fully depreciated, since that will always be
	// the case unless the player bought into cargo for some reason.
	for(const auto &it : outfits)
		value += it.first->Cost() * it.second * Depreciation::Full();
	return value;
}



// If anything you are carrying is illegal, return the sum of the fines
// for all illegal outfits plus the sum of the fines for all
// missions. If the returned value is negative, you are carrying something so
// bad that it warrants a death sentence.
<<<<<<< HEAD
int64_t CargoHold::IllegalCargoFine() const
=======
int CargoHold::IllegalCargoFine(const Government *government) const
>>>>>>> 104910d5
{
	int64_t totalFine = 0;
	// Carrying an illegal outfit is only half as bad as having it equipped.
	for(const auto &it : outfits)
	{
		// The code for adding and removing outfits does not clear the entry in the
		// map if its value becomes zero, so we need to check if the outfit is
		// actually inside the cargo hold.
		if(!it.second)
			continue;

		int fine = government->Fines(it.first);
		if(government->Condemns(it.first))
			return -1;
		if(fine < 0)
			return fine;
		totalFine += (fine / 2) * it.second;
	}

	// Fines for illegal mission cargo and passengers are added together to
	// avoid the player being able to stack multiple illegal jobs at once
	// and avoid the bulk of the penalties when fined.
	for(const auto &it : missionCargo)
	{
		int64_t fine = it.first->IllegalCargoFine();
		if(fine < 0)
			return fine;
		if(!it.first->IsFailed())
			totalFine += fine;
	}

	for(const auto &it : passengers)
	{
		int64_t fine = it.first->IllegalCargoFine();
		if(fine < 0)
			return fine;
		if(!it.first->IsFailed())
			totalFine += fine;
	}

	return totalFine;
}



// Returns the amount tons of illegal cargo.
int CargoHold::IllegalCargoAmount() const
{
	int count = 0;

	// Find any illegal outfits inside the cargo hold.
	for(const auto &it : outfits)
		if(it.first->Get("illegal") || it.first->Get("atrocity") > 0.)
			count += it.second * max(0., it.first->Mass() + it.first->Get("scan brightness"));

	// Find any illegal mission cargo.
	for(const auto &it : missionCargo)
		if(it.first->IllegalCargoFine())
			count += it.second;

	return count;
}<|MERGE_RESOLUTION|>--- conflicted
+++ resolved
@@ -584,11 +584,7 @@
 // for all illegal outfits plus the sum of the fines for all
 // missions. If the returned value is negative, you are carrying something so
 // bad that it warrants a death sentence.
-<<<<<<< HEAD
-int64_t CargoHold::IllegalCargoFine() const
-=======
-int CargoHold::IllegalCargoFine(const Government *government) const
->>>>>>> 104910d5
+int64_t CargoHold::IllegalCargoFine(const Government *government) const
 {
 	int64_t totalFine = 0;
 	// Carrying an illegal outfit is only half as bad as having it equipped.
