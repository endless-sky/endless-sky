--- conflicted
+++ resolved
@@ -567,20 +567,15 @@
 	// Only the worst illegal outfit is fined.
 	for(const auto &it : outfits)
 	{
-<<<<<<< HEAD
-		int govFine = government->Fines(it.first);
-		int fine = govFine >= 0 ? govFine : it.first->Get("illegal");
-		if(government->Condemns(it.first))
-=======
 		// The code for adding and removing outfits does not clear the entry in the
 		// map if its value becomes zero, so we need to check if the outfit is
 		// actually inside the cargo hold.
 		if(!it.second)
 			continue;
 
-		int fine = it.first->Get("illegal");
-		if(it.first->Get("atrocity") > 0.)
->>>>>>> cd27c56c
+		int govFine = government->Fines(it.first);
+		int fine = govFine >= 0 ? govFine : it.first->Get("illegal");
+		if(government->Condemns(it.first))
 			return -1;
 		if(fine > 0)
 			return fine;
