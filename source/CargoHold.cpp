/* CargoHold.h
Copyright (c) 2014 by Michael Zahniser

Endless Sky is free software: you can redistribute it and/or modify it under the
terms of the GNU General Public License as published by the Free Software
Foundation, either version 3 of the License, or (at your option) any later version.

Endless Sky is distributed in the hope that it will be useful, but WITHOUT ANY
WARRANTY; without even the implied warranty of MERCHANTABILITY or FITNESS FOR A
PARTICULAR PURPOSE.  See the GNU General Public License for more details.
*/

#include "CargoHold.h"

#include "DataNode.h"
#include "DataWriter.h"
#include "GameData.h"
#include "Mission.h"
#include "Outfit.h"
#include "OutfitGroup.h"
#include "System.h"

#include <algorithm>
#include <cmath>

using namespace std;



// Remove any items in this cargo hold.
void CargoHold::Clear()
{
	size = 0;
	bunks = 0;
	commodities.clear();
	outfits.Clear();
	missionCargo.clear();
	passengers.clear();
}



// Load the cargo manifest from a DataFile. This must be done after the
// GameData is loaded, so that the sizes of any outfits are known.
void CargoHold::Load(const DataNode &node)
{
	// Cargo is stored as name / amount pairs in two lists: commodities and outfits.
	for(const DataNode &child : node)
	{
		if(child.Token(0) == "commodities")
		{
			for(const DataNode &grand : child)
				if(grand.Size() >= 2)
				{
					int tons = grand.Value(1);
					commodities[grand.Token(0)] += tons;
				}
		}
		else if(child.Token(0) == "outfits")
		{
			for(const DataNode &grand : child)
			{
				const Outfit *outfit = GameData::Outfits().Get(grand.Token(0));
				int count = (grand.Size() < 2) ? 1 : grand.Value(1);
				int wear = (grand.Size() < 3) ? 0 : grand.Value(2);
				outfits.AddOutfit(outfit, count, wear);
			}
		}
	}
}



// Save the cargo manifest to a file.
void CargoHold::Save(DataWriter &out) const
{
	bool first = true;
	for(const auto &it : commodities)
		if(it.second)
		{
			// Only write a "cargo" block if it is not going to be empty.
			if(first)
			{
				out.Write("cargo");
				out.BeginChild();
				out.Write("commodities");
				out.BeginChild();
			}
			first = false;
			
			out.Write(it.first, it.second);
		}
	// We only need to EndChild() if at least one line was written above.
	if(!first)
		out.EndChild();
	
	bool firstOutfit = true;
	for(const auto &it : outfits)
		if(it.GetQuantity() && !it.GetOutfit()->Name().empty())
		{
			// It is possible this cargo hold contained no commodities, meaning
			// we must print the opening tag now.
			if(first)
			{
				out.Write("cargo");
				out.BeginChild();
			}
			first = false;
			
			// If this is the first outfit to be written, print the opening tag.
			if(firstOutfit)
			{
				out.Write("outfits");
				out.BeginChild();
			}
			firstOutfit = false;
			
			out.Write(it.GetOutfit()->Name(), it.GetQuantity(), it.GetWear());
		}
	// Back out any indentation blocks that are set, depending on what sorts of
	// cargo were written to the file.
	if(!firstOutfit)
		out.EndChild();
	if(!first)
		out.EndChild();
	
	// Mission cargo is not saved because it is repopulated when the missions
	// are read rather than when the cargo is read.
}



// Set the capacity of this cargo hold.
void CargoHold::SetSize(int tons)
{
	size = tons;
}



// Get the capacity of this hold.
int CargoHold::Size() const
{
	return size;
}



// Get the amount of free cargo space.
int CargoHold::Free() const
{
	return size - Used();
}



// Get the total amount of cargo space used, rounded up to the nearest ton.
// (Some outfits may have non-integral masses.)
int CargoHold::Used() const
{
<<<<<<< HEAD
	int used = 0;
	for(const auto &it : commodities)
		used += it.second;
	for(const auto &it : outfits)
		used += it.GetQuantity() * it.GetOutfit()->Get("mass");
	for(const auto &it : missionCargo)
		used += it.second;
	
	return used;
=======
	return CommoditiesSize() + OutfitsSize() + MissionCargoSize();
>>>>>>> 09b02827
}



// Get the total number of tons of commodities.
int CargoHold::CommoditiesSize() const
{
	int size = 0;
	for(const auto &it : commodities)
		size += it.second;
	return size;
}



// Get the total mass of outfit cargo, rounded up to the nearest ton.
int CargoHold::OutfitsSize() const
{
	double size = 0.;
	for(const auto &it : outfits)
<<<<<<< HEAD
		size += it.GetQuantity() * it.GetOutfit()->Get("mass");
	return size;
=======
		size += it.second * it.first->Get("mass");
	return ceil(size);
>>>>>>> 09b02827
}



// Check if any outfits are being carried. Note that some outfits may have mass
// zero, so this check cannot be done by calling OutfitsSize().
bool CargoHold::HasOutfits() const
{
	// The code for adding and removing outfits does not clear the entry in the
	// map if its value becomes zero, so we need to check all the entries:
	for(const auto &it : outfits)
		if(it.GetQuantity())
			return true;
	
	return false;
}



// Get the total mass of mission cargo.
int CargoHold::MissionCargoSize() const
{
	int size = 0;
	for(const auto &it : missionCargo)
		size += it.second;
	return size;
}



// Check if any mission cargo is being carried. Some mission cargo has no mass,
// so this cannot be done by calling MissionCargoSize().
bool CargoHold::HasMissionCargo() const
{
	return !missionCargo.empty();
}



// Check if there is anythign in this cargo hold (including passengers).
bool CargoHold::IsEmpty() const
{
<<<<<<< HEAD
	return commodities.empty() && outfits.Empty() && missionCargo.empty() && passengers.empty();
=======
	// The outfits map's entries are not erased if they are equal to zero, so
	// it's not enough to just test outfits.empty().
	return commodities.empty() && !HasOutfits() && missionCargo.empty() && passengers.empty();
>>>>>>> 09b02827
}



// Set the number of free bunks for passengers.
void CargoHold::SetBunks(int count)
{
	bunks = count;
}



// Check how many bunks are free.
int CargoHold::Bunks() const
{
	return bunks - Passengers();
}



// Check how many bunks are occupied by passengers.
int CargoHold::Passengers() const
{
	int count = 0;
	for(const auto &it : passengers)
		count += it.second;
	return count;
}



// Normal cargo:
int CargoHold::Get(const string &commodity) const
{
	map<string, int>::const_iterator it = commodities.find(commodity);
	return (it == commodities.end() ? 0 : it->second);
}



<<<<<<< HEAD
// Spare outfits:
int CargoHold::GetOutfitCount(const Outfit *outfit) const
=======
// Spare outfits (including plunder and mined materials):
int CargoHold::Get(const Outfit *outfit) const
>>>>>>> 09b02827
{
	return outfits.GetTotalCount(outfit);
}



// Mission cargo:
int CargoHold::Get(const Mission *mission) const
{
	map<const Mission *, int>::const_iterator it = missionCargo.find(mission);
	return (it == missionCargo.end() ? 0 : it->second);
}



// Check how many passengers for the given mission are being carried.
int CargoHold::GetPassengers(const Mission *mission) const
{
	map<const Mission *, int>::const_iterator it = passengers.find(mission);
	return (it == passengers.end() ? 0 : it->second);
}



// Access the commodities map directly.
const map<string, int> &CargoHold::Commodities() const
{
	return commodities;
}



<<<<<<< HEAD
const OutfitGroup &CargoHold::Outfits() const
=======
// Access the outfits map directly.
const map<const Outfit *, int> &CargoHold::Outfits() const
>>>>>>> 09b02827
{
	return outfits;
}



// Access the mission cargo map directly.
const map<const Mission *, int> &CargoHold::MissionCargo() const
{
	return missionCargo;
}



// Access the mission passenger map directly.
const map<const Mission *, int> &CargoHold::PassengerList() const
{
	return passengers;
}



// Transfer ordinary commodities from one cargo hold to another.
int CargoHold::Transfer(const string &commodity, int amount, CargoHold *to)
{
	// Whichever ship is removing the cargo is limited by how much it has
	// available. The receiving ship is limited by its free space, but only if
	// its space is limited (i.e. size is not set to -1).
	amount = min(amount, Get(commodity));
	if(size >= 0)
		amount = max(amount, -max(Free(), 0));
	if(to)
	{
		amount = max(amount, -to->Get(commodity));
		if(to->size >= 0)
			amount = min(amount, max(to->Free(), 0));
	}
	if(!amount)
		return 0;
	
	// The "to" hold need not be defined.
	commodities[commodity] -= amount;
	if(to)
		to->commodities[commodity] += amount;
	
	return amount;
}



<<<<<<< HEAD
int CargoHold::Transfer(const Outfit *outfit, int amount, CargoHold *to, bool mostWornFirst)
=======
// Transfer outfits from one cargo hold to another.
int CargoHold::Transfer(const Outfit *outfit, int amount, CargoHold *to)
>>>>>>> 09b02827
{
	if (amount < 0 && to)
		// Transfer a positive amount the other direction.
		return to->Transfer(outfit, -amount, this, mostWornFirst);
	
<<<<<<< HEAD
	// Check room in receiving cargo hold.
=======
	// Whichever ship is removing the cargo is limited by how much it has
	// available. The receiving ship is limited by its free space, but only if
	// its space is limited (i.e. size is not set to -1).
	amount = min(amount, Get(outfit));
	if(size >= 0 && mass)
		amount = max(amount, static_cast<int>(-max(Free(), 0) / mass));
>>>>>>> 09b02827
	if(to)
	{
		int mass = outfit->Get("mass");	
		amount = max(amount, -to->GetOutfitCount(outfit));
		if(to->size >= 0 && mass)
			amount = min(amount, static_cast<int>(max(to->Free(), 0) / mass));
	}
	if (!amount)
		return 0;
	return Transfer(outfit, amount, to ? &(to->outfits) : nullptr, mostWornFirst, 0);
}



int CargoHold::Transfer(const Outfit *outfit, int amount, OutfitGroup *to, bool mostWornFirst, int defaultWear)
{
	// Determine the amount that can be transfered. 
	// The other outfit group has already been vetted as able to 
	// perform this transfer. 
	int mass = outfit->Get("mass");	
	amount = min(amount, GetOutfitCount(outfit));
	if(size >= 0 && mass)
		amount = max(amount, -max(Free(), 0) / mass);
	if(!amount)
		return 0;
	
<<<<<<< HEAD
	// Perform transfer
	outfits.TransferOutfits(outfit, amount, to, mostWornFirst, defaultWear);
=======
	// The "to" hold need not be defined.
	outfits[outfit] -= amount;
	if(to)
		to->outfits[outfit] += amount;
>>>>>>> 09b02827
	
	return amount;
}



// Transfer mission cargo from one cargo hold to another.
int CargoHold::Transfer(const Mission *mission, int amount, CargoHold *to)
{
	// Special case: if the mission cargo has zero size, always transfer it. But
	// if it has nonzero size and zero can fit, do _not_ transfer it.
	if(amount)
	{
		// Take your free capacity into account here too.
		amount = min(amount, Get(mission));
		if(size >= 0)
			amount = max(amount, -max(Free(), 0));
		if(to)
		{
			amount = max(amount, -to->Get(mission));
			if(to->size >= 0)
				amount = min(amount, max(to->Free(), 0));
		}
		if(!amount)
			return 0;
	}
	
	// The "to" hold need not be defined.
	missionCargo[mission] -= amount;
	if(to)
		to->missionCargo[mission] += amount;
	
	return amount;
}



// Transfer mission passengers from one cargo hold to another.
int CargoHold::TransferPassengers(const Mission *mission, int amount, CargoHold *to)
{
	// Limit the transfer by the amount of passengers available to transfer and
	// the bunks free on the ship receiving them.
	amount = min(amount, GetPassengers(mission));
	if(bunks >= 0)
		amount = max(amount, -max(Bunks(), 0));
	if(to)
	{
		amount = max(amount, -to->GetPassengers(mission));
		if(to->bunks >= 0)
			amount = min(amount, max(to->Bunks(), 0));
	}
	if(!amount)
		return 0;
	
	// The "to" hold need not be defined.
	passengers[mission] -= amount;
	if(to)
		to->passengers[mission] += amount;
	
	return amount;
}



// Transfer as much as the given cargo hold has capacity for. The priority is
// first mission cargo, then spare outfits, then ordinary commodities.
void CargoHold::TransferAll(CargoHold *to)
{
	// If there is no destination specified, just unload everything.
	if(!to)
	{
		commodities.clear();
		outfits.Clear();
		missionCargo.clear();
		passengers.clear();
		return;
	}
	
	for(const auto &it : passengers)
		TransferPassengers(it.first, it.second, to);
	// Handle zero-size mission cargo correctly. For mission cargo, having an
	// entry in the map, but with a size of zero, is different than not having
	// an entry at all.
	auto mit = missionCargo.begin();
	while(mit != missionCargo.end())
	{
		Transfer(mit->first, mit->second, to);
		if(!mit->second)
			mit = missionCargo.erase(mit);
		else
			++mit;
	}
	auto it = this->outfits.begin();
	while(it != this->outfits.end())
	{
		if (Transfer(it.GetOutfit(), it.GetQuantity(), to))
			it = this->outfits.begin();// Transfer could invalidate the iterator.
		else
			++it;
	}
	for(const auto &it : commodities)
		Transfer(it.first, it.second, to);
}



// Add the given amount of the given commodity.
int CargoHold::Add(const string &commodity, int amount)
{
	return -Transfer(commodity, -amount);
}



// Add the given number of copies of the given outfit.
int CargoHold::Add(const Outfit *outfit, int amount)
{
	return -Transfer(outfit, -amount);
}



// Remove the given amount of the given commodity.
int CargoHold::Remove(const string &commodity, int amount)
{
	return Transfer(commodity, amount);
}



// Remove the given number of copies of the given outfit.
int CargoHold::Remove(const Outfit *outfit, int amount)
{
	return Transfer(outfit, amount);
}



// Add all the cargo and passengers associated with the given mission.
void CargoHold::AddMissionCargo(const Mission *mission)
{
	// If the mission defines a cargo string, create an entry for it even if the
	// cargo size is zero. This is so that, for example, your cargo listing can
	// show "important documents" even if the documents take up no cargo space.
	if(mission && !mission->Cargo().empty())
		missionCargo[mission] += mission->CargoSize();
	if(mission && mission->Passengers())
		passengers[mission] += mission->Passengers();
}



// Remove all the cargo and passengers associated with the given mission.
void CargoHold::RemoveMissionCargo(const Mission *mission)
{
	auto it = missionCargo.find(mission);
	if(it != missionCargo.end())
		missionCargo.erase(it);
	
	auto pit = passengers.find(mission);
	if(pit != passengers.end())
		passengers.erase(pit);
}


	
// Get the total value of all this cargo, in the given system.
int CargoHold::Value(const System *system) const
{
	int value = 0;
	for(const auto &it : commodities)
		value += system->Trade(it.first) * it.second;
	value += outfits.GetTotalCost();
	return value;
}


	
// If anything you are carrying is illegal, return the maximum fine you can
// be charged. If the returned value is negative, you are carrying something
// so bad that it warrants a death sentence.
int CargoHold::IllegalCargoFine() const
{
	int worst = 0;
	// Carrying an illegal outfit is only half as bad as having it equipped.
	for(const auto &it : outfits)
	{
		int fine = it.GetOutfit()->Get("illegal");
		if(fine < 0)
			return fine;
		worst = max(worst, fine / 2);
	}
	
	for(const auto &it : missionCargo)
	{
		int fine = it.first->IllegalCargoFine();
		if(fine < 0)
			return fine;
		worst = max(worst, fine);
	}
	return worst;
}<|MERGE_RESOLUTION|>--- conflicted
+++ resolved
@@ -158,19 +158,7 @@
 // (Some outfits may have non-integral masses.)
 int CargoHold::Used() const
 {
-<<<<<<< HEAD
-	int used = 0;
-	for(const auto &it : commodities)
-		used += it.second;
-	for(const auto &it : outfits)
-		used += it.GetQuantity() * it.GetOutfit()->Get("mass");
-	for(const auto &it : missionCargo)
-		used += it.second;
-	
-	return used;
-=======
 	return CommoditiesSize() + OutfitsSize() + MissionCargoSize();
->>>>>>> 09b02827
 }
 
 
@@ -191,13 +179,8 @@
 {
 	double size = 0.;
 	for(const auto &it : outfits)
-<<<<<<< HEAD
 		size += it.GetQuantity() * it.GetOutfit()->Get("mass");
 	return size;
-=======
-		size += it.second * it.first->Get("mass");
-	return ceil(size);
->>>>>>> 09b02827
 }
 
 
@@ -240,13 +223,7 @@
 // Check if there is anythign in this cargo hold (including passengers).
 bool CargoHold::IsEmpty() const
 {
-<<<<<<< HEAD
 	return commodities.empty() && outfits.Empty() && missionCargo.empty() && passengers.empty();
-=======
-	// The outfits map's entries are not erased if they are equal to zero, so
-	// it's not enough to just test outfits.empty().
-	return commodities.empty() && !HasOutfits() && missionCargo.empty() && passengers.empty();
->>>>>>> 09b02827
 }
 
 
@@ -287,13 +264,8 @@
 
 
 
-<<<<<<< HEAD
 // Spare outfits:
 int CargoHold::GetOutfitCount(const Outfit *outfit) const
-=======
-// Spare outfits (including plunder and mined materials):
-int CargoHold::Get(const Outfit *outfit) const
->>>>>>> 09b02827
 {
 	return outfits.GetTotalCount(outfit);
 }
@@ -326,12 +298,8 @@
 
 
 
-<<<<<<< HEAD
+// Access the outfits map directly.
 const OutfitGroup &CargoHold::Outfits() const
-=======
-// Access the outfits map directly.
-const map<const Outfit *, int> &CargoHold::Outfits() const
->>>>>>> 09b02827
 {
 	return outfits;
 }
@@ -382,27 +350,14 @@
 
 
 
-<<<<<<< HEAD
+// Transfer outfits from one cargo hold to another.
 int CargoHold::Transfer(const Outfit *outfit, int amount, CargoHold *to, bool mostWornFirst)
-=======
-// Transfer outfits from one cargo hold to another.
-int CargoHold::Transfer(const Outfit *outfit, int amount, CargoHold *to)
->>>>>>> 09b02827
 {
 	if (amount < 0 && to)
 		// Transfer a positive amount the other direction.
 		return to->Transfer(outfit, -amount, this, mostWornFirst);
 	
-<<<<<<< HEAD
 	// Check room in receiving cargo hold.
-=======
-	// Whichever ship is removing the cargo is limited by how much it has
-	// available. The receiving ship is limited by its free space, but only if
-	// its space is limited (i.e. size is not set to -1).
-	amount = min(amount, Get(outfit));
-	if(size >= 0 && mass)
-		amount = max(amount, static_cast<int>(-max(Free(), 0) / mass));
->>>>>>> 09b02827
 	if(to)
 	{
 		int mass = outfit->Get("mass");	
@@ -429,15 +384,8 @@
 	if(!amount)
 		return 0;
 	
-<<<<<<< HEAD
 	// Perform transfer
 	outfits.TransferOutfits(outfit, amount, to, mostWornFirst, defaultWear);
-=======
-	// The "to" hold need not be defined.
-	outfits[outfit] -= amount;
-	if(to)
-		to->outfits[outfit] += amount;
->>>>>>> 09b02827
 	
 	return amount;
 }
