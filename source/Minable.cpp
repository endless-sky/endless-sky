/* Minable.cpp
Copyright (c) 2016 by Michael Zahniser

Endless Sky is free software: you can redistribute it and/or modify it under the
terms of the GNU General Public License as published by the Free Software
Foundation, either version 3 of the License, or (at your option) any later version.

Endless Sky is distributed in the hope that it will be useful, but WITHOUT ANY
WARRANTY; without even the implied warranty of MERCHANTABILITY or FITNESS FOR A
PARTICULAR PURPOSE. See the GNU General Public License for more details.

You should have received a copy of the GNU General Public License along with
this program. If not, see <https://www.gnu.org/licenses/>.
*/

#include "Minable.h"

#include "DataNode.h"
#include "Effect.h"
#include "Flotsam.h"
#include "text/Format.h"
#include "GameData.h"
#include "Mask.h"
#include "Outfit.h"
#include "pi.h"
#include "Projectile.h"
#include "Random.h"
#include "SpriteSet.h"
#include "Visual.h"

#include <algorithm>
#include <cmath>

using namespace std;



// Load a definition of a minable object.
void Minable::Load(const DataNode &node)
{
	// Set the name of this minable, so we know it has been loaded.
	if(node.Size() >= 2)
		name = node.Token(1);

	for(const DataNode &child : node)
	{
		if(child.Token(0) == "display name" && child.Size() >= 2)
			displayName = child.Token(1);
		else if(child.Token(0) == "noun" && child.Size() >= 2)
			noun = child.Token(1);
		// A full sprite definition (frame rate, etc.) is not needed, because
		// the frame rate will be set randomly and it will always be looping.
		else if(child.Token(0) == "sprite" && child.Size() >= 2)
			SetSprite(SpriteSet::Get(child.Token(1)));
		else if(child.Token(0) == "hull" && child.Size() >= 2)
		{
			hull = child.Value(1);
<<<<<<< HEAD
			maxhull = child.Value(1);
		}
=======
		else if(child.Token(0) == "random hull" && child.Size() >= 2)
			randomHull = max(0., child.Value(1));
>>>>>>> c5a84621
		else if((child.Token(0) == "payload" || child.Token(0) == "explode") && child.Size() >= 2)
		{
			int count = (child.Size() == 2 ? 1 : child.Value(2));
			if(child.Token(0) == "payload")
				payload[GameData::Outfits().Get(child.Token(1))] += count;
			else
				explosions[GameData::Effects().Get(child.Token(1))] += count;
		}
		else
			child.PrintTrace("Skipping unrecognized attribute:");
	}

	if(displayName.empty())
		displayName = Format::Capitalize(name);
	if(noun.empty())
		noun = "Asteroid";
}



const string &Minable::TrueName() const
{
	return name;
}



const string &Minable::DisplayName() const
{
	return displayName;
}



const string &Minable::Noun() const
{
	return noun;
}



// Place a minable object with up to the given energy level, on a random
// orbit and a random position along that orbit.
void Minable::Place(double energy, double beltRadius)
{
	// Note: there's no closed-form equation for orbital position as a function
	// of time, so either I need to use Newton's method to get high precision
	// (which, for a game would be overkill) or something will drift over time.
	// If that drift caused the orbit to decay, that would be a problem, which
	// rules out just applying gravity as a force from the system center.

	// Instead, each orbit is defined by an ellipse equation:
	// 1 / radius = constant * (1 + eccentricity * cos(theta)).

	// The only thing that will change over time is theta, the "true anomaly."
	// That way, the orbital period will only be approximate (which does not
	// really matter) but the orbit itself will never decay.

	// Generate random orbital parameters. Limit eccentricity so that the
	// objects do not spend too much time far away and moving slowly.
	eccentricity = Random::Real() * .6;

	// Since an object is moving slower at apoapsis than at periapsis, it is
	// more likely to start out there. So, rather than a uniform distribution of
	// angles, favor ones near 180 degrees. (Note: this is not the "correct"
	// equation; it is just a reasonable approximation.)
	theta = Random::Real();
	double curved = (pow(asin(theta * 2. - 1.) / (.5 * PI), 3.) + 1.) * .5;
	theta = (eccentricity * curved + (1. - eccentricity) * theta) * 2. * PI;

	// Now, pick the orbital "scale" such that, relative to the "belt radius":
	// periapsis distance (scale / (1 + e)) is no closer than .4: scale >= .4 * (1 + e)
	// apoapsis distance (scale / (1 - e)) is no farther than 4.: scale <= 4. * (1 - e)
	// periapsis distance is no farther than 1.3: scale <= 1.3 * (1 + e)
	// apoapsis distance is no closer than .8: scale >= .8 * (1 - e)
	double sMin = max(.4 * (1. + eccentricity), .8 * (1. - eccentricity));
	double sMax = min(4. * (1. - eccentricity), 1.3 * (1. + eccentricity));
	orbitScale = (sMin + Random::Real() * (sMax - sMin)) * beltRadius;

	// At periapsis, the object should have this velocity:
	double maximumVelocity = (Random::Real() + 2. * eccentricity) * .5 * energy;
	// That means that its angular momentum is equal to:
	angularMomentum = (maximumVelocity * orbitScale) / (1. + eccentricity);

	// Start the object off with a random facing angle and spin rate.
	angle = Angle::Random();
	spin = Angle::Random(energy) - Angle::Random(energy);
	SetFrameRate(Random::Real() * 4. * energy + 5.);
	// Choose a random direction for the angle of periapsis.
	rotation = Random::Real() * 2. * PI;

	// Calculate the object's initial position.
	radius = orbitScale / (1. + eccentricity * cos(theta));
	position = radius * Point(cos(theta + rotation), sin(theta + rotation));

	// Add a random amount of hull value to the object.
	hull += Random::Real() * randomHull;
	maxHull = hull;
}



// Move the object forward one step. If it has been reduced to zero hull, it
// will "explode" instead of moving, creating flotsam and explosion effects.
// In that case it will return false, meaning it should be deleted.
bool Minable::Move(vector<Visual> &visuals, list<shared_ptr<Flotsam>> &flotsam)
{
	if(hull < 0)
	{
		// This object has been destroyed. Create explosions and flotsam.
		double scale = .1 * Radius();
		for(const auto &it : explosions)
		{
			for(int i = 0; i < it.second; ++i)
			{
				// Add a random velocity.
				Point dp = (Random::Real() * scale) * Angle::Random().Unit();

				visuals.emplace_back(*it.first, position + 2. * dp, velocity + dp, angle);
			}
		}
		for(const auto &it : payload)
		{
			if(it.second < 1)
				continue;

			// Each payload object has a 25% chance of surviving. This creates
			// a distribution with occasional very good payoffs.
			for(int amount = Random::Binomial(it.second, .25); amount > 0; amount -= Flotsam::TONS_PER_BOX)
			{
				flotsam.emplace_back(new Flotsam(it.first, min(amount, Flotsam::TONS_PER_BOX)));
				flotsam.back()->Place(*this);
			}
		}
		return false;
	}

	// Spin the object.
	angle += spin;

	// Advance the object forward one step.
	theta += angularMomentum / (radius * radius);
	radius = orbitScale / (1. + eccentricity * cos(theta));

	// Calculate the new position.
	Point newPosition(radius * cos(theta + rotation), radius * sin(theta + rotation));
	// Calculate the velocity this object is moving at, so that its motion blur
	// will be rendered correctly.
	velocity = newPosition - position;
	position = newPosition;

	return true;
}



// Damage this object (because a projectile collided with it).
void Minable::TakeDamage(const Projectile &projectile)
{
	hull -= projectile.GetWeapon().MinableDamage() + projectile.GetWeapon().RelativeMinableDamage() * maxHull;
}



double Minable::Hull() const
{
	return min(1., hull / maxhull);
}



// Determine what flotsam this asteroid will create.
const map<const Outfit *, int> &Minable::Payload() const
{
	return payload;
}<|MERGE_RESOLUTION|>--- conflicted
+++ resolved
@@ -53,15 +53,9 @@
 		else if(child.Token(0) == "sprite" && child.Size() >= 2)
 			SetSprite(SpriteSet::Get(child.Token(1)));
 		else if(child.Token(0) == "hull" && child.Size() >= 2)
-		{
 			hull = child.Value(1);
-<<<<<<< HEAD
-			maxhull = child.Value(1);
-		}
-=======
 		else if(child.Token(0) == "random hull" && child.Size() >= 2)
 			randomHull = max(0., child.Value(1));
->>>>>>> c5a84621
 		else if((child.Token(0) == "payload" || child.Token(0) == "explode") && child.Size() >= 2)
 		{
 			int count = (child.Size() == 2 ? 1 : child.Value(2));
@@ -228,7 +222,7 @@
 
 double Minable::Hull() const
 {
-	return min(1., hull / maxhull);
+	return min(1., hull / maxHull);
 }
 
 
