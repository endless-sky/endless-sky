/* ConditionSet.cpp
Copyright (c) 2014-2024 by Michael Zahniser and others

Endless Sky is free software: you can redistribute it and/or modify it under the
terms of the GNU General Public License as published by the Free Software
Foundation, either version 3 of the License, or (at your option) any later version.

Endless Sky is distributed in the hope that it will be useful, but WITHOUT ANY
WARRANTY; without even the implied warranty of MERCHANTABILITY or FITNESS FOR A
PARTICULAR PURPOSE. See the GNU General Public License for more details.

You should have received a copy of the GNU General Public License along with
this program. If not, see <https://www.gnu.org/licenses/>.
*/

#include "ConditionSet.h"

#include "ConditionsStore.h"
#include "DataNode.h"
#include "DataWriter.h"
#include "Logger.h"

#include <algorithm>
#include <cmath>
#include <limits>
#include <numeric>
#include <set>
#include <utility>

using namespace std;

namespace
{
	typedef int64_t (*BinFun)(int64_t, int64_t);
	BinFun Op(ConditionSet::ExpressionOp op)
	{
		// This map defines functions that each "operator" should be mapped to.
		// In each function "a" is the condition's current value and "b" is the
		// integer value given as the other argument of the operator.
		// Test operators return 0 (false) or 1 (true).
		// "Apply" operators return the value that the condition should have
		// after applying the expression.
		static const map<ConditionSet::ExpressionOp, BinFun> opMap = {
			{ConditionSet::ExpressionOp::EQ, [](int64_t a, int64_t b) -> int64_t { return a == b; }},
			{ConditionSet::ExpressionOp::NE, [](int64_t a, int64_t b) -> int64_t { return a != b; }},
			{ConditionSet::ExpressionOp::LT, [](int64_t a, int64_t b) -> int64_t { return a < b; }},
			{ConditionSet::ExpressionOp::GT, [](int64_t a, int64_t b) -> int64_t { return a > b; }},
			{ConditionSet::ExpressionOp::LE, [](int64_t a, int64_t b) -> int64_t { return a <= b; }},
			{ConditionSet::ExpressionOp::GE, [](int64_t a, int64_t b) -> int64_t { return a >= b; }},
			{ConditionSet::ExpressionOp::MOD, [](int64_t a, int64_t b) { return b ? a % b : a; }},
			{ConditionSet::ExpressionOp::MUL, [](int64_t a, int64_t b) { return a * b; }},
			{ConditionSet::ExpressionOp::ADD, [](int64_t a, int64_t b) { return a + b; }},
			{ConditionSet::ExpressionOp::SUB, [](int64_t a, int64_t b) { return a - b; }},
			{ConditionSet::ExpressionOp::DIV, [](int64_t a, int64_t b) { return b ? a / b : numeric_limits<int64_t>::max(); }}
		};

		auto it = opMap.find(op);
		return (it != opMap.end() ? it->second : nullptr);
	}

	/// Map string tokens to precedence and internal operators.
	const auto CS_TOKEN_CONVERSION = map<const string, ConditionSet::ExpressionOp>{
		// Infix arithmetic multiply, divide and modulo have a higher precedence than add and subtract.
		{ "*", ConditionSet::ExpressionOp::MUL },
		{ "/", ConditionSet::ExpressionOp::DIV },
		{ "%", ConditionSet::ExpressionOp::MOD },
		// Infix arithmetic operators add and subtract have the same precedence.
		{ "+", ConditionSet::ExpressionOp::ADD },
		{ "-", ConditionSet::ExpressionOp::SUB },
		// Infix boolean equality operators have a lower precedence than their arithmetic counterparts.
		{ "==", ConditionSet::ExpressionOp::EQ },
		{ "!=", ConditionSet::ExpressionOp::NE },
		{ ">", ConditionSet::ExpressionOp::GT },
		{ "<", ConditionSet::ExpressionOp::LT },
		{ ">=", ConditionSet::ExpressionOp::GE },
		{ "<=", ConditionSet::ExpressionOp::LE },
		// Parent-type operators have a low precedence in Endless-Sky, because they are on outer parent/child sections.
		{ "and", ConditionSet::ExpressionOp::AND },
		{ "or", ConditionSet::ExpressionOp::OR },
	};


	/// Get the precedence of an operator.
	int Precedence(const ConditionSet::ExpressionOp op)
	{
		switch(op)
		{
			case ConditionSet::ExpressionOp::INVALID:
				return 9;
			case ConditionSet::ExpressionOp::LIT:
			case ConditionSet::ExpressionOp::VAR:
				return 8;
			case ConditionSet::ExpressionOp::MUL:
			case ConditionSet::ExpressionOp::DIV:
			case ConditionSet::ExpressionOp::MOD:
				return 6;
			case ConditionSet::ExpressionOp::ADD:
			case ConditionSet::ExpressionOp::SUB:
				return 5;
			case ConditionSet::ExpressionOp::EQ:
			case ConditionSet::ExpressionOp::NE:
			case ConditionSet::ExpressionOp::GT:
			case ConditionSet::ExpressionOp::LT:
			case ConditionSet::ExpressionOp::GE:
			case ConditionSet::ExpressionOp::LE:
				return 3;
			default:
				// Precedence for AND, OR
				return 0;
		}
	}


	ConditionSet::ExpressionOp ParseOperator(const string &stringToken)
	{
		auto it = CS_TOKEN_CONVERSION.find(stringToken);
		if(it != CS_TOKEN_CONVERSION.end())
			return it->second;

		// If nothing matches, then we get the default INVALID value.
		return ConditionSet::ExpressionOp::INVALID;
	}
}



ConditionSet::ConditionSet(const ConditionsStore *conditions)
{
	this->conditions = conditions;
}



// Construct and Load() at the same time.
<<<<<<< HEAD
ConditionSet::ConditionSet(const DataNode &node, const ConditionsStore *playerConditions)
{
	Load(node, playerConditions);
=======
ConditionSet::ConditionSet(const DataNode &node, const ConditionsStore *conditions)
{
	Load(node, conditions);
>>>>>>> f0f2b37a
}



// Construct a terminal with a literal value;
ConditionSet::ConditionSet(int64_t newLiteral, const ConditionsStore *conditions)
{
	expressionOperator = ExpressionOp::LIT;
	literal = newLiteral;
	this->conditions = conditions;
}



ConditionSet &ConditionSet::operator=(const ConditionSet &&other) noexcept
{
	// Guard against self-assignment as per C++ conventions.
	if(this == &other)
		return *this;

	// The other ConditionSet might be a child of the current one, so we
	// need to keep the children safe until the end of the assignment.
	// The attribute tells the compiler that oldChildren are actually used.
	[[maybe_unused]] vector<ConditionSet> oldChildren = std::move(children);

	// Then move over all content.
	expressionOperator = other.expressionOperator;
	literal = other.literal;
	conditionName = std::move(other.conditionName);
	children = std::move(other.children);
<<<<<<< HEAD
	playerConditions = other.playerConditions;
=======
	conditions = other.conditions;
>>>>>>> f0f2b37a

	return *this;
}



ConditionSet &ConditionSet::operator=(const ConditionSet &other)
{
	// Guard against self-assignment as per C++ conventions.
	if(this == &other)
		return *this;

	// The other ConditionSet might be a child of the current one, so we
	// need to keep the children safe until the end of the assignment.
	// The attribute tells the compiler that oldChildren are actually used.
	[[maybe_unused]] vector<ConditionSet> oldChildren = std::move(children);

	// Then copy over all content.
	expressionOperator = other.expressionOperator;
	literal = other.literal;
	conditionName = other.conditionName;
	children = other.children;
<<<<<<< HEAD
	playerConditions = other.playerConditions;
=======
	conditions = other.conditions;
>>>>>>> f0f2b37a

	return *this;
}



// Load a set of conditions from the children of this node.
<<<<<<< HEAD
void ConditionSet::Load(const DataNode &node, const ConditionsStore *playerConditions)
=======
void ConditionSet::Load(const DataNode &node, const ConditionsStore *conditions)
>>>>>>> f0f2b37a
{
	if(!conditions)
		throw runtime_error("Unable to Load ConditionSet without a pointer to a ConditionsStore!");
	this->conditions = conditions;

	// The top-node is always an 'and' node, without the keyword.
	expressionOperator = ExpressionOp::AND;
	ParseBooleanChildren(node);
	this->playerConditions = playerConditions;
}



// Save a set of conditions.
void ConditionSet::Save(DataWriter &out) const
{
	// Default should be AND, so if it is, then just write the subsets.
	// If this condition got optimized beyond AND, then re-add the AND by writing the current condition in full.
	if(expressionOperator == ExpressionOp::AND)
		for(const auto &child : children)
		{
			child.SaveSubset(out);
			out.Write();
		}
	else
		SaveSubset(out);
}



void ConditionSet::SaveChild(int childNr, DataWriter &out) const
{
	const ConditionSet &child = children[childNr];
	bool needBrackets = child.children.size() > 0;

	if(needBrackets)
		out.WriteToken("(");
	children[childNr].SaveSubset(out);
	if(needBrackets)
		out.WriteToken(")");
}



// Save a subset of conditions, by writing out tokens (without a newline).
void ConditionSet::SaveSubset(DataWriter &out) const
{
	string opTxt = "";
	auto it = find_if(CS_TOKEN_CONVERSION.begin(), CS_TOKEN_CONVERSION.end(),
		[this](const std::pair<const string, ConditionSet::ExpressionOp> &e) {
			return e.second == expressionOperator;
		});
	if(it != CS_TOKEN_CONVERSION.end())
		opTxt = it->first;

	switch(expressionOperator)
	{
	case ExpressionOp::INVALID:
		out.WriteToken("never");
		break;
	case ExpressionOp::VAR:
		out.WriteToken(conditionName);
		break;
	case ExpressionOp::LIT:
		out.WriteToken(literal);
		break;
	case ExpressionOp::ADD:
	case ExpressionOp::SUB:
	case ExpressionOp::MUL:
	case ExpressionOp::DIV:
	case ExpressionOp::MOD:
	case ExpressionOp::EQ:
	case ExpressionOp::NE:
	case ExpressionOp::LE:
	case ExpressionOp::GE:
	case ExpressionOp::LT:
	case ExpressionOp::GT:
		if(children.empty())
		{
			out.WriteToken("never");
			break;
		}
		SaveChild(0, out);
		for(unsigned int i = 1; i < children.size(); ++i)
		{
			out.WriteToken(opTxt);
			SaveChild(i, out);
		}
		break;
	case ExpressionOp::AND:
	case ExpressionOp::OR:
		out.Write(opTxt);
		out.BeginChild();
		for(const auto &child : children)
		{
			child.SaveSubset(out);
			out.Write();
		}
		out.EndChild();
		break;
	case ExpressionOp::NOT:
	case ExpressionOp::HAS:
		if(children.empty())
		{
			out.WriteToken("never");
			break;
		}
		out.WriteToken(opTxt);
		SaveChild(0, out);
		break;
	default:
		out.WriteToken("never");
		break;
	};
}



void ConditionSet::MakeNever()
{
	children.clear();
	expressionOperator = ExpressionOp::LIT;
	literal = 0;
}



// Check if there are any entries in this set.
// Invalid ConditionSets are also considered empty.
bool ConditionSet::IsEmpty() const
{
	// AND is the default toplevel operator for any condition, so whenever we encounter AND without any children
	// then there was nothing under the toplevel to parse, thus the condition was empty.
	return
		(expressionOperator == ExpressionOp::AND && children.size() == 0) ||
		(expressionOperator == ExpressionOp::INVALID);
}



// Check if the conditionset contains valid data
bool ConditionSet::IsValid() const
{
	return expressionOperator != ExpressionOp::INVALID;
}



bool ConditionSet::Test() const
{
	return Evaluate();
}



<<<<<<< HEAD
bool ConditionSet::Test() const
{
	// An empty condition set was likely never loaded, and so won't have a pointer
	// to the player's conditions. Return true in this case instead of throwing an
	// exception.
	if(IsEmpty())
		return true;
	if(!playerConditions)
		throw runtime_error("Unable to Test ConditionSet without a pointer to the player's conditions!");
	return Evaluate(*playerConditions);
}



int64_t ConditionSet::Evaluate(const ConditionsStore &conditionsStore) const
=======
int64_t ConditionSet::Evaluate() const
>>>>>>> f0f2b37a
{
	switch(expressionOperator)
	{
		case ExpressionOp::VAR:
		{
			if(!conditions)
				throw runtime_error("Unable to Evaluate ExpressionOp::VAR with condition name \"" + conditionName
					+ "\" in ConditionSet without a pointer to a ConditionsStore!");
			return conditions->Get(conditionName);
		}
		case ExpressionOp::LIT:
			return literal;
		case ExpressionOp::AND:
		{
			// An empty AND section returns true.
			if(children.empty())
				return 1;

			int64_t result = 0;
			for(const ConditionSet &child : children)
			{
				int64_t childResult = child.Evaluate();
				if(!childResult)
					return 0;
				// Assign the first non-zero result to the result variable.
				if(!result)
					result = childResult;
			}
			return result;
		}
		case ExpressionOp::OR:
			for(const ConditionSet &child : children)
			{
				int64_t childResult = child.Evaluate();
				// Return the first non-zero result.
				if(childResult)
					return childResult;
			}
			return 0;
		default:
			break;
	}

	// If we have an accumulator function and children, then let's use the accumulator on the children.
	BinFun accumulatorOp = Op(expressionOperator);
	if(accumulatorOp != nullptr && !children.empty())
		return accumulate(next(children.begin()), children.end(), children[0].Evaluate(),
			[&accumulatorOp](int64_t accumulated, const ConditionSet &b) -> int64_t {
				return accumulatorOp(accumulated, b.Evaluate());
		});

	// If we don't have an accumulator function, or no children, then return the default value.
	return 0;
}



// Get the names of the conditions that are relevant for this ConditionSet.
set<string> ConditionSet::RelevantConditions() const
{
	set<string> result;
	// Add the name from this set, if it is a VAR type operator.
	if(expressionOperator == ExpressionOp::VAR)
		result.emplace(conditionName);
	// Add the names from the children.
	for(const auto &child : children)
		for(const auto &rc : child.RelevantConditions())
			result.emplace(rc);
	return result;
}



bool ConditionSet::ParseNode(const DataNode &node)
{
	if(!conditions)
		throw runtime_error("Unable to ParseNode(full) for a ConditionSet without a pointer to a ConditionsStore!");

	// Special handling for 'and' and 'or' nodes.
	if(node.Size() == 1)
	{
		if(node.Token(0) == "and")
		{
			expressionOperator = ExpressionOp::AND;
			return ParseBooleanChildren(node);
		}
		if(node.Token(0) == "or")
		{
			expressionOperator = ExpressionOp::OR;
			return ParseBooleanChildren(node);
		}
	}

	// Nodes beyond this point should not have children.
	if(node.HasChildren())
		return FailParse(node, "unexpected child-nodes under toplevel");

	// Special handling for 'never', 'has' and 'not' nodes.
	if(node.Token(0) == "never")
	{
		if(node.Size() > 1)
			return FailParse(node, "tokens found after never keyword");

		expressionOperator = ExpressionOp::LIT;
		literal = 0;
		return true;
	}
	if(node.Token(0) == "has")
	{
		if(node.Size() != 2 || !DataNode::IsConditionName(node.Token(1)))
			return FailParse(node, "has keyword requires a single condition");

		// Convert has keyword directly to the variable.
		expressionOperator = ExpressionOp::VAR;
		conditionName = node.Token(1);
		return true;
	}
	if(node.Token(0) == "not")
	{
		if(node.Size() != 2 || !DataNode::IsConditionName(node.Token(1)))
			return FailParse(node, "not keyword requires a single condition");

		// Create `conditionName == 0` expression.
		expressionOperator = ExpressionOp::EQ;
		children.emplace_back(conditions);
		children.back().expressionOperator = ExpressionOp::VAR;
		children.back().conditionName = node.Token(1);
		children.emplace_back(0, conditions);
		return true;
	}

	int tokenNr = 0;
	if(!ParseNode(node, tokenNr))
		return false;

	return Optimize(node);
}



bool ConditionSet::ParseNode(const DataNode &node, int &tokenNr)
{
	if(!conditions)
		throw runtime_error("Unable to ParseNode(indexed) for a ConditionSet without a pointer to a ConditionsStore!");

	// Nodes beyond this point should not have children.
	if(node.HasChildren())
		return FailParse(node, "unexpected child-nodes under arithmetic expression");

	// Parse initial expression.
	if(!ParseMini(node, tokenNr))
		return FailParse();

	// Check if we are done with just one expression.
	if(tokenNr >= node.Size())
		return true;

	// If there are more tokens, then we need to have an infix operator here.
	if(!ParseFromInfix(node, tokenNr, ExpressionOp::AND))
		return FailParse();

	// Parsing from infix should have consumed and parsed all tokens.
	if(tokenNr < node.Size())
		return FailParse(node, "tokens found after parsing full expression");

	return true;
}



/// Optimize this node, this optimization also removes intermediate sections that were used for tracking brackets.
bool ConditionSet::Optimize(const DataNode &node)
{
	bool returnValue = true;
	// First optimize all the child nodes below.
	for(ConditionSet &child : children)
		returnValue &= child.Optimize(node);

	switch(expressionOperator)
	{
		case ExpressionOp::AND:
		case ExpressionOp::OR:
			// If we only have a single element, then replace the current OP/AND by its child.
			if(children.size() == 1)
				*this = children[0];

			break;

		case ExpressionOp::EQ:
		case ExpressionOp::NE:
		case ExpressionOp::LE:
		case ExpressionOp::GE:
		case ExpressionOp::LT:
		case ExpressionOp::GT:
			// TODO: Optimize boolean equality operators.
			break;

		case ExpressionOp::ADD:
		case ExpressionOp::SUB:
		case ExpressionOp::MUL:
		case ExpressionOp::DIV:
		case ExpressionOp::MOD:
			// TODO: Optimize arithmetic operators.
			break;

		case ExpressionOp::HAS:
			// Optimize away HAS, we can directly use the expression below it.
			if(children.size() == 1)
				*this = children[0];

			break;

		case ExpressionOp::NOT:
		case ExpressionOp::LIT:
		case ExpressionOp::VAR:
		case ExpressionOp::INVALID:
			break;
	}
	return returnValue;
}



bool ConditionSet::ParseBooleanChildren(const DataNode &node)
{
	if(!conditions)
		throw runtime_error("Unable to ParseBooleans in a ConditionSet without a pointer to a ConditionsStore!");

	if(!node.HasChildren())
		return FailParse(node, "child-nodes expected, found none");

	// Load all child nodes.
	for(const DataNode &child : node)
	{
		children.emplace_back(conditions);
		children.back().ParseNode(child);

		if(children.back().expressionOperator == ExpressionOp::INVALID)
			return FailParse();
	}

	return true;
}



bool ConditionSet::ParseMini(const DataNode &node, int &tokenNr)
{
	if(!conditions)
		throw runtime_error("Unable to ParseMini in a ConditionSet without a pointer to a ConditionsStore!");

	if(tokenNr >= node.Size())
		return FailParse(node, "expected terminal or sub-expression, found none");

	// Any (sub)expression should start with one of the following:
	// - an opening bracket.
	// - a literal number terminal.
	// - a condition name terminal.
	// - has keyword (but this is already handled at a higher level)
	// - not keyword (but this is already handled at a higher level)

	// Handle any first open bracket, if we had any.
	bool hadOpenBracket = false;
	if(node.Token(tokenNr) == "(")
	{
		hadOpenBracket = true;
		++tokenNr;
		if(tokenNr >= node.Size())
			return FailParse(node, "missing sub-expression and closing bracket");
	}

	if(node.IsNumber(tokenNr))
	{
		expressionOperator = ExpressionOp::LIT;
		literal = node.Value(tokenNr);
		++tokenNr;
	}
	else if(DataNode::IsConditionName(node.Token(tokenNr)))
	{
		expressionOperator = ExpressionOp::VAR;
		conditionName = node.Token(tokenNr);
		++tokenNr;
	}
	else if(node.Token(tokenNr) == "(")
	{
		// We must already have handled an open-bracket to get here; this one goes into a sub-expression.
		children.emplace_back(conditions);
		children.back().ParseMini(node, tokenNr);
	}
	else
		return FailParse(node, "expected terminal or open-bracket");

	// Keep parsing until we get to the closing bracket, if we had an open bracket.
	while(hadOpenBracket)
	{
		if(tokenNr >= node.Size())
			return FailParse(node, "missing closing bracket");
		else if(node.Token(tokenNr) == ")")
		{
			// Remove the closing bracket.
			++tokenNr;
			hadOpenBracket = false;
			// Make sure that this bracketed section gets used as a single terminal.
			if(!PushDownFull(node))
				return FailParse();
		}
		else
			// If there are more tokens, then we need to have an infix operator here.
			// Use the precedence of the AND operator, since we want to parse to the closing bracket.
			if(!ParseFromInfix(node, tokenNr, ExpressionOp::AND))
				return FailParse();
	}
	return true;
}



bool ConditionSet::ParseFromInfix(const DataNode &node, int &tokenNr, ExpressionOp parentOp)
{
	if(!conditions)
		throw runtime_error("Unable to ParseFromInfix in a ConditionSet without a pointer to a ConditionsStore!");

	// Keep on parsing until we reach an end-state (error, end-of-tokens, closing-bracket, lower precedence token)
	while(true)
	{
		// At this point, we can expect one of the following:
		// - an infix-operator
		// - a closing bracket (hopefully matching an earlier open bracket)
		// - end of the tokens.

		// Reaching the end is fine, since we should have parsed a full terminal before this one.
		// Reaching a closing bracket also means we are done (the parent should handle it).
		if(tokenNr >= node.Size() || node.Token(tokenNr) == ")")
			return true;

		// Consume token and process it.
		ExpressionOp infixOp = ParseOperator(node.Token(tokenNr));
		switch(infixOp)
		{
			case ExpressionOp::ADD:
			case ExpressionOp::SUB:
			case ExpressionOp::MUL:
			case ExpressionOp::DIV:
			case ExpressionOp::MOD:
			case ExpressionOp::EQ:
			case ExpressionOp::NE:
			case ExpressionOp::LE:
			case ExpressionOp::GE:
			case ExpressionOp::LT:
			case ExpressionOp::GT:
			{
				if(tokenNr + 1 >= node.Size())
					return FailParse(node, "expected terminal after infix operator \"" + node.Token(tokenNr) + "\"");

				// If the precedence of the new operator is less or equal than the parents operator, then let the parent handle it.
				if(Precedence(infixOp) <= Precedence(parentOp))
					return true;

				// If the precedence of the new operator is higher than the current operator, then parse the next
				// terminal into a new sub-expression.
				if((children.size() > 1) && (Precedence(expressionOperator) < Precedence(infixOp)))
				{
					if(!PushDownLast(node))
						return FailParse();
					if(!children.back().ParseFromInfix(node, tokenNr, expressionOperator))
						return FailParse();
					// The parser for the sub-expression handled everything with higher precedence. Start the loop over
					// to check what this parser needs to do next.
					continue;
				}

				// If the expression currently contains a terminal, then push it down.
				// Also push down the current expression if it has a higher or equal precedence to the new operator.
				if((children.size() == 0) || (children.size() > 1 && infixOp != expressionOperator &&
						Precedence(expressionOperator) >= Precedence(infixOp)))
					if(!PushDownFull(node))
						return FailParse();

				// If this expression contains only a single sub-expression, then we can apply the operator directly.
				if(children.size() == 1)
					expressionOperator = infixOp;

				// If we get the same operator as that we had, then let's just process it and continue the loop.
				if(infixOp == expressionOperator)
				{
					++tokenNr;
					if(!((children.emplace_back(conditions)).ParseMini(node, tokenNr)))
						return FailParse();

					continue;
				}
				return FailParse(node, "precedence confusion on infix operator");
			}
			default:
				return FailParse(node, "expected infix operator instead of \"" + node.Token(tokenNr) + "\"");
		}
	}
}



bool ConditionSet::PushDownFull(const DataNode &node)
{
	ConditionSet ce(*this);
	children.clear();
	children.push_back(std::move(ce));
	expressionOperator = ExpressionOp::AND;

	return true;
}



bool ConditionSet::PushDownLast(const DataNode &node)
{
	// Can only perform push-down if there is at least one expression to push down.
	if(children.empty())
		return FailParse(node, "cannot create sub-expression from void");

	// Store and remove the child that we want to push down.
	ConditionSet ce = std::move(children.back());
	children.pop_back();

	// Create a new last child.
	children.emplace_back(conditions);

	// Let the earlier removed child become a grandChild.
	children.back().children.push_back(std::move(ce));
	return true;
}



bool ConditionSet::FailParse()
{
	expressionOperator = ExpressionOp::INVALID;
	children.clear();
	return false;
}



bool ConditionSet::FailParse(const DataNode &node, const string &failText)
{
	node.PrintTrace("Error: " + failText + ":");
	return FailParse();
}<|MERGE_RESOLUTION|>--- conflicted
+++ resolved
@@ -132,15 +132,9 @@
 
 
 // Construct and Load() at the same time.
-<<<<<<< HEAD
-ConditionSet::ConditionSet(const DataNode &node, const ConditionsStore *playerConditions)
-{
-	Load(node, playerConditions);
-=======
 ConditionSet::ConditionSet(const DataNode &node, const ConditionsStore *conditions)
 {
 	Load(node, conditions);
->>>>>>> f0f2b37a
 }
 
 
@@ -171,11 +165,7 @@
 	literal = other.literal;
 	conditionName = std::move(other.conditionName);
 	children = std::move(other.children);
-<<<<<<< HEAD
-	playerConditions = other.playerConditions;
-=======
 	conditions = other.conditions;
->>>>>>> f0f2b37a
 
 	return *this;
 }
@@ -198,11 +188,7 @@
 	literal = other.literal;
 	conditionName = other.conditionName;
 	children = other.children;
-<<<<<<< HEAD
-	playerConditions = other.playerConditions;
-=======
 	conditions = other.conditions;
->>>>>>> f0f2b37a
 
 	return *this;
 }
@@ -210,11 +196,7 @@
 
 
 // Load a set of conditions from the children of this node.
-<<<<<<< HEAD
-void ConditionSet::Load(const DataNode &node, const ConditionsStore *playerConditions)
-=======
 void ConditionSet::Load(const DataNode &node, const ConditionsStore *conditions)
->>>>>>> f0f2b37a
 {
 	if(!conditions)
 		throw runtime_error("Unable to Load ConditionSet without a pointer to a ConditionsStore!");
@@ -223,7 +205,6 @@
 	// The top-node is always an 'and' node, without the keyword.
 	expressionOperator = ExpressionOp::AND;
 	ParseBooleanChildren(node);
-	this->playerConditions = playerConditions;
 }
 
 
@@ -370,25 +351,7 @@
 
 
 
-<<<<<<< HEAD
-bool ConditionSet::Test() const
-{
-	// An empty condition set was likely never loaded, and so won't have a pointer
-	// to the player's conditions. Return true in this case instead of throwing an
-	// exception.
-	if(IsEmpty())
-		return true;
-	if(!playerConditions)
-		throw runtime_error("Unable to Test ConditionSet without a pointer to the player's conditions!");
-	return Evaluate(*playerConditions);
-}
-
-
-
-int64_t ConditionSet::Evaluate(const ConditionsStore &conditionsStore) const
-=======
 int64_t ConditionSet::Evaluate() const
->>>>>>> f0f2b37a
 {
 	switch(expressionOperator)
 	{
