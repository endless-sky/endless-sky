--- conflicted
+++ resolved
@@ -153,12 +153,7 @@
 
 	// Converts the given vector of condition tokens (like "reputation: Republic",
 	// "random", or "4") into the integral values they have at runtime.
-<<<<<<< HEAD
-	vector<int64_t> SubstituteValues(const vector<string> &side, const map<string, int64_t> &conditions,
-		const map<string, int64_t> &created)
-=======
 	vector<int64_t> SubstituteValues(const vector<string> &side, const ConditionsStore &conditions, const ConditionsStore &created)
->>>>>>> 800b6111
 	{
 		auto result = vector<int64_t>();
 		result.reserve(side.size());
@@ -195,8 +190,7 @@
 	}
 
 	// Finding the left operand's index if getLeft = true. The operand's index is the first non-empty, non-used index.
-	size_t FindOperandIndex(const vector<string> &tokens, const vector<int> &resultIndices,
-		const size_t &opIndex, bool getLeft)
+	size_t FindOperandIndex(const vector<string> &tokens, const vector<int> &resultIndices, const size_t &opIndex, bool getLeft)
 	{
 		// Start at the operator index (left), or just past it (right).
 		size_t index = opIndex + !getLeft;
@@ -308,8 +302,7 @@
 		// If a child node has assignment operators, warn on load since
 		// these will be processed after all non-child expressions.
 		if(children.back().hasAssign)
-			node.PrintTrace("Warning: Assignment expressions contained within and/or groups are applied last."
-				" This may be unexpected.");
+			node.PrintTrace("Warning: Assignment expressions contained within and/or groups are applied last. This may be unexpected.");
 	}
 	else if(IsValidCondition(node))
 	{
