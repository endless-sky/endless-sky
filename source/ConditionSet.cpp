/* ConditionSet.cpp
Copyright (c) 2014 by Michael Zahniser

Endless Sky is free software: you can redistribute it and/or modify it under the
terms of the GNU General Public License as published by the Free Software
Foundation, either version 3 of the License, or (at your option) any later version.

Endless Sky is distributed in the hope that it will be useful, but WITHOUT ANY
WARRANTY; without even the implied warranty of MERCHANTABILITY or FITNESS FOR A
PARTICULAR PURPOSE.  See the GNU General Public License for more details.
*/

#include "ConditionSet.h"

#include "DataNode.h"
#include "DataWriter.h"
#include "Files.h"
#include "Random.h"

#include <algorithm>
#include <cmath>
#include <limits>
<<<<<<< HEAD
#include <set>
=======
>>>>>>> 95d7cf5d

using namespace std;

namespace {
	typedef int64_t (*BinFun)(int64_t, int64_t);
	BinFun Op(const string &op)
	{
		// This map defines functions that each "operator" should be mapped to.
		// In each function "a" is the condition's current value and "b" is the
		// integer value given as the other argument of the operator.
		// Test operators return 0 (false) or 1 (true).
		// "Apply" operators return the value that the condition should have
		// after applying the expression.
		static const map<string, BinFun> opMap = {
<<<<<<< HEAD
			{"==", [](int a, int b) -> int { return a == b; }},
			{"!=", [](int a, int b) -> int { return a != b; }},
			{"<", [](int a, int b) -> int { return a < b; }},
			{">", [](int a, int b) -> int { return a > b; }},
			{"<=", [](int a, int b) -> int { return a <= b; }},
			{">=", [](int a, int b) -> int { return a >= b; }},
			{"=", [](int a, int b) { return b; }},
			{"*=", [](int a, int b) { return a * b; }},
			{"+=", [](int a, int b) { return a + b; }},
			{"-=", [](int a, int b) { return a - b; }},
			{"/=", [](int a, int b) { return b ? a / b : numeric_limits<int>::max(); }},
			{"<?=", [](int a, int b) { return min(a, b); }},
			{">?=", [](int a, int b) { return max(a, b); }},
			{"%", [](int a, int b) { return (a % b); }},
			{"*", [](int a, int b) { return a * b; }},
			{"+", [](int a, int b) { return a + b; }},
			{"-", [](int a, int b) { return a - b; }},
			{"/", [](int a, int b) { return b ? a / b : numeric_limits<int>::max(); }}
=======
			{"==", [](int64_t a, int64_t b) -> int64_t { return a == b; }},
			{"!=", [](int64_t a, int64_t b) -> int64_t { return a != b; }},
			{"<", [](int64_t a, int64_t b) -> int64_t { return a < b; }},
			{">", [](int64_t a, int64_t b) -> int64_t { return a > b; }},
			{"<=", [](int64_t a, int64_t b) -> int64_t { return a <= b; }},
			{">=", [](int64_t a, int64_t b) -> int64_t { return a >= b; }},
			{"=", [](int64_t a, int64_t b) { return b; }},
			{"+=", [](int64_t a, int64_t b) { return a + b; }},
			{"-=", [](int64_t a, int64_t b) { return a - b; }},
			{"<?=", [](int64_t a, int64_t b) { return min(a, b); }},
			{">?=", [](int64_t a, int64_t b) { return max(a, b); }}
>>>>>>> 95d7cf5d
		};
		
		auto it = opMap.find(op);
		return (it != opMap.end() ? it->second : nullptr);
	}
	
	// Indicate if the operation is a comparison or modifies the condition.
	bool IsComparison(const string &op)
	{
		static const set<string> comparison = {
			"==", "!=", "<", ">", "<=", ">="
		};
		return comparison.count(op);
	}
	
	bool IsAssignment(const string &op)
	{
		static const set<string> assignment = {
			"=", "+=", "-=", "*=", "/=", "<?=", ">?="
		};
		return assignment.count(op);
	}
	
	bool IsSimple(const string &op)
	{
		static const set<string> simple = {
			"(", ")", "+", "-", "*", "/", "%"
		};
		return simple.count(op);
	}
	
	int Precedence(const string &op)
	{
		static const map<string, int> precedence = {
			{"(", 0}, {")", 0},
			{"+", 1}, {"-", 1},
			{"*", 2}, {"/", 2}, {"%", 2}
		};
		return precedence.at(op);
	}
	
	// Test to determine if unsupported operations are requested.
	bool HasInvalidOperators(const vector<string> &tokens)
	{
		static const set<string> invalids = {
			"{", "}", "[", "]", "|", "^", "&", "!", "~",
			"||", "&&", "&=", "|=", "<<", ">>"
		};
		for(const string &str : tokens)
			if(invalids.count(str))
				return true;
		return false;
	}
	
	// Ensure the ConditionSet line has balanced parentheses on both sides.
	bool HasUnbalancedParentheses(const vector<string> &tokens)
	{
		int parentheses = 0;
		for(const string &str : tokens)
		{
			if(parentheses < 0)
				return true;
			else if(parentheses && (IsAssignment(str) || IsComparison(str)))
				return true;
			else if(str == "(")
				++parentheses;
			else if(str == ")")
				--parentheses;
		}
		return parentheses;
	}
	
	bool IsValidCondition(const DataNode &node)
	{
		const vector<string> &tokens = node.Tokens();
		int assigns = count_if(tokens.begin(), tokens.end(), IsAssignment);
		int compares = count_if(tokens.begin(), tokens.end(), IsComparison);
		if(assigns + compares != 1)
			node.PrintTrace("An expression must either perform a comparison, or an assign a value:");
		else if(HasInvalidOperators(tokens))
			node.PrintTrace("Brackets, braces, exponentiation, and boolean/bitwise math are not supported:");
		else if(HasUnbalancedParentheses(tokens))
			node.PrintTrace("Unbalanced parentheses in condition expression:");
		else if(count_if(tokens.begin(), tokens.end(), [](const string &token)
				{ return token.size() > 1 && token.front() == '('; }))
			node.PrintTrace("Parentheses must be separate from tokens:");
		else
			return true;
		
		return false;
	}
	
	// Converts the given vector of strings into a vector of ints.
	vector<int> SubstituteValues(const vector<string> &side, const map<string, int> &conditions, const map<string, int> &created)
	{
		auto result = vector<int>();
		result.reserve(side.size());
		for(const string &str : side)
		{
			int value = 0;
			if(str == "random")
				value = Random::Int(100);
			else if(DataNode::IsNumber(str))
				value = static_cast<int>(DataNode::Value(str));
			else
			{
				const auto temp = created.find(str);
				const auto perm = conditions.find(str);
				if(temp != created.end())
					value = temp->second;
				else if(perm != conditions.end())
					value = perm->second;
			}
			result.emplace_back(value);
		}
		return result;
	}
	
	bool UsedAll(const vector<bool> &status)
	{
		for(const bool v : status)
			if(!v)
				return false;
		return true;
	}
	
	// Finding the left operand's index if getLeft = true. The operand's index is the first non-empty, non-used index.
	size_t FindOperandIndex(const vector<string> &tokens, const vector<int> &data, const size_t &opIndex, bool getLeft)
	{
		// Start at the operator index (left), or just past it (right).
		size_t index = opIndex + !getLeft;
		if(getLeft)
			while(tokens.at(index).empty() && index > 0)
				--index;
		else
			while(tokens.at(index).empty() && index < tokens.size() - 2)
				++index;
		// Trace any used data to find the latest result.
		while(data.at(index) > 0)
			index = data.at(index);
		
		return index;
	}
	
	void PrintConditionError(const vector<string> &side)
	{
		string message = "Error decomposing complex condition expression:\nFound:\t";
		for(const string &str : side)
			message += " \"" + str + "\"";
		Files::LogError(message);
	}
}



// Construct and Load() at the same time.
ConditionSet::ConditionSet(const DataNode &node)
{
	Load(node);
}



// Load a set of conditions from the children of this node.
void ConditionSet::Load(const DataNode &node)
{
	isOr = (node.Token(0) == "or");
	for(const DataNode &child : node)
		Add(child);
}



// Save a set of conditions.
void ConditionSet::Save(DataWriter &out) const
{
	for(const Expression &expression : expressions)
		expression.Save(out);
	
	for(const ConditionSet &child : children)
	{
		out.Write(child.isOr ? "or" : "and");
		out.BeginChild();
		{
			child.Save(out);
		}
		out.EndChild();
	}
}



// Check if there are any entries in this set.
bool ConditionSet::IsEmpty() const
{
	return expressions.empty() && children.empty();
}



// Read a single condition from a data node.
void ConditionSet::Add(const DataNode &node)
{
	// Special keywords have a node size of 1 (never, and, or), or 2 (unary operators).
	// Simple conditions have a node size of 3, while complex conditions feature a single
	// non-simple operator (e.g. <=) and any number of simple operators.
	static const string UNRECOGNIZED = "Unrecognized condition expression:";
	if(node.Size() == 2)
	{
		if(!Add(node.Token(0), node.Token(1)))
			node.PrintTrace(UNRECOGNIZED);
	}
	else if(node.Size() == 1 && node.Token(0) == "never")
		expressions.emplace_back("'", "!=", "0");
	else if(node.Size() == 1 && (node.Token(0) == "and" || node.Token(0) == "or"))
	{
		// The "and" and "or" keywords introduce a nested condition set.
		children.emplace_back(node);
		// If a child node has assignment operators, warn on load since
		// these will be processed after all non-child expressions.
		if(children.back().hasAssign)
			node.PrintTrace("Assignment expressions contained within and/or groups are applied last. This may be unexpected.");
	}
	else if(IsValidCondition(node))
	{
		// This is a valid condition containing a single assignment or comparison operator.
		if(node.Size() == 3)
		{
<<<<<<< HEAD
			if(!Add(node.Token(0), node.Token(1), node.Token(2)))
				node.PrintTrace(UNRECOGNIZED);
=======
			double value = node.Value(2);
			if(value > static_cast<double>(numeric_limits<int64_t>::max())
					|| value < static_cast<double>(numeric_limits<int64_t>::min()))
			{
				node.PrintTrace("Unrepresentable condition value " + to_string(value) + ":");
			}
			else if(!Add(node.Token(0), node.Token(1), static_cast<int64_t>(value)))
				node.PrintTrace("Unrecognized condition expression:");
>>>>>>> 95d7cf5d
		}
		else
		{
			// Split the DataNode into left- and right-hand sides.
			auto lhs = vector<string>();
			auto rhs = vector<string>();
			string op;
			for(const string &token : node.Tokens())
			{
				if(!op.empty())
					rhs.emplace_back(token);
				else if(IsComparison(token))
					op = token;
				else if(IsAssignment(token))
				{
					if(lhs.size() == 1)
						op = token;
					else
					{
						node.PrintTrace("Assignment operators must be the second token:");
						return;
					}
				}
				else
					lhs.emplace_back(token);
			}
			if(!Add(lhs, op, rhs))
				node.PrintTrace(UNRECOGNIZED);
		}
	}
	if(!expressions.empty() && expressions.back().IsEmpty())
	{
		node.PrintTrace("Condition parses to an empty set:");
		expressions.pop_back();
	}
}



// Add a unary operator line to the list of expressions.
bool ConditionSet::Add(const string &firstToken, const string &secondToken)
{
	// Each "unary" operator can be mapped to an equivalent binary expression.
	if(firstToken == "not")
		expressions.emplace_back(secondToken, "==", "0");
	else if(firstToken == "has")
		expressions.emplace_back(secondToken, "!=", "0");
	else if(firstToken == "set")
		expressions.emplace_back(secondToken, "=", "1");
	else if(firstToken == "clear")
		expressions.emplace_back(secondToken, "=", "0");
	else if(secondToken == "++")
		expressions.emplace_back(firstToken, "+=", "1");
	else if(secondToken == "--")
		expressions.emplace_back(firstToken, "-=", "1");
	else
		return false;
	
	hasAssign |= !expressions.back().IsTestable();
	return true;
}



<<<<<<< HEAD
// Add a simple condition expression to the list of expressions.
bool ConditionSet::Add(const string &name, const string &op, const string &value)
=======
// Add a binary operator line to the list of expressions.
bool ConditionSet::Add(const string &name, const string &op, int64_t value)
>>>>>>> 95d7cf5d
{
	// If the operator is recognized, map it to a binary function.
	BinFun fun = Op(op);
	if(!fun)
		return false;
	
	hasAssign |= !IsComparison(op);
	expressions.emplace_back(name, op, value);
	return true;
}



// Add a complex condition expression to the list of expressions.
bool ConditionSet::Add(const vector<string> &lhs, const string &op, const vector<string> &rhs)
{
	BinFun fun = Op(op);
	if(!fun)
		return false;
	
	hasAssign |= !IsComparison(op);
	expressions.emplace_back(lhs, op, rhs);
	return true;
}



<<<<<<< HEAD
// Check if the given condition values satify this set of conditions. Performs any assignments
// on a temporary condition map, if this set mixes comparisons and modifications.
bool ConditionSet::Test(const Conditions &conditions) const
=======
// Check if the given condition values satisfy this set of conditions.
bool ConditionSet::Test(const map<string, int64_t> &conditions) const
>>>>>>> 95d7cf5d
{
	// If this ConditionSet contains any expressions with operators that
	// modify the condition map, then they must be applied before testing,
	// to generate any temporary conditions needed.
	Conditions created;
	if(hasAssign)
		TestApply(conditions, created);
	return TestSet(conditions, created);
}



// Modify the given set of conditions.
void ConditionSet::Apply(Conditions &conditions) const
{
	Conditions unused;
	for(const Expression &expression : expressions)
<<<<<<< HEAD
		if(!expression.IsTestable())
			expression.Apply(conditions, unused);
	
	for(const ConditionSet &child : children)
		child.Apply(conditions);
}



// Check if this set is satisfied by either the created, temporary conditions, or the given conditions.
bool ConditionSet::TestSet(const Conditions &conditions, const Conditions &created) const
{
	// Not all expressions may be testable: some may have been used to form the "created" condition map.
	for(const Expression &expression : expressions)
		if(expression.IsTestable())
		{
			bool result = expression.Test(conditions, created);
			// If this is a set of "and" conditions, bail out as soon as one of them
			// returns false. If it is an "or", bail out if anything returns true.
			if(result == isOr)
				return result;
		}
	
=======
	{
		auto firstValue = TokenValue(0, expression.name, conditions);
		auto secondValue = TokenValue(expression.value, expression.strValue, conditions);
		bool result = expression.fun(firstValue, secondValue);
		// If this is a set of "and" conditions, bail out as soon as one of them
		// returns false. If it is an "or", bail out if anything returns true.
		if(result == isOr)
			return result;
	}
>>>>>>> 95d7cf5d
	for(const ConditionSet &child : children)
	{
		bool result = child.TestSet(conditions, created);
		if(result == isOr)
			return result;
	}
	// If this is an "and" condition, all the above conditions were true, so return
	// true. If it is an "or," no condition returned true, so return false.
	return !isOr;
}



<<<<<<< HEAD
// Construct new, temporary conditions based on the assignment expressions in
// this ConditionSet and the values in the player's conditions map.
void ConditionSet::TestApply(const Conditions &conditions, Conditions &created) const
=======
// Modify the given set of conditions.
void ConditionSet::Apply(map<string, int64_t> &conditions) const
>>>>>>> 95d7cf5d
{
	for(const Expression &expression : expressions)
		if(!expression.IsTestable())
			expression.TestApply(conditions, created);
	
	for(const ConditionSet &child : children)
		child.TestApply(conditions, created);
}



// Constructor for complex expressions.
ConditionSet::Expression::Expression(const vector<string> &left, const string &op, const vector<string> &right)
	: op(op), fun(Op(op)), left(left), right(right)
{
}



// Constructor for simple expressions.
ConditionSet::Expression::Expression(const string &left, const string &op, const string &right)
	: op(op), fun(Op(op)), left(left), right(right)
{
}



void ConditionSet::Expression::Save(DataWriter &out) const
{
	for(const string &str : left.ToStrings())
		out.WriteToken(str);
	out.WriteToken(op);
	for(const string &str : right.ToStrings())
		out.WriteToken(str);
	out.Write();
}



// Create a loggable string (for PrintTrace).
string ConditionSet::Expression::ToString() const
{
	return left.ToString() + " \"" + op + "\" " + right.ToString();
}



// Checks if either side of the expression is tokenless.
bool ConditionSet::Expression::IsEmpty() const
{
	return left.IsEmpty() || right.IsEmpty();
}



// Returns everything to the left of the main assignment or comparison operator.
// In an assignment expression, this should be only a single token.
string ConditionSet::Expression::Name() const
{
	return left.ToString();
}



// Returns true if the operator is a comparison and false otherwise.
bool ConditionSet::Expression::IsTestable() const
{
	return IsComparison(op);
}



// Evaluate both the left- and right-hand sides of the expression, then compare the evaluated numeric values.
bool ConditionSet::Expression::Test(const Conditions &conditions, const Conditions &created) const
{
	int lhs = left.Evaluate(conditions, created);
	int rhs = right.Evaluate(conditions, created);
	return fun(lhs, rhs);
}



// Assign the computed value to the desired condition.
void ConditionSet::Expression::Apply(Conditions &conditions, Conditions &created) const
{
	int &c = conditions[Name()];
	int value = right.Evaluate(conditions, created);
	c = fun(c, value);
}



// Assign the computed value to the desired temporary condition.
void ConditionSet::Expression::TestApply(const Conditions &conditions, Conditions &created) const
{
	int &c = created[Name()];
	int value = right.Evaluate(conditions, created);
	c = fun(c, value);
}



// Constructor for one side of a complex expression (supports multiple simple operators and parentheses).
ConditionSet::Expression::SubExpression::SubExpression(const vector<string> &side)
{
	if(side.empty())
		return;
	
	ParseSide(side);
	GenerateSequence();
}



// Simple condition constructor. For legacy support of the 'never' condition,
// replace the empty string argument with a bare quote.
ConditionSet::Expression::SubExpression::SubExpression(const string &side)
{
	tokens.emplace_back(side.empty() ? "'" : side);
}


// Convert the tokens and operators back to a string, for use in logging.
const string ConditionSet::Expression::SubExpression::ToString() const
{
	string out;
	static const string SPACE = " ";
	size_t i = 0;
	for( ; i < operators.size(); ++i)
	{
<<<<<<< HEAD
		if(!tokens[i].empty())
		{
			out += tokens[i];
			out += SPACE;
		}
		out += operators[i];
		if(i != operators.size() - 1)
			out += SPACE;
=======
		auto &c = conditions[expression.name];
		auto value = TokenValue(expression.value, expression.strValue, conditions);
		c = expression.fun(c, value);
>>>>>>> 95d7cf5d
	}
	// The tokens vector contains more values than the operators vector.
	for( ; i < tokens.size(); ++i)
	{
		if(i != 0)
			out += SPACE;
		out += tokens[i];
	}
	return out;
}



<<<<<<< HEAD
// Interleave the tokens and operators, for use in the save file.
const vector<string> ConditionSet::Expression::SubExpression::ToStrings() const
{
	auto out = vector<string>();
	out.reserve(tokens.size() + operators.size());
	size_t i = 0;
	for( ; i < operators.size(); ++i)
=======
// Check if the passed token is numeric or a string which has to be replaced, and return its value
int64_t ConditionSet::TokenValue(int64_t numValue, const string &strValue, const map<string, int64_t> &conditions) const
{
	auto value = numValue;
	// Special case: if the string of the token is "random," that means to
	// generate a random number from 0 to 99 each time it is queried.
	if(strValue == "random")
		value = Random::Int(100);
	else
>>>>>>> 95d7cf5d
	{
		if(!tokens[i].empty())
			out.emplace_back(tokens[i]);
		out.emplace_back(operators[i]);
	}
	for( ; i < tokens.size(); ++i)
		if(!tokens[i].empty())
			out.emplace_back(tokens[i]);
	return out;
}


// Check if this SubExpression was able to build correctly.
bool ConditionSet::Expression::SubExpression::IsEmpty() const
{
	return tokens.empty();
}



// Evaluate the SubExpression using the given condition maps.
int ConditionSet::Expression::SubExpression::Evaluate(const Conditions &conditions, const Conditions &created) const
{
	// Sanity check.
	if(tokens.empty())
		return 0;
	
	// For SubExpressions with no Operations (i.e. simple conditions), tokens will consist
	// of only the condition or numeric value to be returned as-is after substitution.
	auto data = SubstituteValues(tokens, conditions, created);
	
	if(!sequence.empty())
	{
		// Each Operation adds to the end of the data vector.
		data.reserve(operatorCount + data.size());
		for(const Operation &op : sequence)
			data.emplace_back(op.fun(data[op.a], data[op.b]));
	}
	
	return data.back();
}



// Parse the input vector into the tokens and operators vectors. Parentheses are
// considered simple operators, and also insert an empty string into tokens.
void ConditionSet::Expression::SubExpression::ParseSide(const vector<string> &side)
{
	static const string EMPTY;
	int parentheses = 0;
	// Construct the tokens and operators vectors.
	for(size_t i = 0; i < side.size(); ++i)
	{
		if(side[i] == "(" || side[i] == ")")
		{
			// Ensure reconstruction by adding a blank token.
			tokens.emplace_back(EMPTY);
			operators.emplace_back(side[i]);
			++parentheses;
		}
		else if(IsSimple(side[i]))
		{
			// Normal operators do not need a token insertion.
			operators.emplace_back(side[i]);
			++operatorCount;
		}
		else
			tokens.emplace_back(side[i]);
	}
	
	if(tokens.empty() || !operatorCount)
		operators.clear();
	else if(parentheses % 2 != 0)
	{
		// This should have been caught earlier, but just in case.
		PrintConditionError(side);
		tokens.clear();
		operators.clear();
	}
	// Remove empty strings that wrap simple conditions, so any token
	// wrapped by only parentheses simplifies to just the token.
	if(operators.empty() && !tokens.empty())
		tokens.erase(remove_if(tokens.begin(), tokens.end(),
			[](const string &token) { return token.empty(); }), tokens.end());
}



// Parse the token and operators vectors to make the sequence vector.
void ConditionSet::Expression::SubExpression::GenerateSequence()
{
	// Simple conditions have only a single token and no operators.
	if(tokens.empty() || operators.empty())
		return;
	// Use a boolean vector to indicate when an operator has been used.
	auto usedOps = vector<bool>(operators.size(), false);
	// Read the operators vector just once by using a stack.
	auto opStack = vector<size_t>();
	// Store the data index for each Operation, for use by later Operations.
	size_t dest = tokens.size();
	auto dataDest = vector<int>(dest + operatorCount, -1);
	size_t opIndex = 0;
	while(!UsedAll(usedOps))
	{
		while(true)
		{
			// Stack ops until one of lower or equal precedence is found, then evaluate the higher one first.
			if(opStack.empty() || operators.at(opIndex) == "("
					|| (Precedence(operators.at(opIndex)) > Precedence(operators.at(opStack.back()))))
			{
				opStack.push_back(opIndex);
				// Mark this operator as used and advance.
				usedOps.at(opIndex++) = true;
				break;
			}
			
			size_t workingIndex = opStack.back();
			opStack.pop_back();
			
			// A left parentheses results in a no-op step.
			if(operators.at(workingIndex) == "(")
			{
				if(operators.at(opIndex) != ")")
				{
					Files::LogError("Did not find matched parentheses:");
					PrintConditionError(ToStrings());
					tokens.clear();
					operators.clear();
					sequence.clear();
					return;
				}
				// "Use" the parentheses and advance operators.
				usedOps.at(opIndex++) = true;
				break;
			}
			else if(!AddOperation(dataDest, dest, workingIndex))
				return;
		}
	}
	// Handle remaining operators (which cannot be parentheses).
	while(!opStack.empty())
	{
		size_t workingIndex = opStack.back();
		opStack.pop_back();
		
		if(operators.at(workingIndex) == "(" || operators.at(workingIndex) == ")")
		{
			Files::LogError("Mismatched parentheses:" + ToString());
			tokens.clear();
			operators.clear();
			sequence.clear();
			return;
		}
		else if(!AddOperation(dataDest, dest, workingIndex))
			return;
	}
	// All operators and tokens should now have been used.
}



// Use a valid working index and data pointer vector to create an evaluable Operation.
bool ConditionSet::Expression::SubExpression::AddOperation(vector<int> &data, size_t &index, const size_t &opIndex)
{
	// Obtain the operand indices. The operator is never a parentheses. The
	// operator index never exceeds the size of the tokens vector.
	size_t leftIndex = FindOperandIndex(tokens, data, opIndex, true);
	size_t rightIndex = FindOperandIndex(tokens, data, opIndex, false);
	
	// Bail out if the pointed token is in-bounds and empty.
	if((leftIndex < tokens.size() && tokens.at(leftIndex).empty())
			|| (rightIndex < tokens.size() && tokens.at(rightIndex).empty()))
	{
		Files::LogError("Unable to obtain valid operand for function \"" + operators.at(opIndex) + "\" with tokens:");
		PrintConditionError(tokens);
		tokens.clear();
		operators.clear();
		sequence.clear();
		return false;
	}
	
	// Record use of an operand by writing where its latest value is found.
	data.at(leftIndex) = index;
	data.at(rightIndex) = index;
	// Create the Operation.
	sequence.emplace_back(operators.at(opIndex), leftIndex, rightIndex);
	// Update the pointed index for the next operation.
	++index;
	
	return true;
}



<<<<<<< HEAD
// Constructor for an Operation, indicating the binary function and the
// indices of its operands within the evaluation-time data vector.
ConditionSet::Expression::SubExpression::Operation::Operation(const string &op, size_t &a, size_t &b)
	: fun(Op(op)), a(a), b(b)
=======
// Constructor for an expression.
ConditionSet::Expression::Expression(const string &name, const string &op, int64_t value)
	: name(name), op(op), fun(Op(op)), value(value)
>>>>>>> 95d7cf5d
{
}<|MERGE_RESOLUTION|>--- conflicted
+++ resolved
@@ -20,10 +20,7 @@
 #include <algorithm>
 #include <cmath>
 #include <limits>
-<<<<<<< HEAD
 #include <set>
-=======
->>>>>>> 95d7cf5d
 
 using namespace std;
 
@@ -38,26 +35,6 @@
 		// "Apply" operators return the value that the condition should have
 		// after applying the expression.
 		static const map<string, BinFun> opMap = {
-<<<<<<< HEAD
-			{"==", [](int a, int b) -> int { return a == b; }},
-			{"!=", [](int a, int b) -> int { return a != b; }},
-			{"<", [](int a, int b) -> int { return a < b; }},
-			{">", [](int a, int b) -> int { return a > b; }},
-			{"<=", [](int a, int b) -> int { return a <= b; }},
-			{">=", [](int a, int b) -> int { return a >= b; }},
-			{"=", [](int a, int b) { return b; }},
-			{"*=", [](int a, int b) { return a * b; }},
-			{"+=", [](int a, int b) { return a + b; }},
-			{"-=", [](int a, int b) { return a - b; }},
-			{"/=", [](int a, int b) { return b ? a / b : numeric_limits<int>::max(); }},
-			{"<?=", [](int a, int b) { return min(a, b); }},
-			{">?=", [](int a, int b) { return max(a, b); }},
-			{"%", [](int a, int b) { return (a % b); }},
-			{"*", [](int a, int b) { return a * b; }},
-			{"+", [](int a, int b) { return a + b; }},
-			{"-", [](int a, int b) { return a - b; }},
-			{"/", [](int a, int b) { return b ? a / b : numeric_limits<int>::max(); }}
-=======
 			{"==", [](int64_t a, int64_t b) -> int64_t { return a == b; }},
 			{"!=", [](int64_t a, int64_t b) -> int64_t { return a != b; }},
 			{"<", [](int64_t a, int64_t b) -> int64_t { return a < b; }},
@@ -65,11 +42,17 @@
 			{"<=", [](int64_t a, int64_t b) -> int64_t { return a <= b; }},
 			{">=", [](int64_t a, int64_t b) -> int64_t { return a >= b; }},
 			{"=", [](int64_t a, int64_t b) { return b; }},
+			{"*=", [](int64_t a, int64_t b) { return a * b; }},
 			{"+=", [](int64_t a, int64_t b) { return a + b; }},
 			{"-=", [](int64_t a, int64_t b) { return a - b; }},
+			{"/=", [](int64_t a, int64_t b) { return b ? a / b : numeric_limits<int64_t>::max(); }},
 			{"<?=", [](int64_t a, int64_t b) { return min(a, b); }},
-			{">?=", [](int64_t a, int64_t b) { return max(a, b); }}
->>>>>>> 95d7cf5d
+			{">?=", [](int64_t a, int64_t b) { return max(a, b); }},
+			{"%", [](int64_t a, int64_t b) { return (a % b); }},
+			{"*", [](int64_t a, int64_t b) { return a * b; }},
+			{"+", [](int64_t a, int64_t b) { return a + b; }},
+			{"-", [](int64_t a, int64_t b) { return a - b; }},
+			{"/", [](int64_t a, int64_t b) { return b ? a / b : numeric_limits<int64_t>::max(); }}
 		};
 		
 		auto it = opMap.find(op);
@@ -162,18 +145,18 @@
 		return false;
 	}
 	
-	// Converts the given vector of strings into a vector of ints.
-	vector<int> SubstituteValues(const vector<string> &side, const map<string, int> &conditions, const map<string, int> &created)
-	{
-		auto result = vector<int>();
+	// Converts the given vector of strings into a vector of 64-bit ints.
+	vector<int64_t> SubstituteValues(const vector<string> &side, const map<string, int64_t> &conditions, const map<string, int64_t> &created)
+	{
+		auto result = vector<int64_t>();
 		result.reserve(side.size());
 		for(const string &str : side)
 		{
-			int value = 0;
+			int64_t value = 0;
 			if(str == "random")
 				value = Random::Int(100);
 			else if(DataNode::IsNumber(str))
-				value = static_cast<int>(DataNode::Value(str));
+				value = static_cast<int64_t>(DataNode::Value(str));
 			else
 			{
 				const auto temp = created.find(str);
@@ -197,7 +180,7 @@
 	}
 	
 	// Finding the left operand's index if getLeft = true. The operand's index is the first non-empty, non-used index.
-	size_t FindOperandIndex(const vector<string> &tokens, const vector<int> &data, const size_t &opIndex, bool getLeft)
+	size_t FindOperandIndex(const vector<string> &tokens, const vector<int> &resultIndices, const size_t &opIndex, bool getLeft)
 	{
 		// Start at the operator index (left), or just past it (right).
 		size_t index = opIndex + !getLeft;
@@ -208,8 +191,8 @@
 			while(tokens.at(index).empty() && index < tokens.size() - 2)
 				++index;
 		// Trace any used data to find the latest result.
-		while(data.at(index) > 0)
-			index = data.at(index);
+		while(resultIndices.at(index) > 0)
+			index = resultIndices.at(index);
 		
 		return index;
 	}
@@ -298,19 +281,8 @@
 		// This is a valid condition containing a single assignment or comparison operator.
 		if(node.Size() == 3)
 		{
-<<<<<<< HEAD
 			if(!Add(node.Token(0), node.Token(1), node.Token(2)))
 				node.PrintTrace(UNRECOGNIZED);
-=======
-			double value = node.Value(2);
-			if(value > static_cast<double>(numeric_limits<int64_t>::max())
-					|| value < static_cast<double>(numeric_limits<int64_t>::min()))
-			{
-				node.PrintTrace("Unrepresentable condition value " + to_string(value) + ":");
-			}
-			else if(!Add(node.Token(0), node.Token(1), static_cast<int64_t>(value)))
-				node.PrintTrace("Unrecognized condition expression:");
->>>>>>> 95d7cf5d
 		}
 		else
 		{
@@ -375,13 +347,8 @@
 
 
 
-<<<<<<< HEAD
 // Add a simple condition expression to the list of expressions.
 bool ConditionSet::Add(const string &name, const string &op, const string &value)
-=======
-// Add a binary operator line to the list of expressions.
-bool ConditionSet::Add(const string &name, const string &op, int64_t value)
->>>>>>> 95d7cf5d
 {
 	// If the operator is recognized, map it to a binary function.
 	BinFun fun = Op(op);
@@ -409,14 +376,9 @@
 
 
 
-<<<<<<< HEAD
 // Check if the given condition values satify this set of conditions. Performs any assignments
 // on a temporary condition map, if this set mixes comparisons and modifications.
 bool ConditionSet::Test(const Conditions &conditions) const
-=======
-// Check if the given condition values satisfy this set of conditions.
-bool ConditionSet::Test(const map<string, int64_t> &conditions) const
->>>>>>> 95d7cf5d
 {
 	// If this ConditionSet contains any expressions with operators that
 	// modify the condition map, then they must be applied before testing,
@@ -434,7 +396,6 @@
 {
 	Conditions unused;
 	for(const Expression &expression : expressions)
-<<<<<<< HEAD
 		if(!expression.IsTestable())
 			expression.Apply(conditions, unused);
 	
@@ -458,17 +419,6 @@
 				return result;
 		}
 	
-=======
-	{
-		auto firstValue = TokenValue(0, expression.name, conditions);
-		auto secondValue = TokenValue(expression.value, expression.strValue, conditions);
-		bool result = expression.fun(firstValue, secondValue);
-		// If this is a set of "and" conditions, bail out as soon as one of them
-		// returns false. If it is an "or", bail out if anything returns true.
-		if(result == isOr)
-			return result;
-	}
->>>>>>> 95d7cf5d
 	for(const ConditionSet &child : children)
 	{
 		bool result = child.TestSet(conditions, created);
@@ -482,14 +432,9 @@
 
 
 
-<<<<<<< HEAD
 // Construct new, temporary conditions based on the assignment expressions in
 // this ConditionSet and the values in the player's conditions map.
 void ConditionSet::TestApply(const Conditions &conditions, Conditions &created) const
-=======
-// Modify the given set of conditions.
-void ConditionSet::Apply(map<string, int64_t> &conditions) const
->>>>>>> 95d7cf5d
 {
 	for(const Expression &expression : expressions)
 		if(!expression.IsTestable())
@@ -565,8 +510,8 @@
 // Evaluate both the left- and right-hand sides of the expression, then compare the evaluated numeric values.
 bool ConditionSet::Expression::Test(const Conditions &conditions, const Conditions &created) const
 {
-	int lhs = left.Evaluate(conditions, created);
-	int rhs = right.Evaluate(conditions, created);
+	int64_t lhs = left.Evaluate(conditions, created);
+	int64_t rhs = right.Evaluate(conditions, created);
 	return fun(lhs, rhs);
 }
 
@@ -575,8 +520,8 @@
 // Assign the computed value to the desired condition.
 void ConditionSet::Expression::Apply(Conditions &conditions, Conditions &created) const
 {
-	int &c = conditions[Name()];
-	int value = right.Evaluate(conditions, created);
+	int64_t &c = conditions[Name()];
+	int64_t value = right.Evaluate(conditions, created);
 	c = fun(c, value);
 }
 
@@ -585,8 +530,8 @@
 // Assign the computed value to the desired temporary condition.
 void ConditionSet::Expression::TestApply(const Conditions &conditions, Conditions &created) const
 {
-	int &c = created[Name()];
-	int value = right.Evaluate(conditions, created);
+	int64_t &c = created[Name()];
+	int64_t value = right.Evaluate(conditions, created);
 	c = fun(c, value);
 }
 
@@ -620,7 +565,6 @@
 	size_t i = 0;
 	for( ; i < operators.size(); ++i)
 	{
-<<<<<<< HEAD
 		if(!tokens[i].empty())
 		{
 			out += tokens[i];
@@ -629,11 +573,6 @@
 		out += operators[i];
 		if(i != operators.size() - 1)
 			out += SPACE;
-=======
-		auto &c = conditions[expression.name];
-		auto value = TokenValue(expression.value, expression.strValue, conditions);
-		c = expression.fun(c, value);
->>>>>>> 95d7cf5d
 	}
 	// The tokens vector contains more values than the operators vector.
 	for( ; i < tokens.size(); ++i)
@@ -647,7 +586,6 @@
 
 
 
-<<<<<<< HEAD
 // Interleave the tokens and operators, for use in the save file.
 const vector<string> ConditionSet::Expression::SubExpression::ToStrings() const
 {
@@ -655,17 +593,6 @@
 	out.reserve(tokens.size() + operators.size());
 	size_t i = 0;
 	for( ; i < operators.size(); ++i)
-=======
-// Check if the passed token is numeric or a string which has to be replaced, and return its value
-int64_t ConditionSet::TokenValue(int64_t numValue, const string &strValue, const map<string, int64_t> &conditions) const
-{
-	auto value = numValue;
-	// Special case: if the string of the token is "random," that means to
-	// generate a random number from 0 to 99 each time it is queried.
-	if(strValue == "random")
-		value = Random::Int(100);
-	else
->>>>>>> 95d7cf5d
 	{
 		if(!tokens[i].empty())
 			out.emplace_back(tokens[i]);
@@ -687,7 +614,7 @@
 
 
 // Evaluate the SubExpression using the given condition maps.
-int ConditionSet::Expression::SubExpression::Evaluate(const Conditions &conditions, const Conditions &created) const
+int64_t ConditionSet::Expression::SubExpression::Evaluate(const Conditions &conditions, const Conditions &created) const
 {
 	// Sanity check.
 	if(tokens.empty())
@@ -765,8 +692,8 @@
 	// Read the operators vector just once by using a stack.
 	auto opStack = vector<size_t>();
 	// Store the data index for each Operation, for use by later Operations.
-	size_t dest = tokens.size();
-	auto dataDest = vector<int>(dest + operatorCount, -1);
+	size_t destinationIndex = tokens.size();
+	auto dataDest = vector<int>(destinationIndex + operatorCount, -1);
 	size_t opIndex = 0;
 	while(!UsedAll(usedOps))
 	{
@@ -801,7 +728,7 @@
 				usedOps.at(opIndex++) = true;
 				break;
 			}
-			else if(!AddOperation(dataDest, dest, workingIndex))
+			else if(!AddOperation(dataDest, destinationIndex, workingIndex))
 				return;
 		}
 	}
@@ -819,7 +746,7 @@
 			sequence.clear();
 			return;
 		}
-		else if(!AddOperation(dataDest, dest, workingIndex))
+		else if(!AddOperation(dataDest, destinationIndex, workingIndex))
 			return;
 	}
 	// All operators and tokens should now have been used.
@@ -860,15 +787,9 @@
 
 
 
-<<<<<<< HEAD
 // Constructor for an Operation, indicating the binary function and the
 // indices of its operands within the evaluation-time data vector.
 ConditionSet::Expression::SubExpression::Operation::Operation(const string &op, size_t &a, size_t &b)
 	: fun(Op(op)), a(a), b(b)
-=======
-// Constructor for an expression.
-ConditionSet::Expression::Expression(const string &name, const string &op, int64_t value)
-	: name(name), op(op), fun(Op(op)), value(value)
->>>>>>> 95d7cf5d
 {
 }