--- conflicted
+++ resolved
@@ -280,18 +280,7 @@
 // Save a subset of conditions, by writing out tokens (without a newline).
 void ConditionSet::SaveInline(DataWriter &out) const
 {
-<<<<<<< HEAD
 	// Handle terminals and invalid.
-=======
-	string opTxt = "";
-	auto it = find_if(CS_TOKEN_CONVERSION.begin(), CS_TOKEN_CONVERSION.end(),
-		[this](const pair<const string, ConditionSet::ExpressionOp> &e) {
-			return e.second == expressionOperator;
-		});
-	if(it != CS_TOKEN_CONVERSION.end())
-		opTxt = it->first;
-
->>>>>>> 92114007
 	switch(expressionOperator)
 	{
 	case ExpressionOp::INVALID:
@@ -657,11 +646,10 @@
 	if(node.Token(tokenNr) == "(")
 	{
 		++tokenNr;
-<<<<<<< HEAD
 		if(!ParseGreedy(node, tokenNr))
 			return FailParse();
 		if(tokenNr >= node.Size() || node.Token(tokenNr) != ")")
-			return FailParse(node, "missing closing bracket");
+			return FailParse(node, "Missing closing bracket");
 
 		// Make sure that this bracketed section gets used as a single terminal.
 		if(!PushDownFull(node))
@@ -670,10 +658,6 @@
 		// When we parsed upto the closing bracket, then we are done.
 		++tokenNr;
 		return true;
-=======
-		if(tokenNr >= node.Size())
-			return FailParse(node, "Missing sub-expression and closing bracket");
->>>>>>> 92114007
 	}
 
 	pair<ExpressionOp, uint64_t> opAndType = ConvertToken(node.Token(tokenNr));
@@ -698,7 +682,7 @@
 		++tokenNr;
 		break;
 	default:
-		return FailParse(node, "expected terminal or open-bracket");
+		return FailParse(node, "Expected terminal or open-bracket");
 	}
 
 	return true;
@@ -741,11 +725,11 @@
 		throw runtime_error("Unable to ParseFunction in a ConditionSet without a pointer to a ConditionsStore!");
 
 	if(tokenNr >= node.Size())
-		return FailParse(node, "expected function body, found none");
+		return FailParse(node, "Expected function body, found none");
 
 	// Any function body should start with an opening bracket
 	if(node.Token(tokenNr) != "(")
-		return FailParse(node, "expected function body, but missing opening bracket");
+		return FailParse(node, "Expected function body, but missing opening bracket");
 
 	++tokenNr;
 	children.emplace_back(conditions);
@@ -755,41 +739,15 @@
 	while(node.Token(tokenNr) != ")")
 	{
 		if(node.Token(tokenNr) != ",")
-			return FailParse(node, "expected function terminator, or separator");
+			return FailParse(node, "Expected function terminator, or separator");
 
 		++tokenNr;
 		children.emplace_back(conditions);
 		if(!children.back().ParseGreedy(node, tokenNr))
 			return FailParse();
 	}
-<<<<<<< HEAD
 	++tokenNr;
 
-=======
-	else
-		return FailParse(node, "Expected terminal or open-bracket");
-
-	// Keep parsing until we get to the closing bracket, if we had an open bracket.
-	while(hadOpenBracket)
-	{
-		if(tokenNr >= node.Size())
-			return FailParse(node, "Missing closing bracket");
-		else if(node.Token(tokenNr) == ")")
-		{
-			// Remove the closing bracket.
-			++tokenNr;
-			hadOpenBracket = false;
-			// Make sure that this bracketed section gets used as a single terminal.
-			if(!PushDownFull(node))
-				return FailParse();
-		}
-		else
-			// If there are more tokens, then we need to have an infix operator here.
-			// Use the precedence of the AND operator, since we want to parse to the closing bracket.
-			if(!ParseFromInfix(node, tokenNr, ExpressionOp::AND))
-				return FailParse();
-	}
->>>>>>> 92114007
 	return true;
 }
 
@@ -817,10 +775,10 @@
 		// Consume token and process it.
 		pair<ExpressionOp, uint64_t> infixOp = ConvertToken(node.Token(tokenNr));
 		if(!(infixOp.second & INFIX_OPERATOR))
-			return FailParse(node, "expected infix operator instead of \"" + node.Token(tokenNr) + "\"");
+			return FailParse(node, "Expected infix operator instead of \"" + node.Token(tokenNr) + "\"");
 
 		if(tokenNr + 1 >= node.Size())
-			return FailParse(node, "expected terminal after infix operator \"" + node.Token(tokenNr) + "\"");
+			return FailParse(node, "Expected terminal after infix operator \"" + node.Token(tokenNr) + "\"");
 
 		// If the precedence of the new operator is less or equal than the parents operator, then let the parent handle it.
 		if(Precedence(infixOp.first) <= parentPrecedence)
@@ -830,7 +788,6 @@
 		// terminal into a new sub-expression.
 		if((children.size() > 1) && (Precedence(expressionOperator) < Precedence(infixOp.first)))
 		{
-<<<<<<< HEAD
 			if(!PushDownLast(node))
 				return FailParse();
 			if(!children.back().ParseFromInfix(node, tokenNr, Precedence(expressionOperator)))
@@ -859,66 +816,8 @@
 				return FailParse();
 
 			continue;
-=======
-			case ExpressionOp::ADD:
-			case ExpressionOp::SUB:
-			case ExpressionOp::MUL:
-			case ExpressionOp::DIV:
-			case ExpressionOp::MOD:
-			case ExpressionOp::EQ:
-			case ExpressionOp::NE:
-			case ExpressionOp::LE:
-			case ExpressionOp::GE:
-			case ExpressionOp::LT:
-			case ExpressionOp::GT:
-			{
-				if(tokenNr + 1 >= node.Size())
-					return FailParse(node, "Expected terminal after infix operator \"" + node.Token(tokenNr) + "\"");
-
-				// If the precedence of the new operator is less or equal than the parents operator, then let the parent handle it.
-				if(Precedence(infixOp) <= Precedence(parentOp))
-					return true;
-
-				// If the precedence of the new operator is higher than the current operator, then parse the next
-				// terminal into a new sub-expression.
-				if((children.size() > 1) && (Precedence(expressionOperator) < Precedence(infixOp)))
-				{
-					if(!PushDownLast(node))
-						return FailParse();
-					if(!children.back().ParseFromInfix(node, tokenNr, expressionOperator))
-						return FailParse();
-					// The parser for the sub-expression handled everything with higher precedence. Start the loop over
-					// to check what this parser needs to do next.
-					continue;
-				}
-
-				// If the expression currently contains a terminal, then push it down.
-				// Also push down the current expression if it has a higher or equal precedence to the new operator.
-				if((children.size() == 0) || (children.size() > 1 && infixOp != expressionOperator &&
-						Precedence(expressionOperator) >= Precedence(infixOp)))
-					if(!PushDownFull(node))
-						return FailParse();
-
-				// If this expression contains only a single sub-expression, then we can apply the operator directly.
-				if(children.size() == 1)
-					expressionOperator = infixOp;
-
-				// If we get the same operator as that we had, then let's just process it and continue the loop.
-				if(infixOp == expressionOperator)
-				{
-					++tokenNr;
-					if(!((children.emplace_back(conditions)).ParseMini(node, tokenNr)))
-						return FailParse();
-
-					continue;
-				}
-				return FailParse(node, "Precedence confusion on infix operator");
-			}
-			default:
-				return FailParse(node, "Expected infix operator instead of \"" + node.Token(tokenNr) + "\"");
->>>>>>> 92114007
-		}
-		return FailParse(node, "precedence confusion on infix operator");
+		}
+		return FailParse(node, "Precedence confusion on infix operator");
 	}
 }
 
