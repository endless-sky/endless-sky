/* Person.cpp
Copyright (c) 2015 by Michael Zahniser

Endless Sky is free software: you can redistribute it and/or modify it under the
terms of the GNU General Public License as published by the Free Software
Foundation, either version 3 of the License, or (at your option) any later version.

Endless Sky is distributed in the hope that it will be useful, but WITHOUT ANY
WARRANTY; without even the implied warranty of MERCHANTABILITY or FITNESS FOR A
PARTICULAR PURPOSE. See the GNU General Public License for more details.

You should have received a copy of the GNU General Public License along with
this program. If not, see <https://www.gnu.org/licenses/>.
*/

#include "Person.h"

#include "DataNode.h"
#include "FormationPattern.h"
#include "GameData.h"
#include "Government.h"
#include "Ship.h"
#include "System.h"

using namespace std;



<<<<<<< HEAD
void Person::Load(const DataNode &node, const set<const System *> *visitedSystems,
	const set<const Planet *> *visitedPlanets)
{
	for(const DataNode &child : node)
	{
		if(child.Token(0) == "system")
			location.Load(child, visitedSystems, visitedPlanets);
		else if(child.Token(0) == "frequency" && child.Size() >= 2)
=======
void Person::Load(const DataNode &node, const ConditionsStore *playerConditions)
{
	for(const DataNode &child : node)
	{
		const string &key = child.Token(0);
		bool hasValue = child.Size() >= 2;

		if(key == "system")
			location.Load(child);
		else if(key == "frequency" && hasValue)
>>>>>>> 2f1df8c5
			frequency = child.Value(1);
		else if(key == "formation" && hasValue)
			formationPattern = GameData::Formations().Get(child.Token(1));
		else if(key == "ship" && hasValue)
		{
			// Name ships that are not the flagship with the name provided, if any.
			// The flagship, and any unnamed fleet members, will be given the name of the Person.
			bool setName = !ships.empty() && child.Size() >= 3;
			ships.emplace_back(make_shared<Ship>(child, playerConditions));
			if(setName)
				ships.back()->SetName(child.Token(2));
		}
		else if(key == "government" && hasValue)
			government = GameData::Governments().Get(child.Token(1));
		else if(key == "personality")
			personality.Load(child);
		else if(key == "phrase")
			hail.Load(child);
		else
			child.PrintTrace("Skipping unrecognized attribute:");
	}
}



// Finish loading all the ships in this person specification.
void Person::FinishLoading()
{
	for(const shared_ptr<Ship> &ship : ships)
	{
		ship->FinishLoading(true);
		if(formationPattern)
			ship->SetFormationPattern(formationPattern);
	}
}



// Prevent this person from being spawned in any system.
void Person::NeverSpawn()
{
	frequency = 0;
}



// Find out how often this person should appear in the given system. If this
// person is dead or already active, this will return zero.
int Person::Frequency(const System *system) const
{
	// Because persons always enter a system via one of the regular hyperspace
	// links, don't create them in systems with no links.
	if(!system || IsDestroyed() || IsPlaced() || system->Links().empty())
		return 0;

	return (location.IsEmpty() || location.Matches(system)) ? frequency : 0;
}



// Get the person's characteristics. The ship object is persistent, i.e. it
// will be recycled every time this person appears.
const list<shared_ptr<Ship>> &Person::Ships() const
{
	return ships;
}



const Government *Person::GetGovernment() const
{
	return government;
}



const Personality &Person::GetPersonality() const
{
	return personality;
}



const Phrase &Person::GetHail() const
{
	return hail;
}



bool Person::IsDestroyed() const
{
	if(ships.empty() || !ships.front())
		return true;

	const Ship &flagship = *ships.front();
	return (flagship.IsDestroyed() || (flagship.GetSystem() && flagship.GetGovernment() != government));
}



// Mark this person as destroyed.
void Person::Destroy()
{
	for(const shared_ptr<Ship> &ship : ships)
		ship->Destroy();
}



// Mark this person as no longer destroyed.
void Person::Restore()
{
	for(const shared_ptr<Ship> &ship : ships)
	{
		ship->Restore();
		ship->SetSystem(nullptr);
		ship->SetPlanet(nullptr);
	}
}



// Check if a person is already placed somewhere.
bool Person::IsPlaced() const
{
	for(const shared_ptr<Ship> &ship : ships)
		if(ship->GetSystem())
			return true;

	return false;
}



// Mark this person as being no longer "placed" somewhere.
void Person::ClearPlacement()
{
	if(!IsDestroyed())
		Restore();
}<|MERGE_RESOLUTION|>--- conflicted
+++ resolved
@@ -26,17 +26,8 @@
 
 
 
-<<<<<<< HEAD
-void Person::Load(const DataNode &node, const set<const System *> *visitedSystems,
+void Person::Load(const DataNode &node, const ConditionsStore *playerConditions, const set<const System *> *visitedSystems,
 	const set<const Planet *> *visitedPlanets)
-{
-	for(const DataNode &child : node)
-	{
-		if(child.Token(0) == "system")
-			location.Load(child, visitedSystems, visitedPlanets);
-		else if(child.Token(0) == "frequency" && child.Size() >= 2)
-=======
-void Person::Load(const DataNode &node, const ConditionsStore *playerConditions)
 {
 	for(const DataNode &child : node)
 	{
@@ -46,7 +37,6 @@
 		if(key == "system")
 			location.Load(child);
 		else if(key == "frequency" && hasValue)
->>>>>>> 2f1df8c5
 			frequency = child.Value(1);
 		else if(key == "formation" && hasValue)
 			formationPattern = GameData::Formations().Get(child.Token(1));
