--- conflicted
+++ resolved
@@ -52,7 +52,6 @@
 // Initialize the shaders.
 void SpriteShader::Init()
 {
-<<<<<<< HEAD
 	shader = GameData::Shaders().Get("sprite");
 	scaleI = shader->Uniform("scale");
 	texI = shader->Uniform("tex");
@@ -63,111 +62,10 @@
 	blurI = shader->Uniform("blur");
 	clipI = shader->Uniform("clip");
 	alphaI = shader->Uniform("alpha");
-	swizzlerI = shader->Uniform("swizzler");
+	swizzleMatrixI = shader->Uniform("swizzleMatrix");
 	swizzleMaskI = shader->Uniform("swizzleMask");
 	useSwizzleMaskI = shader->Uniform("useSwizzleMask");
-=======
-
-	static const char *vertexCode =
-		"// vertex sprite shader\n"
-		"precision mediump float;\n"
-		"uniform vec2 scale;\n"
-		"uniform vec2 position;\n"
-		"uniform mat2 transform;\n"
-		"uniform vec2 blur;\n"
-		"uniform float clip;\n"
-
-		"in vec2 vert;\n"
-		"out vec2 fragTexCoord;\n"
-
-		"void main() {\n"
-		"  vec2 blurOff = 2.f * vec2(vert.x * abs(blur.x), vert.y * abs(blur.y));\n"
-		"  gl_Position = vec4((transform * (vert + blurOff) + position) * scale, 0, 1);\n"
-		"  vec2 texCoord = vert + vec2(.5, .5);\n"
-		"  fragTexCoord = vec2(texCoord.x, min(clip, texCoord.y)) + blurOff;\n"
-		"}\n";
-
-	static const char *fragmentCode =
-		"// fragment sprite shader\n"
-		"precision mediump float;\n"
-#ifdef ES_GLES
-		"precision mediump sampler2DArray;\n"
-#endif
-		"uniform sampler2DArray tex;\n"
-		"uniform sampler2DArray swizzleMask;\n"
-		"uniform int useSwizzleMask;\n"
-		"uniform float frame;\n"
-		"uniform float frameCount;\n"
-		"uniform vec2 blur;\n"
-		"uniform mat4 swizzleMatrix;\n"
-		"uniform int useSwizzle;\n"
-		"uniform float alpha;\n"
-		"const int range = 5;\n"
-
-		"in vec2 fragTexCoord;\n"
-
-		"out vec4 finalColor;\n"
-
-		"void main() {\n"
-		"  float first = floor(frame);\n"
-		"  float second = mod(ceil(frame), frameCount);\n"
-		"  float fade = frame - first;\n"
-		"  vec4 color;\n"
-		"  if(blur.x == 0.f && blur.y == 0.f)\n"
-		"  {\n"
-		"    if(fade != 0.f)\n"
-		"      color = mix(\n"
-		"        texture(tex, vec3(fragTexCoord, first)),\n"
-		"        texture(tex, vec3(fragTexCoord, second)), fade);\n"
-		"    else\n"
-		"      color = texture(tex, vec3(fragTexCoord, first));\n"
-		"  }\n"
-		"  else\n"
-		"  {\n"
-		"    color = vec4(0., 0., 0., 0.);\n"
-		"    const float divisor = float(range * (range + 2) + 1);\n"
-		"    for(int i = -range; i <= range; ++i)\n"
-		"    {\n"
-		"      float scale = float(range + 1 - abs(i)) / divisor;\n"
-		"      vec2 coord = fragTexCoord + (blur * float(i)) / float(range);\n"
-		"      if(fade != 0.f)\n"
-		"        color += scale * mix(\n"
-		"          texture(tex, vec3(coord, first)),\n"
-		"          texture(tex, vec3(coord, second)), fade);\n"
-		"      else\n"
-		"        color += scale * texture(tex, vec3(coord, first));\n"
-		"    }\n"
-		"  }\n"
-		"  if(useSwizzle > 0)\n"
-		"  {\n"
-		"    vec4 swizzleColor;\n"
-		"    swizzleColor = color * swizzleMatrix;\n"
-		"    if(useSwizzleMask > 0)\n"
-		"    {\n"
-		"      float factor = texture(swizzleMask, vec3(fragTexCoord, first)).r;\n"
-		"      color = color * factor + swizzleColor * (1.0 - factor);\n"
-		"    }\n"
-		"    else\n"
-		"      color = swizzleColor;\n"
-		"  }\n"
-		"  finalColor = color * alpha;\n"
-		"}\n";
-
-	shader = Shader(vertexCode, fragmentCode);
-	scaleI = shader.Uniform("scale");
-	texI = shader.Uniform("tex");
-	frameI = shader.Uniform("frame");
-	frameCountI = shader.Uniform("frameCount");
-	positionI = shader.Uniform("position");
-	transformI = shader.Uniform("transform");
-	blurI = shader.Uniform("blur");
-	clipI = shader.Uniform("clip");
-	alphaI = shader.Uniform("alpha");
-	swizzleMatrixI = shader.Uniform("swizzleMatrix");
-	swizzleMaskI = shader.Uniform("swizzleMask");
-	useSwizzleMaskI = shader.Uniform("useSwizzleMask");
-	useSwizzleI = shader.Uniform("useSwizzle");
->>>>>>> 2379f5d4
+	useSwizzleI = shader->Uniform("useSwizzle");
 
 	// Generate the vertex data for drawing sprites.
 	glGenVertexArrays(1, &vao);
