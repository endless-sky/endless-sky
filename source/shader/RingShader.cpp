--- conflicted
+++ resolved
@@ -46,85 +46,6 @@
 
 void RingShader::Init()
 {
-<<<<<<< HEAD
-	static const char *vertexCode =
-		"// vertex ring shader\n"
-		"precision mediump float;\n"
-		"uniform vec2 scale;\n"
-		"uniform vec2 position;\n"
-		"uniform float radius;\n"
-		"uniform float width;\n"
-
-		"in vec2 vert;\n"
-		"out vec2 coord;\n"
-
-		"void main() {\n"
-		"  coord = (radius + width) * vert;\n"
-		"  gl_Position = vec4((coord + position) * scale, 0.f, 1.f);\n"
-		"}\n";
-
-	static const char *fragmentCode =
-		"// fragment ring shader\n"
-		"precision mediump float;\n"
-		"uniform vec4 color;\n"
-		"uniform float radius;\n"
-		"uniform float width;\n"
-		"uniform float angle;\n"
-		"uniform float startAngle;\n"
-		"uniform float dash;\n"
-		"const float pi = 3.1415926535897932384626433832795;\n"
-
-		"in vec2 coord;\n"
-		"out vec4 finalColor;\n"
-
-		"void main() {\n"
-		"  float arc = mod(atan(coord.x, coord.y) + pi + startAngle, 2.f * pi);\n"
-		"  float arcFalloff = 1.f - min(2.f * pi - arc, arc - angle) * radius;\n"
-		"  if(dash != 0.f)\n"
-		"  {\n"
-		"    arc = mod(arc, dash);\n"
-		"    arcFalloff = min(arcFalloff, min(arc, dash - arc) * radius);\n"
-		"  }\n"
-		"  float len = length(coord);\n"
-		"  float lenFalloff = width - abs(len - radius);\n"
-		"  float alpha = clamp(min(arcFalloff, lenFalloff), 0.f, 1.f);\n"
-		"  finalColor = color * alpha;\n"
-		"}\n";
-
-	auto replace = [](std::string& s, const std::string& a, const std::string& b)
-	{
-		size_t pos = s.find(a);
-		while(pos != std::string::npos)
-		{
-			s.replace(pos, a.size(), b);
-			pos = s.find(a);
-		}
-	};
-	
-	try
-	{
-		// default mediump code has some visual glitches for large rings. See if
-		// a highp variant will compile first.
-		std::string vertexHighpCode(vertexCode);
-		std::string fragmentHighpCode(fragmentCode);
-		replace(vertexHighpCode, " mediump ", " highp ");
-		replace(fragmentHighpCode, " mediump ", " highp ");
-		shader = Shader(vertexHighpCode.c_str(), fragmentHighpCode.c_str());
-	}
-	catch (const std::runtime_error&)
-	{
-		// fallback to default mediump code
-		shader = Shader(vertexCode, fragmentCode);
-	}
-	scaleI = shader.Uniform("scale");
-	positionI = shader.Uniform("position");
-	radiusI = shader.Uniform("radius");
-	widthI = shader.Uniform("width");
-	angleI = shader.Uniform("angle");
-	startAngleI = shader.Uniform("startAngle");
-	dashI = shader.Uniform("dash");
-	colorI = shader.Uniform("color");
-=======
 	shader = GameData::Shaders().Get("ring");
 	if(!shader->Object())
 		throw std::runtime_error("Could not find ring shader!");
@@ -136,7 +57,6 @@
 	startAngleI = shader->Uniform("startAngle");
 	dashI = shader->Uniform("dash");
 	colorI = shader->Uniform("color");
->>>>>>> 023f3ca1
 
 	// Generate the vertex data for drawing sprites.
 	glGenVertexArrays(1, &vao);
