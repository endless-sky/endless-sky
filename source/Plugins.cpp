/* Plugins.cpp
Copyright (c) 2022 by Sam Gleske (samrocketman on GitHub)

Endless Sky is free software: you can redistribute it and/or modify it under the
terms of the GNU General Public License as published by the Free Software
Foundation, either version 3 of the License, or (at your option) any later version.

Endless Sky is distributed in the hope that it will be useful, but WITHOUT ANY
WARRANTY; without even the implied warranty of MERCHANTABILITY or FITNESS FOR A
PARTICULAR PURPOSE. See the GNU General Public License for more details.

You should have received a copy of the GNU General Public License along with
this program. If not, see <https://www.gnu.org/licenses/>.
*/

#include "Plugins.h"

#include "DataFile.h"
#include "DataNode.h"
#include "DataWriter.h"
#include "Files.h"
#include "Logger.h"
#include "Set.h"

#include <algorithm>
#include <map>

using namespace std;

namespace {
	Set<Plugin> plugins;

	void LoadSettingsFromFile(const filesystem::path &path)
	{
		DataFile prefs(path);
		for(const DataNode &node : prefs)
		{
			if(node.Token(0) != "state")
				continue;

			for(const DataNode &child : node)
				if(child.Size() == 2)
				{
					auto *plugin = plugins.Get(child.Token(0));
					plugin->enabled = child.Value(1);
					plugin->currentState = child.Value(1);
				}
		}
	}
}



// Checks if there are any dependencies of any kind.
bool Plugin::PluginDependencies::IsEmpty() const
{
	return required.empty() && optional.empty() && conflicted.empty();
}



// Checks if there are any duplicate dependencies. E.g. the same dependency in both required and conflicted.
bool Plugin::PluginDependencies::IsValid() const
{
	// We will check every dependency before returning to allow the
	// plugin developer to see all errors and not just the first.
	bool isValid = true;

	string dependencyCollisions;

	// Required dependencies will already be valid due to sets not
	// allowing duplicate values. Therefore we only need to check optional
	// and conflicts.

	// Check and log collisions between optional and required dependencies.
	for(const string &dependency : optional)
	{
		if(required.contains(dependency))
			dependencyCollisions += dependency + ", ";
	}
	if(!dependencyCollisions.empty())
	{
		dependencyCollisions.pop_back();
		dependencyCollisions.pop_back();
		Logger::LogError("Warning: Dependencies named " + dependencyCollisions
			+ " were found in both the required dependencies list and the optional dependencies list.");
		dependencyCollisions.clear();
	}

	// Check and log collisions between conflicted and required dependencies.
	for(const string &dependency : conflicted)
	{
		if(required.contains(dependency))
		{
			isValid = false;
			dependencyCollisions += dependency + ", ";
		}
	}
	if(!dependencyCollisions.empty())
	{
		dependencyCollisions.pop_back();
		dependencyCollisions.pop_back();
		Logger::LogError("Warning: Dependencies named " + dependencyCollisions
			+ " were found in both the conflicting dependencies list and the required dependencies list.");
		dependencyCollisions.clear();
	}

	// Check and log collisions between optional and conflicted dependencies.
	for(const string &dependency : conflicted)
	{
		if(optional.contains(dependency))
		{
			isValid = false;
			dependencyCollisions += dependency + ", ";
		}
	}
	if(!dependencyCollisions.empty())
	{
		dependencyCollisions.pop_back();
		dependencyCollisions.pop_back();
		Logger::LogError("Warning: Dependencies named " + dependencyCollisions
			+ " were found in both the optional dependencies list and the conflicting dependencies list.");
		dependencyCollisions.clear();
	}

	return isValid;
}



// Constructs a description of the plugin from its name, tags, dependencies, etc.
string Plugin::CreateDescription() const
{
	string text;
	if(!version.empty())
		text += "Version: " + version + '\n';
	if(!authors.empty())
	{
		text += "Authors: ";
		for(const string &author : authors)
			text += author + ", ";
		text.pop_back();
		text.pop_back();
		text += '\n';
	}
	if(!tags.empty())
	{
		text += "Tags: ";
		for(const string &tag : tags)
			text += tag + ", ";
		text.pop_back();
		text.pop_back();
		text += '\n';
	}
	if(!dependencies.IsEmpty())
	{
		text += "Dependencies:\n";
		if(!dependencies.gameVersion.empty())
			text += "  Game Version: " + dependencies.gameVersion + '\n';
		if(!dependencies.required.empty())
		{
			text += "  Requires:\n";
			for(const string &dependency : dependencies.required)
				text += "  - " + dependency + '\n';
		}
		if(!dependencies.optional.empty())
		{
			text += "  Optional:\n";
			for(const string &dependency : dependencies.optional)
				text += "  - " + dependency + '\n';
		}
		if(!dependencies.conflicted.empty())
		{
			text += "  Conflicts:\n";
			for(const string &dependency : dependencies.conflicted)
				text += "  - " + dependency + '\n';
		}
		text += '\n';
	}
	if(!aboutText.empty())
		text += aboutText;

	return text;
}



// Checks whether this plugin is valid, i.e. whether it exists.
bool Plugin::IsValid() const
{
	return !name.empty();
}



// Attempt to load a plugin at the given path.
const Plugin *Plugins::Load(const filesystem::path &path)
{
	// Get the name of the folder containing the plugin.
	string name = path.filename().string();

	filesystem::path pluginFile = path / "plugin.txt";
	string aboutText;
	string version;
	set<string> authors;
	set<string> tags;
	Plugin::PluginDependencies dependencies;

	// Load plugin metadata from plugin.txt.
	bool hasName = false;
	for(const DataNode &child : DataFile(pluginFile))
	{
		const string &key = child.Token(0);
		bool hasValue = child.Size() >= 2;
		if(key == "name" && hasValue)
		{
			name = child.Token(1);
			hasName = true;
		}
		else if(key == "about" && hasValue)
			aboutText += child.Token(1) + '\n';
		else if(key == "version" && hasValue)
			version = child.Token(1);
		else if(key == "authors" && child.HasChildren())
			for(const DataNode &grand : child)
				authors.insert(grand.Token(0));
		else if(key == "tags" && child.HasChildren())
			for(const DataNode &grand : child)
				tags.insert(grand.Token(0));
		else if(key == "dependencies" && child.HasChildren())
		{
			for(const DataNode &grand : child)
			{
				const string &grandKey = grand.Token(0);
				if(grandKey == "game version")
					dependencies.gameVersion = grand.Token(1);
				else if(grandKey == "requires" && grand.HasChildren())
					for(const DataNode &great : grand)
						dependencies.required.insert(great.Token(0));
				else if(grandKey == "optional" && grand.HasChildren())
					for(const DataNode &great : grand)
						dependencies.optional.insert(great.Token(0));
				else if(grandKey == "conflicts" && grand.HasChildren())
					for(const DataNode &great : grand)
						dependencies.conflicted.insert(great.Token(0));
				else
					grand.PrintTrace("Skipping unrecognized attribute:");
			}
		}
		else
			child.PrintTrace("Skipping unrecognized attribute:");
	}

	// 'name' is a required field for plugins with a plugin description file.
	if(Files::Exists(pluginFile) && !hasName)
		Logger::LogError("Warning: Missing required \"name\" field inside plugin.txt");

	// Plugin names should be unique.
	auto *plugin = plugins.Get(name);
	if(plugin && plugin->IsValid())
	{
		Logger::LogError("Warning: Skipping plugin located at \"" + path.string()
			+ "\" because another plugin with the same name has already been loaded from: \""
			+ plugin->path.string() + "\".");
		return nullptr;
	}

	// Skip the plugin if the dependencies aren't valid.
	if(!dependencies.IsValid())
	{
		Logger::LogError("Warning: Skipping plugin located at \"" + path.string()
			+ "\" because plugin has errors in its dependencies.");
		return nullptr;
	}

	plugin->name = std::move(name);
	plugin->path = path;
	// Read the deprecated about.txt content if no about text was specified.
	plugin->aboutText = aboutText.empty() ? Files::Read(path / "about.txt") : std::move(aboutText);
	plugin->version = std::move(version);
	plugin->authors = std::move(authors);
	plugin->tags = std::move(tags);
	plugin->dependencies = std::move(dependencies);

	return plugin;
}



void Plugins::LoadSettings()
{
	// Global plugin settings
	LoadSettingsFromFile(Files::Resources() / "plugins.txt");
	// Local plugin settings
	LoadSettingsFromFile(Files::Config() / "plugins.txt");
}



void Plugins::Save()
{
	if(plugins.empty())
		return;
	DataWriter out(Files::Config() / "plugins.txt");

	out.Write("state");
	out.BeginChild();
	{
		for(const auto &it : plugins)
			if(it.second.IsValid())
				out.Write(it.first, it.second.currentState);
	}
	out.EndChild();
}



// Whether the path points to a valid plugin.
bool Plugins::IsPlugin(const filesystem::path &path)
{
	// A folder is a valid plugin if it contains one (or more) of the assets folders.
	// (They can be empty too).
	return Files::Exists(path / "data") || Files::Exists(path / "images")
<<<<<<< HEAD
		|| Files::Exists(path / "sounds") || Files::Exists(path / "shaders");
=======
		|| Files::Exists(path / "shaders") || Files::Exists(path / "sounds");
>>>>>>> 7b2924b3
}



// Returns true if any plugin enabled or disabled setting has changed since
// launched via user preferences.
bool Plugins::HasChanged()
{
	for(const auto &it : plugins)
		if(it.second.enabled != it.second.currentState)
			return true;
	return false;
}



// Returns the list of plugins that have been identified by the game.
const Set<Plugin> &Plugins::Get()
{
	return plugins;
}



// Toggles enabling or disabling a plugin for the next game restart.
void Plugins::TogglePlugin(const string &name)
{
	auto *plugin = plugins.Get(name);
	plugin->currentState = !plugin->currentState;
}<|MERGE_RESOLUTION|>--- conflicted
+++ resolved
@@ -321,11 +321,7 @@
 	// A folder is a valid plugin if it contains one (or more) of the assets folders.
 	// (They can be empty too).
 	return Files::Exists(path / "data") || Files::Exists(path / "images")
-<<<<<<< HEAD
-		|| Files::Exists(path / "sounds") || Files::Exists(path / "shaders");
-=======
 		|| Files::Exists(path / "shaders") || Files::Exists(path / "sounds");
->>>>>>> 7b2924b3
 }
 
 
