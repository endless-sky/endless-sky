/* Plugins.cpp
Copyright (c) 2022 by Sam Gleske (samrocketman on GitHub)

Endless Sky is free software: you can redistribute it and/or modify it under the
terms of the GNU General Public License as published by the Free Software
Foundation, either version 3 of the License, or (at your option) any later version.

Endless Sky is distributed in the hope that it will be useful, but WITHOUT ANY
WARRANTY; without even the implied warranty of MERCHANTABILITY or FITNESS FOR A
PARTICULAR PURPOSE. See the GNU General Public License for more details.

You should have received a copy of the GNU General Public License along with
this program. If not, see <https://www.gnu.org/licenses/>.
*/

#include "Plugins.h"

#include "DataFile.h"
#include "DataNode.h"
#include "DataWriter.h"
#include "Files.h"
#include "Logger.h"

#include <algorithm>
#include <map>

using namespace std;

namespace {
	Set<Plugin> plugins;

	void LoadSettingsFromFile(const string &path)
	{
		DataFile prefs(path);
		for(const DataNode &node : prefs)
		{
			if(node.Token(0) != "state")
				continue;

			for(const DataNode &child : node)
				if(child.Size() == 2)
				{
					auto *plugin = plugins.Get(child.Token(0));
					plugin->enabled = child.Value(1);
					plugin->currentState = child.Value(1);
				}
		}
	}
}



<<<<<<< HEAD
// Checks if there are any dependencies of any kind.
bool Plugin::PluginDependencies::IsEmpty() const
{
	return required.empty() && optional.empty() && conflicted.empty();
}



// Checks if there are any duplicate dependencies. E.g. the same dependency in both required and conflicted.
bool Plugin::PluginDependencies::IsValid() const
{
	// We will check every dependency before returning to allow the
	// plugin developer to see all errors and not just the first.
	bool isValid = true;

	// Required dependencies will already be valid due to sets not
	// allowing duplicate values. Therefore we only need to check optional
	// and conflicts.
	for(const string &dependency : optional)
	{
		if(required.count(dependency))
		{
			Logger::LogError("Warning: Optional dependency with the name \"" + dependency
				+ "\" was already found in required dependencies list.");
		}
	}
	for(const string &dependency : conflicted)
	{
		if(required.count(dependency))
		{
			isValid = false;
			Logger::LogError("Warning: Conflicts dependency with the name \"" + dependency
				+ "\" was already found in required dependencies list.");
		}
		if(optional.count(dependency))
		{
			isValid = false;
			Logger::LogError("Warning: Conflicts dependency with the name \"" + dependency
				+ "\" was already found in optional dependencies list.");
		}
	}

	return isValid;
}



// Constructs a description of the plugin from its name, tags, dependencies, etc.
string Plugin::CreateDescription() const
{
	string text;
	if(!version.empty())
	{
		text += "Version: " + version + '\n';
	}
	if(!authors.empty())
	{
		text += "Authors: ";
		for(const string &author : authors)
			text += author + ',';
		text.pop_back();
		text += '\n';
	}
	if(!tags.empty())
	{
		text += "Tags: ";
		for(const string &tag : tags)
			text += tag + ',';
		text.pop_back();
		text += '\n';
	}
	if(!dependencies.IsEmpty())
	{
		text += "Dependencies:\n";
		if(!dependencies.gameVersion.empty())
			text += "  Game Version: " + dependencies.gameVersion + '\n';
		if(!dependencies.required.empty())
		{
			text += "  Requires:\n";
			for(const string &dependency : dependencies.required)
				text += "  - " + dependency + '\n';
		}
		if(!dependencies.optional.empty())
		{
			text += "  Optional:\n";
			for(const string &dependency : dependencies.optional)
				text += "  - " + dependency + '\n';
		}
		if(!dependencies.conflicted.empty())
		{
			text += "  Conficts:\n";
			for(const string &dependency : dependencies.conflicted)
				text += "  - " + dependency + '\n';
		}
		text += '\n';
	}
	return text;
}


=======
>>>>>>> 575c3351
// Checks whether this plugin is valid, i.e. whether it exists.
bool Plugin::IsValid() const
{
	return !name.empty();
}



// Attempt to load a plugin at the given path.
const Plugin *Plugins::Load(const string &path)
{
	// Get the name of the folder containing the plugin.
	size_t pos = path.rfind('/', path.length() - 2) + 1;
	string name = path.substr(pos, path.length() - 1 - pos);

	string pluginFile = path + "plugin.txt";
	string aboutText;

	// Load plugin metadata from plugin.txt.
	bool hasName = false;
	for(const DataNode &child : DataFile(pluginFile))
	{
		if(child.Token(0) == "name" && child.Size() >= 2)
		{
			name = child.Token(1);
			hasName = true;
		}
		else if(child.Token(0) == "about" && child.Size() >= 2)
			aboutText = child.Token(1);
		else
			child.PrintTrace("Skipping unrecognized attribute:");
	}

	// 'name' is a required field for plugins with a plugin description file.
	if(Files::Exists(pluginFile) && !hasName)
		Logger::LogError("Warning: Missing required \"name\" field inside plugin.txt");

	// Plugin names should be unique.
	auto *plugin = plugins.Get(name);
	if(plugin && plugin->IsValid())
	{
		Logger::LogError("Warning: Skipping plugin located at \"" + path
			+ "\" because another plugin with the same name has already been loaded from: \""
			+ plugin->path + "\".");
		return nullptr;
	}

	plugin->name = std::move(name);
	plugin->path = path;
	// Read the deprecated about.txt content if no about text was specified.
	plugin->aboutText = aboutText.empty() ? Files::Read(path + "about.txt") : std::move(aboutText);

	return plugin;
}



void Plugins::LoadSettings()
{
	// Global plugin settings
	LoadSettingsFromFile(Files::Resources() + "plugins.txt");
	// Local plugin settings
	LoadSettingsFromFile(Files::Config() + "plugins.txt");
}



void Plugins::Save()
{
	if(plugins.empty())
		return;
	DataWriter out(Files::Config() + "plugins.txt");

	out.Write("state");
	out.BeginChild();
	{
		for(const auto &it : plugins)
			if(it.second.IsValid())
				out.Write(it.first, it.second.currentState);
	}
	out.EndChild();
}



// Whether the path points to a valid plugin.
bool Plugins::IsPlugin(const string &path)
{
	// A folder is a valid plugin if it contains one (or more) of the assets folders.
	// (They can be empty too).
	return Files::Exists(path + "data") || Files::Exists(path + "images") || Files::Exists(path + "sounds");
}



// Returns true if any plugin enabled or disabled setting has changed since
// launched via user preferences.
bool Plugins::HasChanged()
{
	for(const auto &it : plugins)
		if(it.second.enabled != it.second.currentState)
			return true;
	return false;
}



// Returns the list of plugins that have been identified by the game.
const Set<Plugin> &Plugins::Get()
{
	return plugins;
}



// Toggles enabling or disabling a plugin for the next game restart.
void Plugins::TogglePlugin(const string &name)
{
	auto *plugin = plugins.Get(name);
	plugin->currentState = !plugin->currentState;
}<|MERGE_RESOLUTION|>--- conflicted
+++ resolved
@@ -50,7 +50,6 @@
 
 
 
-<<<<<<< HEAD
 // Checks if there are any dependencies of any kind.
 bool Plugin::PluginDependencies::IsEmpty() const
 {
@@ -151,8 +150,6 @@
 }
 
 
-=======
->>>>>>> 575c3351
 // Checks whether this plugin is valid, i.e. whether it exists.
 bool Plugin::IsValid() const
 {
