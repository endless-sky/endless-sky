--- conflicted
+++ resolved
@@ -27,15 +27,9 @@
 	// Read a WAV header, and return the size of the data, in bytes. If the file
 	// is an unsupported format (anything but little-endian 16-bit PCM at 44100 HZ),
 	// this will return 0.
-<<<<<<< HEAD
 	uint32_t ReadHeader(shared_ptr<iostream> in, uint32_t &frequency);
-	uint32_t Read4(shared_ptr<iostream> in);
-	uint16_t Read2(shared_ptr<iostream> in);
-=======
-	uint32_t ReadHeader(File &in, uint32_t &frequency);
-	uint32_t Read4(const File &in);
-	uint16_t Read2(const File &in);
->>>>>>> 65ff380a
+	uint32_t Read4(const shared_ptr<iostream> in);
+	uint16_t Read2(const shared_ptr<iostream> in);
 }
 
 
@@ -161,11 +155,7 @@
 
 
 
-<<<<<<< HEAD
-	uint32_t Read4(shared_ptr<iostream> in)
-=======
-	uint32_t Read4(const File &in)
->>>>>>> 65ff380a
+	uint32_t Read4(const shared_ptr<iostream> in)
 	{
 		unsigned char data[4];
 		if(in->readsome(reinterpret_cast<char *>(data), 4) != 4)
@@ -178,11 +168,7 @@
 
 
 
-<<<<<<< HEAD
-	uint16_t Read2(shared_ptr<iostream> in)
-=======
-	uint16_t Read2(const File &in)
->>>>>>> 65ff380a
+	uint16_t Read2(const shared_ptr<iostream> in)
 	{
 		unsigned char data[2];
 		if(in->readsome(reinterpret_cast<char *>(data), 2) != 2)
