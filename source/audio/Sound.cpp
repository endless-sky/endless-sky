--- conflicted
+++ resolved
@@ -15,13 +15,9 @@
 
 #include "Sound.h"
 
-<<<<<<< HEAD
 #include "supplier/WavSupplier.h"
 
-#include "../File.h"
-=======
 #include "../Files.h"
->>>>>>> b775bb35
 
 #include <AL/al.h>
 
