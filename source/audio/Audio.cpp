/* Audio.cpp
Copyright (c) 2014 by Michael Zahniser

Endless Sky is free software: you can redistribute it and/or modify it under the
terms of the GNU General Public License as published by the Free Software
Foundation, either version 3 of the License, or (at your option) any later version.

Endless Sky is distributed in the hope that it will be useful, but WITHOUT ANY
WARRANTY; without even the implied warranty of MERCHANTABILITY or FITNESS FOR A
PARTICULAR PURPOSE. See the GNU General Public License for more details.

You should have received a copy of the GNU General Public License along with
this program. If not, see <https://www.gnu.org/licenses/>.
*/

#include "Audio.h"

#include "../Files.h"
#include "../Logger.h"
#include "Music.h"
#include "../Point.h"
#include "../Random.h"
#include "Sound.h"

#include <AL/al.h>
#include <AL/alc.h>

#include <algorithm>
#include <cmath>
#include <map>
#include <mutex>
#include <set>
#include <stdexcept>
#include <thread>
#include <vector>

using namespace std;

namespace {
	// This class represents a new sound source that is queued to be added. This
	// is so that any thread can add a sound, but the audio thread can control
	// when those sounds actually start playing.
	class QueueEntry {
	public:
		void Add(Point position, SoundCategory category);
		void Add(const QueueEntry &other);

		Point sum;
		double weight = 0.;
		SoundCategory category = SoundCategory::MASTER;
	};

	// OpenAL only allows a certain number of distinct sound sources. To work
	// around that limitation, multiple instances of the same sound playing at
	// the same time will be "coalesced" into a single source, and sources will
	// be recycled once they are no longer playing.
	class Source {
	public:
<<<<<<< HEAD
		Source(const Sound *sound, unsigned source, SoundCategory category, bool isFastForward);
=======
		Source(const Sound *sound, unsigned source, SoundCategory category);
>>>>>>> ab309005

		void Move(const QueueEntry &entry) const;
		unsigned ID() const;
		const Sound *GetSound() const;
		SoundCategory Category() const;

	private:
		const Sound *sound = nullptr;
		unsigned source = 0;
		SoundCategory category = SoundCategory::MASTER;
	};

	// Thread entry point for loading the sound files.
	void Load();


	// Mutex to make sure different threads don't modify the audio at the same time.
	mutex audioMutex;

	// OpenAL settings.
	ALCdevice *device = nullptr;
	ALCcontext *context = nullptr;
	bool isInitialized = false;

	// We keep track of the volume levels requested, and the volume levels
	// currently set in OpenAL.
	map<SoundCategory, double> volume{{SoundCategory::MASTER, .125}};
	map<SoundCategory, double> cachedVolume;

	// This queue keeps track of sounds that have been requested to play. Each
	// added sound is "deferred" until the next audio position update to make
	// sure that all sounds from a given frame start at the same time.
	map<const Sound *, QueueEntry> soundQueue;
	map<const Sound *, QueueEntry> deferred;
	thread::id mainThreadID;

	// Sound resources that have been loaded from files.
	map<string, Sound> sounds;
	// OpenAL "sources" available for playing sounds. There are a limited number
	// of these, so they must be reused.
	vector<Source> sources;
	vector<unsigned> recycledSources;
	vector<unsigned> endingSources;
	unsigned maxSources = 255;

	// Queue and thread for loading sound files in the background.
	map<string, filesystem::path> loadQueue;
	thread loadThread;

	// The current position of the "listener," i.e. the center of the screen.
	Point listener;

	// MP3 streaming:
	unsigned musicSource = 0;
	const size_t MUSIC_BUFFERS = 3;
	unsigned musicBuffers[MUSIC_BUFFERS];
	shared_ptr<Music> currentTrack;
	shared_ptr<Music> previousTrack;
	int musicFade = 0;
	vector<int16_t> fadeBuffer;

	// The number of Pause vs Resume requests received.
	int pauseChangeCount = 0;
	// If we paused the audio multiple times, only resume it after the same number of Resume() calls.
	// We start with -2, so when MenuPanel and PlanetPanel opens up the first time, it doesn't pause the loading sounds.
	int pauseCount = -2;
}



// Begin loading sounds (in a separate thread).
void Audio::Init(const vector<filesystem::path> &sources)
{
	device = alcOpenDevice(nullptr);
	if(!device)
		return;

	context = alcCreateContext(device, nullptr);
	if(!context || !alcMakeContextCurrent(context))
		return;

	// If we don't make it to this point, no audio will be played.
	isInitialized = true;
	mainThreadID = this_thread::get_id();

	// The listener is looking "into" the screen. This orientation vector is
	// used to determine what sounds should be in the right or left speaker.
	ALfloat zero[3] = {0., 0., 0.};
	ALfloat orientation[6] = {0., 0., -1., 0., 1., 0.};

	alListenerf(AL_GAIN, volume[SoundCategory::MASTER]);
	alListenerfv(AL_POSITION, zero);
	alListenerfv(AL_VELOCITY, zero);
	alListenerfv(AL_ORIENTATION, orientation);
	alDistanceModel(AL_INVERSE_DISTANCE_CLAMPED);
	alDopplerFactor(0.);

	// Get all the sound files in the game data and all plugins.
	for(const auto &source : sources)
	{
		filesystem::path root = source / "sounds/";
		vector<filesystem::path> files = Files::RecursiveList(root);
		for(const auto &path : files)
		{
			if(path.extension() == ".wav")
			{
				// The "name" of the sound is its full path within the "sounds/"
				// folder, without the ".wav" or "~.wav" suffix.
				string name = (path.parent_path() / path.stem()).lexically_relative(root).generic_string();
				if(name.ends_with('~'))
					name.resize(name.length() - 1);
				loadQueue[name] = path;
			}
		}
	}
	// Begin loading the files.
	if(!loadQueue.empty())
		loadThread = thread(&Load);

	// Create the music-streaming threads.
	currentTrack.reset(new Music());
	previousTrack.reset(new Music());
	alGenSources(1, &musicSource);
	alGenBuffers(MUSIC_BUFFERS, musicBuffers);
	for(unsigned buffer : musicBuffers)
	{
		// Queue up blocks of silence to start out with.
		const vector<int16_t> &chunk = currentTrack->NextChunk();
		alBufferData(buffer, AL_FORMAT_STEREO16, &chunk.front(), 2 * chunk.size(), 44100);
	}
	alSourceQueueBuffers(musicSource, MUSIC_BUFFERS, musicBuffers);
	alSourcePlay(musicSource);
}



void Audio::CheckReferences()
{
	if(!isInitialized)
	{
		Logger::LogError("Warning: audio could not be initialized. No audio will play.");
		return;
	}

	for(auto &&it : sounds)
		if(it.second.Name().empty())
			Logger::LogError("Warning: sound \"" + it.first + "\" is referred to, but does not exist.");
}



// Report the progress of loading sounds.
double Audio::GetProgress()
{
	unique_lock<mutex> lock(audioMutex);

	if(loadQueue.empty())
		return 1.;

	double done = sounds.size();
	double total = done + loadQueue.size();
	return done / total;
}



// Get the volume.
double Audio::Volume(SoundCategory category)
{
	if(!volume.contains(category))
		volume[category] = 1.;

	return volume[category];
}



// Set the volume (to a value between 0 and 1).
void Audio::SetVolume(double level, SoundCategory category)
{
	volume[category] = clamp(level, 0., 1.);
}



// Get a pointer to the named sound. The name is the path relative to the
// "sound/" folder, and without ~ if it's on the end, or the extension.
const Sound *Audio::Get(const string &name)
{
	unique_lock<mutex> lock(audioMutex);
	return &sounds[name];
}



// Set the listener's position, and also update any sounds that have been
// added but deferred because they were added from a thread other than the
// main one (the one that called Init()).
void Audio::Update(const Point &listenerPosition)
{
	if(!isInitialized)
		return;

	listener = listenerPosition;

	for(const auto &it : deferred)
		soundQueue[it.first].Add(it.second);
	deferred.clear();
}



// Play the given sound, at full volume.
void Audio::Play(const Sound *sound, SoundCategory category)
{
	Play(sound, listener, category);
}



// Play the given sound, as if it is at the given distance from the
// "listener". This will make it softer and change the left / right balance.
void Audio::Play(const Sound *sound, const Point &position, SoundCategory category)
{
	if(!isInitialized || !sound || !sound->Buffer() || !volume[SoundCategory::MASTER])
		return;

	// Place sounds from the main thread directly into the queue. They are from
	// the UI, and the Engine may not be running right now to call Update().
	if(this_thread::get_id() == mainThreadID)
		soundQueue[sound].Add(position - listener, category);
	else
	{
		unique_lock<mutex> lock(audioMutex);
		deferred[sound].Add(position - listener, category);
	}
}



// Play the given music. An empty string means to play nothing.
void Audio::PlayMusic(const string &name)
{
	if(!isInitialized)
		return;

	// Skip changing music if the requested music is already playing.
	if(name == currentTrack->GetSource())
		return;

	// Don't worry about thread safety here, since music will always be started
	// by the main thread.
	musicFade = 65536;
	swap(currentTrack, previousTrack);
	// If the name is empty, it means to turn music off.
	currentTrack->SetSource(name);
}



// Pause all active playback streams. Doesn't cause new streams to be paused, and doesn't pause the music source.
void Audio::Pause()
{
	pauseChangeCount++;
}



// Resumes all paused sound sources. If Pause() was called multiple times,
// you have to call Resume() the same number of times to resume the sound sources.
void Audio::Resume()
{
	pauseChangeCount--;
}



/// Begin playing all the sounds that have been added since the last time
/// this function was called.
/// If the game is in fast forward mode, the fast version of sounds is played.
void Audio::Step(bool isFastForward)
{
	if(!isInitialized)
		return;

	for(const auto &[category, expected] : volume)
		if(cachedVolume[category] != expected)
		{
			cachedVolume[category] = expected;
			if(category == SoundCategory::MASTER)
				alListenerf(AL_GAIN, expected);
			else if(category == SoundCategory::MUSIC)
				alSourcef(musicSource, AL_GAIN, expected);
			else
				for(const Source &source : sources)
					if(source.Category() == category)
						alSourcef(source.ID(), AL_GAIN, expected);
		}

<<<<<<< HEAD
	if(pauseChangeCount > 0)
	{
		if(pauseCount += pauseChangeCount)
		{
			ALint state;
			for(const Source &source : sources)
			{
				alGetSourcei(source.ID(), AL_SOURCE_STATE, &state);
				if(state == AL_PLAYING)
					alSourcePause(source.ID());
			}
		}
	}
	else if(pauseChangeCount < 0)
	{
		// Check that the game is not paused after this request. Also don't allow the pause count to go into negatives.
		if(pauseCount && (pauseCount += pauseChangeCount) <= 0)
		{
			pauseCount = 0;
			ALint state;
			for(const Source &source : sources)
			{
				alGetSourcei(source.ID(), AL_SOURCE_STATE, &state);
				if(state == AL_PAUSED)
					alSourcePlay(source.ID());
			}
		}
	}
	pauseChangeCount = 0;

=======
>>>>>>> ab309005
	vector<Source> newSources;
	// For each sound that is looping, see if it is going to continue. For other
	// sounds, check if they are done playing.
	for(const Source &source : sources)
	{
		if(source.GetSound()->IsLooping())
		{
			auto it = soundQueue.find(source.GetSound());
			if(it != soundQueue.end())
			{
				source.Move(it->second);
				newSources.push_back(source);
				soundQueue.erase(it);
			}
			else
			{
				alSourcei(source.ID(), AL_LOOPING, false);
				endingSources.push_back(source.ID());
			}
		}
		else
		{
			// Non-looping sounds: check if they're done playing.
			ALint state;
			alGetSourcei(source.ID(), AL_SOURCE_STATE, &state);
			if(state == AL_PLAYING || state == AL_PAUSED)
				newSources.push_back(source);
			else
				recycledSources.push_back(source.ID());
		}
	}
	// These sources were looping and are now wrapping up a loop.
	auto it = endingSources.begin();
	while(it != endingSources.end())
	{
		ALint state;
		alGetSourcei(*it, AL_SOURCE_STATE, &state);
		if(state == AL_PLAYING)
		{
			// Fade out the sound. This avoids a clicking or rasping sound if a
			// sound is cut off in the middle of its loop.
			float gain = 1.f;
			alGetSourcef(*it, AL_GAIN, &gain);
			gain = max(0.f, gain - .05f);
			alSourcef(*it, AL_GAIN, gain);
			++it;
		}
		else if(state == AL_PAUSED)
			++it;
		else
		{
			recycledSources.push_back(*it);
			it = endingSources.erase(it);
		}
	}
	newSources.swap(sources);

	// Now, what is left in the queue is sounds that want to play, and that do
	// not correspond to an existing source.
	for(const auto &it : soundQueue)
	{
		// Use a recycled source if possible. Otherwise, create a new one.
		unsigned source = 0;
		if(recycledSources.empty())
		{
			if(sources.size() >= maxSources)
				break;

			alGenSources(1, &source);
			if(!source)
			{
				// If we just tried to generate a new source and OpenAL would
				// not give us one, we've reached this system's limit for the
				// number of concurrent sounds.
				maxSources = sources.size();
				break;
			}
		}
		else
		{
			source = recycledSources.back();
			recycledSources.pop_back();
		}
		// Begin playing this sound.
		alSourcef(source, AL_GAIN, Volume(it.second.category));
<<<<<<< HEAD
		sources.emplace_back(it.first, source, it.second.category, isFastForward);
=======
		sources.emplace_back(it.first, source, it.second.category);
>>>>>>> ab309005
		sources.back().Move(it.second);
		alSourcePlay(source);
	}
	soundQueue.clear();

	// Queue up new buffers for the music, if necessary.
	int buffersDone = 0;
	alGetSourcei(musicSource, AL_BUFFERS_PROCESSED, &buffersDone);
	if(buffersDone)
	{
		unsigned buffer = 0;
		alSourceUnqueueBuffers(musicSource, 1, &buffer);

		const vector<int16_t> &chunk = currentTrack->NextChunk();

		if(!musicFade)
			alBufferData(buffer, AL_FORMAT_STEREO16, &chunk.front(), 2 * chunk.size(), 44100);
		else
		{
			fadeBuffer.clear();
			const vector<int16_t> &other = previousTrack->NextChunk();
			for(size_t i = 0; i < chunk.size(); ++i)
			{
				// Blend the two tracks together.
				fadeBuffer.push_back(
					(musicFade * other[i] + (65536 - musicFade) * chunk[i]) / 65536);

				// Slowly fade into the new track.
				if(musicFade)
					--musicFade;
			}
			alBufferData(buffer, AL_FORMAT_STEREO16, &fadeBuffer.front(), 2 * fadeBuffer.size(), 44100);
		}

		alSourceQueueBuffers(musicSource, 1, &buffer);
		// Check if the source has stopped (i.e. because it ran out of buffers).
		ALint state;
		alGetSourcei(musicSource, AL_SOURCE_STATE, &state);
		if(state != AL_PLAYING && state != AL_PAUSED)
			alSourcePlay(musicSource);
	}
}



// Shut down the audio system (because we're about to quit).
void Audio::Quit()
{
	// First, check if sounds are still being loaded in a separate thread, and
	// if so interrupt that thread and wait for it to quit.
	unique_lock<mutex> lock(audioMutex);
	if(!loadQueue.empty())
		loadQueue.clear();
	if(loadThread.joinable())
	{
		lock.unlock();
		loadThread.join();
		lock.lock();
	}

	// Now, stop and delete any OpenAL sources that are playing.
	for(const Source &source : sources)
	{
		alSourceStop(source.ID());
		ALuint id = source.ID();
		alDeleteSources(1, &id);
	}
	sources.clear();

	// Also clean up any sources that are fading out.
	for(unsigned id : endingSources)
	{
		alSourceStop(id);
		alDeleteSources(1, &id);
	}
	endingSources.clear();

	// And finally, clean up any sources that are done playing.
	for(unsigned id : recycledSources)
		alDeleteSources(1, &id);
	recycledSources.clear();

	// Free the memory buffers for all the sound resources.
	for(const auto &it : sounds)
	{
		ALuint id = it.second.Buffer();
		alDeleteBuffers(1, &id);
		id = it.second.Buffer3x();
		alDeleteBuffers(1, &id);
	}
	sounds.clear();

	// Clean up the music source and buffers.
	if(isInitialized)
	{
		alSourceStop(musicSource);
		alDeleteSources(1, &musicSource);
		alDeleteBuffers(MUSIC_BUFFERS, musicBuffers);
		currentTrack.reset();
		previousTrack.reset();
	}

	// Close the connection to the OpenAL library.
	if(context)
	{
		alcMakeContextCurrent(nullptr);
		alcDestroyContext(context);
	}
	if(device)
		alcCloseDevice(device);
}



namespace {
	// Add a new source to this queue entry. Sources are weighted based on their
	// position, and multiple sources can be added together in the same entry.
	// The preserved category is the category of the last source.
	void QueueEntry::Add(Point position, SoundCategory category)
	{
		// A distance of 500 counts as 1 OpenAL unit of distance.
		position *= .002;
		// To avoid having sources at a distance of 0 be infinitely loud, have
		// the minimum distance be 1 unit away.
		double d = 1. / (1. + position.Dot(position));
		sum += d * position;
		weight += d;
		this->category = category;
	}



	// Combine two queue entries.
	void QueueEntry::Add(const QueueEntry &other)
	{
		sum += other.sum;
		weight += other.weight;
		category = other.category;
	}



	// This is a wrapper for an OpenAL audio source.
<<<<<<< HEAD
	Source::Source(const Sound *sound, unsigned source, SoundCategory category, bool isFastForward)
=======
	Source::Source(const Sound *sound, unsigned source, SoundCategory category)
>>>>>>> ab309005
		: sound(sound), source(source), category(category)
	{
		// Give each source a small, random pitch variation. Otherwise, multiple
		// instances of the same sound playing at slightly different times
		// overlap and create a "grinding" interference sound.
		alSourcef(source, AL_PITCH, 1. + (Random::Real() - Random::Real()) * .04);
		alSourcef(source, AL_REFERENCE_DISTANCE, 1.);
		alSourcef(source, AL_ROLLOFF_FACTOR, 1.);
		alSourcef(source, AL_MAX_DISTANCE, 100.);
		alSourcei(source, AL_LOOPING, sound->IsLooping());
		alSourcei(source, AL_BUFFER, (isFastForward && sound->Buffer3x()) ? sound->Buffer3x() : sound->Buffer());
	}



	// Reposition this source based on the given entry in a sound queue.
	void Source::Move(const QueueEntry &entry) const
	{
		Point angle = entry.sum / entry.weight;
		// The source should be along the vector (angle.X(), angle.Y(), 1).
		// The length of the vector should be sqrt(1 / weight).
		double scale = sqrt(1. / (entry.weight * (angle.LengthSquared() + 1.)));
		alSource3f(source, AL_POSITION, angle.X() * scale, angle.Y() * scale, scale);
	}



	// Get the OpenAL ID for this source.
	unsigned Source::ID() const
	{
		return source;
	}



	// Get the sound resource currently being played by this source.
	const Sound *Source::GetSound() const
	{
		return sound;
	}



	// Get the category of this sound.
	SoundCategory Source::Category() const
	{
		return category;
	}



	// Thread entry point for loading sounds.
	void Load()
	{
		string name;
		filesystem::path path;
		Sound *sound;
		while(true)
		{
			{
				unique_lock<mutex> lock(audioMutex);
				// If this is not the first time through, remove the previous item
				// in the queue. This is a signal that it has been loaded, so we
				// must not remove it until after loading the file.
				if(!path.empty() && !loadQueue.empty())
					loadQueue.erase(loadQueue.begin());
				if(loadQueue.empty())
					return;
				name = loadQueue.begin()->first;
				path = loadQueue.begin()->second;

				// @3x sounds should be merged with their regular variant here.
				if(name.ends_with("@3x"))
					name.resize(name.size() - 3);

				// Since we need to unlock the mutex below, create the map entry to
				// avoid a race condition when accessing sounds' size.
				sound = &sounds[name];
			}

			// Unlock the mutex for the time-intensive part of the loop.
			if(!sound->Load(path, name))
				Logger::LogError("Unable to load sound \"" + name + "\" from path: " + path.string());
		}
	}
}<|MERGE_RESOLUTION|>--- conflicted
+++ resolved
@@ -56,11 +56,7 @@
 	// be recycled once they are no longer playing.
 	class Source {
 	public:
-<<<<<<< HEAD
 		Source(const Sound *sound, unsigned source, SoundCategory category, bool isFastForward);
-=======
-		Source(const Sound *sound, unsigned source, SoundCategory category);
->>>>>>> ab309005
 
 		void Move(const QueueEntry &entry) const;
 		unsigned ID() const;
@@ -360,7 +356,6 @@
 						alSourcef(source.ID(), AL_GAIN, expected);
 		}
 
-<<<<<<< HEAD
 	if(pauseChangeCount > 0)
 	{
 		if(pauseCount += pauseChangeCount)
@@ -391,8 +386,7 @@
 	}
 	pauseChangeCount = 0;
 
-=======
->>>>>>> ab309005
+
 	vector<Source> newSources;
 	// For each sound that is looping, see if it is going to continue. For other
 	// sounds, check if they are done playing.
@@ -478,11 +472,7 @@
 		}
 		// Begin playing this sound.
 		alSourcef(source, AL_GAIN, Volume(it.second.category));
-<<<<<<< HEAD
 		sources.emplace_back(it.first, source, it.second.category, isFastForward);
-=======
-		sources.emplace_back(it.first, source, it.second.category);
->>>>>>> ab309005
 		sources.back().Move(it.second);
 		alSourcePlay(source);
 	}
@@ -626,11 +616,7 @@
 
 
 	// This is a wrapper for an OpenAL audio source.
-<<<<<<< HEAD
 	Source::Source(const Sound *sound, unsigned source, SoundCategory category, bool isFastForward)
-=======
-	Source::Source(const Sound *sound, unsigned source, SoundCategory category)
->>>>>>> ab309005
 		: sound(sound), source(source), category(category)
 	{
 		// Give each source a small, random pitch variation. Otherwise, multiple
