--- conflicted
+++ resolved
@@ -56,11 +56,7 @@
 	// be recycled once they are no longer playing.
 	class Source {
 	public:
-<<<<<<< HEAD
-		Source(const Sound *sound, unsigned source, bool isFastForward);
-=======
-		Source(const Sound *sound, unsigned source, SoundCategory category);
->>>>>>> c10aa006
+		Source(const Sound *sound, unsigned source, SoundCategory category, bool isFastForward);
 
 		void Move(const QueueEntry &entry) const;
 		unsigned ID() const;
@@ -444,12 +440,7 @@
 			recycledSources.pop_back();
 		}
 		// Begin playing this sound.
-<<<<<<< HEAD
-		sources.emplace_back(it.first, source, isFastForward);
-=======
-		alSourcef(source, AL_GAIN, Volume(it.second.category));
-		sources.emplace_back(it.first, source, it.second.category);
->>>>>>> c10aa006
+		sources.emplace_back(it.first, source, it.second.category, isFastForward);
 		sources.back().Move(it.second);
 		alSourcePlay(source);
 	}
@@ -623,13 +614,8 @@
 
 
 	// This is a wrapper for an OpenAL audio source.
-<<<<<<< HEAD
-	Source::Source(const Sound *sound, unsigned source, bool isFastForward)
-		: sound(sound), source(source)
-=======
-	Source::Source(const Sound *sound, unsigned source, SoundCategory category)
+	Source::Source(const Sound *sound, unsigned source, SoundCategory category, bool isFastForward)
 		: sound(sound), source(source), category(category)
->>>>>>> c10aa006
 	{
 		// Give each source a small, random pitch variation. Otherwise, multiple
 		// instances of the same sound playing at slightly different times
