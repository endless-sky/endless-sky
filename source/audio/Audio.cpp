--- conflicted
+++ resolved
@@ -340,39 +340,8 @@
 {
 	if(!isInitialized)
 		return;
-
-<<<<<<< HEAD
-	if(pauseChangeCount > 0)
-	{
-		if(pauseCount += pauseChangeCount)
-		{
-			ALint state;
-			for(const Source &source : sources)
-			{
-				alGetSourcei(source.ID(), AL_SOURCE_STATE, &state);
-				if(state == AL_PLAYING)
-					alSourcePause(source.ID());
-			}
-		}
-	}
-	else if(pauseChangeCount < 0)
-	{
-		// Check that the game is not paused after this request. Also don't allow the pause count to go into negatives.
-		if(pauseCount && (pauseCount += pauseChangeCount) <= 0)
-		{
-			pauseCount = 0;
-			ALint state;
-			for(const Source &source : sources)
-			{
-				alGetSourcei(source.ID(), AL_SOURCE_STATE, &state);
-				if(state == AL_PAUSED)
-					alSourcePlay(source.ID());
-			}
-		}
-	}
-	pauseChangeCount = 0;
-=======
-	for(const auto &[category, expected] : volume)
+  
+  for(const auto &[category, expected] : volume)
 		if(cachedVolume[category] != expected)
 		{
 			cachedVolume[category] = expected;
@@ -385,7 +354,36 @@
 					if(source.Category() == category)
 						alSourcef(source.ID(), AL_GAIN, expected);
 		}
->>>>>>> c10aa006
+
+	if(pauseChangeCount > 0)
+	{
+		if(pauseCount += pauseChangeCount)
+		{
+			ALint state;
+			for(const Source &source : sources)
+			{
+				alGetSourcei(source.ID(), AL_SOURCE_STATE, &state);
+				if(state == AL_PLAYING)
+					alSourcePause(source.ID());
+			}
+		}
+	}
+	else if(pauseChangeCount < 0)
+	{
+		// Check that the game is not paused after this request. Also don't allow the pause count to go into negatives.
+		if(pauseCount && (pauseCount += pauseChangeCount) <= 0)
+		{
+			pauseCount = 0;
+			ALint state;
+			for(const Source &source : sources)
+			{
+				alGetSourcei(source.ID(), AL_SOURCE_STATE, &state);
+				if(state == AL_PAUSED)
+					alSourcePlay(source.ID());
+			}
+		}
+	}
+	pauseChangeCount = 0;
 
 	vector<Source> newSources;
 	// For each sound that is looping, see if it is going to continue. For other
