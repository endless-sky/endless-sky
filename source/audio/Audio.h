--- conflicted
+++ resolved
@@ -36,14 +36,9 @@
 class Audio {
 public:
 	// Begin loading sounds (in a separate thread).
-<<<<<<< HEAD
-	static void Init(const std::vector<std::string> &sources);
-	static void LoadSounds(const std::vector<std::string> &sources);
+	static void Init(const std::vector<std::filesystem::path> &sources);
+	static void LoadSounds(const std::vector<std::filesystem::path> &sources);
 	static void CheckReferences(bool parseOnly = false);
-=======
-	static void Init(const std::vector<std::filesystem::path> &sources);
-	static void CheckReferences();
->>>>>>> b2c08474
 
 	// Report the progress of loading sounds.
 	static double GetProgress();
