/* Audio.h
Copyright (c) 2014 by Michael Zahniser

Endless Sky is free software: you can redistribute it and/or modify it under the
terms of the GNU General Public License as published by the Free Software
Foundation, either version 3 of the License, or (at your option) any later version.

Endless Sky is distributed in the hope that it will be useful, but WITHOUT ANY
WARRANTY; without even the implied warranty of MERCHANTABILITY or FITNESS FOR A
PARTICULAR PURPOSE. See the GNU General Public License for more details.

You should have received a copy of the GNU General Public License along with
this program. If not, see <https://www.gnu.org/licenses/>.
*/

#pragma once

<<<<<<< HEAD
#include "SoundCategory.h"

=======
#include <filesystem>
>>>>>>> 2b8a91f6
#include <string>
#include <vector>

class Point;
class Sound;



// This class is a collection of global functions for handling audio. A sound
// can be played from any point in the code, and from any thread, just by
// specifying the name of the sound to play. Most sounds will come from a
// "source" at a certain position, and their volume and left / right balance is
// adjusted based on how far they are from the observer. Sounds that are not
// marked as looping will play once, then stop; looping sounds continue until
// their source stops calling the "play" function for them.
class Audio {
public:
	// Begin loading sounds (in a separate thread).
	static void Init(const std::vector<std::filesystem::path> &sources);
	static void CheckReferences();

	// Report the progress of loading sounds.
	static double GetProgress();

	// Get or set the volume (between 0 and 1).
	static double Volume(SoundCategory category);
	static void SetVolume(double level, SoundCategory category);

	// Get a pointer to the named sound. The name is the path relative to the
	// "sound/" folder, and without ~ if it's on the end, or the extension.
	// Do not call this function until Progress() is 100%.
	static const Sound *Get(const std::string &name);

	// Set the listener's position, and also update any sounds that have been
	// added but deferred because they were added from a thread other than the
	// main one (the one that called Init()).
	static void Update(const Point &listenerPosition);

	// Play the given sound, at full volume.
	static void Play(const Sound *sound, SoundCategory category);

	// Play the given sound, as if it is at the given distance from the
	// "listener". This will make it softer and change the left / right balance.
	static void Play(const Sound *sound, const Point &position, SoundCategory category);

	// Play the given music. An empty string means to play nothing.
	static void PlayMusic(const std::string &name);

	// Pause all active sound sources. Doesn't cause new streams to be paused, and doesn't pause the music source.
	static void Pause();
	// Resumes all paused sound sources. If Pause() was called multiple times,
	// you have to call Resume() the same number of times to resume the sound sources.
	static void Resume();

	// Begin playing all the sounds that have been added since the last time
	// this function was called.
	static void Step();

	// Shut down the audio system (because we're about to quit).
	static void Quit();
};<|MERGE_RESOLUTION|>--- conflicted
+++ resolved
@@ -15,12 +15,9 @@
 
 #pragma once
 
-<<<<<<< HEAD
 #include "SoundCategory.h"
 
-=======
 #include <filesystem>
->>>>>>> 2b8a91f6
 #include <string>
 #include <vector>
 
