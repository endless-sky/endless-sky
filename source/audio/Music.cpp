--- conflicted
+++ resolved
@@ -83,14 +83,6 @@
 	}
 	condition.notify_all();
 	thread.join();
-<<<<<<< HEAD
-
-	// If the decode thread has not yet taken possession of the next file, it is
-	// our job to close it.
-	if(nextFile)
-		SDL_RWclose(nextFile);
-=======
->>>>>>> 023f3ca1
 }
 
 
@@ -173,11 +165,7 @@
 	while(true)
 	{
 		// First, wait until a new file has been specified or we're done.
-<<<<<<< HEAD
-		SDL_RWops *file = nullptr;
-=======
 		shared_ptr<iostream> file;
->>>>>>> 023f3ca1
 		while(!file)
 		{
 			unique_lock<mutex> lock(decodeMutex);
@@ -225,12 +213,6 @@
 				memcpy(&input.front(), stream.next_frame, remainder);
 
 			// Now, read a chunk of data from the file.
-<<<<<<< HEAD
-			size_t read = SDL_RWread(file, &input.front() + remainder, 1, INPUT_CHUNK - remainder);
-			// If you get the end of the file, loop around to the beginning.
-			if(!read)
-				SDL_RWseek(file, 0, RW_SEEK_SET);
-=======
 			file->read(reinterpret_cast<char *>(input.data() + remainder), INPUT_CHUNK - remainder);
 			// If you get the end of the file, loop around to the beginning.
 			if(file->eof())
@@ -238,7 +220,6 @@
 				file->clear();
 				file->seekg(0, ios::beg);
 			}
->>>>>>> 023f3ca1
 			// If there is nothing to decode, return to the top of this loop.
 			if(!remainder && file->eof())
 				continue;
@@ -300,9 +281,5 @@
 		mad_synth_finish(&synth);
 		mad_frame_finish(&frame);
 		mad_stream_finish(&stream);
-<<<<<<< HEAD
-		SDL_RWclose(file);
-=======
->>>>>>> 023f3ca1
 	}
 }