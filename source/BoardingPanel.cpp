/* BoardingPanel.cpp
Copyright (c) 2014 by Michael Zahniser

Endless Sky is free software: you can redistribute it and/or modify it under the
terms of the GNU General Public License as published by the Free Software
Foundation, either version 3 of the License, or (at your option) any later version.

Endless Sky is distributed in the hope that it will be useful, but WITHOUT ANY
WARRANTY; without even the implied warranty of MERCHANTABILITY or FITNESS FOR A
PARTICULAR PURPOSE. See the GNU General Public License for more details.

You should have received a copy of the GNU General Public License along with
this program. If not, see <https://www.gnu.org/licenses/>.
*/

#include "BoardingPanel.h"

#include "text/alignment.hpp"
#include "audio/Audio.h"
#include "CargoHold.h"
#include "Depreciation.h"
#include "Dialog.h"
#include "text/DisplayText.h"
#include "shader/FillShader.h"
#include "text/Font.h"
#include "text/FontSet.h"
#include "text/Format.h"
#include "GameData.h"
#include "Government.h"
#include "Information.h"
#include "Interface.h"
#include "PlayerInfo.h"
#include "Preferences.h"
#include "Random.h"
#include "Ship.h"
#include "ShipEvent.h"
#include "ShipInfoPanel.h"
#include "System.h"
#include "UI.h"

#include <algorithm>
#include <cmath>
#include <utility>

using namespace std;

namespace {
	// Format the given double with one decimal place.
	string Round(double value)
	{
		int integer = round(value * 10.);
		string result = to_string(integer / 10);
		result += ".0";
		result.back() += integer % 10;

		return result;
	}
}



// Constructor.
BoardingPanel::BoardingPanel(PlayerInfo &player, const shared_ptr<Ship> &victim)
	: player(player), you(player.FlagshipPtr()), victim(victim),
	attackOdds(*you, *victim), defenseOdds(*victim, *you)
{
	Audio::Pause();
	// The escape key should close this panel rather than bringing up the main menu.
	SetInterruptible(false);

	// Figure out how much the victim's commodities are worth in the current
	// system and add them to the list of plunder.
	const System &system = *player.GetSystem();
	for(const auto &it : victim->Cargo().Commodities())
		if(it.second)
			plunder.emplace_back(it.first, it.second, system.Trade(it.first));

	// You cannot plunder hand to hand weapons, because they are kept in the
	// crew's quarters, not mounted on the exterior of the ship. Certain other
	// outfits are also unplunderable, like outfits expansions.
	auto sit = victim->Outfits().begin();
	auto cit = victim->Cargo().Outfits().begin();
	while(sit != victim->Outfits().end() || cit != victim->Cargo().Outfits().end())
	{
		const Outfit *outfit = nullptr;
		int count = 0;
		// Merge the outfit lists from the ship itself and its cargo bay. If an
		// outfit exists in both locations, combine the counts.
		bool shipIsFirst = (cit == victim->Cargo().Outfits().end() ||
			(sit != victim->Outfits().end() && sit->first <= cit->first));
		bool cargoIsFirst = (sit == victim->Outfits().end() ||
			(cit != victim->Cargo().Outfits().end() && cit->first <= sit->first));
		if(shipIsFirst)
		{
			outfit = sit->first;
			// Don't include outfits that are installed and unplunderable. But,
			// "unplunderable" outfits can still be stolen from cargo.
			if(!sit->first->Get("unplunderable"))
				count += sit->second;
			++sit;
		}
		if(cargoIsFirst)
		{
			outfit = cit->first;
			count += cit->second;
			++cit;
		}
		if(outfit && count)
			plunder.emplace_back(outfit, count);
	}

	canCapture = victim->IsCapturable() || player.CaptureOverriden(victim);
	// Some "ships" do not represent something the player could actually pilot.
	if(!canCapture)
		messages.emplace_back("This is not a ship that you can capture.");

	// Sort the plunder by price per ton.
	sort(plunder.begin(), plunder.end());
}



BoardingPanel::~BoardingPanel()
{
	Audio::Resume();
}



// Draw the panel.
void BoardingPanel::Draw()
{
	// Draw a translucent black scrim over everything beneath this panel.
	DrawBackdrop();

	// Draw the list of plunder.
	const Color &opaque = *GameData::Colors().Get("panel background");
	const Color &back = *GameData::Colors().Get("faint");
	const Color &dim = *GameData::Colors().Get("dim");
	const Color &medium = *GameData::Colors().Get("medium");
	const Color &bright = *GameData::Colors().Get("bright");
	FillShader::Fill(Point(-155., -60.), Point(360., 250.), opaque);

	int index = (scroll - 10) / 20;
	int y = -170 - scroll + 20 * index;
	int endY = 60;

	const Font &font = FontSet::Get(14);
	// Y offset to center the text in a 20-pixel high row.
	double fontOff = .5 * (20 - font.Height());
	for( ; y < endY && static_cast<unsigned>(index) < plunder.size(); y += 20, ++index)
	{
		const Plunder &item = plunder[index];

		// Check if this is the selected row.
		bool isSelected = (index == selected);
		if(isSelected)
			FillShader::Fill(Point(-155., y + 10.), Point(360., 20.), back);

		// Color the item based on whether you have space for it.
		const Color &color = item.CanTake(*you) ? isSelected ? bright : medium : dim;
		Point pos(-320., y + fontOff);
		font.Draw(item.Name(), pos, color);
		font.Draw({item.Value(), {260, Alignment::RIGHT}}, pos, color);
		font.Draw({item.Size(), {330, Alignment::RIGHT}}, pos, color);
	}

	// Set which buttons are active.
	Information info;
	if(CanExit())
		info.SetCondition("can exit");
	if(CanTake() == CanTakeResult::CAN_TAKE)
		info.SetCondition("can take");
	if(CanCapture())
		info.SetCondition("can capture");
	if(CanAttack() && (you->Crew() > 1 || !victim->RequiredCrew()))
		info.SetCondition("can attack");
	if(CanAttack())
		info.SetCondition("can defend");

	// This should always be true, but double check.
	int crew = 0;
	if(you)
	{
		crew = you->Crew();
		info.SetString("cargo space", to_string(you->Cargo().Free()));
		info.SetString("your crew", to_string(crew));
		info.SetString("your attack",
			Round(attackOdds.AttackerPower(crew)));
		info.SetString("your defense",
			Round(defenseOdds.DefenderPower(crew)));
	}
	int vCrew = victim ? victim->Crew() : 0;
	if(victim && (canCapture || victim->IsYours()))
	{
		info.SetString("enemy crew", to_string(vCrew));
		info.SetString("enemy attack",
			Round(defenseOdds.AttackerPower(vCrew)));
		info.SetString("enemy defense",
			Round(attackOdds.DefenderPower(vCrew)));
	}
	if(victim && canCapture && !victim->IsYours())
	{
		// If you haven't initiated capture yet, show the self destruct odds in
		// the attack odds. It's illogical for you to have access to that info,
		// but not knowing what your true odds are is annoying.
		double odds = attackOdds.Odds(crew, vCrew);
		if(!isCapturing)
			odds *= (1. - victim->Attributes().Get("self destruct"));
		info.SetString("attack odds",
			Round(100. * odds) + "%");
		info.SetString("attack casualties",
			Round(attackOdds.AttackerCasualties(crew, vCrew)));
		info.SetString("defense odds",
			Round(100. * (1. - defenseOdds.Odds(vCrew, crew))) + "%");
		info.SetString("defense casualties",
			Round(defenseOdds.DefenderCasualties(vCrew, crew)));
	}

	const Interface *boarding = GameData::Interfaces().Get("boarding");
	boarding->Draw(info, this);

	// Draw the status messages from hand to hand combat.
	Point messagePos(50., 55.);
	for(const string &message : messages)
	{
		font.Draw(message, messagePos, bright);
		messagePos.Y() += 20.;
	}
}



// Handle key presses or button clicks that were mapped to key presses.
bool BoardingPanel::KeyDown(SDL_Keycode key, Uint16 mod, const Command &command, bool isNewPress)
{
	if((key == 'd' || key == 'x' || key == SDLK_ESCAPE || (key == 'w' && (mod & (KMOD_CTRL | KMOD_GUI)))) && CanExit())
	{
		// When closing the panel, mark the player dead if their ship was captured.
		if(playerDied)
			player.Die();
		GetUI()->Pop(this);
	}
	else if(playerDied)
		return false;
	else if(key == 't')
	{
		CanTakeResult canTake = CanTake();
		if(canTake != CanTakeResult::CAN_TAKE)
		{
			string message;
			if(canTake == CanTakeResult::TARGET_YOURS)
				message = "You cannot plunder your own ship.";
			else if(canTake == CanTakeResult::NO_SELECTION)
				message = "No item selected.";
			else if(canTake == CanTakeResult::NO_CARGO_SPACE)
				message = "You do not have enough cargo space to take this item, and you cannot install it as ammo.";
			else
				message = "You cannot plunder now.";

			GetUI()->Push(new Dialog{message});
			return true;
		}

		CargoHold &cargo = you->Cargo();
		int count = plunder[selected].Count();

		const Outfit *outfit = plunder[selected].GetOutfit();
		if(outfit)
		{
			// Check if this outfit is ammo for one of your weapons. If so, use
			// it to refill your ammo rather than putting it in cargo.
			int available = count;
			// Keep track of how many you actually took.
			count = 0;
			for(const auto &it : you->Outfits())
				if(it.first != outfit && it.first->Ammo() == outfit)
				{
					// Figure out how many of these outfits you can install.
					count = you->Attributes().CanAdd(*outfit, available);
					you->AddOutfit(outfit, count);
					// You have now installed as many of these items as possible.
					break;
				}
			// Transfer as many as possible of these outfits to your cargo hold.
			count += cargo.Add(outfit, available - count);
			// Take outfits from cargo first, then from the ship itself.
			int remaining = count - victim->Cargo().Remove(outfit, count);
			victim->AddOutfit(outfit, -remaining);
		}
		else
			count = victim->Cargo().Transfer(plunder[selected].Name(), count, cargo);

		// If all of the plunder of this type was taken, remove it from the list.
		// Otherwise, just update the count in the list item.
		if(count == plunder[selected].Count())
		{
			plunder.erase(plunder.begin() + selected);
			if(plunder.size() && selected == static_cast<int>(plunder.size()))
				--selected;
		}
		else
			plunder[selected].Take(count);
	}
	else if(!isCapturing &&
			(key == SDLK_UP || key == SDLK_DOWN || key == SDLK_PAGEUP
			|| key == SDLK_PAGEDOWN || key == SDLK_HOME || key == SDLK_END))
		DoKeyboardNavigation(key);
	else if(key == 'c' && CanCapture())
	{
		// A ship that self-destructs checks once when you board it, and again
		// when you try to capture it, to see if it will self-destruct. This is
		// so that capturing will be harder than plundering.
		if(Random::Real() < victim->Attributes().Get("self destruct"))
		{
			victim->SelfDestruct();
			GetUI()->Pop(this);
			GetUI()->Push(new Dialog("The moment you blast through the airlock, a series of explosions rocks the enemy ship."
				" They appear to have set off their self-destruct sequence..."));
			return true;
		}
		isCapturing = true;
		messages.push_back("The airlock blasts open. Combat has begun!");
		messages.push_back("(It will end if you both choose to \"defend.\")");
	}
	else if((key == 'a' || key == 'd' || key == 'D') && CanAttack())
	{
		int yourStartCrew = you->Crew();
		int enemyStartCrew = victim->Crew();

		// Figure out what action the other ship will take. As a special case,
		// if you board them but immediately "defend" they will let you return
		// to your ship in peace. That is to allow the player to "cancel" if
		// they did not really mean to try to capture the ship.
		bool youAttack = (key == 'a' && (yourStartCrew > 1 || !victim->RequiredCrew()));
		if(key == 'a' && !youAttack)
			return true;
		bool enemyAttacks = defenseOdds.Odds(enemyStartCrew, yourStartCrew) > .5;
		if(isFirstCaptureAction && !youAttack)
			enemyAttacks = false;
		isFirstCaptureAction = false;

		// If neither side attacks, combat ends.
		if(!youAttack && !enemyAttacks)
		{
			messages.push_back("You retreat to your ships. Combat ends.");
			isCapturing = false;
		}
		else
		{
			unsigned int yourCasualties = 0;
			unsigned int enemyCasualties = 0;

			// To speed things up, have multiple rounds of combat each time you
			// click the button, if you started with a lot of crew.
			int rounds = max(1, yourStartCrew / 5);
			for(int round = 0; round < rounds; ++round)
			{
				int yourCrew = you->Crew();
				int enemyCrew = victim->Crew();
				if(!yourCrew || !enemyCrew)
					break;

				if(youAttack)
				{
					// Your chance of winning this round is equal to the ratio of
					// your power to the enemy's power.
					double yourAttackPower = attackOdds.AttackerPower(yourCrew);
					double total = yourAttackPower + attackOdds.DefenderPower(enemyCrew);

					if(total)
					{
						if(Random::Real() * total >= yourAttackPower)
						{
							++yourCasualties;
							you->AddCrew(-1);
							if(you->Crew() <= 1)
								break;
						}
						else
						{
							++enemyCasualties;
							victim->AddCrew(-1);
							if(!victim->Crew())
								break;
						}
					}
				}
				if(enemyAttacks)
				{
					double yourDefensePower = defenseOdds.DefenderPower(yourCrew);
					double total = defenseOdds.AttackerPower(enemyCrew) + yourDefensePower;

					if(total)
					{
						if(Random::Real() * total >= yourDefensePower)
						{
							++yourCasualties;
							you->AddCrew(-1);
							if(!you->Crew())
								break;
						}
						else
						{
							++enemyCasualties;
							victim->AddCrew(-1);
							if(!victim->Crew())
								break;
						}
					}
				}
			}

			// Report what happened and how many casualties each side suffered.
			if(youAttack && enemyAttacks)
				messages.push_back("You both attack. ");
			else if(youAttack)
				messages.push_back("You attack. ");
			else if(enemyAttacks)
				messages.push_back("They attack. ");

			if(yourCasualties && enemyCasualties)
				messages.back() += "You lose " + to_string(yourCasualties)
					+ " crew; they lose " + to_string(enemyCasualties) + ".";
			else if(yourCasualties)
				messages.back() += "You lose " + to_string(yourCasualties) + " crew.";
			else if(enemyCasualties)
				messages.back() += "They lose " + to_string(enemyCasualties) + " crew.";

			// Check if either ship has been captured.
			if(!you->Crew())
			{
				messages.push_back("You have been killed. Your ship is lost.");
				you->WasCaptured(victim);
				playerDied = true;
				isCapturing = false;
			}
			else if(!victim->Crew())
			{
				messages.push_back("You have succeeded in capturing this ship.");
				victim->GetGovernment()->Offend(ShipEvent::CAPTURE, victim->CrewValue());
				int crewTransferred = victim->WasCaptured(you);
				if(crewTransferred > 0)
				{
					string transferMessage = Format::Number(crewTransferred) + " crew member";
					if(crewTransferred == 1)
						transferMessage += " has";
					else
						transferMessage += "s have";
					transferMessage += " been transferred.";
					messages.push_back(transferMessage);
				}
				if(!victim->JumpsRemaining() && you->CanRefuel(*victim))
					you->TransferFuel(victim->JumpFuelMissing(), &*victim);
				player.AddShip(victim);
				for(const Ship::Bay &bay : victim->Bays())
					if(bay.ship)
					{
						player.AddShip(bay.ship);
						player.HandleEvent(ShipEvent(you, bay.ship, ShipEvent::CAPTURE), GetUI());
					}
				isCapturing = false;

				// Report this ship as captured in case any missions care.
				ShipEvent event(you, victim, ShipEvent::CAPTURE);
				player.HandleEvent(event, GetUI());
			}
		}
	}
	else if(command.Has(Command::INFO))
		GetUI()->Push(new ShipInfoPanel(player));

	// Trim the list of status messages.
	while(messages.size() > 5)
		messages.erase(messages.begin());

	return true;
}



// Handle mouse clicks.
bool BoardingPanel::Click(int x, int y, int clicks)
{
	// Was the click inside the plunder list?
	if(x >= -330 && x < 20 && y >= -180 && y < 60)
	{
		int index = (scroll + y - -170) / 20;
		if(static_cast<unsigned>(index) < plunder.size())
			selected = index;
		return true;
	}

	return true;
}



// Allow dragging of the plunder list.
bool BoardingPanel::Drag(double dx, double dy)
{
	// The list is 240 pixels tall, and there are 10 pixels padding on the top
	// and the bottom, so:
	double maximumScroll = max(0., 20. * plunder.size() - 220.);
	scroll = max(0., min(maximumScroll, scroll - dy));

	return true;
}



// The scroll wheel can be used to scroll the plunder list.
bool BoardingPanel::Scroll(double dx, double dy)
{
	return Drag(0., dy * Preferences::ScrollSpeed());
}



<<<<<<< HEAD
// You can't exit this panel if you're engaged in hand to hand combat.
bool BoardingPanel::CanExit() const
{
	return !isCapturing;
}



// Check if you can take the given plunder item.
BoardingPanel::CanTakeResult BoardingPanel::CanTake() const
{
	// If you ship or the other ship has been captured:
	if(!you->IsYours())
		return CanTakeResult::OTHER;
	if(victim->IsYours())
		return CanTakeResult::TARGET_YOURS;
	if(isCapturing || playerDied)
		return CanTakeResult::OTHER;
	if(static_cast<unsigned>(selected) >= plunder.size())
		return CanTakeResult::NO_SELECTION;

	return plunder[selected].CanTake(*you) ? CanTakeResult::CAN_TAKE : CanTakeResult::NO_CARGO_SPACE;
}



// Check if it's possible to initiate hand to hand combat.
bool BoardingPanel::CanCapture() const
{
	// You can't click the "capture" button if you're already in combat mode.
	if(isCapturing || playerDied)
		return false;

	// If your ship or the other ship has been captured:
	if(!you->IsYours())
		return false;
	if(victim->IsYours())
		return false;
	if(!canCapture)
		return false;

	return (!victim->RequiredCrew() || you->Crew() > 1);
}



// Check if you are in the process of hand to hand combat.
bool BoardingPanel::CanAttack() const
{
	return isCapturing;
}


// Handle the keyboard scrolling and selection in the panel list.
void BoardingPanel::DoKeyboardNavigation(const SDL_Keycode key)
{
	// Scrolling the list of plunder.
	if(key == SDLK_PAGEUP || key == SDLK_PAGEDOWN)
		// Keep one of the previous items onscreen while paging through.
		selected += 10 * ((key == SDLK_PAGEDOWN) - (key == SDLK_PAGEUP));
	else if(key == SDLK_HOME)
		selected = 0;
	else if(key == SDLK_END)
		selected = static_cast<int>(plunder.size() - 1);
	else
	{
		if(key == SDLK_UP)
			--selected;
		else if(key == SDLK_DOWN)
			++selected;
	}
	selected = max(0, min(static_cast<int>(plunder.size() - 1), selected));

	// Scroll down at least far enough to view the current item.
	double minimumScroll = max(0., 20. * selected - 200.);
	double maximumScroll = 20. * selected;
	scroll = max(minimumScroll, min(maximumScroll, scroll));
}



// Functions for BoardingPanel::Plunder:

=======
>>>>>>> 5b359b9c
// Constructor (commodity cargo).
BoardingPanel::Plunder::Plunder(const string &commodity, int count, int unitValue)
	: name(commodity), outfit(nullptr), count(count), unitValue(unitValue)
{
	UpdateStrings();
}



// Constructor (outfit installed in the victim ship or transported as cargo).
BoardingPanel::Plunder::Plunder(const Outfit *outfit, int count)
	: name(outfit->DisplayName()), outfit(outfit), count(count),
	unitValue(outfit->Cost() * (outfit->Get("installable") < 0. ? 1 : Depreciation::Full()))
{
	UpdateStrings();
}



// Sort by value per ton of mass.
bool BoardingPanel::Plunder::operator<(const Plunder &other) const
{
	// This may involve infinite values when the mass is zero, but that's okay.
	return (unitValue / UnitMass() > other.unitValue / other.UnitMass());
}



// Check how many of this item are left un-plundered. Once this is zero,
// the item can be removed from the list.
int BoardingPanel::Plunder::Count() const
{
	return count;
}



// Get the value of each unit of this plunder item.
int64_t BoardingPanel::Plunder::UnitValue() const
{
	return unitValue;
}



// Get the name of this item. If it is a commodity, this is its name.
const string &BoardingPanel::Plunder::Name() const
{
	return name;
}



// Get the mass, in the format "<count> x <unit mass>". If the count is
// 1, only the unit mass is reported.
const string &BoardingPanel::Plunder::Size() const
{
	return size;
}



// Get the total value (unit value times count) as a string.
const string &BoardingPanel::Plunder::Value() const
{
	return value;
}



// If this is an outfit, get the outfit. Otherwise, this returns null.
const Outfit *BoardingPanel::Plunder::GetOutfit() const
{
	return outfit;
}



// Find out how many of these I can take if I have this amount of cargo
// space free.
bool BoardingPanel::Plunder::CanTake(const Ship &ship) const
{
	// If there's cargo space for this outfit, you can take it.
	double mass = UnitMass();
	if(ship.Cargo().Free() >= mass)
		return true;

	// Otherwise, check if it is ammo for any of your weapons. If so, check if
	// you can install it as an outfit.
	if(outfit)
		for(const auto &it : ship.Outfits())
			if(it.first != outfit && it.first->Ammo() == outfit && ship.Attributes().CanAdd(*outfit))
				return true;

	return false;
}



// Take some or all of this plunder item.
void BoardingPanel::Plunder::Take(int count)
{
	this->count -= count;
	UpdateStrings();
}



// Update the text to reflect a change in the item count.
void BoardingPanel::Plunder::UpdateStrings()
{
	double mass = UnitMass();
	if(count == 1)
		size = Format::Number(mass);
	else
		size = to_string(count) + " x " + Format::Number(mass);

	value = Format::Credits(unitValue * count);
}



// Commodities come in units of one ton.
double BoardingPanel::Plunder::UnitMass() const
{
	return outfit ? outfit->Mass() : 1.;
}



// You can't exit this panel if you're engaged in hand to hand combat.
bool BoardingPanel::CanExit() const
{
	return !isCapturing;
}



// Check if you can take the given plunder item.
bool BoardingPanel::CanTake() const
{
	// If you ship or the other ship has been captured:
	if(!you->IsYours())
		return false;
	if(victim->IsYours())
		return false;
	if(isCapturing || playerDied)
		return false;
	if(static_cast<unsigned>(selected) >= plunder.size())
		return false;

	return plunder[selected].CanTake(*you);
}



// Check if it's possible to initiate hand to hand combat.
bool BoardingPanel::CanCapture() const
{
	// You can't click the "capture" button if you're already in combat mode.
	if(isCapturing || playerDied)
		return false;

	// If your ship or the other ship has been captured:
	if(!you->IsYours())
		return false;
	if(victim->IsYours())
		return false;
	if(!canCapture)
		return false;

	return (!victim->RequiredCrew() || you->Crew() > 1);
}



// Check if you are in the process of hand to hand combat.
bool BoardingPanel::CanAttack() const
{
	return isCapturing;
}



// Handle the keyboard scrolling and selection in the panel list.
void BoardingPanel::DoKeyboardNavigation(const SDL_Keycode key)
{
	// Scrolling the list of plunder.
	if(key == SDLK_PAGEUP || key == SDLK_PAGEDOWN)
		// Keep one of the previous items onscreen while paging through.
		selected += 10 * ((key == SDLK_PAGEDOWN) - (key == SDLK_PAGEUP));
	else if(key == SDLK_HOME)
		selected = 0;
	else if(key == SDLK_END)
		selected = static_cast<int>(plunder.size() - 1);
	else
	{
		if(key == SDLK_UP)
			--selected;
		else if(key == SDLK_DOWN)
			++selected;
	}
	selected = max(0, min(static_cast<int>(plunder.size() - 1), selected));

	// Scroll down at least far enough to view the current item.
	double minimumScroll = max(0., 20. * selected - 200.);
	double maximumScroll = 20. * selected;
	scroll = max(minimumScroll, min(maximumScroll, scroll));
}<|MERGE_RESOLUTION|>--- conflicted
+++ resolved
@@ -517,7 +517,136 @@
 
 
 
-<<<<<<< HEAD
+// Constructor (commodity cargo).
+BoardingPanel::Plunder::Plunder(const string &commodity, int count, int unitValue)
+	: name(commodity), outfit(nullptr), count(count), unitValue(unitValue)
+{
+	UpdateStrings();
+}
+
+
+
+// Constructor (outfit installed in the victim ship or transported as cargo).
+BoardingPanel::Plunder::Plunder(const Outfit *outfit, int count)
+	: name(outfit->DisplayName()), outfit(outfit), count(count),
+	unitValue(outfit->Cost() * (outfit->Get("installable") < 0. ? 1 : Depreciation::Full()))
+{
+	UpdateStrings();
+}
+
+
+
+// Sort by value per ton of mass.
+bool BoardingPanel::Plunder::operator<(const Plunder &other) const
+{
+	// This may involve infinite values when the mass is zero, but that's okay.
+	return (unitValue / UnitMass() > other.unitValue / other.UnitMass());
+}
+
+
+
+// Check how many of this item are left un-plundered. Once this is zero,
+// the item can be removed from the list.
+int BoardingPanel::Plunder::Count() const
+{
+	return count;
+}
+
+
+
+// Get the value of each unit of this plunder item.
+int64_t BoardingPanel::Plunder::UnitValue() const
+{
+	return unitValue;
+}
+
+
+
+// Get the name of this item. If it is a commodity, this is its name.
+const string &BoardingPanel::Plunder::Name() const
+{
+	return name;
+}
+
+
+
+// Get the mass, in the format "<count> x <unit mass>". If the count is
+// 1, only the unit mass is reported.
+const string &BoardingPanel::Plunder::Size() const
+{
+	return size;
+}
+
+
+
+// Get the total value (unit value times count) as a string.
+const string &BoardingPanel::Plunder::Value() const
+{
+	return value;
+}
+
+
+
+// If this is an outfit, get the outfit. Otherwise, this returns null.
+const Outfit *BoardingPanel::Plunder::GetOutfit() const
+{
+	return outfit;
+}
+
+
+
+// Find out how many of these I can take if I have this amount of cargo
+// space free.
+bool BoardingPanel::Plunder::CanTake(const Ship &ship) const
+{
+	// If there's cargo space for this outfit, you can take it.
+	double mass = UnitMass();
+	if(ship.Cargo().Free() >= mass)
+		return true;
+
+	// Otherwise, check if it is ammo for any of your weapons. If so, check if
+	// you can install it as an outfit.
+	if(outfit)
+		for(const auto &it : ship.Outfits())
+			if(it.first != outfit && it.first->Ammo() == outfit && ship.Attributes().CanAdd(*outfit))
+				return true;
+
+	return false;
+}
+
+
+
+// Take some or all of this plunder item.
+void BoardingPanel::Plunder::Take(int count)
+{
+	this->count -= count;
+	UpdateStrings();
+}
+
+
+
+// Update the text to reflect a change in the item count.
+void BoardingPanel::Plunder::UpdateStrings()
+{
+	double mass = UnitMass();
+	if(count == 1)
+		size = Format::Number(mass);
+	else
+		size = to_string(count) + " x " + Format::Number(mass);
+
+	value = Format::Credits(unitValue * count);
+}
+
+
+
+// Commodities come in units of one ton.
+double BoardingPanel::Plunder::UnitMass() const
+{
+	return outfit ? outfit->Mass() : 1.;
+}
+
+
+
 // You can't exit this panel if you're engaged in hand to hand combat.
 bool BoardingPanel::CanExit() const
 {
@@ -571,6 +700,7 @@
 }
 
 
+
 // Handle the keyboard scrolling and selection in the panel list.
 void BoardingPanel::DoKeyboardNavigation(const SDL_Keycode key)
 {
@@ -595,220 +725,4 @@
 	double minimumScroll = max(0., 20. * selected - 200.);
 	double maximumScroll = 20. * selected;
 	scroll = max(minimumScroll, min(maximumScroll, scroll));
-}
-
-
-
-// Functions for BoardingPanel::Plunder:
-
-=======
->>>>>>> 5b359b9c
-// Constructor (commodity cargo).
-BoardingPanel::Plunder::Plunder(const string &commodity, int count, int unitValue)
-	: name(commodity), outfit(nullptr), count(count), unitValue(unitValue)
-{
-	UpdateStrings();
-}
-
-
-
-// Constructor (outfit installed in the victim ship or transported as cargo).
-BoardingPanel::Plunder::Plunder(const Outfit *outfit, int count)
-	: name(outfit->DisplayName()), outfit(outfit), count(count),
-	unitValue(outfit->Cost() * (outfit->Get("installable") < 0. ? 1 : Depreciation::Full()))
-{
-	UpdateStrings();
-}
-
-
-
-// Sort by value per ton of mass.
-bool BoardingPanel::Plunder::operator<(const Plunder &other) const
-{
-	// This may involve infinite values when the mass is zero, but that's okay.
-	return (unitValue / UnitMass() > other.unitValue / other.UnitMass());
-}
-
-
-
-// Check how many of this item are left un-plundered. Once this is zero,
-// the item can be removed from the list.
-int BoardingPanel::Plunder::Count() const
-{
-	return count;
-}
-
-
-
-// Get the value of each unit of this plunder item.
-int64_t BoardingPanel::Plunder::UnitValue() const
-{
-	return unitValue;
-}
-
-
-
-// Get the name of this item. If it is a commodity, this is its name.
-const string &BoardingPanel::Plunder::Name() const
-{
-	return name;
-}
-
-
-
-// Get the mass, in the format "<count> x <unit mass>". If the count is
-// 1, only the unit mass is reported.
-const string &BoardingPanel::Plunder::Size() const
-{
-	return size;
-}
-
-
-
-// Get the total value (unit value times count) as a string.
-const string &BoardingPanel::Plunder::Value() const
-{
-	return value;
-}
-
-
-
-// If this is an outfit, get the outfit. Otherwise, this returns null.
-const Outfit *BoardingPanel::Plunder::GetOutfit() const
-{
-	return outfit;
-}
-
-
-
-// Find out how many of these I can take if I have this amount of cargo
-// space free.
-bool BoardingPanel::Plunder::CanTake(const Ship &ship) const
-{
-	// If there's cargo space for this outfit, you can take it.
-	double mass = UnitMass();
-	if(ship.Cargo().Free() >= mass)
-		return true;
-
-	// Otherwise, check if it is ammo for any of your weapons. If so, check if
-	// you can install it as an outfit.
-	if(outfit)
-		for(const auto &it : ship.Outfits())
-			if(it.first != outfit && it.first->Ammo() == outfit && ship.Attributes().CanAdd(*outfit))
-				return true;
-
-	return false;
-}
-
-
-
-// Take some or all of this plunder item.
-void BoardingPanel::Plunder::Take(int count)
-{
-	this->count -= count;
-	UpdateStrings();
-}
-
-
-
-// Update the text to reflect a change in the item count.
-void BoardingPanel::Plunder::UpdateStrings()
-{
-	double mass = UnitMass();
-	if(count == 1)
-		size = Format::Number(mass);
-	else
-		size = to_string(count) + " x " + Format::Number(mass);
-
-	value = Format::Credits(unitValue * count);
-}
-
-
-
-// Commodities come in units of one ton.
-double BoardingPanel::Plunder::UnitMass() const
-{
-	return outfit ? outfit->Mass() : 1.;
-}
-
-
-
-// You can't exit this panel if you're engaged in hand to hand combat.
-bool BoardingPanel::CanExit() const
-{
-	return !isCapturing;
-}
-
-
-
-// Check if you can take the given plunder item.
-bool BoardingPanel::CanTake() const
-{
-	// If you ship or the other ship has been captured:
-	if(!you->IsYours())
-		return false;
-	if(victim->IsYours())
-		return false;
-	if(isCapturing || playerDied)
-		return false;
-	if(static_cast<unsigned>(selected) >= plunder.size())
-		return false;
-
-	return plunder[selected].CanTake(*you);
-}
-
-
-
-// Check if it's possible to initiate hand to hand combat.
-bool BoardingPanel::CanCapture() const
-{
-	// You can't click the "capture" button if you're already in combat mode.
-	if(isCapturing || playerDied)
-		return false;
-
-	// If your ship or the other ship has been captured:
-	if(!you->IsYours())
-		return false;
-	if(victim->IsYours())
-		return false;
-	if(!canCapture)
-		return false;
-
-	return (!victim->RequiredCrew() || you->Crew() > 1);
-}
-
-
-
-// Check if you are in the process of hand to hand combat.
-bool BoardingPanel::CanAttack() const
-{
-	return isCapturing;
-}
-
-
-
-// Handle the keyboard scrolling and selection in the panel list.
-void BoardingPanel::DoKeyboardNavigation(const SDL_Keycode key)
-{
-	// Scrolling the list of plunder.
-	if(key == SDLK_PAGEUP || key == SDLK_PAGEDOWN)
-		// Keep one of the previous items onscreen while paging through.
-		selected += 10 * ((key == SDLK_PAGEDOWN) - (key == SDLK_PAGEUP));
-	else if(key == SDLK_HOME)
-		selected = 0;
-	else if(key == SDLK_END)
-		selected = static_cast<int>(plunder.size() - 1);
-	else
-	{
-		if(key == SDLK_UP)
-			--selected;
-		else if(key == SDLK_DOWN)
-			++selected;
-	}
-	selected = max(0, min(static_cast<int>(plunder.size() - 1), selected));
-
-	// Scroll down at least far enough to view the current item.
-	double minimumScroll = max(0., 20. * selected - 200.);
-	double maximumScroll = 20. * selected;
-	scroll = max(minimumScroll, min(maximumScroll, scroll));
 }