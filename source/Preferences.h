/* Preferences.h
Copyright (c) 2014 by Michael Zahniser

Endless Sky is free software: you can redistribute it and/or modify it under the
terms of the GNU General Public License as published by the Free Software
Foundation, either version 3 of the License, or (at your option) any later version.

Endless Sky is distributed in the hope that it will be useful, but WITHOUT ANY
WARRANTY; without even the implied warranty of MERCHANTABILITY or FITNESS FOR A
PARTICULAR PURPOSE. See the GNU General Public License for more details.

You should have received a copy of the GNU General Public License along with
this program. If not, see <https://www.gnu.org/licenses/>.
*/

#ifndef PREFERENCES_H_
#define PREFERENCES_H_

#include <string>



class Preferences {
public:
	enum class VSync : int_fast8_t {
		off = 0,
		on,
		adaptive,
	};

	enum class BoardingPriority : int_fast8_t {
		PROXIMITY = 0,
		VALUE,
		MIXED
	};

	enum class BackgroundParallax : int {
		OFF = 0,
		FANCY,
		FAST
	};

	enum class AlertIndicator : int_fast8_t {
		NONE = 0,
		AUDIO,
		VISUAL,
		BOTH
	};


public:
	static void Load();
	static void Save();

	static bool Has(const std::string &name);
	static void Set(const std::string &name, bool on = true);

	// Toggle the ammo usage preferences, cycling between "never," "frugally,"
	// and "always."
	static void ToggleAmmoUsage();
	static std::string AmmoUsage();

	// Scroll speed preference.
	static int ScrollSpeed();
	static void SetScrollSpeed(int speed);

	// View zoom.
	static double ViewZoom();
	static bool ZoomViewIn();
	static bool ZoomViewOut();
	static double MinViewZoom();
	static double MaxViewZoom();

	static void ToggleScreenMode();
	static const std::string &ScreenModeSetting();

	// VSync setting, either "on", "off", or "adaptive".
	static bool ToggleVSync();
	static VSync VSyncState();
	static const std::string &VSyncSetting();

<<<<<<< HEAD
	// Auto aim setting, either "off", "always on", or "when firing".
	static void ToggleAutoAim();
	static int AutoAimIndex();
	static const std::string &AutoAimSetting();
=======
	// Background parallax setting, either "fast", "fancy", or "off".
	static void ToggleParallax();
	static BackgroundParallax GetBackgroundParallax();
	static const std::string &ParallaxSetting();
>>>>>>> 47537a65

	// Boarding target setting, either "proximity", "value" or "mixed".
	static void ToggleBoarding();
	static BoardingPriority GetBoardingPriority();
	static const std::string &BoardingSetting();

	// Red alert siren and symbol
	static void ToggleAlert();
	static AlertIndicator GetAlertIndicator();
	static const std::string &AlertSetting();
	static bool PlayAudioAlert();
	static bool DisplayVisualAlert();
	static bool DoAlertHelper(AlertIndicator toDo);
};



#endif<|MERGE_RESOLUTION|>--- conflicted
+++ resolved
@@ -79,17 +79,15 @@
 	static VSync VSyncState();
 	static const std::string &VSyncSetting();
 
-<<<<<<< HEAD
 	// Auto aim setting, either "off", "always on", or "when firing".
 	static void ToggleAutoAim();
 	static int AutoAimIndex();
 	static const std::string &AutoAimSetting();
-=======
+
 	// Background parallax setting, either "fast", "fancy", or "off".
 	static void ToggleParallax();
 	static BackgroundParallax GetBackgroundParallax();
 	static const std::string &ParallaxSetting();
->>>>>>> 47537a65
 
 	// Boarding target setting, either "proximity", "value" or "mixed".
 	static void ToggleBoarding();
