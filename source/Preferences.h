--- conflicted
+++ resolved
@@ -34,13 +34,12 @@
 		MIXED
 	};
 
-<<<<<<< HEAD
 	enum class BackgroundParallax : int {
 		OFF = 0,
 		FANCY,
 		FAST
 	};
-=======
+
 	enum class AlertIndicator : int_fast8_t {
 		NONE = 0,
 		AUDIO,
@@ -48,7 +47,6 @@
 		BOTH
 	};
 
->>>>>>> 4dbbb5e0
 
 public:
 	static void Load();
