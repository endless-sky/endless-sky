/* Preferences.h
Copyright (c) 2014 by Michael Zahniser

Endless Sky is free software: you can redistribute it and/or modify it under the
terms of the GNU General Public License as published by the Free Software
Foundation, either version 3 of the License, or (at your option) any later version.

Endless Sky is distributed in the hope that it will be useful, but WITHOUT ANY
WARRANTY; without even the implied warranty of MERCHANTABILITY or FITNESS FOR A
PARTICULAR PURPOSE. See the GNU General Public License for more details.

You should have received a copy of the GNU General Public License along with
this program. If not, see <https://www.gnu.org/licenses/>.
*/

#pragma once

#include <cstdint>
#include <string>
#include <vector>



class Preferences {
public:
	enum class VSync : int_fast8_t {
		off = 0,
		on,
		adaptive,
	};

	enum class CameraAccel : int_fast8_t {
		OFF = 0,
		ON,
		REVERSED,
	};

	enum class DateFormat : int_fast8_t {
		DMY = 0, ///< Day-first format. (Sat, 4 Oct 1941)
		MDY,     ///< Month-first format. (Sat, Oct 4, 1941)
		YMD      ///< All-numeric ISO 8601. (1941-10-04)
	};

	enum class NotificationSetting : int_fast8_t {
		OFF = 0,
		MESSAGE,
		BOTH
	};

	enum class OverlayState : int_fast8_t {
		OFF = 0,
		ON,
		DAMAGED,
		DISABLED,
		ON_HIT,
	};

	enum class OverlayType : int_fast8_t {
		ALL = 0,
		FLAGSHIP,
		ESCORT,
		ENEMY,
		NEUTRAL
	};

	enum class AutoAim : int_fast8_t {
		OFF = 0,
		ALWAYS_ON,
		WHEN_FIRING
	};

	enum class AutoFire : int_fast8_t {
		OFF = 0,
		ON,
		GUNS_ONLY,
		TURRETS_ONLY
	};

	enum class BoardingPriority : int_fast8_t {
		PROXIMITY = 0,
		VALUE,
		MIXED
	};

	enum class FlotsamCollection : int_fast8_t {
		OFF = 0,
		ON,
		FLAGSHIP,
		ESCORT
	};

	enum class BackgroundParallax : int {
		OFF = 0,
		FANCY,
		FAST
	};

	enum class ExtendedJumpEffects : int {
		OFF = 0,
		MEDIUM,
		HEAVY
	};

	enum class AlertIndicator : int_fast8_t {
		NONE = 0,
		AUDIO,
		VISUAL,
		BOTH
	};


public:
	static void Load();
	static void Save();

	static bool Has(const std::string &name);
	static void Set(const std::string &name, bool on = true);

	/// Toggle the ammo usage preferences, cycling between "never," "frugally," and "always."
	static void ToggleAmmoUsage();
	static std::string AmmoUsage();

	/// Date format preferences.
	static void ToggleDateFormat();
	static DateFormat GetDateFormat();
	static const std::string &DateFormatSetting();

<<<<<<< HEAD
	// Notification preferences.
	static void ToggleNotificationSetting();
	static NotificationSetting GetNotificationSetting();
	static const std::string &NotificationSettingString();

	// Scroll speed preference.
=======
>>>>>>> a2eadf34
	static int ScrollSpeed();
	static void SetScrollSpeed(int speed);

	static double ViewZoom();
	static bool ZoomViewIn();
	static bool ZoomViewOut();
	static double MinViewZoom();
	static double MaxViewZoom();
	static const std::vector<double> &Zooms();

	static void ToggleScreenMode();
	static const std::string &ScreenModeSetting();

	/// VSync setting, either "on", "off", or "adaptive".
	static bool ToggleVSync();
	static VSync VSyncState();
	static const std::string &VSyncSetting();

	static void ToggleCameraAcceleration();
	static CameraAccel CameraAcceleration();
	static const std::string &CameraAccelerationSetting();

	static void CycleStatusOverlays(OverlayType type);
	static OverlayState StatusOverlaysState(OverlayType type);
	static const std::string &StatusOverlaysSetting(OverlayType type);

	/// Auto aim setting, either "off", "always on", or "when firing".
	static void ToggleAutoAim();
	static AutoAim GetAutoAim();
	static const std::string &AutoAimSetting();

	/// Auto fire setting, either "off", "on", "guns only", or "turrets only".
	static void ToggleAutoFire();
	static AutoFire GetAutoFire();
	static const std::string &AutoFireSetting();

	/// Background parallax setting, either "fast", "fancy", or "off".
	static void ToggleParallax();
	static BackgroundParallax GetBackgroundParallax();
	static const std::string &ParallaxSetting();

	/// Extended jump effects setting, either "off", "medium", or "heavy".
	static void ToggleExtendedJumpEffects();
	static ExtendedJumpEffects GetExtendedJumpEffects();
	static const std::string &ExtendedJumpEffectsSetting();

	/// Boarding target setting, either "proximity", "value" or "mixed".
	static void ToggleBoarding();
	static BoardingPriority GetBoardingPriority();
	static const std::string &BoardingSetting();

	/// Flotsam setting, either "off", "on", "flagship only", or "escorts only".
	static void ToggleFlotsam();
	static FlotsamCollection GetFlotsamCollection();
	static const std::string &FlotsamSetting();

	/// Red alert siren and symbol
	static void ToggleAlert();
	static AlertIndicator GetAlertIndicator();
	static const std::string &AlertSetting();
	static bool PlayAudioAlert();
	static bool DisplayVisualAlert();
	static bool DoAlertHelper(AlertIndicator toDo);

	static int GetPreviousSaveCount();
};<|MERGE_RESOLUTION|>--- conflicted
+++ resolved
@@ -125,15 +125,12 @@
 	static DateFormat GetDateFormat();
 	static const std::string &DateFormatSetting();
 
-<<<<<<< HEAD
 	// Notification preferences.
 	static void ToggleNotificationSetting();
 	static NotificationSetting GetNotificationSetting();
 	static const std::string &NotificationSettingString();
 
 	// Scroll speed preference.
-=======
->>>>>>> a2eadf34
 	static int ScrollSpeed();
 	static void SetScrollSpeed(int speed);
 
