/* Preferences.h
Copyright (c) 2014 by Michael Zahniser

Endless Sky is free software: you can redistribute it and/or modify it under the
terms of the GNU General Public License as published by the Free Software
Foundation, either version 3 of the License, or (at your option) any later version.

Endless Sky is distributed in the hope that it will be useful, but WITHOUT ANY
WARRANTY; without even the implied warranty of MERCHANTABILITY or FITNESS FOR A
PARTICULAR PURPOSE. See the GNU General Public License for more details.

You should have received a copy of the GNU General Public License along with
this program. If not, see <https://www.gnu.org/licenses/>.
*/

#ifndef PREFERENCES_H_
#define PREFERENCES_H_

#include <string>



class Preferences {
public:
	enum class VSync : int_fast8_t {
		off = 0,
		on,
		adaptive,
	};

<<<<<<< HEAD
	enum class DateFormat : int {
		dmy = 0, // Day-first format. (Sat, 4 Oct 1941)
		mdy,     // Month-first format. (Sat, Oct 4, 1941)
		ymd      // All-numeric ISO 8601. (1941-10-04)
=======
	enum class AutoAim : int_fast8_t {
		OFF = 0,
		ALWAYS_ON,
		WHEN_FIRING
>>>>>>> 8e4eb04f
	};

	enum class BoardingPriority : int_fast8_t {
		PROXIMITY = 0,
		VALUE,
		MIXED
	};

	enum class BackgroundParallax : int {
		OFF = 0,
		FANCY,
		FAST
	};

	enum class AlertIndicator : int_fast8_t {
		NONE = 0,
		AUDIO,
		VISUAL,
		BOTH
	};


public:
	static void Load();
	static void Save();

	static bool Has(const std::string &name);
	static void Set(const std::string &name, bool on = true);

	// Toggle the ammo usage preferences, cycling between "never," "frugally,"
	// and "always."
	static void ToggleAmmoUsage();
	static std::string AmmoUsage();

	// Date format preferences
	static void ToggleDateFormat();
	static DateFormat GetDateFormat();
	static const std::string &DateFormatSetting();

	// Scroll speed preference.
	static int ScrollSpeed();
	static void SetScrollSpeed(int speed);

	// View zoom.
	static double ViewZoom();
	static bool ZoomViewIn();
	static bool ZoomViewOut();
	static double MinViewZoom();
	static double MaxViewZoom();

	static void ToggleScreenMode();
	static const std::string &ScreenModeSetting();

	// VSync setting, either "on", "off", or "adaptive".
	static bool ToggleVSync();
	static VSync VSyncState();
	static const std::string &VSyncSetting();

	// Auto aim setting, either "off", "always on", or "when firing".
	static void ToggleAutoAim();
	static AutoAim GetAutoAim();
	static const std::string &AutoAimSetting();

	// Background parallax setting, either "fast", "fancy", or "off".
	static void ToggleParallax();
	static BackgroundParallax GetBackgroundParallax();
	static const std::string &ParallaxSetting();

	// Boarding target setting, either "proximity", "value" or "mixed".
	static void ToggleBoarding();
	static BoardingPriority GetBoardingPriority();
	static const std::string &BoardingSetting();

	// Red alert siren and symbol
	static void ToggleAlert();
	static AlertIndicator GetAlertIndicator();
	static const std::string &AlertSetting();
	static bool PlayAudioAlert();
	static bool DisplayVisualAlert();
	static bool DoAlertHelper(AlertIndicator toDo);
};



#endif<|MERGE_RESOLUTION|>--- conflicted
+++ resolved
@@ -28,17 +28,16 @@
 		adaptive,
 	};
 
-<<<<<<< HEAD
 	enum class DateFormat : int {
 		dmy = 0, // Day-first format. (Sat, 4 Oct 1941)
 		mdy,     // Month-first format. (Sat, Oct 4, 1941)
 		ymd      // All-numeric ISO 8601. (1941-10-04)
-=======
+  };
+
 	enum class AutoAim : int_fast8_t {
 		OFF = 0,
 		ALWAYS_ON,
 		WHEN_FIRING
->>>>>>> 8e4eb04f
 	};
 
 	enum class BoardingPriority : int_fast8_t {
