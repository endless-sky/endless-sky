/* Preferences.h
Copyright (c) 2014 by Michael Zahniser

Endless Sky is free software: you can redistribute it and/or modify it under the
terms of the GNU General Public License as published by the Free Software
Foundation, either version 3 of the License, or (at your option) any later version.

Endless Sky is distributed in the hope that it will be useful, but WITHOUT ANY
WARRANTY; without even the implied warranty of MERCHANTABILITY or FITNESS FOR A
PARTICULAR PURPOSE. See the GNU General Public License for more details.

You should have received a copy of the GNU General Public License along with
this program. If not, see <https://www.gnu.org/licenses/>.
*/

#ifndef PREFERENCES_H_
#define PREFERENCES_H_

#include <cstdint>
#include <string>



class Preferences {
public:
	enum class VSync : int_fast8_t {
		off = 0,
		on,
		adaptive,
	};

<<<<<<< HEAD
	enum class DateFormat : int {
		dmy = 0, // Day-first format. (Sat, 4 Oct 1941)
		mdy,     // Month-first format. (Sat, Oct 4, 1941)
		ymd      // All-numeric ISO 8601. (1941-10-04)
	};

	enum class OverlayType : int {
=======
	enum class OverlayState : int_fast8_t {
>>>>>>> 1245bfa7
		OFF = 0,
		ON,
		DAMAGED,
		DISABLED
	};

	enum class OverlayType : int_fast8_t {
		ALL = 0,
		FLAGSHIP,
		ESCORT,
		ENEMY,
		NEUTRAL
	};

	enum class AutoAim : int_fast8_t {
		OFF = 0,
		ALWAYS_ON,
		WHEN_FIRING
	};

	enum class AutoFire : int_fast8_t {
		OFF = 0,
		ON,
		GUNS_ONLY,
		TURRETS_ONLY
	};

	enum class BoardingPriority : int_fast8_t {
		PROXIMITY = 0,
		VALUE,
		MIXED
	};

	enum class BackgroundParallax : int {
		OFF = 0,
		FANCY,
		FAST
	};

	enum class AlertIndicator : int_fast8_t {
		NONE = 0,
		AUDIO,
		VISUAL,
		BOTH
	};


public:
	static void Load();
	static void Save();

	static bool Has(const std::string &name);
	static void Set(const std::string &name, bool on = true);

	// Toggle the ammo usage preferences, cycling between "never," "frugally,"
	// and "always."
	static void ToggleAmmoUsage();
	static std::string AmmoUsage();

	// Date format preferences
	static void ToggleDateFormat();
	static DateFormat GetDateFormat();
	static const std::string &DateFormatSetting();

	// Scroll speed preference.
	static int ScrollSpeed();
	static void SetScrollSpeed(int speed);

	// View zoom.
	static double ViewZoom();
	static bool ZoomViewIn();
	static bool ZoomViewOut();
	static double MinViewZoom();
	static double MaxViewZoom();

	static void ToggleScreenMode();
	static const std::string &ScreenModeSetting();

	// VSync setting, either "on", "off", or "adaptive".
	static bool ToggleVSync();
	static VSync VSyncState();
	static const std::string &VSyncSetting();

	static void CycleStatusOverlays(OverlayType type);
	static OverlayState StatusOverlaysState(OverlayType type);
	static const std::string &StatusOverlaysSetting(OverlayType type);

	// Auto aim setting, either "off", "always on", or "when firing".
	static void ToggleAutoAim();
	static AutoAim GetAutoAim();
	static const std::string &AutoAimSetting();

	// Auto fire setting, either "off", "on", "guns only", or "turrets only".
	static void ToggleAutoFire();
	static AutoFire GetAutoFire();
	static const std::string &AutoFireSetting();

	// Background parallax setting, either "fast", "fancy", or "off".
	static void ToggleParallax();
	static BackgroundParallax GetBackgroundParallax();
	static const std::string &ParallaxSetting();

	// Boarding target setting, either "proximity", "value" or "mixed".
	static void ToggleBoarding();
	static BoardingPriority GetBoardingPriority();
	static const std::string &BoardingSetting();

	// Red alert siren and symbol
	static void ToggleAlert();
	static AlertIndicator GetAlertIndicator();
	static const std::string &AlertSetting();
	static bool PlayAudioAlert();
	static bool DisplayVisualAlert();
	static bool DoAlertHelper(AlertIndicator toDo);

	static int GetPreviousSaveCount();
};



#endif<|MERGE_RESOLUTION|>--- conflicted
+++ resolved
@@ -29,17 +29,13 @@
 		adaptive,
 	};
 
-<<<<<<< HEAD
 	enum class DateFormat : int {
 		dmy = 0, // Day-first format. (Sat, 4 Oct 1941)
 		mdy,     // Month-first format. (Sat, Oct 4, 1941)
 		ymd      // All-numeric ISO 8601. (1941-10-04)
 	};
 
-	enum class OverlayType : int {
-=======
 	enum class OverlayState : int_fast8_t {
->>>>>>> 1245bfa7
 		OFF = 0,
 		ON,
 		DAMAGED,
