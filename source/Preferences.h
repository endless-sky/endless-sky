/* Preferences.h
Copyright (c) 2014 by Michael Zahniser

Endless Sky is free software: you can redistribute it and/or modify it under the
terms of the GNU General Public License as published by the Free Software
Foundation, either version 3 of the License, or (at your option) any later version.

Endless Sky is distributed in the hope that it will be useful, but WITHOUT ANY
WARRANTY; without even the implied warranty of MERCHANTABILITY or FITNESS FOR A
PARTICULAR PURPOSE. See the GNU General Public License for more details.

You should have received a copy of the GNU General Public License along with
this program. If not, see <https://www.gnu.org/licenses/>.
*/

#ifndef PREFERENCES_H_
#define PREFERENCES_H_

#include <cstdint>
#include <string>
#include <vector>



class Preferences {
public:
	enum class VSync : int_fast8_t {
		off = 0,
		on,
		adaptive,
	};

	enum class DateFormat : int_fast8_t {
		DMY = 0, // Day-first format. (Sat, 4 Oct 1941)
		MDY,     // Month-first format. (Sat, Oct 4, 1941)
		YMD      // All-numeric ISO 8601. (1941-10-04)
	};

	enum class OverlayState : int_fast8_t {
		OFF = 0,
		ON,
		DAMAGED,
		DISABLED,
		ON_HIT,
	};

	enum class OverlayType : int_fast8_t {
		ALL = 0,
		FLAGSHIP,
		ESCORT,
		ENEMY,
		NEUTRAL
	};

	enum class AutoAim : int_fast8_t {
		OFF = 0,
		ALWAYS_ON,
		WHEN_FIRING
	};

	enum class AutoFire : int_fast8_t {
		OFF = 0,
		ON,
		GUNS_ONLY,
		TURRETS_ONLY
	};

	enum class BoardingPriority : int_fast8_t {
		PROXIMITY = 0,
		VALUE,
		MIXED
	};

	enum class FlotsamCollection : int_fast8_t {
		OFF = 0,
		ON,
		FLAGSHIP,
		ESCORT
	};

	enum class BackgroundParallax : int {
		OFF = 0,
		FANCY,
		FAST
	};

	enum class ExtendedJumpEffects : int {
		OFF = 0,
		MEDIUM,
		HEAVY
	};

	enum class AlertIndicator : int_fast8_t {
		NONE = 0,
		AUDIO,
		VISUAL,
		BOTH
	};


public:
	static void Load();
	static void Save();

	static bool Has(const std::string &name);
	static void Set(const std::string &name, bool on = true);

	// Toggle the ammo usage preferences, cycling between "never," "frugally,"
	// and "always."
	static void ToggleAmmoUsage();
	static std::string AmmoUsage();

	// Date format preferences.
	static void ToggleDateFormat();
	static DateFormat GetDateFormat();
	static const std::string &DateFormatSetting();

	// Scroll speed preference.
	static int ScrollSpeed();
	static void SetScrollSpeed(int speed);

	// View zoom.
	static double ViewZoom();
	static bool ZoomViewIn();
	static bool ZoomViewOut();
	static double MinViewZoom();
	static double MaxViewZoom();
	static const std::vector<double> &Zooms();

	static void ToggleScreenMode();
	static const std::string &ScreenModeSetting();

	// VSync setting, either "on", "off", or "adaptive".
	static bool ToggleVSync();
	static VSync VSyncState();
	static const std::string &VSyncSetting();

<<<<<<< HEAD
	static void ToggleCameraAcceleration();
	static const std::string &CameraAcceleration();
=======
	static void CycleStatusOverlays(OverlayType type);
	static OverlayState StatusOverlaysState(OverlayType type);
	static const std::string &StatusOverlaysSetting(OverlayType type);
>>>>>>> 7e0cbfa3

	// Auto aim setting, either "off", "always on", or "when firing".
	static void ToggleAutoAim();
	static AutoAim GetAutoAim();
	static const std::string &AutoAimSetting();

	// Auto fire setting, either "off", "on", "guns only", or "turrets only".
	static void ToggleAutoFire();
	static AutoFire GetAutoFire();
	static const std::string &AutoFireSetting();

	// Background parallax setting, either "fast", "fancy", or "off".
	static void ToggleParallax();
	static BackgroundParallax GetBackgroundParallax();
	static const std::string &ParallaxSetting();

	// Extended jump effects setting, either "off", "medium", or "heavy".
	static void ToggleExtendedJumpEffects();
	static ExtendedJumpEffects GetExtendedJumpEffects();
	static const std::string &ExtendedJumpEffectsSetting();

	// Boarding target setting, either "proximity", "value" or "mixed".
	static void ToggleBoarding();
	static BoardingPriority GetBoardingPriority();
	static const std::string &BoardingSetting();

	// Flotsam setting, either "off", "on", "flagship only", or "escorts only".
	static void ToggleFlotsam();
	static FlotsamCollection GetFlotsamCollection();
	static const std::string &FlotsamSetting();

	// Red alert siren and symbol
	static void ToggleAlert();
	static AlertIndicator GetAlertIndicator();
	static const std::string &AlertSetting();
	static bool PlayAudioAlert();
	static bool DisplayVisualAlert();
	static bool DoAlertHelper(AlertIndicator toDo);

	static int GetPreviousSaveCount();
};



#endif<|MERGE_RESOLUTION|>--- conflicted
+++ resolved
@@ -135,14 +135,12 @@
 	static VSync VSyncState();
 	static const std::string &VSyncSetting();
 
-<<<<<<< HEAD
 	static void ToggleCameraAcceleration();
 	static const std::string &CameraAcceleration();
-=======
-	static void CycleStatusOverlays(OverlayType type);
+
+  static void CycleStatusOverlays(OverlayType type);
 	static OverlayState StatusOverlaysState(OverlayType type);
 	static const std::string &StatusOverlaysSetting(OverlayType type);
->>>>>>> 7e0cbfa3
 
 	// Auto aim setting, either "off", "always on", or "when firing".
 	static void ToggleAutoAim();
