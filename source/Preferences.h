/* Preferences.h
Copyright (c) 2014 by Michael Zahniser

Endless Sky is free software: you can redistribute it and/or modify it under the
terms of the GNU General Public License as published by the Free Software
Foundation, either version 3 of the License, or (at your option) any later version.

Endless Sky is distributed in the hope that it will be useful, but WITHOUT ANY
WARRANTY; without even the implied warranty of MERCHANTABILITY or FITNESS FOR A
PARTICULAR PURPOSE. See the GNU General Public License for more details.

You should have received a copy of the GNU General Public License along with
this program. If not, see <https://www.gnu.org/licenses/>.
*/

#ifndef PREFERENCES_H_
#define PREFERENCES_H_

#include <string>



class Preferences {
public:
	enum class VSync : int_fast8_t {
		off = 0,
		on,
		adaptive,
	};

	enum class AutoAim : int_fast8_t {
		OFF = 0,
		ALWAYS_ON,
		WHEN_FIRING
	};

	enum class BoardingPriority : int_fast8_t {
		PROXIMITY = 0,
		VALUE,
		MIXED
	};

	enum class BackgroundParallax : int {
		OFF = 0,
		FANCY,
		FAST
	};

	enum class AlertIndicator : int_fast8_t {
		NONE = 0,
		AUDIO,
		VISUAL,
		BOTH
	};


public:
	static void Load();
	static void Save();

	static bool Has(const std::string &name);
	static void Set(const std::string &name, bool on = true);

	// Toggle the ammo usage preferences, cycling between "never," "frugally,"
	// and "always."
	static void ToggleAmmoUsage();
	static std::string AmmoUsage();

	// Scroll speed preference.
	static int ScrollSpeed();
	static void SetScrollSpeed(int speed);

	// View zoom.
	static double ViewZoom();
	static bool ZoomViewIn();
	static bool ZoomViewOut();
	static double MinViewZoom();
	static double MaxViewZoom();

	static void ToggleScreenMode();
	static const std::string &ScreenModeSetting();

	// VSync setting, either "on", "off", or "adaptive".
	static bool ToggleVSync();
	static VSync VSyncState();
	static const std::string &VSyncSetting();

<<<<<<< HEAD
	static void ToggleCameraAcceleration();
	static const std::string &CameraAcceleration();
=======
	// Auto aim setting, either "off", "always on", or "when firing".
	static void ToggleAutoAim();
	static AutoAim GetAutoAim();
	static const std::string &AutoAimSetting();
>>>>>>> 2e713b14

	// Background parallax setting, either "fast", "fancy", or "off".
	static void ToggleParallax();
	static BackgroundParallax GetBackgroundParallax();
	static const std::string &ParallaxSetting();

	// Boarding target setting, either "proximity", "value" or "mixed".
	static void ToggleBoarding();
	static BoardingPriority GetBoardingPriority();
	static const std::string &BoardingSetting();

	// Red alert siren and symbol
	static void ToggleAlert();
	static AlertIndicator GetAlertIndicator();
	static const std::string &AlertSetting();
	static bool PlayAudioAlert();
	static bool DisplayVisualAlert();
	static bool DoAlertHelper(AlertIndicator toDo);

	static int GetPreviousSaveCount();
};



#endif<|MERGE_RESOLUTION|>--- conflicted
+++ resolved
@@ -85,15 +85,13 @@
 	static VSync VSyncState();
 	static const std::string &VSyncSetting();
 
-<<<<<<< HEAD
 	static void ToggleCameraAcceleration();
 	static const std::string &CameraAcceleration();
-=======
+
 	// Auto aim setting, either "off", "always on", or "when firing".
 	static void ToggleAutoAim();
 	static AutoAim GetAutoAim();
 	static const std::string &AutoAimSetting();
->>>>>>> 2e713b14
 
 	// Background parallax setting, either "fast", "fancy", or "off".
 	static void ToggleParallax();
