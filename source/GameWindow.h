--- conflicted
+++ resolved
@@ -58,19 +58,14 @@
 	// Checks for video system errors and records those as well.
 	static void ExitWithError(const std::string &message, bool doPopUp = true);
 
-<<<<<<< HEAD
-
-private:
-	static SDL_Window *GetMainWindow();
-
-
-private:
-	friend class UI;
-=======
 #ifdef _WIN32
 	// Set attributes of the main window according to the current preferences.
 	static void UpdateTitleBarTheme();
 	static void UpdateWindowRounding();
 #endif
->>>>>>> c3055a60
+
+private:
+	static SDL_Window *GetMainWindow();
+
+	friend class UI;
 };