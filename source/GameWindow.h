--- conflicted
+++ resolved
@@ -59,8 +59,7 @@
 
 	// Print the error message in the terminal, error file, and message box.
 	// Checks for video system errors and records those as well.
-<<<<<<< HEAD
-	static void ExitWithError(const std::string& message, bool doPopUp = true);
+	static void ExitWithError(const std::string &message, bool doPopUp = true);
 
 
 private:
@@ -69,7 +68,4 @@
 
 private:
 	friend class UI;
-=======
-	static void ExitWithError(const std::string &message, bool doPopUp = true);
->>>>>>> 362d92eb
 };