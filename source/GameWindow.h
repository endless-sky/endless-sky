/* GameWindow.h
Copyright (c) 2014 by Michael Zahniser

Endless Sky is free software: you can redistribute it and/or modify it under the
terms of the GNU General Public License as published by the Free Software
Foundation, either version 3 of the License, or (at your option) any later version.

Endless Sky is distributed in the hope that it will be useful, but WITHOUT ANY
WARRANTY; without even the implied warranty of MERCHANTABILITY or FITNESS FOR A
PARTICULAR PURPOSE. See the GNU General Public License for more details.

You should have received a copy of the GNU General Public License along with
this program. If not, see <https://www.gnu.org/licenses/>.
*/

#pragma once

#include "Point.h"
#include "Preferences.h"

#include <SDL2/SDL.h>

#include <string>

class UI;



// This class is a collection of global functions for handling SDL_Windows.
class GameWindow {
public:
	static std::string SDLVersions();
	static bool Init(bool headless);
	static void Quit();

	// Paint the next frame in the main window.
	static void Step();

	// Ensure the proper icon is set on the main window.
	static void SetIcon();

	// Handle resize events of the main window.
	static void AdjustViewport();

	// Attempt to set the game's VSync setting.
	static bool SetVSync(Preferences::VSync state);

	// Last known windowed-mode width & height.
	static int Width();
	static int Height();

	// Last known drawable width & height.
	static int DrawWidth();
	static int DrawHeight();

	static bool IsMaximized();
	static bool IsFullscreen();
	static void ToggleFullscreen();

	// Print the error message in the terminal, error file, and message box.
	// Checks for video system errors and records those as well.
	static void ExitWithError(const std::string& message, bool doPopUp = true);
<<<<<<< HEAD


private:
	static SDL_Window *GetMainWindow();


private:
	friend class UI;
};



#endif
=======
};
>>>>>>> fcea652c
<|MERGE_RESOLUTION|>--- conflicted
+++ resolved
@@ -60,7 +60,6 @@
 	// Print the error message in the terminal, error file, and message box.
 	// Checks for video system errors and records those as well.
 	static void ExitWithError(const std::string& message, bool doPopUp = true);
-<<<<<<< HEAD
 
 
 private:
@@ -69,11 +68,4 @@
 
 private:
 	friend class UI;
-};
-
-
-
-#endif
-=======
-};
->>>>>>> fcea652c
+};