--- conflicted
+++ resolved
@@ -268,15 +268,7 @@
 // Get the name of the planet.
 const string &Planet::Name() const
 {
-<<<<<<< HEAD
 	return IsWormhole() ? wormhole->Name() : name;
-=======
-	static const string UNKNOWN = "???";
-	if(IsWormhole())
-		return UNKNOWN;
-
-	return name;
->>>>>>> f40324f3
 }
 
 
@@ -495,31 +487,14 @@
 // Check if this is a wormhole (that is, it appears in multiple systems).
 bool Planet::IsWormhole() const
 {
-<<<<<<< HEAD
 	return wormhole;
-=======
-	auto it = find(systems.begin(), systems.end(), to);
-	if(it == systems.end())
-		return to;
-
-	return (it == systems.begin() ? systems.back() : *--it);
->>>>>>> f40324f3
 }
 
 
 
 const Wormhole *Planet::GetWormhole() const
 {
-<<<<<<< HEAD
 	return wormhole;
-=======
-	auto it = find(systems.begin(), systems.end(), from);
-	if(it == systems.end())
-		return from;
-
-	++it;
-	return (it == systems.end() ? systems.front() : *it);
->>>>>>> f40324f3
 }
 
 
