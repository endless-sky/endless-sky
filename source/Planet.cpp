--- conflicted
+++ resolved
@@ -180,25 +180,13 @@
 			landscape = SpriteSet::Get(value);
 		else if(key == "music")
 			music = value;
-<<<<<<< HEAD
 		else if(key == "description")
-			description.push_back(LoadDescription(child));
+			description.Load(child);
 		else if(key == "spaceport")
-			spaceport.push_back(LoadDescription(child));
-=======
-		else if(key == "description" || key == "spaceport")
-		{
-			const bool isDescription = key == "description";
-			if(!isDescription)
-				port.LoadDefaultSpaceport();
-
-			string &text = isDescription ? description : port.Description();
-			if(!text.empty() && !value.empty() && value[0] > ' ')
-				text += '\t';
-			text += value;
-			text += '\n';
-		}
->>>>>>> ca588f4c
+		{
+			port.LoadDefaultSpaceport();
+			port.LoadDescription(child);
+		}
 		else if(key == "government")
 			government = GameData::Governments().Get(value);
 		else if(key == "required reputation")
@@ -356,34 +344,10 @@
 
 
 
-// Does the planet have a descriptive text?
-bool Planet::HasDescription() const
-{
-	return !description.empty();
-}
-
-
-
-// Does description text have anything to display?
-bool Planet::HasDescription(const ConditionsStore &vars) const
-{
-	return CheckDescription(description, vars);
-}
-
-
-
 // Get the planet's descriptive text.
-string Planet::Description(const ConditionsStore &vars) const
-{
-	return ConcatinateDescription(description, &vars);
-}
-
-
-
-// Get the planet's descriptive text, ignoring "to display"
-string Planet::Description() const
-{
-	return ConcatinateDescription(description, nullptr);
+const Paragraphs &Planet::Description() const
+{
+	return description;
 }
 
 
@@ -443,34 +407,11 @@
 
 
 
-<<<<<<< HEAD
-// Does the spaceport description text have anything to display?
-bool Planet::HasSpaceportDescription(const ConditionsStore &vars) const
-{
-	return CheckDescription(spaceport, vars);
-}
-
-
-
-// Concatinate any planet spaceport descriptive text that is not disabled by "to display"
-string Planet::SpaceportDescription(const ConditionsStore &vars) const
-{
-	return ConcatinateDescription(spaceport, &vars);
-}
-
-
-
-// Get the planet's descriptive text.
-string Planet::SpaceportDescription() const
-{
-	return ConcatinateDescription(spaceport, nullptr);
-=======
 // Check whether there are port services (such as trading, jobs, banking, and hiring)
 // available on this planet.
 bool Planet::HasServices() const
 {
 	return port.HasServices();
->>>>>>> ca588f4c
 }
 
 
@@ -788,41 +729,6 @@
 
 
 
-// Loads a description or spaceport node and returns the result.
-Planet::DescriptionItem Planet::LoadDescription(const DataNode &node)
-{
-	for(const DataNode &child : node)
-		if(child.Size() == 2 && child.Token(0) == "to" && child.Token(1) == "display")
-			return make_pair(node.Token(1) + "\n", make_shared<ConditionSet>(child));
-	return make_pair(node.Token(1) + "\n", shared_ptr<ConditionSet>());
-}
-
-
-
-// Is there at least one description that isn't blocked by a false "to display"?
-bool Planet::CheckDescription(const DescriptionStore &content, const ConditionsStore &vars)
-{
-	for(auto &item : content)
-		if(!item.second || item.second->Test(vars))
-			return true;
-	return false;
-}
-
-
-
-// Concatinates all DescriptionItems. If vars are provided, then items
-// with a false "to display" are skipped.
-string Planet::ConcatinateDescription(const DescriptionStore &content, const ConditionsStore *vars)
-{
-	string description;
-	for(auto &item : content)
-		if(!vars || !item.second || item.second->Test(*vars))
-			description += item.first;
-	return description;
-}
-
-
-
 bool Planet::IsDefending() const
 {
 	return isDefending;
