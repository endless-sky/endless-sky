/* GameData.cpp
Copyright (c) 2014 by Michael Zahniser

Endless Sky is free software: you can redistribute it and/or modify it under the
terms of the GNU General Public License as published by the Free Software
Foundation, either version 3 of the License, or (at your option) any later version.

Endless Sky is distributed in the hope that it will be useful, but WITHOUT ANY
WARRANTY; without even the implied warranty of MERCHANTABILITY or FITNESS FOR A
PARTICULAR PURPOSE. See the GNU General Public License for more details.

You should have received a copy of the GNU General Public License along with
this program. If not, see <https://www.gnu.org/licenses/>.
*/

#include "GameData.h"

#include "audio/Audio.h"
#include "shader/BatchShader.h"
#include "CategoryList.h"
#include "Color.h"
#include "Command.h"
#include "ConditionsStore.h"
#include "Conversation.h"
#include "DataNode.h"
#include "DataWriter.h"
#include "Effect.h"
#include "Files.h"
#include "shader/FillShader.h"
#include "Fleet.h"
#include "shader/FogShader.h"
#include "text/FontSet.h"
#include "FormationPattern.h"
#include "Galaxy.h"
#include "GameEvent.h"
#include "Government.h"
#include "Hazard.h"
#include "image/ImageSet.h"
#include "Interface.h"
#include "shader/LineShader.h"
#include "image/MaskManager.h"
#include "Minable.h"
#include "Mission.h"
#include "audio/Music.h"
#include "News.h"
#include "Outfit.h"
#include "shader/OutlineShader.h"
#include "Person.h"
#include "Phrase.h"
#include "Planet.h"
#include "Plugins.h"
#include "shader/PointerShader.h"
#include "Politics.h"
#include "RenderBuffer.h"
#include "shader/RingShader.h"
#include "Ship.h"
#include "image/Sprite.h"
#include "image/SpriteSet.h"
#include "shader/SpriteShader.h"
#include "shader/StarField.h"
#include "StartConditions.h"
#include "System.h"
#include "TaskQueue.h"
#include "test/Test.h"
#include "test/TestData.h"
#include "UniverseObjects.h"

#include <algorithm>
#include <atomic>
#include <cassert>
#include <filesystem>
#include <iostream>
#include <queue>
#include <utility>
#include <vector>

using namespace std;

namespace {
	UniverseObjects objects;
	Set<Fleet> defaultFleets;
	Set<Government> defaultGovernments;
	Set<Planet> defaultPlanets;
	Set<System> defaultSystems;
	Set<Galaxy> defaultGalaxies;
	Set<Shop<Ship>> defaultShipSales;
	Set<Shop<Outfit>> defaultOutfitSales;
	Set<Wormhole> defaultWormholes;
	Set<Person> defaultPersons;
	TextReplacements defaultSubstitutions;

	const Gamerules *defaultGamerules = nullptr;
	const Gamerules *activeGamerules = nullptr;

	Politics politics;

	StarField background;

	vector<filesystem::path> sources;
	map<const Sprite *, shared_ptr<ImageSet>> deferred;
	map<const Sprite *, int> preloaded;

	MaskManager maskManager;

	const Government *playerGovernment = nullptr;
	map<const System *, map<string, int>> purchases;

	ConditionsStore globalConditions;

	bool preventSpriteUpload = false;

	// Tracks the progress of loading the sprites when the game starts.
	std::atomic<bool> queuedAllImages = false;
	std::atomic<int> spritesLoaded = 0;
	std::atomic<int> totalSprites = 0;

	// List of image sets that are waiting to be uploaded to the GPU.
	mutex imageQueueMutex;
	queue<shared_ptr<ImageSet>> imageQueue;

	// Loads a sprite and queues it for upload to the GPU.
	void LoadSprite(TaskQueue &queue, const shared_ptr<ImageSet> &image)
	{
		queue.Run([image] { image->Load(); },
			[image] { image->Upload(SpriteSet::Modify(image->Name()), !preventSpriteUpload); });
	}

	void LoadSpriteQueued(TaskQueue &queue, const shared_ptr<ImageSet> &image);
	// Loads a sprite from the image queue, recursively.
	void LoadSpriteQueued(TaskQueue &queue)
	{
		if(imageQueue.empty())
			return;

		// Start loading the next image in the list.
		// This is done to save memory on startup.
		LoadSpriteQueued(queue, imageQueue.front());
		imageQueue.pop();
	}

	// Loads a sprite from the given image, with progress tracking.
	// Recursively loads the next image in the queue, if any.
	void LoadSpriteQueued(TaskQueue &queue, const shared_ptr<ImageSet> &image)
	{
		queue.Run([image] { image->Load(); },
			[image, &queue]
			{
				image->Upload(SpriteSet::Modify(image->Name()), !preventSpriteUpload);
				++spritesLoaded;

				// Start loading the next image in the queue, if any.
				lock_guard lock(imageQueueMutex);
				LoadSpriteQueued(queue);
			});
	}

	void LoadPlugin(TaskQueue &queue, const filesystem::path &path)
	{
		const auto *plugin = Plugins::Load(path);
		if(!plugin)
			return;

		if(plugin->enabled)
			sources.push_back(path);

		// Load the icon for the plugin, if any.
		auto icon = make_shared<ImageSet>(plugin->name);

		// Try adding all the possible icon variants.
		for(const string &extension : ImageBuffer::ImageExtensions())
		{
			filesystem::path iconPath = path / ("icon" + extension);
			if(Files::Exists(iconPath))
			{
				icon->Add(iconPath);
				break;
			}
		}
		for(const string &extension : ImageBuffer::ImageExtensions())
		{
			filesystem::path iconPath = path / ("icon@2x" + extension);
			if(Files::Exists(iconPath))
			{
				icon->Add(iconPath);
				break;
			}
		}

		if(!icon->IsEmpty())
		{
			icon->ValidateFrames();
			LoadSprite(queue, icon);
		}
	}
}



shared_future<void> GameData::BeginLoad(TaskQueue &queue, const PlayerInfo &player,
		bool onlyLoadData, bool debugMode, bool preventUpload)
{
	preventSpriteUpload = preventUpload;

	// Initialize the list of "source" folders based on any active plugins.
	LoadSources(queue);

	if(!onlyLoadData)
	{
		queue.Run([&queue] {
			// Now, read all the images in all the path directories. For each unique
			// name, only remember one instance, letting things on the higher priority
			// paths override the default images.
			map<string, shared_ptr<ImageSet>> images = FindImages();

			// From the name, strip out any frame number, plus the extension.
			for(auto &it : images)
			{
				// This should never happen, but just in case:
				if(!it.second)
					continue;

				// Reduce the set of images to those that are valid.
				it.second->ValidateFrames();
				// For landscapes, remember all the source files but don't load them yet.
				if(ImageSet::IsDeferred(it.first))
					deferred[SpriteSet::Get(it.first)] = std::move(it.second);
				else
				{
					lock_guard lock(imageQueueMutex);
					imageQueue.push(std::move(std::move(it.second)));
					++totalSprites;
				}
			}
			queuedAllImages = true;

			// Launch the tasks to actually load the images, making sure not to exceed the amount
			// of tasks the main thread can handle in a single frame to limit peak memory usage.
			{
				lock_guard lock(imageQueueMutex);
				for(int i = 0; i < TaskQueue::MAX_SYNC_TASKS; ++i)
					LoadSpriteQueued(queue);
			}

			// Generate a catalog of music files.
			Music::Init(sources);
		});
	}

	return objects.Load(queue, sources, player, &globalConditions, debugMode);
}



void GameData::FinishLoading()
{
	// Store the current state, to revert back to later.
	defaultFleets = objects.fleets;
	defaultGovernments = objects.governments;
	defaultPlanets = objects.planets;
	defaultSystems = objects.systems;
	defaultGalaxies = objects.galaxies;
	defaultShipSales = objects.shipSales;
	defaultOutfitSales = objects.outfitSales;
	defaultWormholes = objects.wormholes;
	defaultPersons = objects.persons;
	defaultSubstitutions = objects.substitutions;

	defaultGamerules = objects.gamerulesPresets.Get("Default");
	activeGamerules = defaultGamerules;
	playerGovernment = objects.governments.Get("Escort");

	politics.Reset();
	background.FinishLoading();
}



void GameData::CheckReferences()
{
	objects.CheckReferences();
}



void GameData::LoadSettings()
{
	// Load the key settings.
	Command::LoadSettings(Files::Resources() / "keys.txt");
	Command::LoadSettings(Files::Config() / "keys.txt");
}



void GameData::LoadShaders()
{
	// The found shader files. The first element is the vertex shader,
	// the second is the fragment shader.
	map<string, pair<string, string>> loaded;
	for(const filesystem::path &source : sources)
	{
		filesystem::path base = source / "shaders";
		if(Files::Exists(base))
			for(filesystem::path shaderFile : Files::RecursiveList(base))
			{
				filesystem::path shader = shaderFile;
#ifdef ES_GLES
				// Allow specifying different shaders for GL and GLES.
				// In this case, only the appropriate shader is loaded.
				if(shaderFile.extension() == ".gles")
					shader = shader.parent_path() / shader.stem();
#else
				if(shaderFile.extension() == ".gl")
					shader = shader.parent_path() / shader.stem();
#endif
				string name = (shader.parent_path() / shader.stem()).lexically_relative(base).generic_string();
				if(shader.extension() == ".vert")
					loaded[name].first = shaderFile.string();
				else if(shader.extension() == ".frag")
					loaded[name].second = shaderFile.string();
			}
	}

	// If there is both a fragment and a vertex shader available,
	// it can be turned into a shader object.
	for(const auto &[key, s] : loaded)
		if(!s.first.empty() && !s.second.empty())
			objects.shaders.Get(key)->Load(Files::Read(s.first).c_str(), Files::Read(s.second).c_str());

	FillShader::Init();
	FogShader::Init();
	LineShader::Init();
	OutlineShader::Init();
	PointerShader::Init();
	RingShader::Init();
	SpriteShader::Init();
	BatchShader::Init();
	RenderBuffer::Init();

	FontSet::Add(Files::Images() / "font/ubuntu14r.png", 14);
	FontSet::Add(Files::Images() / "font/ubuntu18r.png", 18);

	background.Init(16384, 4096);
}



double GameData::GetProgress()
{
	double spriteProgress = 0.;
	if(queuedAllImages)
	{
		if(!totalSprites)
			spriteProgress = 1.;
		else
			spriteProgress = static_cast<double>(spritesLoaded) / totalSprites;
	}
	return min({spriteProgress, Audio::GetProgress(), objects.GetProgress()});
}



bool GameData::IsLoaded()
{
	return GetProgress() == 1.;
}



// Begin loading a sprite that was previously deferred. Currently this is
// done with all landscapes to speed up the program's startup.
void GameData::Preload(TaskQueue &queue, const Sprite *sprite)
{
	// Make sure this sprite actually is one that uses deferred loading.
	auto dit = deferred.find(sprite);
	if(!sprite || dit == deferred.end())
		return;

	// If this sprite is one of the currently loaded ones, there is no need to
	// load it again. But, make note of the fact that it is the most recently
	// asked-for sprite.
	map<const Sprite *, int>::iterator pit = preloaded.find(sprite);
	if(pit != preloaded.end())
	{
		for(pair<const Sprite * const, int> &it : preloaded)
			if(it.second < pit->second)
				++it.second;

		pit->second = 0;
		return;
	}

	// This sprite is not currently preloaded. Check to see whether we already
	// have the maximum number of sprites loaded, in which case the oldest one
	// must be unloaded to make room for this one.
	pit = preloaded.begin();
	while(pit != preloaded.end())
	{
		++pit->second;
		if(pit->second >= 20)
		{
			// Unloading needs to be queued on the main thread.
			queue.Run({}, [name = pit->first->Name()] { SpriteSet::Modify(name)->Unload(); });
			pit = preloaded.erase(pit);
		}
		else
			++pit;
	}

	// Now, load all the files for this sprite.
	preloaded[sprite] = 0;
	LoadSprite(queue, dit->second);
}



// Get the list of resource sources (i.e. plugin folders).
const vector<filesystem::path> &GameData::Sources()
{
	return sources;
}



// Get a reference to the UniverseObjects object.
UniverseObjects &GameData::Objects()
{
	return objects;
}



// Revert any changes that have been made to the universe.
void GameData::Revert()
{
	objects.fleets.Revert(defaultFleets);
	objects.governments.Revert(defaultGovernments);
	objects.planets.Revert(defaultPlanets);
	objects.systems.Revert(defaultSystems);
	objects.galaxies.Revert(defaultGalaxies);
	objects.shipSales.Revert(defaultShipSales);
	objects.outfitSales.Revert(defaultOutfitSales);
	objects.wormholes.Revert(defaultWormholes);
	objects.persons.Revert(defaultPersons);
	objects.substitutions.Revert(defaultSubstitutions);
	activeGamerules = defaultGamerules;

	for(auto &it : objects.persons)
		it.second.Restore();

	politics.Reset();
	purchases.clear();
}



void GameData::SetDate(const Date &date)
{
	for(auto &it : objects.systems)
		it.second.SetDate(date);
	politics.ResetDaily();
}



void GameData::ReadEconomy(const DataNode &node)
{
	if(!node.Size() || node.Token(0) != "economy")
		return;

	vector<string> headings;
	for(const DataNode &child : node)
	{
		const string &key = child.Token(0);
		if(key == "purchases")
		{
			for(const DataNode &grand : child)
				if(grand.Size() >= 3 && grand.Value(2))
					purchases[Systems().Get(grand.Token(0))][grand.Token(1)] += grand.Value(2);
		}
		else if(key == "system")
		{
			headings.clear();
			for(int index = 1; index < child.Size(); ++index)
				headings.push_back(child.Token(index));
		}
		else
		{
			System &system = *objects.systems.Get(key);

			int index = 0;
			for(const string &commodity : headings)
				system.SetSupply(commodity, child.Value(++index));
		}
	}
}



void GameData::WriteEconomy(DataWriter &out)
{
	out.Write("economy");
	out.BeginChild();
	{
		// Write each system and the commodity quantities purchased there.
		if(!purchases.empty())
		{
			out.Write("purchases");
			out.BeginChild();
			using Purchase = pair<const System *const, map<string, int>>;
			WriteSorted(purchases,
				[](const Purchase *lhs, const Purchase *rhs)
					{ return lhs->first->TrueName() < rhs->first->TrueName(); },
				[&out](const Purchase &pit)
				{
					// Write purchases for all systems, even ones from removed plugins.
					for(const auto &cit : pit.second)
						out.Write(pit.first->TrueName(), cit.first, cit.second);
				});
			out.EndChild();
		}
		// Write the "header" row.
		out.WriteToken("system");
		for(const auto &cit : GameData::Commodities())
			out.WriteToken(cit.name);
		out.Write();

		// Write the per-system data for all systems that are either known-valid, or non-empty.
		for(const auto &sit : GameData::Systems())
		{
			if(!sit.second.IsValid() && !sit.second.HasTrade())
				continue;

			out.WriteToken(sit.second.TrueName());
			for(const auto &cit : GameData::Commodities())
				out.WriteToken(static_cast<int>(sit.second.Supply(cit.name)));
			out.Write();
		}
	}
	out.EndChild();
}



void GameData::StepEconomy()
{
	// First, apply any purchases the player made. These are deferred until now
	// so that prices will not change as you are buying or selling goods.
	for(const auto &pit : purchases)
	{
		System &system = const_cast<System &>(*pit.first);
		for(const auto &cit : pit.second)
			system.SetSupply(cit.first, system.Supply(cit.first) - cit.second);
	}
	purchases.clear();

	// Then, have each system generate new goods for local use and trade.
	for(auto &it : objects.systems)
		it.second.StepEconomy();

	// Finally, send out the trade goods. This has to be done in a separate step
	// because otherwise whichever systems trade last would already have gotten
	// supplied by the other systems.
	for(auto &it : objects.systems)
	{
		System &system = it.second;
		if(!system.Links().empty())
			for(const Trade::Commodity &commodity : Commodities())
			{
				double supply = system.Supply(commodity.name);
				for(const System *neighbor : system.Links())
				{
					double scale = neighbor->Links().size();
					if(scale)
						supply += neighbor->Exports(commodity.name) / scale;
				}
				system.SetSupply(commodity.name, supply);
			}
	}
}



void GameData::AddPurchase(const System &system, const string &commodity, int tons)
{
	if(tons < 0)
		purchases[&system][commodity] += tons;
}



// Apply the given change to the universe.
void GameData::Change(const DataNode &node, PlayerInfo &player)
{
	objects.Change(node, player);
}



// Update the neighbor lists and other information for all the systems.
// This must be done any time that a change creates or moves a system.
void GameData::UpdateSystems()
{
	objects.UpdateSystems();
}



void GameData::RecomputeWormholeRequirements()
{
	objects.RecomputeWormholeRequirements();
}



void GameData::AddJumpRange(double neighborDistance)
{
	objects.neighborDistances.insert(neighborDistance);
}



// Re-activate any special persons that were created previously but that are
// still alive.
void GameData::ResetPersons()
{
	for(auto &it : objects.persons)
		it.second.ClearPlacement();
}



// Mark all persons in the given list as dead.
void GameData::DestroyPersons(vector<string> &names)
{
	for(const string &name : names)
		objects.persons.Get(name)->Destroy();
}



const Set<Color> &GameData::Colors()
{
	return objects.colors;
}



const Set<Swizzle> &GameData::Swizzles()
{
	return objects.swizzles;
}



const Set<Conversation> &GameData::Conversations()
{
	return objects.conversations;
}



const Set<Effect> &GameData::Effects()
{
	return objects.effects;
}



const Set<GameEvent> &GameData::Events()
{
	return objects.events;
}



const Set<Fleet> &GameData::Fleets()
{
	return objects.fleets;
}



const Set<FormationPattern> &GameData::Formations()
{
	return objects.formations;
}



const Set<Galaxy> &GameData::Galaxies()
{
	return objects.galaxies;
}



const Set<Government> &GameData::Governments()
{
	return objects.governments;
}



const Set<Hazard> &GameData::Hazards()
{
	return objects.hazards;
}



const Set<Interface> &GameData::Interfaces()
{
	return objects.interfaces;
}



const Set<Message::Category> &GameData::MessageCategories()
{
	return objects.messageCategories;
}



const Set<Message> &GameData::Messages()
{
	return objects.messages;
}



const Set<Minable> &GameData::Minables()
{
	return objects.minables;
}



const Set<Mission> &GameData::Missions()
{
	return objects.missions;
}



const Set<News> &GameData::SpaceportNews()
{
	return objects.news;
}



const Set<Outfit> &GameData::Outfits()
{
	return objects.outfits;
}



const Set<Shop<Outfit>> &GameData::Outfitters()
{
	return objects.outfitSales;
}



const Set<Person> &GameData::Persons()
{
	return objects.persons;
}



const Set<Phrase> &GameData::Phrases()
{
	return objects.phrases;
}



const Set<Planet> &GameData::Planets()
{
	return objects.planets;
}



const Set<Shader> &GameData::Shaders()
{
	return objects.shaders;
}



const Set<Ship> &GameData::Ships()
{
	return objects.ships;
}



const Set<Test> &GameData::Tests()
{
	return objects.tests;
}



const Set<TestData> &GameData::TestDataSets()
{
	return objects.testDataSets;
}



ConditionsStore &GameData::GlobalConditions()
{
	return globalConditions;
}



const Set<Shop<Ship>> &GameData::Shipyards()
{
	return objects.shipSales;
}



const Set<System> &GameData::Systems()
{
	return objects.systems;
}



const Set<Wormhole> &GameData::Wormholes()
{
	return objects.wormholes;
}



<<<<<<< HEAD
const Set<Gamerules> &GameData::GamerulesPresets()
{
	return objects.gamerulesPresets;
=======
const std::set<std::string> &GameData::UniverseWormholeRequirements()
{
	return objects.universeWormholeRequirements;
>>>>>>> 4801eb3c
}



const Government *GameData::PlayerGovernment()
{
	return playerGovernment;
}



Politics &GameData::GetPolitics()
{
	return politics;
}



const vector<StartConditions> &GameData::StartOptions()
{
	return objects.startConditions;
}



const vector<Trade::Commodity> &GameData::Commodities()
{
	return objects.trade.Commodities();
}



const vector<Trade::Commodity> &GameData::SpecialCommodities()
{
	return objects.trade.SpecialCommodities();
}



// Custom messages to be shown when trying to land on certain stellar objects.
bool GameData::HasLandingMessage(const Sprite *sprite)
{
	return objects.landingMessages.contains(sprite);
}



const string &GameData::LandingMessage(const Sprite *sprite)
{
	static const string EMPTY;
	auto it = objects.landingMessages.find(sprite);
	return (it == objects.landingMessages.end() ? EMPTY : it->second);
}



// Get the solar power and wind output of the given stellar object sprite.
double GameData::SolarPower(const Sprite *sprite)
{
	auto it = objects.solarPower.find(sprite);
	return (it == objects.solarPower.end() ? 0. : it->second);
}



double GameData::SolarWind(const Sprite *sprite)
{
	auto it = objects.solarWind.find(sprite);
	return (it == objects.solarWind.end() ? 0. : it->second);
}



// Get the map icon of the given stellar object sprite.
const Sprite *GameData::StarIcon(const Sprite *sprite)
{
	const auto it = objects.starIcons.find(sprite);
	return (it == objects.starIcons.end() ? nullptr : it->second);
}



// Strings for combat rating levels, etc.
const string &GameData::Rating(const string &type, int level)
{
	static const string EMPTY;
	auto it = objects.ratings.find(type);
	if(it == objects.ratings.end() || it->second.empty())
		return EMPTY;

	level = max(0, min<int>(it->second.size() - 1, level));
	return it->second[level];
}



// Collections for ship, bay type, outfit, and other categories.
const CategoryList &GameData::GetCategory(const CategoryType type)
{
	return objects.categories[type];
}



const StarField &GameData::Background()
{
	return background;
}



void GameData::StepBackground(const Point &vel, double zoom)
{
	background.Step(vel, zoom);
}



const Point &GameData::GetBackgroundPosition()
{
	return background.Position();
}



void GameData::SetBackgroundPosition(const Point &position)
{
	background.SetPosition(position);
}



void GameData::SetHaze(const Sprite *sprite, bool allowAnimation)
{
	background.SetHaze(sprite, allowAnimation);
}



const string &GameData::Tooltip(const string &label)
{
	static const string EMPTY;
	auto it = objects.tooltips.find(label);
	// Special case: the "cost" and "sells for" labels include the percentage of
	// the full price, so they will not match exactly.
	if(it == objects.tooltips.end() && label.starts_with("cost"))
		it = objects.tooltips.find("cost:");
	if(it == objects.tooltips.end() && label.starts_with("sells for"))
		it = objects.tooltips.find("sells for:");
	return (it == objects.tooltips.end() ? EMPTY : it->second);
}



string GameData::HelpMessage(const string &name)
{
	static const string EMPTY;
	auto it = objects.helpMessages.find(name);
	return Command::ReplaceNamesWithKeys(it == objects.helpMessages.end() ? EMPTY : it->second);
}



const map<string, string> &GameData::HelpTemplates()
{
	return objects.helpMessages;
}



MaskManager &GameData::GetMaskManager()
{
	return maskManager;
}



const TextReplacements &GameData::GetTextReplacements()
{
	return objects.substitutions;
}



const Gamerules &GameData::GetGamerules()
{
	assert(activeGamerules != nullptr && "activeGamerules may not be nullptr");
	return *activeGamerules;
}



void GameData::SetGamerules(const Gamerules *gamerules)
{
	activeGamerules = gamerules;
}



const Gamerules &GameData::DefaultGamerules()
{
	assert(defaultGamerules != nullptr && "defaultGamerules may not be nullptr");
	return *defaultGamerules;
}



void GameData::LoadSources(TaskQueue &queue)
{
	sources.clear();
	sources.push_back(Files::Resources());

	vector<filesystem::path> globalPlugins = Files::ListDirectories(Files::GlobalPlugins());
	for(const auto &path : globalPlugins)
		if(Plugins::IsPlugin(path))
			LoadPlugin(queue, path);
	// Load unzipped plugins first to give them precedence, then load the zipped plugins.
	globalPlugins = Files::List(Files::GlobalPlugins());
	for(const auto &path : globalPlugins)
		if(path.extension() == ".zip" && Plugins::IsPlugin(path))
			LoadPlugin(queue, path);

	vector<filesystem::path> localPlugins = Files::ListDirectories(Files::UserPlugins());
	for(const auto &path : localPlugins)
		if(Plugins::IsPlugin(path))
			LoadPlugin(queue, path);
	localPlugins = Files::List(Files::UserPlugins());
	for(const auto &path : localPlugins)
		if(path.extension() == ".zip" && Plugins::IsPlugin(path))
			LoadPlugin(queue, path);
}



map<string, shared_ptr<ImageSet>> GameData::FindImages()
{
	map<string, shared_ptr<ImageSet>> images;
	for(const auto &source : sources)
	{
		// All names will only include the portion of the path that comes after
		// this directory prefix.
		filesystem::path directoryPath = source / "images";

		vector<filesystem::path> imageFiles = Files::RecursiveList(directoryPath);
		for(auto &path : imageFiles)
			if(ImageSet::IsImage(path))
			{
				ImageFileData data(path, directoryPath);

				shared_ptr<ImageSet> &imageSet = images[data.name];
				if(!imageSet)
					imageSet.reset(new ImageSet(data.name));
				imageSet->Add(std::move(data));
			}
	}
	return images;
}



// Thread-safe way to draw the menu background.
void GameData::DrawMenuBackground(Panel *panel)
{
	objects.DrawMenuBackground(panel);
}<|MERGE_RESOLUTION|>--- conflicted
+++ resolved
@@ -841,15 +841,16 @@
 
 
 
-<<<<<<< HEAD
 const Set<Gamerules> &GameData::GamerulesPresets()
 {
 	return objects.gamerulesPresets;
-=======
+}
+
+
+
 const std::set<std::string> &GameData::UniverseWormholeRequirements()
 {
 	return objects.universeWormholeRequirements;
->>>>>>> 4801eb3c
 }
 
 
