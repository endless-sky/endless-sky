--- conflicted
+++ resolved
@@ -754,15 +754,16 @@
 
 
 
-<<<<<<< HEAD
 const Set<Raiders> &GameData::GetRaiders()
 {
 	return objects.raiders;
-=======
+}
+
+
+
 const Set<Shader> &GameData::Shaders()
 {
 	return objects.shaders;
->>>>>>> 168f3d7b
 }
 
 
