/* GameData.cpp
Copyright (c) 2014 by Michael Zahniser

Endless Sky is free software: you can redistribute it and/or modify it under the
terms of the GNU General Public License as published by the Free Software
Foundation, either version 3 of the License, or (at your option) any later version.

Endless Sky is distributed in the hope that it will be useful, but WITHOUT ANY
WARRANTY; without even the implied warranty of MERCHANTABILITY or FITNESS FOR A
PARTICULAR PURPOSE. See the GNU General Public License for more details.

You should have received a copy of the GNU General Public License along with
this program. If not, see <https://www.gnu.org/licenses/>.
*/

#include "GameData.h"

#include "audio/Audio.h"
#include "shader/BatchShader.h"
#include "CategoryList.h"
#include "Color.h"
#include "Command.h"
#include "ConditionsStore.h"
#include "Conversation.h"
#include "DataNode.h"
#include "DataWriter.h"
#include "Effect.h"
#include "Files.h"
#include "shader/FillShader.h"
#include "Fleet.h"
#include "shader/FogShader.h"
#include "text/FontSet.h"
#include "FormationPattern.h"
#include "Galaxy.h"
#include "GameEvent.h"
#include "Government.h"
#include "Hazard.h"
#include "image/ImageSet.h"
#include "Interface.h"
#include "shader/LineShader.h"
#include "image/MaskManager.h"
#include "Minable.h"
#include "Mission.h"
#include "audio/Music.h"
#include "News.h"
#include "Outfit.h"
#include "shader/OutlineShader.h"
#include "Person.h"
#include "Phrase.h"
#include "Planet.h"
#include "Plugins.h"
#include "shader/PointerShader.h"
#include "Politics.h"
#include "RenderBuffer.h"
#include "shader/RingShader.h"
#include "Ship.h"
#include "image/Sprite.h"
#include "image/SpriteSet.h"
#include "shader/SpriteShader.h"
#include "shader/StarField.h"
#include "StartConditions.h"
#include "System.h"
#include "TaskQueue.h"
#include "test/Test.h"
#include "test/TestData.h"
#include "UniverseObjects.h"

#include <algorithm>
#include <atomic>
#include <filesystem>
#include <iostream>
#include <queue>
#include <utility>
#include <vector>

using namespace std;

namespace {
	UniverseObjects objects;
	Set<Fleet> defaultFleets;
	Set<Government> defaultGovernments;
	Set<Planet> defaultPlanets;
	Set<System> defaultSystems;
	Set<Galaxy> defaultGalaxies;
	Set<Sale<Ship>> defaultShipSales;
	Set<Sale<Outfit>> defaultOutfitSales;
	Set<Wormhole> defaultWormholes;
	TextReplacements defaultSubstitutions;

	Politics politics;

	StarField background;

	vector<filesystem::path> sources;
	map<const Sprite *, shared_ptr<ImageSet>> deferred;
	map<const Sprite *, int> preloaded;

	MaskManager maskManager;

	const Government *playerGovernment = nullptr;
	map<const System *, map<string, int>> purchases;

	ConditionsStore globalConditions;

	bool preventSpriteUpload = false;

	// Tracks the progress of loading the sprites when the game starts.
	std::atomic<bool> queuedAllImages = false;
	std::atomic<int> spritesLoaded = 0;
	std::atomic<int> totalSprites = 0;

	// List of image sets that are waiting to be uploaded to the GPU.
	mutex imageQueueMutex;
	queue<shared_ptr<ImageSet>> imageQueue;

	// Loads a sprite and queues it for upload to the GPU.
	void LoadSprite(TaskQueue &queue, const shared_ptr<ImageSet> &image)
	{
		queue.Run([image] { image->Load(); },
			[image] { image->Upload(SpriteSet::Modify(image->Name()), !preventSpriteUpload); });
	}

	void LoadSpriteQueued(TaskQueue &queue, const shared_ptr<ImageSet> &image);
	// Loads a sprite from the image queue, recursively.
	void LoadSpriteQueued(TaskQueue &queue)
	{
		if(imageQueue.empty())
			return;

		// Start loading the next image in the list.
		// This is done to save memory on startup.
		LoadSpriteQueued(queue, imageQueue.front());
		imageQueue.pop();
	}

	// Loads a sprite from the given image, with progress tracking.
	// Recursively loads the next image in the queue, if any.
	void LoadSpriteQueued(TaskQueue &queue, const shared_ptr<ImageSet> &image)
	{
		queue.Run([image] { image->Load(); },
			[image, &queue]
			{
				image->Upload(SpriteSet::Modify(image->Name()), !preventSpriteUpload);
				++spritesLoaded;

				// Start loading the next image in the queue, if any.
				lock_guard lock(imageQueueMutex);
				LoadSpriteQueued(queue);
			});
	}

	void LoadPlugin(TaskQueue &queue, const filesystem::path &path)
	{
		const auto *plugin = Plugins::Load(path);
		if(!plugin)
			return;

		if(plugin->enabled)
			sources.push_back(path);

		// Load the icon for the plugin, if any.
		auto icon = make_shared<ImageSet>(plugin->name);

		// Try adding all the possible icon variants.
		for(const string &extension : ImageBuffer::ImageExtensions())
		{
			filesystem::path iconPath = path / ("icon" + extension);
			if(Files::Exists(iconPath))
			{
				icon->Add(iconPath);
				break;
			}
		}
		for(const string &extension : ImageBuffer::ImageExtensions())
		{
			filesystem::path iconPath = path / ("icon@2x" + extension);
			if(Files::Exists(iconPath))
			{
				icon->Add(iconPath);
				break;
			}
		}

		if(!icon->IsEmpty())
		{
			icon->ValidateFrames();
			LoadSprite(queue, icon);
		}
	}
}



shared_future<void> GameData::BeginLoad(TaskQueue &queue, const PlayerInfo &player,
		bool onlyLoadData, bool debugMode, bool preventUpload)
{
	preventSpriteUpload = preventUpload;

	// Initialize the list of "source" folders based on any active plugins.
	LoadSources(queue);

	if(!onlyLoadData)
	{
		queue.Run([&queue] {
			// Now, read all the images in all the path directories. For each unique
			// name, only remember one instance, letting things on the higher priority
			// paths override the default images.
			map<string, shared_ptr<ImageSet>> images = FindImages();

			// From the name, strip out any frame number, plus the extension.
			for(auto &it : images)
			{
				// This should never happen, but just in case:
				if(!it.second)
					continue;

				// Reduce the set of images to those that are valid.
				it.second->ValidateFrames();
				// For landscapes, remember all the source files but don't load them yet.
				if(ImageSet::IsDeferred(it.first))
					deferred[SpriteSet::Get(it.first)] = std::move(it.second);
				else
				{
					lock_guard lock(imageQueueMutex);
					imageQueue.push(std::move(std::move(it.second)));
					++totalSprites;
				}
			}
			queuedAllImages = true;

			// Launch the tasks to actually load the images, making sure not to exceed the amount
			// of tasks the main thread can handle in a single frame to limit peak memory usage.
			{
				lock_guard lock(imageQueueMutex);
				for(int i = 0; i < TaskQueue::MAX_SYNC_TASKS; ++i)
					LoadSpriteQueued(queue);
			}

			// Generate a catalog of music files.
			Music::Init(sources);
		});
	}

<<<<<<< HEAD
	return objects.Load(queue, player, sources, debugMode);
=======
	return objects.Load(queue, sources, player, &globalConditions, debugMode);
>>>>>>> f0f2b37a
}



void GameData::FinishLoading()
{
	// Store the current state, to revert back to later.
	defaultFleets = objects.fleets;
	defaultGovernments = objects.governments;
	defaultPlanets = objects.planets;
	defaultSystems = objects.systems;
	defaultGalaxies = objects.galaxies;
	defaultShipSales = objects.shipSales;
	defaultOutfitSales = objects.outfitSales;
	defaultSubstitutions = objects.substitutions;
	defaultWormholes = objects.wormholes;
	playerGovernment = objects.governments.Get("Escort");

	politics.Reset();
}



void GameData::CheckReferences()
{
	objects.CheckReferences();
}



void GameData::LoadSettings()
{
	// Load the key settings.
	Command::LoadSettings(Files::Resources() / "keys.txt");
	Command::LoadSettings(Files::Config() / "keys.txt");
}



void GameData::LoadShaders()
{
	// The found shader files. The first element is the vertex shader,
	// the second is the fragment shader.
	map<string, pair<string, string>> loaded;
	for(const filesystem::path &source : sources)
	{
		filesystem::path base = source / "shaders";
		if(Files::Exists(base))
			for(filesystem::path shaderFile : Files::RecursiveList(base))
			{
				filesystem::path shader = shaderFile;
#ifdef ES_GLES
				// Allow specifying different shaders for GL and GLES.
				// In this case, only the appropriate shader is loaded.
				if(shaderFile.extension() == ".gles")
					shader = shader.parent_path() / shader.stem();
#else
				if(shaderFile.extension() == ".gl")
					shader = shader.parent_path() / shader.stem();
#endif
				string name = (shader.parent_path() / shader.stem()).lexically_relative(base).generic_string();
				if(shader.extension() == ".vert")
					loaded[name].first = shaderFile.string();
				else if(shader.extension() == ".frag")
					loaded[name].second = shaderFile.string();
			}
	}

	// If there is both a fragment and a vertex shader available,
	// it can be turned into a shader object.
	for(const auto &[key, s] : loaded)
		if(!s.first.empty() && !s.second.empty())
			objects.shaders.Get(key)->Load(Files::Read(s.first).c_str(), Files::Read(s.second).c_str());

	FillShader::Init();
	FogShader::Init();
	LineShader::Init();
	OutlineShader::Init();
	PointerShader::Init();
	RingShader::Init();
	SpriteShader::Init();
	BatchShader::Init();
	RenderBuffer::Init();

	FontSet::Add(Files::Images() / "font/ubuntu14r.png", 14);
	FontSet::Add(Files::Images() / "font/ubuntu18r.png", 18);

	background.Init(16384, 4096);
}



double GameData::GetProgress()
{
	double spriteProgress = 0.;
	if(queuedAllImages)
	{
		if(!totalSprites)
			spriteProgress = 1.;
		else
			spriteProgress = static_cast<double>(spritesLoaded) / totalSprites;
	}
	return min({spriteProgress, Audio::GetProgress(), objects.GetProgress()});
}



bool GameData::IsLoaded()
{
	return GetProgress() == 1.;
}



// Begin loading a sprite that was previously deferred. Currently this is
// done with all landscapes to speed up the program's startup.
void GameData::Preload(TaskQueue &queue, const Sprite *sprite)
{
	// Make sure this sprite actually is one that uses deferred loading.
	auto dit = deferred.find(sprite);
	if(!sprite || dit == deferred.end())
		return;

	// If this sprite is one of the currently loaded ones, there is no need to
	// load it again. But, make note of the fact that it is the most recently
	// asked-for sprite.
	map<const Sprite *, int>::iterator pit = preloaded.find(sprite);
	if(pit != preloaded.end())
	{
		for(pair<const Sprite * const, int> &it : preloaded)
			if(it.second < pit->second)
				++it.second;

		pit->second = 0;
		return;
	}

	// This sprite is not currently preloaded. Check to see whether we already
	// have the maximum number of sprites loaded, in which case the oldest one
	// must be unloaded to make room for this one.
	pit = preloaded.begin();
	while(pit != preloaded.end())
	{
		++pit->second;
		if(pit->second >= 20)
		{
			// Unloading needs to be queued on the main thread.
			queue.Run({}, [name = pit->first->Name()] { SpriteSet::Modify(name)->Unload(); });
			pit = preloaded.erase(pit);
		}
		else
			++pit;
	}

	// Now, load all the files for this sprite.
	preloaded[sprite] = 0;
	LoadSprite(queue, dit->second);
}



// Get the list of resource sources (i.e. plugin folders).
const vector<filesystem::path> &GameData::Sources()
{
	return sources;
}



// Get a reference to the UniverseObjects object.
UniverseObjects &GameData::Objects()
{
	return objects;
}



// Revert any changes that have been made to the universe.
void GameData::Revert()
{
	objects.fleets.Revert(defaultFleets);
	objects.governments.Revert(defaultGovernments);
	objects.planets.Revert(defaultPlanets);
	objects.systems.Revert(defaultSystems);
	objects.galaxies.Revert(defaultGalaxies);
	objects.shipSales.Revert(defaultShipSales);
	objects.outfitSales.Revert(defaultOutfitSales);
	objects.substitutions.Revert(defaultSubstitutions);
	objects.wormholes.Revert(defaultWormholes);
	for(auto &it : objects.persons)
		it.second.Restore();

	politics.Reset();
	purchases.clear();
}



void GameData::SetDate(const Date &date)
{
	for(auto &it : objects.systems)
		it.second.SetDate(date);
	politics.ResetDaily();
}



void GameData::ReadEconomy(const DataNode &node)
{
	if(!node.Size() || node.Token(0) != "economy")
		return;

	vector<string> headings;
	for(const DataNode &child : node)
	{
		if(child.Token(0) == "purchases")
		{
			for(const DataNode &grand : child)
				if(grand.Size() >= 3 && grand.Value(2))
					purchases[Systems().Get(grand.Token(0))][grand.Token(1)] += grand.Value(2);
		}
		else if(child.Token(0) == "system")
		{
			headings.clear();
			for(int index = 1; index < child.Size(); ++index)
				headings.push_back(child.Token(index));
		}
		else
		{
			System &system = *objects.systems.Get(child.Token(0));

			int index = 0;
			for(const string &commodity : headings)
				system.SetSupply(commodity, child.Value(++index));
		}
	}
}



void GameData::WriteEconomy(DataWriter &out)
{
	out.Write("economy");
	out.BeginChild();
	{
		// Write each system and the commodity quantities purchased there.
		if(!purchases.empty())
		{
			out.Write("purchases");
			out.BeginChild();
			using Purchase = pair<const System *const, map<string, int>>;
			WriteSorted(purchases,
				[](const Purchase *lhs, const Purchase *rhs)
					{ return lhs->first->TrueName() < rhs->first->TrueName(); },
				[&out](const Purchase &pit)
				{
					// Write purchases for all systems, even ones from removed plugins.
					for(const auto &cit : pit.second)
						out.Write(pit.first->TrueName(), cit.first, cit.second);
				});
			out.EndChild();
		}
		// Write the "header" row.
		out.WriteToken("system");
		for(const auto &cit : GameData::Commodities())
			out.WriteToken(cit.name);
		out.Write();

		// Write the per-system data for all systems that are either known-valid, or non-empty.
		for(const auto &sit : GameData::Systems())
		{
			if(!sit.second.IsValid() && !sit.second.HasTrade())
				continue;

			out.WriteToken(sit.second.TrueName());
			for(const auto &cit : GameData::Commodities())
				out.WriteToken(static_cast<int>(sit.second.Supply(cit.name)));
			out.Write();
		}
	}
	out.EndChild();
}



void GameData::StepEconomy()
{
	// First, apply any purchases the player made. These are deferred until now
	// so that prices will not change as you are buying or selling goods.
	for(const auto &pit : purchases)
	{
		System &system = const_cast<System &>(*pit.first);
		for(const auto &cit : pit.second)
			system.SetSupply(cit.first, system.Supply(cit.first) - cit.second);
	}
	purchases.clear();

	// Then, have each system generate new goods for local use and trade.
	for(auto &it : objects.systems)
		it.second.StepEconomy();

	// Finally, send out the trade goods. This has to be done in a separate step
	// because otherwise whichever systems trade last would already have gotten
	// supplied by the other systems.
	for(auto &it : objects.systems)
	{
		System &system = it.second;
		if(!system.Links().empty())
			for(const Trade::Commodity &commodity : Commodities())
			{
				double supply = system.Supply(commodity.name);
				for(const System *neighbor : system.Links())
				{
					double scale = neighbor->Links().size();
					if(scale)
						supply += neighbor->Exports(commodity.name) / scale;
				}
				system.SetSupply(commodity.name, supply);
			}
	}
}



void GameData::AddPurchase(const System &system, const string &commodity, int tons)
{
	if(tons < 0)
		purchases[&system][commodity] += tons;
}



// Apply the given change to the universe.
void GameData::Change(const DataNode &node, const ConditionsStore *playerConditions)
{
	objects.Change(node, playerConditions);
}



// Update the neighbor lists and other information for all the systems.
// This must be done any time that a change creates or moves a system.
void GameData::UpdateSystems()
{
	objects.UpdateSystems();
}



void GameData::AddJumpRange(double neighborDistance)
{
	objects.neighborDistances.insert(neighborDistance);
}



// Re-activate any special persons that were created previously but that are
// still alive.
void GameData::ResetPersons()
{
	for(auto &it : objects.persons)
		it.second.ClearPlacement();
}



// Mark all persons in the given list as dead.
void GameData::DestroyPersons(vector<string> &names)
{
	for(const string &name : names)
		objects.persons.Get(name)->Destroy();
}



const Set<Color> &GameData::Colors()
{
	return objects.colors;
}



const Set<Swizzle> &GameData::Swizzles()
{
	return objects.swizzles;
}



const Set<Conversation> &GameData::Conversations()
{
	return objects.conversations;
}



const Set<Effect> &GameData::Effects()
{
	return objects.effects;
}



const Set<GameEvent> &GameData::Events()
{
	return objects.events;
}



const Set<Fleet> &GameData::Fleets()
{
	return objects.fleets;
}



const Set<FormationPattern> &GameData::Formations()
{
	return objects.formations;
}



const Set<Galaxy> &GameData::Galaxies()
{
	return objects.galaxies;
}



const Set<Government> &GameData::Governments()
{
	return objects.governments;
}



const Set<Hazard> &GameData::Hazards()
{
	return objects.hazards;
}



const Set<Interface> &GameData::Interfaces()
{
	return objects.interfaces;
}



const Set<Minable> &GameData::Minables()
{
	return objects.minables;
}



const Set<Mission> &GameData::Missions()
{
	return objects.missions;
}



const Set<News> &GameData::SpaceportNews()
{
	return objects.news;
}



const Set<Outfit> &GameData::Outfits()
{
	return objects.outfits;
}



const Set<Sale<Outfit>> &GameData::Outfitters()
{
	return objects.outfitSales;
}



const Set<Person> &GameData::Persons()
{
	return objects.persons;
}



const Set<Phrase> &GameData::Phrases()
{
	return objects.phrases;
}



const Set<Planet> &GameData::Planets()
{
	return objects.planets;
}



const Set<Shader> &GameData::Shaders()
{
	return objects.shaders;
}



const Set<Ship> &GameData::Ships()
{
	return objects.ships;
}



const Set<Test> &GameData::Tests()
{
	return objects.tests;
}



const Set<TestData> &GameData::TestDataSets()
{
	return objects.testDataSets;
}



ConditionsStore &GameData::GlobalConditions()
{
	return globalConditions;
}



const Set<Sale<Ship>> &GameData::Shipyards()
{
	return objects.shipSales;
}



const Set<System> &GameData::Systems()
{
	return objects.systems;
}



const Set<Wormhole> &GameData::Wormholes()
{
	return objects.wormholes;
}



const Government *GameData::PlayerGovernment()
{
	return playerGovernment;
}



Politics &GameData::GetPolitics()
{
	return politics;
}



const vector<StartConditions> &GameData::StartOptions()
{
	return objects.startConditions;
}



const vector<Trade::Commodity> &GameData::Commodities()
{
	return objects.trade.Commodities();
}



const vector<Trade::Commodity> &GameData::SpecialCommodities()
{
	return objects.trade.SpecialCommodities();
}



// Custom messages to be shown when trying to land on certain stellar objects.
bool GameData::HasLandingMessage(const Sprite *sprite)
{
	return objects.landingMessages.contains(sprite);
}



const string &GameData::LandingMessage(const Sprite *sprite)
{
	static const string EMPTY;
	auto it = objects.landingMessages.find(sprite);
	return (it == objects.landingMessages.end() ? EMPTY : it->second);
}



// Get the solar power and wind output of the given stellar object sprite.
double GameData::SolarPower(const Sprite *sprite)
{
	auto it = objects.solarPower.find(sprite);
	return (it == objects.solarPower.end() ? 0. : it->second);
}



double GameData::SolarWind(const Sprite *sprite)
{
	auto it = objects.solarWind.find(sprite);
	return (it == objects.solarWind.end() ? 0. : it->second);
}



// Get the map icon of the given stellar object sprite.
const Sprite *GameData::StarIcon(const Sprite *sprite)
{
	const auto it = objects.starIcons.find(sprite);
	return (it == objects.starIcons.end() ? nullptr : it->second);
}



// Strings for combat rating levels, etc.
const string &GameData::Rating(const string &type, int level)
{
	static const string EMPTY;
	auto it = objects.ratings.find(type);
	if(it == objects.ratings.end() || it->second.empty())
		return EMPTY;

	level = max(0, min<int>(it->second.size() - 1, level));
	return it->second[level];
}



// Collections for ship, bay type, outfit, and other categories.
const CategoryList &GameData::GetCategory(const CategoryType type)
{
	return objects.categories[type];
}



const StarField &GameData::Background()
{
	return background;
}



void GameData::SetHaze(const Sprite *sprite, bool allowAnimation)
{
	background.SetHaze(sprite, allowAnimation);
}



const string &GameData::Tooltip(const string &label)
{
	static const string EMPTY;
	auto it = objects.tooltips.find(label);
	// Special case: the "cost" and "sells for" labels include the percentage of
	// the full price, so they will not match exactly.
	if(it == objects.tooltips.end() && !label.compare(0, 4, "cost"))
		it = objects.tooltips.find("cost:");
	if(it == objects.tooltips.end() && !label.compare(0, 9, "sells for"))
		it = objects.tooltips.find("sells for:");
	return (it == objects.tooltips.end() ? EMPTY : it->second);
}



string GameData::HelpMessage(const string &name)
{
	static const string EMPTY;
	auto it = objects.helpMessages.find(name);
	return Command::ReplaceNamesWithKeys(it == objects.helpMessages.end() ? EMPTY : it->second);
}



const map<string, string> &GameData::HelpTemplates()
{
	return objects.helpMessages;
}



MaskManager &GameData::GetMaskManager()
{
	return maskManager;
}



const TextReplacements &GameData::GetTextReplacements()
{
	return objects.substitutions;
}



const Gamerules &GameData::GetGamerules()
{
	return objects.gamerules;
}



void GameData::LoadSources(TaskQueue &queue)
{
	sources.clear();
	sources.push_back(Files::Resources());

	vector<filesystem::path> globalPlugins = Files::ListDirectories(Files::GlobalPlugins());
	for(const auto &path : globalPlugins)
		if(Plugins::IsPlugin(path))
			LoadPlugin(queue, path);

	vector<filesystem::path> localPlugins = Files::ListDirectories(Files::UserPlugins());
	for(const auto &path : localPlugins)
		if(Plugins::IsPlugin(path))
			LoadPlugin(queue, path);
}



map<string, shared_ptr<ImageSet>> GameData::FindImages()
{
	map<string, shared_ptr<ImageSet>> images;
	for(const auto &source : sources)
	{
		// All names will only include the portion of the path that comes after
		// this directory prefix.
		filesystem::path directoryPath = source / "images/";

		vector<filesystem::path> imageFiles = Files::RecursiveList(directoryPath);
		for(auto &path : imageFiles)
			if(ImageSet::IsImage(path))
			{
				ImageFileData data(path, directoryPath);

				shared_ptr<ImageSet> &imageSet = images[data.name];
				if(!imageSet)
					imageSet.reset(new ImageSet(data.name));
				imageSet->Add(std::move(data));
			}
	}
	return images;
}



// Thread-safe way to draw the menu background.
void GameData::DrawMenuBackground(Panel *panel)
{
	objects.DrawMenuBackground(panel);
}<|MERGE_RESOLUTION|>--- conflicted
+++ resolved
@@ -241,11 +241,7 @@
 		});
 	}
 
-<<<<<<< HEAD
-	return objects.Load(queue, player, sources, debugMode);
-=======
 	return objects.Load(queue, sources, player, &globalConditions, debugMode);
->>>>>>> f0f2b37a
 }
 
 
