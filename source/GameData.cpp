/* GameData.cpp
Copyright (c) 2014 by Michael Zahniser

Endless Sky is free software: you can redistribute it and/or modify it under the
terms of the GNU General Public License as published by the Free Software
Foundation, either version 3 of the License, or (at your option) any later version.

Endless Sky is distributed in the hope that it will be useful, but WITHOUT ANY
WARRANTY; without even the implied warranty of MERCHANTABILITY or FITNESS FOR A
PARTICULAR PURPOSE. See the GNU General Public License for more details.

You should have received a copy of the GNU General Public License along with
this program. If not, see <https://www.gnu.org/licenses/>.
*/

#include "GameData.h"

#include "Audio.h"
#include "BatchShader.h"
#include "Color.h"
#include "Command.h"
#include "Conversation.h"
#include "DataFile.h"
#include "DataNode.h"
#include "DataWriter.h"
#include "Effect.h"
#include "Files.h"
#include "FillShader.h"
#include "Fleet.h"
#include "FogShader.h"
#include "text/FontSet.h"
#include "FormationPattern.h"
#include "Galaxy.h"
#include "GameEvent.h"
#include "Government.h"
#include "Hazard.h"
#include "ImageSet.h"
#include "Interface.h"
#include "LineShader.h"
#include "MaskManager.h"
#include "Minable.h"
#include "Mission.h"
#include "Music.h"
#include "News.h"
#include "Outfit.h"
#include "OutlineShader.h"
#include "Person.h"
#include "Phrase.h"
#include "Planet.h"
#include "Plugins.h"
#include "PointerShader.h"
#include "Politics.h"
#include "Random.h"
#include "RingShader.h"
#include "Ship.h"
#include "Sprite.h"
#include "SpriteQueue.h"
#include "SpriteSet.h"
#include "SpriteShader.h"
#include "StarField.h"
#include "StartConditions.h"
#include "System.h"
#include "Test.h"
#include "TestData.h"
#include "UniverseObjects.h"

#include <algorithm>
#include <iostream>
#include <utility>
#include <vector>

using namespace std;

namespace {
	UniverseObjects objects;
	Set<Fleet> defaultFleets;
	Set<Government> defaultGovernments;
	Set<Planet> defaultPlanets;
	Set<System> defaultSystems;
	Set<Galaxy> defaultGalaxies;
	Set<Sale<Ship>> defaultShipSales;
	Set<Sale<Outfit>> defaultOutfitSales;
	Set<Wormhole> defaultWormholes;
	TextReplacements defaultSubstitutions;

	Politics politics;

	StarField background;

	SpriteQueue spriteQueue;

	vector<string> sources;
	map<const Sprite *, shared_ptr<ImageSet>> deferred;
	map<const Sprite *, int> preloaded;

	MaskManager maskManager;

	const Government *playerGovernment = nullptr;
	map<const System *, map<string, int>> purchases;

	void LoadPlugin(const string &path)
	{
		const auto *plugin = Plugins::Load(path);
		if(plugin->enabled)
			sources.push_back(path);

		// Load the icon for the plugin, if any.
		auto icon = make_shared<ImageSet>(plugin->name);

		// Try adding all the possible icon variants.
		if(Files::Exists(path + "icon.png"))
			icon->Add(path + "icon.png");
		else if(Files::Exists(path + "icon.jpg"))
			icon->Add(path + "icon.jpg");

		if(Files::Exists(path + "icon@2x.png"))
			icon->Add(path + "icon@2x.png");
		else if(Files::Exists(path + "icon@2x.jpg"))
			icon->Add(path + "icon@2x.jpg");

		icon->ValidateFrames();
		spriteQueue.Add(icon);
	}
}



future<void> GameData::BeginLoad(bool onlyLoadData, bool debugMode)
{
	// Initialize the list of "source" folders based on any active plugins.
	LoadSources();

	if(!onlyLoadData)
	{
		// Now, read all the images in all the path directories. For each unique
		// name, only remember one instance, letting things on the higher priority
		// paths override the default images.
		map<string, shared_ptr<ImageSet>> images = FindImages();

		// From the name, strip out any frame number, plus the extension.
		for(const auto &it : images)
		{
			// This should never happen, but just in case:
			if(!it.second)
				continue;

			// Reduce the set of images to those that are valid.
			it.second->ValidateFrames();
			// For landscapes, remember all the source files but don't load them yet.
			if(ImageSet::IsDeferred(it.first))
				deferred[SpriteSet::Get(it.first)] = it.second;
			else
				spriteQueue.Add(it.second);
		}

		// Generate a catalog of music files.
		Music::Init(sources);
	}

	return objects.Load(sources, debugMode);
}



void GameData::FinishLoading()
{
	// Store the current state, to revert back to later.
	defaultFleets = objects.fleets;
	defaultGovernments = objects.governments;
	defaultPlanets = objects.planets;
	defaultSystems = objects.systems;
	defaultGalaxies = objects.galaxies;
	defaultShipSales = objects.shipSales;
	defaultOutfitSales = objects.outfitSales;
	defaultSubstitutions = objects.substitutions;
	defaultWormholes = objects.wormholes;
	playerGovernment = objects.governments.Get("Escort");

	politics.Reset();
}



void GameData::CheckReferences()
{
	objects.CheckReferences();
}



void GameData::LoadShaders(bool useShaderSwizzle)
{
	FontSet::Add(Files::Images() + "font/ubuntu14r.png", 14);
	FontSet::Add(Files::Images() + "font/ubuntu18r.png", 18);

	// Load the key settings.
	Command::LoadSettings(Files::Resources() + "keys.txt");
	Command::LoadSettings(Files::Config() + "keys.txt");

	FillShader::Init();
	FogShader::Init();
	LineShader::Init();
	OutlineShader::Init();
	PointerShader::Init();
	RingShader::Init();
	SpriteShader::Init(useShaderSwizzle);
	BatchShader::Init();

	background.Init(16384, 4096);
}



double GameData::GetProgress()
{
	// Cache progress completion seen, so clients are
	// isolated from the loading implementation details.
	static bool initiallyLoaded = false;
	if(initiallyLoaded)
		return 1.;

	double val = min(min(spriteQueue.GetProgress(), Audio::GetProgress()), objects.GetProgress());
	if(val >= 1.)
		initiallyLoaded = true;
	return val;
}



bool GameData::IsLoaded()
{
	return GetProgress() == 1.;
}



// Begin loading a sprite that was previously deferred. Currently this is
// done with all landscapes to speed up the program's startup.
void GameData::Preload(const Sprite *sprite)
{
	// Make sure this sprite actually is one that uses deferred loading.
	auto dit = deferred.find(sprite);
	if(!sprite || dit == deferred.end())
		return;

	// If this sprite is one of the currently loaded ones, there is no need to
	// load it again. But, make note of the fact that it is the most recently
	// asked-for sprite.
	map<const Sprite *, int>::iterator pit = preloaded.find(sprite);
	if(pit != preloaded.end())
	{
		for(pair<const Sprite * const, int> &it : preloaded)
			if(it.second < pit->second)
				++it.second;

		pit->second = 0;
		return;
	}

	// This sprite is not currently preloaded. Check to see whether we already
	// have the maximum number of sprites loaded, in which case the oldest one
	// must be unloaded to make room for this one.
	const string &name = sprite->Name();
	pit = preloaded.begin();
	while(pit != preloaded.end())
	{
		++pit->second;
		if(pit->second >= 20)
		{
			spriteQueue.Unload(name);
			pit = preloaded.erase(pit);
		}
		else
			++pit;
	}

	// Now, load all the files for this sprite.
	preloaded[sprite] = 0;
	spriteQueue.Add(dit->second);
}



void GameData::ProcessSprites()
{
	spriteQueue.UploadSprites();
}



// Wait until all pending sprite uploads are completed.
void GameData::FinishLoadingSprites()
{
	spriteQueue.Finish();
}



// Get the list of resource sources (i.e. plugin folders).
const vector<string> &GameData::Sources()
{
	return sources;
}



// Revert any changes that have been made to the universe.
void GameData::Revert()
{
	objects.fleets.Revert(defaultFleets);
	objects.governments.Revert(defaultGovernments);
	objects.planets.Revert(defaultPlanets);
	objects.systems.Revert(defaultSystems);
	objects.galaxies.Revert(defaultGalaxies);
	objects.shipSales.Revert(defaultShipSales);
	objects.outfitSales.Revert(defaultOutfitSales);
	objects.substitutions.Revert(defaultSubstitutions);
	objects.wormholes.Revert(defaultWormholes);
	for(auto &it : objects.persons)
		it.second.Restore();

	politics.Reset();
	purchases.clear();
}



void GameData::SetDate(const Date &date)
{
	for(auto &it : objects.systems)
		it.second.SetDate(date);
	politics.ResetDaily();
}



void GameData::ReadEconomy(const DataNode &node)
{
	if(!node.Size() || node.Token(0) != "economy")
		return;

	vector<string> headings;
	for(const DataNode &child : node)
	{
		if(child.Token(0) == "purchases")
		{
			for(const DataNode &grand : child)
				if(grand.Size() >= 3 && grand.Value(2))
					purchases[Systems().Get(grand.Token(0))][grand.Token(1)] += grand.Value(2);
		}
		else if(child.Token(0) == "system")
		{
			headings.clear();
			for(int index = 1; index < child.Size(); ++index)
				headings.push_back(child.Token(index));
		}
		else
		{
			System &system = *objects.systems.Get(child.Token(0));

			int index = 0;
			for(const string &commodity : headings)
				system.SetSupply(commodity, child.Value(++index));
		}
	}
}



void GameData::WriteEconomy(DataWriter &out)
{
	out.Write("economy");
	out.BeginChild();
	{
		// Write each system and the commodity quantities purchased there.
		if(!purchases.empty())
		{
			out.Write("purchases");
			out.BeginChild();
			using Purchase = pair<const System *const, map<string, int>>;
			WriteSorted(purchases,
				[](const Purchase *lhs, const Purchase *rhs)
					{ return lhs->first->Name() < rhs->first->Name(); },
				[&out](const Purchase &pit)
				{
					// Write purchases for all systems, even ones from removed plugins.
					for(const auto &cit : pit.second)
						out.Write(pit.first->Name(), cit.first, cit.second);
				});
			out.EndChild();
		}
		// Write the "header" row.
		out.WriteToken("system");
		for(const auto &cit : GameData::Commodities())
			out.WriteToken(cit.name);
		out.Write();

		// Write the per-system data for all systems that are either known-valid, or non-empty.
		for(const auto &sit : GameData::Systems())
		{
			if(!sit.second.IsValid() && !sit.second.HasTrade())
				continue;

			out.WriteToken(sit.second.Name());
			for(const auto &cit : GameData::Commodities())
				out.WriteToken(static_cast<int>(sit.second.Supply(cit.name)));
			out.Write();
		}
	}
	out.EndChild();
}



void GameData::StepEconomy()
{
	// First, apply any purchases the player made. These are deferred until now
	// so that prices will not change as you are buying or selling goods.
	for(const auto &pit : purchases)
	{
		System &system = const_cast<System &>(*pit.first);
		for(const auto &cit : pit.second)
			system.SetSupply(cit.first, system.Supply(cit.first) - cit.second);
	}
	purchases.clear();

	// Then, have each system generate new goods for local use and trade.
	for(auto &it : objects.systems)
		it.second.StepEconomy();

	// Finally, send out the trade goods. This has to be done in a separate step
	// because otherwise whichever systems trade last would already have gotten
	// supplied by the other systems.
	for(auto &it : objects.systems)
	{
		System &system = it.second;
		if(!system.Links().empty())
			for(const Trade::Commodity &commodity : Commodities())
			{
				double supply = system.Supply(commodity.name);
				for(const System *neighbor : system.Links())
				{
					double scale = neighbor->Links().size();
					if(scale)
						supply += neighbor->Exports(commodity.name) / scale;
				}
				system.SetSupply(commodity.name, supply);
			}
	}
}



void GameData::AddPurchase(const System &system, const string &commodity, int tons)
{
	if(tons < 0)
		purchases[&system][commodity] += tons;
}



// Apply the given change to the universe.
void GameData::Change(const DataNode &node)
{
	objects.Change(node);
}



// Update the neighbor lists and other information for all the systems.
// This must be done any time that a change creates or moves a system.
void GameData::UpdateSystems()
{
	objects.UpdateSystems();
}



void GameData::AddJumpRange(double neighborDistance)
{
	objects.neighborDistances.insert(neighborDistance);
}



// Re-activate any special persons that were created previously but that are
// still alive.
void GameData::ResetPersons()
{
	for(auto &it : objects.persons)
		it.second.ClearPlacement();
}



// Mark all persons in the given list as dead.
void GameData::DestroyPersons(vector<string> &names)
{
	for(const string &name : names)
		objects.persons.Get(name)->Destroy();
}



const Set<Color> &GameData::Colors()
{
	return objects.colors;
}



const Set<Conversation> &GameData::Conversations()
{
	return objects.conversations;
}



const Set<Effect> &GameData::Effects()
{
	return objects.effects;
}




const Set<GameEvent> &GameData::Events()
{
	return objects.events;
}



const Set<Fleet> &GameData::Fleets()
{
	return objects.fleets;
}



const Set<FormationPattern> &GameData::Formations()
{
	return objects.formations;
}



const Set<Galaxy> &GameData::Galaxies()
{
	return objects.galaxies;
}



const Set<Government> &GameData::Governments()
{
	return objects.governments;
}



const Set<Hazard> &GameData::Hazards()
{
	return objects.hazards;
}



const Set<Interface> &GameData::Interfaces()
{
	return objects.interfaces;
}



const Set<Minable> &GameData::Minables()
{
	return objects.minables;
}




const Set<Mission> &GameData::Missions()
{
	return objects.missions;
}



const Set<News> &GameData::SpaceportNews()
{
	return objects.news;
}



const Set<Outfit> &GameData::Outfits()
{
	return objects.outfits;
}



const Set<Sale<Outfit>> &GameData::Outfitters()
{
	return objects.outfitSales;
}



const Set<Person> &GameData::Persons()
{
	return objects.persons;
}



const Set<Phrase> &GameData::Phrases()
{
	return objects.phrases;
}



const Set<Planet> &GameData::Planets()
{
	return objects.planets;
}



const Set<Ship> &GameData::Ships()
{
	return objects.ships;
}



const Set<Test> &GameData::Tests()
{
	return objects.tests;
}



const Set<TestData> &GameData::TestDataSets()
{
	return objects.testDataSets;
}



const Set<Sale<Ship>> &GameData::Shipyards()
{
	return objects.shipSales;
}



const Set<System> &GameData::Systems()
{
	return objects.systems;
}



const Set<Wormhole> &GameData::Wormholes()
{
	return objects.wormholes;
}



const Government *GameData::PlayerGovernment()
{
	return playerGovernment;
}



Politics &GameData::GetPolitics()
{
	return politics;
}



const vector<StartConditions> &GameData::StartOptions()
{
	return objects.startConditions;
}



const vector<Trade::Commodity> &GameData::Commodities()
{
	return objects.trade.Commodities();
}




const vector<Trade::Commodity> &GameData::SpecialCommodities()
{
	return objects.trade.SpecialCommodities();
}



// Custom messages to be shown when trying to land on certain stellar objects.
bool GameData::HasLandingMessage(const Sprite *sprite)
{
	return objects.landingMessages.count(sprite);
}



const string &GameData::LandingMessage(const Sprite *sprite)
{
	static const string EMPTY;
	auto it = objects.landingMessages.find(sprite);
	return (it == objects.landingMessages.end() ? EMPTY : it->second);
}



// Get the solar power and wind output of the given stellar object sprite.
double GameData::SolarPower(const Sprite *sprite)
{
	auto it = objects.solarPower.find(sprite);
	return (it == objects.solarPower.end() ? 0. : it->second);
}



double GameData::SolarWind(const Sprite *sprite)
{
	auto it = objects.solarWind.find(sprite);
	return (it == objects.solarWind.end() ? 0. : it->second);
}



// Strings for combat rating levels, etc.
const string &GameData::Rating(const string &type, int level)
{
	static const string EMPTY;
	auto it = objects.ratings.find(type);
	if(it == objects.ratings.end() || it->second.empty())
		return EMPTY;

	level = max(0, min<int>(it->second.size() - 1, level));
	return it->second[level];
}



// Strings for ship, bay type, and outfit categories.
const vector<string> &GameData::Category(const CategoryType type)
{
	return objects.categories[type];
}



const StarField &GameData::Background()
{
	return background;
}



void GameData::SetHaze(const Sprite *sprite, bool allowAnimation)
{
	background.SetHaze(sprite, allowAnimation);
}



const string &GameData::Tooltip(const string &label)
{
	static const string EMPTY;
	auto it = objects.tooltips.find(label);
	// Special case: the "cost" and "sells for" labels include the percentage of
	// the full price, so they will not match exactly.
	if(it == objects.tooltips.end() && !label.compare(0, 4, "cost"))
		it = objects.tooltips.find("cost:");
	if(it == objects.tooltips.end() && !label.compare(0, 9, "sells for"))
		it = objects.tooltips.find("sells for:");
	return (it == objects.tooltips.end() ? EMPTY : it->second);
}



string GameData::HelpMessage(const string &name)
{
	static const string EMPTY;
	auto it = objects.helpMessages.find(name);
	return Command::ReplaceNamesWithKeys(it == objects.helpMessages.end() ? EMPTY : it->second);
}



const map<string, string> &GameData::HelpTemplates()
{
	return objects.helpMessages;
}



MaskManager &GameData::GetMaskManager()
{
	return maskManager;
}



const TextReplacements &GameData::GetTextReplacements()
{
	return objects.substitutions;
}



void GameData::LoadSources()
{
	sources.clear();
	sources.push_back(Files::Resources());

	vector<string> globalPlugins = Files::ListDirectories(Files::Resources() + "plugins/");
	for(const string &path : globalPlugins)
		if(Plugins::IsPlugin(path))
			LoadPlugin(path);

	vector<string> localPlugins = Files::ListDirectories(Files::Config() + "plugins/");
	for(const string &path : localPlugins)
<<<<<<< HEAD
		if(Plugins::IsPlugin(path))
			LoadPlugin(path);
=======
	{
		if(Files::Exists(path + "data") || Files::Exists(path + "images") || Files::Exists(path + "sounds"))
			sources.push_back(path);
	}

	// Load the plugin data, if any.
	for(auto it = sources.begin() + 1; it != sources.end(); ++it)
	{
		// Get the name of the folder containing the plugin.
		size_t pos = it->rfind('/', it->length() - 2) + 1;
		string name = it->substr(pos, it->length() - 1 - pos);

		// Load the about text and the icon, if any.
		plugins[name] = Files::Read(*it + "about.txt");

		// Create an image set for the plugin icon.
		auto icon = make_shared<ImageSet>(name);

		// Try adding all the possible icon variants.
		if(Files::Exists(*it + "icon.png"))
			icon->Add(*it + "icon.png");
		else if(Files::Exists(*it + "icon.jpg"))
			icon->Add(*it + "icon.jpg");

		if(Files::Exists(*it + "icon@2x.png"))
			icon->Add(*it + "icon@2x.png");
		else if(Files::Exists(*it + "icon@2x.jpg"))
			icon->Add(*it + "icon@2x.jpg");

		if(!icon->IsEmpty())
		{
			icon->ValidateFrames();
			spriteQueue.Add(icon);
		}
	}
>>>>>>> 20d2d9de
}



map<string, shared_ptr<ImageSet>> GameData::FindImages()
{
	map<string, shared_ptr<ImageSet>> images;
	for(const string &source : sources)
	{
		// All names will only include the portion of the path that comes after
		// this directory prefix.
		string directoryPath = source + "images/";
		size_t start = directoryPath.size();

		vector<string> imageFiles = Files::RecursiveList(directoryPath);
		for(string &path : imageFiles)
			if(ImageSet::IsImage(path))
			{
				string name = ImageSet::Name(path.substr(start));

				shared_ptr<ImageSet> &imageSet = images[name];
				if(!imageSet)
					imageSet.reset(new ImageSet(name));
				imageSet->Add(std::move(path));
			}
	}
	return images;
}



// Thread-safe way to draw the menu background.
void GameData::DrawMenuBackground(Panel *panel)
{
	objects.DrawMenuBackground(panel);
}<|MERGE_RESOLUTION|>--- conflicted
+++ resolved
@@ -118,8 +118,11 @@
 		else if(Files::Exists(path + "icon@2x.jpg"))
 			icon->Add(path + "icon@2x.jpg");
 
-		icon->ValidateFrames();
-		spriteQueue.Add(icon);
+		if(!icon->IsEmpty())
+		{
+			icon->ValidateFrames();
+			spriteQueue.Add(icon);
+		}
 	}
 }
 
@@ -835,46 +838,8 @@
 
 	vector<string> localPlugins = Files::ListDirectories(Files::Config() + "plugins/");
 	for(const string &path : localPlugins)
-<<<<<<< HEAD
 		if(Plugins::IsPlugin(path))
 			LoadPlugin(path);
-=======
-	{
-		if(Files::Exists(path + "data") || Files::Exists(path + "images") || Files::Exists(path + "sounds"))
-			sources.push_back(path);
-	}
-
-	// Load the plugin data, if any.
-	for(auto it = sources.begin() + 1; it != sources.end(); ++it)
-	{
-		// Get the name of the folder containing the plugin.
-		size_t pos = it->rfind('/', it->length() - 2) + 1;
-		string name = it->substr(pos, it->length() - 1 - pos);
-
-		// Load the about text and the icon, if any.
-		plugins[name] = Files::Read(*it + "about.txt");
-
-		// Create an image set for the plugin icon.
-		auto icon = make_shared<ImageSet>(name);
-
-		// Try adding all the possible icon variants.
-		if(Files::Exists(*it + "icon.png"))
-			icon->Add(*it + "icon.png");
-		else if(Files::Exists(*it + "icon.jpg"))
-			icon->Add(*it + "icon.jpg");
-
-		if(Files::Exists(*it + "icon@2x.png"))
-			icon->Add(*it + "icon@2x.png");
-		else if(Files::Exists(*it + "icon@2x.jpg"))
-			icon->Add(*it + "icon@2x.jpg");
-
-		if(!icon->IsEmpty())
-		{
-			icon->ValidateFrames();
-			spriteQueue.Add(icon);
-		}
-	}
->>>>>>> 20d2d9de
 }
 
 
