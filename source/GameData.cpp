--- conflicted
+++ resolved
@@ -83,11 +83,8 @@
 	Set<Planet> planets;
 	Set<Ship> ships;
 	Set<System> systems;
-<<<<<<< HEAD
 	Set<Variant> variants;
-=======
 	set<double> neighborDistances;
->>>>>>> 96153319
 	
 	Set<Sale<Ship>> shipSales;
 	Set<Sale<Outfit>> outfitSales;
