/* GameData.cpp
Copyright (c) 2014 by Michael Zahniser

Endless Sky is free software: you can redistribute it and/or modify it under the
terms of the GNU General Public License as published by the Free Software
Foundation, either version 3 of the License, or (at your option) any later version.

Endless Sky is distributed in the hope that it will be useful, but WITHOUT ANY
WARRANTY; without even the implied warranty of MERCHANTABILITY or FITNESS FOR A
PARTICULAR PURPOSE.  See the GNU General Public License for more details.
*/

#include "GameData.h"

#include "Audio.h"
#include "BatchShader.h"
#include "Color.h"
#include "Command.h"
#include "Conversation.h"
#include "DataFile.h"
#include "DataNode.h"
#include "DataWriter.h"
#include "Effect.h"
#include "Files.h"
#include "FillShader.h"
#include "Fleet.h"
#include "FogShader.h"
#include "text/FontSet.h"
#include "Galaxy.h"
#include "GameEvent.h"
#include "Government.h"
#include "Hazard.h"
#include "ImageSet.h"
#include "Interface.h"
#include "LineShader.h"
#include "Minable.h"
#include "Mission.h"
#include "Music.h"
#include "News.h"
#include "Outfit.h"
#include "OutlineShader.h"
#include "Person.h"
#include "Phrase.h"
#include "Planet.h"
#include "PointerShader.h"
#include "Politics.h"
#include "Random.h"
#include "RingShader.h"
#include "Ship.h"
#include "Sprite.h"
#include "SpriteQueue.h"
#include "SpriteSet.h"
#include "SpriteShader.h"
#include "StarField.h"
#include "StartConditions.h"
#include "System.h"
#include "Test.h"
#include "TestData.h"

#include <algorithm>
#include <iostream>
#include <map>
#include <set>
#include <utility>
#include <vector>

class Sprite;

using namespace std;

namespace {
	Set<Color> colors;
	Set<Conversation> conversations;
	Set<Effect> effects;
	Set<GameEvent> events;
	Set<Fleet> fleets;
	Set<Galaxy> galaxies;
	Set<Government> governments;
	Set<Hazard> hazards;
	Set<Interface> interfaces;
	Set<Minable> minables;
	Set<Mission> missions;
	Set<Outfit> outfits;
	map<const Outfit *, vector<const Outfit *>> outfitVariants; // Used to locate the variants of a given outfit.
	Set<Person> persons;
	Set<Phrase> phrases;
	Set<Planet> planets;
	Set<Ship> ships;
	Set<System> systems;
	Set<Test> tests;
	Set<TestData> testDataSets;
	set<double> neighborDistances;
	
	Set<Sale<Ship>> shipSales;
	Set<Sale<Outfit>> outfitSales;
	
	Set<Fleet> defaultFleets;
	Set<Government> defaultGovernments;
	Set<Planet> defaultPlanets;
	Set<System> defaultSystems;
	Set<Galaxy> defaultGalaxies;
	Set<Sale<Ship>> defaultShipSales;
	Set<Sale<Outfit>> defaultOutfitSales;
	
	Politics politics;
	vector<StartConditions> startConditions;
	
	Trade trade;
	map<const System *, map<string, int>> purchases;
	
	map<const Sprite *, string> landingMessages;
	map<const Sprite *, double> solarPower;
	map<const Sprite *, double> solarWind;
	Set<News> news;
	map<string, vector<string>> ratings;
	
	StarField background;
	
	map<string, string> tooltips;
	map<string, string> helpMessages;
	map<string, string> plugins;
	
	SpriteQueue spriteQueue;
	// Whether sprites and audio have finished loading at game startup.
	bool initiallyLoaded = false;
	
	vector<string> sources;
	map<const Sprite *, shared_ptr<ImageSet>> deferred;
	map<const Sprite *, int> preloaded;
	
	const Government *playerGovernment = nullptr;
	
	// TODO (C++14): make these 3 methods generic lambdas visible only to the CheckReferences method.
	// Log a warning for an "undefined" class object that was never loaded from disk.
	void Warn(const string &noun, const string &name)
	{
		Files::LogError("Warning: " + noun + " \"" + name + "\" is referred to, but not fully defined.");
	}
	// Class objects with a deferred definition should still get named when content is loaded.
	template <class Type>
	bool NameIfDeferred(const set<string> &deferred, pair<const string, Type> &it)
	{
		if(deferred.count(it.first))
			it.second.SetName(it.first);
		else
			return false;
		
		return true;
	}
	// Set the name of an "undefined" class object, so that it can be written to the player's save.
	template <class Type>
	void NameAndWarn(const string &noun, pair<const string, Type> &it)
	{
		it.second.SetName(it.first);
		Warn(noun, it.first);
	}
}



bool GameData::BeginLoad(const char * const *argv)
{
	bool printShips = false;
	bool printTests = false;
	bool printWeapons = false;
	bool debugMode = false;
	for(const char * const *it = argv + 1; *it; ++it)
	{
		if((*it)[0] == '-')
		{
			string arg = *it;
			if(arg == "-s" || arg == "--ships")
				printShips = true;
			if(arg == "-w" || arg == "--weapons")
				printWeapons = true;
			if(arg == "--tests")
				printTests = true;
			if(arg == "-d" || arg == "--debug")
				debugMode = true;
			continue;
		}
	}
	Files::Init(argv);
	
	// Initialize the list of "source" folders based on any active plugins.
	LoadSources();
	
	// Now, read all the images in all the path directories. For each unique
	// name, only remember one instance, letting things on the higher priority
	// paths override the default images.
	map<string, shared_ptr<ImageSet>> images = FindImages();
	
	// From the name, strip out any frame number, plus the extension.
	for(const auto &it : images)
	{
		// This should never happen, but just in case:
		if(!it.second)
			continue;
		
		// Check that the image set is complete.
		it.second->Check();
		// For landscapes, remember all the source files but don't load them yet.
		if(ImageSet::IsDeferred(it.first))
			deferred[SpriteSet::Get(it.first)] = it.second;
		else
			spriteQueue.Add(it.second);
	}
	
	// Generate a catalog of music files.
	Music::Init(sources);
	
	for(const string &source : sources)
	{
		// Iterate through the paths starting with the last directory given. That
		// is, things in folders near the start of the path have the ability to
		// override things in folders later in the path.
		vector<string> dataFiles = Files::RecursiveList(source + "data/");
		for(const string &path : dataFiles)
			LoadFile(path, debugMode);
	}
	
	// Load outfit variants now that their parents are defined.
	for(auto &&it : outfits)
		it.second.FinishLoading();
	// Now that all data is loaded, update the neighbor lists and other
	// system information. Make sure that the default jump range is among the
	// neighbor distances to be updated.
	AddJumpRange(System::DEFAULT_NEIGHBOR_DISTANCE);
	UpdateSystems();
<<<<<<< HEAD
	// And, update ship variants now that all the outfits are loaded.
=======
	
	// And, update the ships with the outfits we've now finished loading.
>>>>>>> 36cc1d9e
	for(auto &&it : ships)
		it.second.FinishLoading(true);
	for(auto &&it : persons)
		it.second.FinishLoading();
	
	for(auto &&it : startConditions)
		it.FinishLoading();
	// Remove any invalid starting conditions, so the game does not use incomplete data.
	startConditions.erase(remove_if(startConditions.begin(), startConditions.end(),
			[](const StartConditions &it) noexcept -> bool { return !it.IsValid(); }),
		startConditions.end()
	);
	
	// Store the current state, to revert back to later.
	defaultFleets = fleets;
	defaultGovernments = governments;
	defaultPlanets = planets;
	defaultSystems = systems;
	defaultGalaxies = galaxies;
	defaultShipSales = shipSales;
	defaultOutfitSales = outfitSales;
	playerGovernment = governments.Get("Escort");
	
	politics.Reset();
	
	if(printShips)
		PrintShipTable();
	if(printTests)
		PrintTestsTable();
	if(printWeapons)
		PrintWeaponTable();
	return !(printShips || printWeapons || printTests);
}



// Check for objects that are referred to but never defined. Some elements, like
// fleets, don't need to be given a name if undefined. Others (like outfits and
// planets) are written to the player's save and need a name to prevent data loss.
void GameData::CheckReferences()
{
	// Parse all GameEvents for object definitions.
	auto deferred = map<string, set<string>>{};
	for(auto &&it : events)
	{
		// Stock GameEvents are serialized in MissionActions by name.
		if(it.second.Name().empty())
			NameAndWarn("event", it);
		else
		{
			// Any already-named event (i.e. loaded) may alter the universe.
			auto definitions = GameEvent::DeferredDefinitions(it.second.Changes());
			for(auto &&type : definitions)
				deferred[type.first].insert(type.second.begin(), type.second.end());
		}
	}
	
	// Stock conversations are never serialized.
	for(const auto &it : conversations)
		if(it.second.IsEmpty())
			Warn("conversation", it.first);
	// The "default intro" conversation must invoke the prompt to set the player's name.
	if(!conversations.Get("default intro")->IsValidIntro())
		Files::LogError("Error: the \"default intro\" conversation must contain a \"name\" node.");
	// Effects are serialized as a part of ships.
	for(auto &&it : effects)
		if(it.second.Name().empty())
			NameAndWarn("effect", it);
	// Fleets are not serialized. Any changes via events are written as DataNodes and thus self-define.
	for(auto &&it : fleets)
	{
		// Plugins may alter stock fleets with new variants that exclusively use plugin ships.
		// Rather than disable the whole fleet due to these non-instantiable variants, remove them.
		it.second.RemoveInvalidVariants();
		if(!it.second.IsValid() && !deferred["fleet"].count(it.first))
			Warn("fleet", it.first);
	}
	// Government names are used in mission NPC blocks and LocationFilters.
	for(auto &&it : governments)
		if(it.second.GetTrueName().empty() && !NameIfDeferred(deferred["government"], it))
			NameAndWarn("government", it);
	// Minables are not serialized.
	for(const auto &it : minables)
		if(it.second.Name().empty())
			Warn("minable", it.first);
	// Stock missions are never serialized, and an accepted mission is
	// always fully defined (though possibly not "valid").
	for(const auto &it : missions)
		if(it.second.Name().empty())
			Warn("mission", it.first);
	
	// News are never serialized or named, except by events (which would then define them).
	
	// Outfit names are used by a number of classes.
	for(auto &&it : outfits)
		if(it.second.Name().empty())
			NameAndWarn("outfit", it);
	// Outfitters are never serialized.
	for(const auto &it : outfitSales)
		if(it.second.empty() && !deferred["outfitter"].count(it.first))
			Files::LogError("Warning: outfitter \"" + it.first + "\" is referred to, but has no outfits.");
	// Phrases are never serialized.
	for(const auto &it : phrases)
		if(it.second.Name().empty())
			Warn("phrase", it.first);
	// Planet names are used by a number of classes.
	for(auto &&it : planets)
		if(it.second.TrueName().empty() && !NameIfDeferred(deferred["planet"], it))
			NameAndWarn("planet", it);
	// Ship model names are used by missions and depreciation.
	for(auto &&it : ships)
		if(it.second.ModelName().empty())
		{
			it.second.SetModelName(it.first);
			Warn("ship", it.first);
		}
	// Shipyards are never serialized.
	for(const auto &it : shipSales)
		if(it.second.empty() && !deferred["shipyard"].count(it.first))
			Files::LogError("Warning: shipyard \"" + it.first + "\" is referred to, but has no ships.");
	// System names are used by a number of classes.
	for(auto &&it : systems)
		if(it.second.Name().empty() && !NameIfDeferred(deferred["system"], it))
			NameAndWarn("system", it);
}



void GameData::LoadShaders(bool useShaderSwizzle)
{
	FontSet::Add(Files::Images() + "font/ubuntu14r.png", 14);
	FontSet::Add(Files::Images() + "font/ubuntu18r.png", 18);
	
	// Load the key settings.
	Command::LoadSettings(Files::Resources() + "keys.txt");
	Command::LoadSettings(Files::Config() + "keys.txt");
	
	FillShader::Init();
	FogShader::Init();
	LineShader::Init();
	OutlineShader::Init();
	PointerShader::Init();
	RingShader::Init();
	SpriteShader::Init(useShaderSwizzle);
	BatchShader::Init();
	
	background.Init(16384, 4096);
}



double GameData::Progress()
{
	auto progress = min(spriteQueue.Progress(), Audio::GetProgress());
	if(progress == 1.)
	{
		if(!initiallyLoaded)
		{
			// Now that we have finished loading all the basic sprites, we can look for invalid file paths,
			// e.g. due to capitalization errors or other typos. Landscapes are allowed to still be empty.
			auto unloaded = SpriteSet::CheckReferences();
			for(const auto &path : unloaded)
				if(path.compare(0, 5, "land/") != 0)
					Files::LogError("Warning: image \"" + path + "\" is referred to, but has no pixels.");
			initiallyLoaded = true;
		}
	}
	return progress;
}



bool GameData::IsLoaded()
{
	return initiallyLoaded;
}



// Begin loading a sprite that was previously deferred. Currently this is
// done with all landscapes to speed up the program's startup.
void GameData::Preload(const Sprite *sprite)
{
	// Make sure this sprite actually is one that uses deferred loading.
	auto dit = deferred.find(sprite);
	if(!sprite || dit == deferred.end())
		return;
	
	// If this sprite is one of the currently loaded ones, there is no need to
	// load it again. But, make note of the fact that it is the most recently
	// asked-for sprite.
	map<const Sprite *, int>::iterator pit = preloaded.find(sprite);
	if(pit != preloaded.end())
	{
		for(pair<const Sprite * const, int> &it : preloaded)
			if(it.second < pit->second)
				++it.second;
		
		pit->second = 0;
		return;
	}
	
	// This sprite is not currently preloaded. Check to see whether we already
	// have the maximum number of sprites loaded, in which case the oldest one
	// must be unloaded to make room for this one.
	const string &name = sprite->Name();
	pit = preloaded.begin();
	while(pit != preloaded.end())
	{
		++pit->second;
		if(pit->second >= 20)
		{
			spriteQueue.Unload(name);
			pit = preloaded.erase(pit);
		}
		else
			++pit;
	}
	
	// Now, load all the files for this sprite.
	preloaded[sprite] = 0;
	spriteQueue.Add(dit->second);
}



void GameData::FinishLoading()
{
	spriteQueue.Finish();
}



// Get the list of resource sources (i.e. plugin folders).
const vector<string> &GameData::Sources()
{
	return sources;
}



// Revert any changes that have been made to the universe.
void GameData::Revert()
{
	fleets.Revert(defaultFleets);
	governments.Revert(defaultGovernments);
	planets.Revert(defaultPlanets);
	systems.Revert(defaultSystems);
	galaxies.Revert(defaultGalaxies);
	shipSales.Revert(defaultShipSales);
	outfitSales.Revert(defaultOutfitSales);
	for(auto &it : persons)
		it.second.Restore();
	
	politics.Reset();
	purchases.clear();
}



void GameData::SetDate(const Date &date)
{
	for(auto &it : systems)
		it.second.SetDate(date);
	politics.ResetDaily();
}



void GameData::ReadEconomy(const DataNode &node)
{
	if(!node.Size() || node.Token(0) != "economy")
		return;
	
	vector<string> headings;
	for(const DataNode &child : node)
	{
		if(child.Token(0) == "purchases")
		{
			for(const DataNode &grand : child)
				if(grand.Size() >= 3 && grand.Value(2))
					purchases[systems.Get(grand.Token(0))][grand.Token(1)] += grand.Value(2);
		}
		else if(child.Token(0) == "system")
		{
			headings.clear();
			for(int index = 1; index < child.Size(); ++index)
				headings.push_back(child.Token(index));
		}
		else
		{
			System &system = *systems.Get(child.Token(0));
			
			int index = 0;
			for(const string &commodity : headings)
				system.SetSupply(commodity, child.Value(++index));
		}
	}
}



void GameData::WriteEconomy(DataWriter &out)
{
	out.Write("economy");
	out.BeginChild();
	{
		// Write each system and the commodity quantities purchased there.
		if(!purchases.empty())
		{
			out.Write("purchases");
			out.BeginChild();
			using Purchase = pair<const System *const, map<string, int>>;
			WriteSorted(purchases,
				[](const Purchase *lhs, const Purchase *rhs)
					{ return lhs->first->Name() < rhs->first->Name(); },
				[&out](const Purchase &pit)
				{
					// Write purchases for all systems, even ones from removed plugins.
					for(const auto &cit : pit.second)
						out.Write(pit.first->Name(), cit.first, cit.second);
				});
			out.EndChild();
		}
		// Write the "header" row.
		out.WriteToken("system");
		for(const auto &cit : GameData::Commodities())
			out.WriteToken(cit.name);
		out.Write();
		
		// Write the per-system data for all systems that are either known-valid, or non-empty.
		for(const auto &sit : GameData::Systems())
		{
			if(!sit.second.IsValid() && !sit.second.HasTrade())
				continue;
			
			out.WriteToken(sit.second.Name());
			for(const auto &cit : GameData::Commodities())
				out.WriteToken(static_cast<int>(sit.second.Supply(cit.name)));
			out.Write();
		}
	}
	out.EndChild();
}



void GameData::StepEconomy()
{
	// First, apply any purchases the player made. These are deferred until now
	// so that prices will not change as you are buying or selling goods.
	for(const auto &pit : purchases)
	{
		System &system = const_cast<System &>(*pit.first);
		for(const auto &cit : pit.second)
			system.SetSupply(cit.first, system.Supply(cit.first) - cit.second);
	}
	purchases.clear();
	
	// Then, have each system generate new goods for local use and trade.
	for(auto &it : systems)
		it.second.StepEconomy();
	
	// Finally, send out the trade goods. This has to be done in a separate step
	// because otherwise whichever systems trade last would already have gotten
	// supplied by the other systems.
	for(auto &it : systems)
	{
		System &system = it.second;
		if(!system.Links().empty())
			for(const Trade::Commodity &commodity : trade.Commodities())
			{
				double supply = system.Supply(commodity.name);
				for(const System *neighbor : system.Links())
				{
					double scale = neighbor->Links().size();
					if(scale)
						supply += neighbor->Exports(commodity.name) / scale;
				}
				system.SetSupply(commodity.name, supply);
			}
	}
}



void GameData::AddPurchase(const System &system, const string &commodity, int tons)
{
	if(tons < 0)
		purchases[&system][commodity] += tons;
}



// Apply the given change to the universe.
void GameData::Change(const DataNode &node)
{
	if(node.Token(0) == "fleet" && node.Size() >= 2)
		fleets.Get(node.Token(1))->Load(node);
	else if(node.Token(0) == "galaxy" && node.Size() >= 2)
		galaxies.Get(node.Token(1))->Load(node);
	else if(node.Token(0) == "government" && node.Size() >= 2)
		governments.Get(node.Token(1))->Load(node);
	else if(node.Token(0) == "outfitter" && node.Size() >= 2)
		outfitSales.Get(node.Token(1))->Load(node, outfits);
	else if(node.Token(0) == "planet" && node.Size() >= 2)
		planets.Get(node.Token(1))->Load(node);
	else if(node.Token(0) == "shipyard" && node.Size() >= 2)
		shipSales.Get(node.Token(1))->Load(node, ships);
	else if(node.Token(0) == "system" && node.Size() >= 2)
		systems.Get(node.Token(1))->Load(node, planets);
	else if(node.Token(0) == "news" && node.Size() >= 2)
		news.Get(node.Token(1))->Load(node);
	else if(node.Token(0) == "link" && node.Size() >= 3)
		systems.Get(node.Token(1))->Link(systems.Get(node.Token(2)));
	else if(node.Token(0) == "unlink" && node.Size() >= 3)
		systems.Get(node.Token(1))->Unlink(systems.Get(node.Token(2)));
	else
		node.PrintTrace("Invalid \"event\" data:");
}



// Update the neighbor lists and other information for all the systems.
// This must be done any time that a change creates or moves a system.
void GameData::UpdateSystems()
{
	for(auto &it : systems)
	{
		// Skip systems that have no name.
		if(it.first.empty() || it.second.Name().empty())
			continue;
		it.second.UpdateSystem(systems, neighborDistances);
	}
}



void GameData::AddJumpRange(double neighborDistance)
{
	neighborDistances.insert(neighborDistance);
}



// Re-activate any special persons that were created previously but that are
// still alive.
void GameData::ResetPersons()
{
	for(auto &it : persons)
		it.second.ClearPlacement();
}



// Mark all persons in the given list as dead.
void GameData::DestroyPersons(vector<string> &names)
{
	for(const string &name : names)
		persons.Get(name)->Destroy();
}



const Set<Color> &GameData::Colors()
{
	return colors;
}



const Set<Conversation> &GameData::Conversations()
{
	return conversations;
}



const Set<Effect> &GameData::Effects()
{
	return effects;
}




const Set<GameEvent> &GameData::Events()
{
	return events;
}



const Set<Fleet> &GameData::Fleets()
{
	return fleets;
}



const Set<Galaxy> &GameData::Galaxies()
{
	return galaxies;
}



const Set<Government> &GameData::Governments()
{
	return governments;
}



const Set<Hazard> &GameData::Hazards()
{
	return hazards;
}



const Set<Interface> &GameData::Interfaces()
{
	return interfaces;
}



const Set<Minable> &GameData::Minables()
{
	return minables;
}




const Set<Mission> &GameData::Missions()
{
	return missions;
}



const Set<News> &GameData::SpaceportNews()
{
	return news;
}



const Set<Outfit> &GameData::Outfits()
{
	return outfits;
}



const map<const Outfit *, vector<const Outfit *>> &GameData::OutfitVariants()
{
	return outfitVariants;
}



const Set<Sale<Outfit>> &GameData::Outfitters()
{
	return outfitSales;
}



const Set<Person> &GameData::Persons()
{
	return persons;
}



const Set<Phrase> &GameData::Phrases()
{
	return phrases;
}



const Set<Planet> &GameData::Planets()
{
	return planets;
}



const Set<Ship> &GameData::Ships()
{
	return ships;
}



const Set<Test> &GameData::Tests()
{
	return tests;
}



const Set<TestData> &GameData::TestDataSets()
{
	return testDataSets;
}



const Set<Sale<Ship>> &GameData::Shipyards()
{
	return shipSales;
}



const Set<System> &GameData::Systems()
{
	return systems;
}



const Government *GameData::PlayerGovernment()
{
	return playerGovernment;
}



Politics &GameData::GetPolitics()
{
	return politics;
}



const vector<StartConditions> &GameData::StartOptions()
{
	return startConditions;
}



const vector<Trade::Commodity> &GameData::Commodities()
{
	return trade.Commodities();
}




const vector<Trade::Commodity> &GameData::SpecialCommodities()
{
	return trade.SpecialCommodities();
}



// Custom messages to be shown when trying to land on certain stellar objects.
bool GameData::HasLandingMessage(const Sprite *sprite)
{
	return landingMessages.count(sprite);
}



const string &GameData::LandingMessage(const Sprite *sprite)
{
	static const string EMPTY;
	auto it = landingMessages.find(sprite);
	return (it == landingMessages.end() ? EMPTY : it->second);
}



// Get the solar power and wind output of the given stellar object sprite.
double GameData::SolarPower(const Sprite *sprite)
{
	auto it = solarPower.find(sprite);
	return (it == solarPower.end() ? 0. : it->second);
}



double GameData::SolarWind(const Sprite *sprite)
{
	auto it = solarWind.find(sprite);
	return (it == solarWind.end() ? 0. : it->second);
}



// Strings for combat rating levels, etc.
const string &GameData::Rating(const string &type, int level)
{
	static const string EMPTY;
	auto it = ratings.find(type);
	if(it == ratings.end() || it->second.empty())
		return EMPTY;
	
	level = max(0, min<int>(it->second.size() - 1, level));
	return it->second[level];
}



const StarField &GameData::Background()
{
	return background;
}



void GameData::SetHaze(const Sprite *sprite)
{
	background.SetHaze(sprite);
}



const string &GameData::Tooltip(const string &label)
{
	static const string EMPTY;
	auto it = tooltips.find(label);
	// Special case: the "cost" and "sells for" labels include the percentage of
	// the full price, so they will not match exactly.
	if(it == tooltips.end() && !label.compare(0, 4, "cost"))
		it = tooltips.find("cost:");
	if(it == tooltips.end() && !label.compare(0, 9, "sells for"))
		it = tooltips.find("sells for:");
	return (it == tooltips.end() ? EMPTY : it->second);
}



string GameData::HelpMessage(const string &name)
{
	static const string EMPTY;
	auto it = helpMessages.find(name);
	return Command::ReplaceNamesWithKeys(it == helpMessages.end() ? EMPTY : it->second);
}



const map<string, string> &GameData::HelpTemplates()
{
	return helpMessages;
}



const map<string, string> &GameData::PluginAboutText()
{
	return plugins;
}



void GameData::LoadSources()
{
	sources.clear();
	sources.push_back(Files::Resources());
	
	vector<string> globalPlugins = Files::ListDirectories(Files::Resources() + "plugins/");
	for(const string &path : globalPlugins)
	{
		if(Files::Exists(path + "data") || Files::Exists(path + "images") || Files::Exists(path + "sounds"))
			sources.push_back(path);
	}
	
	vector<string> localPlugins = Files::ListDirectories(Files::Config() + "plugins/");
	for(const string &path : localPlugins)
	{
		if(Files::Exists(path + "data") || Files::Exists(path + "images") || Files::Exists(path + "sounds"))
			sources.push_back(path);
	}
	
	// Load the plugin data, if any.
	for(auto it = sources.begin() + 1; it != sources.end(); ++it)
	{
		// Get the name of the folder containing the plugin.
		size_t pos = it->rfind('/', it->length() - 2) + 1;
		string name = it->substr(pos, it->length() - 1 - pos);
		
		// Load the about text and the icon, if any.
		plugins[name] = Files::Read(*it + "about.txt");
		
		// Create an image set for the plugin icon.
		shared_ptr<ImageSet> icon(new ImageSet(name));
		
		// Try adding all the possible icon variants.
		if(Files::Exists(*it + "icon.png"))
			icon->Add(*it + "icon.png");
		else if(Files::Exists(*it + "icon.jpg"))
			icon->Add(*it + "icon.jpg");
		
		if(Files::Exists(*it + "icon@2x.png"))
			icon->Add(*it + "icon@2x.png");
		else if(Files::Exists(*it + "icon@2x.jpg"))
			icon->Add(*it + "icon@2x.jpg");
		
		spriteQueue.Add(icon);
	}
}



void GameData::LoadFile(const string &path, bool debugMode)
{
	// This is an ordinary file. Check to see if it is an image.
	if(path.length() < 4 || path.compare(path.length() - 4, 4, ".txt"))
		return;
	
	DataFile data(path);
	if(debugMode)
		Files::LogError("Parsing: " + path);
	
	for(const DataNode &node : data)
	{
		const string &key = node.Token(0);
		if(key == "color" && node.Size() >= 6)
			colors.Get(node.Token(1))->Load(
				node.Value(2), node.Value(3), node.Value(4), node.Value(5));
		else if(key == "conversation" && node.Size() >= 2)
			conversations.Get(node.Token(1))->Load(node);
		else if(key == "effect" && node.Size() >= 2)
			effects.Get(node.Token(1))->Load(node);
		else if(key == "event" && node.Size() >= 2)
			events.Get(node.Token(1))->Load(node);
		else if(key == "fleet" && node.Size() >= 2)
			fleets.Get(node.Token(1))->Load(node);
		else if(key == "galaxy" && node.Size() >= 2)
			galaxies.Get(node.Token(1))->Load(node);
		else if(key == "government" && node.Size() >= 2)
			governments.Get(node.Token(1))->Load(node);
		else if(key == "hazard" && node.Size() >= 2)
			hazards.Get(node.Token(1))->Load(node);
		else if(key == "interface" && node.Size() >= 2)
			interfaces.Get(node.Token(1))->Load(node);
		else if(key == "minable" && node.Size() >= 2)
			minables.Get(node.Token(1))->Load(node);
		else if(key == "mission" && node.Size() >= 2)
			missions.Get(node.Token(1))->Load(node);
		else if(key == "outfit" && node.Size() >= 2)
		{
			// Allow outfits to inherit attributes from parents.
			const string &name = node.Token((node.Size() > 2) ? 2 : 1);
			outfits.Get(name)->Load(node);
			
			// If this outfit is a variant add it to the map of variants.
			if(node.Size() > 2)
				outfitVariants[outfits.Get(node.Token(1))].emplace_back(outfits.Get(name));
		}
		else if(key == "outfitter" && node.Size() >= 2)
			outfitSales.Get(node.Token(1))->Load(node, outfits);
		else if(key == "person" && node.Size() >= 2)
			persons.Get(node.Token(1))->Load(node);
		else if(key == "phrase" && node.Size() >= 2)
			phrases.Get(node.Token(1))->Load(node);
		else if(key == "planet" && node.Size() >= 2)
			planets.Get(node.Token(1))->Load(node);
		else if(key == "ship" && node.Size() >= 2)
		{
			// Allow multiple named variants of the same ship model.
			const string &name = node.Token((node.Size() > 2) ? 2 : 1);
			ships.Get(name)->Load(node);
		}
		else if(key == "shipyard" && node.Size() >= 2)
			shipSales.Get(node.Token(1))->Load(node, ships);
		else if(key == "start" && node.HasChildren())
		{
			// This node may either declare an immutable starting scenario, or one that is open to extension
			// by other nodes (e.g. plugins may customize the basic start, rather than provide a unique start).
			if(node.Size() == 1)
				startConditions.emplace_back(node);
			else
			{
				const string &identifier = node.Token(1);
				auto existingStart = find_if(startConditions.begin(), startConditions.end(),
					[&identifier](const StartConditions &it) noexcept -> bool { return it.Identifier() == identifier; });
				if(existingStart != startConditions.end())
					existingStart->Load(node);
				else
					startConditions.emplace_back(node);
			}
		}
		else if(key == "system" && node.Size() >= 2)
			systems.Get(node.Token(1))->Load(node, planets);
		else if((key == "test") && node.Size() >= 2)
			tests.Get(node.Token(1))->Load(node);
		else if((key == "test-data") && node.Size() >= 2)
			testDataSets.Get(node.Token(1))->Load(node, path);
		else if(key == "trade")
			trade.Load(node);
		else if(key == "landing message" && node.Size() >= 2)
		{
			for(const DataNode &child : node)
				landingMessages[SpriteSet::Get(child.Token(0))] = node.Token(1);
		}
		else if(key == "star" && node.Size() >= 2)
		{
			const Sprite *sprite = SpriteSet::Get(node.Token(1));
			for(const DataNode &child : node)
			{
				if(child.Token(0) == "power" && child.Size() >= 2)
					solarPower[sprite] = child.Value(1);
				else if(child.Token(0) == "wind" && child.Size() >= 2)
					solarWind[sprite] = child.Value(1);
				else
					child.PrintTrace("Unrecognized star attribute:");
			}
		}
		else if(key == "news" && node.Size() >= 2)
			news.Get(node.Token(1))->Load(node);
		else if(key == "rating" && node.Size() >= 2)
		{
			vector<string> &list = ratings[node.Token(1)];
			list.clear();
			for(const DataNode &child : node)
				list.push_back(child.Token(0));
		}
		else if((key == "tip" || key == "help") && node.Size() >= 2)
		{
			string &text = (key == "tip" ? tooltips : helpMessages)[node.Token(1)];
			text.clear();
			for(const DataNode &child : node)
			{
				if(!text.empty())
				{
					text += '\n';
					if(child.Token(0)[0] != '\t')
						text += '\t';
				}
				text += child.Token(0);
			}
		}
		else
			node.PrintTrace("Skipping unrecognized root object:");
	}
}



map<string, shared_ptr<ImageSet>> GameData::FindImages()
{
	map<string, shared_ptr<ImageSet>> images;
	for(const string &source : sources)
	{
		// All names will only include the portion of the path that comes after
		// this directory prefix.
		string directoryPath = source + "images/";
		size_t start = directoryPath.size();
		
		vector<string> imageFiles = Files::RecursiveList(directoryPath);
		for(const string &path : imageFiles)
			if(ImageSet::IsImage(path))
			{
				string name = ImageSet::Name(path.substr(start));
				
				shared_ptr<ImageSet> &imageSet = images[name];
				if(!imageSet)
					imageSet.reset(new ImageSet(name));
				imageSet->Add(path);
			}
	}
	return images;
}



// This prints out the list of tests that are available and their status
// (active/missing feature/known failure)..
void GameData::PrintTestsTable()
{
	cout << "status" << '\t' << "name" << '\n';
	for(auto &it : tests)
	{
		const Test &test = it.second;
		cout << test.StatusText() << '\t';
		cout << "\"" << test.Name() << "\"" << '\n';
	}
	cout.flush();
}



void GameData::PrintShipTable()
{
	cout << "model" << '\t' << "cost" << '\t' << "shields" << '\t' << "hull" << '\t'
		<< "mass" << '\t' << "crew" << '\t' << "cargo" << '\t' << "bunks" << '\t'
		<< "fuel" << '\t' << "outfit" << '\t' << "weapon" << '\t' << "engine" << '\t'
		<< "speed" << '\t' << "accel" << '\t' << "turn" << '\t'
		<< "energy generation" << '\t' << "max energy usage" << '\t' << "energy capacity" << '\t'
		<< "idle/max heat" << '\t' << "max heat generation" << '\t' << "max heat dissipation" << '\t'
		<< "gun mounts" << '\t' << "turret mounts" << '\n';
	for(auto &it : ships)
	{
		// Skip variants and unnamed / partially-defined ships.
		if(it.second.ModelName() != it.first)
			continue;
		
		const Ship &ship = it.second;
		cout << it.first << '\t';
		cout << ship.Cost() << '\t';
		
		const Outfit &attributes = ship.Attributes();
		auto mass = attributes.Mass() ? attributes.Mass() : 1.;
		cout << attributes.Get("shields") << '\t';
		cout << attributes.Get("hull") << '\t';
		cout << mass << '\t';
		cout << attributes.Get("required crew") << '\t';
		cout << attributes.Get("cargo space") << '\t';
		cout << attributes.Get("bunks") << '\t';
		cout << attributes.Get("fuel capacity") << '\t';
		
		cout << ship.BaseAttributes().Get("outfit space") << '\t';
		cout << ship.BaseAttributes().Get("weapon capacity") << '\t';
		cout << ship.BaseAttributes().Get("engine capacity") << '\t';
		cout << (attributes.Get("drag") ? (60. * attributes.Get("thrust") / attributes.Get("drag")) : 0) << '\t';
		cout << 3600. * attributes.Get("thrust") / mass << '\t';
		cout << 60. * attributes.Get("turn") / mass << '\t';
		
		double energyConsumed = attributes.Get("energy consumption")
			+ max(attributes.Get("thrusting energy"), attributes.Get("reverse thrusting energy"))
			+ attributes.Get("turning energy")
			+ attributes.Get("afterburner energy")
			+ attributes.Get("fuel energy")
			+ (attributes.Get("hull energy") * (1 + attributes.Get("hull energy multiplier")))
			+ (attributes.Get("shield energy") * (1 + attributes.Get("shield energy multiplier")))
			+ attributes.Get("cooling energy")
			+ attributes.Get("cloaking energy");
		
		double heatProduced = attributes.Get("heat generation") - attributes.Get("cooling")
			+ max(attributes.Get("thrusting heat"), attributes.Get("reverse thrusting heat"))
			+ attributes.Get("turning heat")
			+ attributes.Get("afterburner heat")
			+ attributes.Get("fuel heat")
			+ (attributes.Get("hull heat") * (1 + attributes.Get("hull heat multiplier")))
			+ (attributes.Get("shield heat") * (1 + attributes.Get("shield heat multiplier")))
			+ attributes.Get("solar heat")
			+ attributes.Get("cloaking heat");
		
		for(const auto &oit : ship.Outfits())
			if(oit.first->IsWeapon() && oit.first->Reload())
			{
				double reload = oit.first->Reload();
				energyConsumed += oit.second * oit.first->FiringEnergy() / reload;
				heatProduced += oit.second * oit.first->FiringHeat() / reload;
			}
		cout << 60. * (attributes.Get("energy generation") + attributes.Get("solar collection")) << '\t';
		cout << 60. * energyConsumed << '\t';
		cout << attributes.Get("energy capacity") << '\t';
		cout << ship.IdleHeat() / max(1., ship.MaximumHeat()) << '\t';
		cout << 60. * heatProduced << '\t';
		// Maximum heat is 100 degrees per ton. Bleed off rate is 1/1000 per 60th of a second, so:
		cout << 60. * ship.HeatDissipation() * ship.MaximumHeat() << '\t';

		int numTurrets = 0;
		int numGuns = 0;
		for(auto &hardpoint : ship.Weapons())
		{
			if(hardpoint.IsTurret())
				++numTurrets;
			else
				++numGuns;
		}
		cout << numGuns << '\t' << numTurrets << '\n';
	}
	cout.flush();
}



void GameData::PrintWeaponTable()
{
	cout << "name" << '\t' << "cost" << '\t' << "space" << '\t' << "range" << '\t'
		<< "energy/s" << '\t' << "heat/s" << '\t' << "recoil/s" << '\t'
		<< "shield/s" << '\t' << "hull/s" << '\t' << "push/s" << '\t'
		<< "homing" << '\t' << "strength" <<'\n';
	for(auto &it : outfits)
	{
		// Skip non-weapons and submunitions.
		if(!it.second.IsWeapon() || it.second.Category().empty())
			continue;
		
		const Outfit &outfit = it.second;
		cout << it.first << '\t';
		cout << outfit.Cost() << '\t';
		cout << -outfit.Get("weapon capacity") << '\t';
		
		cout << outfit.Range() << '\t';
		
		double energy = outfit.FiringEnergy() * 60. / outfit.Reload();
		cout << energy << '\t';
		double heat = outfit.FiringHeat() * 60. / outfit.Reload();
		cout << heat << '\t';
		double firingforce = outfit.FiringForce() * 60. / outfit.Reload();
		cout << firingforce << '\t';
		
		double shield = outfit.ShieldDamage() * 60. / outfit.Reload();
		cout << shield << '\t';
		double hull = outfit.HullDamage() * 60. / outfit.Reload();
		cout << hull << '\t';
		double hitforce = outfit.HitForce() * 60. / outfit.Reload();
		cout << hitforce << '\t';
		
		cout << outfit.Homing() << '\t';
		double strength = outfit.MissileStrength() + outfit.AntiMissile();
		cout << strength << '\n';
	}
	cout.flush();
}<|MERGE_RESOLUTION|>--- conflicted
+++ resolved
@@ -227,12 +227,7 @@
 	// neighbor distances to be updated.
 	AddJumpRange(System::DEFAULT_NEIGHBOR_DISTANCE);
 	UpdateSystems();
-<<<<<<< HEAD
 	// And, update ship variants now that all the outfits are loaded.
-=======
-	
-	// And, update the ships with the outfits we've now finished loading.
->>>>>>> 36cc1d9e
 	for(auto &&it : ships)
 		it.second.FinishLoading(true);
 	for(auto &&it : persons)
