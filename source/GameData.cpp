--- conflicted
+++ resolved
@@ -273,14 +273,12 @@
 
 void GameData::LoadShaders()
 {
-<<<<<<< HEAD
 	// The found shader files. The first element is the vertex shader,
 	// the second is the fragment shader.
 	map<string, pair<string, string>> loaded;
-	for(const string &source : sources)
-	{
-		// todo: remove conversions once we use std::filesystem everywhere
-		filesystem::path base = filesystem::path(source) / "shaders";
+	for(const filesystem::path &source : sources)
+	{
+		filesystem::path base = source / "shaders";
 		if(Files::Exists(base.generic_string()))
 			for(filesystem::path shaderFile : Files::RecursiveList(base.generic_string()))
 			{
@@ -307,10 +305,6 @@
 	for(const auto &[key, s] : loaded)
 		if(!s.first.empty() && !s.second.empty())
 			objects.shaders.Get(key)->Load(Files::Read(s.first).c_str(), Files::Read(s.second).c_str());
-=======
-	FontSet::Add(Files::Images() / "font/ubuntu14r.png", 14);
-	FontSet::Add(Files::Images() / "font/ubuntu18r.png", 18);
->>>>>>> 2b8a91f6
 
 	FillShader::Init();
 	FogShader::Init();
@@ -322,8 +316,8 @@
 	BatchShader::Init();
 	RenderBuffer::Init();
 
-	FontSet::Add(Files::Images() + "font/ubuntu14r.png", 14);
-	FontSet::Add(Files::Images() + "font/ubuntu18r.png", 18);
+	FontSet::Add(Files::Images() / "font/ubuntu14r.png", 14);
+	FontSet::Add(Files::Images() / "font/ubuntu18r.png", 18);
 
 	background.Init(16384, 4096);
 }
