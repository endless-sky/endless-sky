--- conflicted
+++ resolved
@@ -258,11 +258,8 @@
 	defaultGalaxies = galaxies;
 	defaultShipSales = shipSales;
 	defaultOutfitSales = outfitSales;
-<<<<<<< HEAD
+	defaultSubstitutions = substitutions;
 	defaultGamerules = gamerules;
-=======
-	defaultSubstitutions = substitutions;
->>>>>>> ef5124f0
 	playerGovernment = governments.Get("Escort");
 	
 	politics.Reset();
@@ -498,11 +495,8 @@
 	galaxies.Revert(defaultGalaxies);
 	shipSales.Revert(defaultShipSales);
 	outfitSales.Revert(defaultOutfitSales);
-<<<<<<< HEAD
+	substitutions.Revert(defaultSubstitutions);
 	gamerules.Revert(defaultGamerules);
-=======
-	substitutions.Revert(defaultSubstitutions);
->>>>>>> ef5124f0
 	for(auto &it : persons)
 		it.second.Restore();
 	
@@ -669,13 +663,10 @@
 		systems.Get(node.Token(1))->Link(systems.Get(node.Token(2)));
 	else if(node.Token(0) == "unlink" && node.Size() >= 3)
 		systems.Get(node.Token(1))->Unlink(systems.Get(node.Token(2)));
-<<<<<<< HEAD
+	else if(node.Token(0) == "substitutions" && node.HasChildren())
+		substitutions.Load(node);
 	else if(node.Token(0) == "gamerules" && node.HasChildren())
 		gamerules.Load(node);
-=======
-	else if(node.Token(0) == "substitutions" && node.HasChildren())
-		substitutions.Load(node);
->>>>>>> ef5124f0
 	else
 		node.PrintTrace("Invalid \"event\" data:");
 }
@@ -1030,15 +1021,16 @@
 
 
 
-<<<<<<< HEAD
+const TextReplacements &GameData::GetTextReplacements()
+{
+	return substitutions;
+}
+
+
+
 double GameData::Gamerule(const string &rule)
 {
 	return gamerules.Get(rule);
-=======
-const TextReplacements &GameData::GetTextReplacements()
-{
-	return substitutions;
->>>>>>> ef5124f0
 }
 
 
@@ -1239,13 +1231,10 @@
 				text += child.Token(0);
 			}
 		}
-<<<<<<< HEAD
+		else if(key == "substitutions" && node.HasChildren())
+			substitutions.Load(node);
 		else if(key == "gamerules" && node.HasChildren())
 			gamerules.Load(node);
-=======
-		else if(key == "substitutions" && node.HasChildren())
-			substitutions.Load(node);
->>>>>>> ef5124f0
 		else
 			node.PrintTrace("Skipping unrecognized root object:");
 	}
