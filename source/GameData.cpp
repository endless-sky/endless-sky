--- conflicted
+++ resolved
@@ -82,8 +82,8 @@
 	Set<Planet> defaultPlanets;
 	Set<System> defaultSystems;
 	Set<Galaxy> defaultGalaxies;
-	Set<Shop<Ship>> defaultShipSales;
-	Set<Shop<Outfit>> defaultOutfitSales;
+	Set<Sale<Ship>> defaultShipSales;
+	Set<Sale<Outfit>> defaultOutfitSales;
 	Set<Wormhole> defaultWormholes;
 	TextReplacements defaultSubstitutions;
 
@@ -241,11 +241,7 @@
 		});
 	}
 
-<<<<<<< HEAD
-	return objects.Load(queue, player, sources, debugMode);
-=======
 	return objects.Load(queue, sources, player, &globalConditions, debugMode);
->>>>>>> f0f2b37a
 }
 
 
@@ -726,7 +722,7 @@
 
 
 
-const Set<Shop<Outfit>> &GameData::Outfitters()
+const Set<Sale<Outfit>> &GameData::Outfitters()
 {
 	return objects.outfitSales;
 }
@@ -789,7 +785,7 @@
 
 
 
-const Set<Shop<Ship>> &GameData::Shipyards()
+const Set<Sale<Ship>> &GameData::Shipyards()
 {
 	return objects.shipSales;
 }
