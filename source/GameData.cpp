/* GameData.cpp
Copyright (c) 2014 by Michael Zahniser

Endless Sky is free software: you can redistribute it and/or modify it under the
terms of the GNU General Public License as published by the Free Software
Foundation, either version 3 of the License, or (at your option) any later version.

Endless Sky is distributed in the hope that it will be useful, but WITHOUT ANY
WARRANTY; without even the implied warranty of MERCHANTABILITY or FITNESS FOR A
PARTICULAR PURPOSE. See the GNU General Public License for more details.

You should have received a copy of the GNU General Public License along with
this program. If not, see <https://www.gnu.org/licenses/>.
*/

#include "GameData.h"

#include "audio/Audio.h"
#include "shader/BatchShader.h"
#include "CategoryList.h"
#include "Color.h"
#include "Command.h"
#include "ConditionsStore.h"
#include "Conversation.h"
#include "CrashState.h"
#include "DataNode.h"
#include "DataWriter.h"
#include "Effect.h"
#include "Files.h"
#include "shader/FillShader.h"
#include "Fleet.h"
#include "shader/FogShader.h"
#include "text/FontSet.h"
#include "FormationPattern.h"
#include "Galaxy.h"
#include "GameEvent.h"
#include "GamePad.h"
#include "Government.h"
#include "Hazard.h"
#include "image/ImageSet.h"
#include "Interface.h"
#include "shader/LineShader.h"
#include "image/MaskManager.h"
#include "Minable.h"
#include "Mission.h"
#include "audio/Music.h"
#include "News.h"
#include "Outfit.h"
#include "shader/OutlineShader.h"
#include "Person.h"
#include "Phrase.h"
#include "Planet.h"
#include "Plugins.h"
#include "shader/PointerShader.h"
#include "Politics.h"
#include "RenderBuffer.h"
#include "shader/RingShader.h"
#include "Ship.h"
#include "image/Sprite.h"
#include "image/SpriteSet.h"
#include "shader/SpriteShader.h"
#include "shader/StarField.h"
#include "StartConditions.h"
#include "System.h"
#include "TaskQueue.h"
#include "test/Test.h"
#include "test/TestData.h"
#include "UniverseObjects.h"
#include "UiRectShader.h"

#include <algorithm>
#include <atomic>
#include <filesystem>
#include <iostream>
#include <queue>
#include <utility>
#include <vector>

using namespace std;

namespace {
	UniverseObjects objects;
	Set<Fleet> defaultFleets;
	Set<Government> defaultGovernments;
	Set<Planet> defaultPlanets;
	Set<System> defaultSystems;
	Set<Galaxy> defaultGalaxies;
	Set<Shop<Ship>> defaultShipSales;
	Set<Shop<Outfit>> defaultOutfitSales;
	Set<Wormhole> defaultWormholes;
	TextReplacements defaultSubstitutions;

	Politics politics;

	StarField background;

	vector<filesystem::path> sources;
	map<const Sprite *, shared_ptr<ImageSet>> deferred;
	map<const Sprite *, int> preloaded;

	MaskManager maskManager;

	const Government *playerGovernment = nullptr;
	map<const System *, map<string, int>> purchases;

	ConditionsStore globalConditions;

	bool preventSpriteUpload = false;

	// Tracks the progress of loading the sprites when the game starts.
	std::atomic<bool> queuedAllImages = false;
	std::atomic<int> spritesLoaded = 0;
	std::atomic<int> totalSprites = 0;

	// List of image sets that are waiting to be uploaded to the GPU.
	mutex imageQueueMutex;
	queue<shared_ptr<ImageSet>> imageQueue;

	// Loads a sprite and queues it for upload to the GPU.
	void LoadSprite(TaskQueue &queue, const shared_ptr<ImageSet> &image)
	{
		queue.Run([image] { image->Load(); },
			[image] { image->Upload(SpriteSet::Modify(image->Name()), !preventSpriteUpload); });
	}

	void LoadSpriteQueued(TaskQueue &queue, const shared_ptr<ImageSet> &image);
	// Loads a sprite from the image queue, recursively.
	void LoadSpriteQueued(TaskQueue &queue)
	{
		if(imageQueue.empty())
			return;

		// Start loading the next image in the list.
		// This is done to save memory on startup.
		LoadSpriteQueued(queue, imageQueue.front());
		imageQueue.pop();
	}

	// Loads a sprite from the given image, with progress tracking.
	// Recursively loads the next image in the queue, if any.
	void LoadSpriteQueued(TaskQueue &queue, const shared_ptr<ImageSet> &image)
	{
		queue.Run([image] { image->Load(); },
			[image, &queue]
			{
				image->Upload(SpriteSet::Modify(image->Name()), !preventSpriteUpload);
				++spritesLoaded;

				// Start loading the next image in the queue, if any.
				lock_guard lock(imageQueueMutex);
				LoadSpriteQueued(queue);
			});
	}

	void LoadPlugin(TaskQueue &queue, const filesystem::path &path)
	{
		const auto *plugin = Plugins::Load(path);
		if(!plugin)
			return;

		if(plugin->enabled)
			sources.push_back(path);

		// Load the icon for the plugin, if any.
		auto icon = make_shared<ImageSet>(plugin->name);

		// Try adding all the possible icon variants.
		for(const string &extension : ImageBuffer::ImageExtensions())
		{
			filesystem::path iconPath = path / ("icon" + extension);
			if(Files::Exists(iconPath))
			{
				icon->Add(iconPath);
				break;
			}
		}
		for(const string &extension : ImageBuffer::ImageExtensions())
		{
			filesystem::path iconPath = path / ("icon@2x" + extension);
			if(Files::Exists(iconPath))
			{
				icon->Add(iconPath);
				break;
			}
		}

		if(!icon->IsEmpty())
		{
			icon->ValidateFrames();
			LoadSprite(queue, icon);
		}
	}
}



shared_future<void> GameData::BeginLoad(TaskQueue &queue, const PlayerInfo &player,
		bool onlyLoadData, bool debugMode, bool preventUpload)
{
	preventSpriteUpload = preventUpload;

	// Initialize the list of "source" folders based on any active plugins.
	LoadSources(queue);

	if(!onlyLoadData)
	{
		queue.Run([&queue] {
			// Now, read all the images in all the path directories. For each unique
			// name, only remember one instance, letting things on the higher priority
			// paths override the default images.
			map<string, shared_ptr<ImageSet>> images = FindImages();

			// From the name, strip out any frame number, plus the extension.
			for(auto &it : images)
			{
				// This should never happen, but just in case:
				if(!it.second)
					continue;

				// Reduce the set of images to those that are valid.
				it.second->ValidateFrames();
				// For landscapes, remember all the source files but don't load them yet.
				if(ImageSet::IsDeferred(it.first))
					deferred[SpriteSet::Get(it.first)] = std::move(it.second);
				else
				{
					lock_guard lock(imageQueueMutex);
					imageQueue.push(std::move(std::move(it.second)));
					++totalSprites;
				}
			}
			queuedAllImages = true;

			// Launch the tasks to actually load the images, making sure not to exceed the amount
			// of tasks the main thread can handle in a single frame to limit peak memory usage.
			{
				lock_guard lock(imageQueueMutex);
				for(int i = 0; i < TaskQueue::MAX_SYNC_TASKS; ++i)
					LoadSpriteQueued(queue);
			}

			// Generate a catalog of music files.
			Music::Init(sources);
		});
	}

	return objects.Load(queue, sources, player, &globalConditions, debugMode);
}



void GameData::FinishLoading()
{
	// Store the current state, to revert back to later.
	defaultFleets = objects.fleets;
	defaultGovernments = objects.governments;
	defaultPlanets = objects.planets;
	defaultSystems = objects.systems;
	defaultGalaxies = objects.galaxies;
	defaultShipSales = objects.shipSales;
	defaultOutfitSales = objects.outfitSales;
	defaultSubstitutions = objects.substitutions;
	defaultWormholes = objects.wormholes;
	playerGovernment = objects.governments.Get("Escort");

	politics.Reset();
	background.FinishLoading();
}



void GameData::CheckReferences()
{
	objects.CheckReferences();
}



void GameData::LoadSettings()
{
	// If there is no user-defined config, then set some defaults
	if(!Files::Exists(Files::Config() / "keys.txt"))
	{
		Command::SetGesture(Command::STOP, Gesture::CARET_DOWN);
		Command::SetGesture(Command::BOARD, Gesture::CARET_UP);
		Command::SetGesture(Command::GATHER, Gesture::CIRCLE);
		Command::SetGesture(Command::HOLD, Gesture::X);

		Command::SetControllerButton(Command::LAND, SDL_CONTROLLER_BUTTON_A);
		Command::SetControllerButton(Command::HAIL, SDL_CONTROLLER_BUTTON_B);
		Command::SetControllerButton(Command::SCAN, SDL_CONTROLLER_BUTTON_X);
		Command::SetControllerButton(Command::JUMP, SDL_CONTROLLER_BUTTON_Y);
		Command::SetControllerButton(Command::INFO, SDL_CONTROLLER_BUTTON_BACK);
		Command::SetControllerButton(Command::MENU, SDL_CONTROLLER_BUTTON_GUIDE);
		Command::SetControllerButton(Command::MAP, SDL_CONTROLLER_BUTTON_START);
		Command::SetControllerButton(Command::STOP, SDL_CONTROLLER_BUTTON_LEFTSTICK);
		Command::SetControllerButton(Command::NEAREST_ASTEROID, SDL_CONTROLLER_BUTTON_RIGHTSTICK);
		Command::SetControllerButton(Command::SELECT, SDL_CONTROLLER_BUTTON_RIGHTSHOULDER);
		Command::SetControllerButton(Command::DEPLOY, SDL_CONTROLLER_BUTTON_DPAD_UP);
		Command::SetControllerButton(Command::BOARD, SDL_CONTROLLER_BUTTON_DPAD_DOWN);
		Command::SetControllerButton(Command::CLOAK, SDL_CONTROLLER_BUTTON_DPAD_LEFT);
		Command::SetControllerButton(Command::FASTFORWARD, SDL_CONTROLLER_BUTTON_DPAD_RIGHT);

		Command::SetControllerTrigger(Command::TARGET, SDL_CONTROLLER_AXIS_RIGHTX, false);
		Command::SetControllerTrigger(Command::NEAREST, SDL_CONTROLLER_AXIS_RIGHTX, true);
		Command::SetControllerTrigger(Command::PRIMARY, SDL_CONTROLLER_AXIS_TRIGGERLEFT, true);
		Command::SetControllerTrigger(Command::SECONDARY, SDL_CONTROLLER_AXIS_TRIGGERRIGHT, true);
	}
	
	// Load the key settings.
	Command::LoadSettings(Files::Resources() / "keys.txt");
	Command::LoadSettings(Files::Config() / "keys.txt");
	
	GamePad::Init();
}



void GameData::LoadShaders()
{
<<<<<<< HEAD
	FontSet::Add(Files::Images() / "font/ubuntu14r", 14);
	FontSet::Add(Files::Images() / "font/ubuntu18r", 18);
=======
	// The found shader files. The first element is the vertex shader,
	// the second is the fragment shader.
	map<string, pair<string, string>> loaded;
	for(const filesystem::path &source : sources)
	{
		filesystem::path base = source / "shaders";
		if(Files::Exists(base))
			for(filesystem::path shaderFile : Files::RecursiveList(base))
			{
				filesystem::path shader = shaderFile;
#ifdef ES_GLES
				// Allow specifying different shaders for GL and GLES.
				// In this case, only the appropriate shader is loaded.
				if(shaderFile.extension() == ".gles")
					shader = shader.parent_path() / shader.stem();
#else
				if(shaderFile.extension() == ".gl")
					shader = shader.parent_path() / shader.stem();
#endif
				string name = (shader.parent_path() / shader.stem()).lexically_relative(base).generic_string();
				if(shader.extension() == ".vert")
					loaded[name].first = shaderFile.string();
				else if(shader.extension() == ".frag")
					loaded[name].second = shaderFile.string();
			}
	}

	// If there is both a fragment and a vertex shader available,
	// it can be turned into a shader object.
	for(const auto &[key, s] : loaded)
		if(!s.first.empty() && !s.second.empty())
			objects.shaders.Get(key)->Load(Files::Read(s.first).c_str(), Files::Read(s.second).c_str());
>>>>>>> 023f3ca1

	FillShader::Init();
	FogShader::Init();
	LineShader::Init();
	OutlineShader::Init();
	PointerShader::Init();
	RingShader::Init();
	SpriteShader::Init();
	BatchShader::Init();
	RenderBuffer::Init();
	
	UiRectShader::Init(
		// Race condition. Gamedata may not be available yet.
		// *GameData::Colors().Get("medium"),
		// *GameData::Colors().Get("dim"),
		// *GameData::Colors().Get("bright")
		Color(.5), Color(.25), Color(.75)
	);

	FontSet::Add(Files::Images() / "font/ubuntu14r.png", 14);
	FontSet::Add(Files::Images() / "font/ubuntu18r.png", 18);

	background.Init(16384, 4096);
}



double GameData::GetProgress()
{
	double spriteProgress = 0.;
	if(queuedAllImages)
	{
		if(!totalSprites)
			spriteProgress = 1.;
		else
			spriteProgress = static_cast<double>(spritesLoaded) / totalSprites;
	}
	return min({spriteProgress, Audio::GetProgress(), objects.GetProgress()});
}



bool GameData::IsLoaded()
{
	return GetProgress() == 1.;
}



// Begin loading a sprite that was previously deferred. Currently this is
// done with all landscapes to speed up the program's startup.
void GameData::Preload(TaskQueue &queue, const Sprite *sprite)
{
	// Make sure this sprite actually is one that uses deferred loading.
	auto dit = deferred.find(sprite);
	if(!sprite || dit == deferred.end())
		return;

	// If this sprite is one of the currently loaded ones, there is no need to
	// load it again. But, make note of the fact that it is the most recently
	// asked-for sprite.
	map<const Sprite *, int>::iterator pit = preloaded.find(sprite);
	if(pit != preloaded.end())
	{
		for(pair<const Sprite * const, int> &it : preloaded)
			if(it.second < pit->second)
				++it.second;

		pit->second = 0;
		return;
	}

	// This sprite is not currently preloaded. Check to see whether we already
	// have the maximum number of sprites loaded, in which case the oldest one
	// must be unloaded to make room for this one.
	pit = preloaded.begin();
	while(pit != preloaded.end())
	{
		++pit->second;
		if(pit->second >= 20)
		{
			// Unloading needs to be queued on the main thread.
			queue.Run({}, [name = pit->first->Name()] { SpriteSet::Modify(name)->Unload(); });
			pit = preloaded.erase(pit);
		}
		else
			++pit;
	}

	// Now, load all the files for this sprite.
	preloaded[sprite] = 0;
	LoadSprite(queue, dit->second);
}



// Get the list of resource sources (i.e. plugin folders).
const vector<filesystem::path> &GameData::Sources()
{
	return sources;
}



// Get a reference to the UniverseObjects object.
UniverseObjects &GameData::Objects()
{
	return objects;
}



// Revert any changes that have been made to the universe.
void GameData::Revert()
{
	objects.fleets.Revert(defaultFleets);
	objects.governments.Revert(defaultGovernments);
	objects.planets.Revert(defaultPlanets);
	objects.systems.Revert(defaultSystems);
	objects.galaxies.Revert(defaultGalaxies);
	objects.shipSales.Revert(defaultShipSales);
	objects.outfitSales.Revert(defaultOutfitSales);
	objects.substitutions.Revert(defaultSubstitutions);
	objects.wormholes.Revert(defaultWormholes);
	for(auto &it : objects.persons)
		it.second.Restore();

	politics.Reset();
	purchases.clear();
}



void GameData::SetDate(const Date &date)
{
	for(auto &it : objects.systems)
		it.second.SetDate(date);
	politics.ResetDaily();
}



void GameData::ReadEconomy(const DataNode &node)
{
	if(!node.Size() || node.Token(0) != "economy")
		return;

	vector<string> headings;
	for(const DataNode &child : node)
	{
		const string &key = child.Token(0);
		if(key == "purchases")
		{
			for(const DataNode &grand : child)
				if(grand.Size() >= 3 && grand.Value(2))
					purchases[Systems().Get(grand.Token(0))][grand.Token(1)] += grand.Value(2);
		}
		else if(key == "system")
		{
			headings.clear();
			for(int index = 1; index < child.Size(); ++index)
				headings.push_back(child.Token(index));
		}
		else
		{
			System &system = *objects.systems.Get(key);

			int index = 0;
			for(const string &commodity : headings)
				system.SetSupply(commodity, child.Value(++index));
		}
	}
}



void GameData::WriteEconomy(DataWriter &out)
{
	out.Write("economy");
	out.BeginChild();
	{
		// Write each system and the commodity quantities purchased there.
		if(!purchases.empty())
		{
			out.Write("purchases");
			out.BeginChild();
			using Purchase = pair<const System *const, map<string, int>>;
			WriteSorted(purchases,
				[](const Purchase *lhs, const Purchase *rhs)
					{ return lhs->first->TrueName() < rhs->first->TrueName(); },
				[&out](const Purchase &pit)
				{
					// Write purchases for all systems, even ones from removed plugins.
					for(const auto &cit : pit.second)
						out.Write(pit.first->TrueName(), cit.first, cit.second);
				});
			out.EndChild();
		}
		// Write the "header" row.
		out.WriteToken("system");
		for(const auto &cit : GameData::Commodities())
			out.WriteToken(cit.name);
		out.Write();

		// Write the per-system data for all systems that are either known-valid, or non-empty.
		for(const auto &sit : GameData::Systems())
		{
			if(!sit.second.IsValid() && !sit.second.HasTrade())
				continue;

			out.WriteToken(sit.second.TrueName());
			for(const auto &cit : GameData::Commodities())
				out.WriteToken(static_cast<int>(sit.second.Supply(cit.name)));
			out.Write();
		}
	}
	out.EndChild();
}



void GameData::StepEconomy()
{
	// First, apply any purchases the player made. These are deferred until now
	// so that prices will not change as you are buying or selling goods.
	for(const auto &pit : purchases)
	{
		System &system = const_cast<System &>(*pit.first);
		for(const auto &cit : pit.second)
			system.SetSupply(cit.first, system.Supply(cit.first) - cit.second);
	}
	purchases.clear();

	// Then, have each system generate new goods for local use and trade.
	for(auto &it : objects.systems)
		it.second.StepEconomy();

	// Finally, send out the trade goods. This has to be done in a separate step
	// because otherwise whichever systems trade last would already have gotten
	// supplied by the other systems.
	for(auto &it : objects.systems)
	{
		System &system = it.second;
		if(!system.Links().empty())
			for(const Trade::Commodity &commodity : Commodities())
			{
				double supply = system.Supply(commodity.name);
				for(const System *neighbor : system.Links())
				{
					double scale = neighbor->Links().size();
					if(scale)
						supply += neighbor->Exports(commodity.name) / scale;
				}
				system.SetSupply(commodity.name, supply);
			}
	}
}



void GameData::AddPurchase(const System &system, const string &commodity, int tons)
{
	if(tons < 0)
		purchases[&system][commodity] += tons;
}



// Apply the given change to the universe.
void GameData::Change(const DataNode &node, const PlayerInfo &player)
{
	objects.Change(node, player);
}



// Update the neighbor lists and other information for all the systems.
// This must be done any time that a change creates or moves a system.
void GameData::UpdateSystems()
{
	objects.UpdateSystems();
}



void GameData::AddJumpRange(double neighborDistance)
{
	objects.neighborDistances.insert(neighborDistance);
}



// Re-activate any special persons that were created previously but that are
// still alive.
void GameData::ResetPersons()
{
	for(auto &it : objects.persons)
		it.second.ClearPlacement();
}



// Mark all persons in the given list as dead.
void GameData::DestroyPersons(vector<string> &names)
{
	for(const string &name : names)
		objects.persons.Get(name)->Destroy();
}



const Set<Color> &GameData::Colors()
{
	return objects.colors;
}



const Set<Swizzle> &GameData::Swizzles()
{
	return objects.swizzles;
}



const Set<Conversation> &GameData::Conversations()
{
	return objects.conversations;
}



const Set<Effect> &GameData::Effects()
{
	return objects.effects;
}



const Set<GameEvent> &GameData::Events()
{
	return objects.events;
}



const Set<Fleet> &GameData::Fleets()
{
	return objects.fleets;
}



const Set<FormationPattern> &GameData::Formations()
{
	return objects.formations;
}



const Set<Galaxy> &GameData::Galaxies()
{
	return objects.galaxies;
}



const Set<Government> &GameData::Governments()
{
	return objects.governments;
}



const Set<Hazard> &GameData::Hazards()
{
	return objects.hazards;
}



const Set<Interface> &GameData::Interfaces()
{
	return objects.interfaces;
}



const Set<Minable> &GameData::Minables()
{
	return objects.minables;
}



const Set<Mission> &GameData::Missions()
{
	return objects.missions;
}



const Set<News> &GameData::SpaceportNews()
{
	return objects.news;
}



const Set<Outfit> &GameData::Outfits()
{
	return objects.outfits;
}



const Set<Shop<Outfit>> &GameData::Outfitters()
{
	return objects.outfitSales;
}



const Set<Person> &GameData::Persons()
{
	return objects.persons;
}



const Set<Phrase> &GameData::Phrases()
{
	return objects.phrases;
}



const Set<Planet> &GameData::Planets()
{
	return objects.planets;
}



const Set<Shader> &GameData::Shaders()
{
	return objects.shaders;
}



const Set<Ship> &GameData::Ships()
{
	return objects.ships;
}



const Set<Test> &GameData::Tests()
{
	return objects.tests;
}



const Set<TestData> &GameData::TestDataSets()
{
	return objects.testDataSets;
}



ConditionsStore &GameData::GlobalConditions()
{
	return globalConditions;
}



const Set<Shop<Ship>> &GameData::Shipyards()
{
	return objects.shipSales;
}



const Set<System> &GameData::Systems()
{
	return objects.systems;
}



const Set<Wormhole> &GameData::Wormholes()
{
	return objects.wormholes;
}



const Government *GameData::PlayerGovernment()
{
	return playerGovernment;
}



Politics &GameData::GetPolitics()
{
	return politics;
}



const vector<StartConditions> &GameData::StartOptions()
{
	return objects.startConditions;
}



const vector<Trade::Commodity> &GameData::Commodities()
{
	return objects.trade.Commodities();
}



const vector<Trade::Commodity> &GameData::SpecialCommodities()
{
	return objects.trade.SpecialCommodities();
}



// Custom messages to be shown when trying to land on certain stellar objects.
bool GameData::HasLandingMessage(const Sprite *sprite)
{
	return objects.landingMessages.contains(sprite);
}



const string &GameData::LandingMessage(const Sprite *sprite)
{
	static const string EMPTY;
	auto it = objects.landingMessages.find(sprite);
	return (it == objects.landingMessages.end() ? EMPTY : it->second);
}



// Get the solar power and wind output of the given stellar object sprite.
double GameData::SolarPower(const Sprite *sprite)
{
	auto it = objects.solarPower.find(sprite);
	return (it == objects.solarPower.end() ? 0. : it->second);
}



double GameData::SolarWind(const Sprite *sprite)
{
	auto it = objects.solarWind.find(sprite);
	return (it == objects.solarWind.end() ? 0. : it->second);
}



// Get the map icon of the given stellar object sprite.
const Sprite *GameData::StarIcon(const Sprite *sprite)
{
	const auto it = objects.starIcons.find(sprite);
	return (it == objects.starIcons.end() ? nullptr : it->second);
}



// Strings for combat rating levels, etc.
const string &GameData::Rating(const string &type, int level)
{
	static const string EMPTY;
	auto it = objects.ratings.find(type);
	if(it == objects.ratings.end() || it->second.empty())
		return EMPTY;

	level = max(0, min<int>(it->second.size() - 1, level));
	return it->second[level];
}



// Collections for ship, bay type, outfit, and other categories.
const CategoryList &GameData::GetCategory(const CategoryType type)
{
	return objects.categories[type];
}



const StarField &GameData::Background()
{
	return background;
}



void GameData::StepBackground(const Point &vel, double zoom)
{
	background.Step(vel, zoom);
}



const Point &GameData::GetBackgroundPosition()
{
	return background.Position();
}



void GameData::SetBackgroundPosition(const Point &position)
{
	background.SetPosition(position);
}



void GameData::SetHaze(const Sprite *sprite, bool allowAnimation)
{
	background.SetHaze(sprite, allowAnimation);
}



const string &GameData::Tooltip(const string &label)
{
	static const string EMPTY;
	auto it = objects.tooltips.find(label);
	// Special case: the "cost" and "sells for" labels include the percentage of
	// the full price, so they will not match exactly.
	if(it == objects.tooltips.end() && label.starts_with("cost"))
		it = objects.tooltips.find("cost:");
	if(it == objects.tooltips.end() && label.starts_with("sells for"))
		it = objects.tooltips.find("sells for:");
	return (it == objects.tooltips.end() ? EMPTY : it->second);
}



string GameData::HelpMessage(const string &name)
{
	static const string EMPTY;
	auto it = objects.helpMessages.find(name);
	return Command::ReplaceNamesWithKeys(it == objects.helpMessages.end() ? EMPTY : it->second);
}



const map<string, string> &GameData::HelpTemplates()
{
	return objects.helpMessages;
}



MaskManager &GameData::GetMaskManager()
{
	return maskManager;
}



const TextReplacements &GameData::GetTextReplacements()
{
	return objects.substitutions;
}



const Gamerules &GameData::GetGamerules()
{
	return objects.gamerules;
}



void GameData::LoadSources(TaskQueue &queue)
{
	sources.clear();
	sources.push_back(Files::Resources());

	vector<filesystem::path> globalPlugins = Files::ListDirectories(Files::GlobalPlugins());
	for(const auto &path : globalPlugins)
		if(Plugins::IsPlugin(path))
			LoadPlugin(queue, path);
	// Load unzipped plugins first to give them precedence, then load the zipped plugins.
	globalPlugins = Files::List(Files::GlobalPlugins());
	for(const auto &path : globalPlugins)
		if(path.extension() == ".zip" && Plugins::IsPlugin(path))
			LoadPlugin(queue, path);

	vector<filesystem::path> localPlugins = Files::ListDirectories(Files::UserPlugins());
	for(const auto &path : localPlugins)
		if(Plugins::IsPlugin(path))
			LoadPlugin(queue, path);
	localPlugins = Files::List(Files::UserPlugins());
	for(const auto &path : localPlugins)
		if(path.extension() == ".zip" && Plugins::IsPlugin(path))
			LoadPlugin(queue, path);
}



map<string, shared_ptr<ImageSet>> GameData::FindImages()
{
	map<string, shared_ptr<ImageSet>> images;
	for(const auto &source : sources)
	{
		// All names will only include the portion of the path that comes after
		// this directory prefix.
		filesystem::path directoryPath = source / "images";

		vector<filesystem::path> imageFiles = Files::RecursiveList(directoryPath);
		for(auto &path : imageFiles)
			if(ImageSet::IsImage(path))
			{
				ImageFileData data(path, directoryPath);

				shared_ptr<ImageSet> &imageSet = images[data.name];
				if(!imageSet)
					imageSet.reset(new ImageSet(data.name));
				imageSet->Add(std::move(data));
			}
	}
	return images;
}



// Thread-safe way to draw the menu background.
void GameData::DrawMenuBackground(Panel *panel)
{
	objects.DrawMenuBackground(panel);
}<|MERGE_RESOLUTION|>--- conflicted
+++ resolved
@@ -318,10 +318,6 @@
 
 void GameData::LoadShaders()
 {
-<<<<<<< HEAD
-	FontSet::Add(Files::Images() / "font/ubuntu14r", 14);
-	FontSet::Add(Files::Images() / "font/ubuntu18r", 18);
-=======
 	// The found shader files. The first element is the vertex shader,
 	// the second is the fragment shader.
 	map<string, pair<string, string>> loaded;
@@ -354,7 +350,6 @@
 	for(const auto &[key, s] : loaded)
 		if(!s.first.empty() && !s.second.empty())
 			objects.shaders.Get(key)->Load(Files::Read(s.first).c_str(), Files::Read(s.second).c_str());
->>>>>>> 023f3ca1
 
 	FillShader::Init();
 	FogShader::Init();
@@ -374,8 +369,8 @@
 		Color(.5), Color(.25), Color(.75)
 	);
 
-	FontSet::Add(Files::Images() / "font/ubuntu14r.png", 14);
-	FontSet::Add(Files::Images() / "font/ubuntu18r.png", 18);
+	FontSet::Add(Files::Images() / "font/ubuntu14r", 14);
+	FontSet::Add(Files::Images() / "font/ubuntu18r", 18);
 
 	background.Init(16384, 4096);
 }
