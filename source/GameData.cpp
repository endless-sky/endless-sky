/* GameData.cpp
Copyright (c) 2014 by Michael Zahniser

Endless Sky is free software: you can redistribute it and/or modify it under the
terms of the GNU General Public License as published by the Free Software
Foundation, either version 3 of the License, or (at your option) any later version.

Endless Sky is distributed in the hope that it will be useful, but WITHOUT ANY
WARRANTY; without even the implied warranty of MERCHANTABILITY or FITNESS FOR A
PARTICULAR PURPOSE.  See the GNU General Public License for more details.
*/

#include "GameData.h"

#include "Audio.h"
#include "BatchShader.h"
#include "Color.h"
#include "Command.h"
#include "Conversation.h"
#include "DataFile.h"
#include "DataNode.h"
#include "DataWriter.h"
#include "Effect.h"
#include "Files.h"
#include "FillShader.h"
#include "Fleet.h"
#include "FogShader.h"
#include "text/FontSet.h"
#include "Galaxy.h"
#include "GameEvent.h"
#include "Government.h"
#include "Hazard.h"
#include "ImageSet.h"
#include "Interface.h"
#include "LineShader.h"
#include "MaskManager.h"
#include "Minable.h"
#include "Mission.h"
#include "Music.h"
#include "News.h"
#include "Outfit.h"
#include "OutlineShader.h"
#include "Person.h"
#include "Phrase.h"
#include "Planet.h"
#include "PointerShader.h"
#include "Politics.h"
#include "Random.h"
#include "RingShader.h"
#include "Ship.h"
#include "Sprite.h"
#include "SpriteQueue.h"
#include "SpriteSet.h"
#include "SpriteShader.h"
#include "StarField.h"
#include "StartConditions.h"
#include "System.h"
#include "Test.h"
#include "TestData.h"

#include <algorithm>
#include <iostream>
#include <map>
#include <set>
#include <utility>
#include <vector>

class Sprite;

using namespace std;

namespace {
	Set<Color> colors;
	Set<Conversation> conversations;
	Set<Effect> effects;
	Set<GameEvent> events;
	Set<Fleet> fleets;
	Set<Galaxy> galaxies;
	Set<Government> governments;
	Set<Hazard> hazards;
	Set<Interface> interfaces;
	Set<Minable> minables;
	Set<Mission> missions;
	Set<Outfit> outfits;
	Set<Person> persons;
	Set<Phrase> phrases;
	Set<Planet> planets;
	Set<Ship> ships;
	Set<System> systems;
	Set<Test> tests;
	Set<TestData> testDataSets;
	set<double> neighborDistances;
	
	Set<Sale<Ship>> shipSales;
	Set<Sale<Outfit>> outfitSales;
	
	Set<Fleet> defaultFleets;
	Set<Government> defaultGovernments;
	Set<Planet> defaultPlanets;
	Set<System> defaultSystems;
	Set<Galaxy> defaultGalaxies;
	Set<Sale<Ship>> defaultShipSales;
	Set<Sale<Outfit>> defaultOutfitSales;
	
	Politics politics;
	vector<StartConditions> startConditions;
	
	Trade trade;
	map<const System *, map<string, int>> purchases;
	
	map<const Sprite *, string> landingMessages;
	map<const Sprite *, double> solarPower;
	map<const Sprite *, double> solarWind;
	Set<News> news;
	map<string, vector<string>> ratings;
	
	map<CategoryType, vector<string>> categories;
	
	StarField background;
	
	map<string, string> tooltips;
	map<string, string> helpMessages;
	map<string, string> plugins;
	
	SpriteQueue spriteQueue;
	// Whether sprites and audio have finished loading at game startup.
	bool initiallyLoaded = false;
	
	vector<string> sources;
	map<const Sprite *, shared_ptr<ImageSet>> deferred;
	map<const Sprite *, int> preloaded;
	
	MaskManager maskManager;
	
	const Government *playerGovernment = nullptr;
	
	// TODO (C++14): make these 3 methods generic lambdas visible only to the CheckReferences method.
	// Log a warning for an "undefined" class object that was never loaded from disk.
	void Warn(const string &noun, const string &name)
	{
		Files::LogError("Warning: " + noun + " \"" + name + "\" is referred to, but not fully defined.");
	}
	// Class objects with a deferred definition should still get named when content is loaded.
	template <class Type>
	bool NameIfDeferred(const set<string> &deferred, pair<const string, Type> &it)
	{
		if(deferred.count(it.first))
			it.second.SetName(it.first);
		else
			return false;
		
		return true;
	}
	// Set the name of an "undefined" class object, so that it can be written to the player's save.
	template <class Type>
	void NameAndWarn(const string &noun, pair<const string, Type> &it)
	{
		it.second.SetName(it.first);
		Warn(noun, it.first);
	}
}



bool GameData::BeginLoad(const char * const *argv)
{
	bool printShips = false;
	bool printTests = false;
	bool printWeapons = false;
	bool debugMode = false;
	for(const char * const *it = argv + 1; *it; ++it)
	{
		if((*it)[0] == '-')
		{
			string arg = *it;
			if(arg == "-s" || arg == "--ships")
				printShips = true;
			if(arg == "-w" || arg == "--weapons")
				printWeapons = true;
			if(arg == "--tests")
				printTests = true;
			if(arg == "-d" || arg == "--debug")
				debugMode = true;
			continue;
		}
	}
	Files::Init(argv);
	
	// Initialize the list of "source" folders based on any active plugins.
	LoadSources();
	
	// Now, read all the images in all the path directories. For each unique
	// name, only remember one instance, letting things on the higher priority
	// paths override the default images.
	map<string, shared_ptr<ImageSet>> images = FindImages();
	
	// From the name, strip out any frame number, plus the extension.
	for(const auto &it : images)
	{
		// This should never happen, but just in case:
		if(!it.second)
			continue;
		
		// Reduce the set of images to those that are valid.
		it.second->ValidateFrames();
		// For landscapes, remember all the source files but don't load them yet.
		if(ImageSet::IsDeferred(it.first))
			deferred[SpriteSet::Get(it.first)] = it.second;
		else
			spriteQueue.Add(it.second);
	}
	
	// Generate a catalog of music files.
	Music::Init(sources);
	
	for(const string &source : sources)
	{
		// Iterate through the paths starting with the last directory given. That
		// is, things in folders near the start of the path have the ability to
		// override things in folders later in the path.
		vector<string> dataFiles = Files::RecursiveList(source + "data/");
		for(const string &path : dataFiles)
			LoadFile(path, debugMode);
	}
	
	// Now that all data is loaded, update the neighbor lists and other
	// system information. Make sure that the default jump range is among the
	// neighbor distances to be updated.
	AddJumpRange(System::DEFAULT_NEIGHBOR_DISTANCE);
	UpdateSystems();
	
	// And, update the ships with the outfits we've now finished loading.
	for(auto &&it : ships)
		it.second.FinishLoading(true);
	for(auto &&it : persons)
		it.second.FinishLoading();
	
	for(auto &&it : startConditions)
		it.FinishLoading();
	// Remove any invalid starting conditions, so the game does not use incomplete data.
	startConditions.erase(remove_if(startConditions.begin(), startConditions.end(),
			[](const StartConditions &it) noexcept -> bool { return !it.IsValid(); }),
		startConditions.end()
	);
	
	// Store the current state, to revert back to later.
	defaultFleets = fleets;
	defaultGovernments = governments;
	defaultPlanets = planets;
	defaultSystems = systems;
	defaultGalaxies = galaxies;
	defaultShipSales = shipSales;
	defaultOutfitSales = outfitSales;
	playerGovernment = governments.Get("Escort");
	
	politics.Reset();
	
	if(printShips)
		PrintShipTable();
	if(printTests)
		PrintTestsTable();
	if(printWeapons)
		PrintWeaponTable();
	return !(printShips || printWeapons || printTests);
}



// Check for objects that are referred to but never defined. Some elements, like
// fleets, don't need to be given a name if undefined. Others (like outfits and
// planets) are written to the player's save and need a name to prevent data loss.
void GameData::CheckReferences()
{
	// Parse all GameEvents for object definitions.
	auto deferred = map<string, set<string>>{};
	for(auto &&it : events)
	{
		// Stock GameEvents are serialized in MissionActions by name.
		if(it.second.Name().empty())
			NameAndWarn("event", it);
		else
		{
			// Any already-named event (i.e. loaded) may alter the universe.
			auto definitions = GameEvent::DeferredDefinitions(it.second.Changes());
			for(auto &&type : definitions)
				deferred[type.first].insert(type.second.begin(), type.second.end());
		}
	}
	
	// Stock conversations are never serialized.
	for(const auto &it : conversations)
		if(it.second.IsEmpty())
			Warn("conversation", it.first);
	// The "default intro" conversation must invoke the prompt to set the player's name.
	if(!conversations.Get("default intro")->IsValidIntro())
		Files::LogError("Error: the \"default intro\" conversation must contain a \"name\" node.");
	// Effects are serialized as a part of ships.
	for(auto &&it : effects)
		if(it.second.Name().empty())
			NameAndWarn("effect", it);
	// Fleets are not serialized. Any changes via events are written as DataNodes and thus self-define.
	for(auto &&it : fleets)
	{
		// Plugins may alter stock fleets with new variants that exclusively use plugin ships.
		// Rather than disable the whole fleet due to these non-instantiable variants, remove them.
		it.second.RemoveInvalidVariants();
		if(!it.second.IsValid() && !deferred["fleet"].count(it.first))
			Warn("fleet", it.first);
	}
	// Government names are used in mission NPC blocks and LocationFilters.
	for(auto &&it : governments)
		if(it.second.GetTrueName().empty() && !NameIfDeferred(deferred["government"], it))
			NameAndWarn("government", it);
	// Minables are not serialized.
	for(const auto &it : minables)
		if(it.second.Name().empty())
			Warn("minable", it.first);
	// Stock missions are never serialized, and an accepted mission is
	// always fully defined (though possibly not "valid").
	for(const auto &it : missions)
		if(it.second.Name().empty())
			Warn("mission", it.first);
	
	// News are never serialized or named, except by events (which would then define them).
	
	// Outfit names are used by a number of classes.
	for(auto &&it : outfits)
		if(it.second.Name().empty())
			NameAndWarn("outfit", it);
	// Outfitters are never serialized.
	for(const auto &it : outfitSales)
		if(it.second.empty() && !deferred["outfitter"].count(it.first))
			Files::LogError("Warning: outfitter \"" + it.first + "\" is referred to, but has no outfits.");
	// Phrases are never serialized.
	for(const auto &it : phrases)
		if(it.second.Name().empty())
			Warn("phrase", it.first);
	// Planet names are used by a number of classes.
	for(auto &&it : planets)
		if(it.second.TrueName().empty() && !NameIfDeferred(deferred["planet"], it))
			NameAndWarn("planet", it);
	// Ship model names are used by missions and depreciation.
	for(auto &&it : ships)
		if(it.second.ModelName().empty())
		{
			it.second.SetModelName(it.first);
			Warn("ship", it.first);
		}
	// Shipyards are never serialized.
	for(const auto &it : shipSales)
		if(it.second.empty() && !deferred["shipyard"].count(it.first))
			Files::LogError("Warning: shipyard \"" + it.first + "\" is referred to, but has no ships.");
	// System names are used by a number of classes.
	for(auto &&it : systems)
		if(it.second.Name().empty() && !NameIfDeferred(deferred["system"], it))
			NameAndWarn("system", it);
}



void GameData::LoadShaders(bool useShaderSwizzle)
{
	FontSet::Add(Files::Images() + "font/ubuntu14r.png", 14);
	FontSet::Add(Files::Images() + "font/ubuntu18r.png", 18);
	
	// Load the key settings.
	Command::LoadSettings(Files::Resources() + "keys.txt");
	Command::LoadSettings(Files::Config() + "keys.txt");
	
	FillShader::Init();
	FogShader::Init();
	LineShader::Init();
	OutlineShader::Init();
	PointerShader::Init();
	RingShader::Init();
	SpriteShader::Init(useShaderSwizzle);
	BatchShader::Init();
	
	background.Init(16384, 4096);
}



double GameData::Progress()
{
	auto progress = min(spriteQueue.Progress(), Audio::GetProgress());
	if(progress == 1.)
	{
		if(!initiallyLoaded)
		{
<<<<<<< HEAD
			// Now that we have finished loading all the basic sprites, we can look for invalid file paths,
			// e.g. due to capitalization errors or other typos. Landscapes are allowed to still be empty.
			auto unloaded = SpriteSet::CheckReferences();
			for(const auto &path : unloaded)
				if(path.compare(0, 5, "land/") != 0)
					Files::LogError("Warning: image \"" + path + "\" is referred to, but has no pixels.");
			// All sprites with collision masks should also have their 1x scaled versions, so create
			// any additional scaled masks from the default one.
			maskManager.ScaleMasks();
=======
			// Now that we have finished loading all the basic sprites and sounds, we can look for invalid file paths,
			// e.g. due to capitalization errors or other typos.
			SpriteSet::CheckReferences();
			Audio::CheckReferences();
>>>>>>> 43938764
			initiallyLoaded = true;
		}
	}
	return progress;
}



bool GameData::IsLoaded()
{
	return initiallyLoaded;
}



// Begin loading a sprite that was previously deferred. Currently this is
// done with all landscapes to speed up the program's startup.
void GameData::Preload(const Sprite *sprite)
{
	// Make sure this sprite actually is one that uses deferred loading.
	auto dit = deferred.find(sprite);
	if(!sprite || dit == deferred.end())
		return;
	
	// If this sprite is one of the currently loaded ones, there is no need to
	// load it again. But, make note of the fact that it is the most recently
	// asked-for sprite.
	map<const Sprite *, int>::iterator pit = preloaded.find(sprite);
	if(pit != preloaded.end())
	{
		for(pair<const Sprite * const, int> &it : preloaded)
			if(it.second < pit->second)
				++it.second;
		
		pit->second = 0;
		return;
	}
	
	// This sprite is not currently preloaded. Check to see whether we already
	// have the maximum number of sprites loaded, in which case the oldest one
	// must be unloaded to make room for this one.
	const string &name = sprite->Name();
	pit = preloaded.begin();
	while(pit != preloaded.end())
	{
		++pit->second;
		if(pit->second >= 20)
		{
			spriteQueue.Unload(name);
			pit = preloaded.erase(pit);
		}
		else
			++pit;
	}
	
	// Now, load all the files for this sprite.
	preloaded[sprite] = 0;
	spriteQueue.Add(dit->second);
}



void GameData::FinishLoading()
{
	spriteQueue.Finish();
}



// Get the list of resource sources (i.e. plugin folders).
const vector<string> &GameData::Sources()
{
	return sources;
}



// Revert any changes that have been made to the universe.
void GameData::Revert()
{
	fleets.Revert(defaultFleets);
	governments.Revert(defaultGovernments);
	planets.Revert(defaultPlanets);
	systems.Revert(defaultSystems);
	galaxies.Revert(defaultGalaxies);
	shipSales.Revert(defaultShipSales);
	outfitSales.Revert(defaultOutfitSales);
	for(auto &it : persons)
		it.second.Restore();
	
	politics.Reset();
	purchases.clear();
}



void GameData::SetDate(const Date &date)
{
	for(auto &it : systems)
		it.second.SetDate(date);
	politics.ResetDaily();
}



void GameData::ReadEconomy(const DataNode &node)
{
	if(!node.Size() || node.Token(0) != "economy")
		return;
	
	vector<string> headings;
	for(const DataNode &child : node)
	{
		if(child.Token(0) == "purchases")
		{
			for(const DataNode &grand : child)
				if(grand.Size() >= 3 && grand.Value(2))
					purchases[systems.Get(grand.Token(0))][grand.Token(1)] += grand.Value(2);
		}
		else if(child.Token(0) == "system")
		{
			headings.clear();
			for(int index = 1; index < child.Size(); ++index)
				headings.push_back(child.Token(index));
		}
		else
		{
			System &system = *systems.Get(child.Token(0));
			
			int index = 0;
			for(const string &commodity : headings)
				system.SetSupply(commodity, child.Value(++index));
		}
	}
}



void GameData::WriteEconomy(DataWriter &out)
{
	out.Write("economy");
	out.BeginChild();
	{
		// Write each system and the commodity quantities purchased there.
		if(!purchases.empty())
		{
			out.Write("purchases");
			out.BeginChild();
			using Purchase = pair<const System *const, map<string, int>>;
			WriteSorted(purchases,
				[](const Purchase *lhs, const Purchase *rhs)
					{ return lhs->first->Name() < rhs->first->Name(); },
				[&out](const Purchase &pit)
				{
					// Write purchases for all systems, even ones from removed plugins.
					for(const auto &cit : pit.second)
						out.Write(pit.first->Name(), cit.first, cit.second);
				});
			out.EndChild();
		}
		// Write the "header" row.
		out.WriteToken("system");
		for(const auto &cit : GameData::Commodities())
			out.WriteToken(cit.name);
		out.Write();
		
		// Write the per-system data for all systems that are either known-valid, or non-empty.
		for(const auto &sit : GameData::Systems())
		{
			if(!sit.second.IsValid() && !sit.second.HasTrade())
				continue;
			
			out.WriteToken(sit.second.Name());
			for(const auto &cit : GameData::Commodities())
				out.WriteToken(static_cast<int>(sit.second.Supply(cit.name)));
			out.Write();
		}
	}
	out.EndChild();
}



void GameData::StepEconomy()
{
	// First, apply any purchases the player made. These are deferred until now
	// so that prices will not change as you are buying or selling goods.
	for(const auto &pit : purchases)
	{
		System &system = const_cast<System &>(*pit.first);
		for(const auto &cit : pit.second)
			system.SetSupply(cit.first, system.Supply(cit.first) - cit.second);
	}
	purchases.clear();
	
	// Then, have each system generate new goods for local use and trade.
	for(auto &it : systems)
		it.second.StepEconomy();
	
	// Finally, send out the trade goods. This has to be done in a separate step
	// because otherwise whichever systems trade last would already have gotten
	// supplied by the other systems.
	for(auto &it : systems)
	{
		System &system = it.second;
		if(!system.Links().empty())
			for(const Trade::Commodity &commodity : trade.Commodities())
			{
				double supply = system.Supply(commodity.name);
				for(const System *neighbor : system.Links())
				{
					double scale = neighbor->Links().size();
					if(scale)
						supply += neighbor->Exports(commodity.name) / scale;
				}
				system.SetSupply(commodity.name, supply);
			}
	}
}



void GameData::AddPurchase(const System &system, const string &commodity, int tons)
{
	if(tons < 0)
		purchases[&system][commodity] += tons;
}



// Apply the given change to the universe.
void GameData::Change(const DataNode &node)
{
	if(node.Token(0) == "fleet" && node.Size() >= 2)
		fleets.Get(node.Token(1))->Load(node);
	else if(node.Token(0) == "galaxy" && node.Size() >= 2)
		galaxies.Get(node.Token(1))->Load(node);
	else if(node.Token(0) == "government" && node.Size() >= 2)
		governments.Get(node.Token(1))->Load(node);
	else if(node.Token(0) == "outfitter" && node.Size() >= 2)
		outfitSales.Get(node.Token(1))->Load(node, outfits);
	else if(node.Token(0) == "planet" && node.Size() >= 2)
		planets.Get(node.Token(1))->Load(node);
	else if(node.Token(0) == "shipyard" && node.Size() >= 2)
		shipSales.Get(node.Token(1))->Load(node, ships);
	else if(node.Token(0) == "system" && node.Size() >= 2)
		systems.Get(node.Token(1))->Load(node, planets);
	else if(node.Token(0) == "news" && node.Size() >= 2)
		news.Get(node.Token(1))->Load(node);
	else if(node.Token(0) == "link" && node.Size() >= 3)
		systems.Get(node.Token(1))->Link(systems.Get(node.Token(2)));
	else if(node.Token(0) == "unlink" && node.Size() >= 3)
		systems.Get(node.Token(1))->Unlink(systems.Get(node.Token(2)));
	else
		node.PrintTrace("Invalid \"event\" data:");
}



// Update the neighbor lists and other information for all the systems.
// This must be done any time that a change creates or moves a system.
void GameData::UpdateSystems()
{
	for(auto &it : systems)
	{
		// Skip systems that have no name.
		if(it.first.empty() || it.second.Name().empty())
			continue;
		it.second.UpdateSystem(systems, neighborDistances);
	}
}



void GameData::AddJumpRange(double neighborDistance)
{
	neighborDistances.insert(neighborDistance);
}



// Re-activate any special persons that were created previously but that are
// still alive.
void GameData::ResetPersons()
{
	for(auto &it : persons)
		it.second.ClearPlacement();
}



// Mark all persons in the given list as dead.
void GameData::DestroyPersons(vector<string> &names)
{
	for(const string &name : names)
		persons.Get(name)->Destroy();
}



const Set<Color> &GameData::Colors()
{
	return colors;
}



const Set<Conversation> &GameData::Conversations()
{
	return conversations;
}



const Set<Effect> &GameData::Effects()
{
	return effects;
}




const Set<GameEvent> &GameData::Events()
{
	return events;
}



const Set<Fleet> &GameData::Fleets()
{
	return fleets;
}



const Set<Galaxy> &GameData::Galaxies()
{
	return galaxies;
}



const Set<Government> &GameData::Governments()
{
	return governments;
}



const Set<Hazard> &GameData::Hazards()
{
	return hazards;
}



const Set<Interface> &GameData::Interfaces()
{
	return interfaces;
}



const Set<Minable> &GameData::Minables()
{
	return minables;
}




const Set<Mission> &GameData::Missions()
{
	return missions;
}



const Set<News> &GameData::SpaceportNews()
{
	return news;
}



const Set<Outfit> &GameData::Outfits()
{
	return outfits;
}



const Set<Sale<Outfit>> &GameData::Outfitters()
{
	return outfitSales;
}



const Set<Person> &GameData::Persons()
{
	return persons;
}



const Set<Phrase> &GameData::Phrases()
{
	return phrases;
}



const Set<Planet> &GameData::Planets()
{
	return planets;
}



const Set<Ship> &GameData::Ships()
{
	return ships;
}



const Set<Test> &GameData::Tests()
{
	return tests;
}



const Set<TestData> &GameData::TestDataSets()
{
	return testDataSets;
}



const Set<Sale<Ship>> &GameData::Shipyards()
{
	return shipSales;
}



const Set<System> &GameData::Systems()
{
	return systems;
}



const Government *GameData::PlayerGovernment()
{
	return playerGovernment;
}



Politics &GameData::GetPolitics()
{
	return politics;
}



const vector<StartConditions> &GameData::StartOptions()
{
	return startConditions;
}



const vector<Trade::Commodity> &GameData::Commodities()
{
	return trade.Commodities();
}




const vector<Trade::Commodity> &GameData::SpecialCommodities()
{
	return trade.SpecialCommodities();
}



// Custom messages to be shown when trying to land on certain stellar objects.
bool GameData::HasLandingMessage(const Sprite *sprite)
{
	return landingMessages.count(sprite);
}



const string &GameData::LandingMessage(const Sprite *sprite)
{
	static const string EMPTY;
	auto it = landingMessages.find(sprite);
	return (it == landingMessages.end() ? EMPTY : it->second);
}



// Get the solar power and wind output of the given stellar object sprite.
double GameData::SolarPower(const Sprite *sprite)
{
	auto it = solarPower.find(sprite);
	return (it == solarPower.end() ? 0. : it->second);
}



double GameData::SolarWind(const Sprite *sprite)
{
	auto it = solarWind.find(sprite);
	return (it == solarWind.end() ? 0. : it->second);
}



// Strings for combat rating levels, etc.
const string &GameData::Rating(const string &type, int level)
{
	static const string EMPTY;
	auto it = ratings.find(type);
	if(it == ratings.end() || it->second.empty())
		return EMPTY;
	
	level = max(0, min<int>(it->second.size() - 1, level));
	return it->second[level];
}



// Strings for ship, bay type, and outfit categories.
const vector<string> &GameData::Category(const CategoryType type)
{
	return categories[type];
}



const StarField &GameData::Background()
{
	return background;
}



void GameData::SetHaze(const Sprite *sprite, bool allowAnimation)
{
	background.SetHaze(sprite, allowAnimation);
}



const string &GameData::Tooltip(const string &label)
{
	static const string EMPTY;
	auto it = tooltips.find(label);
	// Special case: the "cost" and "sells for" labels include the percentage of
	// the full price, so they will not match exactly.
	if(it == tooltips.end() && !label.compare(0, 4, "cost"))
		it = tooltips.find("cost:");
	if(it == tooltips.end() && !label.compare(0, 9, "sells for"))
		it = tooltips.find("sells for:");
	return (it == tooltips.end() ? EMPTY : it->second);
}



string GameData::HelpMessage(const string &name)
{
	static const string EMPTY;
	auto it = helpMessages.find(name);
	return Command::ReplaceNamesWithKeys(it == helpMessages.end() ? EMPTY : it->second);
}



const map<string, string> &GameData::HelpTemplates()
{
	return helpMessages;
}



const map<string, string> &GameData::PluginAboutText()
{
	return plugins;
}



MaskManager &GameData::GetMaskManager()
{
	return maskManager;
}



void GameData::LoadSources()
{
	sources.clear();
	sources.push_back(Files::Resources());
	
	vector<string> globalPlugins = Files::ListDirectories(Files::Resources() + "plugins/");
	for(const string &path : globalPlugins)
	{
		if(Files::Exists(path + "data") || Files::Exists(path + "images") || Files::Exists(path + "sounds"))
			sources.push_back(path);
	}
	
	vector<string> localPlugins = Files::ListDirectories(Files::Config() + "plugins/");
	for(const string &path : localPlugins)
	{
		if(Files::Exists(path + "data") || Files::Exists(path + "images") || Files::Exists(path + "sounds"))
			sources.push_back(path);
	}
	
	// Load the plugin data, if any.
	for(auto it = sources.begin() + 1; it != sources.end(); ++it)
	{
		// Get the name of the folder containing the plugin.
		size_t pos = it->rfind('/', it->length() - 2) + 1;
		string name = it->substr(pos, it->length() - 1 - pos);
		
		// Load the about text and the icon, if any.
		plugins[name] = Files::Read(*it + "about.txt");
		
		// Create an image set for the plugin icon.
		auto icon = make_shared<ImageSet>(name);
		
		// Try adding all the possible icon variants.
		if(Files::Exists(*it + "icon.png"))
			icon->Add(*it + "icon.png");
		else if(Files::Exists(*it + "icon.jpg"))
			icon->Add(*it + "icon.jpg");
		
		if(Files::Exists(*it + "icon@2x.png"))
			icon->Add(*it + "icon@2x.png");
		else if(Files::Exists(*it + "icon@2x.jpg"))
			icon->Add(*it + "icon@2x.jpg");
		
		icon->ValidateFrames();
		spriteQueue.Add(icon);
	}
}



void GameData::LoadFile(const string &path, bool debugMode)
{
	// This is an ordinary file. Check to see if it is an image.
	if(path.length() < 4 || path.compare(path.length() - 4, 4, ".txt"))
		return;
	
	DataFile data(path);
	if(debugMode)
		Files::LogError("Parsing: " + path);
	
	for(const DataNode &node : data)
	{
		const string &key = node.Token(0);
		if(key == "color" && node.Size() >= 6)
			colors.Get(node.Token(1))->Load(
				node.Value(2), node.Value(3), node.Value(4), node.Value(5));
		else if(key == "conversation" && node.Size() >= 2)
			conversations.Get(node.Token(1))->Load(node);
		else if(key == "effect" && node.Size() >= 2)
			effects.Get(node.Token(1))->Load(node);
		else if(key == "event" && node.Size() >= 2)
			events.Get(node.Token(1))->Load(node);
		else if(key == "fleet" && node.Size() >= 2)
			fleets.Get(node.Token(1))->Load(node);
		else if(key == "galaxy" && node.Size() >= 2)
			galaxies.Get(node.Token(1))->Load(node);
		else if(key == "government" && node.Size() >= 2)
			governments.Get(node.Token(1))->Load(node);
		else if(key == "hazard" && node.Size() >= 2)
			hazards.Get(node.Token(1))->Load(node);
		else if(key == "interface" && node.Size() >= 2)
			interfaces.Get(node.Token(1))->Load(node);
		else if(key == "minable" && node.Size() >= 2)
			minables.Get(node.Token(1))->Load(node);
		else if(key == "mission" && node.Size() >= 2)
			missions.Get(node.Token(1))->Load(node);
		else if(key == "outfit" && node.Size() >= 2)
			outfits.Get(node.Token(1))->Load(node);
		else if(key == "outfitter" && node.Size() >= 2)
			outfitSales.Get(node.Token(1))->Load(node, outfits);
		else if(key == "person" && node.Size() >= 2)
			persons.Get(node.Token(1))->Load(node);
		else if(key == "phrase" && node.Size() >= 2)
			phrases.Get(node.Token(1))->Load(node);
		else if(key == "planet" && node.Size() >= 2)
			planets.Get(node.Token(1))->Load(node);
		else if(key == "ship" && node.Size() >= 2)
		{
			// Allow multiple named variants of the same ship model.
			const string &name = node.Token((node.Size() > 2) ? 2 : 1);
			ships.Get(name)->Load(node);
		}
		else if(key == "shipyard" && node.Size() >= 2)
			shipSales.Get(node.Token(1))->Load(node, ships);
		else if(key == "start" && node.HasChildren())
		{
			// This node may either declare an immutable starting scenario, or one that is open to extension
			// by other nodes (e.g. plugins may customize the basic start, rather than provide a unique start).
			if(node.Size() == 1)
				startConditions.emplace_back(node);
			else
			{
				const string &identifier = node.Token(1);
				auto existingStart = find_if(startConditions.begin(), startConditions.end(),
					[&identifier](const StartConditions &it) noexcept -> bool { return it.Identifier() == identifier; });
				if(existingStart != startConditions.end())
					existingStart->Load(node);
				else
					startConditions.emplace_back(node);
			}
		}
		else if(key == "system" && node.Size() >= 2)
			systems.Get(node.Token(1))->Load(node, planets);
		else if((key == "test") && node.Size() >= 2)
			tests.Get(node.Token(1))->Load(node);
		else if((key == "test-data") && node.Size() >= 2)
			testDataSets.Get(node.Token(1))->Load(node, path);
		else if(key == "trade")
			trade.Load(node);
		else if(key == "landing message" && node.Size() >= 2)
		{
			for(const DataNode &child : node)
				landingMessages[SpriteSet::Get(child.Token(0))] = node.Token(1);
		}
		else if(key == "star" && node.Size() >= 2)
		{
			const Sprite *sprite = SpriteSet::Get(node.Token(1));
			for(const DataNode &child : node)
			{
				if(child.Token(0) == "power" && child.Size() >= 2)
					solarPower[sprite] = child.Value(1);
				else if(child.Token(0) == "wind" && child.Size() >= 2)
					solarWind[sprite] = child.Value(1);
				else
					child.PrintTrace("Unrecognized star attribute:");
			}
		}
		else if(key == "news" && node.Size() >= 2)
			news.Get(node.Token(1))->Load(node);
		else if(key == "rating" && node.Size() >= 2)
		{
			vector<string> &list = ratings[node.Token(1)];
			list.clear();
			for(const DataNode &child : node)
				list.push_back(child.Token(0));
		}
		else if(key == "category" && node.Size() >= 2)
		{
			static const map<string, CategoryType> category = {
				{"ship", CategoryType::SHIP},
				{"bay type", CategoryType::BAY},
				{"outfit", CategoryType::OUTFIT}
			};
			auto it = category.find(node.Token(1));
			if(it == category.end())
			{
				node.PrintTrace("Skipping unrecognized category:");
				continue;
			}
			
			vector<string> &categoryList = categories[it->second];
			for(const DataNode &child : node)
			{
				// If a given category already exists, it will be
				// moved to the back of the list.
				const auto it = find(categoryList.begin(), categoryList.end(), child.Token(0));
				if(it != categoryList.end())
					categoryList.erase(it);
				categoryList.push_back(child.Token(0));
			}
		}
		else if((key == "tip" || key == "help") && node.Size() >= 2)
		{
			string &text = (key == "tip" ? tooltips : helpMessages)[node.Token(1)];
			text.clear();
			for(const DataNode &child : node)
			{
				if(!text.empty())
				{
					text += '\n';
					if(child.Token(0)[0] != '\t')
						text += '\t';
				}
				text += child.Token(0);
			}
		}
		else
			node.PrintTrace("Skipping unrecognized root object:");
	}
}



map<string, shared_ptr<ImageSet>> GameData::FindImages()
{
	map<string, shared_ptr<ImageSet>> images;
	for(const string &source : sources)
	{
		// All names will only include the portion of the path that comes after
		// this directory prefix.
		string directoryPath = source + "images/";
		size_t start = directoryPath.size();
		
		vector<string> imageFiles = Files::RecursiveList(directoryPath);
		for(string &path : imageFiles)
			if(ImageSet::IsImage(path))
			{
				string name = ImageSet::Name(path.substr(start));
				
				shared_ptr<ImageSet> &imageSet = images[name];
				if(!imageSet)
					imageSet.reset(new ImageSet(name));
				imageSet->Add(std::move(path));
			}
	}
	return images;
}



// This prints out the list of tests that are available and their status
// (active/missing feature/known failure)..
void GameData::PrintTestsTable()
{
	cout << "status" << '\t' << "name" << '\n';
	for(auto &it : tests)
	{
		const Test &test = it.second;
		cout << test.StatusText() << '\t';
		cout << "\"" << test.Name() << "\"" << '\n';
	}
	cout.flush();
}



void GameData::PrintShipTable()
{
	cout << "model" << '\t' << "cost" << '\t' << "shields" << '\t' << "hull" << '\t'
		<< "mass" << '\t' << "crew" << '\t' << "cargo" << '\t' << "bunks" << '\t'
		<< "fuel" << '\t' << "outfit" << '\t' << "weapon" << '\t' << "engine" << '\t'
		<< "speed" << '\t' << "accel" << '\t' << "turn" << '\t'
		<< "energy generation" << '\t' << "max energy usage" << '\t' << "energy capacity" << '\t'
		<< "idle/max heat" << '\t' << "max heat generation" << '\t' << "max heat dissipation" << '\t'
		<< "gun mounts" << '\t' << "turret mounts" << '\n';
	for(auto &it : ships)
	{
		// Skip variants and unnamed / partially-defined ships.
		if(it.second.ModelName() != it.first)
			continue;
		
		const Ship &ship = it.second;
		cout << it.first << '\t';
		cout << ship.Cost() << '\t';
		
		const Outfit &attributes = ship.Attributes();
		auto mass = attributes.Mass() ? attributes.Mass() : 1.;
		cout << attributes.Get("shields") << '\t';
		cout << attributes.Get("hull") << '\t';
		cout << mass << '\t';
		cout << attributes.Get("required crew") << '\t';
		cout << attributes.Get("cargo space") << '\t';
		cout << attributes.Get("bunks") << '\t';
		cout << attributes.Get("fuel capacity") << '\t';
		
		cout << ship.BaseAttributes().Get("outfit space") << '\t';
		cout << ship.BaseAttributes().Get("weapon capacity") << '\t';
		cout << ship.BaseAttributes().Get("engine capacity") << '\t';
		cout << (attributes.Get("drag") ? (60. * attributes.Get("thrust") / attributes.Get("drag")) : 0) << '\t';
		cout << 3600. * attributes.Get("thrust") / mass << '\t';
		cout << 60. * attributes.Get("turn") / mass << '\t';
		
		double energyConsumed = attributes.Get("energy consumption")
			+ max(attributes.Get("thrusting energy"), attributes.Get("reverse thrusting energy"))
			+ attributes.Get("turning energy")
			+ attributes.Get("afterburner energy")
			+ attributes.Get("fuel energy")
			+ (attributes.Get("hull energy") * (1 + attributes.Get("hull energy multiplier")))
			+ (attributes.Get("shield energy") * (1 + attributes.Get("shield energy multiplier")))
			+ attributes.Get("cooling energy")
			+ attributes.Get("cloaking energy");
		
		double heatProduced = attributes.Get("heat generation") - attributes.Get("cooling")
			+ max(attributes.Get("thrusting heat"), attributes.Get("reverse thrusting heat"))
			+ attributes.Get("turning heat")
			+ attributes.Get("afterburner heat")
			+ attributes.Get("fuel heat")
			+ (attributes.Get("hull heat") * (1 + attributes.Get("hull heat multiplier")))
			+ (attributes.Get("shield heat") * (1 + attributes.Get("shield heat multiplier")))
			+ attributes.Get("solar heat")
			+ attributes.Get("cloaking heat");
		
		for(const auto &oit : ship.Outfits())
			if(oit.first->IsWeapon() && oit.first->Reload())
			{
				double reload = oit.first->Reload();
				energyConsumed += oit.second * oit.first->FiringEnergy() / reload;
				heatProduced += oit.second * oit.first->FiringHeat() / reload;
			}
		cout << 60. * (attributes.Get("energy generation") + attributes.Get("solar collection")) << '\t';
		cout << 60. * energyConsumed << '\t';
		cout << attributes.Get("energy capacity") << '\t';
		cout << ship.IdleHeat() / max(1., ship.MaximumHeat()) << '\t';
		cout << 60. * heatProduced << '\t';
		// Maximum heat is 100 degrees per ton. Bleed off rate is 1/1000 per 60th of a second, so:
		cout << 60. * ship.HeatDissipation() * ship.MaximumHeat() << '\t';

		int numTurrets = 0;
		int numGuns = 0;
		for(auto &hardpoint : ship.Weapons())
		{
			if(hardpoint.IsTurret())
				++numTurrets;
			else
				++numGuns;
		}
		cout << numGuns << '\t' << numTurrets << '\n';
	}
	cout.flush();
}



void GameData::PrintWeaponTable()
{
	cout << "name" << '\t' << "cost" << '\t' << "space" << '\t' << "range" << '\t'
		<< "energy/s" << '\t' << "heat/s" << '\t' << "recoil/s" << '\t'
		<< "shield/s" << '\t' << "hull/s" << '\t' << "push/s" << '\t'
		<< "homing" << '\t' << "strength" <<'\n';
	for(auto &it : outfits)
	{
		// Skip non-weapons and submunitions.
		if(!it.second.IsWeapon() || it.second.Category().empty())
			continue;
		
		const Outfit &outfit = it.second;
		cout << it.first << '\t';
		cout << outfit.Cost() << '\t';
		cout << -outfit.Get("weapon capacity") << '\t';
		
		cout << outfit.Range() << '\t';
		
		double energy = outfit.FiringEnergy() * 60. / outfit.Reload();
		cout << energy << '\t';
		double heat = outfit.FiringHeat() * 60. / outfit.Reload();
		cout << heat << '\t';
		double firingforce = outfit.FiringForce() * 60. / outfit.Reload();
		cout << firingforce << '\t';
		
		double shield = outfit.ShieldDamage() * 60. / outfit.Reload();
		cout << shield << '\t';
		double hull = outfit.HullDamage() * 60. / outfit.Reload();
		cout << hull << '\t';
		double hitforce = outfit.HitForce() * 60. / outfit.Reload();
		cout << hitforce << '\t';
		
		cout << outfit.Homing() << '\t';
		double strength = outfit.MissileStrength() + outfit.AntiMissile();
		cout << strength << '\n';
	}
	cout.flush();
}<|MERGE_RESOLUTION|>--- conflicted
+++ resolved
@@ -388,22 +388,13 @@
 	{
 		if(!initiallyLoaded)
 		{
-<<<<<<< HEAD
-			// Now that we have finished loading all the basic sprites, we can look for invalid file paths,
-			// e.g. due to capitalization errors or other typos. Landscapes are allowed to still be empty.
-			auto unloaded = SpriteSet::CheckReferences();
-			for(const auto &path : unloaded)
-				if(path.compare(0, 5, "land/") != 0)
-					Files::LogError("Warning: image \"" + path + "\" is referred to, but has no pixels.");
-			// All sprites with collision masks should also have their 1x scaled versions, so create
-			// any additional scaled masks from the default one.
-			maskManager.ScaleMasks();
-=======
 			// Now that we have finished loading all the basic sprites and sounds, we can look for invalid file paths,
 			// e.g. due to capitalization errors or other typos.
 			SpriteSet::CheckReferences();
 			Audio::CheckReferences();
->>>>>>> 43938764
+			// All sprites with collision masks should also have their 1x scaled versions, so create
+			// any additional scaled masks from the default one.
+			maskManager.ScaleMasks();
 			initiallyLoaded = true;
 		}
 	}
