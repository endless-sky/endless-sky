--- conflicted
+++ resolved
@@ -1,4 +1,4 @@
-/* GameData.cpp
+﻿/* GameData.cpp
 Copyright (c) 2014 by Michael Zahniser
 
 Endless Sky is free software: you can redistribute it and/or modify it under the
@@ -22,11 +22,8 @@
 #include "Command.h"
 #include "ConditionsStore.h"
 #include "Conversation.h"
-<<<<<<< HEAD
 #include "CustomSale.h"
 #include "DataFile.h"
-=======
->>>>>>> acde3d27
 #include "DataNode.h"
 #include "DataWriter.h"
 #include "Effect.h"
