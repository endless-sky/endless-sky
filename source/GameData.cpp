/* GameData.cpp
Copyright (c) 2014 by Michael Zahniser

Endless Sky is free software: you can redistribute it and/or modify it under the
terms of the GNU General Public License as published by the Free Software
Foundation, either version 3 of the License, or (at your option) any later version.

Endless Sky is distributed in the hope that it will be useful, but WITHOUT ANY
WARRANTY; without even the implied warranty of MERCHANTABILITY or FITNESS FOR A
PARTICULAR PURPOSE. See the GNU General Public License for more details.

You should have received a copy of the GNU General Public License along with
this program. If not, see <https://www.gnu.org/licenses/>.
*/

#include "GameData.h"

#include "audio/Audio.h"
#include "shader/BatchShader.h"
#include "CategoryList.h"
#include "Color.h"
#include "Command.h"
#include "ConditionsStore.h"
#include "Conversation.h"
#include "CrashState.h"
#include "DataNode.h"
#include "DataWriter.h"
#include "Effect.h"
#include "Files.h"
#include "shader/FillShader.h"
#include "Fleet.h"
<<<<<<< HEAD
#include "FogShader.h"
#include "GamePad.h"
=======
#include "shader/FogShader.h"
>>>>>>> 911a743f
#include "text/FontSet.h"
#include "FormationPattern.h"
#include "Galaxy.h"
#include "GameEvent.h"
#include "Government.h"
#include "Hazard.h"
#include "image/ImageSet.h"
#include "Interface.h"
#include "shader/LineShader.h"
#include "image/MaskManager.h"
#include "Minable.h"
#include "Mission.h"
#include "audio/Music.h"
#include "News.h"
#include "Outfit.h"
#include "shader/OutlineShader.h"
#include "Person.h"
#include "Phrase.h"
#include "Planet.h"
#include "Plugins.h"
#include "shader/PointerShader.h"
#include "Politics.h"
#include "RenderBuffer.h"
#include "shader/RingShader.h"
#include "Ship.h"
#include "image/Sprite.h"
#include "image/SpriteSet.h"
#include "shader/SpriteShader.h"
#include "shader/StarField.h"
#include "StartConditions.h"
#include "System.h"
#include "TaskQueue.h"
#include "test/Test.h"
#include "test/TestData.h"
#include "UniverseObjects.h"
#include "UiRectShader.h"

#include <algorithm>
#include <atomic>
#include <iostream>
#include <queue>
#include <utility>
#include <vector>

using namespace std;

namespace {
	UniverseObjects objects;
	Set<Fleet> defaultFleets;
	Set<Government> defaultGovernments;
	Set<Planet> defaultPlanets;
	Set<System> defaultSystems;
	Set<Galaxy> defaultGalaxies;
	Set<Sale<Ship>> defaultShipSales;
	Set<Sale<Outfit>> defaultOutfitSales;
	Set<Wormhole> defaultWormholes;
	TextReplacements defaultSubstitutions;

	Politics politics;

	StarField background;

	vector<filesystem::path> sources;
	map<const Sprite *, shared_ptr<ImageSet>> deferred;
	map<const Sprite *, int> preloaded;

	MaskManager maskManager;

	const Government *playerGovernment = nullptr;
	map<const System *, map<string, int>> purchases;

	ConditionsStore globalConditions;

	bool preventSpriteUpload = false;

	// Tracks the progress of loading the sprites when the game starts.
	std::atomic<bool> queuedAllImages = false;
	std::atomic<int> spritesLoaded = 0;
	std::atomic<int> totalSprites = 0;

	// List of image sets that are waiting to be uploaded to the GPU.
	mutex imageQueueMutex;
	queue<shared_ptr<ImageSet>> imageQueue;

	// Loads a sprite and queues it for upload to the GPU.
	void LoadSprite(TaskQueue &queue, const shared_ptr<ImageSet> &image)
	{
		queue.Run([image] { image->Load(); },
			[image] { image->Upload(SpriteSet::Modify(image->Name()), !preventSpriteUpload); });
	}

	void LoadSpriteQueued(TaskQueue &queue, const shared_ptr<ImageSet> &image);
	// Loads a sprite from the image queue, recursively.
	void LoadSpriteQueued(TaskQueue &queue)
	{
		if(imageQueue.empty())
			return;

		// Start loading the next image in the list.
		// This is done to save memory on startup.
		LoadSpriteQueued(queue, imageQueue.front());
		imageQueue.pop();
	}

	// Loads a sprite from the given image, with progress tracking.
	// Recursively loads the next image in the queue, if any.
	void LoadSpriteQueued(TaskQueue &queue, const shared_ptr<ImageSet> &image)
	{
		queue.Run([image] { image->Load(); },
			[image, &queue]
			{
				image->Upload(SpriteSet::Modify(image->Name()), !preventSpriteUpload);
				++spritesLoaded;

				// Start loading the next image in the queue, if any.
				lock_guard lock(imageQueueMutex);
				LoadSpriteQueued(queue);
			});
	}

	void LoadPlugin(TaskQueue &queue, const filesystem::path &path)
	{
		const auto *plugin = Plugins::Load(path);
		if(!plugin)
			return;

		if(plugin->enabled)
			sources.push_back(path);

		// Load the icon for the plugin, if any.
		auto icon = make_shared<ImageSet>(plugin->name);

		// Try adding all the possible icon variants.
		if(Files::Exists(path / "icon.png"))
			icon->Add(path / "icon.png");
		else if(Files::Exists(path / "icon.jpg"))
			icon->Add(path / "icon.jpg");

		if(Files::Exists(path / "icon@2x.png"))
			icon->Add(path / "icon@2x.png");
		else if(Files::Exists(path / "icon@2x.jpg"))
			icon->Add(path / "icon@2x.jpg");

		if(!icon->IsEmpty())
		{
			icon->ValidateFrames();
			LoadSprite(queue, icon);
		}
	}
}



shared_future<void> GameData::BeginLoad(TaskQueue &queue, bool onlyLoadData, bool debugMode, bool preventUpload)
{
	preventSpriteUpload = preventUpload;

	// Initialize the list of "source" folders based on any active plugins.
	LoadSources(queue);

	if(!onlyLoadData)
	{
		queue.Run([&queue] {
			// Now, read all the images in all the path directories. For each unique
			// name, only remember one instance, letting things on the higher priority
			// paths override the default images.
			map<string, shared_ptr<ImageSet>> images = FindImages();

			// From the name, strip out any frame number, plus the extension.
			for(auto &it : images)
			{
				// This should never happen, but just in case:
				if(!it.second)
					continue;

				// Reduce the set of images to those that are valid.
				it.second->ValidateFrames();
				// For landscapes, remember all the source files but don't load them yet.
				if(ImageSet::IsDeferred(it.first))
					deferred[SpriteSet::Get(it.first)] = std::move(it.second);
				else
				{
					lock_guard lock(imageQueueMutex);
					imageQueue.push(std::move(std::move(it.second)));
					++totalSprites;
				}
			}
			queuedAllImages = true;

			// Launch the tasks to actually load the images, making sure not to exceed the amount
			// of tasks the main thread can handle in a single frame to limit peak memory usage.
			{
				lock_guard lock(imageQueueMutex);
				for(int i = 0; i < TaskQueue::MAX_SYNC_TASKS; ++i)
					LoadSpriteQueued(queue);
			}

			// Generate a catalog of music files.
			Music::Init(sources);
		});
	}

	return objects.Load(queue, sources, debugMode);
}



void GameData::FinishLoading()
{
	// Store the current state, to revert back to later.
	defaultFleets = objects.fleets;
	defaultGovernments = objects.governments;
	defaultPlanets = objects.planets;
	defaultSystems = objects.systems;
	defaultGalaxies = objects.galaxies;
	defaultShipSales = objects.shipSales;
	defaultOutfitSales = objects.outfitSales;
	defaultSubstitutions = objects.substitutions;
	defaultWormholes = objects.wormholes;
	playerGovernment = objects.governments.Get("Escort");

	politics.Reset();
}



void GameData::CheckReferences()
{
	objects.CheckReferences();
}



void GameData::LoadSettings()
{
	// If there is no user-defined config, then set some defaults
	if(!Files::Exists(Files::Config() + "keys.txt"))
	{
		Command::SetGesture(Command::STOP, Gesture::CARET_DOWN);
		Command::SetGesture(Command::BOARD, Gesture::CARET_UP);
		Command::SetGesture(Command::GATHER, Gesture::CIRCLE);
		Command::SetGesture(Command::HOLD, Gesture::X);

		Command::SetControllerButton(Command::LAND, SDL_CONTROLLER_BUTTON_A);
		Command::SetControllerButton(Command::HAIL, SDL_CONTROLLER_BUTTON_B);
		Command::SetControllerButton(Command::SCAN, SDL_CONTROLLER_BUTTON_X);
		Command::SetControllerButton(Command::JUMP, SDL_CONTROLLER_BUTTON_Y);
		Command::SetControllerButton(Command::INFO, SDL_CONTROLLER_BUTTON_BACK);
		Command::SetControllerButton(Command::MENU, SDL_CONTROLLER_BUTTON_GUIDE);
		Command::SetControllerButton(Command::MAP, SDL_CONTROLLER_BUTTON_START);
		Command::SetControllerButton(Command::STOP, SDL_CONTROLLER_BUTTON_LEFTSTICK);
		Command::SetControllerButton(Command::NEAREST_ASTEROID, SDL_CONTROLLER_BUTTON_RIGHTSTICK);
		Command::SetControllerButton(Command::SELECT, SDL_CONTROLLER_BUTTON_RIGHTSHOULDER);
		Command::SetControllerButton(Command::DEPLOY, SDL_CONTROLLER_BUTTON_DPAD_UP);
		Command::SetControllerButton(Command::BOARD, SDL_CONTROLLER_BUTTON_DPAD_DOWN);
		Command::SetControllerButton(Command::CLOAK, SDL_CONTROLLER_BUTTON_DPAD_LEFT);
		Command::SetControllerButton(Command::FASTFORWARD, SDL_CONTROLLER_BUTTON_DPAD_RIGHT);

		Command::SetControllerTrigger(Command::TARGET, SDL_CONTROLLER_AXIS_RIGHTX, false);
		Command::SetControllerTrigger(Command::NEAREST, SDL_CONTROLLER_AXIS_RIGHTX, true);
		Command::SetControllerTrigger(Command::PRIMARY, SDL_CONTROLLER_AXIS_TRIGGERLEFT, true);
		Command::SetControllerTrigger(Command::SECONDARY, SDL_CONTROLLER_AXIS_TRIGGERRIGHT, true);
	}
	
	// Load the key settings.
<<<<<<< HEAD
	Command::LoadSettings(Files::Resources() + "keys.txt");
	Command::LoadSettings(Files::Config() + "keys.txt");

	GamePad::Init();
=======
	Command::LoadSettings(Files::Resources() / "keys.txt");
	Command::LoadSettings(Files::Config() / "keys.txt");
>>>>>>> 911a743f
}



void GameData::LoadShaders()
{
<<<<<<< HEAD
	FontSet::Add(Files::Images() + "font/ubuntu14r", 14);
	FontSet::Add(Files::Images() + "font/ubuntu18r", 18);
=======
	FontSet::Add(Files::Images() / "font/ubuntu14r.png", 14);
	FontSet::Add(Files::Images() / "font/ubuntu18r.png", 18);
>>>>>>> 911a743f

	FillShader::Init();
	FogShader::Init();
	LineShader::Init();
	OutlineShader::Init();
	PointerShader::Init();
	RingShader::Init();
	SpriteShader::Init();
	BatchShader::Init();
	RenderBuffer::Init();
	
	UiRectShader::Init(
		*GameData::Colors().Get("medium"),
		*GameData::Colors().Get("dim"),
		*GameData::Colors().Get("bright")
	);

	background.Init(16384, 4096);
}



double GameData::GetProgress()
{
	double spriteProgress = 0.;
	if(queuedAllImages)
	{
		if(!totalSprites)
			spriteProgress = 1.;
		else
			spriteProgress = static_cast<double>(spritesLoaded) / totalSprites;
	}
	return min({spriteProgress, Audio::GetProgress(), objects.GetProgress()});
}



bool GameData::IsLoaded()
{
	return GetProgress() == 1.;
}



// Begin loading a sprite that was previously deferred. Currently this is
// done with all landscapes to speed up the program's startup.
void GameData::Preload(TaskQueue &queue, const Sprite *sprite)
{
	// Make sure this sprite actually is one that uses deferred loading.
	auto dit = deferred.find(sprite);
	if(!sprite || dit == deferred.end())
		return;

	// If this sprite is one of the currently loaded ones, there is no need to
	// load it again. But, make note of the fact that it is the most recently
	// asked-for sprite.
	map<const Sprite *, int>::iterator pit = preloaded.find(sprite);
	if(pit != preloaded.end())
	{
		for(pair<const Sprite * const, int> &it : preloaded)
			if(it.second < pit->second)
				++it.second;

		pit->second = 0;
		return;
	}

	// This sprite is not currently preloaded. Check to see whether we already
	// have the maximum number of sprites loaded, in which case the oldest one
	// must be unloaded to make room for this one.
	pit = preloaded.begin();
	while(pit != preloaded.end())
	{
		++pit->second;
		if(pit->second >= 20)
		{
			// Unloading needs to be queued on the main thread.
			queue.Run({}, [name = pit->first->Name()] { SpriteSet::Modify(name)->Unload(); });
			pit = preloaded.erase(pit);
		}
		else
			++pit;
	}

	// Now, load all the files for this sprite.
	preloaded[sprite] = 0;
	LoadSprite(queue, dit->second);
}



// Get the list of resource sources (i.e. plugin folders).
const vector<filesystem::path> &GameData::Sources()
{
	return sources;
}



// Get a reference to the UniverseObjects object.
UniverseObjects &GameData::Objects()
{
	return objects;
}



// Revert any changes that have been made to the universe.
void GameData::Revert()
{
	objects.fleets.Revert(defaultFleets);
	objects.governments.Revert(defaultGovernments);
	objects.planets.Revert(defaultPlanets);
	objects.systems.Revert(defaultSystems);
	objects.galaxies.Revert(defaultGalaxies);
	objects.shipSales.Revert(defaultShipSales);
	objects.outfitSales.Revert(defaultOutfitSales);
	objects.substitutions.Revert(defaultSubstitutions);
	objects.wormholes.Revert(defaultWormholes);
	for(auto &it : objects.persons)
		it.second.Restore();

	politics.Reset();
	purchases.clear();
}



void GameData::SetDate(const Date &date)
{
	for(auto &it : objects.systems)
		it.second.SetDate(date);
	politics.ResetDaily();
}



void GameData::ReadEconomy(const DataNode &node)
{
	if(!node.Size() || node.Token(0) != "economy")
		return;

	vector<string> headings;
	for(const DataNode &child : node)
	{
		if(child.Token(0) == "purchases")
		{
			for(const DataNode &grand : child)
				if(grand.Size() >= 3 && grand.Value(2))
					purchases[Systems().Get(grand.Token(0))][grand.Token(1)] += grand.Value(2);
		}
		else if(child.Token(0) == "system")
		{
			headings.clear();
			for(int index = 1; index < child.Size(); ++index)
				headings.push_back(child.Token(index));
		}
		else
		{
			System &system = *objects.systems.Get(child.Token(0));

			int index = 0;
			for(const string &commodity : headings)
				system.SetSupply(commodity, child.Value(++index));
		}
	}
}



void GameData::WriteEconomy(DataWriter &out)
{
	out.Write("economy");
	out.BeginChild();
	{
		// Write each system and the commodity quantities purchased there.
		if(!purchases.empty())
		{
			out.Write("purchases");
			out.BeginChild();
			using Purchase = pair<const System *const, map<string, int>>;
			WriteSorted(purchases,
				[](const Purchase *lhs, const Purchase *rhs)
					{ return lhs->first->Name() < rhs->first->Name(); },
				[&out](const Purchase &pit)
				{
					// Write purchases for all systems, even ones from removed plugins.
					for(const auto &cit : pit.second)
						out.Write(pit.first->Name(), cit.first, cit.second);
				});
			out.EndChild();
		}
		// Write the "header" row.
		out.WriteToken("system");
		for(const auto &cit : GameData::Commodities())
			out.WriteToken(cit.name);
		out.Write();

		// Write the per-system data for all systems that are either known-valid, or non-empty.
		for(const auto &sit : GameData::Systems())
		{
			if(!sit.second.IsValid() && !sit.second.HasTrade())
				continue;

			out.WriteToken(sit.second.Name());
			for(const auto &cit : GameData::Commodities())
				out.WriteToken(static_cast<int>(sit.second.Supply(cit.name)));
			out.Write();
		}
	}
	out.EndChild();
}



void GameData::StepEconomy()
{
	// First, apply any purchases the player made. These are deferred until now
	// so that prices will not change as you are buying or selling goods.
	for(const auto &pit : purchases)
	{
		System &system = const_cast<System &>(*pit.first);
		for(const auto &cit : pit.second)
			system.SetSupply(cit.first, system.Supply(cit.first) - cit.second);
	}
	purchases.clear();

	// Then, have each system generate new goods for local use and trade.
	for(auto &it : objects.systems)
		it.second.StepEconomy();

	// Finally, send out the trade goods. This has to be done in a separate step
	// because otherwise whichever systems trade last would already have gotten
	// supplied by the other systems.
	for(auto &it : objects.systems)
	{
		System &system = it.second;
		if(!system.Links().empty())
			for(const Trade::Commodity &commodity : Commodities())
			{
				double supply = system.Supply(commodity.name);
				for(const System *neighbor : system.Links())
				{
					double scale = neighbor->Links().size();
					if(scale)
						supply += neighbor->Exports(commodity.name) / scale;
				}
				system.SetSupply(commodity.name, supply);
			}
	}
}



void GameData::AddPurchase(const System &system, const string &commodity, int tons)
{
	if(tons < 0)
		purchases[&system][commodity] += tons;
}



// Apply the given change to the universe.
void GameData::Change(const DataNode &node)
{
	objects.Change(node);
}



// Update the neighbor lists and other information for all the systems.
// This must be done any time that a change creates or moves a system.
void GameData::UpdateSystems()
{
	objects.UpdateSystems();
}



void GameData::AddJumpRange(double neighborDistance)
{
	objects.neighborDistances.insert(neighborDistance);
}



// Re-activate any special persons that were created previously but that are
// still alive.
void GameData::ResetPersons()
{
	for(auto &it : objects.persons)
		it.second.ClearPlacement();
}



// Mark all persons in the given list as dead.
void GameData::DestroyPersons(vector<string> &names)
{
	for(const string &name : names)
		objects.persons.Get(name)->Destroy();
}



const Set<Color> &GameData::Colors()
{
	return objects.colors;
}



const Set<Conversation> &GameData::Conversations()
{
	return objects.conversations;
}



const Set<Effect> &GameData::Effects()
{
	return objects.effects;
}



const Set<GameEvent> &GameData::Events()
{
	return objects.events;
}



const Set<Fleet> &GameData::Fleets()
{
	return objects.fleets;
}



const Set<FormationPattern> &GameData::Formations()
{
	return objects.formations;
}



const Set<Galaxy> &GameData::Galaxies()
{
	return objects.galaxies;
}



const Set<Government> &GameData::Governments()
{
	return objects.governments;
}



const Set<Hazard> &GameData::Hazards()
{
	return objects.hazards;
}



const Set<Interface> &GameData::Interfaces()
{
	return objects.interfaces;
}



const Set<Minable> &GameData::Minables()
{
	return objects.minables;
}



const Set<Mission> &GameData::Missions()
{
	return objects.missions;
}



const Set<News> &GameData::SpaceportNews()
{
	return objects.news;
}



const Set<Outfit> &GameData::Outfits()
{
	return objects.outfits;
}



const Set<Sale<Outfit>> &GameData::Outfitters()
{
	return objects.outfitSales;
}



const Set<Person> &GameData::Persons()
{
	return objects.persons;
}



const Set<Phrase> &GameData::Phrases()
{
	return objects.phrases;
}



const Set<Planet> &GameData::Planets()
{
	return objects.planets;
}



const Set<Ship> &GameData::Ships()
{
	return objects.ships;
}



const Set<Test> &GameData::Tests()
{
	return objects.tests;
}



const Set<TestData> &GameData::TestDataSets()
{
	return objects.testDataSets;
}



ConditionsStore &GameData::GlobalConditions()
{
	return globalConditions;
}



const Set<Sale<Ship>> &GameData::Shipyards()
{
	return objects.shipSales;
}



const Set<System> &GameData::Systems()
{
	return objects.systems;
}



const Set<Wormhole> &GameData::Wormholes()
{
	return objects.wormholes;
}



const Government *GameData::PlayerGovernment()
{
	return playerGovernment;
}



Politics &GameData::GetPolitics()
{
	return politics;
}



const vector<StartConditions> &GameData::StartOptions()
{
	return objects.startConditions;
}



const vector<Trade::Commodity> &GameData::Commodities()
{
	return objects.trade.Commodities();
}



const vector<Trade::Commodity> &GameData::SpecialCommodities()
{
	return objects.trade.SpecialCommodities();
}



// Custom messages to be shown when trying to land on certain stellar objects.
bool GameData::HasLandingMessage(const Sprite *sprite)
{
	return objects.landingMessages.contains(sprite);
}



const string &GameData::LandingMessage(const Sprite *sprite)
{
	static const string EMPTY;
	auto it = objects.landingMessages.find(sprite);
	return (it == objects.landingMessages.end() ? EMPTY : it->second);
}



// Get the solar power and wind output of the given stellar object sprite.
double GameData::SolarPower(const Sprite *sprite)
{
	auto it = objects.solarPower.find(sprite);
	return (it == objects.solarPower.end() ? 0. : it->second);
}



double GameData::SolarWind(const Sprite *sprite)
{
	auto it = objects.solarWind.find(sprite);
	return (it == objects.solarWind.end() ? 0. : it->second);
}



// Strings for combat rating levels, etc.
const string &GameData::Rating(const string &type, int level)
{
	static const string EMPTY;
	auto it = objects.ratings.find(type);
	if(it == objects.ratings.end() || it->second.empty())
		return EMPTY;

	level = max(0, min<int>(it->second.size() - 1, level));
	return it->second[level];
}



// Collections for ship, bay type, outfit, and other categories.
const CategoryList &GameData::GetCategory(const CategoryType type)
{
	return objects.categories[type];
}



const StarField &GameData::Background()
{
	return background;
}



void GameData::SetHaze(const Sprite *sprite, bool allowAnimation)
{
	background.SetHaze(sprite, allowAnimation);
}



const string &GameData::Tooltip(const string &label)
{
	static const string EMPTY;
	auto it = objects.tooltips.find(label);
	// Special case: the "cost" and "sells for" labels include the percentage of
	// the full price, so they will not match exactly.
	if(it == objects.tooltips.end() && !label.compare(0, 4, "cost"))
		it = objects.tooltips.find("cost:");
	if(it == objects.tooltips.end() && !label.compare(0, 9, "sells for"))
		it = objects.tooltips.find("sells for:");
	return (it == objects.tooltips.end() ? EMPTY : it->second);
}



string GameData::HelpMessage(const string &name)
{
	static const string EMPTY;
	auto it = objects.helpMessages.find(name);
	return Command::ReplaceNamesWithKeys(it == objects.helpMessages.end() ? EMPTY : it->second);
}



const map<string, string> &GameData::HelpTemplates()
{
	return objects.helpMessages;
}



MaskManager &GameData::GetMaskManager()
{
	return maskManager;
}



const TextReplacements &GameData::GetTextReplacements()
{
	return objects.substitutions;
}



const Gamerules &GameData::GetGamerules()
{
	return objects.gamerules;
}



void GameData::LoadSources(TaskQueue &queue)
{
	sources.clear();
	sources.push_back(Files::Resources());

	vector<filesystem::path> globalPlugins = Files::ListDirectories(Files::GlobalPlugins());
	for(const auto &path : globalPlugins)
		if(Plugins::IsPlugin(path))
			LoadPlugin(queue, path);

	vector<filesystem::path> localPlugins = Files::ListDirectories(Files::UserPlugins());
	for(const auto &path : localPlugins)
		if(Plugins::IsPlugin(path))
			LoadPlugin(queue, path);
}



map<string, shared_ptr<ImageSet>> GameData::FindImages()
{
	map<string, shared_ptr<ImageSet>> images;
	for(const auto &source : sources)
	{
		// All names will only include the portion of the path that comes after
		// this directory prefix.
		filesystem::path directoryPath = source / "images/";

		vector<filesystem::path> imageFiles = Files::RecursiveList(directoryPath);
		for(auto &path : imageFiles)
			if(ImageSet::IsImage(path))
			{
				string name = ImageSet::Name(path.lexically_relative(directoryPath));

				shared_ptr<ImageSet> &imageSet = images[name];
				if(!imageSet)
					imageSet.reset(new ImageSet(name));
				imageSet->Add(std::move(path));
			}
	}
	return images;
}



// Thread-safe way to draw the menu background.
void GameData::DrawMenuBackground(Panel *panel)
{
	objects.DrawMenuBackground(panel);
}<|MERGE_RESOLUTION|>--- conflicted
+++ resolved
@@ -29,16 +29,12 @@
 #include "Files.h"
 #include "shader/FillShader.h"
 #include "Fleet.h"
-<<<<<<< HEAD
-#include "FogShader.h"
-#include "GamePad.h"
-=======
 #include "shader/FogShader.h"
->>>>>>> 911a743f
 #include "text/FontSet.h"
 #include "FormationPattern.h"
 #include "Galaxy.h"
 #include "GameEvent.h"
+#include "GamePad.h"
 #include "Government.h"
 #include "Hazard.h"
 #include "image/ImageSet.h"
@@ -271,7 +267,7 @@
 void GameData::LoadSettings()
 {
 	// If there is no user-defined config, then set some defaults
-	if(!Files::Exists(Files::Config() + "keys.txt"))
+	if(!Files::Exists(Files::Config() / "keys.txt"))
 	{
 		Command::SetGesture(Command::STOP, Gesture::CARET_DOWN);
 		Command::SetGesture(Command::BOARD, Gesture::CARET_UP);
@@ -300,28 +296,18 @@
 	}
 	
 	// Load the key settings.
-<<<<<<< HEAD
-	Command::LoadSettings(Files::Resources() + "keys.txt");
-	Command::LoadSettings(Files::Config() + "keys.txt");
-
-	GamePad::Init();
-=======
 	Command::LoadSettings(Files::Resources() / "keys.txt");
 	Command::LoadSettings(Files::Config() / "keys.txt");
->>>>>>> 911a743f
+	
+	GamePad::Init();
 }
 
 
 
 void GameData::LoadShaders()
 {
-<<<<<<< HEAD
-	FontSet::Add(Files::Images() + "font/ubuntu14r", 14);
-	FontSet::Add(Files::Images() + "font/ubuntu18r", 18);
-=======
-	FontSet::Add(Files::Images() / "font/ubuntu14r.png", 14);
-	FontSet::Add(Files::Images() / "font/ubuntu18r.png", 18);
->>>>>>> 911a743f
+	FontSet::Add(Files::Images() / "font/ubuntu14r", 14);
+	FontSet::Add(Files::Images() / "font/ubuntu18r", 18);
 
 	FillShader::Init();
 	FogShader::Init();
