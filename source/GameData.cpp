/* GameData.cpp
Copyright (c) 2014 by Michael Zahniser

Endless Sky is free software: you can redistribute it and/or modify it under the
terms of the GNU General Public License as published by the Free Software
Foundation, either version 3 of the License, or (at your option) any later version.

Endless Sky is distributed in the hope that it will be useful, but WITHOUT ANY
WARRANTY; without even the implied warranty of MERCHANTABILITY or FITNESS FOR A
PARTICULAR PURPOSE.  See the GNU General Public License for more details.
*/

#include "GameData.h"

#include "Audio.h"
#include "BatchShader.h"
#include "Color.h"
#include "Command.h"
#include "Conversation.h"
#include "DataFile.h"
#include "DataNode.h"
#include "DataWriter.h"
#include "Effect.h"
#include "Files.h"
#include "FillShader.h"
#include "Fleet.h"
#include "FogShader.h"
#include "text/FontSet.h"
#include "Galaxy.h"
#include "GameEvent.h"
#include "Government.h"
#include "Hazard.h"
#include "ImageSet.h"
#include "Interface.h"
#include "LineShader.h"
#include "MaskManager.h"
#include "Minable.h"
#include "Mission.h"
#include "Music.h"
#include "News.h"
#include "Outfit.h"
#include "OutlineShader.h"
#include "Person.h"
#include "Phrase.h"
#include "Planet.h"
#include "PointerShader.h"
#include "Politics.h"
#include "Random.h"
#include "RingShader.h"
#include "Ship.h"
#include "Sprite.h"
#include "SpriteQueue.h"
#include "SpriteSet.h"
#include "SpriteShader.h"
#include "StarField.h"
#include "StartConditions.h"
#include "System.h"
#include "Test.h"
#include "TestData.h"

#include <algorithm>
#include <iostream>
#include <map>
#include <set>
#include <utility>
#include <vector>

class Sprite;

using namespace std;

namespace {
	Set<Color> colors;
	Set<Conversation> conversations;
	Set<Effect> effects;
	Set<GameEvent> events;
	Set<Fleet> fleets;
	Set<Galaxy> galaxies;
	Set<Government> governments;
	Set<Hazard> hazards;
	Set<Interface> interfaces;
	Set<Minable> minables;
	Set<Mission> missions;
	Set<Outfit> outfits;
	Set<Person> persons;
	Set<Phrase> phrases;
	Set<Planet> planets;
	Set<Ship> ships;
	Set<System> systems;
	Set<Test> tests;
	Set<TestData> testDataSets;
	set<double> neighborDistances;
	
	Set<Sale<Ship>> shipSales;
	Set<Sale<Outfit>> outfitSales;
	
	Set<Fleet> defaultFleets;
	Set<Government> defaultGovernments;
	Set<Planet> defaultPlanets;
	Set<System> defaultSystems;
	Set<Galaxy> defaultGalaxies;
	Set<Sale<Ship>> defaultShipSales;
	Set<Sale<Outfit>> defaultOutfitSales;
	
	Politics politics;
	vector<StartConditions> startConditions;
	
	Trade trade;
	map<const System *, map<string, int>> purchases;
	
	map<const Sprite *, string> landingMessages;
	map<const Sprite *, double> solarPower;
	map<const Sprite *, double> solarWind;
	Set<News> news;
	map<string, vector<string>> ratings;
	
	map<CategoryType, vector<string>> categories;
	
	StarField background;
	
	map<string, string> tooltips;
	map<string, string> helpMessages;
	map<string, string> plugins;
	
	map<string, double> gamerules;
	
	SpriteQueue spriteQueue;
	// Whether sprites and audio have finished loading at game startup.
	bool initiallyLoaded = false;
	
	vector<string> sources;
	map<const Sprite *, shared_ptr<ImageSet>> deferred;
	map<const Sprite *, int> preloaded;
	
	MaskManager maskManager;
	
	const Government *playerGovernment = nullptr;
	
	// TODO (C++14): make these 3 methods generic lambdas visible only to the CheckReferences method.
	// Log a warning for an "undefined" class object that was never loaded from disk.
	void Warn(const string &noun, const string &name)
	{
		Files::LogError("Warning: " + noun + " \"" + name + "\" is referred to, but not fully defined.");
	}
	// Class objects with a deferred definition should still get named when content is loaded.
	template <class Type>
	bool NameIfDeferred(const set<string> &deferred, pair<const string, Type> &it)
	{
		if(deferred.count(it.first))
			it.second.SetName(it.first);
		else
			return false;
		
		return true;
	}
	// Set the name of an "undefined" class object, so that it can be written to the player's save.
	template <class Type>
	void NameAndWarn(const string &noun, pair<const string, Type> &it)
	{
		it.second.SetName(it.first);
		Warn(noun, it.first);
	}
}



bool GameData::BeginLoad(const char * const *argv)
{
	bool printShips = false;
	bool printTests = false;
	bool printWeapons = false;
	bool debugMode = false;
	for(const char * const *it = argv + 1; *it; ++it)
	{
		if((*it)[0] == '-')
		{
			string arg = *it;
			if(arg == "-s" || arg == "--ships")
				printShips = true;
			if(arg == "-w" || arg == "--weapons")
				printWeapons = true;
			if(arg == "--tests")
				printTests = true;
			if(arg == "-d" || arg == "--debug")
				debugMode = true;
			continue;
		}
	}
	Files::Init(argv);
	
	// Initialize the list of "source" folders based on any active plugins.
	LoadSources();
	
	// Now, read all the images in all the path directories. For each unique
	// name, only remember one instance, letting things on the higher priority
	// paths override the default images.
	map<string, shared_ptr<ImageSet>> images = FindImages();
	
	// From the name, strip out any frame number, plus the extension.
	for(const auto &it : images)
	{
		// This should never happen, but just in case:
		if(!it.second)
			continue;
		
		// Reduce the set of images to those that are valid.
		it.second->ValidateFrames();
		// For landscapes, remember all the source files but don't load them yet.
		if(ImageSet::IsDeferred(it.first))
			deferred[SpriteSet::Get(it.first)] = it.second;
		else
			spriteQueue.Add(it.second);
	}
	
	// Generate a catalog of music files.
	Music::Init(sources);
	
	for(const string &source : sources)
	{
		// Iterate through the paths starting with the last directory given. That
		// is, things in folders near the start of the path have the ability to
		// override things in folders later in the path.
		vector<string> dataFiles = Files::RecursiveList(source + "data/");
		for(const string &path : dataFiles)
			LoadFile(path, debugMode);
	}
	
	// Now that all data is loaded, update the neighbor lists and other
	// system information. Make sure that the default jump range is among the
	// neighbor distances to be updated.
	AddJumpRange(System::DEFAULT_NEIGHBOR_DISTANCE);
	UpdateSystems();
	
	// And, update the ships with the outfits we've now finished loading.
	for(auto &&it : ships)
		it.second.FinishLoading(true);
	for(auto &&it : persons)
		it.second.FinishLoading();
	
	for(auto &&it : startConditions)
		it.FinishLoading();
	// Remove any invalid starting conditions, so the game does not use incomplete data.
	startConditions.erase(remove_if(startConditions.begin(), startConditions.end(),
			[](const StartConditions &it) noexcept -> bool { return !it.IsValid(); }),
		startConditions.end()
	);
	
	// Store the current state, to revert back to later.
	defaultFleets = fleets;
	defaultGovernments = governments;
	defaultPlanets = planets;
	defaultSystems = systems;
	defaultGalaxies = galaxies;
	defaultShipSales = shipSales;
	defaultOutfitSales = outfitSales;
	playerGovernment = governments.Get("Escort");
	
	politics.Reset();
	
	if(printShips)
		PrintShipTable();
	if(printTests)
		PrintTestsTable();
	if(printWeapons)
		PrintWeaponTable();
	return !(printShips || printWeapons || printTests);
}



// Check for objects that are referred to but never defined. Some elements, like
// fleets, don't need to be given a name if undefined. Others (like outfits and
// planets) are written to the player's save and need a name to prevent data loss.
void GameData::CheckReferences()
{
	// Parse all GameEvents for object definitions.
	auto deferred = map<string, set<string>>{};
	for(auto &&it : events)
	{
		// Stock GameEvents are serialized in MissionActions by name.
		if(it.second.Name().empty())
			NameAndWarn("event", it);
		else
		{
			// Any already-named event (i.e. loaded) may alter the universe.
			auto definitions = GameEvent::DeferredDefinitions(it.second.Changes());
			for(auto &&type : definitions)
				deferred[type.first].insert(type.second.begin(), type.second.end());
		}
	}
	
	// Stock conversations are never serialized.
	for(const auto &it : conversations)
		if(it.second.IsEmpty())
			Warn("conversation", it.first);
	// The "default intro" conversation must invoke the prompt to set the player's name.
	if(!conversations.Get("default intro")->IsValidIntro())
		Files::LogError("Error: the \"default intro\" conversation must contain a \"name\" node.");
	// Effects are serialized as a part of ships.
	for(auto &&it : effects)
		if(it.second.Name().empty())
			NameAndWarn("effect", it);
	// Fleets are not serialized. Any changes via events are written as DataNodes and thus self-define.
	for(auto &&it : fleets)
	{
		// Plugins may alter stock fleets with new variants that exclusively use plugin ships.
		// Rather than disable the whole fleet due to these non-instantiable variants, remove them.
		it.second.RemoveInvalidVariants();
		if(!it.second.IsValid() && !deferred["fleet"].count(it.first))
			Warn("fleet", it.first);
	}
	// Government names are used in mission NPC blocks and LocationFilters.
	for(auto &&it : governments)
		if(it.second.GetTrueName().empty() && !NameIfDeferred(deferred["government"], it))
			NameAndWarn("government", it);
	// Minables are not serialized.
	for(const auto &it : minables)
		if(it.second.Name().empty())
			Warn("minable", it.first);
	// Stock missions are never serialized, and an accepted mission is
	// always fully defined (though possibly not "valid").
	for(const auto &it : missions)
		if(it.second.Name().empty())
			Warn("mission", it.first);
	
	// News are never serialized or named, except by events (which would then define them).
	
	// Outfit names are used by a number of classes.
	for(auto &&it : outfits)
		if(it.second.Name().empty())
			NameAndWarn("outfit", it);
	// Outfitters are never serialized.
	for(const auto &it : outfitSales)
		if(it.second.empty() && !deferred["outfitter"].count(it.first))
			Files::LogError("Warning: outfitter \"" + it.first + "\" is referred to, but has no outfits.");
	// Phrases are never serialized.
	for(const auto &it : phrases)
		if(it.second.Name().empty())
			Warn("phrase", it.first);
	// Planet names are used by a number of classes.
	for(auto &&it : planets)
		if(it.second.TrueName().empty() && !NameIfDeferred(deferred["planet"], it))
			NameAndWarn("planet", it);
	// Ship model names are used by missions and depreciation.
	for(auto &&it : ships)
		if(it.second.ModelName().empty())
		{
			it.second.SetModelName(it.first);
			Warn("ship", it.first);
		}
	// Shipyards are never serialized.
	for(const auto &it : shipSales)
		if(it.second.empty() && !deferred["shipyard"].count(it.first))
			Files::LogError("Warning: shipyard \"" + it.first + "\" is referred to, but has no ships.");
	// System names are used by a number of classes.
	for(auto &&it : systems)
		if(it.second.Name().empty() && !NameIfDeferred(deferred["system"], it))
			NameAndWarn("system", it);
	// Hazards are never serialized.
	for(const auto &it : hazards)
		if(!it.second.IsValid())
			Warn("hazard", it.first);
}



void GameData::LoadShaders(bool useShaderSwizzle)
{
	FontSet::Add(Files::Images() + "font/ubuntu14r.png", 14);
	FontSet::Add(Files::Images() + "font/ubuntu18r.png", 18);
	
	// Load the key settings.
	Command::LoadSettings(Files::Resources() + "keys.txt");
	Command::LoadSettings(Files::Config() + "keys.txt");
	
	FillShader::Init();
	FogShader::Init();
	LineShader::Init();
	OutlineShader::Init();
	PointerShader::Init();
	RingShader::Init();
	SpriteShader::Init(useShaderSwizzle);
	BatchShader::Init();
	
	background.Init(16384, 4096);
}



double GameData::Progress()
{
	auto progress = min(spriteQueue.Progress(), Audio::GetProgress());
	if(progress == 1.)
	{
		if(!initiallyLoaded)
		{
			// Now that we have finished loading all the basic sprites and sounds, we can look for invalid file paths,
			// e.g. due to capitalization errors or other typos.
			SpriteSet::CheckReferences();
			Audio::CheckReferences();
			// All sprites with collision masks should also have their 1x scaled versions, so create
			// any additional scaled masks from the default one.
			maskManager.ScaleMasks();
			initiallyLoaded = true;
		}
	}
	return progress;
}



bool GameData::IsLoaded()
{
	return initiallyLoaded;
}



// Begin loading a sprite that was previously deferred. Currently this is
// done with all landscapes to speed up the program's startup.
void GameData::Preload(const Sprite *sprite)
{
	// Make sure this sprite actually is one that uses deferred loading.
	auto dit = deferred.find(sprite);
	if(!sprite || dit == deferred.end())
		return;
	
	// If this sprite is one of the currently loaded ones, there is no need to
	// load it again. But, make note of the fact that it is the most recently
	// asked-for sprite.
	map<const Sprite *, int>::iterator pit = preloaded.find(sprite);
	if(pit != preloaded.end())
	{
		for(pair<const Sprite * const, int> &it : preloaded)
			if(it.second < pit->second)
				++it.second;
		
		pit->second = 0;
		return;
	}
	
	// This sprite is not currently preloaded. Check to see whether we already
	// have the maximum number of sprites loaded, in which case the oldest one
	// must be unloaded to make room for this one.
	const string &name = sprite->Name();
	pit = preloaded.begin();
	while(pit != preloaded.end())
	{
		++pit->second;
		if(pit->second >= 20)
		{
			spriteQueue.Unload(name);
			pit = preloaded.erase(pit);
		}
		else
			++pit;
	}
	
	// Now, load all the files for this sprite.
	preloaded[sprite] = 0;
	spriteQueue.Add(dit->second);
}



void GameData::FinishLoading()
{
	spriteQueue.Finish();
}



// Get the list of resource sources (i.e. plugin folders).
const vector<string> &GameData::Sources()
{
	return sources;
}



// Revert any changes that have been made to the universe.
void GameData::Revert()
{
	fleets.Revert(defaultFleets);
	governments.Revert(defaultGovernments);
	planets.Revert(defaultPlanets);
	systems.Revert(defaultSystems);
	galaxies.Revert(defaultGalaxies);
	shipSales.Revert(defaultShipSales);
	outfitSales.Revert(defaultOutfitSales);
	for(auto &it : persons)
		it.second.Restore();
	
	politics.Reset();
	purchases.clear();
}



void GameData::SetDate(const Date &date)
{
	for(auto &it : systems)
		it.second.SetDate(date);
	politics.ResetDaily();
}



void GameData::ReadEconomy(const DataNode &node)
{
	if(!node.Size() || node.Token(0) != "economy")
		return;
	
	vector<string> headings;
	for(const DataNode &child : node)
	{
		if(child.Token(0) == "purchases")
		{
			for(const DataNode &grand : child)
				if(grand.Size() >= 3 && grand.Value(2))
					purchases[systems.Get(grand.Token(0))][grand.Token(1)] += grand.Value(2);
		}
		else if(child.Token(0) == "system")
		{
			headings.clear();
			for(int index = 1; index < child.Size(); ++index)
				headings.push_back(child.Token(index));
		}
		else
		{
			System &system = *systems.Get(child.Token(0));
			
			int index = 0;
			for(const string &commodity : headings)
				system.SetSupply(commodity, child.Value(++index));
		}
	}
}



void GameData::WriteEconomy(DataWriter &out)
{
	out.Write("economy");
	out.BeginChild();
	{
		// Write each system and the commodity quantities purchased there.
		if(!purchases.empty())
		{
			out.Write("purchases");
			out.BeginChild();
			using Purchase = pair<const System *const, map<string, int>>;
			WriteSorted(purchases,
				[](const Purchase *lhs, const Purchase *rhs)
					{ return lhs->first->Name() < rhs->first->Name(); },
				[&out](const Purchase &pit)
				{
					// Write purchases for all systems, even ones from removed plugins.
					for(const auto &cit : pit.second)
						out.Write(pit.first->Name(), cit.first, cit.second);
				});
			out.EndChild();
		}
		// Write the "header" row.
		out.WriteToken("system");
		for(const auto &cit : GameData::Commodities())
			out.WriteToken(cit.name);
		out.Write();
		
		// Write the per-system data for all systems that are either known-valid, or non-empty.
		for(const auto &sit : GameData::Systems())
		{
			if(!sit.second.IsValid() && !sit.second.HasTrade())
				continue;
			
			out.WriteToken(sit.second.Name());
			for(const auto &cit : GameData::Commodities())
				out.WriteToken(static_cast<int>(sit.second.Supply(cit.name)));
			out.Write();
		}
	}
	out.EndChild();
}



void GameData::StepEconomy()
{
	// First, apply any purchases the player made. These are deferred until now
	// so that prices will not change as you are buying or selling goods.
	for(const auto &pit : purchases)
	{
		System &system = const_cast<System &>(*pit.first);
		for(const auto &cit : pit.second)
			system.SetSupply(cit.first, system.Supply(cit.first) - cit.second);
	}
	purchases.clear();
	
	// Then, have each system generate new goods for local use and trade.
	for(auto &it : systems)
		it.second.StepEconomy();
	
	// Finally, send out the trade goods. This has to be done in a separate step
	// because otherwise whichever systems trade last would already have gotten
	// supplied by the other systems.
	for(auto &it : systems)
	{
		System &system = it.second;
		if(!system.Links().empty())
			for(const Trade::Commodity &commodity : trade.Commodities())
			{
				double supply = system.Supply(commodity.name);
				for(const System *neighbor : system.Links())
				{
					double scale = neighbor->Links().size();
					if(scale)
						supply += neighbor->Exports(commodity.name) / scale;
				}
				system.SetSupply(commodity.name, supply);
			}
	}
}



void GameData::AddPurchase(const System &system, const string &commodity, int tons)
{
	if(tons < 0)
		purchases[&system][commodity] += tons;
}



// Apply the given change to the universe.
void GameData::Change(const DataNode &node)
{
	if(node.Token(0) == "fleet" && node.Size() >= 2)
		fleets.Get(node.Token(1))->Load(node);
	else if(node.Token(0) == "galaxy" && node.Size() >= 2)
		galaxies.Get(node.Token(1))->Load(node);
	else if(node.Token(0) == "government" && node.Size() >= 2)
		governments.Get(node.Token(1))->Load(node);
	else if(node.Token(0) == "outfitter" && node.Size() >= 2)
		outfitSales.Get(node.Token(1))->Load(node, outfits);
	else if(node.Token(0) == "planet" && node.Size() >= 2)
		planets.Get(node.Token(1))->Load(node);
	else if(node.Token(0) == "shipyard" && node.Size() >= 2)
		shipSales.Get(node.Token(1))->Load(node, ships);
	else if(node.Token(0) == "system" && node.Size() >= 2)
		systems.Get(node.Token(1))->Load(node, planets);
	else if(node.Token(0) == "news" && node.Size() >= 2)
		news.Get(node.Token(1))->Load(node);
	else if(node.Token(0) == "link" && node.Size() >= 3)
		systems.Get(node.Token(1))->Link(systems.Get(node.Token(2)));
	else if(node.Token(0) == "unlink" && node.Size() >= 3)
		systems.Get(node.Token(1))->Unlink(systems.Get(node.Token(2)));
	else
		node.PrintTrace("Invalid \"event\" data:");
}



// Update the neighbor lists and other information for all the systems.
// This must be done any time that a change creates or moves a system.
void GameData::UpdateSystems()
{
	for(auto &it : systems)
	{
		// Skip systems that have no name.
		if(it.first.empty() || it.second.Name().empty())
			continue;
		it.second.UpdateSystem(systems, neighborDistances);
	}
}



void GameData::AddJumpRange(double neighborDistance)
{
	neighborDistances.insert(neighborDistance);
}



// Re-activate any special persons that were created previously but that are
// still alive.
void GameData::ResetPersons()
{
	for(auto &it : persons)
		it.second.ClearPlacement();
}



// Mark all persons in the given list as dead.
void GameData::DestroyPersons(vector<string> &names)
{
	for(const string &name : names)
		persons.Get(name)->Destroy();
}



const Set<Color> &GameData::Colors()
{
	return colors;
}



const Set<Conversation> &GameData::Conversations()
{
	return conversations;
}



const Set<Effect> &GameData::Effects()
{
	return effects;
}




const Set<GameEvent> &GameData::Events()
{
	return events;
}



const Set<Fleet> &GameData::Fleets()
{
	return fleets;
}



const Set<Galaxy> &GameData::Galaxies()
{
	return galaxies;
}



const Set<Government> &GameData::Governments()
{
	return governments;
}



const Set<Hazard> &GameData::Hazards()
{
	return hazards;
}



const Set<Interface> &GameData::Interfaces()
{
	return interfaces;
}



const Set<Minable> &GameData::Minables()
{
	return minables;
}




const Set<Mission> &GameData::Missions()
{
	return missions;
}



const Set<News> &GameData::SpaceportNews()
{
	return news;
}



const Set<Outfit> &GameData::Outfits()
{
	return outfits;
}



const Set<Sale<Outfit>> &GameData::Outfitters()
{
	return outfitSales;
}



const Set<Person> &GameData::Persons()
{
	return persons;
}



const Set<Phrase> &GameData::Phrases()
{
	return phrases;
}



const Set<Planet> &GameData::Planets()
{
	return planets;
}



const Set<Ship> &GameData::Ships()
{
	return ships;
}



const Set<Test> &GameData::Tests()
{
	return tests;
}



const Set<TestData> &GameData::TestDataSets()
{
	return testDataSets;
}



const Set<Sale<Ship>> &GameData::Shipyards()
{
	return shipSales;
}



const Set<System> &GameData::Systems()
{
	return systems;
}



const Government *GameData::PlayerGovernment()
{
	return playerGovernment;
}



Politics &GameData::GetPolitics()
{
	return politics;
}



const vector<StartConditions> &GameData::StartOptions()
{
	return startConditions;
}



const vector<Trade::Commodity> &GameData::Commodities()
{
	return trade.Commodities();
}




const vector<Trade::Commodity> &GameData::SpecialCommodities()
{
	return trade.SpecialCommodities();
}



// Custom messages to be shown when trying to land on certain stellar objects.
bool GameData::HasLandingMessage(const Sprite *sprite)
{
	return landingMessages.count(sprite);
}



const string &GameData::LandingMessage(const Sprite *sprite)
{
	static const string EMPTY;
	auto it = landingMessages.find(sprite);
	return (it == landingMessages.end() ? EMPTY : it->second);
}



// Get the solar power and wind output of the given stellar object sprite.
double GameData::SolarPower(const Sprite *sprite)
{
	auto it = solarPower.find(sprite);
	return (it == solarPower.end() ? 0. : it->second);
}



double GameData::SolarWind(const Sprite *sprite)
{
	auto it = solarWind.find(sprite);
	return (it == solarWind.end() ? 0. : it->second);
}



// Strings for combat rating levels, etc.
const string &GameData::Rating(const string &type, int level)
{
	static const string EMPTY;
	auto it = ratings.find(type);
	if(it == ratings.end() || it->second.empty())
		return EMPTY;
	
	level = max(0, min<int>(it->second.size() - 1, level));
	return it->second[level];
}



// Strings for ship, bay type, and outfit categories.
const vector<string> &GameData::Category(const CategoryType type)
{
	return categories[type];
}



const StarField &GameData::Background()
{
	return background;
}



void GameData::SetHaze(const Sprite *sprite, bool allowAnimation)
{
	background.SetHaze(sprite, allowAnimation);
}



const string &GameData::Tooltip(const string &label)
{
	static const string EMPTY;
	auto it = tooltips.find(label);
	// Special case: the "cost" and "sells for" labels include the percentage of
	// the full price, so they will not match exactly.
	if(it == tooltips.end() && !label.compare(0, 4, "cost"))
		it = tooltips.find("cost:");
	if(it == tooltips.end() && !label.compare(0, 9, "sells for"))
		it = tooltips.find("sells for:");
	return (it == tooltips.end() ? EMPTY : it->second);
}



string GameData::HelpMessage(const string &name)
{
	static const string EMPTY;
	auto it = helpMessages.find(name);
	return Command::ReplaceNamesWithKeys(it == helpMessages.end() ? EMPTY : it->second);
}



const map<string, string> &GameData::HelpTemplates()
{
	return helpMessages;
}



const map<string, string> &GameData::PluginAboutText()
{
	return plugins;
}



<<<<<<< HEAD
double GameData::Gamerule(const string &rule)
{
	return gamerules[rule];
=======
MaskManager &GameData::GetMaskManager()
{
	return maskManager;
>>>>>>> 50ea23ed
}



void GameData::LoadSources()
{
	sources.clear();
	sources.push_back(Files::Resources());
	
	vector<string> globalPlugins = Files::ListDirectories(Files::Resources() + "plugins/");
	for(const string &path : globalPlugins)
	{
		if(Files::Exists(path + "data") || Files::Exists(path + "images") || Files::Exists(path + "sounds"))
			sources.push_back(path);
	}
	
	vector<string> localPlugins = Files::ListDirectories(Files::Config() + "plugins/");
	for(const string &path : localPlugins)
	{
		if(Files::Exists(path + "data") || Files::Exists(path + "images") || Files::Exists(path + "sounds"))
			sources.push_back(path);
	}
	
	// Load the plugin data, if any.
	for(auto it = sources.begin() + 1; it != sources.end(); ++it)
	{
		// Get the name of the folder containing the plugin.
		size_t pos = it->rfind('/', it->length() - 2) + 1;
		string name = it->substr(pos, it->length() - 1 - pos);
		
		// Load the about text and the icon, if any.
		plugins[name] = Files::Read(*it + "about.txt");
		
		// Create an image set for the plugin icon.
		auto icon = make_shared<ImageSet>(name);
		
		// Try adding all the possible icon variants.
		if(Files::Exists(*it + "icon.png"))
			icon->Add(*it + "icon.png");
		else if(Files::Exists(*it + "icon.jpg"))
			icon->Add(*it + "icon.jpg");
		
		if(Files::Exists(*it + "icon@2x.png"))
			icon->Add(*it + "icon@2x.png");
		else if(Files::Exists(*it + "icon@2x.jpg"))
			icon->Add(*it + "icon@2x.jpg");
		
		icon->ValidateFrames();
		spriteQueue.Add(icon);
	}
}



void GameData::LoadFile(const string &path, bool debugMode)
{
	// This is an ordinary file. Check to see if it is an image.
	if(path.length() < 4 || path.compare(path.length() - 4, 4, ".txt"))
		return;
	
	DataFile data(path);
	if(debugMode)
		Files::LogError("Parsing: " + path);
	
	for(const DataNode &node : data)
	{
		const string &key = node.Token(0);
		if(key == "color" && node.Size() >= 6)
			colors.Get(node.Token(1))->Load(
				node.Value(2), node.Value(3), node.Value(4), node.Value(5));
		else if(key == "conversation" && node.Size() >= 2)
			conversations.Get(node.Token(1))->Load(node);
		else if(key == "effect" && node.Size() >= 2)
			effects.Get(node.Token(1))->Load(node);
		else if(key == "event" && node.Size() >= 2)
			events.Get(node.Token(1))->Load(node);
		else if(key == "fleet" && node.Size() >= 2)
			fleets.Get(node.Token(1))->Load(node);
		else if(key == "galaxy" && node.Size() >= 2)
			galaxies.Get(node.Token(1))->Load(node);
		else if(key == "government" && node.Size() >= 2)
			governments.Get(node.Token(1))->Load(node);
		else if(key == "hazard" && node.Size() >= 2)
			hazards.Get(node.Token(1))->Load(node);
		else if(key == "interface" && node.Size() >= 2)
			interfaces.Get(node.Token(1))->Load(node);
		else if(key == "minable" && node.Size() >= 2)
			minables.Get(node.Token(1))->Load(node);
		else if(key == "mission" && node.Size() >= 2)
			missions.Get(node.Token(1))->Load(node);
		else if(key == "outfit" && node.Size() >= 2)
			outfits.Get(node.Token(1))->Load(node);
		else if(key == "outfitter" && node.Size() >= 2)
			outfitSales.Get(node.Token(1))->Load(node, outfits);
		else if(key == "person" && node.Size() >= 2)
			persons.Get(node.Token(1))->Load(node);
		else if(key == "phrase" && node.Size() >= 2)
			phrases.Get(node.Token(1))->Load(node);
		else if(key == "planet" && node.Size() >= 2)
			planets.Get(node.Token(1))->Load(node);
		else if(key == "ship" && node.Size() >= 2)
		{
			// Allow multiple named variants of the same ship model.
			const string &name = node.Token((node.Size() > 2) ? 2 : 1);
			ships.Get(name)->Load(node);
		}
		else if(key == "shipyard" && node.Size() >= 2)
			shipSales.Get(node.Token(1))->Load(node, ships);
		else if(key == "start" && node.HasChildren())
		{
			// This node may either declare an immutable starting scenario, or one that is open to extension
			// by other nodes (e.g. plugins may customize the basic start, rather than provide a unique start).
			if(node.Size() == 1)
				startConditions.emplace_back(node);
			else
			{
				const string &identifier = node.Token(1);
				auto existingStart = find_if(startConditions.begin(), startConditions.end(),
					[&identifier](const StartConditions &it) noexcept -> bool { return it.Identifier() == identifier; });
				if(existingStart != startConditions.end())
					existingStart->Load(node);
				else
					startConditions.emplace_back(node);
			}
		}
		else if(key == "system" && node.Size() >= 2)
			systems.Get(node.Token(1))->Load(node, planets);
		else if((key == "test") && node.Size() >= 2)
			tests.Get(node.Token(1))->Load(node);
		else if((key == "test-data") && node.Size() >= 2)
			testDataSets.Get(node.Token(1))->Load(node, path);
		else if(key == "trade")
			trade.Load(node);
		else if(key == "landing message" && node.Size() >= 2)
		{
			for(const DataNode &child : node)
				landingMessages[SpriteSet::Get(child.Token(0))] = node.Token(1);
		}
		else if(key == "star" && node.Size() >= 2)
		{
			const Sprite *sprite = SpriteSet::Get(node.Token(1));
			for(const DataNode &child : node)
			{
				if(child.Token(0) == "power" && child.Size() >= 2)
					solarPower[sprite] = child.Value(1);
				else if(child.Token(0) == "wind" && child.Size() >= 2)
					solarWind[sprite] = child.Value(1);
				else
					child.PrintTrace("Unrecognized star attribute:");
			}
		}
		else if(key == "news" && node.Size() >= 2)
			news.Get(node.Token(1))->Load(node);
		else if(key == "rating" && node.Size() >= 2)
		{
			vector<string> &list = ratings[node.Token(1)];
			list.clear();
			for(const DataNode &child : node)
				list.push_back(child.Token(0));
		}
		else if(key == "category" && node.Size() >= 2)
		{
			static const map<string, CategoryType> category = {
				{"ship", CategoryType::SHIP},
				{"bay type", CategoryType::BAY},
				{"outfit", CategoryType::OUTFIT}
			};
			auto it = category.find(node.Token(1));
			if(it == category.end())
			{
				node.PrintTrace("Skipping unrecognized category:");
				continue;
			}
			
			vector<string> &categoryList = categories[it->second];
			for(const DataNode &child : node)
			{
				// If a given category already exists, it will be
				// moved to the back of the list.
				const auto it = find(categoryList.begin(), categoryList.end(), child.Token(0));
				if(it != categoryList.end())
					categoryList.erase(it);
				categoryList.push_back(child.Token(0));
			}
		}
		else if((key == "tip" || key == "help") && node.Size() >= 2)
		{
			string &text = (key == "tip" ? tooltips : helpMessages)[node.Token(1)];
			text.clear();
			for(const DataNode &child : node)
			{
				if(!text.empty())
				{
					text += '\n';
					if(child.Token(0)[0] != '\t')
						text += '\t';
				}
				text += child.Token(0);
			}
		}
		else if(key == "gamerule" && node.HasChildren())
		{
			for(const DataNode &child : node)
			{
				if(child.Size() < 2)
				{
					child.PrintTrace("Skipping gamerule with no value:");
					continue;
				}
				
				const string &token = child.Token(1);
				gamerules[child.Token(0)] = token == "true" ? 1. : (token == "false" ? 0. : child.Value(1));
			}
		}
		else
			node.PrintTrace("Skipping unrecognized root object:");
	}
}



map<string, shared_ptr<ImageSet>> GameData::FindImages()
{
	map<string, shared_ptr<ImageSet>> images;
	for(const string &source : sources)
	{
		// All names will only include the portion of the path that comes after
		// this directory prefix.
		string directoryPath = source + "images/";
		size_t start = directoryPath.size();
		
		vector<string> imageFiles = Files::RecursiveList(directoryPath);
		for(string &path : imageFiles)
			if(ImageSet::IsImage(path))
			{
				string name = ImageSet::Name(path.substr(start));
				
				shared_ptr<ImageSet> &imageSet = images[name];
				if(!imageSet)
					imageSet.reset(new ImageSet(name));
				imageSet->Add(std::move(path));
			}
	}
	return images;
}



// This prints out the list of tests that are available and their status
// (active/missing feature/known failure)..
void GameData::PrintTestsTable()
{
	cout << "status" << '\t' << "name" << '\n';
	for(auto &it : tests)
	{
		const Test &test = it.second;
		cout << test.StatusText() << '\t';
		cout << "\"" << test.Name() << "\"" << '\n';
	}
	cout.flush();
}



void GameData::PrintShipTable()
{
	cout << "model" << '\t' << "cost" << '\t' << "shields" << '\t' << "hull" << '\t'
		<< "mass" << '\t' << "crew" << '\t' << "cargo" << '\t' << "bunks" << '\t'
		<< "fuel" << '\t' << "outfit" << '\t' << "weapon" << '\t' << "engine" << '\t'
		<< "speed" << '\t' << "accel" << '\t' << "turn" << '\t'
		<< "energy generation" << '\t' << "max energy usage" << '\t' << "energy capacity" << '\t'
		<< "idle/max heat" << '\t' << "max heat generation" << '\t' << "max heat dissipation" << '\t'
		<< "gun mounts" << '\t' << "turret mounts" << '\n';
	for(auto &it : ships)
	{
		// Skip variants and unnamed / partially-defined ships.
		if(it.second.ModelName() != it.first)
			continue;
		
		const Ship &ship = it.second;
		cout << it.first << '\t';
		cout << ship.Cost() << '\t';
		
		const Outfit &attributes = ship.Attributes();
		auto mass = attributes.Mass() ? attributes.Mass() : 1.;
		cout << attributes.Get("shields") << '\t';
		cout << attributes.Get("hull") << '\t';
		cout << mass << '\t';
		cout << attributes.Get("required crew") << '\t';
		cout << attributes.Get("cargo space") << '\t';
		cout << attributes.Get("bunks") << '\t';
		cout << attributes.Get("fuel capacity") << '\t';
		
		cout << ship.BaseAttributes().Get("outfit space") << '\t';
		cout << ship.BaseAttributes().Get("weapon capacity") << '\t';
		cout << ship.BaseAttributes().Get("engine capacity") << '\t';
		cout << (attributes.Get("drag") ? (60. * attributes.Get("thrust") / attributes.Get("drag")) : 0) << '\t';
		cout << 3600. * attributes.Get("thrust") / mass << '\t';
		cout << 60. * attributes.Get("turn") / mass << '\t';
		
		double energyConsumed = attributes.Get("energy consumption")
			+ max(attributes.Get("thrusting energy"), attributes.Get("reverse thrusting energy"))
			+ attributes.Get("turning energy")
			+ attributes.Get("afterburner energy")
			+ attributes.Get("fuel energy")
			+ (attributes.Get("hull energy") * (1 + attributes.Get("hull energy multiplier")))
			+ (attributes.Get("shield energy") * (1 + attributes.Get("shield energy multiplier")))
			+ attributes.Get("cooling energy")
			+ attributes.Get("cloaking energy");
		
		double heatProduced = attributes.Get("heat generation") - attributes.Get("cooling")
			+ max(attributes.Get("thrusting heat"), attributes.Get("reverse thrusting heat"))
			+ attributes.Get("turning heat")
			+ attributes.Get("afterburner heat")
			+ attributes.Get("fuel heat")
			+ (attributes.Get("hull heat") * (1 + attributes.Get("hull heat multiplier")))
			+ (attributes.Get("shield heat") * (1 + attributes.Get("shield heat multiplier")))
			+ attributes.Get("solar heat")
			+ attributes.Get("cloaking heat");
		
		for(const auto &oit : ship.Outfits())
			if(oit.first->IsWeapon() && oit.first->Reload())
			{
				double reload = oit.first->Reload();
				energyConsumed += oit.second * oit.first->FiringEnergy() / reload;
				heatProduced += oit.second * oit.first->FiringHeat() / reload;
			}
		cout << 60. * (attributes.Get("energy generation") + attributes.Get("solar collection")) << '\t';
		cout << 60. * energyConsumed << '\t';
		cout << attributes.Get("energy capacity") << '\t';
		cout << ship.IdleHeat() / max(1., ship.MaximumHeat()) << '\t';
		cout << 60. * heatProduced << '\t';
		// Maximum heat is 100 degrees per ton. Bleed off rate is 1/1000 per 60th of a second, so:
		cout << 60. * ship.HeatDissipation() * ship.MaximumHeat() << '\t';

		int numTurrets = 0;
		int numGuns = 0;
		for(auto &hardpoint : ship.Weapons())
		{
			if(hardpoint.IsTurret())
				++numTurrets;
			else
				++numGuns;
		}
		cout << numGuns << '\t' << numTurrets << '\n';
	}
	cout.flush();
}



void GameData::PrintWeaponTable()
{
	cout << "name" << '\t' << "cost" << '\t' << "space" << '\t' << "range" << '\t'
		<< "energy/s" << '\t' << "heat/s" << '\t' << "recoil/s" << '\t'
		<< "shield/s" << '\t' << "hull/s" << '\t' << "push/s" << '\t'
		<< "homing" << '\t' << "strength" <<'\n';
	for(auto &it : outfits)
	{
		// Skip non-weapons and submunitions.
		if(!it.second.IsWeapon() || it.second.Category().empty())
			continue;
		
		const Outfit &outfit = it.second;
		cout << it.first << '\t';
		cout << outfit.Cost() << '\t';
		cout << -outfit.Get("weapon capacity") << '\t';
		
		cout << outfit.Range() << '\t';
		
		double energy = outfit.FiringEnergy() * 60. / outfit.Reload();
		cout << energy << '\t';
		double heat = outfit.FiringHeat() * 60. / outfit.Reload();
		cout << heat << '\t';
		double firingforce = outfit.FiringForce() * 60. / outfit.Reload();
		cout << firingforce << '\t';
		
		double shield = outfit.ShieldDamage() * 60. / outfit.Reload();
		cout << shield << '\t';
		double hull = outfit.HullDamage() * 60. / outfit.Reload();
		cout << hull << '\t';
		double hitforce = outfit.HitForce() * 60. / outfit.Reload();
		cout << hitforce << '\t';
		
		cout << outfit.Homing() << '\t';
		double strength = outfit.MissileStrength() + outfit.AntiMissile();
		cout << strength << '\n';
	}
	cout.flush();
}<|MERGE_RESOLUTION|>--- conflicted
+++ resolved
@@ -1001,15 +1001,16 @@
 
 
 
-<<<<<<< HEAD
+MaskManager &GameData::GetMaskManager()
+{
+	return maskManager;
+}
+
+
+
 double GameData::Gamerule(const string &rule)
 {
 	return gamerules[rule];
-=======
-MaskManager &GameData::GetMaskManager()
-{
-	return maskManager;
->>>>>>> 50ea23ed
 }
 
 
