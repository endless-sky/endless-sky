/* GameData.cpp
Copyright (c) 2014 by Michael Zahniser

Endless Sky is free software: you can redistribute it and/or modify it under the
terms of the GNU General Public License as published by the Free Software
Foundation, either version 3 of the License, or (at your option) any later version.

Endless Sky is distributed in the hope that it will be useful, but WITHOUT ANY
WARRANTY; without even the implied warranty of MERCHANTABILITY or FITNESS FOR A
PARTICULAR PURPOSE. See the GNU General Public License for more details.

You should have received a copy of the GNU General Public License along with
this program. If not, see <https://www.gnu.org/licenses/>.
*/

#include "GameData.h"

#include "Audio.h"
#include "BatchShader.h"
#include "CategoryList.h"
#include "Color.h"
#include "Command.h"
#include "ConditionsStore.h"
#include "Conversation.h"
#include "DataNode.h"
#include "DataWriter.h"
#include "Effect.h"
#include "Files.h"
#include "FillShader.h"
#include "Fleet.h"
#include "FogShader.h"
#include "text/FontSet.h"
#include "FormationPattern.h"
#include "Galaxy.h"
#include "GameEvent.h"
#include "Government.h"
#include "Hazard.h"
#include "ImageSet.h"
#include "Interface.h"
#include "LineShader.h"
#include "MaskManager.h"
#include "Minable.h"
#include "Mission.h"
#include "Music.h"
#include "News.h"
#include "Outfit.h"
#include "OutlineShader.h"
#include "Person.h"
#include "Phrase.h"
#include "Planet.h"
#include "PlayerInfo.h"
#include "Plugins.h"
#include "PointerShader.h"
#include "Politics.h"
#include "RenderBuffer.h"
#include "RingShader.h"
#include "Ship.h"
#include "Sprite.h"
#include "SpriteSet.h"
#include "SpriteShader.h"
#include "StarField.h"
#include "StartConditions.h"
#include "System.h"
#include "TaskQueue.h"
#include "Test.h"
#include "TestData.h"
#include "UniverseObjects.h"

#include <algorithm>
#include <atomic>
#include <iostream>
#include <queue>
#include <utility>
#include <vector>

using namespace std;

namespace {
	bool initiallyLoaded = false;

	UniverseObjects objects;
	Set<Fleet> defaultFleets;
	Set<Government> defaultGovernments;
	Set<Planet> defaultPlanets;
	Set<System> defaultSystems;
	Set<Galaxy> defaultGalaxies;
	Set<Sale<Ship>> defaultShipSales;
	Set<Sale<Outfit>> defaultOutfitSales;
	Set<Wormhole> defaultWormholes;
	TextReplacements defaultSubstitutions;

	Politics politics;

	StarField background;

	vector<string> sources;
	map<const Sprite *, shared_ptr<ImageSet>> deferred;
	map<const Sprite *, int> preloaded;

	MaskManager maskManager;

	const Government *playerGovernment = nullptr;
	map<const System *, map<string, int>> purchases;

	ConditionsStore globalConditions;

	bool preventSpriteUpload = false;

	// Tracks the progress of loading the sprites when the game starts.
	int spriteLoadingProgress = 0;
	std::atomic<int> totalSprites = 0;

	// List of image sets that are waiting to be uploaded to the GPU.
	mutex imageQueueMutex;
	queue<shared_ptr<ImageSet>> imageQueue;

	// Loads a sprite and queues it for upload to the GPU.
	void LoadSprite(TaskQueue &queue, const shared_ptr<ImageSet> &image)
	{
		queue.Run([image] { image->Load(); },
			[image] { image->Upload(SpriteSet::Modify(image->Name()), !preventSpriteUpload); });
	}

	void LoadSpriteQueued(TaskQueue &queue, const shared_ptr<ImageSet> &image);
	// Loads a sprite from the image queue, recursively.
	void LoadSpriteQueued(TaskQueue &queue)
	{
		if(imageQueue.empty())
			return;

		// Start loading the next image in the list.
		// This is done to save memory on startup.
		LoadSpriteQueued(queue, imageQueue.front());
		imageQueue.pop();
	}

	// Loads a sprite from the given image, with progress tracking.
	// Recursively loads the next image in the queue, if any.
	void LoadSpriteQueued(TaskQueue &queue, const shared_ptr<ImageSet> &image)
	{
		queue.Run([image] { image->Load(); },
			[image, &queue]
			{
				image->Upload(SpriteSet::Modify(image->Name()), !preventSpriteUpload);
				++spriteLoadingProgress;

				// Start loading the next image in the queue, if any.
				lock_guard lock(imageQueueMutex);
				LoadSpriteQueued(queue);
			});
	}

	void LoadPlugin(TaskQueue &queue, const string &path)
	{
		const auto *plugin = Plugins::Load(path);
		if(!plugin)
			return;

		if(plugin->enabled)
			sources.push_back(path);

		// Load the icon for the plugin, if any.
		auto icon = make_shared<ImageSet>(plugin->name);

		// Try adding all the possible icon variants.
		if(Files::Exists(path + "icon.png"))
			icon->Add(path + "icon.png");
		else if(Files::Exists(path + "icon.jpg"))
			icon->Add(path + "icon.jpg");

		if(Files::Exists(path + "icon@2x.png"))
			icon->Add(path + "icon@2x.png");
		else if(Files::Exists(path + "icon@2x.jpg"))
			icon->Add(path + "icon@2x.jpg");

		if(!icon->IsEmpty())
		{
			icon->ValidateFrames();
			LoadSprite(queue, icon);
		}
	}
}



shared_future<void> GameData::BeginLoad(TaskQueue &queue, bool onlyLoadData, bool debugMode, bool preventUpload)
{
	preventSpriteUpload = preventUpload;

	// Initialize the list of "source" folders based on any active plugins.
	LoadSources(queue);

	if(!onlyLoadData)
	{
		queue.Run([&queue] {
			// Now, read all the images in all the path directories. For each unique
			// name, only remember one instance, letting things on the higher priority
			// paths override the default images.
			map<string, shared_ptr<ImageSet>> images = FindImages();

			// From the name, strip out any frame number, plus the extension.
			for(auto &it : images)
			{
				// This should never happen, but just in case:
				if(!it.second)
					continue;

				// Reduce the set of images to those that are valid.
				it.second->ValidateFrames();
				// For landscapes, remember all the source files but don't load them yet.
				if(ImageSet::IsDeferred(it.first))
					deferred[SpriteSet::Get(it.first)] = std::move(it.second);
				else
				{
					lock_guard lock(imageQueueMutex);
					imageQueue.push(std::move(std::move(it.second)));
					++totalSprites;
				}
			}

			// Launch the tasks to actually load the images, making sure not to exceed the amount
			// of tasks the main thread can handle in a single frame to limit peak memory usage.
			{
				lock_guard lock(imageQueueMutex);
				for(int i = 0; i < TaskQueue::MAX_SYNC_TASKS; ++i)
					LoadSpriteQueued(queue);
			}

			// Generate a catalog of music files.
			Music::Init(sources);
		});
	}

	return objects.Load(queue, sources, debugMode);
}



void GameData::FinishLoading()
{
	// Store the current state, to revert back to later.
	defaultFleets = objects.fleets;
	defaultGovernments = objects.governments;
	defaultPlanets = objects.planets;
	defaultSystems = objects.systems;
	defaultGalaxies = objects.galaxies;
	defaultShipSales = objects.shipSales;
	defaultOutfitSales = objects.outfitSales;
	defaultSubstitutions = objects.substitutions;
	defaultWormholes = objects.wormholes;
	playerGovernment = objects.governments.Get("Escort");

	politics.Reset();
}



void GameData::Clear()
{
	objects.Clear();
	defaultFleets.Clear();
	defaultGovernments.Clear();
	defaultPlanets.Clear();
	defaultSystems.Clear();
	defaultGalaxies.Clear();
	defaultShipSales.Clear();
	defaultOutfitSales.Clear();
	defaultSubstitutions = TextReplacements();
	defaultWormholes.Clear();
	playerGovernment = nullptr;

	politics.Reset();

	sources.clear();
	deferred.clear();
	preloaded.clear();

	maskManager.Clear();

	purchases.clear();

	Plugins::Clear();

	SpriteSet::Clear();
	Music::Reset();

	// Needs to be done after SpriteSet::Clear to avoid invalidating pointers.
	background.Reset();

	initiallyLoaded = false;
}



void GameData::CheckReferences()
{
	objects.CheckReferences();
}



void GameData::LoadSettings()
{
	// Load the key settings.
	Command::LoadSettings(Files::Resources() + "keys.txt");
	Command::LoadSettings(Files::Config() + "keys.txt");
}



void GameData::LoadShaders()
{
	FontSet::Add(Files::Images() + "font/ubuntu14r.png", 14);
	FontSet::Add(Files::Images() + "font/ubuntu18r.png", 18);

	FillShader::Init();
	FogShader::Init();
	LineShader::Init();
	OutlineShader::Init();
	PointerShader::Init();
	RingShader::Init();
	SpriteShader::Init();
	BatchShader::Init();
	RenderBuffer::Init();

	background.Init(16384, 4096);
}



double GameData::GetProgress()
{
<<<<<<< HEAD
	// Cache progress completion seen, so clients are
	// isolated from the loading implementation details.
	if(initiallyLoaded)
		return 1.;

	double val = min(min(spriteQueue.GetProgress(), Audio::GetProgress()), objects.GetProgress());
	if(val >= 1.)
		initiallyLoaded = true;
	return val;
=======
	double spriteProgress = static_cast<double>(spriteLoadingProgress) / totalSprites;
	return min({spriteProgress, Audio::GetProgress(), objects.GetProgress()});
>>>>>>> e57e8e47
}



bool GameData::IsLoaded()
{
	return GetProgress() == 1.;
}



// Begin loading a sprite that was previously deferred. Currently this is
// done with all landscapes to speed up the program's startup.
void GameData::Preload(TaskQueue &queue, const Sprite *sprite)
{
	// Make sure this sprite actually is one that uses deferred loading.
	auto dit = deferred.find(sprite);
	if(!sprite || dit == deferred.end())
		return;

	// If this sprite is one of the currently loaded ones, there is no need to
	// load it again. But, make note of the fact that it is the most recently
	// asked-for sprite.
	map<const Sprite *, int>::iterator pit = preloaded.find(sprite);
	if(pit != preloaded.end())
	{
		for(pair<const Sprite * const, int> &it : preloaded)
			if(it.second < pit->second)
				++it.second;

		pit->second = 0;
		return;
	}

	// This sprite is not currently preloaded. Check to see whether we already
	// have the maximum number of sprites loaded, in which case the oldest one
	// must be unloaded to make room for this one.
	pit = preloaded.begin();
	while(pit != preloaded.end())
	{
		++pit->second;
		if(pit->second >= 20)
		{
			// Unloading needs to be queued on the main thread.
			queue.Run({}, [name = pit->first->Name()] { SpriteSet::Modify(name)->Unload(); });
			pit = preloaded.erase(pit);
		}
		else
			++pit;
	}

	// Now, load all the files for this sprite.
	preloaded[sprite] = 0;
	LoadSprite(queue, dit->second);
}



// Get the list of resource sources (i.e. plugin folders).
const vector<string> &GameData::Sources()
{
	return sources;
}



// Get a reference to the UniverseObjects object.
UniverseObjects &GameData::Objects()
{
	return objects;
}



// Revert any changes that have been made to the universe.
void GameData::Revert()
{
	objects.fleets.Revert(defaultFleets);
	objects.governments.Revert(defaultGovernments);
	objects.planets.Revert(defaultPlanets);
	objects.systems.Revert(defaultSystems);
	objects.galaxies.Revert(defaultGalaxies);
	objects.shipSales.Revert(defaultShipSales);
	objects.outfitSales.Revert(defaultOutfitSales);
	objects.substitutions.Revert(defaultSubstitutions);
	objects.wormholes.Revert(defaultWormholes);
	for(auto &it : objects.persons)
		it.second.Restore();

	politics.Reset();
	purchases.clear();
}



void GameData::SetDate(const Date &date)
{
	for(auto &it : objects.systems)
		it.second.SetDate(date);
	politics.ResetDaily();
}



void GameData::ReadEconomy(const DataNode &node)
{
	if(!node.Size() || node.Token(0) != "economy")
		return;

	vector<string> headings;
	for(const DataNode &child : node)
	{
		if(child.Token(0) == "purchases")
		{
			for(const DataNode &grand : child)
				if(grand.Size() >= 3 && grand.Value(2))
					purchases[Systems().Get(grand.Token(0))][grand.Token(1)] += grand.Value(2);
		}
		else if(child.Token(0) == "system")
		{
			headings.clear();
			for(int index = 1; index < child.Size(); ++index)
				headings.push_back(child.Token(index));
		}
		else
		{
			System &system = *objects.systems.Get(child.Token(0));

			int index = 0;
			for(const string &commodity : headings)
				system.SetSupply(commodity, child.Value(++index));
		}
	}
}



void GameData::WriteEconomy(DataWriter &out)
{
	out.Write("economy");
	out.BeginChild();
	{
		// Write each system and the commodity quantities purchased there.
		if(!purchases.empty())
		{
			out.Write("purchases");
			out.BeginChild();
			using Purchase = pair<const System *const, map<string, int>>;
			WriteSorted(purchases,
				[](const Purchase *lhs, const Purchase *rhs)
					{ return lhs->first->Name() < rhs->first->Name(); },
				[&out](const Purchase &pit)
				{
					// Write purchases for all systems, even ones from removed plugins.
					for(const auto &cit : pit.second)
						out.Write(pit.first->Name(), cit.first, cit.second);
				});
			out.EndChild();
		}
		// Write the "header" row.
		out.WriteToken("system");
		for(const auto &cit : GameData::Commodities())
			out.WriteToken(cit.name);
		out.Write();

		// Write the per-system data for all systems that are either known-valid, or non-empty.
		for(const auto &sit : GameData::Systems())
		{
			if(!sit.second.IsValid() && !sit.second.HasTrade())
				continue;

			out.WriteToken(sit.second.Name());
			for(const auto &cit : GameData::Commodities())
				out.WriteToken(static_cast<int>(sit.second.Supply(cit.name)));
			out.Write();
		}
	}
	out.EndChild();
}



void GameData::StepEconomy()
{
	// First, apply any purchases the player made. These are deferred until now
	// so that prices will not change as you are buying or selling goods.
	for(const auto &pit : purchases)
	{
		System &system = const_cast<System &>(*pit.first);
		for(const auto &cit : pit.second)
			system.SetSupply(cit.first, system.Supply(cit.first) - cit.second);
	}
	purchases.clear();

	// Then, have each system generate new goods for local use and trade.
	for(auto &it : objects.systems)
		it.second.StepEconomy();

	// Finally, send out the trade goods. This has to be done in a separate step
	// because otherwise whichever systems trade last would already have gotten
	// supplied by the other systems.
	for(auto &it : objects.systems)
	{
		System &system = it.second;
		if(!system.Links().empty())
			for(const Trade::Commodity &commodity : Commodities())
			{
				double supply = system.Supply(commodity.name);
				for(const System *neighbor : system.Links())
				{
					double scale = neighbor->Links().size();
					if(scale)
						supply += neighbor->Exports(commodity.name) / scale;
				}
				system.SetSupply(commodity.name, supply);
			}
	}
}



void GameData::AddPurchase(const System &system, const string &commodity, int tons)
{
	if(tons < 0)
		purchases[&system][commodity] += tons;
}



// Apply the given change to the universe.
void GameData::Change(const DataNode &node)
{
	objects.Change(node);
}



// Update the neighbor lists and other information for all the systems.
// This must be done any time that a change creates or moves a system.
void GameData::UpdateSystems(const PlayerInfo *player)
{
	objects.UpdateSystems(player);
}



void GameData::AddJumpRange(double neighborDistance)
{
	objects.neighborDistances.insert(neighborDistance);
}



// Re-activate any special persons that were created previously but that are
// still alive.
void GameData::ResetPersons()
{
	for(auto &it : objects.persons)
		it.second.ClearPlacement();
}



// Mark all persons in the given list as dead.
void GameData::DestroyPersons(vector<string> &names)
{
	for(const string &name : names)
		objects.persons.Get(name)->Destroy();
}



const Set<Color> &GameData::Colors()
{
	return objects.colors;
}



const Set<Conversation> &GameData::Conversations()
{
	return objects.conversations;
}



const Set<Effect> &GameData::Effects()
{
	return objects.effects;
}



const Set<GameEvent> &GameData::Events()
{
	return objects.events;
}



const Set<Fleet> &GameData::Fleets()
{
	return objects.fleets;
}



const Set<FormationPattern> &GameData::Formations()
{
	return objects.formations;
}



const Set<Galaxy> &GameData::Galaxies()
{
	return objects.galaxies;
}



const Set<Government> &GameData::Governments()
{
	return objects.governments;
}



const Set<Hazard> &GameData::Hazards()
{
	return objects.hazards;
}



const Set<Interface> &GameData::Interfaces()
{
	return objects.interfaces;
}



const Set<Minable> &GameData::Minables()
{
	return objects.minables;
}



const Set<Mission> &GameData::Missions()
{
	return objects.missions;
}



const Set<News> &GameData::SpaceportNews()
{
	return objects.news;
}



const Set<Outfit> &GameData::Outfits()
{
	return objects.outfits;
}



const Set<Sale<Outfit>> &GameData::Outfitters()
{
	return objects.outfitSales;
}



const Set<Person> &GameData::Persons()
{
	return objects.persons;
}



const Set<Phrase> &GameData::Phrases()
{
	return objects.phrases;
}



const Set<Planet> &GameData::Planets()
{
	return objects.planets;
}



const Set<Ship> &GameData::Ships()
{
	return objects.ships;
}



const Set<Test> &GameData::Tests()
{
	return objects.tests;
}



const Set<TestData> &GameData::TestDataSets()
{
	return objects.testDataSets;
}



ConditionsStore &GameData::GlobalConditions()
{
	return globalConditions;
}



const Set<Sale<Ship>> &GameData::Shipyards()
{
	return objects.shipSales;
}



const Set<System> &GameData::Systems()
{
	return objects.systems;
}



const Set<Wormhole> &GameData::Wormholes()
{
	return objects.wormholes;
}



const Government *GameData::PlayerGovernment()
{
	return playerGovernment;
}



Politics &GameData::GetPolitics()
{
	return politics;
}



const vector<StartConditions> &GameData::StartOptions()
{
	return objects.startConditions;
}



const vector<Trade::Commodity> &GameData::Commodities()
{
	return objects.trade.Commodities();
}



const vector<Trade::Commodity> &GameData::SpecialCommodities()
{
	return objects.trade.SpecialCommodities();
}



// Custom messages to be shown when trying to land on certain stellar objects.
bool GameData::HasLandingMessage(const Sprite *sprite)
{
	return objects.landingMessages.count(sprite);
}



const string &GameData::LandingMessage(const Sprite *sprite)
{
	static const string EMPTY;
	auto it = objects.landingMessages.find(sprite);
	return (it == objects.landingMessages.end() ? EMPTY : it->second);
}



// Get the solar power and wind output of the given stellar object sprite.
double GameData::SolarPower(const Sprite *sprite)
{
	auto it = objects.solarPower.find(sprite);
	return (it == objects.solarPower.end() ? 0. : it->second);
}



double GameData::SolarWind(const Sprite *sprite)
{
	auto it = objects.solarWind.find(sprite);
	return (it == objects.solarWind.end() ? 0. : it->second);
}



// Strings for combat rating levels, etc.
const string &GameData::Rating(const string &type, int level)
{
	static const string EMPTY;
	auto it = objects.ratings.find(type);
	if(it == objects.ratings.end() || it->second.empty())
		return EMPTY;

	level = max(0, min<int>(it->second.size() - 1, level));
	return it->second[level];
}



// Collections for ship, bay type, outfit, and other categories.
const CategoryList &GameData::GetCategory(const CategoryType type)
{
	return objects.categories[type];
}



const StarField &GameData::Background()
{
	return background;
}



void GameData::SetHaze(const Sprite *sprite, bool allowAnimation)
{
	background.SetHaze(sprite, allowAnimation);
}



const string &GameData::Tooltip(const string &label)
{
	static const string EMPTY;
	auto it = objects.tooltips.find(label);
	// Special case: the "cost" and "sells for" labels include the percentage of
	// the full price, so they will not match exactly.
	if(it == objects.tooltips.end() && !label.compare(0, 4, "cost"))
		it = objects.tooltips.find("cost:");
	if(it == objects.tooltips.end() && !label.compare(0, 9, "sells for"))
		it = objects.tooltips.find("sells for:");
	return (it == objects.tooltips.end() ? EMPTY : it->second);
}



string GameData::HelpMessage(const string &name)
{
	static const string EMPTY;
	auto it = objects.helpMessages.find(name);
	return Command::ReplaceNamesWithKeys(it == objects.helpMessages.end() ? EMPTY : it->second);
}



const map<string, string> &GameData::HelpTemplates()
{
	return objects.helpMessages;
}



MaskManager &GameData::GetMaskManager()
{
	return maskManager;
}



const TextReplacements &GameData::GetTextReplacements()
{
	return objects.substitutions;
}



const Gamerules &GameData::GetGamerules()
{
	return objects.gamerules;
}



void GameData::LoadSources(TaskQueue &queue)
{
	sources.clear();
	sources.push_back(Files::Resources());

	vector<string> globalPlugins = Files::ListDirectories(Files::Resources() + "plugins/");
	for(const string &path : globalPlugins)
		if(Plugins::IsPlugin(path))
			LoadPlugin(queue, path);

	vector<string> localPlugins = Files::ListDirectories(Files::Config() + "plugins/");
	for(const string &path : localPlugins)
		if(Plugins::IsPlugin(path))
			LoadPlugin(queue, path);
}



map<string, shared_ptr<ImageSet>> GameData::FindImages()
{
	map<string, shared_ptr<ImageSet>> images;
	for(const string &source : sources)
	{
		// All names will only include the portion of the path that comes after
		// this directory prefix.
		string directoryPath = source + "images/";
		size_t start = directoryPath.size();

		vector<string> imageFiles = Files::RecursiveList(directoryPath);
		for(string &path : imageFiles)
			if(ImageSet::IsImage(path))
			{
				string name = ImageSet::Name(path.substr(start));

				shared_ptr<ImageSet> &imageSet = images[name];
				if(!imageSet)
					imageSet.reset(new ImageSet(name));
				imageSet->Add(std::move(path));
			}
	}
	return images;
}



// Thread-safe way to draw the menu background.
void GameData::DrawMenuBackground(Panel *panel)
{
	objects.DrawMenuBackground(panel);
}<|MERGE_RESOLUTION|>--- conflicted
+++ resolved
@@ -330,20 +330,8 @@
 
 double GameData::GetProgress()
 {
-<<<<<<< HEAD
-	// Cache progress completion seen, so clients are
-	// isolated from the loading implementation details.
-	if(initiallyLoaded)
-		return 1.;
-
-	double val = min(min(spriteQueue.GetProgress(), Audio::GetProgress()), objects.GetProgress());
-	if(val >= 1.)
-		initiallyLoaded = true;
-	return val;
-=======
 	double spriteProgress = static_cast<double>(spriteLoadingProgress) / totalSprites;
 	return min({spriteProgress, Audio::GetProgress(), objects.GetProgress()});
->>>>>>> e57e8e47
 }
 
 
