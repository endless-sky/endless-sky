/* GameData.cpp
Copyright (c) 2014 by Michael Zahniser

Endless Sky is free software: you can redistribute it and/or modify it under the
terms of the GNU General Public License as published by the Free Software
Foundation, either version 3 of the License, or (at your option) any later version.

Endless Sky is distributed in the hope that it will be useful, but WITHOUT ANY
WARRANTY; without even the implied warranty of MERCHANTABILITY or FITNESS FOR A
PARTICULAR PURPOSE. See the GNU General Public License for more details.

You should have received a copy of the GNU General Public License along with
this program. If not, see <https://www.gnu.org/licenses/>.
*/

#include "GameData.h"

#include "audio/Audio.h"
#include "shader/BatchShader.h"
#include "CategoryList.h"
#include "Color.h"
#include "Command.h"
#include "ConditionsStore.h"
#include "Conversation.h"
#include "DataNode.h"
#include "DataWriter.h"
#include "Effect.h"
#include "Files.h"
#include "shader/FillShader.h"
#include "Fleet.h"
#include "shader/FogShader.h"
#include "text/FontSet.h"
#include "FormationPattern.h"
#include "Galaxy.h"
#include "GameEvent.h"
#include "Government.h"
#include "Hazard.h"
#include "image/ImageSet.h"
#include "Interface.h"
#include "shader/LineShader.h"
#include "image/MaskManager.h"
#include "Minable.h"
#include "Mission.h"
#include "audio/Music.h"
#include "News.h"
#include "Outfit.h"
#include "shader/OutlineShader.h"
#include "Person.h"
#include "Phrase.h"
#include "Planet.h"
#include "Plugins.h"
#include "shader/PointerShader.h"
#include "Politics.h"
#include "RenderBuffer.h"
#include "shader/RingShader.h"
#include "Ship.h"
#include "image/Sprite.h"
#include "image/SpriteSet.h"
#include "shader/SpriteShader.h"
#include "shader/StarField.h"
#include "StartConditions.h"
#include "System.h"
#include "TaskQueue.h"
#include "test/Test.h"
#include "test/TestData.h"
#include "UniverseObjects.h"

#include <algorithm>
#include <atomic>
#include <filesystem>
#include <iostream>
#include <queue>
#include <utility>
#include <vector>

using namespace std;

namespace {
	UniverseObjects objects;
	Set<Fleet> defaultFleets;
	Set<Government> defaultGovernments;
	Set<Planet> defaultPlanets;
	Set<System> defaultSystems;
	Set<Galaxy> defaultGalaxies;
	Set<Shop<Ship>> defaultShipSales;
	Set<Shop<Outfit>> defaultOutfitSales;
	Set<Wormhole> defaultWormholes;
	TextReplacements defaultSubstitutions;

	Politics politics;

	StarField background;

	vector<filesystem::path> sources;
	map<const Sprite *, shared_ptr<ImageSet>> deferred;
	map<const Sprite *, int> preloaded;

	MaskManager maskManager;

	const Government *playerGovernment = nullptr;
	map<const System *, map<string, int>> purchases;

	ConditionsStore globalConditions;

	bool preventSpriteUpload = false;

	// Tracks the progress of loading the sprites when the game starts.
	std::atomic<bool> queuedAllImages = false;
	std::atomic<int> spritesLoaded = 0;
	std::atomic<int> totalSprites = 0;

	// List of image sets that are waiting to be uploaded to the GPU.
	mutex imageQueueMutex;
	queue<shared_ptr<ImageSet>> imageQueue;

	// Loads a sprite and queues it for upload to the GPU.
	void LoadSprite(TaskQueue &queue, const shared_ptr<ImageSet> &image)
	{
		queue.Run([image] { image->Load(); },
			[image] { image->Upload(SpriteSet::Modify(image->Name()), !preventSpriteUpload); });
	}

	void LoadSpriteQueued(TaskQueue &queue, const shared_ptr<ImageSet> &image);
	// Loads a sprite from the image queue, recursively.
	void LoadSpriteQueued(TaskQueue &queue)
	{
		if(imageQueue.empty())
			return;

		// Start loading the next image in the list.
		// This is done to save memory on startup.
		LoadSpriteQueued(queue, imageQueue.front());
		imageQueue.pop();
	}

	// Loads a sprite from the given image, with progress tracking.
	// Recursively loads the next image in the queue, if any.
	void LoadSpriteQueued(TaskQueue &queue, const shared_ptr<ImageSet> &image)
	{
		queue.Run([image] { image->Load(); },
			[image, &queue]
			{
				image->Upload(SpriteSet::Modify(image->Name()), !preventSpriteUpload);
				++spritesLoaded;

				// Start loading the next image in the queue, if any.
				lock_guard lock(imageQueueMutex);
				LoadSpriteQueued(queue);
			});
	}

	void LoadPlugin(TaskQueue &queue, const filesystem::path &path)
	{
		const auto *plugin = Plugins::Load(path);
		if(!plugin)
			return;

		if(plugin->enabled)
			sources.push_back(path);

		// Load the icon for the plugin, if any.
		auto icon = make_shared<ImageSet>(plugin->name);

		// Try adding all the possible icon variants.
		for(const string &extension : ImageBuffer::ImageExtensions())
		{
			filesystem::path iconPath = path / ("icon" + extension);
			if(Files::Exists(iconPath))
			{
				icon->Add(iconPath);
				break;
			}
		}
		for(const string &extension : ImageBuffer::ImageExtensions())
		{
			filesystem::path iconPath = path / ("icon@2x" + extension);
			if(Files::Exists(iconPath))
			{
				icon->Add(iconPath);
				break;
			}
		}

		if(!icon->IsEmpty())
		{
			icon->ValidateFrames();
			LoadSprite(queue, icon);
		}
	}
}



shared_future<void> GameData::BeginLoad(TaskQueue &queue, const PlayerInfo &player,
		bool onlyLoadData, bool debugMode, bool preventUpload)
{
	preventSpriteUpload = preventUpload;

	// Initialize the list of "source" folders based on any active plugins.
	LoadSources(queue);

	if(!onlyLoadData)
	{
		queue.Run([&queue] {
			// Now, read all the images in all the path directories. For each unique
			// name, only remember one instance, letting things on the higher priority
			// paths override the default images.
			map<string, shared_ptr<ImageSet>> images = FindImages();

			// From the name, strip out any frame number, plus the extension.
			for(auto &it : images)
			{
				// This should never happen, but just in case:
				if(!it.second)
					continue;

				// Reduce the set of images to those that are valid.
				it.second->ValidateFrames();
				// For landscapes, remember all the source files but don't load them yet.
				if(ImageSet::IsDeferred(it.first))
					deferred[SpriteSet::Get(it.first)] = std::move(it.second);
				else
				{
					lock_guard lock(imageQueueMutex);
					imageQueue.push(std::move(std::move(it.second)));
					++totalSprites;
				}
			}
			queuedAllImages = true;

			// Launch the tasks to actually load the images, making sure not to exceed the amount
			// of tasks the main thread can handle in a single frame to limit peak memory usage.
			{
				lock_guard lock(imageQueueMutex);
				for(int i = 0; i < TaskQueue::MAX_SYNC_TASKS; ++i)
					LoadSpriteQueued(queue);
			}

			// Generate a catalog of music files.
			Music::Init(sources);
		});
	}

	return objects.Load(queue, sources, player, &globalConditions, debugMode);
}



void GameData::FinishLoading()
{
	// Store the current state, to revert back to later.
	defaultFleets = objects.fleets;
	defaultGovernments = objects.governments;
	defaultPlanets = objects.planets;
	defaultSystems = objects.systems;
	defaultGalaxies = objects.galaxies;
	defaultShipSales = objects.shipSales;
	defaultOutfitSales = objects.outfitSales;
	defaultSubstitutions = objects.substitutions;
	defaultWormholes = objects.wormholes;
	playerGovernment = objects.governments.Get("Escort");

	politics.Reset();
	background.FinishLoading();
}



void GameData::CheckReferences()
{
	objects.CheckReferences();
}



void GameData::LoadSettings()
{
	// Load the key settings.
	Command::LoadSettings(Files::Resources() / "keys.txt");
	Command::LoadSettings(Files::Config() / "keys.txt");
}



void GameData::LoadShaders()
{
	// The found shader files. The first element is the vertex shader,
	// the second is the fragment shader.
	map<string, pair<string, string>> loaded;
	for(const filesystem::path &source : sources)
	{
		filesystem::path base = source / "shaders";
		if(Files::Exists(base))
			for(filesystem::path shaderFile : Files::RecursiveList(base))
			{
				filesystem::path shader = shaderFile;
#ifdef ES_GLES
				// Allow specifying different shaders for GL and GLES.
				// In this case, only the appropriate shader is loaded.
				if(shaderFile.extension() == ".gles")
					shader = shader.parent_path() / shader.stem();
#else
				if(shaderFile.extension() == ".gl")
					shader = shader.parent_path() / shader.stem();
#endif
				string name = (shader.parent_path() / shader.stem()).lexically_relative(base).generic_string();
				if(shader.extension() == ".vert")
					loaded[name].first = shaderFile.string();
				else if(shader.extension() == ".frag")
					loaded[name].second = shaderFile.string();
			}
	}

	// If there is both a fragment and a vertex shader available,
	// it can be turned into a shader object.
	for(const auto &[key, s] : loaded)
		if(!s.first.empty() && !s.second.empty())
			objects.shaders.Get(key)->Load(Files::Read(s.first).c_str(), Files::Read(s.second).c_str());

	FillShader::Init();
	FogShader::Init();
	LineShader::Init();
	OutlineShader::Init();
	PointerShader::Init();
	RingShader::Init();
	SpriteShader::Init();
	BatchShader::Init();
	RenderBuffer::Init();

	FontSet::Add(Files::Images() / "font/ubuntu14r.png", 14);
	FontSet::Add(Files::Images() / "font/ubuntu18r.png", 18);

	background.Init(16384, 4096);
}



double GameData::GetProgress()
{
	double spriteProgress = 0.;
	if(queuedAllImages)
	{
		if(!totalSprites)
			spriteProgress = 1.;
		else
			spriteProgress = static_cast<double>(spritesLoaded) / totalSprites;
	}
	return min({spriteProgress, Audio::GetProgress(), objects.GetProgress()});
}



bool GameData::IsLoaded()
{
	return GetProgress() == 1.;
}



// Begin loading a sprite that was previously deferred. Currently this is
// done with all landscapes to speed up the program's startup.
void GameData::Preload(TaskQueue &queue, const Sprite *sprite)
{
	// Make sure this sprite actually is one that uses deferred loading.
	auto dit = deferred.find(sprite);
	if(!sprite || dit == deferred.end())
		return;

	// If this sprite is one of the currently loaded ones, there is no need to
	// load it again. But, make note of the fact that it is the most recently
	// asked-for sprite.
	map<const Sprite *, int>::iterator pit = preloaded.find(sprite);
	if(pit != preloaded.end())
	{
		for(pair<const Sprite * const, int> &it : preloaded)
			if(it.second < pit->second)
				++it.second;

		pit->second = 0;
		return;
	}

	// This sprite is not currently preloaded. Check to see whether we already
	// have the maximum number of sprites loaded, in which case the oldest one
	// must be unloaded to make room for this one.
	pit = preloaded.begin();
	while(pit != preloaded.end())
	{
		++pit->second;
		if(pit->second >= 20)
		{
			// Unloading needs to be queued on the main thread.
			queue.Run({}, [name = pit->first->Name()] { SpriteSet::Modify(name)->Unload(); });
			pit = preloaded.erase(pit);
		}
		else
			++pit;
	}

	// Now, load all the files for this sprite.
	preloaded[sprite] = 0;
	LoadSprite(queue, dit->second);
}



// Get the list of resource sources (i.e. plugin folders).
const vector<filesystem::path> &GameData::Sources()
{
	return sources;
}



// Get a reference to the UniverseObjects object.
UniverseObjects &GameData::Objects()
{
	return objects;
}



// Revert any changes that have been made to the universe.
void GameData::Revert()
{
	objects.fleets.Revert(defaultFleets);
	objects.governments.Revert(defaultGovernments);
	objects.planets.Revert(defaultPlanets);
	objects.systems.Revert(defaultSystems);
	objects.galaxies.Revert(defaultGalaxies);
	objects.shipSales.Revert(defaultShipSales);
	objects.outfitSales.Revert(defaultOutfitSales);
	objects.substitutions.Revert(defaultSubstitutions);
	objects.wormholes.Revert(defaultWormholes);
	for(auto &it : objects.persons)
		it.second.Restore();

	politics.Reset();
	purchases.clear();
}



void GameData::SetDate(const Date &date)
{
	for(auto &it : objects.systems)
		it.second.SetDate(date);
	politics.ResetDaily();
}



void GameData::ReadEconomy(const DataNode &node)
{
	if(!node.Size() || node.Token(0) != "economy")
		return;

	vector<string> headings;
	for(const DataNode &child : node)
	{
		const string &key = child.Token(0);
		if(key == "purchases")
		{
			for(const DataNode &grand : child)
				if(grand.Size() >= 3 && grand.Value(2))
					purchases[Systems().Get(grand.Token(0))][grand.Token(1)] += grand.Value(2);
		}
		else if(key == "system")
		{
			headings.clear();
			for(int index = 1; index < child.Size(); ++index)
				headings.push_back(child.Token(index));
		}
		else
		{
			System &system = *objects.systems.Get(key);

			int index = 0;
			for(const string &commodity : headings)
				system.SetSupply(commodity, child.Value(++index));
		}
	}
}



void GameData::WriteEconomy(DataWriter &out)
{
	out.Write("economy");
	out.BeginChild();
	{
		// Write each system and the commodity quantities purchased there.
		if(!purchases.empty())
		{
			out.Write("purchases");
			out.BeginChild();
			using Purchase = pair<const System *const, map<string, int>>;
			WriteSorted(purchases,
				[](const Purchase *lhs, const Purchase *rhs)
					{ return lhs->first->TrueName() < rhs->first->TrueName(); },
				[&out](const Purchase &pit)
				{
					// Write purchases for all systems, even ones from removed plugins.
					for(const auto &cit : pit.second)
						out.Write(pit.first->TrueName(), cit.first, cit.second);
				});
			out.EndChild();
		}
		// Write the "header" row.
		out.WriteToken("system");
		for(const auto &cit : GameData::Commodities())
			out.WriteToken(cit.name);
		out.Write();

		// Write the per-system data for all systems that are either known-valid, or non-empty.
		for(const auto &sit : GameData::Systems())
		{
			if(!sit.second.IsValid() && !sit.second.HasTrade())
				continue;

			out.WriteToken(sit.second.TrueName());
			for(const auto &cit : GameData::Commodities())
				out.WriteToken(static_cast<int>(sit.second.Supply(cit.name)));
			out.Write();
		}
	}
	out.EndChild();
}



void GameData::StepEconomy()
{
	// First, apply any purchases the player made. These are deferred until now
	// so that prices will not change as you are buying or selling goods.
	for(const auto &pit : purchases)
	{
		System &system = const_cast<System &>(*pit.first);
		for(const auto &cit : pit.second)
			system.SetSupply(cit.first, system.Supply(cit.first) - cit.second);
	}
	purchases.clear();

	// Then, have each system generate new goods for local use and trade.
	for(auto &it : objects.systems)
		it.second.StepEconomy();

	// Finally, send out the trade goods. This has to be done in a separate step
	// because otherwise whichever systems trade last would already have gotten
	// supplied by the other systems.
	for(auto &it : objects.systems)
	{
		System &system = it.second;
		if(!system.Links().empty())
			for(const Trade::Commodity &commodity : Commodities())
			{
				double supply = system.Supply(commodity.name);
				for(const System *neighbor : system.Links())
				{
					double scale = neighbor->Links().size();
					if(scale)
						supply += neighbor->Exports(commodity.name) / scale;
				}
				system.SetSupply(commodity.name, supply);
			}
	}
}



void GameData::AddPurchase(const System &system, const string &commodity, int tons)
{
	if(tons < 0)
		purchases[&system][commodity] += tons;
}



// Apply the given change to the universe.
<<<<<<< HEAD
void GameData::Change(const DataNode &node, PlayerInfo &player)
=======
void GameData::Change(const DataNode &node, const PlayerInfo &player)
>>>>>>> 6349e8cd
{
	objects.Change(node, player);
}



// Update the neighbor lists and other information for all the systems.
// This must be done any time that a change creates or moves a system.
void GameData::UpdateSystems()
{
	objects.UpdateSystems();
}



void GameData::AddJumpRange(double neighborDistance)
{
	objects.neighborDistances.insert(neighborDistance);
}



// Re-activate any special persons that were created previously but that are
// still alive.
void GameData::ResetPersons()
{
	for(auto &it : objects.persons)
		it.second.ClearPlacement();
}



// Mark all persons in the given list as dead.
void GameData::DestroyPersons(vector<string> &names)
{
	for(const string &name : names)
		objects.persons.Get(name)->Destroy();
}



const Set<Color> &GameData::Colors()
{
	return objects.colors;
}



const Set<Swizzle> &GameData::Swizzles()
{
	return objects.swizzles;
}



const Set<Conversation> &GameData::Conversations()
{
	return objects.conversations;
}



const Set<Effect> &GameData::Effects()
{
	return objects.effects;
}



const Set<GameEvent> &GameData::Events()
{
	return objects.events;
}



const Set<Fleet> &GameData::Fleets()
{
	return objects.fleets;
}



const Set<FormationPattern> &GameData::Formations()
{
	return objects.formations;
}



const Set<Galaxy> &GameData::Galaxies()
{
	return objects.galaxies;
}



const Set<Government> &GameData::Governments()
{
	return objects.governments;
}



const Set<Hazard> &GameData::Hazards()
{
	return objects.hazards;
}



const Set<Interface> &GameData::Interfaces()
{
	return objects.interfaces;
}



const Set<Minable> &GameData::Minables()
{
	return objects.minables;
}



const Set<Mission> &GameData::Missions()
{
	return objects.missions;
}



const Set<News> &GameData::SpaceportNews()
{
	return objects.news;
}



const Set<Outfit> &GameData::Outfits()
{
	return objects.outfits;
}



const Set<Shop<Outfit>> &GameData::Outfitters()
{
	return objects.outfitSales;
}



const Set<Person> &GameData::Persons()
{
	return objects.persons;
}



const Set<Phrase> &GameData::Phrases()
{
	return objects.phrases;
}



const Set<Planet> &GameData::Planets()
{
	return objects.planets;
}



const Set<Shader> &GameData::Shaders()
{
	return objects.shaders;
}



const Set<Ship> &GameData::Ships()
{
	return objects.ships;
}



const Set<Test> &GameData::Tests()
{
	return objects.tests;
}



const Set<TestData> &GameData::TestDataSets()
{
	return objects.testDataSets;
}



ConditionsStore &GameData::GlobalConditions()
{
	return globalConditions;
}



const Set<Shop<Ship>> &GameData::Shipyards()
{
	return objects.shipSales;
}



const Set<System> &GameData::Systems()
{
	return objects.systems;
}



const Set<Wormhole> &GameData::Wormholes()
{
	return objects.wormholes;
}



const Government *GameData::PlayerGovernment()
{
	return playerGovernment;
}



Politics &GameData::GetPolitics()
{
	return politics;
}



const vector<StartConditions> &GameData::StartOptions()
{
	return objects.startConditions;
}



const vector<Trade::Commodity> &GameData::Commodities()
{
	return objects.trade.Commodities();
}



const vector<Trade::Commodity> &GameData::SpecialCommodities()
{
	return objects.trade.SpecialCommodities();
}



// Custom messages to be shown when trying to land on certain stellar objects.
bool GameData::HasLandingMessage(const Sprite *sprite)
{
	return objects.landingMessages.contains(sprite);
}



const string &GameData::LandingMessage(const Sprite *sprite)
{
	static const string EMPTY;
	auto it = objects.landingMessages.find(sprite);
	return (it == objects.landingMessages.end() ? EMPTY : it->second);
}



// Get the solar power and wind output of the given stellar object sprite.
double GameData::SolarPower(const Sprite *sprite)
{
	auto it = objects.solarPower.find(sprite);
	return (it == objects.solarPower.end() ? 0. : it->second);
}



double GameData::SolarWind(const Sprite *sprite)
{
	auto it = objects.solarWind.find(sprite);
	return (it == objects.solarWind.end() ? 0. : it->second);
}



// Get the map icon of the given stellar object sprite.
const Sprite *GameData::StarIcon(const Sprite *sprite)
{
	const auto it = objects.starIcons.find(sprite);
	return (it == objects.starIcons.end() ? nullptr : it->second);
}



// Strings for combat rating levels, etc.
const string &GameData::Rating(const string &type, int level)
{
	static const string EMPTY;
	auto it = objects.ratings.find(type);
	if(it == objects.ratings.end() || it->second.empty())
		return EMPTY;

	level = max(0, min<int>(it->second.size() - 1, level));
	return it->second[level];
}



// Collections for ship, bay type, outfit, and other categories.
const CategoryList &GameData::GetCategory(const CategoryType type)
{
	return objects.categories[type];
}



const StarField &GameData::Background()
{
	return background;
}



void GameData::StepBackground(const Point &vel, double zoom)
{
	background.Step(vel, zoom);
}



void GameData::SetHaze(const Sprite *sprite, bool allowAnimation)
{
	background.SetHaze(sprite, allowAnimation);
}



const string &GameData::Tooltip(const string &label)
{
	static const string EMPTY;
	auto it = objects.tooltips.find(label);
	// Special case: the "cost" and "sells for" labels include the percentage of
	// the full price, so they will not match exactly.
	if(it == objects.tooltips.end() && label.starts_with("cost"))
		it = objects.tooltips.find("cost:");
	if(it == objects.tooltips.end() && label.starts_with("sells for"))
		it = objects.tooltips.find("sells for:");
	return (it == objects.tooltips.end() ? EMPTY : it->second);
}



string GameData::HelpMessage(const string &name)
{
	static const string EMPTY;
	auto it = objects.helpMessages.find(name);
	return Command::ReplaceNamesWithKeys(it == objects.helpMessages.end() ? EMPTY : it->second);
}



const map<string, string> &GameData::HelpTemplates()
{
	return objects.helpMessages;
}



MaskManager &GameData::GetMaskManager()
{
	return maskManager;
}



const TextReplacements &GameData::GetTextReplacements()
{
	return objects.substitutions;
}



const Gamerules &GameData::GetGamerules()
{
	return objects.gamerules;
}



void GameData::LoadSources(TaskQueue &queue)
{
	sources.clear();
	sources.push_back(Files::Resources());

	vector<filesystem::path> globalPlugins = Files::ListDirectories(Files::GlobalPlugins());
	for(const auto &path : globalPlugins)
		if(Plugins::IsPlugin(path))
			LoadPlugin(queue, path);
	// Load unzipped plugins first to give them precedence, then load the zipped plugins.
	globalPlugins = Files::List(Files::GlobalPlugins());
	for(const auto &path : globalPlugins)
		if(path.extension() == ".zip" && Plugins::IsPlugin(path))
			LoadPlugin(queue, path);

	vector<filesystem::path> localPlugins = Files::ListDirectories(Files::UserPlugins());
	for(const auto &path : localPlugins)
		if(Plugins::IsPlugin(path))
			LoadPlugin(queue, path);
	localPlugins = Files::List(Files::UserPlugins());
	for(const auto &path : localPlugins)
		if(path.extension() == ".zip" && Plugins::IsPlugin(path))
			LoadPlugin(queue, path);
}



map<string, shared_ptr<ImageSet>> GameData::FindImages()
{
	map<string, shared_ptr<ImageSet>> images;
	for(const auto &source : sources)
	{
		// All names will only include the portion of the path that comes after
		// this directory prefix.
		filesystem::path directoryPath = source / "images";

		vector<filesystem::path> imageFiles = Files::RecursiveList(directoryPath);
		for(auto &path : imageFiles)
			if(ImageSet::IsImage(path))
			{
				ImageFileData data(path, directoryPath);

				shared_ptr<ImageSet> &imageSet = images[data.name];
				if(!imageSet)
					imageSet.reset(new ImageSet(data.name));
				imageSet->Add(std::move(data));
			}
	}
	return images;
}



// Thread-safe way to draw the menu background.
void GameData::DrawMenuBackground(Panel *panel)
{
	objects.DrawMenuBackground(panel);
}<|MERGE_RESOLUTION|>--- conflicted
+++ resolved
@@ -577,11 +577,7 @@
 
 
 // Apply the given change to the universe.
-<<<<<<< HEAD
 void GameData::Change(const DataNode &node, PlayerInfo &player)
-=======
-void GameData::Change(const DataNode &node, const PlayerInfo &player)
->>>>>>> 6349e8cd
 {
 	objects.Change(node, player);
 }
