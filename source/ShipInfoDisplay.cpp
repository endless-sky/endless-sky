/* ShipInfoDisplay.cpp
Copyright (c) 2014 by Michael Zahniser

Endless Sky is free software: you can redistribute it and/or modify it under the
terms of the GNU General Public License as published by the Free Software
Foundation, either version 3 of the License, or (at your option) any later version.

Endless Sky is distributed in the hope that it will be useful, but WITHOUT ANY
WARRANTY; without even the implied warranty of MERCHANTABILITY or FITNESS FOR A
PARTICULAR PURPOSE.  See the GNU General Public License for more details.
*/

#include "ShipInfoDisplay.h"

#include "text/alignment.hpp"
#include "CategoryTypes.h"
#include "Color.h"
#include "Depreciation.h"
#include "FillShader.h"
#include "text/Format.h"
#include "GameData.h"
#include "text/layout.hpp"
#include "Outfit.h"
#include "Ship.h"
#include "text/Table.h"

#include <algorithm>
#include <map>
#include <sstream>

using namespace std;



ShipInfoDisplay::ShipInfoDisplay(const Ship &ship, const Depreciation &depreciation, int day)
{
	Update(ship, depreciation, day);
}



// Call this every time the ship changes.
void ShipInfoDisplay::Update(const Ship &ship, const Depreciation &depreciation, int day)
{
	UpdateDescription(ship.Description(), ship.Attributes().Licenses(), true);
	UpdateAttributes(ship, depreciation, day);
	UpdateOutfits(ship, depreciation, day);

	maximumHeight = max(descriptionHeight, max(attributesHeight, outfitsHeight));
}



int ShipInfoDisplay::OutfitsHeight() const
{
	return outfitsHeight;
}



int ShipInfoDisplay::SaleHeight() const
{
	return saleHeight;
}



// Draw each of the panels.
void ShipInfoDisplay::DrawAttributes(double deltaTime, const Point &topLeft) const
{
<<<<<<< HEAD
	Point point = Draw(deltaTime, topLeft, attributeLabels, attributeValues);
	
=======
	Point point = Draw(topLeft, attributeLabels, attributeValues);

>>>>>>> b1b1a78a
	// Get standard colors to draw with.
	const Color &labelColor = *GameData::Colors().Get("medium");
	const Color &valueColor = *GameData::Colors().Get("bright");

	Table table;
	table.AddColumn(10, {WIDTH - 10, Alignment::LEFT});
	table.AddColumn(WIDTH - 90, {WIDTH - 80, Alignment::RIGHT});
	table.AddColumn(WIDTH - 10, {WIDTH - 20, Alignment::RIGHT});
	table.SetHighlight(0, WIDTH);
	table.DrawAt(point);
	table.DrawGap(10.);

	table.Advance();
	table.Draw("energy", labelColor);
	table.Draw("heat", labelColor);

	for(unsigned i = 0; i < tableLabels.size(); ++i)
	{
		CheckHover(table, tableLabels[i], deltaTime);
		table.Draw(tableLabels[i], labelColor);
		table.Draw(energyTable[i], valueColor);
		table.Draw(heatTable[i], valueColor);
	}
}



void ShipInfoDisplay::DrawOutfits(double deltaTime, const Point &topLeft) const
{
	Draw(deltaTime, topLeft, outfitLabels, outfitValues);
}



void ShipInfoDisplay::DrawSale(double deltaTime, const Point &topLeft) const
{
<<<<<<< HEAD
	Draw(deltaTime, topLeft, saleLabels, saleValues);
	
=======
	Draw(topLeft, saleLabels, saleValues);

>>>>>>> b1b1a78a
	const Color &color = *GameData::Colors().Get("medium");
	FillShader::Fill(topLeft + Point(.5 * WIDTH, saleHeight + 8.), Point(WIDTH - 20., 1.), color);
}



void ShipInfoDisplay::UpdateAttributes(const Ship &ship, const Depreciation &depreciation, int day)
{
	bool isGeneric = ship.Name().empty() || ship.GetPlanet();

	attributeLabels.clear();
	attributeValues.clear();
	attributesHeight = 20;

	const Outfit &attributes = ship.Attributes();

	int64_t fullCost = ship.Cost();
	int64_t depreciated = depreciation.Value(ship, day);
	if(depreciated == fullCost)
		attributeLabels.push_back("cost:");
	else
	{
		ostringstream out;
		out << "cost (" << (100 * depreciated) / fullCost << "%):";
		attributeLabels.push_back(out.str());
	}
	attributeValues.push_back(Format::Credits(depreciated));
	attributesHeight += 20;

	attributeLabels.push_back(string());
	attributeValues.push_back(string());
	attributesHeight += 10;
	double shieldRegen = attributes.Get("shield generation")
		* (1. + attributes.Get("shield generation multiplier"));
	bool hasShieldRegen = shieldRegen > 0.;
	if(hasShieldRegen)
	{
		attributeLabels.push_back("shields charge / max:");
		attributeValues.push_back(Format::Number(60. * shieldRegen)
			+ " / " + Format::Number(attributes.Get("shields")));
	}
	else
	{
		attributeLabels.push_back("shields:");
		attributeValues.push_back(Format::Number(attributes.Get("shields")));
	}
	attributesHeight += 20;
	double hullRepair = attributes.Get("hull repair rate")
		* (1. + attributes.Get("hull repair multiplier"));
	bool hasHullRepair = hullRepair > 0.;
	if(hasHullRepair)
	{
		attributeLabels.push_back("hull repair / max:");
		attributeValues.push_back(Format::Number(60. * hullRepair)
			+ " / " + Format::Number(attributes.Get("hull")));
	}
	else
	{
		attributeLabels.push_back("hull:");
		attributeValues.push_back(Format::Number(attributes.Get("hull")));
	}
	attributesHeight += 20;
	double emptyMass = attributes.Mass();
	double currentMass = ship.Mass();
	attributeLabels.push_back(isGeneric ? "mass with no cargo:" : "mass:");
	attributeValues.push_back(Format::Number(isGeneric ? emptyMass : currentMass));
	attributesHeight += 20;
	attributeLabels.push_back(isGeneric ? "cargo space:" : "cargo:");
	if(isGeneric)
		attributeValues.push_back(Format::Number(attributes.Get("cargo space")));
	else
		attributeValues.push_back(Format::Number(ship.Cargo().Used())
			+ " / " + Format::Number(attributes.Get("cargo space")));
	attributesHeight += 20;
	attributeLabels.push_back("required crew / bunks:");
	attributeValues.push_back(Format::Number(ship.RequiredCrew())
		+ " / " + Format::Number(attributes.Get("bunks")));
	attributesHeight += 20;
	attributeLabels.push_back(isGeneric ? "fuel capacity:" : "fuel:");
	double fuelCapacity = attributes.Get("fuel capacity");
	if(isGeneric)
		attributeValues.push_back(Format::Number(fuelCapacity));
	else
		attributeValues.push_back(Format::Number(ship.Fuel() * fuelCapacity)
			+ " / " + Format::Number(fuelCapacity));
	attributesHeight += 20;

	double fullMass = emptyMass + attributes.Get("cargo space");
	isGeneric &= (fullMass != emptyMass);
	double forwardThrust = attributes.Get("thrust") ? attributes.Get("thrust") : attributes.Get("afterburner thrust");
	attributeLabels.push_back(string());
	attributeValues.push_back(string());
	attributesHeight += 10;
	attributeLabels.push_back(isGeneric ? "movement, full / no cargo:" : "movement:");
	attributeValues.push_back(string());
	attributesHeight += 20;
	attributeLabels.push_back("max speed:");
	attributeValues.push_back(Format::Number(60. * forwardThrust / attributes.Get("drag")));
	attributesHeight += 20;

	attributeLabels.push_back("acceleration:");
	if(!isGeneric)
		attributeValues.push_back(Format::Number(3600. * forwardThrust / currentMass));
	else
		attributeValues.push_back(Format::Number(3600. * forwardThrust / fullMass)
			+ " / " + Format::Number(3600. * forwardThrust / emptyMass));
	attributesHeight += 20;

	attributeLabels.push_back("turning:");
	if(!isGeneric)
		attributeValues.push_back(Format::Number(60. * attributes.Get("turn") / currentMass));
	else
		attributeValues.push_back(Format::Number(60. * attributes.Get("turn") / fullMass)
			+ " / " + Format::Number(60. * attributes.Get("turn") / emptyMass));
	attributesHeight += 20;

	// Find out how much outfit, engine, and weapon space the chassis has.
	map<string, double> chassis;
	static const vector<string> NAMES = {
		"outfit space free:", "outfit space",
		"    weapon capacity:", "weapon capacity",
		"    engine capacity:", "engine capacity",
		"gun ports free:", "gun ports",
		"turret mounts free:", "turret mounts"
	};
	for(unsigned i = 1; i < NAMES.size(); i += 2)
		chassis[NAMES[i]] = attributes.Get(NAMES[i]);
	for(const auto &it : ship.Outfits())
		for(auto &cit : chassis)
			cit.second -= min(0., it.second * it.first->Get(cit.first));

	attributeLabels.push_back(string());
	attributeValues.push_back(string());
	attributesHeight += 10;
	for(unsigned i = 0; i < NAMES.size(); i += 2)
	{
		attributeLabels.push_back(NAMES[i]);
		attributeValues.push_back(Format::Number(attributes.Get(NAMES[i + 1]))
			+ " / " + Format::Number(chassis[NAMES[i + 1]]));
		attributesHeight += 20;
	}

	// Print the number of bays for each bay-type we have
	for(auto &&bayType : GameData::Category(CategoryType::BAY))
	{
		int totalBays = ship.BaysTotal(bayType);
		if(totalBays)
		{
			// make sure the label is printed in lower case
			string bayLabel = bayType;
			transform(bayLabel.begin(), bayLabel.end(), bayLabel.begin(), ::tolower);

			attributeLabels.emplace_back(bayLabel + " bays:");
			attributeValues.emplace_back(to_string(totalBays));
			attributesHeight += 20;
		}
	}

	tableLabels.clear();
	energyTable.clear();
	heatTable.clear();
	// Skip a spacer and the table header.
	attributesHeight += 30;

	const double idleEnergyPerFrame = attributes.Get("energy generation")
		+ attributes.Get("solar collection")
		+ attributes.Get("fuel energy")
		- attributes.Get("energy consumption")
		- attributes.Get("cooling energy");
	const double idleHeatPerFrame = attributes.Get("heat generation")
		+ attributes.Get("solar heat")
		+ attributes.Get("fuel heat")
		- ship.CoolingEfficiency() * (attributes.Get("cooling") + attributes.Get("active cooling"));
	tableLabels.push_back("idle:");
	energyTable.push_back(Format::Number(60. * idleEnergyPerFrame));
	heatTable.push_back(Format::Number(60. * idleHeatPerFrame));

	attributesHeight += 20;
	const double movingEnergyPerFrame = max(attributes.Get("thrusting energy"), attributes.Get("reverse thrusting energy"))
		+ attributes.Get("turning energy")
		+ attributes.Get("afterburner energy");
	const double movingHeatPerFrame = max(attributes.Get("thrusting heat"), attributes.Get("reverse thrusting heat"))
		+ attributes.Get("turning heat")
		+ attributes.Get("afterburner heat");
	tableLabels.push_back("moving:");
	energyTable.push_back(Format::Number(-60. * movingEnergyPerFrame));
	heatTable.push_back(Format::Number(60. * movingHeatPerFrame));

	attributesHeight += 20;
	double firingEnergy = 0.;
	double firingHeat = 0.;
	for(const auto &it : ship.Outfits())
		if(it.first->IsWeapon() && it.first->Reload())
		{
			firingEnergy += it.second * it.first->FiringEnergy() / it.first->Reload();
			firingHeat += it.second * it.first->FiringHeat() / it.first->Reload();
		}
	tableLabels.push_back("firing:");
	energyTable.push_back(Format::Number(-60. * firingEnergy));
	heatTable.push_back(Format::Number(60. * firingHeat));

	attributesHeight += 20;
	double shieldEnergy = (hasShieldRegen) ? attributes.Get("shield energy")
		* (1. + attributes.Get("shield energy multiplier")) : 0.;
	double hullEnergy = (hasHullRepair) ? attributes.Get("hull energy")
		* (1. + attributes.Get("hull energy multiplier")) : 0.;
	tableLabels.push_back((shieldEnergy && hullEnergy) ? "shields / hull:" :
		hullEnergy ? "repairing hull:" : "charging shields:");
	energyTable.push_back(Format::Number(-60. * (shieldEnergy + hullEnergy)));
	double shieldHeat = (hasShieldRegen) ? attributes.Get("shield heat")
		* (1. + attributes.Get("shield heat multiplier")) : 0.;
	double hullHeat = (hasHullRepair) ? attributes.Get("hull heat")
		* (1. + attributes.Get("hull heat multiplier")) : 0.;
	heatTable.push_back(Format::Number(60. * (shieldHeat + hullHeat)));

	attributesHeight += 20;
	const double maxEnergy = attributes.Get("energy capacity");
	const double maxHeat = 60. * ship.HeatDissipation() * ship.MaximumHeat();
	tableLabels.push_back("max:");
	energyTable.push_back(Format::Number(maxEnergy));
	heatTable.push_back(Format::Number(maxHeat));
	// Pad by 10 pixels on the top and bottom.
	attributesHeight += 30;
}



void ShipInfoDisplay::UpdateOutfits(const Ship &ship, const Depreciation &depreciation, int day)
{
	outfitLabels.clear();
	outfitValues.clear();
	outfitsHeight = 20;

	map<string, map<string, int>> listing;
	for(const auto &it : ship.Outfits())
		listing[it.first->Category()][it.first->Name()] += it.second;

	for(const auto &cit : listing)
	{
		// Pad by 10 pixels before each category.
		if(&cit != &*listing.begin())
		{
			outfitLabels.push_back(string());
			outfitValues.push_back(string());
			outfitsHeight += 10;
		}

		outfitLabels.push_back(cit.first + ':');
		outfitValues.push_back(string());
		outfitsHeight += 20;

		for(const auto &it : cit.second)
		{
			outfitLabels.push_back(it.first);
			outfitValues.push_back(to_string(it.second));
			outfitsHeight += 20;
		}
	}


	int64_t totalCost = depreciation.Value(ship, day);
	int64_t chassisCost = depreciation.Value(GameData::Ships().Get(ship.ModelName()), day);
	saleLabels.clear();
	saleValues.clear();
	saleHeight = 20;

	saleLabels.push_back("This ship will sell for:");
	saleValues.push_back(string());
	saleHeight += 20;
	saleLabels.push_back("empty hull:");
	saleValues.push_back(Format::Credits(chassisCost));
	saleHeight += 20;
	saleLabels.push_back("  + outfits:");
	saleValues.push_back(Format::Credits(totalCost - chassisCost));
	saleHeight += 5;
}<|MERGE_RESOLUTION|>--- conflicted
+++ resolved
@@ -68,13 +68,8 @@
 // Draw each of the panels.
 void ShipInfoDisplay::DrawAttributes(double deltaTime, const Point &topLeft) const
 {
-<<<<<<< HEAD
 	Point point = Draw(deltaTime, topLeft, attributeLabels, attributeValues);
-	
-=======
-	Point point = Draw(topLeft, attributeLabels, attributeValues);
-
->>>>>>> b1b1a78a
+
 	// Get standard colors to draw with.
 	const Color &labelColor = *GameData::Colors().Get("medium");
 	const Color &valueColor = *GameData::Colors().Get("bright");
@@ -111,13 +106,8 @@
 
 void ShipInfoDisplay::DrawSale(double deltaTime, const Point &topLeft) const
 {
-<<<<<<< HEAD
 	Draw(deltaTime, topLeft, saleLabels, saleValues);
-	
-=======
-	Draw(topLeft, saleLabels, saleValues);
-
->>>>>>> b1b1a78a
+
 	const Color &color = *GameData::Colors().Get("medium");
 	FillShader::Fill(topLeft + Point(.5 * WIDTH, saleHeight + 8.), Point(WIDTH - 20., 1.), color);
 }
