/* ShipInfoDisplay.cpp
Copyright (c) 2014 by Michael Zahniser

Endless Sky is free software: you can redistribute it and/or modify it under the
terms of the GNU General Public License as published by the Free Software
Foundation, either version 3 of the License, or (at your option) any later version.

Endless Sky is distributed in the hope that it will be useful, but WITHOUT ANY
WARRANTY; without even the implied warranty of MERCHANTABILITY or FITNESS FOR A
PARTICULAR PURPOSE.  See the GNU General Public License for more details.
*/

#include "ShipInfoDisplay.h"

#include "Color.h"
#include "Depreciation.h"
#include "FillShader.h"
#include "Format.h"
#include "GameData.h"
#include "Outfit.h"
#include "Ship.h"
#include "Table.h"

#include <algorithm>
#include <map>
#include <sstream>

using namespace std;



ShipInfoDisplay::ShipInfoDisplay(const Ship &ship, const Depreciation &depreciation, int day)
{
	Update(ship, depreciation, day);
}



// Call this every time the ship changes.
void ShipInfoDisplay::Update(const Ship &ship, const Depreciation &depreciation, int day)
{
	UpdateDescription(ship.Description(), ship.Attributes().Licenses(), true);
	UpdateAttributes(ship, depreciation, day);
	UpdateOutfits(ship, depreciation, day);
	
	maximumHeight = max(descriptionHeight, max(attributesHeight, outfitsHeight));
}



int ShipInfoDisplay::OutfitsHeight() const
{
	return outfitsHeight;
}



int ShipInfoDisplay::SaleHeight() const
{
	return saleHeight;
}



// Draw each of the panels.
void ShipInfoDisplay::DrawAttributes(const Point &topLeft) const
{
	Point point = Draw(topLeft, attributeLabels, attributeValues);
	
	// Get standard colors to draw with.
	const Color &labelColor = *GameData::Colors().Get("medium");
	const Color &valueColor = *GameData::Colors().Get("bright");
	
	Table table;
	table.AddColumn(10, Table::LEFT);
	table.AddColumn(WIDTH - 90, Table::RIGHT);
	table.AddColumn(WIDTH - 10, Table::RIGHT);
	table.SetHighlight(0, WIDTH);
	table.DrawAt(point);
	table.DrawGap(10.);
	
	table.Advance();
	table.Draw("energy", labelColor);
	table.Draw("heat", labelColor);
	
	for(unsigned i = 0; i < tableLabels.size(); ++i)
	{
		CheckHover(table, tableLabels[i]);
		table.Draw(tableLabels[i], labelColor);
		table.Draw(energyTable[i], valueColor);
		table.Draw(heatTable[i], valueColor);
	}
}



void ShipInfoDisplay::DrawOutfits(const Point &topLeft) const
{
	Draw(topLeft, outfitLabels, outfitValues);
}



void ShipInfoDisplay::DrawSale(const Point &topLeft) const
{
	Draw(topLeft, saleLabels, saleValues);
	
	const Color &color = *GameData::Colors().Get("medium");
	FillShader::Fill(topLeft + Point(.5 * WIDTH, saleHeight + 8.), Point(WIDTH - 20., 1.), color);
}



void ShipInfoDisplay::UpdateAttributes(const Ship &ship, const Depreciation &depreciation, int day)
{
	bool isGeneric = ship.Name().empty() || ship.GetPlanet();
	
	attributeLabels.clear();
	attributeValues.clear();
	attributesHeight = 20;
	
	const Outfit &attributes = ship.Attributes();
	
	int64_t fullCost = ship.Cost();
	int64_t depreciated = depreciation.Value(ship, day);
	if(depreciated == fullCost)
		attributeLabels.push_back("cost:");
	else
	{
		ostringstream out;
		out << "cost (" << (100 * depreciated) / fullCost << "%):";
		attributeLabels.push_back(out.str());
	}
	attributeValues.push_back(Format::Credits(depreciated));
	attributesHeight += 20;
	
	attributeLabels.push_back(string());
	attributeValues.push_back(string());
	attributesHeight += 10;
	if(attributes.Get("shield generation"))
	{
		attributeLabels.push_back("shields charge / max:");
		attributeValues.push_back(Format::Number(60. * attributes.Get("shield generation"))
			+ " / " + Format::Number(attributes.Get("shields")));
	}
	else
	{
		attributeLabels.push_back("shields:");
		attributeValues.push_back(Format::Number(attributes.Get("shields")));
	}
	attributesHeight += 20;
	if(attributes.Get("hull repair rate"))
	{
		attributeLabels.push_back("hull repair / max:");
		attributeValues.push_back(Format::Number(60. * attributes.Get("hull repair rate"))
			+ " / " + Format::Number(attributes.Get("hull")));
	}
	else
	{
		attributeLabels.push_back("hull:");
		attributeValues.push_back(Format::Number(attributes.Get("hull")));
	}
	attributesHeight += 20;
	double emptyMass = ship.Mass();
	attributeLabels.push_back(isGeneric ? "mass with no cargo:" : "mass:");
	attributeValues.push_back(Format::Number(emptyMass));
	attributesHeight += 20;
	attributeLabels.push_back(isGeneric ? "cargo space:" : "cargo:");
	if(isGeneric)
		attributeValues.push_back(Format::Number(attributes.Get("cargo space")));
	else
		attributeValues.push_back(Format::Number(ship.Cargo().Used())
			+ " / " + Format::Number(attributes.Get("cargo space")));
	attributesHeight += 20;
	attributeLabels.push_back("required crew / bunks:");
	attributeValues.push_back(Format::Number(ship.RequiredCrew())
		+ " / " + Format::Number(attributes.Get("bunks")));
	attributesHeight += 20;
	attributeLabels.push_back(isGeneric ? "fuel capacity:" : "fuel:");
	double fuelCapacity = attributes.Get("fuel capacity");
	if(isGeneric)
		attributeValues.push_back(Format::Number(fuelCapacity));
	else
		attributeValues.push_back(Format::Number(ship.Fuel() * fuelCapacity)
			+ " / " + Format::Number(fuelCapacity));
	attributesHeight += 20;
	
	double fullMass = emptyMass + (isGeneric ? attributes.Get("cargo space") : ship.Cargo().Used());
	isGeneric &= (fullMass != emptyMass);
	double forwardThrust = attributes.Get("thrust") ? attributes.Get("thrust") : attributes.Get("afterburner thrust");
	attributeLabels.push_back(string());
	attributeValues.push_back(string());
	attributesHeight += 10;
	attributeLabels.push_back(isGeneric ? "movement, full / no cargo:" : "movement:");
	attributeValues.push_back(string());
	attributesHeight += 20;
	attributeLabels.push_back("max speed:");
	attributeValues.push_back(Format::Number(60. * forwardThrust / attributes.Get("drag")));
	attributesHeight += 20;
	
	attributeLabels.push_back("acceleration:");
	if(!isGeneric)
		attributeValues.push_back(Format::Number(3600. * forwardThrust / fullMass));
	else
		attributeValues.push_back(Format::Number(3600. * forwardThrust / fullMass)
			+ " / " + Format::Number(3600. *forwardThrust / emptyMass));
	attributesHeight += 20;
	
	attributeLabels.push_back("turning:");
	if(!isGeneric)
		attributeValues.push_back(Format::Number(60. * attributes.Get("turn") / fullMass));
	else
		attributeValues.push_back(Format::Number(60. * attributes.Get("turn") / fullMass)
			+ " / " + Format::Number(60. * attributes.Get("turn") / emptyMass));
	attributesHeight += 20;
	
	// Find out how much outfit, engine, and weapon space the chassis has.
	map<string, double> chassis;
	static const vector<string> NAMES = {
		"outfit space free:", "outfit space",
		"    weapon capacity:", "weapon capacity",
		"    engine capacity:", "engine capacity",
		"gun ports free:", "gun ports",
		"turret mounts free:", "turret mounts"
	};
	for(unsigned i = 1; i < NAMES.size(); i += 2)
		chassis[NAMES[i]] = attributes.Get(NAMES[i]);
	for(const auto &it : ship.Outfits())
		for(auto &cit : chassis)
			cit.second -= min(0., it.second * it.first->Get(cit.first));
	
	attributeLabels.push_back(string());
	attributeValues.push_back(string());
	attributesHeight += 10;
	for(unsigned i = 0; i < NAMES.size(); i += 2)
	{
		attributeLabels.push_back(NAMES[i]);
		attributeValues.push_back(Format::Number(attributes.Get(NAMES[i + 1]))
			+ " / " + Format::Number(chassis[NAMES[i + 1]]));
		attributesHeight += 20;
	}
	
<<<<<<< HEAD
	// Print the number of bays for each bay-type we have
	for(auto bayType : Ship::BAY_TYPES)
		if(ship.BaysFree(bayType))
		{
			// make sure the label is printed in lower case
			string bayLabel = bayType;
			transform(bayLabel.begin(), bayLabel.end(), bayLabel.begin(), ::tolower);
			
			attributeLabels.push_back(bayLabel + " bays:");
			attributeValues.push_back(to_string(ship.BaysFree(bayType)));
			attributesHeight += 20;
		}
=======
	if(ship.HasBays())
	{
		unsigned drone = 0;
		unsigned fighter = 0;
		for(const auto &bay : ship.Bays())
		{
			if(bay.isFighter)
				++fighter;
			else
				++drone;
		}
		
		if(drone)
		{
			attributeLabels.emplace_back("drone bays:");
			attributeValues.emplace_back(to_string(drone));
			attributesHeight += 20;
		}
		if(fighter)
		{
			attributeLabels.emplace_back("fighter bays:");
			attributeValues.emplace_back(to_string(fighter));
			attributesHeight += 20;
		}
	}
>>>>>>> 91489131
	
	tableLabels.clear();
	energyTable.clear();
	heatTable.clear();
	// Skip a spacer and the table header.
	attributesHeight += 30;
	
	tableLabels.push_back("idle:");
	energyTable.push_back(Format::Number(
		60. * (attributes.Get("energy generation")
			+ attributes.Get("solar collection")
			+ attributes.Get("fuel energy")
			- attributes.Get("energy consumption")
			- attributes.Get("cooling energy"))));
	double efficiency = ship.CoolingEfficiency();
	heatTable.push_back(Format::Number(
		60. * (attributes.Get("heat generation") 
			+ attributes.Get("solar heat")
			+ attributes.Get("fuel heat")
			- efficiency * (attributes.Get("cooling") + attributes.Get("active cooling")))));
	attributesHeight += 20;
	tableLabels.push_back("moving:");
	energyTable.push_back(Format::Number(
		-60. * (max(attributes.Get("thrusting energy"), attributes.Get("reverse thrusting energy"))
			+ attributes.Get("turning energy")
			+ attributes.Get("afterburner energy"))));
	heatTable.push_back(Format::Number(
		60. * (max(attributes.Get("thrusting heat"), attributes.Get("reverse thrusting heat"))
			+ attributes.Get("turning heat")
			+ attributes.Get("afterburner heat"))));
	attributesHeight += 20;
	double firingEnergy = 0.;
	double firingHeat = 0.;
	for(const auto &it : ship.Outfits())
		if(it.first->IsWeapon() && it.first->Reload())
		{
			firingEnergy += it.second * it.first->FiringEnergy() / it.first->Reload();
			firingHeat += it.second * it.first->FiringHeat() / it.first->Reload();
		}
	tableLabels.push_back("firing:");
	energyTable.push_back(Format::Number(-60. * firingEnergy));
	heatTable.push_back(Format::Number(60. * firingHeat));
	attributesHeight += 20;
	double shieldEnergy = attributes.Get("shield energy");
	double hullEnergy = attributes.Get("hull energy");
	tableLabels.push_back((shieldEnergy && hullEnergy) ? "shields / hull:" :
		hullEnergy ? "repairing hull:" : "charging shields:");
	energyTable.push_back(Format::Number(-60. * (shieldEnergy + hullEnergy)));
	double shieldHeat = attributes.Get("shield heat");
	double hullHeat = attributes.Get("hull heat");
	heatTable.push_back(Format::Number(60. * (shieldHeat + hullHeat)));
	attributesHeight += 20;
	tableLabels.push_back("max:");
	energyTable.push_back(Format::Number(attributes.Get("energy capacity")));
	heatTable.push_back(Format::Number(60. * ship.HeatDissipation() * ship.MaximumHeat()));
	// Pad by 10 pixels on the top and bottom.
	attributesHeight += 30;
}



void ShipInfoDisplay::UpdateOutfits(const Ship &ship, const Depreciation &depreciation, int day)
{
	outfitLabels.clear();
	outfitValues.clear();
	outfitsHeight = 20;
	
	map<string, map<string, int>> listing;
	for(const auto &it : ship.Outfits())
		listing[it.first->Category()][it.first->Name()] += it.second;
	
	for(const auto &cit : listing)
	{
		// Pad by 10 pixels before each category.
		if(&cit != &*listing.begin())
		{
			outfitLabels.push_back(string());
			outfitValues.push_back(string());
			outfitsHeight += 10;
		}
				
		outfitLabels.push_back(cit.first + ':');
		outfitValues.push_back(string());
		outfitsHeight += 20;
		
		for(const auto &it : cit.second)
		{
			outfitLabels.push_back(it.first);
			outfitValues.push_back(to_string(it.second));
			outfitsHeight += 20;
		}
	}
	
	
	int64_t totalCost = depreciation.Value(ship, day);
	int64_t chassisCost = depreciation.Value(GameData::Ships().Get(ship.ModelName()), day);
	saleLabels.clear();
	saleValues.clear();
	saleHeight = 20;
	
	saleLabels.push_back("This ship will sell for:");
	saleValues.push_back(string());
	saleHeight += 20;
	saleLabels.push_back("empty hull:");
	saleValues.push_back(Format::Credits(chassisCost));
	saleHeight += 20;
	saleLabels.push_back("  + outfits:");
	saleValues.push_back(Format::Credits(totalCost - chassisCost));
	saleHeight += 5;
}<|MERGE_RESOLUTION|>--- conflicted
+++ resolved
@@ -240,7 +240,6 @@
 		attributesHeight += 20;
 	}
 	
-<<<<<<< HEAD
 	// Print the number of bays for each bay-type we have
 	for(auto bayType : Ship::BAY_TYPES)
 		if(ship.BaysFree(bayType))
@@ -249,37 +248,10 @@
 			string bayLabel = bayType;
 			transform(bayLabel.begin(), bayLabel.end(), bayLabel.begin(), ::tolower);
 			
-			attributeLabels.push_back(bayLabel + " bays:");
-			attributeValues.push_back(to_string(ship.BaysFree(bayType)));
+			attributeLabels.emplace_back(bayLabel + " bays:");
+			attributeValues.emplace_back(to_string(ship.BaysFree(bayType)));
 			attributesHeight += 20;
 		}
-=======
-	if(ship.HasBays())
-	{
-		unsigned drone = 0;
-		unsigned fighter = 0;
-		for(const auto &bay : ship.Bays())
-		{
-			if(bay.isFighter)
-				++fighter;
-			else
-				++drone;
-		}
-		
-		if(drone)
-		{
-			attributeLabels.emplace_back("drone bays:");
-			attributeValues.emplace_back(to_string(drone));
-			attributesHeight += 20;
-		}
-		if(fighter)
-		{
-			attributeLabels.emplace_back("fighter bays:");
-			attributeValues.emplace_back(to_string(fighter));
-			attributesHeight += 20;
-		}
-	}
->>>>>>> 91489131
 	
 	tableLabels.clear();
 	energyTable.clear();
