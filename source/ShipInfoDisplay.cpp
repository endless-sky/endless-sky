/* ShipInfoDisplay.cpp
Copyright (c) 2014 by Michael Zahniser

Endless Sky is free software: you can redistribute it and/or modify it under the
terms of the GNU General Public License as published by the Free Software
Foundation, either version 3 of the License, or (at your option) any later version.

Endless Sky is distributed in the hope that it will be useful, but WITHOUT ANY
WARRANTY; without even the implied warranty of MERCHANTABILITY or FITNESS FOR A
PARTICULAR PURPOSE.  See the GNU General Public License for more details.
*/

#include "ShipInfoDisplay.h"

#include "text/alignment.hpp"
#include "CategoryTypes.h"
#include "Color.h"
#include "Depreciation.h"
#include "FillShader.h"
#include "text/Format.h"
#include "GameData.h"
#include "text/layout.hpp"
#include "Outfit.h"
#include "Ship.h"
#include "text/Table.h"

#include <algorithm>
#include <map>
#include <sstream>

using namespace std;



ShipInfoDisplay::ShipInfoDisplay(const Ship &ship, const Depreciation &depreciation, int day)
{
	Update(ship, depreciation, day);
}



// Call this every time the ship changes.
void ShipInfoDisplay::Update(const Ship &ship, const Depreciation &depreciation, int day)
{
	UpdateDescription(ship.Description(), ship.Attributes().Licenses(), true);
	UpdateAttributes(ship, depreciation, day);
	UpdateOutfits(ship, depreciation, day);

	maximumHeight = max(descriptionHeight, max(attributesHeight, outfitsHeight));
}



int ShipInfoDisplay::GetAttributesHeight(bool sale) const
{
	return attributesHeight + (sale ? saleHeight : 0);
}



int ShipInfoDisplay::OutfitsHeight() const
{
	return outfitsHeight;
}



void ShipInfoDisplay::DrawAttributes(const Point &topLeft) const
{
	DrawAttributes(topLeft, false);
}



// Draw each of the panels.
<<<<<<< HEAD
void ShipInfoDisplay::DrawAttributes(double deltaTime, const Point &topLeft) const
{
	Point point = Draw(deltaTime, topLeft, attributeLabels, attributeValues);
=======
void ShipInfoDisplay::DrawAttributes(const Point &topLeft, const bool sale) const
{
	// Header.
	Point point = Draw(topLeft, attributeHeaderLabels, attributeHeaderValues);

	// Sale info.
	if(sale)
	{
		point = Draw(point, saleLabels, saleValues);

		const Color &color = *GameData::Colors().Get("medium");
		FillShader::Fill(point + Point(.5 * WIDTH, 5.), Point(WIDTH - 20., 1.), color);
	}
	else
	{
		point -= Point(0, 10.);
	}

	// Body.
	point = Draw(point, attributeLabels, attributeValues);
>>>>>>> 146862d3

	// Get standard colors to draw with.
	const Color &labelColor = *GameData::Colors().Get("medium");
	const Color &valueColor = *GameData::Colors().Get("bright");

	Table table;
	table.AddColumn(10, {WIDTH - 10, Alignment::LEFT});
	table.AddColumn(WIDTH - 90, {WIDTH - 80, Alignment::RIGHT});
	table.AddColumn(WIDTH - 10, {WIDTH - 20, Alignment::RIGHT});
	table.SetHighlight(0, WIDTH);
	table.DrawAt(point);
	table.DrawGap(10.);

	table.Advance();
	table.Draw("energy", labelColor);
	table.Draw("heat", labelColor);

	for(unsigned i = 0; i < tableLabels.size(); ++i)
	{
		CheckHover(table, tableLabels[i], deltaTime);
		table.Draw(tableLabels[i], labelColor);
		table.Draw(energyTable[i], valueColor);
		table.Draw(heatTable[i], valueColor);
	}
}



void ShipInfoDisplay::DrawOutfits(double deltaTime, const Point &topLeft) const
{
	Draw(deltaTime, topLeft, outfitLabels, outfitValues);
}



<<<<<<< HEAD
void ShipInfoDisplay::DrawSale(double deltaTime, const Point &topLeft) const
{
	Draw(deltaTime, topLeft, saleLabels, saleValues);

	const Color &color = *GameData::Colors().Get("medium");
	FillShader::Fill(topLeft + Point(.5 * WIDTH, saleHeight + 8.), Point(WIDTH - 20., 1.), color);
}



=======
>>>>>>> 146862d3
void ShipInfoDisplay::UpdateAttributes(const Ship &ship, const Depreciation &depreciation, int day)
{
	bool isGeneric = ship.Name().empty() || ship.GetPlanet();

	attributeHeaderLabels.clear();
	attributeHeaderValues.clear();

	attributeHeaderLabels.push_back("model:");
	attributeHeaderValues.push_back(ship.ModelName());
	attributesHeight = 20;

	attributeLabels.clear();
	attributeValues.clear();

	const Outfit &attributes = ship.Attributes();

	int64_t fullCost = ship.Cost();
	int64_t depreciated = depreciation.Value(ship, day);
	if(depreciated == fullCost)
		attributeLabels.push_back("cost:");
	else
	{
		ostringstream out;
		out << "cost (" << (100 * depreciated) / fullCost << "%):";
		attributeLabels.push_back(out.str());
	}
	attributeValues.push_back(Format::Credits(depreciated));
	attributesHeight += 20;

	attributeLabels.push_back(string());
	attributeValues.push_back(string());
	attributesHeight += 10;
	double shieldRegen = attributes.Get("shield generation")
		* (1. + attributes.Get("shield generation multiplier"));
	bool hasShieldRegen = shieldRegen > 0.;
	if(hasShieldRegen)
	{
		attributeLabels.push_back("shields (charge):");
		attributeValues.push_back(Format::Number(attributes.Get("shields"))
			+ " (" + Format::Number(60. * shieldRegen) + "/s)");
	}
	else
	{
		attributeLabels.push_back("shields:");
		attributeValues.push_back(Format::Number(attributes.Get("shields")));
	}
	attributesHeight += 20;
	double hullRepair = attributes.Get("hull repair rate")
		* (1. + attributes.Get("hull repair multiplier"));
	bool hasHullRepair = hullRepair > 0.;
	if(hasHullRepair)
	{
		attributeLabels.push_back("hull (repair):");
		attributeValues.push_back(Format::Number(attributes.Get("hull"))
			+ " (" + Format::Number(60. * hullRepair) + "/s)");
	}
	else
	{
		attributeLabels.push_back("hull:");
		attributeValues.push_back(Format::Number(attributes.Get("hull")));
	}
	attributesHeight += 20;
	double emptyMass = attributes.Mass();
	double currentMass = ship.Mass();
	attributeLabels.push_back(isGeneric ? "mass with no cargo:" : "mass:");
	attributeValues.push_back(Format::Number(isGeneric ? emptyMass : currentMass) + " tons");
	attributesHeight += 20;
	attributeLabels.push_back(isGeneric ? "cargo space:" : "cargo:");
	if(isGeneric)
		attributeValues.push_back(Format::Number(attributes.Get("cargo space")) + " tons");
	else
		attributeValues.push_back(Format::Number(ship.Cargo().Used())
			+ " / " + Format::Number(attributes.Get("cargo space")) + " tons");
	attributesHeight += 20;
	attributeLabels.push_back("required crew / bunks:");
	attributeValues.push_back(Format::Number(ship.RequiredCrew())
		+ " / " + Format::Number(attributes.Get("bunks")));
	attributesHeight += 20;
	attributeLabels.push_back(isGeneric ? "fuel capacity:" : "fuel:");
	double fuelCapacity = attributes.Get("fuel capacity");
	if(isGeneric)
		attributeValues.push_back(Format::Number(fuelCapacity));
	else
		attributeValues.push_back(Format::Number(ship.Fuel() * fuelCapacity)
			+ " / " + Format::Number(fuelCapacity));
	attributesHeight += 20;

	double fullMass = emptyMass + attributes.Get("cargo space");
	isGeneric &= (fullMass != emptyMass);
	double forwardThrust = attributes.Get("thrust") ? attributes.Get("thrust") : attributes.Get("afterburner thrust");
	attributeLabels.push_back(string());
	attributeValues.push_back(string());
	attributesHeight += 10;
	attributeLabels.push_back(isGeneric ? "movement (full - no cargo):" : "movement:");
	attributeValues.push_back(string());
	attributesHeight += 20;
	attributeLabels.push_back("max speed:");
	attributeValues.push_back(Format::Number(60. * forwardThrust / attributes.Get("drag")));
	attributesHeight += 20;

	attributeLabels.push_back("acceleration:");
	if(!isGeneric)
		attributeValues.push_back(Format::Number(3600. * forwardThrust / currentMass));
	else
		attributeValues.push_back(Format::Number(3600. * forwardThrust / fullMass)
			+ " - " + Format::Number(3600. * forwardThrust / emptyMass));
	attributesHeight += 20;

	attributeLabels.push_back("turning:");
	if(!isGeneric)
		attributeValues.push_back(Format::Number(60. * attributes.Get("turn") / currentMass));
	else
		attributeValues.push_back(Format::Number(60. * attributes.Get("turn") / fullMass)
			+ " - " + Format::Number(60. * attributes.Get("turn") / emptyMass));
	attributesHeight += 20;

	// Find out how much outfit, engine, and weapon space the chassis has.
	map<string, double> chassis;
	static const vector<string> NAMES = {
		"outfit space free:", "outfit space",
		"    weapon capacity:", "weapon capacity",
		"    engine capacity:", "engine capacity",
		"gun ports free:", "gun ports",
		"turret mounts free:", "turret mounts"
	};
	for(unsigned i = 1; i < NAMES.size(); i += 2)
		chassis[NAMES[i]] = attributes.Get(NAMES[i]);
	for(const auto &it : ship.Outfits())
		for(auto &cit : chassis)
			cit.second -= min(0., it.second * it.first->Get(cit.first));

	attributeLabels.push_back(string());
	attributeValues.push_back(string());
	attributesHeight += 10;
	for(unsigned i = 0; i < NAMES.size(); i += 2)
	{
		attributeLabels.push_back(NAMES[i]);
		attributeValues.push_back(Format::Number(attributes.Get(NAMES[i + 1]))
			+ " / " + Format::Number(chassis[NAMES[i + 1]]));
		attributesHeight += 20;
	}

	// Print the number of bays for each bay-type we have
	for(auto &&bayType : GameData::Category(CategoryType::BAY))
	{
		int totalBays = ship.BaysTotal(bayType);
		if(totalBays)
		{
			// make sure the label is printed in lower case
			string bayLabel = bayType;
			transform(bayLabel.begin(), bayLabel.end(), bayLabel.begin(), ::tolower);

			attributeLabels.emplace_back(bayLabel + " bays:");
			attributeValues.emplace_back(to_string(totalBays));
			attributesHeight += 20;
		}
	}

	tableLabels.clear();
	energyTable.clear();
	heatTable.clear();
	// Skip a spacer and the table header.
	attributesHeight += 30;

	const double idleEnergyPerFrame = attributes.Get("energy generation")
		+ attributes.Get("solar collection")
		+ attributes.Get("fuel energy")
		- attributes.Get("energy consumption")
		- attributes.Get("cooling energy");
	const double idleHeatPerFrame = attributes.Get("heat generation")
		+ attributes.Get("solar heat")
		+ attributes.Get("fuel heat")
		- ship.CoolingEfficiency() * (attributes.Get("cooling") + attributes.Get("active cooling"));
	tableLabels.push_back("idle:");
	energyTable.push_back(Format::Number(60. * idleEnergyPerFrame));
	heatTable.push_back(Format::Number(60. * idleHeatPerFrame));

	attributesHeight += 20;
	const double movingEnergyPerFrame = max(attributes.Get("thrusting energy"), attributes.Get("reverse thrusting energy"))
		+ attributes.Get("turning energy")
		+ attributes.Get("afterburner energy");
	const double movingHeatPerFrame = max(attributes.Get("thrusting heat"), attributes.Get("reverse thrusting heat"))
		+ attributes.Get("turning heat")
		+ attributes.Get("afterburner heat");
	tableLabels.push_back("moving:");
	energyTable.push_back(Format::Number(-60. * movingEnergyPerFrame));
	heatTable.push_back(Format::Number(60. * movingHeatPerFrame));

	attributesHeight += 20;
	double firingEnergy = 0.;
	double firingHeat = 0.;
	for(const auto &it : ship.Outfits())
		if(it.first->IsWeapon() && it.first->Reload())
		{
			firingEnergy += it.second * it.first->FiringEnergy() / it.first->Reload();
			firingHeat += it.second * it.first->FiringHeat() / it.first->Reload();
		}
	tableLabels.push_back("firing:");
	energyTable.push_back(Format::Number(-60. * firingEnergy));
	heatTable.push_back(Format::Number(60. * firingHeat));

	attributesHeight += 20;
	double shieldEnergy = (hasShieldRegen) ? attributes.Get("shield energy")
		* (1. + attributes.Get("shield energy multiplier")) : 0.;
	double hullEnergy = (hasHullRepair) ? attributes.Get("hull energy")
		* (1. + attributes.Get("hull energy multiplier")) : 0.;
	tableLabels.push_back((shieldEnergy && hullEnergy) ? "shields / hull:" :
		hullEnergy ? "repairing hull:" : "charging shields:");
	energyTable.push_back(Format::Number(-60. * (shieldEnergy + hullEnergy)));
	double shieldHeat = (hasShieldRegen) ? attributes.Get("shield heat")
		* (1. + attributes.Get("shield heat multiplier")) : 0.;
	double hullHeat = (hasHullRepair) ? attributes.Get("hull heat")
		* (1. + attributes.Get("hull heat multiplier")) : 0.;
	heatTable.push_back(Format::Number(60. * (shieldHeat + hullHeat)));

	attributesHeight += 20;
	const double maxEnergy = attributes.Get("energy capacity");
	const double maxHeat = 60. * ship.HeatDissipation() * ship.MaximumHeat();
	tableLabels.push_back("max:");
	energyTable.push_back(Format::Number(maxEnergy));
	heatTable.push_back(Format::Number(maxHeat));
	// Pad by 10 pixels on the top and bottom.
	attributesHeight += 30;
}



void ShipInfoDisplay::UpdateOutfits(const Ship &ship, const Depreciation &depreciation, int day)
{
	outfitLabels.clear();
	outfitValues.clear();
	outfitsHeight = 20;

	map<string, map<string, int>> listing;
	for(const auto &it : ship.Outfits())
		listing[it.first->Category()][it.first->Name()] += it.second;

	for(const auto &cit : listing)
	{
		// Pad by 10 pixels before each category.
		if(&cit != &*listing.begin())
		{
			outfitLabels.push_back(string());
			outfitValues.push_back(string());
			outfitsHeight += 10;
		}

		outfitLabels.push_back(cit.first + ':');
		outfitValues.push_back(string());
		outfitsHeight += 20;

		for(const auto &it : cit.second)
		{
			outfitLabels.push_back(it.first);
			outfitValues.push_back(to_string(it.second));
			outfitsHeight += 20;
		}
	}


	int64_t totalCost = depreciation.Value(ship, day);
	int64_t chassisCost = depreciation.Value(GameData::Ships().Get(ship.ModelName()), day);
	saleLabels.clear();
	saleValues.clear();
	saleHeight = 20;

	saleLabels.push_back("This ship will sell for:");
	saleValues.push_back(string());
	saleHeight += 20;
	saleLabels.push_back("empty hull:");
	saleValues.push_back(Format::Credits(chassisCost));
	saleHeight += 20;
	saleLabels.push_back("  + outfits:");
	saleValues.push_back(Format::Credits(totalCost - chassisCost));
	saleHeight += 5;
}<|MERGE_RESOLUTION|>--- conflicted
+++ resolved
@@ -65,28 +65,23 @@
 
 
 
-void ShipInfoDisplay::DrawAttributes(const Point &topLeft) const
-{
-	DrawAttributes(topLeft, false);
+void ShipInfoDisplay::DrawAttributes(double deltaTime, const Point &topLeft) const
+{
+	DrawAttributes(deltaTime, topLeft, false);
 }
 
 
 
 // Draw each of the panels.
-<<<<<<< HEAD
-void ShipInfoDisplay::DrawAttributes(double deltaTime, const Point &topLeft) const
-{
-	Point point = Draw(deltaTime, topLeft, attributeLabels, attributeValues);
-=======
-void ShipInfoDisplay::DrawAttributes(const Point &topLeft, const bool sale) const
+void ShipInfoDisplay::DrawAttributes(double deltaTime, const Point &topLeft, const bool sale) const
 {
 	// Header.
-	Point point = Draw(topLeft, attributeHeaderLabels, attributeHeaderValues);
+	Point point = Draw(deltaTime, topLeft, attributeHeaderLabels, attributeHeaderValues);
 
 	// Sale info.
 	if(sale)
 	{
-		point = Draw(point, saleLabels, saleValues);
+		point = Draw(deltaTime, point, saleLabels, saleValues);
 
 		const Color &color = *GameData::Colors().Get("medium");
 		FillShader::Fill(point + Point(.5 * WIDTH, 5.), Point(WIDTH - 20., 1.), color);
@@ -97,8 +92,7 @@
 	}
 
 	// Body.
-	point = Draw(point, attributeLabels, attributeValues);
->>>>>>> 146862d3
+	point = Draw(deltaTime, point, attributeLabels, attributeValues);
 
 	// Get standard colors to draw with.
 	const Color &labelColor = *GameData::Colors().Get("medium");
@@ -134,19 +128,6 @@
 
 
 
-<<<<<<< HEAD
-void ShipInfoDisplay::DrawSale(double deltaTime, const Point &topLeft) const
-{
-	Draw(deltaTime, topLeft, saleLabels, saleValues);
-
-	const Color &color = *GameData::Colors().Get("medium");
-	FillShader::Fill(topLeft + Point(.5 * WIDTH, saleHeight + 8.), Point(WIDTH - 20., 1.), color);
-}
-
-
-
-=======
->>>>>>> 146862d3
 void ShipInfoDisplay::UpdateAttributes(const Ship &ship, const Depreciation &depreciation, int day)
 {
 	bool isGeneric = ship.Name().empty() || ship.GetPlanet();
