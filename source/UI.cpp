--- conflicted
+++ resolved
@@ -76,13 +76,8 @@
 			// TODO: move this zone then click logic into DoClick()
 			int x = Screen::Left() + event.button.x * 100 / Screen::Zoom();
 			int y = Screen::Top() + event.button.y * 100 / Screen::Zoom();
-<<<<<<< HEAD
-			if(event.button.button == SDL_BUTTON_LEFT)
-				handled = (*it)->ZoneClick(Point(x, y));
-=======
 			if(event.button.button == 1)
 				handled = (*it)->ZoneMouseDown(Point(x, y), event.button.which);
->>>>>>> 06f27bd1
 			if(!handled)
 				handled = (*it)->DoClick(x, y, static_cast<MouseButton>(event.button.button), event.button.clicks);
 		}
