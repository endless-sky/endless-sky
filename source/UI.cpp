/* UI.cpp
Copyright (c) 2014 by Michael Zahniser

Endless Sky is free software: you can redistribute it and/or modify it under the
terms of the GNU General Public License as published by the Free Software
Foundation, either version 3 of the License, or (at your option) any later version.

Endless Sky is distributed in the hope that it will be useful, but WITHOUT ANY
WARRANTY; without even the implied warranty of MERCHANTABILITY or FITNESS FOR A
PARTICULAR PURPOSE. See the GNU General Public License for more details.

You should have received a copy of the GNU General Public License along with
this program. If not, see <https://www.gnu.org/licenses/>.
*/

#include "UI.h"

<<<<<<< HEAD
#include "Angle.h"
#include "Color.h"
=======
#include "audio/Audio.h"
>>>>>>> 023f3ca1
#include "Command.h"
#include "DelaunayTriangulation.h"
#include "GameData.h"
#include "GamePad.h"
#include "GamepadCursor.h"
#include "Gesture.h"
#include "shader/LineShader.h"
#include "Panel.h"
#include "shader/PointerShader.h"
#include "Screen.h"
#include "TouchScreen.h"

#include <SDL2/SDL.h>

#include <SDL2/SDL_log.h>
#include <algorithm>

using namespace std;

namespace
{
	Angle g_pointer_angle;
}



// Handle an event. The event is handed to each panel on the stack until one
// of them handles it. If none do, this returns false.
bool UI::Handle(const SDL_Event &event)
{
	bool handled = false;
	SDL_GameControllerAxis axisTriggered = SDL_CONTROLLER_AXIS_INVALID;
	SDL_GameControllerAxis axisUnTriggered = SDL_CONTROLLER_AXIS_INVALID;

	vector<shared_ptr<Panel>>::iterator it = stack.end();
	while(it != stack.begin() && !handled)
	{
		--it;
		// Panels that are about to be popped cannot handle any other events.
		if(count(toPop.begin(), toPop.end(), it->get()))
			continue;

		if(event.type == SDL_MOUSEMOTION)
		{
			if(event.motion.state & SDL_BUTTON(1))
				handled = (*it)->DoDrag(
					event.motion.xrel * 100. / Screen::Zoom(),
					event.motion.yrel * 100. / Screen::Zoom());
			else
				handled = (*it)->DoHover(
					Screen::Left() + event.motion.x * 100 / Screen::Zoom(),
					Screen::Top() + event.motion.y * 100 / Screen::Zoom());
		}
		else if(event.type == SDL_MOUSEBUTTONDOWN)
		{
			// TODO: move this zone then click logic into DoClick()
			int x = Screen::Left() + event.button.x * 100 / Screen::Zoom();
			int y = Screen::Top() + event.button.y * 100 / Screen::Zoom();
			if(event.button.button == 1)
			{
				handled = (*it)->ZoneMouseDown(Point(x, y), event.button.which);
				if(!handled)
					handled = (*it)->DoClick(x, y, event.button.clicks);
			}
			else if(event.button.button == 3)
				handled = (*it)->DoRClick(x, y);
		}
		else if(event.type == SDL_MOUSEBUTTONUP)
		{
			// TODO: move this zone then click logic into DoRelease()
			int x = Screen::Left() + event.button.x * 100 / Screen::Zoom();
			int y = Screen::Top() + event.button.y * 100 / Screen::Zoom();
			handled = (*it)->HasZone(Point(x, y));
			if(!handled)
				handled = (*it)->DoRelease(x, y);
		}
		else if(event.type == SDL_MOUSEWHEEL)
			handled = (*it)->DoScroll(event.wheel.x, event.wheel.y);
		else if(event.type == SDL_FINGERDOWN)
		{
			// finger coordinates are 0 to 1, normalize to screen coordinates
			int x = (event.tfinger.x - .5) * Screen::Width();
			int y = (event.tfinger.y - .5) * Screen::Height();

			uint32_t now = SDL_GetTicks();
			handled = (*it)->DoFingerDown(x, y, event.tfinger.fingerId, (now - lastTap) > 500 ? 1 : 2);
			lastTap = now;
		}
		else if(event.type == SDL_FINGERMOTION)
		{
			// finger coordinates are 0 to 1, normalize to screen coordinates
			int x = (event.tfinger.x - .5) * Screen::Width();
			int y = (event.tfinger.y - .5) * Screen::Height();
			double dx = (event.tfinger.dx) * Screen::Width();
			double dy = (event.tfinger.dy) * Screen::Height();

			handled = (*it)->DoFingerMove(x, y, dx, dy, event.tfinger.fingerId);
		}
		else if(event.type == SDL_FINGERUP)
		{
			// finger coordinates are 0 to 1, normalize to screen coordinates
			int x = (event.tfinger.x - .5) * Screen::Width();
			int y = (event.tfinger.y - .5) * Screen::Height();

			handled = (*it)->DoFingerUp(x, y, event.tfinger.fingerId);
		}
		else if(event.type == SDL_KEYDOWN)
		{
			Command command(event.key.keysym.sym);
			handled = (*it)->DoKeyDown(event.key.keysym.sym, event.key.keysym.mod, command, !event.key.repeat);
		}
		else if(event.type == Command::EventID())
		{
			Command command(event);
			if(reinterpret_cast<const CommandEvent&>(event).pressed == SDL_PRESSED)
				handled = (*it)->DoKeyDown(0, 0, command, true);
		}
		else if(event.type == Gesture::EventID())
		{
			auto gesture_type = static_cast<Gesture::GestureEnum>(event.user.code);

			// if the panel doesn't want the gesture, convert it to a
			// command, and try again
			if(!(handled = (*it)->DoGesture(gesture_type)))
			{
				Command command(gesture_type);
				Command::InjectOnce(command);
				handled = (*it)->DoKeyDown(0, 0, command, true);
			}
		}
		else if(event.type == SDL_CONTROLLERDEVICEADDED ||
		        event.type == SDL_CONTROLLERDEVICEREMOVED)
		{
			handled = (*it)->ControllersChanged();
		}
		else if(event.type == SDL_CONTROLLERAXISMOTION)
		{
			// Try a raw axis event first. If nobody handles it, then convert it
			// to an axis trigger event, and try again.
			if(!(handled = (*it)->ControllerAxis(static_cast<SDL_GameControllerAxis>(event.caxis.axis), event.caxis.value)))
			{
				// Not handled. Convert it to a trigger event
				if(activeAxis == SDL_CONTROLLER_AXIS_INVALID)
				{
					if(SDL_abs(event.caxis.value) > GamePad::AxisIsButtonPressThreshold())
					{
						// Trigger/axis has moved far enough that we are certain the
						// user meant to press it.
						activeAxisIsPositive = event.caxis.value > 0;
						activeAxis = static_cast<SDL_GameControllerAxis>(event.caxis.axis);
						handled = (*it)->ControllerTriggerPressed(activeAxis, activeAxisIsPositive);
						if(!handled)
						{
							Command command = Command::FromTrigger(event.caxis.axis, activeAxisIsPositive);
							if(!(command == Command()))
								handled = (*it)->DoKeyDown(0, 0, command, true);
							if(!handled)
							{
								// By default, convert the right joystick into a scroll event.
								// for mouse wheel, positive is up, so flip the direction
								if(activeAxis == SDL_CONTROLLER_AXIS_RIGHTY)
									handled = (*it)->Scroll(0, activeAxisIsPositive ? -1 : 1);
								else if(activeAxis == SDL_CONTROLLER_AXIS_RIGHTX)
									handled = (*it)->Scroll(activeAxisIsPositive ? -1 : 1, 0);
							}
						}
						axisTriggered = activeAxis;
					}
				}
				else if(activeAxis == event.caxis.axis && SDL_abs(event.caxis.value) < GamePad::DeadZone())
				{
					// Trigger returned to zero-ish position.
					handled = (*it)->ControllerTriggerReleased(activeAxis, activeAxisIsPositive);
					axisUnTriggered = activeAxis;
					activeAxis = SDL_CONTROLLER_AXIS_INVALID;
				}
			}
		}
		else if(event.type == SDL_CONTROLLERBUTTONDOWN)
		{
			handled = (*it)->ControllerButtonDown(static_cast<SDL_GameControllerButton>(event.cbutton.button));
			if(!handled)
			{
				Command command = Command::FromButton(event.cbutton.button);
				handled = (*it)->DoKeyDown(0, 0, command, true);
			}
		}
		else if(event.type == SDL_CONTROLLERBUTTONUP)
		{
			handled = (*it)->DoControllerButtonUp(static_cast<SDL_GameControllerButton>(event.cbutton.button));
		}

		// If this panel does not want anything below it to receive events, do
		// not let this event trickle further down the stack.
		if((*it)->TrapAllEvents())
			break;
	}

	// If game controller events are not explicitly handled by the panels, then
	// handle them here. We do this outside of the panel loop, because in order
	// to pick and choose buttons to navigate to, we need to consider all of the
	// panels, not just the top one.
	if(!handled)
	{
		if(axisTriggered != SDL_CONTROLLER_AXIS_INVALID)
			handled = DefaultControllerTriggerPressed(axisTriggered, activeAxisIsPositive);
		else if(axisUnTriggered != SDL_CONTROLLER_AXIS_INVALID)
			handled = DefaultControllerTriggerReleased(axisTriggered, activeAxisIsPositive);
		else if(event.type == SDL_CONTROLLERBUTTONDOWN)
			handled = DefaultControllerButtonDown(static_cast<SDL_GameControllerButton>(event.cbutton.button));
		else if(event.type == SDL_CONTROLLERBUTTONUP)
			handled = DefaultControllerButtonUp(static_cast<SDL_GameControllerButton>(event.cbutton.button));
	}

	// Handle any queued push or pop commands.
	PushOrPop();

	return handled;
}



// Step all the panels forward (advance animations, move objects, etc.).
void UI::StepAll()
{
	// Handle any queued push or pop commands.
	PushOrPop();

	// Step all the panels.
	for(shared_ptr<Panel> &panel : stack)
		panel->Step();
}



// Draw all the panels.
void UI::DrawAll()
{
	// First, clear all the clickable zones. New ones will be added in the
	// course of drawing the screen.
	for(const shared_ptr<Panel> &it : stack)
		it->ClearZones();

	// Find the topmost full-screen panel. Nothing below that needs to be drawn.
	vector<shared_ptr<Panel>>::const_iterator it = stack.end();
	while(it != stack.begin())
		if((*--it)->IsFullScreen())
			break;

	for( ; it != stack.end(); ++it)
		(*it)->DoDraw();

	// If the panel has a valid ui element selected, draw a rotating indicator
	// around it
	GamepadCursor::Draw();
}



// Add the given panel to the stack. UI is responsible for deleting it.
void UI::Push(Panel *panel)
{
	Push(shared_ptr<Panel>(panel));
}



void UI::Push(const shared_ptr<Panel> &panel)
{
	toPush.push_back(panel);
	panel->SetUI(this);
}



// Remove the given panel from the stack (if it is in it). The panel will be
// deleted at the start of the next time Step() is called, so it is safe for
// a panel to Pop() itself.
void UI::Pop(const Panel *panel)
{
	toPop.push_back(panel);
}



// Remove the given panel and every panel that is higher in the stack.
void UI::PopThrough(const Panel *panel)
{
	for(auto it = stack.rbegin(); it != stack.rend(); ++it)
	{
		toPop.push_back(it->get());
		if(it->get() == panel)
			break;
	}
}



// Check whether the given panel is on top of the existing panels, i.e. is the
// active one, on this Step. Any panels that have been pushed this Step are not
// considered.
bool UI::IsTop(const Panel *panel) const
{
	return (!stack.empty() && stack.back().get() == panel);
}



// Get the absolute top panel, even if it is not yet drawn (i.e. was pushed on
// this Step).
shared_ptr<Panel> UI::Top() const
{
	if(!toPush.empty())
		return toPush.back();

	if(!stack.empty())
		return stack.back();

	return shared_ptr<Panel>();
}



// Delete all the panels and clear the "done" flag.
void UI::Reset()
{
	stack.clear();
	toPush.clear();
	toPop.clear();
	isDone = false;
}



// Get the lower-most panel.
shared_ptr<Panel> UI::Root() const
{
	if(stack.empty())
	{
		if(toPush.empty())
			return shared_ptr<Panel>();

		return toPush.front();
	}

	return stack.front();
}



// If the player enters the game, enable saving the loaded file.
void UI::CanSave(bool canSave)
{
	this->canSave = canSave;
}



bool UI::CanSave() const
{
	return canSave;
}



// Tell the UI to quit.
void UI::Quit()
{
	isDone = true;
}



// Check if it is time to quit.
bool UI::IsDone() const
{
	return isDone;
}



// Check if there are no panels left. No panels left on the gamePanels-
// stack usually means that it is time for the game to quit, while no
// panels left on the menuPanels-stack is a normal state for a running
// game.
bool UI::IsEmpty() const
{
	return stack.empty() && toPush.empty();
}



// Get the current mouse position.
Point UI::GetMouse()
{
	int x = 0;
	int y = 0;
	SDL_GetMouseState(&x, &y);
	return Screen::TopLeft() + Point(x, y) * (100. / Screen::Zoom());
}



<<<<<<< HEAD
// Return the positions of every active zone. Used for joystick navigation.
std::vector<Point> UI::ZonePositions() const
{
	std::vector<Point> options;
	for (const Panel::Zone* zone: GetZones())
		options.push_back(zone->Center());
	return options;
}



// Return the commands for every activated zone. This function will get polled
// as part of the engine processing
Command UI::ZoneCommands() const
{
	Command ret;
	// include touchscreen and mouse pointers when considering zones
	auto pointers = TouchScreen::Points();
	int mousePosX;
	int mousePosY;
	if((SDL_GetMouseState(&mousePosX, &mousePosY) & SDL_BUTTON_LMASK) != 0)
	{
		// Convert from window to game screen coordinates
		double relX = mousePosX / static_cast<double>(Screen::RawWidth()) - .5;
		double relY = mousePosY / static_cast<double>(Screen::RawHeight()) - .5;
		pointers.push_back(Point(relX * Screen::Width(), relY * Screen::Height()));
	}

	auto zones = GetZones();
	for(const Point& p: pointers)
	{
		for(const Panel::Zone* zone: zones)
		{
			if(zone->Contains(p))
			{
				if(!(zone->ZoneCommand() == Command()))
					ret.Set(zone->ZoneCommand());

				// Don't process gestures if we have crossed into a zone
				TouchScreen::CancelGesture();

				// even if this zone isn't associated with a command, don't
				// consider any other zones (this one is being drawn on top of
				// them)
				break;
			}
		}
	}
	return ret;
}




=======
void UI::PlaySound(UISound sound)
{
	string name;
	switch(sound)
	{
		case UISound::NORMAL:
			name = "ui/click";
			break;
		case UISound::SOFT:
			name = "ui/click soft";
			break;
		case UISound::SOFT_BUZZ:
			name = "ui/buzz soft";
			break;
		case UISound::TARGET:
			name = "ui/target";
			break;
		case UISound::FAILURE:
			name = "ui/fail";
			break;
		default:
			return;
	}
	Audio::Play(Audio::Get(name), SoundCategory::UI);
}



>>>>>>> 023f3ca1
// If a push or pop is queued, apply it.
void UI::PushOrPop()
{
	// If panel state is changing, reset the controller cursor state
	if(!toPush.empty() || !toPop.empty())
		GamepadCursor::SetEnabled(false);

	// Handle any panels that should be added.
	for(shared_ptr<Panel> &panel : toPush)
		if(panel)
			stack.push_back(panel);
	toPush.clear();

	// These panels should be popped but not deleted (because someone else
	// owns them and is managing their creation and deletion).
	for(const Panel *panel : toPop)
	{
		for(auto it = stack.begin(); it != stack.end(); ++it)
			if(it->get() == panel)
			{
				stack.erase(it);
				break;
			}
	}
	toPop.clear();

	// Each panel potentially has its own children, which could be modified.
	for(auto &panel : stack)
		panel->AddOrRemove();
}



// Handle panel button navigation. This is done in the UI class instead of the
// panel class because we need to know where all the buttons on all the panels
// are in order to correctly handle navigation.
bool UI::DefaultControllerTriggerPressed(SDL_GameControllerAxis axis, bool positive)
{
	// By default, treat the left joystick like a zone selector.
	if(axis == SDL_CONTROLLER_AXIS_LEFTX || axis == SDL_CONTROLLER_AXIS_LEFTY)
	{
		std::vector<Point> options;
		for (const Panel::Zone* zone: GetZones())
			options.push_back(zone->Center());
		if(!options.empty())
		{
			if(!GamepadCursor::Enabled())
				GamepadCursor::SetPosition(options.front());
			else
				GamepadCursor::MoveDir(GamePad::LeftStick(), options);
			return true;
		}
	}
	return false;
}



// Handle panel button navigation. This is done in the UI class instead of the
// panel class because we need to know where all the buttons on all the panels
// are in order to correctly handle navigation.
bool UI::DefaultControllerTriggerReleased(SDL_GameControllerAxis axis, bool positive)
{
	return false;
}



// Handle panel button navigation. This is done in the UI class instead of the
// panel class because the button press might apply to a different panel than
// the top one.
bool UI::DefaultControllerButtonUp(SDL_GameControllerButton button)
{
	if(button == SDL_CONTROLLER_BUTTON_A && GamepadCursor::Enabled())
	{
		for(Panel::Zone* zone: GetZones())
		{
			// floating point equality comparision is safe here, since we haven't
			// done math on these, just assignments.
			if(zone->Center().X() == GamepadCursor::Position().X() &&
				zone->Center().Y() == GamepadCursor::Position().Y())
			{
				return true;
			}
		}
	}
	return false;
}



// Handle panel button navigation. This is done in the UI class instead of the
// panel class because the button press might apply to a different panel than
// the top one.
bool UI::DefaultControllerButtonDown(SDL_GameControllerButton button)
{
	if(button == SDL_CONTROLLER_BUTTON_A && GamepadCursor::Enabled())
	{
		for(Panel::Zone* zone: GetZones())
		{
			// floating point equality comparision is safe here, since we haven't
			// done math on these, just assignments.
			if(zone->Center().X() == GamepadCursor::Position().X() &&
				zone->Center().Y() == GamepadCursor::Position().Y())
			{
				zone->ButtonDown(static_cast<int>(button));
				return true;
			}
		}
	}
	return false;
}



// Get all the zones from currently active panels
std::vector<Panel::Zone*> UI::GetZones() const
{
	std::vector<Panel::Zone*> zones;
	for(auto it = stack.rbegin(); it != stack.rend(); ++it)
	{
		// Don't handle panels destined for death.
		if(count(toPop.begin(), toPop.end(), it->get()))
			continue;

		for(Panel::Zone& zone: (*it)->zones)
			zones.push_back(&zone);

		// Don't consider anything beneath a modal panel
		if((*it)->TrapAllEvents())
			break;
	}
	return zones;
}<|MERGE_RESOLUTION|>--- conflicted
+++ resolved
@@ -15,12 +15,9 @@
 
 #include "UI.h"
 
-<<<<<<< HEAD
 #include "Angle.h"
 #include "Color.h"
-=======
 #include "audio/Audio.h"
->>>>>>> 023f3ca1
 #include "Command.h"
 #include "DelaunayTriangulation.h"
 #include "GameData.h"
@@ -424,7 +421,34 @@
 
 
 
-<<<<<<< HEAD
+void UI::PlaySound(UISound sound)
+{
+	string name;
+	switch(sound)
+	{
+		case UISound::NORMAL:
+			name = "ui/click";
+			break;
+		case UISound::SOFT:
+			name = "ui/click soft";
+			break;
+		case UISound::SOFT_BUZZ:
+			name = "ui/buzz soft";
+			break;
+		case UISound::TARGET:
+			name = "ui/target";
+			break;
+		case UISound::FAILURE:
+			name = "ui/fail";
+			break;
+		default:
+			return;
+	}
+	Audio::Play(Audio::Get(name), SoundCategory::UI);
+}
+
+
+
 // Return the positions of every active zone. Used for joystick navigation.
 std::vector<Point> UI::ZonePositions() const
 {
@@ -479,36 +503,6 @@
 
 
 
-=======
-void UI::PlaySound(UISound sound)
-{
-	string name;
-	switch(sound)
-	{
-		case UISound::NORMAL:
-			name = "ui/click";
-			break;
-		case UISound::SOFT:
-			name = "ui/click soft";
-			break;
-		case UISound::SOFT_BUZZ:
-			name = "ui/buzz soft";
-			break;
-		case UISound::TARGET:
-			name = "ui/target";
-			break;
-		case UISound::FAILURE:
-			name = "ui/fail";
-			break;
-		default:
-			return;
-	}
-	Audio::Play(Audio::Get(name), SoundCategory::UI);
-}
-
-
-
->>>>>>> 023f3ca1
 // If a push or pop is queued, apply it.
 void UI::PushOrPop()
 {
