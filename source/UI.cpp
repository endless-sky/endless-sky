/* UI.cpp
Copyright (c) 2014 by Michael Zahniser

Endless Sky is free software: you can redistribute it and/or modify it under the
terms of the GNU General Public License as published by the Free Software
Foundation, either version 3 of the License, or (at your option) any later version.

Endless Sky is distributed in the hope that it will be useful, but WITHOUT ANY
WARRANTY; without even the implied warranty of MERCHANTABILITY or FITNESS FOR A
PARTICULAR PURPOSE. See the GNU General Public License for more details.

You should have received a copy of the GNU General Public License along with
this program. If not, see <https://www.gnu.org/licenses/>.
*/

#include "UI.h"

#include "audio/Audio.h"
#include "Command.h"
#include "GameWindow.h"
#include "Panel.h"
#include "Screen.h"

#include <SDL2/SDL.h>

#include <algorithm>

using namespace std;



UI::UI(GamePad &controller) : controller(controller)
{
}



// Handle an event. The event is handed to each panel on the stack until one
// of them handles it. If none do, this returns false.
bool UI::Handle(const SDL_Event &event)
{
	bool handled = false;

	vector<shared_ptr<Panel>>::iterator it = stack.end();
	while(it != stack.begin() && !handled)
	{
		--it;
		// Panels that are about to be popped cannot handle any other events.
		if(count(toPop.begin(), toPop.end(), it->get()))
			continue;

		if(event.type == SDL_MOUSEMOTION)
		{
			if(event.motion.state & SDL_BUTTON(1))
				handled = (*it)->DoDrag(
					event.motion.xrel * 100. / Screen::Zoom(),
					event.motion.yrel * 100. / Screen::Zoom());
			else
				handled = (*it)->DoHover(
					Screen::Left() + event.motion.x * 100 / Screen::Zoom(),
					Screen::Top() + event.motion.y * 100 / Screen::Zoom());
		}
		else if(event.type == SDL_MOUSEBUTTONDOWN)
		{
			int x = Screen::Left() + event.button.x * 100 / Screen::Zoom();
			int y = Screen::Top() + event.button.y * 100 / Screen::Zoom();
			if(event.button.button == SDL_BUTTON_LEFT)
				handled = (*it)->ZoneClick(Point(x, y));
			if(!handled)
				handled = (*it)->DoClick(x, y, static_cast<MouseButton>(event.button.button), event.button.clicks);
		}
		else if(event.type == SDL_MOUSEBUTTONUP)
		{
			int x = Screen::Left() + event.button.x * 100 / Screen::Zoom();
			int y = Screen::Top() + event.button.y * 100 / Screen::Zoom();
			handled = (*it)->DoRelease(x, y, static_cast<MouseButton>(event.button.button));
		}
		else if(event.type == SDL_MOUSEWHEEL)
			handled = (*it)->DoScroll(event.wheel.x, event.wheel.y);
		else if(event.type == SDL_KEYDOWN)
		{
			Command command(event.key.keysym.sym);
			handled = (*it)->DoKeyDown(event.key.keysym.sym, event.key.keysym.mod, command, !event.key.repeat);
		}

		// If this panel does not want anything below it to receive events, do
		// not let this event trickle further down the stack.
		if((*it)->TrapAllEvents())
			break;
	}

	// Handle any queued push or pop commands.
	PushOrPop();

	return handled;
}



// Handle gamepad state.
void UI::HandleGamePad()
{
	for(auto it = stack.crbegin(); it != stack.crend(); ++it)
	{
		if((*it)->GamePadState(controller) || (*it)->TrapAllEvents())
			break;
	}

	// Handle any queued push or pop commands.
	PushOrPop();
}



// Step all the panels forward (advance animations, move objects, etc.).
void UI::StepAll()
{
	// Handle any queued push or pop commands.
	PushOrPop();

	// Step all the panels.
	for(shared_ptr<Panel> &panel : stack)
		panel->Step();
}



// Draw all the panels.
void UI::DrawAll()
{
	// First, clear all the clickable zones. New ones will be added in the
	// course of drawing the screen.
	for(const shared_ptr<Panel> &it : stack)
		it->ClearZones();

	// Find the topmost full-screen panel. Nothing below that needs to be drawn.
	vector<shared_ptr<Panel>>::const_iterator it = stack.end();
	while(it != stack.begin())
		if((*--it)->IsFullScreen())
			break;

	for( ; it != stack.end(); ++it)
		(*it)->DoDraw();
}



std::list<Rectangle> UI::AllZones() const
{
	std::list<Rectangle> zones;
	for(auto it = stack.crbegin(); it != stack.crend(); ++it)
	{
		zones.insert(zones.end(), (*it)->zones.begin(), (*it)->zones.end());
		if((*it)->TrapAllEvents())
			break;
	}
	return zones;
}



const vector<shared_ptr<Panel>> &UI::Stack() const
{
	return stack;
}



// Add the given panel to the stack. UI is responsible for deleting it.
void UI::Push(Panel *panel)
{
	Push(shared_ptr<Panel>(panel));
}



void UI::Push(const shared_ptr<Panel> &panel)
{
	toPush.push_back(panel);
	panel->SetUI(this);
}



// Remove the given panel from the stack (if it is in it). The panel will be
// deleted at the start of the next time Step() is called, so it is safe for
// a panel to Pop() itself.
void UI::Pop(const Panel *panel)
{
	toPop.push_back(panel);
}



// Remove the given panel and every panel that is higher in the stack.
void UI::PopThrough(const Panel *panel)
{
	for(auto it = stack.rbegin(); it != stack.rend(); ++it)
	{
		toPop.push_back(it->get());
		if(it->get() == panel)
			break;
	}
}



// Check whether the given panel is on top of the existing panels, i.e. is the
// active one, on this Step. Any panels that have been pushed this Step are not
// considered.
bool UI::IsTop(const Panel *panel) const
{
	return (!stack.empty() && stack.back().get() == panel);
}



// Get the absolute top panel, even if it is not yet drawn (i.e. was pushed on
// this Step).
shared_ptr<Panel> UI::Top() const
{
	if(!toPush.empty())
		return toPush.back();

	if(!stack.empty())
		return stack.back();

	return shared_ptr<Panel>();
}



// Delete all the panels and clear the "done" flag.
void UI::Reset()
{
	stack.clear();
	toPush.clear();
	toPop.clear();
	isDone = false;
}



// Get the lower-most panel.
shared_ptr<Panel> UI::Root() const
{
	if(stack.empty())
	{
		if(toPush.empty())
			return shared_ptr<Panel>();

		return toPush.front();
	}

	return stack.front();
}



// If the player enters the game, enable saving the loaded file.
void UI::CanSave(bool canSave)
{
	this->canSave = canSave;
}



bool UI::CanSave() const
{
	return canSave;
}



// Tell the UI to quit.
void UI::Quit()
{
	isDone = true;
}



// Check if it is time to quit.
bool UI::IsDone() const
{
	return isDone;
}



// Check if there are no panels left. No panels left on the gamePanels-
// stack usually means that it is time for the game to quit, while no
// panels left on the menuPanels-stack is a normal state for a running
// game.
bool UI::IsEmpty() const
{
	return stack.empty() && toPush.empty();
}



<<<<<<< HEAD
// Get the shared controller state object.
GamePad &UI::Controller() const
{
	return controller;
}



void UI::CursorToFirstZone() const
{
	std::list<Rectangle> zones = AllZones();
	auto firstZone = zones.cbegin();
	if(firstZone != zones.cend())
	{
		Point center = firstZone->Center();
		MoveMouseOffset(center);
	}
}



void UI::CursorToNextZone(const Point &mouse) const
{
	std::list<Rectangle> zones = AllZones();
	bool match = false;

	auto it = zones.cbegin();
	for(; !match && it != zones.cend(); ++it)
	{
		if(it->Contains(mouse))
			match = true;
	}
	if(match)
	{
		if(it != zones.cend())
		{
			Point center = it->Center();
			MoveMouseOffset(center);
		}
	}
	else
		CursorToFirstZone();
}



void UI::CursorToPrevZone(const Point &mouse) const
{
	bool match = false;
	std::list<Rectangle> zones = AllZones();

	auto it = zones.crbegin();
	for(; !match && it != zones.crend(); ++it)
	{
		if(it->Contains(mouse))
			match = true;
	}
	if(match)
	{
		if(it != zones.crend())
		{
			Point center = it->Center();
			MoveMouseOffset(center);
		}
	}
	else
		CursorToFirstZone();
}



void UI::NextPanel(bool dir)
{
	for(auto it = stack.crbegin(); it != stack.crend(); ++it)
	{
		if((dir ? (*it)->NextPanel() : (*it)->PrevPanel()) || (*it)->TrapAllEvents())
			break;
	}
=======
void UI::AdjustViewport() const
{
	for(auto &it : stack)
		it->DoResize();
>>>>>>> c09f5f89
}



// Get the current mouse position.
Point UI::GetMouse()
{
	int x = 0;
	int y = 0;
	SDL_GetMouseState(&x, &y);
	return Screen::TopLeft() + Point(x, y) * (100. / Screen::Zoom());
}



// Move mouse according to relative game coordinates. Origin is at the middle of the
// game window.
void UI::MoveMouseOffset(const Point &point)
{
	double scale = Screen::Zoom() / 100.;
	int x = (point.X() + Screen::Right()) * scale;
	int y = (point.Y() + Screen::Bottom()) * scale;
	SDL_WarpMouseInWindow(GameWindow::GetMainWindow(), x, y);
}



void UI::MoveMouseRelative(const Point &point)
{
	int x = 0;
	int y = 0;
	SDL_GetMouseState(&x, &y);
	SDL_WarpMouseInWindow(GameWindow::GetMainWindow(), x + point.X(), y + point.Y());
}



void UI::PlaySound(UISound sound)
{
	string name;
	switch(sound)
	{
		case UISound::NORMAL:
			name = "ui/click";
			break;
		case UISound::SOFT:
			name = "ui/click soft";
			break;
		case UISound::SOFT_BUZZ:
			name = "ui/buzz soft";
			break;
		case UISound::TARGET:
			name = "ui/target";
			break;
		case UISound::FAILURE:
			name = "ui/fail";
			break;
		default:
			return;
	}
	Audio::Play(Audio::Get(name), SoundCategory::UI);
}



// If a push or pop is queued, apply it.
void UI::PushOrPop()
{
	if(controller.HavePads() && (!toPush.empty() || !toPop.empty()))
		controller.Clear();

	// Handle any panels that should be added.
	for(shared_ptr<Panel> &panel : toPush)
		if(panel)
			stack.push_back(panel);
	toPush.clear();

	// These panels should be popped but not deleted (because someone else
	// owns them and is managing their creation and deletion).
	for(const Panel *panel : toPop)
	{
		for(auto it = stack.begin(); it != stack.end(); ++it)
			if(it->get() == panel)
			{
				stack.erase(it);
				break;
			}
	}
	toPop.clear();

	// Each panel potentially has its own children, which could be modified.
	for(auto &panel : stack)
		panel->AddOrRemove();
}<|MERGE_RESOLUTION|>--- conflicted
+++ resolved
@@ -299,7 +299,6 @@
 
 
 
-<<<<<<< HEAD
 // Get the shared controller state object.
 GamePad &UI::Controller() const
 {
@@ -378,12 +377,14 @@
 		if((dir ? (*it)->NextPanel() : (*it)->PrevPanel()) || (*it)->TrapAllEvents())
 			break;
 	}
-=======
+}
+
+
+
 void UI::AdjustViewport() const
 {
 	for(auto &it : stack)
 		it->DoResize();
->>>>>>> c09f5f89
 }
 
 
