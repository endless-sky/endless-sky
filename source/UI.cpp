/* UI.cpp
Copyright (c) 2014 by Michael Zahniser

Endless Sky is free software: you can redistribute it and/or modify it under the
terms of the GNU General Public License as published by the Free Software
Foundation, either version 3 of the License, or (at your option) any later version.

Endless Sky is distributed in the hope that it will be useful, but WITHOUT ANY
WARRANTY; without even the implied warranty of MERCHANTABILITY or FITNESS FOR A
PARTICULAR PURPOSE. See the GNU General Public License for more details.

You should have received a copy of the GNU General Public License along with
this program. If not, see <https://www.gnu.org/licenses/>.
*/

#include "UI.h"

#include "Angle.h"
#include "Color.h"
#include "audio/Audio.h"
#include "Command.h"
#include "DelaunayTriangulation.h"
#include "GameData.h"
#include "GamePad.h"
#include "GamepadCursor.h"
#include "Gesture.h"
#include "shader/LineShader.h"
#include "Panel.h"
#include "shader/PointerShader.h"
#include "Screen.h"
#include "TouchScreen.h"

#include <SDL2/SDL.h>

#include <SDL2/SDL_log.h>
#include <algorithm>

using namespace std;

namespace
{
	Angle g_pointer_angle;
}



// Handle an event. The event is handed to each panel on the stack until one
// of them handles it. If none do, this returns false.
bool UI::Handle(const SDL_Event &event)
{
	bool handled = false;
	SDL_GameControllerAxis axisTriggered = SDL_CONTROLLER_AXIS_INVALID;
	SDL_GameControllerAxis axisUnTriggered = SDL_CONTROLLER_AXIS_INVALID;

	vector<shared_ptr<Panel>>::iterator it = stack.end();
	while(it != stack.begin() && !handled)
	{
		--it;
		// Panels that are about to be popped cannot handle any other events.
		if(count(toPop.begin(), toPop.end(), it->get()))
			continue;

		if(event.type == SDL_MOUSEMOTION)
		{
			if(event.motion.state & SDL_BUTTON(1))
				handled = (*it)->DoDrag(
					event.motion.xrel * 100. / Screen::Zoom(),
					event.motion.yrel * 100. / Screen::Zoom());
			else
				handled = (*it)->DoHover(
					Screen::Left() + event.motion.x * 100 / Screen::Zoom(),
					Screen::Top() + event.motion.y * 100 / Screen::Zoom());
		}
		else if(event.type == SDL_MOUSEBUTTONDOWN)
		{
			// TODO: move this zone then click logic into DoClick()
			int x = Screen::Left() + event.button.x * 100 / Screen::Zoom();
			int y = Screen::Top() + event.button.y * 100 / Screen::Zoom();
			if(event.button.button == 1)
<<<<<<< HEAD
			{
				handled = (*it)->ZoneMouseDown(Point(x, y), event.button.which);
				if(!handled)
					handled = (*it)->DoClick(x, y, event.button.clicks);
			}
			else if(event.button.button == 3)
				handled = (*it)->DoRClick(x, y);
=======
				handled = (*it)->ZoneClick(Point(x, y));
			if(!handled)
				handled = (*it)->DoClick(x, y, static_cast<MouseButton>(event.button.button), event.button.clicks);
>>>>>>> dccf2a2d
		}
		else if(event.type == SDL_MOUSEBUTTONUP)
		{
			// TODO: move this zone then click logic into DoRelease()
			int x = Screen::Left() + event.button.x * 100 / Screen::Zoom();
			int y = Screen::Top() + event.button.y * 100 / Screen::Zoom();
<<<<<<< HEAD
			handled = (*it)->HasZone(Point(x, y));
			if(!handled)
				handled = (*it)->DoRelease(x, y);
=======
			handled = (*it)->DoRelease(x, y, static_cast<MouseButton>(event.button.button));
>>>>>>> dccf2a2d
		}
		else if(event.type == SDL_MOUSEWHEEL)
			handled = (*it)->DoScroll(event.wheel.x, event.wheel.y);
		else if(event.type == SDL_FINGERDOWN)
		{
			// finger coordinates are 0 to 1, normalize to screen coordinates
			int x = (event.tfinger.x - .5) * Screen::Width();
			int y = (event.tfinger.y - .5) * Screen::Height();

			uint32_t now = SDL_GetTicks();
			handled = (*it)->DoFingerDown(x, y, event.tfinger.fingerId, (now - lastTap) > 500 ? 1 : 2);
			lastTap = now;
		}
		else if(event.type == SDL_FINGERMOTION)
		{
			// finger coordinates are 0 to 1, normalize to screen coordinates
			int x = (event.tfinger.x - .5) * Screen::Width();
			int y = (event.tfinger.y - .5) * Screen::Height();
			double dx = (event.tfinger.dx) * Screen::Width();
			double dy = (event.tfinger.dy) * Screen::Height();

			handled = (*it)->DoFingerMove(x, y, dx, dy, event.tfinger.fingerId);
		}
		else if(event.type == SDL_FINGERUP)
		{
			// finger coordinates are 0 to 1, normalize to screen coordinates
			int x = (event.tfinger.x - .5) * Screen::Width();
			int y = (event.tfinger.y - .5) * Screen::Height();

			handled = (*it)->DoFingerUp(x, y, event.tfinger.fingerId);
		}
		else if(event.type == SDL_KEYDOWN)
		{
			Command command(event.key.keysym.sym);
			handled = (*it)->DoKeyDown(event.key.keysym.sym, event.key.keysym.mod, command, !event.key.repeat);
		}
		else if(event.type == Command::EventID())
		{
			Command command(event);
			if(reinterpret_cast<const CommandEvent&>(event).pressed == SDL_PRESSED)
				handled = (*it)->DoKeyDown(0, 0, command, true);
		}
		else if(event.type == Gesture::EventID())
		{
			auto gesture_type = static_cast<Gesture::GestureEnum>(event.user.code);

			// if the panel doesn't want the gesture, convert it to a
			// command, and try again
			if(!(handled = (*it)->DoGesture(gesture_type)))
			{
				Command command(gesture_type);
				Command::InjectOnce(command);
				handled = (*it)->DoKeyDown(0, 0, command, true);
			}
		}
		else if(event.type == SDL_CONTROLLERDEVICEADDED ||
		        event.type == SDL_CONTROLLERDEVICEREMOVED)
		{
			handled = (*it)->ControllersChanged();
		}
		else if(event.type == SDL_CONTROLLERAXISMOTION)
		{
			// Try a raw axis event first. If nobody handles it, then convert it
			// to an axis trigger event, and try again.
			if(!(handled = (*it)->ControllerAxis(static_cast<SDL_GameControllerAxis>(event.caxis.axis), event.caxis.value)))
			{
				// Not handled. Convert it to a trigger event
				if(activeAxis == SDL_CONTROLLER_AXIS_INVALID)
				{
					if(SDL_abs(event.caxis.value) > GamePad::AxisIsButtonPressThreshold())
					{
						// Trigger/axis has moved far enough that we are certain the
						// user meant to press it.
						activeAxisIsPositive = event.caxis.value > 0;
						activeAxis = static_cast<SDL_GameControllerAxis>(event.caxis.axis);
						handled = (*it)->ControllerTriggerPressed(activeAxis, activeAxisIsPositive);
						if(!handled)
						{
							Command command = Command::FromTrigger(event.caxis.axis, activeAxisIsPositive);
							if(!(command == Command()))
								handled = (*it)->DoKeyDown(0, 0, command, true);
							if(!handled)
							{
								// By default, convert the right joystick into a scroll event.
								// for mouse wheel, positive is up, so flip the direction
								if(activeAxis == SDL_CONTROLLER_AXIS_RIGHTY)
									handled = (*it)->Scroll(0, activeAxisIsPositive ? -1 : 1);
								else if(activeAxis == SDL_CONTROLLER_AXIS_RIGHTX)
									handled = (*it)->Scroll(activeAxisIsPositive ? -1 : 1, 0);
							}
						}
						axisTriggered = activeAxis;
					}
				}
				else if(activeAxis == event.caxis.axis && SDL_abs(event.caxis.value) < GamePad::DeadZone())
				{
					// Trigger returned to zero-ish position.
					handled = (*it)->ControllerTriggerReleased(activeAxis, activeAxisIsPositive);
					axisUnTriggered = activeAxis;
					activeAxis = SDL_CONTROLLER_AXIS_INVALID;
				}
			}
		}
		else if(event.type == SDL_CONTROLLERBUTTONDOWN)
		{
			handled = (*it)->ControllerButtonDown(static_cast<SDL_GameControllerButton>(event.cbutton.button));
			if(!handled)
			{
				Command command = Command::FromButton(event.cbutton.button);
				handled = (*it)->DoKeyDown(0, 0, command, true);
			}
		}
		else if(event.type == SDL_CONTROLLERBUTTONUP)
		{
			handled = (*it)->DoControllerButtonUp(static_cast<SDL_GameControllerButton>(event.cbutton.button));
		}

		// If this panel does not want anything below it to receive events, do
		// not let this event trickle further down the stack.
		if((*it)->TrapAllEvents())
			break;
	}

	// If game controller events are not explicitly handled by the panels, then
	// handle them here. We do this outside of the panel loop, because in order
	// to pick and choose buttons to navigate to, we need to consider all of the
	// panels, not just the top one.
	if(!handled)
	{
		if(axisTriggered != SDL_CONTROLLER_AXIS_INVALID)
			handled = DefaultControllerTriggerPressed(axisTriggered, activeAxisIsPositive);
		else if(axisUnTriggered != SDL_CONTROLLER_AXIS_INVALID)
			handled = DefaultControllerTriggerReleased(axisTriggered, activeAxisIsPositive);
		else if(event.type == SDL_CONTROLLERBUTTONDOWN)
			handled = DefaultControllerButtonDown(static_cast<SDL_GameControllerButton>(event.cbutton.button));
		else if(event.type == SDL_CONTROLLERBUTTONUP)
			handled = DefaultControllerButtonUp(static_cast<SDL_GameControllerButton>(event.cbutton.button));
	}

	// Handle any queued push or pop commands.
	PushOrPop();

	return handled;
}



// Step all the panels forward (advance animations, move objects, etc.).
void UI::StepAll()
{
	// Handle any queued push or pop commands.
	PushOrPop();

	// Step all the panels.
	for(shared_ptr<Panel> &panel : stack)
		panel->Step();
}



// Draw all the panels.
void UI::DrawAll()
{
	// First, clear all the clickable zones. New ones will be added in the
	// course of drawing the screen.
	for(const shared_ptr<Panel> &it : stack)
		it->ClearZones();

	// Find the topmost full-screen panel. Nothing below that needs to be drawn.
	vector<shared_ptr<Panel>>::const_iterator it = stack.end();
	while(it != stack.begin())
		if((*--it)->IsFullScreen())
			break;

	for( ; it != stack.end(); ++it)
		(*it)->DoDraw();

	// If the panel has a valid ui element selected, draw a rotating indicator
	// around it
	GamepadCursor::Draw();
}



// Add the given panel to the stack. UI is responsible for deleting it.
void UI::Push(Panel *panel)
{
	Push(shared_ptr<Panel>(panel));
}



void UI::Push(const shared_ptr<Panel> &panel)
{
	toPush.push_back(panel);
	panel->SetUI(this);
}



// Remove the given panel from the stack (if it is in it). The panel will be
// deleted at the start of the next time Step() is called, so it is safe for
// a panel to Pop() itself.
void UI::Pop(const Panel *panel)
{
	toPop.push_back(panel);
}



// Remove the given panel and every panel that is higher in the stack.
void UI::PopThrough(const Panel *panel)
{
	for(auto it = stack.rbegin(); it != stack.rend(); ++it)
	{
		toPop.push_back(it->get());
		if(it->get() == panel)
			break;
	}
}



// Check whether the given panel is on top of the existing panels, i.e. is the
// active one, on this Step. Any panels that have been pushed this Step are not
// considered.
bool UI::IsTop(const Panel *panel) const
{
	return (!stack.empty() && stack.back().get() == panel);
}



// Get the absolute top panel, even if it is not yet drawn (i.e. was pushed on
// this Step).
shared_ptr<Panel> UI::Top() const
{
	if(!toPush.empty())
		return toPush.back();

	if(!stack.empty())
		return stack.back();

	return shared_ptr<Panel>();
}



// Delete all the panels and clear the "done" flag.
void UI::Reset()
{
	stack.clear();
	toPush.clear();
	toPop.clear();
	isDone = false;
}



// Get the lower-most panel.
shared_ptr<Panel> UI::Root() const
{
	if(stack.empty())
	{
		if(toPush.empty())
			return shared_ptr<Panel>();

		return toPush.front();
	}

	return stack.front();
}



// If the player enters the game, enable saving the loaded file.
void UI::CanSave(bool canSave)
{
	this->canSave = canSave;
}



bool UI::CanSave() const
{
	return canSave;
}



// Tell the UI to quit.
void UI::Quit()
{
	isDone = true;
}



// Check if it is time to quit.
bool UI::IsDone() const
{
	return isDone;
}



// Check if there are no panels left. No panels left on the gamePanels-
// stack usually means that it is time for the game to quit, while no
// panels left on the menuPanels-stack is a normal state for a running
// game.
bool UI::IsEmpty() const
{
	return stack.empty() && toPush.empty();
}



// Get the current mouse position.
Point UI::GetMouse()
{
	int x = 0;
	int y = 0;
	SDL_GetMouseState(&x, &y);
	return Screen::TopLeft() + Point(x, y) * (100. / Screen::Zoom());
}



void UI::PlaySound(UISound sound)
{
	string name;
	switch(sound)
	{
		case UISound::NORMAL:
			name = "ui/click";
			break;
		case UISound::SOFT:
			name = "ui/click soft";
			break;
		case UISound::SOFT_BUZZ:
			name = "ui/buzz soft";
			break;
		case UISound::TARGET:
			name = "ui/target";
			break;
		case UISound::FAILURE:
			name = "ui/fail";
			break;
		default:
			return;
	}
	Audio::Play(Audio::Get(name), SoundCategory::UI);
}



// Return the positions of every active zone. Used for joystick navigation.
std::vector<Point> UI::ZonePositions() const
{
	std::vector<Point> options;
	for (const Panel::Zone* zone: GetZones())
		options.push_back(zone->Center());
	return options;
}



// Return the commands for every activated zone. This function will get polled
// as part of the engine processing
Command UI::ZoneCommands() const
{
	Command ret;
	// include touchscreen and mouse pointers when considering zones
	auto pointers = TouchScreen::Points();
	int mousePosX;
	int mousePosY;
	if((SDL_GetMouseState(&mousePosX, &mousePosY) & SDL_BUTTON_LMASK) != 0)
	{
		// Convert from window to game screen coordinates
		double relX = mousePosX / static_cast<double>(Screen::RawWidth()) - .5;
		double relY = mousePosY / static_cast<double>(Screen::RawHeight()) - .5;
		pointers.push_back(Point(relX * Screen::Width(), relY * Screen::Height()));
	}

	auto zones = GetZones();
	for(const Point& p: pointers)
	{
		for(const Panel::Zone* zone: zones)
		{
			if(zone->Contains(p))
			{
				if(!(zone->ZoneCommand() == Command()))
					ret.Set(zone->ZoneCommand());

				// Don't process gestures if we have crossed into a zone
				TouchScreen::CancelGesture();

				// even if this zone isn't associated with a command, don't
				// consider any other zones (this one is being drawn on top of
				// them)
				break;
			}
		}
	}
	return ret;
}




// If a push or pop is queued, apply it.
void UI::PushOrPop()
{
	// If panel state is changing, reset the controller cursor state
	if(!toPush.empty() || !toPop.empty())
		GamepadCursor::SetEnabled(false);

	// Handle any panels that should be added.
	for(shared_ptr<Panel> &panel : toPush)
		if(panel)
			stack.push_back(panel);
	toPush.clear();

	// These panels should be popped but not deleted (because someone else
	// owns them and is managing their creation and deletion).
	for(const Panel *panel : toPop)
	{
		for(auto it = stack.begin(); it != stack.end(); ++it)
			if(it->get() == panel)
			{
				stack.erase(it);
				break;
			}
	}
	toPop.clear();

	// Each panel potentially has its own children, which could be modified.
	for(auto &panel : stack)
		panel->AddOrRemove();
}



// Handle panel button navigation. This is done in the UI class instead of the
// panel class because we need to know where all the buttons on all the panels
// are in order to correctly handle navigation.
bool UI::DefaultControllerTriggerPressed(SDL_GameControllerAxis axis, bool positive)
{
	// By default, treat the left joystick like a zone selector.
	if(axis == SDL_CONTROLLER_AXIS_LEFTX || axis == SDL_CONTROLLER_AXIS_LEFTY)
	{
		std::vector<Point> options;
		for (const Panel::Zone* zone: GetZones())
			options.push_back(zone->Center());
		if(!options.empty())
		{
			if(!GamepadCursor::Enabled())
				GamepadCursor::SetPosition(options.front());
			else
				GamepadCursor::MoveDir(GamePad::LeftStick(), options);
			return true;
		}
	}
	return false;
}



// Handle panel button navigation. This is done in the UI class instead of the
// panel class because we need to know where all the buttons on all the panels
// are in order to correctly handle navigation.
bool UI::DefaultControllerTriggerReleased(SDL_GameControllerAxis axis, bool positive)
{
	return false;
}



// Handle panel button navigation. This is done in the UI class instead of the
// panel class because the button press might apply to a different panel than
// the top one.
bool UI::DefaultControllerButtonUp(SDL_GameControllerButton button)
{
	if(button == SDL_CONTROLLER_BUTTON_A && GamepadCursor::Enabled())
	{
		for(Panel::Zone* zone: GetZones())
		{
			// floating point equality comparision is safe here, since we haven't
			// done math on these, just assignments.
			if(zone->Center().X() == GamepadCursor::Position().X() &&
				zone->Center().Y() == GamepadCursor::Position().Y())
			{
				return true;
			}
		}
	}
	return false;
}



// Handle panel button navigation. This is done in the UI class instead of the
// panel class because the button press might apply to a different panel than
// the top one.
bool UI::DefaultControllerButtonDown(SDL_GameControllerButton button)
{
	if(button == SDL_CONTROLLER_BUTTON_A && GamepadCursor::Enabled())
	{
		for(Panel::Zone* zone: GetZones())
		{
			// floating point equality comparision is safe here, since we haven't
			// done math on these, just assignments.
			if(zone->Center().X() == GamepadCursor::Position().X() &&
				zone->Center().Y() == GamepadCursor::Position().Y())
			{
				zone->ButtonDown(static_cast<int>(button));
				return true;
			}
		}
	}
	return false;
}



// Get all the zones from currently active panels
std::vector<Panel::Zone*> UI::GetZones() const
{
	std::vector<Panel::Zone*> zones;
	for(auto it = stack.rbegin(); it != stack.rend(); ++it)
	{
		// Don't handle panels destined for death.
		if(count(toPop.begin(), toPop.end(), it->get()))
			continue;

		for(Panel::Zone& zone: (*it)->zones)
			zones.push_back(&zone);

		// Don't consider anything beneath a modal panel
		if((*it)->TrapAllEvents())
			break;
	}
	return zones;
}<|MERGE_RESOLUTION|>--- conflicted
+++ resolved
@@ -77,32 +77,18 @@
 			int x = Screen::Left() + event.button.x * 100 / Screen::Zoom();
 			int y = Screen::Top() + event.button.y * 100 / Screen::Zoom();
 			if(event.button.button == 1)
-<<<<<<< HEAD
-			{
 				handled = (*it)->ZoneMouseDown(Point(x, y), event.button.which);
-				if(!handled)
-					handled = (*it)->DoClick(x, y, event.button.clicks);
-			}
-			else if(event.button.button == 3)
-				handled = (*it)->DoRClick(x, y);
-=======
-				handled = (*it)->ZoneClick(Point(x, y));
 			if(!handled)
 				handled = (*it)->DoClick(x, y, static_cast<MouseButton>(event.button.button), event.button.clicks);
->>>>>>> dccf2a2d
 		}
 		else if(event.type == SDL_MOUSEBUTTONUP)
 		{
 			// TODO: move this zone then click logic into DoRelease()
 			int x = Screen::Left() + event.button.x * 100 / Screen::Zoom();
 			int y = Screen::Top() + event.button.y * 100 / Screen::Zoom();
-<<<<<<< HEAD
 			handled = (*it)->HasZone(Point(x, y));
 			if(!handled)
-				handled = (*it)->DoRelease(x, y);
-=======
-			handled = (*it)->DoRelease(x, y, static_cast<MouseButton>(event.button.button));
->>>>>>> dccf2a2d
+				handled = (*it)->DoRelease(x, y static_cast<MouseButton>(event.button.button));
 		}
 		else if(event.type == SDL_MOUSEWHEEL)
 			handled = (*it)->DoScroll(event.wheel.x, event.wheel.y);
