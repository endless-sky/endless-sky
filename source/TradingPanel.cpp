--- conflicted
+++ resolved
@@ -17,12 +17,8 @@
 
 #include "Color.h"
 #include "Command.h"
-<<<<<<< HEAD
+#include "shader/FillShader.h"
 #include "Dialog.h"
-#include "FillShader.h"
-=======
-#include "shader/FillShader.h"
->>>>>>> 3fc29b4c
 #include "text/Font.h"
 #include "text/FontSet.h"
 #include "text/Format.h"
@@ -34,18 +30,13 @@
 #include "Outfit.h"
 #include "Planet.h"
 #include "PlayerInfo.h"
-<<<<<<< HEAD
 #include "Preferences.h"
-=======
 #include "Screen.h"
->>>>>>> 3fc29b4c
 #include "System.h"
 #include "UI.h"
 
 #include <algorithm>
-#include <sstream>
 #include <string>
-#include <vector>
 
 using namespace std;
 
@@ -244,6 +235,7 @@
 	else if(key == 'u' || key == 'B' || (key == 'b' && (mod & KMOD_SHIFT)))
 		Buy(1000000000);
 	else if(key == 'e' || key == 'S' || (key == 's' && (mod & KMOD_SHIFT)))
+	{
 		for(const auto &it : player.Cargo().Commodities())
 		{
 			const string &commodity = it.first;
@@ -261,6 +253,7 @@
 			player.Accounts().AddCredits(amount * price);
 			player.Cargo().Remove(commodity, amount);
 		}
+	}
 	else if(key == 'P' || (key == 'p' && (mod & KMOD_SHIFT)))
 	{
 		if(Preferences::Has("Confirm 'Sell Specials' button"))
