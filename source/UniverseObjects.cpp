/* UniverseObjects.cpp
Copyright (c) 2021 by Michael Zahniser

Endless Sky is free software: you can redistribute it and/or modify it under the
terms of the GNU General Public License as published by the Free Software
Foundation, either version 3 of the License, or (at your option) any later version.

Endless Sky is distributed in the hope that it will be useful, but WITHOUT ANY
WARRANTY; without even the implied warranty of MERCHANTABILITY or FITNESS FOR A
PARTICULAR PURPOSE. See the GNU General Public License for more details.

You should have received a copy of the GNU General Public License along with
this program. If not, see <https://www.gnu.org/licenses/>.
*/

#include "UniverseObjects.h"

#include "DataFile.h"
#include "DataNode.h"
#include "Files.h"
#include "Information.h"
#include "Logger.h"
#include "Sprite.h"
#include "SpriteSet.h"
#include "TaskQueue.h"

#include <algorithm>
#include <iterator>
#include <map>
#include <set>
#include <utility>
#include <vector>

using namespace std;



shared_future<void> UniverseObjects::Load(TaskQueue &queue, const vector<string> &sources, bool debugMode)
{
	progress = 0.;

	// We need to copy any variables used for loading to avoid a race condition.
	// 'this' is not copied, so 'this' shouldn't be accessed after calling this
	// function (except for calling GetProgress which is safe due to the atomic).
	return queue.Run([this, sources, debugMode]() noexcept -> void
		{
			vector<string> files;
			for(const string &source : sources)
			{
				// Iterate through the paths starting with the last directory given. That
				// is, things in folders near the start of the path have the ability to
				// override things in folders later in the path.
				auto list = Files::RecursiveList(source + "data/");
				files.reserve(files.size() + list.size());
				files.insert(files.end(),
						make_move_iterator(list.begin()),
						make_move_iterator(list.end()));
			}

			const double step = 1. / (static_cast<int>(files.size()) + 1);
			for(const auto &path : files)
			{
				LoadFile(path, debugMode);

				// Increment the atomic progress by one step.
				// We use acquire + release to prevent any reordering.
				auto val = progress.load(memory_order_acquire);
				progress.store(val + step, memory_order_release);
			}
			FinishLoading();
			progress = 1.;
		});
}



double UniverseObjects::GetProgress() const
{
	return progress.load(memory_order_acquire);
}



void UniverseObjects::FinishLoading()
{
	for(auto &&it : systems)
		it.second.FinishLoading();
	for(auto &&it : planets)
		it.second.FinishLoading(wormholes);

	// Now that all data is loaded, update the neighbor lists and other
	// system information. Make sure that the default jump range is among the
	// neighbor distances to be updated.
	neighborDistances.insert(System::DEFAULT_NEIGHBOR_DISTANCE);
	UpdateSystems();

	// And, update the ships with the outfits we've now finished loading.
	for(auto &&it : ships)
		it.second.FinishLoading(true);
	for(auto &&it : persons)
		it.second.FinishLoading();

	// Calculate minable values.
	for(auto &&it : minables)
		it.second.FinishLoading();

	for(auto &&it : startConditions)
		it.FinishLoading();
	// Remove any invalid starting conditions, so the game does not use incomplete data.
	startConditions.erase(remove_if(startConditions.begin(), startConditions.end(),
			[](const StartConditions &it) noexcept -> bool { return !it.IsValid(); }),
		startConditions.end()
	);

	// Process any disabled game objects.
	for(const auto &category : disabled)
	{
		if(category.first == "mission")
			for(const string &name : category.second)
				missions.Get(name)->NeverOffer();
		else if(category.first == "event")
			for(const string &name : category.second)
				events.Get(name)->Disable();
		else if(category.first == "person")
			for(const string &name : category.second)
				persons.Get(name)->NeverSpawn();
		else
			Logger::LogError("Unhandled \"disable\" keyword of type \"" + category.first + "\"");
	}

	// Sort all category lists.
	for(auto &list : categories)
		list.second.Sort();
}



// Apply the given change to the universe.
void UniverseObjects::Change(const DataNode &node)
{
	if(node.Token(0) == "fleet" && node.Size() >= 2)
		fleets.Get(node.Token(1))->Load(node);
	else if(node.Token(0) == "galaxy" && node.Size() >= 2)
		galaxies.Get(node.Token(1))->Load(node);
	else if(node.Token(0) == "government" && node.Size() >= 2)
		governments.Get(node.Token(1))->Load(node);
	else if(node.Token(0) == "outfitter" && node.Size() >= 2)
		outfitSales.Get(node.Token(1))->Load(node, outfits);
	else if(node.Token(0) == "planet" && node.Size() >= 2)
		planets.Get(node.Token(1))->Load(node, wormholes);
	else if(node.Token(0) == "shipyard" && node.Size() >= 2)
		shipSales.Get(node.Token(1))->Load(node, ships);
	else if(node.Token(0) == "system" && node.Size() >= 2)
		systems.Get(node.Token(1))->Load(node, planets);
	else if(node.Token(0) == "news" && node.Size() >= 2)
		news.Get(node.Token(1))->Load(node);
	else if(node.Token(0) == "link" && node.Size() >= 3)
		systems.Get(node.Token(1))->Link(systems.Get(node.Token(2)));
	else if(node.Token(0) == "unlink" && node.Size() >= 3)
		systems.Get(node.Token(1))->Unlink(systems.Get(node.Token(2)));
	else if(node.Token(0) == "substitutions" && node.HasChildren())
		substitutions.Load(node);
	else if(node.Token(0) == "wormhole" && node.Size() >= 2)
		wormholes.Get(node.Token(1))->Load(node);
	else
		node.PrintTrace("Error: Invalid \"event\" data:");
}



// Update the neighbor lists and other information for all the systems.
// (This must be done any time a GameEvent creates or moves a system.)
void UniverseObjects::UpdateSystems()
{
	for(auto &it : systems)
	{
		// Skip systems that have no name.
		if(it.first.empty() || it.second.TrueName().empty())
			continue;
		it.second.UpdateSystem(systems, neighborDistances);

		// If there were changes to a system there might have been a change to a legacy
		// wormhole which we must handle.
		for(const auto &object : it.second.Objects())
			if(object.GetPlanet())
				planets.Get(object.GetPlanet()->TrueName())->FinishLoading(wormholes);
	}
}



// Check for objects that are referred to but never defined. Some elements, like
// fleets, don't need to be given a name if undefined. Others (like outfits and
// planets) are written to the player's save and need a name to prevent data loss.
void UniverseObjects::CheckReferences()
{
	// Log a warning for an "undefined" class object that was never loaded from disk.
	auto Warn = [](const string &noun, const string &name)
	{
		Logger::LogError("Warning: " + noun + " \"" + name + "\" is referred to, but not fully defined.");
	};
	// Class objects with a deferred definition should still get named when content is loaded.
	auto NameIfDeferred = [](const set<string> &deferred, auto &it)
	{
<<<<<<< HEAD
		if(deferred.count(it.first))
			it.second.SetTrueName(it.first);
=======
		if(deferred.contains(it.first))
			it.second.SetName(it.first);
>>>>>>> 16a53411
		else
			return false;

		return true;
	};
	// Set the name of an "undefined" class object, so that it can be written to the player's save.
	auto NameAndWarn = [=](const string &noun, auto &it)
	{
		it.second.SetTrueName(it.first);
		Warn(noun, it.first);
	};
	// Parse all GameEvents for object definitions.
	auto deferred = map<string, set<string>>{};
	for(auto &&it : events)
	{
		// Stock GameEvents are serialized in MissionActions by name.
		if(it.second.Name().empty())
			NameAndWarn("event", it);
		else
		{
			// Any already-named event (i.e. loaded) may alter the universe.
			auto definitions = GameEvent::DeferredDefinitions(it.second.Changes());
			for(auto &&type : definitions)
				deferred[type.first].insert(type.second.begin(), type.second.end());
		}
	}

	// Stock conversations are never serialized.
	for(const auto &it : conversations)
		if(it.second.IsEmpty())
			Warn("conversation", it.first);
	// The "default intro" conversation must invoke the prompt to set the player's name.
	if(!conversations.Get("default intro")->IsValidIntro())
		Logger::LogError("Error: the \"default intro\" conversation must contain a \"name\" node.");
	// Effects are serialized as a part of ships.
	for(auto &&it : effects)
		if(it.second.Name().empty())
			NameAndWarn("effect", it);
	// Fleets are not serialized. Any changes via events are written as DataNodes and thus self-define.
	for(auto &&it : fleets)
	{
		// Plugins may alter stock fleets with new variants that exclusively use plugin ships.
		// Rather than disable the whole fleet due to these non-instantiable variants, remove them.
		it.second.RemoveInvalidVariants();
		if(!it.second.IsValid() && !deferred["fleet"].contains(it.first))
			Warn("fleet", it.first);
	}
	// Government names are used in mission NPC blocks and LocationFilters.
	for(auto &&it : governments)
		if(it.second.GetTrueName().empty() && !NameIfDeferred(deferred["government"], it))
			NameAndWarn("government", it);
	// Minables are not serialized.
	for(const auto &it : minables)
		if(it.second.TrueName().empty())
			Warn("minable", it.first);
	// Stock missions are never serialized, and an accepted mission is
	// always fully defined (though possibly not "valid").
	for(const auto &it : missions)
		if(it.second.Name().empty())
			Warn("mission", it.first);

	// News are never serialized or named, except by events (which would then define them).

	// Outfit names are used by a number of classes.
	for(auto &&it : outfits)
		if(it.second.TrueName().empty())
			NameAndWarn("outfit", it);
	// Outfitters are never serialized.
	for(const auto &it : outfitSales)
		if(it.second.empty() && !deferred["outfitter"].contains(it.first))
			Logger::LogError("Warning: outfitter \"" + it.first + "\" is referred to, but has no outfits.");
	// Phrases are never serialized.
	for(const auto &it : phrases)
		if(it.second.Name().empty())
			Warn("phrase", it.first);
	// Planet names are used by a number of classes.
	for(auto &&it : planets)
		if(it.second.TrueName().empty() && !NameIfDeferred(deferred["planet"], it))
			NameAndWarn("planet", it);
	// Ship model names are used by missions and depreciation.
	for(auto &&it : ships)
		if(it.second.TrueModelName().empty())
		{
			it.second.SetTrueModelName(it.first);
			Warn("ship", it.first);
		}
	// Shipyards are never serialized.
	for(const auto &it : shipSales)
		if(it.second.empty() && !deferred["shipyard"].contains(it.first))
			Logger::LogError("Warning: shipyard \"" + it.first + "\" is referred to, but has no ships.");
	// System names are used by a number of classes.
	for(auto &&it : systems)
		if(it.second.TrueName().empty() && !NameIfDeferred(deferred["system"], it))
			NameAndWarn("system", it);
	// Hazards are never serialized.
	for(const auto &it : hazards)
		if(!it.second.IsValid())
			Warn("hazard", it.first);
	// Wormholes are never serialized.
	for(const auto &it : wormholes)
		if(it.second.DisplayName().empty())
			Warn("wormhole", it.first);
	// Formation patterns are not serialized, but their usage is.
	for(auto &&it : formations)
		if(it.second.Name().empty())
			NameAndWarn("formation", it);
	// Any stock colors should have been loaded from game data files.
	for(const auto &it : colors)
		if(!it.second.IsLoaded())
			Warn("color", it.first);
}



void UniverseObjects::LoadFile(const string &path, bool debugMode)
{
	// This is an ordinary file. Check to see if it is an image.
	if(path.length() < 4 || path.compare(path.length() - 4, 4, ".txt"))
		return;

	DataFile data(path);
	if(debugMode)
		Logger::LogError("Parsing: " + path);

	for(const DataNode &node : data)
	{
		const string &key = node.Token(0);
		if(key == "color" && node.Size() >= 5)
			colors.Get(node.Token(1))->Load(
				node.Value(2), node.Value(3), node.Value(4), node.Size() >= 6 ? node.Value(5) : 1.);
		else if(key == "conversation" && node.Size() >= 2)
			conversations.Get(node.Token(1))->Load(node);
		else if(key == "effect" && node.Size() >= 2)
			effects.Get(node.Token(1))->Load(node);
		else if(key == "event" && node.Size() >= 2)
			events.Get(node.Token(1))->Load(node);
		else if(key == "fleet" && node.Size() >= 2)
			fleets.Get(node.Token(1))->Load(node);
		else if(key == "formation" && node.Size() >= 2)
			formations.Get(node.Token(1))->Load(node);
		else if(key == "galaxy" && node.Size() >= 2)
			galaxies.Get(node.Token(1))->Load(node);
		else if(key == "government" && node.Size() >= 2)
			governments.Get(node.Token(1))->Load(node);
		else if(key == "hazard" && node.Size() >= 2)
			hazards.Get(node.Token(1))->Load(node);
		else if(key == "interface" && node.Size() >= 2)
		{
			interfaces.Get(node.Token(1))->Load(node);

			// If we modified the "menu background" interface, then
			// we also update our cache of it.
			if(node.Token(1) == "menu background")
			{
				lock_guard<mutex> lock(menuBackgroundMutex);
				menuBackgroundCache.Load(node);
			}
		}
		else if(key == "minable" && node.Size() >= 2)
			minables.Get(node.Token(1))->Load(node);
		else if(key == "mission" && node.Size() >= 2)
			missions.Get(node.Token(1))->Load(node);
		else if(key == "outfit" && node.Size() >= 2)
			outfits.Get(node.Token(1))->Load(node);
		else if(key == "outfitter" && node.Size() >= 2)
			outfitSales.Get(node.Token(1))->Load(node, outfits);
		else if(key == "person" && node.Size() >= 2)
			persons.Get(node.Token(1))->Load(node);
		else if(key == "phrase" && node.Size() >= 2)
			phrases.Get(node.Token(1))->Load(node);
		else if(key == "planet" && node.Size() >= 2)
			planets.Get(node.Token(1))->Load(node, wormholes);
		else if(key == "ship" && node.Size() >= 2)
		{
			// Allow multiple named variants of the same ship model.
			const string &name = node.Token((node.Size() > 2) ? 2 : 1);
			ships.Get(name)->Load(node);
		}
		else if(key == "shipyard" && node.Size() >= 2)
			shipSales.Get(node.Token(1))->Load(node, ships);
		else if(key == "start" && node.HasChildren())
		{
			// This node may either declare an immutable starting scenario, or one that is open to extension
			// by other nodes (e.g. plugins may customize the basic start, rather than provide a unique start).
			if(node.Size() == 1)
				startConditions.emplace_back(node);
			else
			{
				const string &identifier = node.Token(1);
				auto existingStart = find_if(startConditions.begin(), startConditions.end(),
					[&identifier](const StartConditions &it) noexcept -> bool { return it.Identifier() == identifier; });
				if(existingStart != startConditions.end())
					existingStart->Load(node);
				else
					startConditions.emplace_back(node);
			}
		}
		else if(key == "system" && node.Size() >= 2)
			systems.Get(node.Token(1))->Load(node, planets);
		else if((key == "test") && node.Size() >= 2)
			tests.Get(node.Token(1))->Load(node);
		else if((key == "test-data") && node.Size() >= 2)
			testDataSets.Get(node.Token(1))->Load(node, path);
		else if(key == "trade")
			trade.Load(node);
		else if(key == "landing message" && node.Size() >= 2)
		{
			for(const DataNode &child : node)
				landingMessages[SpriteSet::Get(child.Token(0))] = node.Token(1);
		}
		else if(key == "star" && node.Size() >= 2)
		{
			const Sprite *sprite = SpriteSet::Get(node.Token(1));
			for(const DataNode &child : node)
			{
				if(child.Token(0) == "power" && child.Size() >= 2)
					solarPower[sprite] = child.Value(1);
				else if(child.Token(0) == "wind" && child.Size() >= 2)
					solarWind[sprite] = child.Value(1);
				else
					child.PrintTrace("Skipping unrecognized attribute:");
			}
		}
		else if(key == "news" && node.Size() >= 2)
			news.Get(node.Token(1))->Load(node);
		else if(key == "rating" && node.Size() >= 2)
		{
			vector<string> &list = ratings[node.Token(1)];
			list.clear();
			for(const DataNode &child : node)
				list.push_back(child.Token(0));
		}
		else if(key == "category" && node.Size() >= 2)
		{
			static const map<string, CategoryType> category = {
				{"ship", CategoryType::SHIP},
				{"bay type", CategoryType::BAY},
				{"outfit", CategoryType::OUTFIT},
				{"series", CategoryType::SERIES}
			};
			auto it = category.find(node.Token(1));
			if(it == category.end())
			{
				node.PrintTrace("Skipping unrecognized category type:");
				continue;
			}
			categories[it->second].Load(node);
		}
		else if((key == "tip" || key == "help") && node.Size() >= 2)
		{
			string &text = (key == "tip" ? tooltips : helpMessages)[node.Token(1)];
			text.clear();
			for(const DataNode &child : node)
			{
				if(!text.empty())
				{
					text += '\n';
					if(child.Token(0)[0] != '\t')
						text += '\t';
				}
				text += child.Token(0);
			}
		}
		else if(key == "substitutions" && node.HasChildren())
			substitutions.Load(node);
		else if(key == "wormhole" && node.Size() >= 2)
			wormholes.Get(node.Token(1))->Load(node);
		else if(key == "gamerules" && node.HasChildren())
			gamerules.Load(node);
		else if(key == "disable" && node.Size() >= 2)
		{
			static const set<string> canDisable = {"mission", "event", "person"};
			const string &category = node.Token(1);
			if(canDisable.contains(category))
			{
				if(node.HasChildren())
					for(const DataNode &child : node)
						disabled[category].emplace(child.Token(0));
				if(node.Size() >= 3)
					for(int index = 2; index < node.Size(); ++index)
						disabled[category].emplace(node.Token(index));
			}
			else
				node.PrintTrace("Invalid use of keyword \"disable\" for class \"" + category + "\"");
		}
		else
			node.PrintTrace("Skipping unrecognized root object:");
	}
}



void UniverseObjects::DrawMenuBackground(Panel *panel) const
{
	lock_guard<mutex> lock(menuBackgroundMutex);
	menuBackgroundCache.Draw(Information(), panel);
}<|MERGE_RESOLUTION|>--- conflicted
+++ resolved
@@ -202,13 +202,8 @@
 	// Class objects with a deferred definition should still get named when content is loaded.
 	auto NameIfDeferred = [](const set<string> &deferred, auto &it)
 	{
-<<<<<<< HEAD
-		if(deferred.count(it.first))
+		if(deferred.contains(it.first))
 			it.second.SetTrueName(it.first);
-=======
-		if(deferred.contains(it.first))
-			it.second.SetName(it.first);
->>>>>>> 16a53411
 		else
 			return false;
 
