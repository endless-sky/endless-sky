--- conflicted
+++ resolved
@@ -36,24 +36,16 @@
 
 
 
-<<<<<<< HEAD
-shared_future<void> UniverseObjects::Load(TaskQueue &queue, const PlayerInfo &player,
-		const vector<filesystem::path> &sources, bool debugMode)
-=======
 shared_future<void> UniverseObjects::Load(TaskQueue &queue, const vector<filesystem::path> &sources,
 	const PlayerInfo &player, const ConditionsStore *globalConditions, bool debugMode)
->>>>>>> f0f2b37a
 {
 	progress = 0.;
 
 	// We need to copy any variables used for loading to avoid a race condition.
 	// 'this' is not copied, so 'this' shouldn't be accessed after calling this
 	// function (except for calling GetProgress which is safe due to the atomic).
-<<<<<<< HEAD
-	return queue.Run([this, &player, &sources, debugMode]() noexcept -> void
-=======
+
 	return queue.Run([this, &player, &sources, globalConditions, debugMode]() noexcept -> void
->>>>>>> f0f2b37a
 		{
 			vector<filesystem::path> files;
 			for(const auto &source : sources)
@@ -71,11 +63,8 @@
 			const double step = 1. / (static_cast<int>(files.size()) + 1);
 			for(const auto &path : files)
 			{
-<<<<<<< HEAD
-				LoadFile(path, player, debugMode);
-=======
+
 				LoadFile(path, player, globalConditions, debugMode);
->>>>>>> f0f2b37a
 
 				// Increment the atomic progress by one step.
 				// We use acquire + release to prevent any reordering.
@@ -159,31 +148,17 @@
 		galaxies.Get(node.Token(1))->Load(node);
 	else if(key == "government" && hasValue)
 		governments.Get(node.Token(1))->Load(node);
-<<<<<<< HEAD
-	else if(node.Token(0) == "outfitter" && node.Size() >= 2)
+	else if(key == "outfitter" && hasValue)
 		outfitSales.Get(node.Token(1))->Load(node, outfits, playerConditions);
-	else if(node.Token(0) == "planet" && node.Size() >= 2)
-		planets.Get(node.Token(1))->Load(node, wormholes);
-	else if(node.Token(0) == "shipyard" && node.Size() >= 2)
-		shipSales.Get(node.Token(1))->Load(node, ships, playerConditions);
-	else if(node.Token(0) == "system" && node.Size() >= 2)
-		systems.Get(node.Token(1))->Load(node, planets);
-	else if(node.Token(0) == "news" && node.Size() >= 2)
-		news.Get(node.Token(1))->Load(node);
-	else if(node.Token(0) == "link" && node.Size() >= 3)
-=======
-	else if(key == "outfitter" && hasValue)
-		outfitSales.Get(node.Token(1))->Load(node, outfits);
 	else if(key == "planet" && hasValue)
 		planets.Get(node.Token(1))->Load(node, wormholes, playerConditions);
 	else if(key == "shipyard" && hasValue)
-		shipSales.Get(node.Token(1))->Load(node, ships);
+		shipSales.Get(node.Token(1))->Load(node, ships, playerConditions);
 	else if(key == "system" && hasValue)
 		systems.Get(node.Token(1))->Load(node, planets, playerConditions);
 	else if(key == "news" && hasValue)
 		news.Get(node.Token(1))->Load(node, playerConditions);
 	else if(key == "link" && node.Size() >= 3)
->>>>>>> f0f2b37a
 		systems.Get(node.Token(1))->Link(systems.Get(node.Token(2)));
 	else if(key == "unlink" && node.Size() >= 3)
 		systems.Get(node.Token(1))->Unlink(systems.Get(node.Token(2)));
@@ -342,12 +317,9 @@
 
 
 
-<<<<<<< HEAD
-void UniverseObjects::LoadFile(const filesystem::path &path, const PlayerInfo &player, bool debugMode)
-=======
+
 void UniverseObjects::LoadFile(const filesystem::path &path, const PlayerInfo &player,
 		const ConditionsStore *globalConditions, bool debugMode)
->>>>>>> f0f2b37a
 {
 	// This is an ordinary file. Check to see if it is an image.
 	if(path.extension() != ".txt")
@@ -401,15 +373,9 @@
 			missions.Get(node.Token(1))->Load(node, playerConditions);
 		else if(key == "outfit" && hasValue)
 			outfits.Get(node.Token(1))->Load(node);
-<<<<<<< HEAD
-		else if(key == "outfitter" && node.Size() >= 2)
+		else if(key == "outfitter" && hasValue)
 			outfitSales.Get(node.Token(1))->Load(node, outfits, playerConditions);
-		else if(key == "person" && node.Size() >= 2)
-=======
-		else if(key == "outfitter" && hasValue)
-			outfitSales.Get(node.Token(1))->Load(node, outfits);
 		else if(key == "person" && hasValue)
->>>>>>> f0f2b37a
 			persons.Get(node.Token(1))->Load(node);
 		else if(key == "phrase" && hasValue)
 			phrases.Get(node.Token(1))->Load(node);
@@ -421,13 +387,8 @@
 			const string &name = node.Token((node.Size() > 2) ? 2 : 1);
 			ships.Get(name)->Load(node);
 		}
-<<<<<<< HEAD
-		else if(key == "shipyard" && node.Size() >= 2)
+		else if(key == "shipyard" && hasValue)
 			shipSales.Get(node.Token(1))->Load(node, ships, playerConditions);
-=======
-		else if(key == "shipyard" && hasValue)
-			shipSales.Get(node.Token(1))->Load(node, ships);
->>>>>>> f0f2b37a
 		else if(key == "start" && node.HasChildren())
 		{
 			// This node may either declare an immutable starting scenario, or one that is open to extension
