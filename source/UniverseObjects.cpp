/* UniverseObjects.cpp
Copyright (c) 2021 by Michael Zahniser

Endless Sky is free software: you can redistribute it and/or modify it under the
terms of the GNU General Public License as published by the Free Software
Foundation, either version 3 of the License, or (at your option) any later version.

Endless Sky is distributed in the hope that it will be useful, but WITHOUT ANY
WARRANTY; without even the implied warranty of MERCHANTABILITY or FITNESS FOR A
PARTICULAR PURPOSE. See the GNU General Public License for more details.

You should have received a copy of the GNU General Public License along with
this program. If not, see <https://www.gnu.org/licenses/>.
*/

#include "UniverseObjects.h"

#include "DataFile.h"
#include "DataNode.h"
#include "Files.h"
#include "Information.h"
#include "Logger.h"
#include "PlayerInfo.h"
#include "image/Sprite.h"
#include "image/SpriteSet.h"
#include "TaskQueue.h"

#include <algorithm>
#include <iterator>
#include <map>
#include <set>
#include <utility>
#include <vector>

using namespace std;



shared_future<void> UniverseObjects::Load(TaskQueue &queue, const vector<filesystem::path> &sources,
	const PlayerInfo &player, const ConditionsStore *globalConditions, bool debugMode)
{
	progress = 0.;

	// We need to copy any variables used for loading to avoid a race condition.
	// 'this' is not copied, so 'this' shouldn't be accessed after calling this
	// function (except for calling GetProgress which is safe due to the atomic).
	return queue.Run([this, &player, &sources, globalConditions, debugMode]() noexcept -> void
		{
			vector<filesystem::path> files;
			for(const auto &source : sources)
			{
				// Iterate through the paths starting with the last directory given. That
				// is, things in folders near the start of the path have the ability to
				// override things in folders later in the path.
				auto list = Files::RecursiveList(source / "data");
				files.reserve(files.size() + list.size());
				files.insert(files.end(),
						make_move_iterator(list.begin()),
						make_move_iterator(list.end()));
			}

			const double step = 1. / (static_cast<int>(files.size()) + 1);
			for(const auto &path : files)
			{
				LoadFile(path, player, globalConditions, debugMode);

				// Increment the atomic progress by one step.
				// We use acquire + release to prevent any reordering.
				auto val = progress.load(memory_order_acquire);
				progress.store(val + step, memory_order_release);
			}
			FinishLoading();
			progress = 1.;
		});
}



double UniverseObjects::GetProgress() const
{
	return progress.load(memory_order_acquire);
}



void UniverseObjects::FinishLoading()
{
	for(auto &&it : planets)
		it.second.FinishLoading(wormholes);

	// Now that all data is loaded, update the neighbor lists and other
	// system information. Make sure that the default jump range is among the
	// neighbor distances to be updated.
	neighborDistances.insert(System::DEFAULT_NEIGHBOR_DISTANCE);
	UpdateSystems();

	// And, update the ships with the outfits we've now finished loading.
	for(auto &&it : ships)
		it.second.FinishLoading(true);
	for(auto &&it : persons)
		it.second.FinishLoading();

	// Calculate minable values.
	for(auto &&it : minables)
		it.second.FinishLoading();

	for(auto &&it : startConditions)
		it.FinishLoading();
	// Remove any invalid starting conditions, so the game does not use incomplete data.
	startConditions.erase(remove_if(startConditions.begin(), startConditions.end(),
			[](const StartConditions &it) noexcept -> bool { return !it.IsValid(); }),
		startConditions.end()
	);

	// Process any disabled game objects.
	for(const auto &category : disabled)
	{
		if(category.first == "mission")
			for(const string &name : category.second)
				missions.Get(name)->NeverOffer();
		else if(category.first == "event")
			for(const string &name : category.second)
				events.Get(name)->Disable();
		else if(category.first == "person")
			for(const string &name : category.second)
				persons.Get(name)->NeverSpawn();
		else
			Logger::LogError("Unhandled \"disable\" keyword of type \"" + category.first + "\"");
	}

	// Sort all category lists.
	for(auto &list : categories)
		list.second.Sort();
}



// Apply the given change to the universe.
void UniverseObjects::Change(const DataNode &node, const PlayerInfo &player)
{
	const ConditionsStore *playerConditions = &player.Conditions();
	const set<const System *> *visitedSystems = &player.VisitedSystems();
	const set<const Planet *> *visitedPlanets = &player.VisitedPlanets();

	const string &key = node.Token(0);
	bool hasValue = node.Size() >= 2;
	if(key == "fleet" && hasValue)
		fleets.Get(node.Token(1))->Load(node);
	else if(key == "galaxy" && hasValue)
		galaxies.Get(node.Token(1))->Load(node);
	else if(key == "government" && hasValue)
		governments.Get(node.Token(1))->Load(node, visitedSystems, visitedPlanets);
	else if(key == "outfitter" && hasValue)
		outfitSales.Get(node.Token(1))->Load(node, outfits, playerConditions, visitedSystems, visitedPlanets);
	else if(key == "planet" && hasValue)
		planets.Get(node.Token(1))->Load(node, wormholes, playerConditions);
	else if(key == "shipyard" && hasValue)
		shipSales.Get(node.Token(1))->Load(node, ships, playerConditions, visitedSystems, visitedPlanets);
	else if(key == "system" && hasValue)
		systems.Get(node.Token(1))->Load(node, planets, playerConditions);
	else if(key == "news" && hasValue)
		news.Get(node.Token(1))->Load(node, playerConditions, visitedSystems, visitedPlanets);
	else if(key == "link" && node.Size() >= 3)
		systems.Get(node.Token(1))->Link(systems.Get(node.Token(2)));
	else if(key == "unlink" && node.Size() >= 3)
		systems.Get(node.Token(1))->Unlink(systems.Get(node.Token(2)));
	else if(key == "substitutions" && node.HasChildren())
		substitutions.Load(node, playerConditions);
	else if(key == "wormhole" && hasValue)
		wormholes.Get(node.Token(1))->Load(node);
	else
		node.PrintTrace("Error: Invalid \"event\" data:");
}



// Update the neighbor lists and other information for all the systems.
// (This must be done any time a GameEvent creates or moves a system.)
void UniverseObjects::UpdateSystems()
{
	for(auto &it : systems)
	{
		// Skip systems that have no name.
		if(it.first.empty() || it.second.TrueName().empty())
			continue;
		it.second.UpdateSystem(systems, neighborDistances);

		// If there were changes to a system there might have been a change to a legacy
		// wormhole which we must handle.
		for(const auto &object : it.second.Objects())
			if(object.GetPlanet())
				planets.Get(object.GetPlanet()->TrueName())->FinishLoading(wormholes);
	}
}



// Check for objects that are referred to but never defined. Some elements, like
// fleets, don't need to be given a name if undefined. Others (like outfits and
// planets) are written to the player's save and need a name to prevent data loss.
void UniverseObjects::CheckReferences()
{
	// Log a warning for an "undefined" class object that was never loaded from disk.
	auto Warn = [](const string &noun, const string &name)
	{
		Logger::LogError("Warning: " + noun + " \"" + name + "\" is referred to, but not fully defined.");
	};
	// Class objects with a deferred definition should still get named when content is loaded.
	auto NameIfDeferred = [](const set<string> &deferred, auto &it)
	{
		if(deferred.contains(it.first))
			it.second.SetTrueName(it.first);
		else
			return false;

		return true;
	};
	// Set the name of an "undefined" class object, so that it can be written to the player's save.
	auto NameAndWarn = [=](const string &noun, auto &it)
	{
		it.second.SetTrueName(it.first);
		Warn(noun, it.first);
	};
	// Parse all GameEvents for object definitions.
	auto deferred = map<string, set<string>>{};
	for(auto &&it : events)
	{
		// Stock GameEvents are serialized in MissionActions by name.
		if(it.second.TrueName().empty())
			NameAndWarn("event", it);
		else
		{
			// Any already-named event (i.e. loaded) may alter the universe.
			auto definitions = GameEvent::DeferredDefinitions(it.second.Changes());
			for(auto &&type : definitions)
				deferred[type.first].insert(type.second.begin(), type.second.end());
		}
	}

	// Stock conversations are never serialized.
	for(const auto &it : conversations)
		if(it.second.IsEmpty())
			Warn("conversation", it.first);
	// The "default intro" conversation must invoke the prompt to set the player's name.
	if(!conversations.Get("default intro")->IsValidIntro())
		Logger::LogError("Error: the \"default intro\" conversation must contain a \"name\" node.");
	// Effects are serialized as a part of ships.
	for(auto &&it : effects)
		if(it.second.TrueName().empty())
			NameAndWarn("effect", it);
	// Fleets are not serialized. Any changes via events are written as DataNodes and thus self-define.
	for(auto &&it : fleets)
	{
		// Plugins may alter stock fleets with new variants that exclusively use plugin ships.
		// Rather than disable the whole fleet due to these non-instantiable variants, remove them.
		it.second.RemoveInvalidVariants();
		if(!it.second.IsValid() && !deferred["fleet"].contains(it.first))
			Warn("fleet", it.first);
	}
	// Government names are used in mission NPC blocks and LocationFilters.
	for(auto &&it : governments)
		if(it.second.TrueName().empty() && !NameIfDeferred(deferred["government"], it))
			NameAndWarn("government", it);
	// Minables are not serialized.
	for(const auto &it : minables)
		if(it.second.TrueName().empty())
			Warn("minable", it.first);
	// Stock missions are never serialized, and an accepted mission is
	// always fully defined (though possibly not "valid").
	for(const auto &it : missions)
		if(it.second.DisplayName().empty())
			Warn("mission", it.first);

	// News are never serialized or named, except by events (which would then define them).

	// Outfit names are used by a number of classes.
	for(auto &&it : outfits)
		if(it.second.TrueName().empty())
			NameAndWarn("outfit", it);
	// Phrases are never serialized.
	for(const auto &it : phrases)
		if(it.second.Name().empty())
			Warn("phrase", it.first);
	// Planet names are used by a number of classes.
	for(auto &&it : planets)
		if(it.second.TrueName().empty() && !NameIfDeferred(deferred["planet"], it))
			NameAndWarn("planet", it);
	// Ship model names are used by missions and depreciation.
	for(auto &&it : ships)
		if(it.second.TrueModelName().empty())
		{
			it.second.SetTrueModelName(it.first);
			Warn("ship", it.first);
		}
	// System names are used by a number of classes.
	for(auto &&it : systems)
		if(it.second.TrueName().empty() && !NameIfDeferred(deferred["system"], it))
			NameAndWarn("system", it);
	// Hazards are never serialized.
	for(const auto &it : hazards)
		if(!it.second.IsValid())
			Warn("hazard", it.first);
	// Wormholes are never serialized.
	for(const auto &it : wormholes)
		if(it.second.DisplayName().empty())
			Warn("wormhole", it.first);
	// Formation patterns are not serialized, but their usage is.
	for(auto &&it : formations)
		if(it.second.TrueName().empty())
			NameAndWarn("formation", it);
	// Any stock colors should have been loaded from game data files.
	for(const auto &it : colors)
		if(!it.second.IsLoaded())
			Warn("color", it.first);
	for(const auto &it : swizzles)
		if(!it.second.IsLoaded())
			Warn("swizzle", it.first);
	for(const auto &it : messageCategories)
		if(!it.second.IsLoaded())
			Warn("message category", it.first);
	for(const auto &it : messages)
		if(!it.second.IsLoaded())
			Warn("message", it.first);
	// Persons can be referred to when marking them as destroyed.
	for(const auto &it : persons)
		if(!it.second.IsLoaded())
			Warn("person", it.first);
}



void UniverseObjects::LoadFile(const filesystem::path &path, const PlayerInfo &player,
		const ConditionsStore *globalConditions, bool debugMode)
{
	// This is an ordinary file. Check to see if it is an image.
	if(path.extension() != ".txt")
		return;

	DataFile data(path);
	if(debugMode)
		Logger::LogError("Parsing: " + path.string());

	const ConditionsStore *playerConditions = &player.Conditions();
	const set<const System *> *visitedSystems = &player.VisitedSystems();
	const set<const Planet *> *visitedPlanets = &player.VisitedPlanets();
	for(const DataNode &node : data)
	{
		const string &key = node.Token(0);
		bool hasValue = node.Size() >= 2;
		if(key == "color" && node.Size() >= 5)
		{
			Color *color = colors.Get(node.Token(1));
			color->Load(node.Value(2), node.Value(3), node.Value(4), node.Size() >= 6 ? node.Value(5) : 1.);
			color->SetTrueName(node.Token(1));
		}
		else if(key == "swizzle" && hasValue)
			swizzles.Get(node.Token(1))->Load(node);
		else if(key == "conversation" && hasValue)
			conversations.Get(node.Token(1))->Load(node, playerConditions);
		else if(key == "effect" && hasValue)
			effects.Get(node.Token(1))->Load(node);
		else if(key == "event" && hasValue)
			events.Get(node.Token(1))->Load(node, playerConditions);
		else if(key == "fleet" && hasValue)
			fleets.Get(node.Token(1))->Load(node);
		else if(key == "formation" && hasValue)
			formations.Get(node.Token(1))->Load(node);
		else if(key == "galaxy" && hasValue)
			galaxies.Get(node.Token(1))->Load(node);
		else if(key == "government" && hasValue)
			governments.Get(node.Token(1))->Load(node, visitedSystems, visitedPlanets);
		else if(key == "hazard" && hasValue)
			hazards.Get(node.Token(1))->Load(node);
		else if(key == "interface" && hasValue)
		{
			interfaces.Get(node.Token(1))->Load(node);

			// If we modified the "menu background" interface, then
			// we also update our cache of it.
			if(node.Token(1) == "menu background")
			{
				lock_guard<mutex> lock(menuBackgroundMutex);
				menuBackgroundCache.Load(node);
			}
		}
		else if(key == "minable" && hasValue)
			minables.Get(node.Token(1))->Load(node);
		else if(key == "mission" && hasValue)
			missions.Get(node.Token(1))->Load(node, playerConditions, visitedSystems, visitedPlanets);
		else if(key == "outfit" && hasValue)
			outfits.Get(node.Token(1))->Load(node, playerConditions);
		else if(key == "outfitter" && hasValue)
			outfitSales.Get(node.Token(1))->Load(node, outfits, playerConditions, visitedSystems, visitedPlanets);
		else if(key == "person" && hasValue)
			persons.Get(node.Token(1))->Load(node, playerConditions, visitedSystems, visitedPlanets);
		else if(key == "phrase" && hasValue)
			phrases.Get(node.Token(1))->Load(node);
		else if(key == "planet" && hasValue)
			planets.Get(node.Token(1))->Load(node, wormholes, playerConditions);
		else if(key == "ship" && hasValue)
		{
			// Allow multiple named variants of the same ship model.
			const string &name = node.Token((node.Size() > 2) ? 2 : 1);
			ships.Get(name)->Load(node, playerConditions);
		}
		else if(key == "shipyard" && hasValue)
			shipSales.Get(node.Token(1))->Load(node, ships, playerConditions, visitedSystems, visitedPlanets);
		else if(key == "start" && node.HasChildren())
		{
			// This node may either declare an immutable starting scenario, or one that is open to extension
			// by other nodes (e.g. plugins may customize the basic start, rather than provide a unique start).
			if(node.Size() == 1)
				startConditions.emplace_back(node, globalConditions, playerConditions);
			else
			{
				const string &identifier = node.Token(1);
				auto existingStart = find_if(startConditions.begin(), startConditions.end(),
					[&identifier](const StartConditions &it) noexcept -> bool { return it.Identifier() == identifier; });
				if(existingStart != startConditions.end())
					existingStart->Load(node, globalConditions, playerConditions);
				else
					startConditions.emplace_back(node, globalConditions, playerConditions);
			}
		}
		else if(key == "system" && hasValue)
			systems.Get(node.Token(1))->Load(node, planets, playerConditions);
		else if(key == "test" && hasValue)
			tests.Get(node.Token(1))->Load(node, playerConditions);
		else if(key == "test-data" && hasValue)
			testDataSets.Get(node.Token(1))->Load(node, path);
		else if(key == "trade")
			trade.Load(node);
		else if(key == "landing message" && hasValue)
		{
			for(const DataNode &child : node)
				landingMessages[SpriteSet::Get(child.Token(0))] = node.Token(1);
		}
		else if(key == "star" && hasValue)
		{
			const Sprite *sprite = SpriteSet::Get(node.Token(1));
			for(const DataNode &child : node)
			{
				const string &childKey = child.Token(0);
				bool childHasValue = child.Size() >= 2;
				if(childKey == "power" && childHasValue)
					solarPower[sprite] = child.Value(1);
				else if(childKey == "wind" && childHasValue)
					solarWind[sprite] = child.Value(1);
				else if(childKey == "icon" && childHasValue)
					starIcons[sprite] = SpriteSet::Get(child.Token(1));
				else
					child.PrintTrace("Skipping unrecognized attribute:");
			}
		}
		else if(key == "news" && hasValue)
			news.Get(node.Token(1))->Load(node, playerConditions, visitedSystems, visitedPlanets);
		else if(key == "rating" && hasValue)
		{
			vector<string> &list = ratings[node.Token(1)];
			list.clear();
			for(const DataNode &child : node)
				list.push_back(child.Token(0));
		}
		else if(key == "category" && hasValue)
		{
			static const map<string, CategoryType> category = {
				{"ship", CategoryType::SHIP},
				{"bay type", CategoryType::BAY},
				{"outfit", CategoryType::OUTFIT},
				{"series", CategoryType::SERIES}
			};
			auto it = category.find(node.Token(1));
			if(it == category.end())
			{
				node.PrintTrace("Skipping unrecognized category type:");
				continue;
			}
			categories[it->second].Load(node);
		}
		else if((key == "tip" || key == "help") && hasValue)
		{
			string &text = (key == "tip" ? tooltips : helpMessages)[node.Token(1)];
			text.clear();
			for(const DataNode &child : node)
			{
				if(!text.empty())
				{
					text += '\n';
					if(child.Token(0)[0] != '\t')
						text += '\t';
				}
				text += child.Token(0);
			}
		}
		else if(key == "substitutions" && node.HasChildren())
			substitutions.Load(node, playerConditions);
		else if(key == "wormhole" && hasValue)
			wormholes.Get(node.Token(1))->Load(node);
		else if(key == "gamerules preset" && hasValue && node.HasChildren())
			gamerulesPresets.Get(node.Token(1))->Load(node);
		else if(key == "gamerules" && node.HasChildren())
<<<<<<< HEAD
		{
			node.PrintTrace("Warning: \"gamerules\" root node is deprecated. "
				"Use `\"gamerules preset\" \"Default\"` instead");
			gamerulesPresets.Get("Default")->Load(node);
		}
=======
			gamerules.Load(node);
		else if(key == "message category")
			messageCategories.Get(node.Token(1))->Load(node);
		else if(key == "message")
			messages.Get(node.Token(1))->Load(node);
>>>>>>> 935616a1
		else if(key == "disable" && hasValue)
		{
			static const set<string> canDisable = {"mission", "event", "person"};
			const string &category = node.Token(1);
			if(canDisable.contains(category))
			{
				if(node.HasChildren())
					for(const DataNode &child : node)
						disabled[category].emplace(child.Token(0));
				if(node.Size() >= 3)
					for(int index = 2; index < node.Size(); ++index)
						disabled[category].emplace(node.Token(index));
			}
			else
				node.PrintTrace("Invalid use of keyword \"disable\" for class \"" + category + "\"");
		}
		else
			node.PrintTrace("Skipping unrecognized root object:");
	}
}



void UniverseObjects::DrawMenuBackground(Panel *panel) const
{
	lock_guard<mutex> lock(menuBackgroundMutex);
	menuBackgroundCache.Draw(Information(), panel);
}<|MERGE_RESOLUTION|>--- conflicted
+++ resolved
@@ -499,19 +499,15 @@
 		else if(key == "gamerules preset" && hasValue && node.HasChildren())
 			gamerulesPresets.Get(node.Token(1))->Load(node);
 		else if(key == "gamerules" && node.HasChildren())
-<<<<<<< HEAD
 		{
 			node.PrintTrace("Warning: \"gamerules\" root node is deprecated. "
 				"Use `\"gamerules preset\" \"Default\"` instead");
 			gamerulesPresets.Get("Default")->Load(node);
 		}
-=======
-			gamerules.Load(node);
 		else if(key == "message category")
 			messageCategories.Get(node.Token(1))->Load(node);
 		else if(key == "message")
 			messages.Get(node.Token(1))->Load(node);
->>>>>>> 935616a1
 		else if(key == "disable" && hasValue)
 		{
 			static const set<string> canDisable = {"mission", "event", "person"};
