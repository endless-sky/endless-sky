--- conflicted
+++ resolved
@@ -316,25 +316,18 @@
 	for(const auto &it : hazards)
 		if(!it.second.IsValid())
 			Warn("hazard", it.first);
-<<<<<<< HEAD
-=======
 	// Wormholes are never serialized.
 	for(const auto &it : wormholes)
 		if(it.second.Name().empty())
 			Warn("wormhole", it.first);
-
->>>>>>> 9bb41c84
 	// Formation patterns are not serialized, but their usage is.
 	for(auto &&it : formations)
 		if(it.second.Name().empty())
 			NameAndWarn("formation", it);
-<<<<<<< HEAD
-=======
 	// Any stock colors should have been loaded from game data files.
 	for(const auto &it : colors)
 		if(!it.second.IsLoaded())
 			Warn("color", it.first);
->>>>>>> 9bb41c84
 }
 
 
