/* Weapon.cpp
Copyright (c) 2015 by Michael Zahniser

Endless Sky is free software: you can redistribute it and/or modify it under the
terms of the GNU General Public License as published by the Free Software
Foundation, either version 3 of the License, or (at your option) any later version.

Endless Sky is distributed in the hope that it will be useful, but WITHOUT ANY
WARRANTY; without even the implied warranty of MERCHANTABILITY or FITNESS FOR A
PARTICULAR PURPOSE. See the GNU General Public License for more details.

You should have received a copy of the GNU General Public License along with
this program. If not, see <https://www.gnu.org/licenses/>.
*/

#include "Weapon.h"

#include "audio/Audio.h"
#include "DataNode.h"
#include "Effect.h"
#include "GameData.h"
#include "Outfit.h"
#include "image/SpriteSet.h"

#include <algorithm>

using namespace std;



// Load from a "weapon" node, either in an outfit or in a ship (explosion).
void Weapon::LoadWeapon(const DataNode &node)
{
	isWeapon = true;
	bool isClustered = false;
	calculatedDamage = false;
	doesDamage = false;
	bool safeRangeOverriden = false;
	bool disabledDamageSet = false;
	bool minableDamageSet = false;
	bool relativeDisabledDamageSet = false;
	bool relativeMinableDamageSet = false;

	for(const DataNode &child : node)
	{
		const string &key = child.Token(0);
		if(key == "stream")
			isStreamed = true;
		else if(key == "cluster")
			isClustered = true;
		else if(key == "safe")
			isSafe = true;
		else if(key == "phasing")
		{
			isPhasing = true;
			// Phasing projectiles implicitly have no asteroid collisions
			// for reverse compatibility.
			canCollideAsteroids = false;
			canCollideMinables = false;
		}
		else if(key == "no damage scaling")
			isDamageScaled = false;
		else if(key == "parallel")
			isParallel = true;
		else if(key == "gravitational")
			isGravitational = true;
		else if(key == "fused")
			isFused = true;
		else if(key == "no ship collisions")
			canCollideShips = false;
		else if(key == "no asteroid collisions")
			canCollideAsteroids = false;
		else if(key == "no minable collisions")
			canCollideMinables = false;
<<<<<<< HEAD
		else if(key == "triggers nuke alert")
			triggersNukeAlert = true;
=======
		else if(key == "homing")
		{
			homing = true;
			// Convert the old formatting for defining homing for reverse
			// compatibility.
			if(child.Size() == 2)
			{
				child.PrintTrace("Warning: Deprecated use of \"homing\" followed by a value."
					" Define individual homing attributes instead:");
				int value = child.Value(1);
				if(value >= 3)
				{
					throttleControl = true;
					if(value >= 4)
						leading = true;
				}
				else if(value == 1)
					blindspot = true;
				else if(value == 0)
					homing = false;
			}
			for(const DataNode &grand : child)
			{
				const string &grandKey = grand.Token(0);

				if(grandKey == "blindspot")
					blindspot = true;
				else if(grandKey == "throttle control")
					throttleControl = true;
				else if(grandKey == "leading")
					leading = true;
				else
					grand.PrintTrace("Skipping unknown homing attribute:");
			}
		}
>>>>>>> 79fa0c17
		else if(child.Size() < 2)
			child.PrintTrace("Skipping weapon attribute with no value specified:");
		else if(key == "sprite")
			sprite.LoadSprite(child);
		else if(key == "hardpoint sprite")
			hardpointSprite.LoadSprite(child);
		else if(key == "sound")
			sound = Audio::Get(child.Token(1));
		else if(key == "empty sound")
			emptySound = Audio::Get(child.Token(1));
		else if(key == "ammo")
		{
			int usage = (child.Size() >= 3) ? child.Value(2) : 1;
			ammo = make_pair(GameData::Outfits().Get(child.Token(1)), max(0, usage));
		}
		else if(key == "icon")
			icon = SpriteSet::Get(child.Token(1));
		else if(key == "fire effect")
		{
			int count = (child.Size() >= 3) ? child.Value(2) : 1;
			fireEffects[GameData::Effects().Get(child.Token(1))] += count;
		}
		else if(key == "live effect")
		{
			int count = (child.Size() >= 3) ? child.Value(2) : 1;
			liveEffects[GameData::Effects().Get(child.Token(1))] += count;
		}
		else if(key == "hit effect")
		{
			int count = (child.Size() >= 3) ? child.Value(2) : 1;
			hitEffects[GameData::Effects().Get(child.Token(1))] += count;
		}
		else if(key == "target effect")
		{
			int count = (child.Size() >= 3) ? child.Value(2) : 1;
			targetEffects[GameData::Effects().Get(child.Token(1))] += count;
		}
		else if(key == "die effect")
		{
			int count = (child.Size() >= 3) ? child.Value(2) : 1;
			dieEffects[GameData::Effects().Get(child.Token(1))] += count;
		}
		else if(key == "submunition")
		{
			submunitions.emplace_back(
				GameData::Outfits().Get(child.Token(1)),
				(child.Size() >= 3) ? child.Value(2) : 1);
			for(const DataNode &grand : child)
			{
				const string &grandKey = grand.Token(0);
				bool grandHasValue = grand.Size() >= 2;
				if(grandKey == "facing" && grandHasValue)
					submunitions.back().facing = Angle(grand.Value(1));
				else if(grandKey == "offset" && grand.Size() >= 3)
					submunitions.back().offset = Point(grand.Value(1), grand.Value(2));
				else if(grandKey == "spawn on" && grandHasValue)
				{
					submunitions.back().spawnOnNaturalDeath = false;
					for(int j = 1; j < grand.Size(); ++j)
					{
						if(grand.Token(j) == "natural")
							submunitions.back().spawnOnNaturalDeath = true;
						else if(grand.Token(j) == "anti-missile")
							submunitions.back().spawnOnAntiMissileDeath = true;
					}
				}
				else
					child.PrintTrace("Skipping unknown or incomplete submunition attribute:");
			}
		}
		else if(key == "inaccuracy")
		{
			inaccuracy = child.Value(1);
			for(const DataNode &grand : child)
			{
				for(int j = 0; j < grand.Size(); ++j)
				{
					const string &token = grand.Token(j);

					if(token == "inverted")
						inaccuracyDistribution.second = true;
					else if(token == "triangular")
						inaccuracyDistribution.first = Distribution::Type::Triangular;
					else if(token == "uniform")
						inaccuracyDistribution.first = Distribution::Type::Uniform;
					else if(token == "narrow")
						inaccuracyDistribution.first = Distribution::Type::Narrow;
					else if(token == "medium")
						inaccuracyDistribution.first = Distribution::Type::Medium;
					else if(token == "wide")
						inaccuracyDistribution.first = Distribution::Type::Wide;
					else
						grand.PrintTrace("Skipping unknown distribution attribute:");
				}
			}
		}
		else
		{
			double value = child.Value(1);
			if(key == "lifetime")
				lifetime = max(0., value);
			else if(key == "random lifetime")
				randomLifetime = max(0., value);
			else if(key == "fade out")
				fadeOut = max(0., value);
			else if(key == "reload")
				reload = max(1., value);
			else if(key == "burst reload")
				burstReload = max(1., value);
			else if(key == "burst count")
				burstCount = max(1., value);
			else if(key == "missile strength")
				missileStrength = max(0., value);
			else if(key == "anti-missile")
				antiMissile = max(0., value);
			else if(key == "tractor beam")
				tractorBeam = max(0., value);
			else if(key == "penetration count")
				penetrationCount = static_cast<uint16_t>(value);
			else if(key == "velocity")
				velocity = value;
			else if(key == "random velocity")
				randomVelocity = value;
			else if(key == "acceleration")
				acceleration = value;
			else if(key == "drag")
				drag = value;
			else if(key == "hardpoint offset")
			{
				// A single value specifies the y-offset, while two values
				// specifies an x & y offset, e.g. for an asymmetric hardpoint.
				// The point is specified in traditional XY orientation, but must
				// be inverted along the y-dimension for internal use.
				if(child.Size() == 2)
					hardpointOffset = Point(0., -value);
				else if(child.Size() == 3)
					hardpointOffset = Point(value, -child.Value(2));
				else
					child.PrintTrace("Unsupported \"" + key + "\" specification:");
			}
			else if(key == "turn")
				turn = value;
			else if(key == "turret turn")
				turretTurn = value;
			else if(key == "arc")
				maxAngle = max(0., value);
			else if(key == "tracking")
				tracking = max(0., min(1., value));
			else if(key == "optical tracking")
				opticalTracking = max(0., min(1., value));
			else if(key == "infrared tracking")
				infraredTracking = max(0., min(1., value));
			else if(key == "radar tracking")
				radarTracking = max(0., min(1., value));
			else if(key == "firing energy")
				firingEnergy = value;
			else if(key == "firing force")
				firingForce = value;
			else if(key == "firing fuel")
				firingFuel = value;
			else if(key == "firing heat")
				firingHeat = value;
			else if(key == "firing hull")
				firingHull = value;
			else if(key == "firing shields")
				firingShields = value;
			else if(key == "firing ion")
				firingIon = value;
			else if(key == "firing scramble")
				firingScramble = value;
			else if(key == "firing slowing")
				firingSlowing = value;
			else if(key == "firing disruption")
				firingDisruption = value;
			else if(key == "firing discharge")
				firingDischarge = value;
			else if(key == "firing corrosion")
				firingCorrosion = value;
			else if(key == "firing leak")
				firingLeak = value;
			else if(key == "firing burn")
				firingBurn = value;
			else if(key == "relative firing energy")
				relativeFiringEnergy = value;
			else if(key == "relative firing heat")
				relativeFiringHeat = value;
			else if(key == "relative firing fuel")
				relativeFiringFuel = value;
			else if(key == "relative firing hull")
				relativeFiringHull = value;
			else if(key == "relative firing shields")
				relativeFiringShields = value;
			else if(key == "split range")
				splitRange = max(0., value);
			else if(key == "trigger radius")
				triggerRadius = max(0., value);
			else if(key == "blast radius")
				blastRadius = max(0., value);
			else if(key == "safe range override")
			{
				safeRange = max(0., value);
				safeRangeOverriden = true;
			}
			else if(key == "shield damage")
				damage[SHIELD_DAMAGE] = value;
			else if(key == "hull damage")
				damage[HULL_DAMAGE] = value;
			else if(key == "disabled damage")
			{
				damage[DISABLED_DAMAGE] = value;
				disabledDamageSet = true;
			}
			else if(key == "minable damage")
			{
				damage[MINABLE_DAMAGE] = value;
				minableDamageSet = true;
			}
			else if(key == "fuel damage")
				damage[FUEL_DAMAGE] = value;
			else if(key == "heat damage")
				damage[HEAT_DAMAGE] = value;
			else if(key == "energy damage")
				damage[ENERGY_DAMAGE] = value;
			else if(key == "ion damage")
				damage[ION_DAMAGE] = value;
			else if(key == "scrambling damage")
				damage[WEAPON_JAMMING_DAMAGE] = value;
			else if(key == "disruption damage")
				damage[DISRUPTION_DAMAGE] = value;
			else if(key == "slowing damage")
				damage[SLOWING_DAMAGE] = value;
			else if(key == "discharge damage")
				damage[DISCHARGE_DAMAGE] = value;
			else if(key == "corrosion damage")
				damage[CORROSION_DAMAGE] = value;
			else if(key == "leak damage")
				damage[LEAK_DAMAGE] = value;
			else if(key == "burn damage")
				damage[BURN_DAMAGE] = value;
			else if(key == "relative shield damage")
				damage[RELATIVE_SHIELD_DAMAGE] = value;
			else if(key == "relative hull damage")
				damage[RELATIVE_HULL_DAMAGE] = value;
			else if(key == "relative disabled damage")
			{
				damage[RELATIVE_DISABLED_DAMAGE] = value;
				relativeDisabledDamageSet = true;
			}
			else if(key == "relative minable damage")
			{
				damage[RELATIVE_MINABLE_DAMAGE] = value;
				relativeMinableDamageSet = true;
			}
			else if(key == "relative fuel damage")
				damage[RELATIVE_FUEL_DAMAGE] = value;
			else if(key == "relative heat damage")
				damage[RELATIVE_HEAT_DAMAGE] = value;
			else if(key == "relative energy damage")
				damage[RELATIVE_ENERGY_DAMAGE] = value;
			else if(key == "hit force")
				damage[HIT_FORCE] = value;
			else if(key == "piercing")
				piercing = max(0., value);
			else if(key == "prospecting")
				prospecting = value;
			else if(key == "range override")
				rangeOverride = max(0., value);
			else if(key == "velocity override")
				velocityOverride = max(0., value);
			else if(key == "damage dropoff")
			{
				hasDamageDropoff = true;
				double maxDropoff = (child.Size() >= 3) ? child.Value(2) : 0.;
				damageDropoffRange = make_pair(max(0., value), maxDropoff);
			}
			else if(key == "dropoff modifier")
				damageDropoffModifier = max(0., value);
			else
				child.PrintTrace("Unrecognized weapon attribute: \"" + key + "\":");
		}
	}
	// Disabled damage defaults to hull damage instead of 0.
	if(!disabledDamageSet)
		damage[DISABLED_DAMAGE] = damage[HULL_DAMAGE];
	if(!relativeDisabledDamageSet)
		damage[RELATIVE_DISABLED_DAMAGE] = damage[RELATIVE_HULL_DAMAGE];
	// Minable damage defaults to hull damage instead of 0.
	if(!minableDamageSet)
		damage[MINABLE_DAMAGE] = damage[HULL_DAMAGE];
	if(!relativeMinableDamageSet)
		damage[RELATIVE_MINABLE_DAMAGE] = damage[RELATIVE_HULL_DAMAGE];

	// Sanity checks:
	if(burstReload > reload)
		burstReload = reload;
	if(damageDropoffRange.first > damageDropoffRange.second)
		damageDropoffRange.second = Range();

	// Weapons of the same type will alternate firing (streaming) rather than firing all
	// at once (clustering) if the weapon is not a special weapon type (e.g. anti-missile,
	// tractor beam) and is not vulnerable to anti-missile, or has the "stream" attribute.
	isStreamed |= !(MissileStrength() || AntiMissile() || TractorBeam());
	isStreamed &= !isClustered;

	// Support legacy missiles with no tracking type defined:
	if(homing && !tracking && !opticalTracking && !infraredTracking && !radarTracking)
	{
		tracking = 1.;
		node.PrintTrace("Warning: Deprecated use of \"homing\" without use of \"[optical|infrared|radar] tracking.\"");
	}

	// Convert the "live effect" counts from occurrences per projectile lifetime
	// into chance of occurring per frame.
	if(lifetime <= 0)
		liveEffects.clear();
	for(auto it = liveEffects.begin(); it != liveEffects.end(); )
	{
		if(!it->second)
			it = liveEffects.erase(it);
		else
		{
			it->second = max(1, lifetime / it->second);
			++it;
		}
	}

	// Only when the weapon is not safe and has a blast radius is safeRange needed,
	// except if it is already overridden.
	if(!isSafe && blastRadius > 0 && !safeRangeOverriden)
		safeRange = (blastRadius + triggerRadius);
}



bool Weapon::IsWeapon() const
{
	return isWeapon;
}



// Get assets used by this weapon.
const Body &Weapon::WeaponSprite() const
{
	return sprite;
}



const Body &Weapon::HardpointSprite() const
{
	return hardpointSprite;
}



const Sound *Weapon::WeaponSound() const
{
	return sound;
}



const Sound *Weapon::EmptySound() const
{
	return emptySound;
}



const Outfit *Weapon::Ammo() const
{
	return ammo.first;
}



int Weapon::AmmoUsage() const
{
	return ammo.second;
}



bool Weapon::IsParallel() const
{
	return isParallel;
}



const Sprite *Weapon::Icon() const
{
	return icon;
}



// Effects to be created at the start or end of the weapon's lifetime.
const map<const Effect *, int> &Weapon::FireEffects() const
{
	return fireEffects;
}



const map<const Effect *, int> &Weapon::LiveEffects() const
{
	return liveEffects;
}



const map<const Effect *, int> &Weapon::HitEffects() const
{
	return hitEffects;
}



const map<const Effect *, int> &Weapon::TargetEffects() const
{
	return targetEffects;
}



const map<const Effect *, int> &Weapon::DieEffects() const
{
	return dieEffects;
}



const vector<Weapon::Submunition> &Weapon::Submunitions() const
{
	return submunitions;
}



double Weapon::TotalLifetime() const
{
	if(rangeOverride)
		return rangeOverride / WeightedVelocity();
	if(totalLifetime < 0.)
	{
		totalLifetime = 0.;
		for(const auto &it : submunitions)
			totalLifetime = max(totalLifetime, it.weapon->TotalLifetime());
		totalLifetime += lifetime;
	}
	return totalLifetime;
}



double Weapon::Range() const
{
	return (rangeOverride > 0) ? rangeOverride : WeightedVelocity() * TotalLifetime();
}



// Calculate the fraction of full damage that this weapon deals given the
// distance that the projectile traveled if it has a damage dropoff range.
double Weapon::DamageDropoff(double distance) const
{
	double minDropoff = damageDropoffRange.first;
	double maxDropoff = damageDropoffRange.second;

	if(distance <= minDropoff)
		return 1.;
	if(distance >= maxDropoff)
		return damageDropoffModifier;
	// Damage modification is linear between the min and max dropoff points.
	double slope = (1 - damageDropoffModifier) / (minDropoff - maxDropoff);
	return slope * (distance - minDropoff) + 1;
}



// Return the weapon's damage dropoff at maximum range.
double Weapon::MaxDropoff() const
{
	return damageDropoffModifier;
}



// Return the ranges at which the weapon's damage dropoff begins and ends.
const pair<double, double> &Weapon::DropoffRanges() const
{
	return damageDropoffRange;
}



// Legacy support: allow turret outfits with no turn rate to specify a
// default turnrate.
void Weapon::SetTurretTurn(double rate)
{
	turretTurn = rate;
}



double Weapon::TotalDamage(int index) const
{
	if(!calculatedDamage)
	{
		calculatedDamage = true;
		for(int i = 0; i < DAMAGE_TYPES; ++i)
		{
			for(const auto &it : submunitions)
				damage[i] += it.weapon->TotalDamage(i) * it.count;
			doesDamage |= (damage[i] > 0.);
		}
	}
	return damage[index];
}



pair<Distribution::Type, bool> Weapon::InaccuracyDistribution() const
{
	return inaccuracyDistribution;
}



double Weapon::Inaccuracy() const
{
	return inaccuracy;
}<|MERGE_RESOLUTION|>--- conflicted
+++ resolved
@@ -72,10 +72,6 @@
 			canCollideAsteroids = false;
 		else if(key == "no minable collisions")
 			canCollideMinables = false;
-<<<<<<< HEAD
-		else if(key == "triggers nuke alert")
-			triggersNukeAlert = true;
-=======
 		else if(key == "homing")
 		{
 			homing = true;
@@ -111,7 +107,8 @@
 					grand.PrintTrace("Skipping unknown homing attribute:");
 			}
 		}
->>>>>>> 79fa0c17
+		else if(key == "triggers nuke alert")
+			triggersNukeAlert = true;
 		else if(child.Size() < 2)
 			child.PrintTrace("Skipping weapon attribute with no value specified:");
 		else if(key == "sprite")
