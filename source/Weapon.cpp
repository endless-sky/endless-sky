/* Weapon.cpp
Copyright (c) 2015 by Michael Zahniser

Endless Sky is free software: you can redistribute it and/or modify it under the
terms of the GNU General Public License as published by the Free Software
Foundation, either version 3 of the License, or (at your option) any later version.

Endless Sky is distributed in the hope that it will be useful, but WITHOUT ANY
WARRANTY; without even the implied warranty of MERCHANTABILITY or FITNESS FOR A
PARTICULAR PURPOSE. See the GNU General Public License for more details.

You should have received a copy of the GNU General Public License along with
this program. If not, see <https://www.gnu.org/licenses/>.
*/

#include "Weapon.h"

#include "Audio.h"
#include "DataNode.h"
#include "Effect.h"
#include "GameData.h"
#include "Outfit.h"
#include "SpriteSet.h"

#include <algorithm>

using namespace std;



// Load from a "weapon" node, either in an outfit or in a ship (explosion).
void Weapon::LoadWeapon(const DataNode &node)
{
	isWeapon = true;
	bool isClustered = false;
	calculatedDamage = false;
	doesDamage = false;
	bool safeRangeOverriden = false;
	bool disabledDamageSet = false;
	bool minableDamageSet = false;
	bool relativeDisabledDamageSet = false;
	bool relativeMinableDamageSet = false;

	for(const DataNode &child : node)
	{
		const string &key = child.Token(0);
		if(key == "stream")
			isStreamed = true;
		else if(key == "cluster")
			isClustered = true;
		else if(key == "safe")
			isSafe = true;
		else if(key == "phasing")
			isPhasing = true;
		else if(key == "no damage scaling")
			isDamageScaled = false;
		else if(key == "parallel")
			isParallel = true;
		else if(key == "gravitational")
			isGravitational = true;
		else if(child.Size() < 2)
			child.PrintTrace("Skipping weapon attribute with no value specified:");
		else if(key == "sprite")
			sprite.LoadSprite(child);
		else if(key == "hardpoint sprite")
			hardpointSprite.LoadSprite(child);
		else if(key == "sound")
			sound = Audio::Get(child.Token(1));
		else if(key == "ammo")
		{
			int usage = (child.Size() >= 3) ? child.Value(2) : 1;
			ammo = make_pair(GameData::Outfits().Get(child.Token(1)), max(0, usage));
		}
		else if(key == "icon")
			icon = SpriteSet::Get(child.Token(1));
		else if(key == "fire effect")
		{
			int count = (child.Size() >= 3) ? child.Value(2) : 1;
			fireEffects[GameData::Effects().Get(child.Token(1))] += count;
		}
		else if(key == "live effect")
		{
			int count = (child.Size() >= 3) ? child.Value(2) : 1;
			liveEffects[GameData::Effects().Get(child.Token(1))] += count;
		}
		else if(key == "hit effect")
		{
			int count = (child.Size() >= 3) ? child.Value(2) : 1;
			hitEffects[GameData::Effects().Get(child.Token(1))] += count;
		}
		else if(key == "target effect")
		{
			int count = (child.Size() >= 3) ? child.Value(2) : 1;
			targetEffects[GameData::Effects().Get(child.Token(1))] += count;
		}
		else if(key == "die effect")
		{
			int count = (child.Size() >= 3) ? child.Value(2) : 1;
			dieEffects[GameData::Effects().Get(child.Token(1))] += count;
		}
		else if(key == "submunition")
		{
			submunitions.emplace_back(
				GameData::Outfits().Get(child.Token(1)),
				(child.Size() >= 3) ? child.Value(2) : 1);
			for(const DataNode &grand : child)
			{
				if((grand.Size() >= 2) && (grand.Token(0) == "facing"))
					submunitions.back().facing = Angle(grand.Value(1));
				else if((grand.Size() >= 3) && (grand.Token(0) == "offset"))
					submunitions.back().offset = Point(grand.Value(1), grand.Value(2));
				else
					child.PrintTrace("Skipping unknown or incomplete submunition attribute:");
			}
		}
		else if(key == "inaccuracy")
		{
			inaccuracy = child.Value(1);
			for(const DataNode &grand : child)
			{
				for(int j = 0; j < grand.Size(); ++j)
				{
					const string &token = grand.Token(j);

					if(token == "inverted")
						inaccuracyDistribution.second = true;
					else if(token == "triangular")
						inaccuracyDistribution.first = Distribution::Type::Triangular;
					else if(token == "uniform")
						inaccuracyDistribution.first = Distribution::Type::Uniform;
					else if(token == "narrow")
						inaccuracyDistribution.first = Distribution::Type::Narrow;
					else if(token == "medium")
						inaccuracyDistribution.first = Distribution::Type::Medium;
					else if(token == "wide")
						inaccuracyDistribution.first = Distribution::Type::Wide;
					else
						grand.PrintTrace("Skipping unknown distribution attribute:");
				}
			}
		}
		else
		{
			double value = child.Value(1);
			if(key == "lifetime")
				lifetime = max(0., value);
			else if(key == "random lifetime")
				randomLifetime = max(0., value);
			else if(key == "fade out")
				fadeOut = max(0., value);
			else if(key == "reload")
				reload = max(1., value);
			else if(key == "burst reload")
				burstReload = max(1., value);
			else if(key == "burst count")
				burstCount = max(1., value);
			else if(key == "homing")
				homing = value;
			else if(key == "missile strength")
				missileStrength = max(0., value);
			else if(key == "anti-missile")
				antiMissile = max(0., value);
<<<<<<< HEAD
			else if(key == "penetration count")
				penetrationCount = static_cast<uint16_t>(value);
=======
			else if(key == "tractor beam")
				tractorBeam = max(0., value);
>>>>>>> c60ef362
			else if(key == "velocity")
				velocity = value;
			else if(key == "random velocity")
				randomVelocity = value;
			else if(key == "acceleration")
				acceleration = value;
			else if(key == "drag")
				drag = value;
			else if(key == "hardpoint offset")
			{
				// A single value specifies the y-offset, while two values
				// specifies an x & y offset, e.g. for an asymmetric hardpoint.
				// The point is specified in traditional XY orientation, but must
				// be inverted along the y-dimension for internal use.
				if(child.Size() == 2)
					hardpointOffset = Point(0., -value);
				else if(child.Size() == 3)
					hardpointOffset = Point(value, -child.Value(2));
				else
					child.PrintTrace("Unsupported \"" + key + "\" specification:");
			}
			else if(key == "turn")
				turn = value;
			else if(key == "turret turn")
				turretTurn = value;
			else if(key == "tracking")
				tracking = max(0., min(1., value));
			else if(key == "optical tracking")
				opticalTracking = max(0., min(1., value));
			else if(key == "infrared tracking")
				infraredTracking = max(0., min(1., value));
			else if(key == "radar tracking")
				radarTracking = max(0., min(1., value));
			else if(key == "firing energy")
				firingEnergy = value;
			else if(key == "firing force")
				firingForce = value;
			else if(key == "firing fuel")
				firingFuel = value;
			else if(key == "firing heat")
				firingHeat = value;
			else if(key == "firing hull")
				firingHull = value;
			else if(key == "firing shields")
				firingShields = value;
			else if(key == "firing ion")
				firingIon = value;
			else if(key == "firing scramble")
				firingScramble = value;
			else if(key == "firing slowing")
				firingSlowing = value;
			else if(key == "firing disruption")
				firingDisruption = value;
			else if(key == "firing discharge")
				firingDischarge = value;
			else if(key == "firing corrosion")
				firingCorrosion = value;
			else if(key == "firing leak")
				firingLeak = value;
			else if(key == "firing burn")
				firingBurn = value;
			else if(key == "relative firing energy")
				relativeFiringEnergy = value;
			else if(key == "relative firing heat")
				relativeFiringHeat = value;
			else if(key == "relative firing fuel")
				relativeFiringFuel = value;
			else if(key == "relative firing hull")
				relativeFiringHull = value;
			else if(key == "relative firing shields")
				relativeFiringShields = value;
			else if(key == "split range")
				splitRange = max(0., value);
			else if(key == "trigger radius")
				triggerRadius = max(0., value);
			else if(key == "blast radius")
				blastRadius = max(0., value);
			else if(key == "safe range override")
			{
				safeRange = max(0., value);
				safeRangeOverriden = true;
			}
			else if(key == "shield damage")
				damage[SHIELD_DAMAGE] = value;
			else if(key == "hull damage")
				damage[HULL_DAMAGE] = value;
			else if(key == "disabled damage")
			{
				damage[DISABLED_DAMAGE] = value;
				disabledDamageSet = true;
			}
			else if(key == "minable damage")
			{
				damage[MINABLE_DAMAGE] = value;
				minableDamageSet = true;
			}
			else if(key == "fuel damage")
				damage[FUEL_DAMAGE] = value;
			else if(key == "heat damage")
				damage[HEAT_DAMAGE] = value;
			else if(key == "energy damage")
				damage[ENERGY_DAMAGE] = value;
			else if(key == "ion damage")
				damage[ION_DAMAGE] = value;
			else if(key == "scrambling damage")
				damage[WEAPON_JAMMING_DAMAGE] = value;
			else if(key == "disruption damage")
				damage[DISRUPTION_DAMAGE] = value;
			else if(key == "slowing damage")
				damage[SLOWING_DAMAGE] = value;
			else if(key == "discharge damage")
				damage[DISCHARGE_DAMAGE] = value;
			else if(key == "corrosion damage")
				damage[CORROSION_DAMAGE] = value;
			else if(key == "leak damage")
				damage[LEAK_DAMAGE] = value;
			else if(key == "burn damage")
				damage[BURN_DAMAGE] = value;
			else if(key == "relative shield damage")
				damage[RELATIVE_SHIELD_DAMAGE] = value;
			else if(key == "relative hull damage")
				damage[RELATIVE_HULL_DAMAGE] = value;
			else if(key == "relative disabled damage")
			{
				damage[RELATIVE_DISABLED_DAMAGE] = value;
				relativeDisabledDamageSet = true;
			}
			else if(key == "relative minable damage")
			{
				damage[RELATIVE_MINABLE_DAMAGE] = value;
				relativeMinableDamageSet = true;
			}
			else if(key == "relative fuel damage")
				damage[RELATIVE_FUEL_DAMAGE] = value;
			else if(key == "relative heat damage")
				damage[RELATIVE_HEAT_DAMAGE] = value;
			else if(key == "relative energy damage")
				damage[RELATIVE_ENERGY_DAMAGE] = value;
			else if(key == "hit force")
				damage[HIT_FORCE] = value;
			else if(key == "piercing")
				piercing = max(0., value);
			else if(key == "prospecting")
				prospecting = value;
			else if(key == "range override")
				rangeOverride = max(0., value);
			else if(key == "velocity override")
				velocityOverride = max(0., value);
			else if(key == "damage dropoff")
			{
				hasDamageDropoff = true;
				double maxDropoff = (child.Size() >= 3) ? child.Value(2) : 0.;
				damageDropoffRange = make_pair(max(0., value), maxDropoff);
			}
			else if(key == "dropoff modifier")
				damageDropoffModifier = max(0., value);
			else
				child.PrintTrace("Unrecognized weapon attribute: \"" + key + "\":");
		}
	}
	// Disabled damage defaults to hull damage instead of 0.
	if(!disabledDamageSet)
		damage[DISABLED_DAMAGE] = damage[HULL_DAMAGE];
	if(!relativeDisabledDamageSet)
		damage[RELATIVE_DISABLED_DAMAGE] = damage[RELATIVE_HULL_DAMAGE];
	// Minable damage defaults to hull damage instead of 0.
	if(!minableDamageSet)
		damage[MINABLE_DAMAGE] = damage[HULL_DAMAGE];
	if(!relativeMinableDamageSet)
		damage[RELATIVE_MINABLE_DAMAGE] = damage[RELATIVE_HULL_DAMAGE];

	// Sanity checks:
	if(burstReload > reload)
		burstReload = reload;
	if(damageDropoffRange.first > damageDropoffRange.second)
		damageDropoffRange.second = Range();

	// Weapons of the same type will alternate firing (streaming) rather than firing all
	// at once (clustering) if the weapon is not a special weapon type (e.g. anti-missile,
	// tractor beam) and is not vulnerable to anti-missile, or has the "stream" attribute.
	isStreamed |= !(MissileStrength() || AntiMissile() || TractorBeam());
	isStreamed &= !isClustered;

	// Support legacy missiles with no tracking type defined:
	if(homing && !tracking && !opticalTracking && !infraredTracking && !radarTracking)
	{
		tracking = 1.;
		node.PrintTrace("Warning: Deprecated use of \"homing\" without use of \"[optical|infrared|radar] tracking.\"");
	}

	// Convert the "live effect" counts from occurrences per projectile lifetime
	// into chance of occurring per frame.
	if(lifetime <= 0)
		liveEffects.clear();
	for(auto it = liveEffects.begin(); it != liveEffects.end(); )
	{
		if(!it->second)
			it = liveEffects.erase(it);
		else
		{
			it->second = max(1, lifetime / it->second);
			++it;
		}
	}

	// Only when the weapon is not safe and has a blast radius is safeRange needed,
	// except if it is already overridden.
	if(!isSafe && blastRadius > 0 && !safeRangeOverriden)
		safeRange = (blastRadius + triggerRadius);
}



bool Weapon::IsWeapon() const
{
	return isWeapon;
}



// Get assets used by this weapon.
const Body &Weapon::WeaponSprite() const
{
	return sprite;
}



const Body &Weapon::HardpointSprite() const
{
	return hardpointSprite;
}



const Sound *Weapon::WeaponSound() const
{
	return sound;
}



const Outfit *Weapon::Ammo() const
{
	return ammo.first;
}



int Weapon::AmmoUsage() const
{
	return ammo.second;
}



bool Weapon::IsParallel() const
{
	return isParallel;
}



const Sprite *Weapon::Icon() const
{
	return icon;
}



// Effects to be created at the start or end of the weapon's lifetime.
const map<const Effect *, int> &Weapon::FireEffects() const
{
	return fireEffects;
}



const map<const Effect *, int> &Weapon::LiveEffects() const
{
	return liveEffects;
}



const map<const Effect *, int> &Weapon::HitEffects() const
{
	return hitEffects;
}



const map<const Effect *, int> &Weapon::TargetEffects() const
{
	return targetEffects;
}



const map<const Effect *, int> &Weapon::DieEffects() const
{
	return dieEffects;
}



const vector<Weapon::Submunition> &Weapon::Submunitions() const
{
	return submunitions;
}



double Weapon::TotalLifetime() const
{
	if(rangeOverride)
		return rangeOverride / WeightedVelocity();
	if(totalLifetime < 0.)
	{
		totalLifetime = 0.;
		for(const auto &it : submunitions)
			totalLifetime = max(totalLifetime, it.weapon->TotalLifetime());
		totalLifetime += lifetime;
	}
	return totalLifetime;
}



double Weapon::Range() const
{
	return (rangeOverride > 0) ? rangeOverride : WeightedVelocity() * TotalLifetime();
}



// Calculate the fraction of full damage that this weapon deals given the
// distance that the projectile traveled if it has a damage dropoff range.
double Weapon::DamageDropoff(double distance) const
{
	double minDropoff = damageDropoffRange.first;
	double maxDropoff = damageDropoffRange.second;

	if(distance <= minDropoff)
		return 1.;
	if(distance >= maxDropoff)
		return damageDropoffModifier;
	// Damage modification is linear between the min and max dropoff points.
	double slope = (1 - damageDropoffModifier) / (minDropoff - maxDropoff);
	return slope * (distance - minDropoff) + 1;
}



// Return the weapon's damage dropoff at maximum range.
double Weapon::MaxDropoff() const
{
	return damageDropoffModifier;
}



// Return the ranges at which the weapon's damage dropoff begins and ends.
const pair<double, double> &Weapon::DropoffRanges() const
{
	return damageDropoffRange;
}



// Legacy support: allow turret outfits with no turn rate to specify a
// default turnrate.
void Weapon::SetTurretTurn(double rate)
{
	turretTurn = rate;
}



double Weapon::TotalDamage(int index) const
{
	if(!calculatedDamage)
	{
		calculatedDamage = true;
		for(int i = 0; i < DAMAGE_TYPES; ++i)
		{
			for(const auto &it : submunitions)
				damage[i] += it.weapon->TotalDamage(i) * it.count;
			doesDamage |= (damage[i] > 0.);
		}
	}
	return damage[index];
}



pair<Distribution::Type, bool> Weapon::InaccuracyDistribution() const
{
	return inaccuracyDistribution;
}



double Weapon::Inaccuracy() const
{
	return inaccuracy;
}<|MERGE_RESOLUTION|>--- conflicted
+++ resolved
@@ -160,13 +160,10 @@
 				missileStrength = max(0., value);
 			else if(key == "anti-missile")
 				antiMissile = max(0., value);
-<<<<<<< HEAD
+			else if(key == "tractor beam")
+				tractorBeam = max(0., value);
 			else if(key == "penetration count")
 				penetrationCount = static_cast<uint16_t>(value);
-=======
-			else if(key == "tractor beam")
-				tractorBeam = max(0., value);
->>>>>>> c60ef362
 			else if(key == "velocity")
 				velocity = value;
 			else if(key == "random velocity")
