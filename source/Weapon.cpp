--- conflicted
+++ resolved
@@ -171,15 +171,11 @@
 			else if(key == "hit force")
 				damage[HIT_FORCE] = value;
 			else if(key == "piercing")
-<<<<<<< HEAD
 				piercing = max(0., value);
-=======
-				piercing = max(0., min(1., value));
 			else if(key == "range override")
 				rangeOverride = max(0., value);
 			else if(key == "velocity override")
 				velocityOverride = max(0., value);
->>>>>>> 46492baa
 			else
 				child.PrintTrace("Unrecognized weapon attribute: \"" + key + "\":");
 		}
