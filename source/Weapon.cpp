--- conflicted
+++ resolved
@@ -113,10 +113,8 @@
 					child.PrintTrace("Skipping unknown or incomplete submunition attribute:");
 			}
 		}
-<<<<<<< HEAD
 		else if(key == "fade out" && child.Size() >= 2)
 			fadeOut = child.Value(1);
-=======
 		else if(key == "inaccuracy")
 		{
 			inaccuracy = child.Value(1);
@@ -143,7 +141,6 @@
 				}
 			}
 		}
->>>>>>> b23cb578
 		else
 		{
 			double value = child.Value(1);
