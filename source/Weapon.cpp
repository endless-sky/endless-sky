/* Weapon.cpp
Copyright (c) 2015 by Michael Zahniser

Endless Sky is free software: you can redistribute it and/or modify it under the
terms of the GNU General Public License as published by the Free Software
Foundation, either version 3 of the License, or (at your option) any later version.

Endless Sky is distributed in the hope that it will be useful, but WITHOUT ANY
WARRANTY; without even the implied warranty of MERCHANTABILITY or FITNESS FOR A
PARTICULAR PURPOSE. See the GNU General Public License for more details.

You should have received a copy of the GNU General Public License along with
this program. If not, see <https://www.gnu.org/licenses/>.
*/

#include "Weapon.h"

#include "Audio.h"
#include "DataNode.h"
#include "Effect.h"
#include "GameData.h"
#include "Outfit.h"
#include "SpriteSet.h"

#include <algorithm>

using namespace std;



// Load from a "weapon" node, either in an outfit or in a ship (explosion).
void Weapon::LoadWeapon(const DataNode &node)
{
	isWeapon = true;
	bool isClustered = false;
	calculatedDamage = false;
	doesDamage = false;
<<<<<<< HEAD
	bool safeRangeOverriden = false;
=======
	bool disabledDamageSet = false;
	bool minableDamageSet = false;
	bool relativeDisabledDamageSet = false;
	bool relativeMinableDamageSet = false;
>>>>>>> 3ca542b8

	for(const DataNode &child : node)
	{
		const string &key = child.Token(0);
		if(key == "stream")
			isStreamed = true;
		else if(key == "cluster")
			isClustered = true;
		else if(key == "safe")
			isSafe = true;
		else if(key == "phasing")
			isPhasing = true;
		else if(key == "no damage scaling")
			isDamageScaled = false;
		else if(key == "parallel")
			isParallel = true;
		else if(key == "gravitational")
			isGravitational = true;
		else if(child.Size() < 2)
			child.PrintTrace("Skipping weapon attribute with no value specified:");
		else if(key == "sprite")
			sprite.LoadSprite(child);
		else if(key == "hardpoint sprite")
			hardpointSprite.LoadSprite(child);
		else if(key == "sound")
			sound = Audio::Get(child.Token(1));
		else if(key == "ammo")
		{
			int usage = (child.Size() >= 3) ? child.Value(2) : 1;
			ammo = make_pair(GameData::Outfits().Get(child.Token(1)), max(0, usage));
		}
		else if(key == "icon")
			icon = SpriteSet::Get(child.Token(1));
		else if(key == "fire effect")
		{
			int count = (child.Size() >= 3) ? child.Value(2) : 1;
			fireEffects[GameData::Effects().Get(child.Token(1))] += count;
		}
		else if(key == "live effect")
		{
			int count = (child.Size() >= 3) ? child.Value(2) : 1;
			liveEffects[GameData::Effects().Get(child.Token(1))] += count;
		}
		else if(key == "hit effect")
		{
			int count = (child.Size() >= 3) ? child.Value(2) : 1;
			hitEffects[GameData::Effects().Get(child.Token(1))] += count;
		}
		else if(key == "target effect")
		{
			int count = (child.Size() >= 3) ? child.Value(2) : 1;
			targetEffects[GameData::Effects().Get(child.Token(1))] += count;
		}
		else if(key == "die effect")
		{
			int count = (child.Size() >= 3) ? child.Value(2) : 1;
			dieEffects[GameData::Effects().Get(child.Token(1))] += count;
		}
		else if(key == "submunition")
		{
			submunitions.emplace_back(
				GameData::Outfits().Get(child.Token(1)),
				(child.Size() >= 3) ? child.Value(2) : 1);
			for(const DataNode &grand : child)
			{
				if((grand.Size() >= 2) && (grand.Token(0) == "facing"))
					submunitions.back().facing = Angle(grand.Value(1));
				else if((grand.Size() >= 3) && (grand.Token(0) == "offset"))
					submunitions.back().offset = Point(grand.Value(1), grand.Value(2));
				else
					child.PrintTrace("Skipping unknown or incomplete submunition attribute:");
			}
		}
		else
		{
			double value = child.Value(1);
			if(key == "lifetime")
				lifetime = max(0., value);
			else if(key == "random lifetime")
				randomLifetime = max(0., value);
			else if(key == "reload")
				reload = max(1., value);
			else if(key == "burst reload")
				burstReload = max(1., value);
			else if(key == "burst count")
				burstCount = max(1., value);
			else if(key == "homing")
				homing = value;
			else if(key == "missile strength")
				missileStrength = max(0., value);
			else if(key == "anti-missile")
				antiMissile = max(0., value);
			else if(key == "velocity")
				velocity = value;
			else if(key == "random velocity")
				randomVelocity = value;
			else if(key == "acceleration")
				acceleration = value;
			else if(key == "drag")
				drag = value;
			else if(key == "hardpoint offset")
			{
				// A single value specifies the y-offset, while two values
				// specifies an x & y offset, e.g. for an asymmetric hardpoint.
				// The point is specified in traditional XY orientation, but must
				// be inverted along the y-dimension for internal use.
				if(child.Size() == 2)
					hardpointOffset = Point(0., -value);
				else if(child.Size() == 3)
					hardpointOffset = Point(value, -child.Value(2));
				else
					child.PrintTrace("Unsupported \"" + key + "\" specification:");
			}
			else if(key == "turn")
				turn = value;
			else if(key == "inaccuracy")
				inaccuracy = value;
			else if(key == "turret turn")
				turretTurn = value;
			else if(key == "tracking")
				tracking = max(0., min(1., value));
			else if(key == "optical tracking")
				opticalTracking = max(0., min(1., value));
			else if(key == "infrared tracking")
				infraredTracking = max(0., min(1., value));
			else if(key == "radar tracking")
				radarTracking = max(0., min(1., value));
			else if(key == "firing energy")
				firingEnergy = value;
			else if(key == "firing force")
				firingForce = value;
			else if(key == "firing fuel")
				firingFuel = value;
			else if(key == "firing heat")
				firingHeat = value;
			else if(key == "firing hull")
				firingHull = value;
			else if(key == "firing shields")
				firingShields = value;
			else if(key == "firing ion")
				firingIon = value;
			else if(key == "firing slowing")
				firingSlowing = value;
			else if(key == "firing disruption")
				firingDisruption = value;
			else if(key == "firing discharge")
				firingDischarge = value;
			else if(key == "firing corrosion")
				firingCorrosion = value;
			else if(key == "firing leak")
				firingLeak = value;
			else if(key == "firing burn")
				firingBurn = value;
			else if(key == "relative firing energy")
				relativeFiringEnergy = value;
			else if(key == "relative firing heat")
				relativeFiringHeat = value;
			else if(key == "relative firing fuel")
				relativeFiringFuel = value;
			else if(key == "relative firing hull")
				relativeFiringHull = value;
			else if(key == "relative firing shields")
				relativeFiringShields = value;
			else if(key == "split range")
				splitRange = max(0., value);
			else if(key == "trigger radius")
				triggerRadius = max(0., value);
			else if(key == "blast radius")
				blastRadius = max(0., value);
			else if(key == "safe range override")
			{
				safeRange = max(0., value);
				safeRangeOverriden = true;
			}
			else if(key == "shield damage")
				damage[SHIELD_DAMAGE] = value;
			else if(key == "hull damage")
				damage[HULL_DAMAGE] = value;
			else if(key == "disabled damage")
			{
				damage[DISABLED_DAMAGE] = value;
				disabledDamageSet = true;
			}
			else if(key == "minable damage")
			{
				damage[MINABLE_DAMAGE] = value;
				minableDamageSet = true;
			}
			else if(key == "fuel damage")
				damage[FUEL_DAMAGE] = value;
			else if(key == "heat damage")
				damage[HEAT_DAMAGE] = value;
			else if(key == "energy damage")
				damage[ENERGY_DAMAGE] = value;
			else if(key == "ion damage")
				damage[ION_DAMAGE] = value;
			else if(key == "disruption damage")
				damage[DISRUPTION_DAMAGE] = value;
			else if(key == "slowing damage")
				damage[SLOWING_DAMAGE] = value;
			else if(key == "discharge damage")
				damage[DISCHARGE_DAMAGE] = value;
			else if(key == "corrosion damage")
				damage[CORROSION_DAMAGE] = value;
			else if(key == "leak damage")
				damage[LEAK_DAMAGE] = value;
			else if(key == "burn damage")
				damage[BURN_DAMAGE] = value;
			else if(key == "relative shield damage")
				damage[RELATIVE_SHIELD_DAMAGE] = value;
			else if(key == "relative hull damage")
				damage[RELATIVE_HULL_DAMAGE] = value;
			else if(key == "relative disabled damage")
			{
				damage[RELATIVE_DISABLED_DAMAGE] = value;
				relativeDisabledDamageSet = true;
			}
			else if(key == "relative minable damage")
			{
				damage[RELATIVE_MINABLE_DAMAGE] = value;
				relativeMinableDamageSet = true;
			}
			else if(key == "relative fuel damage")
				damage[RELATIVE_FUEL_DAMAGE] = value;
			else if(key == "relative heat damage")
				damage[RELATIVE_HEAT_DAMAGE] = value;
			else if(key == "relative energy damage")
				damage[RELATIVE_ENERGY_DAMAGE] = value;
			else if(key == "hit force")
				damage[HIT_FORCE] = value;
			else if(key == "piercing")
				piercing = max(0., value);
			else if(key == "range override")
				rangeOverride = max(0., value);
			else if(key == "velocity override")
				velocityOverride = max(0., value);
			else if(key == "damage dropoff")
			{
				hasDamageDropoff = true;
				double maxDropoff = (child.Size() >= 3) ? child.Value(2) : 0.;
				damageDropoffRange = make_pair(max(0., value), maxDropoff);
			}
			else if(key == "dropoff modifier")
				damageDropoffModifier = max(0., value);
			else
				child.PrintTrace("Unrecognized weapon attribute: \"" + key + "\":");
		}
	}
	// Disabled damage defaults to hull damage instead of 0.
	if(!disabledDamageSet)
		damage[DISABLED_DAMAGE] = damage[HULL_DAMAGE];
	if(!relativeDisabledDamageSet)
		damage[RELATIVE_DISABLED_DAMAGE] = damage[RELATIVE_HULL_DAMAGE];
	// Minable damage defaults to hull damage instead of 0.
	if(!minableDamageSet)
		damage[MINABLE_DAMAGE] = damage[HULL_DAMAGE];
	if(!relativeMinableDamageSet)
		damage[RELATIVE_MINABLE_DAMAGE] = damage[RELATIVE_HULL_DAMAGE];

	// Sanity checks:
	if(burstReload > reload)
		burstReload = reload;
	if(damageDropoffRange.first > damageDropoffRange.second)
		damageDropoffRange.second = Range();

	// Weapons of the same type will alternate firing (streaming) rather than
	// firing all at once (clustering) if the weapon is not an anti-missile and
	// is not vulnerable to anti-missile, or has the "stream" attribute.
	isStreamed |= !(MissileStrength() || AntiMissile());
	isStreamed &= !isClustered;

	// Support legacy missiles with no tracking type defined:
	if(homing && !tracking && !opticalTracking && !infraredTracking && !radarTracking)
	{
		tracking = 1.;
		node.PrintTrace("Warning: Deprecated use of \"homing\" without use of \"[optical|infrared|radar] tracking.\"");
	}

	// Convert the "live effect" counts from occurrences per projectile lifetime
	// into chance of occurring per frame.
	if(lifetime <= 0)
		liveEffects.clear();
	for(auto it = liveEffects.begin(); it != liveEffects.end(); )
	{
		if(!it->second)
			it = liveEffects.erase(it);
		else
		{
			it->second = max(1, lifetime / it->second);
			++it;
		}
	}
	
	// Only when the weapon is not safe and has a blast radius is safeRange needed, except if it is already overridden.
	if(!isSafe && blastRadius > 0 && !safeRangeOverriden)
		safeRange = (blastRadius + triggerRadius);
}



bool Weapon::IsWeapon() const
{
	return isWeapon;
}



// Get assets used by this weapon.
const Body &Weapon::WeaponSprite() const
{
	return sprite;
}



const Body &Weapon::HardpointSprite() const
{
	return hardpointSprite;
}



const Sound *Weapon::WeaponSound() const
{
	return sound;
}



const Outfit *Weapon::Ammo() const
{
	return ammo.first;
}



int Weapon::AmmoUsage() const
{
	return ammo.second;
}



bool Weapon::IsParallel() const
{
	return isParallel;
}



const Sprite *Weapon::Icon() const
{
	return icon;
}



// Effects to be created at the start or end of the weapon's lifetime.
const map<const Effect *, int> &Weapon::FireEffects() const
{
	return fireEffects;
}



const map<const Effect *, int> &Weapon::LiveEffects() const
{
	return liveEffects;
}



const map<const Effect *, int> &Weapon::HitEffects() const
{
	return hitEffects;
}



const map<const Effect *, int> &Weapon::TargetEffects() const
{
	return targetEffects;
}



const map<const Effect *, int> &Weapon::DieEffects() const
{
	return dieEffects;
}



const vector<Weapon::Submunition> &Weapon::Submunitions() const
{
	return submunitions;
}



double Weapon::TotalLifetime() const
{
	if(rangeOverride)
		return rangeOverride / WeightedVelocity();
	if(totalLifetime < 0.)
	{
		totalLifetime = 0.;
		for(const auto &it : submunitions)
			totalLifetime = max(totalLifetime, it.weapon->TotalLifetime());
		totalLifetime += lifetime;
	}
	return totalLifetime;
}



double Weapon::Range() const
{
	return (rangeOverride > 0) ? rangeOverride : WeightedVelocity() * TotalLifetime();
}



// Calculate the fraction of full damage that this weapon deals given the
// distance that the projectile traveled if it has a damage dropoff range.
double Weapon::DamageDropoff(double distance) const
{
	double minDropoff = damageDropoffRange.first;
	double maxDropoff = damageDropoffRange.second;

	if(distance <= minDropoff)
		return 1.;
	if(distance >= maxDropoff)
		return damageDropoffModifier;
	// Damage modification is linear between the min and max dropoff points.
	double slope = (1 - damageDropoffModifier) / (minDropoff - maxDropoff);
	return slope * (distance - minDropoff) + 1;
}



// Legacy support: allow turret outfits with no turn rate to specify a
// default turnrate.
void Weapon::SetTurretTurn(double rate)
{
	turretTurn = rate;
}



double Weapon::TotalDamage(int index) const
{
	if(!calculatedDamage)
	{
		calculatedDamage = true;
		for(int i = 0; i < DAMAGE_TYPES; ++i)
		{
			for(const auto &it : submunitions)
				damage[i] += it.weapon->TotalDamage(i) * it.count;
			doesDamage |= (damage[i] > 0.);
		}
	}
	return damage[index];
}<|MERGE_RESOLUTION|>--- conflicted
+++ resolved
@@ -35,14 +35,11 @@
 	bool isClustered = false;
 	calculatedDamage = false;
 	doesDamage = false;
-<<<<<<< HEAD
 	bool safeRangeOverriden = false;
-=======
 	bool disabledDamageSet = false;
 	bool minableDamageSet = false;
 	bool relativeDisabledDamageSet = false;
 	bool relativeMinableDamageSet = false;
->>>>>>> 3ca542b8
 
 	for(const DataNode &child : node)
 	{
