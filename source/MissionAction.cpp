--- conflicted
+++ resolved
@@ -147,7 +147,7 @@
 
 	if(key == "dialog")
 	{
-<<<<<<< HEAD
+
 		// Collect the "to decline" button condition and determine if there are text grandchildren
 		const DataNode *firstText = nullptr;
 		for(auto &grand : child)
@@ -165,30 +165,18 @@
 
 		// Construct the dialog phrase or text, if it is valid
 		if(child.Size() == 3 && child.Token(1) == "phrase" && !firstText)
-		{
-			const Phrase *phrase = GameData::Phrases().Get(child.Token(2));
-			if(phrase)
-				dialogPhrase = ExclusiveItem<Phrase>(phrase);
-			else
-				child.PrintTrace("Unknown phrase \"" + child.Token(2) + "\":");
-		}
+			dialog.emplace_back(ExclusiveItem<Phrase>(GameData::Phrases().Get(child.Token(2))));
 		else if(child.Size() == 1 && firstText && firstText->Size() == 1 && firstText->Token(0) == "phrase" &&
 				firstText->HasChildren())
-			dialogPhrase = ExclusiveItem<Phrase>(Phrase(*firstText));
+			dialog.emplace_back(ExclusiveItem<Phrase>(Phrase(*firstText)));
 		else if((child.Size() == 1 && firstText) || (child.Size() > 1 && child.Token(1) != "phrase"))
-			Dialog::ParseTextNode(child, 1, dialogText);
+		{
+			for(const auto &grand : child)
+				if(grand.Size() != 2 || grand.Token(0) != "to")
+					dialog.emplace_back(grand);
+		}
 		else
 			child.PrintTrace("Skipping unsupported dialog phrase syntax:");
-=======
-		// Parse the "dialog phrase whatever" and "dialog whatever" lines:
-		if(child.Size() == 3 && child.Token(1) == "phrase")
-			dialog.emplace_back(ExclusiveItem<Phrase>(GameData::Phrases().Get(child.Token(2))));
-		else if(hasValue)
-			dialog.emplace_back(child.Token(1));
-		// Parse embedded child dialog
-		for(const auto &grand : child)
-			dialog.emplace_back(grand);
->>>>>>> 261e11cc
 	}
 	else if(key == "conversation" && child.HasChildren())
 		conversation = ExclusiveItem<Conversation>(Conversation(child));
@@ -474,15 +462,9 @@
 	result.action = action.Instantiate(subs, jumps, payload);
 
 	// Create any associated dialog text from phrases, or use the directly specified text.
-<<<<<<< HEAD
-	string dialogText = !dialogPhrase->IsEmpty() ? dialogPhrase->Get() : this->dialogText;
-	if(!dialogText.empty())
-		result.dialogText = Format::Replace(Phrase::ExpandPhrases(dialogText), subs);
+	result.dialogText = CollapseDialog(&store, &subs);
 	if(toDecline)
 		result.toDecline = make_shared<ConditionSet>(*toDecline);
-=======
-	result.dialogText = CollapseDialog(&store, &subs);
->>>>>>> 261e11cc
 
 	if(!conversation->IsEmpty())
 		result.conversation = ExclusiveItem<Conversation>(conversation->Instantiate(subs, jumps, payload));
