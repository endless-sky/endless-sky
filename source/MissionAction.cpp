/* MissionAction.cpp
Copyright (c) 2014 by Michael Zahniser

Endless Sky is free software: you can redistribute it and/or modify it under the
terms of the GNU General Public License as published by the Free Software
Foundation, either version 3 of the License, or (at your option) any later version.

Endless Sky is distributed in the hope that it will be useful, but WITHOUT ANY
WARRANTY; without even the implied warranty of MERCHANTABILITY or FITNESS FOR A
PARTICULAR PURPOSE.  See the GNU General Public License for more details.
*/

#include "MissionAction.h"

#include "CargoHold.h"
#include "ConversationPanel.h"
#include "DataNode.h"
#include "DataWriter.h"
#include "Dialog.h"
#include "EsUuid.h"
#include "text/Format.h"
#include "GameData.h"
#include "GameEvent.h"
#include "Outfit.h"
#include "PlayerInfo.h"
#include "Ship.h"
#include "TextReplacements.h"
#include "UI.h"

using namespace std;

namespace {
	int CountInCargo(const Outfit *outfit, const PlayerInfo &player)
	{
		int available = 0;
		// If landed, all cargo from available ships is pooled together.
		if(player.GetPlanet())
			available += player.Cargo().Get(outfit);
		// Otherwise only count outfits in the cargo holds of in-system ships.
		else
		{
			const System *here = player.GetSystem();
			for(const auto &ship : player.Ships())
			{
				if(ship->IsDisabled() || ship->IsParked())
					continue;
				if(ship->GetSystem() == here || (ship->CanBeCarried()
						&& !ship->GetSystem() && ship->GetParent()->GetSystem() == here))
					available += ship->Cargo().Get(outfit);
			}
		}
		return available;
	}
}



// Construct and Load() at the same time.
MissionAction::MissionAction(const DataNode &node, const string &missionName)
{
	Load(node, missionName);
}



void MissionAction::Load(const DataNode &node, const string &missionName)
{
	if(node.Size() >= 2)
		trigger = node.Token(1);
	if(node.Size() >= 3)
		system = node.Token(2);

	for(const DataNode &child : node)
	{
		const string &key = child.Token(0);
		bool hasValue = (child.Size() >= 2);

		if(key == "dialog")
		{
			if(hasValue && child.Token(1) == "phrase")
			{
				if(!child.HasChildren() && child.Size() == 3)
					dialogPhrase = ExclusiveItem<Phrase>(GameData::Phrases().Get(child.Token(2)));
				else
					child.PrintTrace("Skipping unsupported dialog phrase syntax:");
			}
			else if(!hasValue && child.HasChildren() && (*child.begin()).Token(0) == "phrase")
			{
				const DataNode &firstGrand = (*child.begin());
				if(firstGrand.Size() == 1 && firstGrand.HasChildren())
					dialogPhrase = ExclusiveItem<Phrase>(Phrase(firstGrand));
				else
					firstGrand.PrintTrace("Skipping unsupported dialog phrase syntax:");
			}
			else
				Dialog::ParseTextNode(child, 1, dialogText);
		}
		else if(key == "conversation" && child.HasChildren())
			conversation = ExclusiveItem<Conversation>(Conversation(child, missionName));
		else if(key == "conversation" && hasValue)
<<<<<<< HEAD
			stockConversation = GameData::Conversations().Get(child.Token(1));
		else if(key == "owns" && hasValue)
		{
			int count = (child.Size() < 4 ? 1 : static_cast<int>(child.Value(3)));
			if(count >= 0)
				requiredShips[GameData::Ships().Get(child.Token(1))] = ShipManager(
					child.Size() >= 3 ? child.Token(2) : "",
					count,
					child.Size() >= 5 ? child.Token(4) == "unconstrained" : false,
					false
					);
			else
				child.PrintTrace("Error: Skipping invalid \"owns\" amount:");
		}
=======
			conversation = ExclusiveItem<Conversation>(GameData::Conversations().Get(child.Token(1)));
>>>>>>> ac591889
		else if(key == "require" && hasValue)
		{
			int count = (child.Size() < 3 ? 1 : static_cast<int>(child.Value(2)));
			if(count >= 0)
				requiredOutfits[GameData::Outfits().Get(child.Token(1))] = count;
			else
				child.PrintTrace("Error: Skipping invalid \"require\" amount:");
		}
		// The legacy syntax "outfit <outfit> 0" means "the player must have this outfit installed."
		else if(key == "outfit" && child.Size() >= 3 && child.Token(2) == "0")
		{
			child.PrintTrace("Warning: Deprecated use of \"outfit\" with count of 0. Use \"require <outfit>\" instead:");
			requiredOutfits[GameData::Outfits().Get(child.Token(1))] = 1;
		}
		else if(key == "system")
		{
			if(system.empty() && child.HasChildren())
				systemFilter.Load(child);
			else
				child.PrintTrace("Error: Unsupported use of \"system\" LocationFilter:");
		}
		else
			action.LoadSingle(child, missionName);
	}
}



// Note: the Save() function can assume this is an instantiated mission, not
// a template, so it only has to save a subset of the data.
void MissionAction::Save(DataWriter &out) const
{
	if(system.empty())
		out.Write("on", trigger);
	else
		out.Write("on", trigger, system);
	out.BeginChild();
	{
		if(!systemFilter.IsEmpty())
		{
			out.Write("system");
			// LocationFilter indentation is handled by its Save method.
			systemFilter.Save(out);
		}
		if(!dialogText.empty())
		{
			out.Write("dialog");
			out.BeginChild();
			{
				// Break the text up into paragraphs.
				for(const string &line : Format::Split(dialogText, "\n\t"))
					out.Write(line);
			}
			out.EndChild();
		}
		if(!conversation->IsEmpty())
			conversation->Save(out);
		for(const auto &it : requiredOutfits)
			out.Write("require", it.first->Name(), it.second);
		for(const auto &it : requiredShips)
			out.Write("owns", it.first->VariantName(), it.second.Name(), it.second.Count(),
					it.second.Unconstrained() ? "unconstrained" : "constrained");

		action.Save(out);
	}
	out.EndChild();
}



// Check this template or instantiated MissionAction to see if any used content
// is not fully defined (e.g. plugin removal, typos in names, etc.).
string MissionAction::Validate() const
{
	// Any filter used to control where this action triggers must be valid.
	if(!systemFilter.IsValid())
		return "system location filter";

	// Stock phrases that generate text must be defined.
	if(dialogPhrase.IsStock() && dialogPhrase->IsEmpty())
		return "stock phrase";

	// Stock conversations must be defined.
	if(conversation.IsStock() && conversation->IsEmpty())
		return "stock conversation";

	// Conversations must have valid actions.
	string reason = conversation->Validate();
	if(!reason.empty())
		return reason;

	// Required content must be defined & valid.
	for(auto &&outfit : requiredOutfits)
		if(!outfit.first->IsDefined())
			return "required outfit \"" + outfit.first->Name() + "\"";
	for(auto &&ship : requiredShips)
		if(!ship.first->IsValid())
			return "ship \"" + ship.first->ModelName() + "\"" + " \"" + ship.second.Name() + "\"";

	return action.Validate();
}



const string &MissionAction::DialogText() const
{
	return dialogText;
}



// Check if this action can be completed right now. It cannot be completed
// if it takes away money or outfits that the player does not have.
bool MissionAction::CanBeDone(const PlayerInfo &player, const shared_ptr<Ship> &boardingShip) const
{
	if(player.Accounts().Credits() < -action.Payment())
		return false;

	const Ship *flagship = player.Flagship();
	for(auto &&it : action.Outfits())
	{
		// If this outfit is being given, the player doesn't need to have it.
		if(it.second > 0)
			continue;

		// Outfits may always be taken from the flagship. If landed, they may also be taken from
		// the collective cargohold of any in-system, non-disabled escorts (player.Cargo()). If
		// boarding, consider only the flagship's cargo hold. If in-flight, show mission status
		// by checking the cargo holds of ships that would contribute to player.Cargo if landed.
		int available = flagship ? flagship->OutfitCount(it.first) : 0;
		available += boardingShip ? flagship->Cargo().Get(it.first)
				: CountInCargo(it.first, player);

		if(available < -it.second)
			return false;
	}

	for(auto &&it : action.Ships())
	{
		// If this ship is being given, the player doesn't need to have it.
		if(it.second.Count() > 0)
			continue;

		if(!it.second.Satisfies(player, it.first))
			return false;
	}

	for(auto &&it : requiredOutfits)
	{
		// Maps are not normal outfits; they represent the player's spatial awareness.
		int mapSize = it.first->Get("map");
		if(mapSize > 0)
		{
			bool needsUnmapped = it.second == 0;
			// This action can't be done if it requires an unmapped region, but the region is
			// mapped, or if it requires a mapped region but the region is not mapped.
			if(needsUnmapped == player.HasMapped(mapSize))
				return false;
			continue;
		}

		// Requiring the player to have 0 of this outfit means all ships and all cargo holds
		// must be checked, even if the ship is disabled, parked, or out-of-system.
		if(!it.second)
		{
			// When landed, ships pool their cargo into the player's cargo.
			if(player.GetPlanet() && player.Cargo().Get(it.first))
				return false;

			for(const auto &ship : player.Ships())
				if(!ship->IsDestroyed())
					if(ship->OutfitCount(it.first) || ship->Cargo().Get(it.first))
						return false;
		}
		else
		{
			// Required outfits must be present on the player's flagship or
			// in the cargo holds of able ships at the player's location.
			int available = flagship ? flagship->OutfitCount(it.first) : 0;
			available += boardingShip ? flagship->Cargo().Get(it.first)
					: CountInCargo(it.first, player);

			if(available < it.second)
				return false;
		}
	}

	for(auto &&it : requiredShips)
		if(!it.second.Satisfies(player, it.first))
			return false;

	// An `on enter` MissionAction may have defined a LocationFilter that
	// specifies the systems in which it can occur.
	if(!systemFilter.IsEmpty() && !systemFilter.Matches(player.GetSystem()))
		return false;
	return true;
}



void MissionAction::Do(PlayerInfo &player, UI *ui, const System *destination, const shared_ptr<Ship> &ship, const bool isUnique) const
{
	bool isOffer = (trigger == "offer");
	if(!conversation->IsEmpty() && ui)
	{
		// Conversations offered while boarding or assisting reference a ship,
		// which may be destroyed depending on the player's choices.
		ConversationPanel *panel = new ConversationPanel(player, *conversation, destination, ship);
		if(isOffer)
			panel->SetCallback(&player, &PlayerInfo::MissionCallback);
		// Use a basic callback to handle forced departure outside of `on offer`
		// conversations.
		else
			panel->SetCallback(&player, &PlayerInfo::BasicCallback);
		ui->Push(panel);
	}
	else if(!dialogText.empty() && ui)
	{
		map<string, string> subs;
		GameData::GetTextReplacements().Substitutions(subs, player.Conditions());
		subs["<first>"] = player.FirstName();
		subs["<last>"] = player.LastName();
		if(player.Flagship())
			subs["<ship>"] = player.Flagship()->Name();
		string text = Format::Replace(dialogText, subs);

		// Don't push the dialog text if this is a visit action on a nonunique
		// mission; on visit, nonunique dialogs are handled by PlayerInfo as to
		// avoid the player being spammed by dialogs if they have multiple
		// missions active with the same destination (e.g. in the case of
		// stacking bounty jobs).
		if(isOffer)
			ui->Push(new Dialog(text, player, destination));
		else if(isUnique || trigger != "visit")
			ui->Push(new Dialog(text));
	}
	else if(isOffer && ui)
		player.MissionCallback(Conversation::ACCEPT);

	action.Do(player, ui);
}



// Convert this validated template into a populated action.
MissionAction MissionAction::Instantiate(map<string, string> &subs, const System *origin, int jumps, int64_t payload) const
{
	MissionAction result;
	result.trigger = trigger;
	result.system = system;
	// Convert any "distance" specifiers into "near <system>" specifiers.
	result.systemFilter = systemFilter.SetOrigin(origin);

	result.requiredOutfits = requiredOutfits;
	result.requiredShips = requiredShips;

	string previousPayment = subs["<payment>"];
	string previousFine = subs["<fine>"];
	result.action = action.Instantiate(subs, jumps, payload);

	// Create any associated dialog text from phrases, or use the directly specified text.
	string dialogText = !dialogPhrase->IsEmpty() ? dialogPhrase->Get() : this->dialogText;
	if(!dialogText.empty())
		result.dialogText = Format::Replace(dialogText, subs);

	if(!conversation->IsEmpty())
		result.conversation = ExclusiveItem<Conversation>(conversation->Instantiate(subs, jumps, payload));

	// Restore the "<payment>" and "<fine>" values from the "on complete" condition, for
	// use in other parts of this mission.
	if(result.action.Payment() && trigger != "complete")
		subs["<payment>"] = previousPayment;
	if(result.action.Fine() && trigger != "complete")
		subs["<fine>"] = previousFine;

	return result;
}<|MERGE_RESOLUTION|>--- conflicted
+++ resolved
@@ -98,8 +98,7 @@
 		else if(key == "conversation" && child.HasChildren())
 			conversation = ExclusiveItem<Conversation>(Conversation(child, missionName));
 		else if(key == "conversation" && hasValue)
-<<<<<<< HEAD
-			stockConversation = GameData::Conversations().Get(child.Token(1));
+			conversation = ExclusiveItem<Conversation>(GameData::Conversations().Get(child.Token(1)));
 		else if(key == "owns" && hasValue)
 		{
 			int count = (child.Size() < 4 ? 1 : static_cast<int>(child.Value(3)));
@@ -113,9 +112,6 @@
 			else
 				child.PrintTrace("Error: Skipping invalid \"owns\" amount:");
 		}
-=======
-			conversation = ExclusiveItem<Conversation>(GameData::Conversations().Get(child.Token(1)));
->>>>>>> ac591889
 		else if(key == "require" && hasValue)
 		{
 			int count = (child.Size() < 3 ? 1 : static_cast<int>(child.Value(2)));
