--- conflicted
+++ resolved
@@ -348,11 +348,7 @@
 	else if(isOffer && ui)
 		player.MissionCallback(Conversation::ACCEPT);
 
-<<<<<<< HEAD
-	action.Do(player, ui, conversation->IsEmpty());
-=======
-	action.Do(player, ui, caller);
->>>>>>> acbfd156
+	action.Do(player, ui, caller, conversation->IsEmpty());
 }
 
 
