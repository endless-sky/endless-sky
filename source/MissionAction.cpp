--- conflicted
+++ resolved
@@ -77,15 +77,6 @@
 		LoadSingle(child);
 }
 
-<<<<<<< HEAD
-		if(key == "dialog")
-			LoadDialog(child);
-		else if(key == "conversation" && child.HasChildren())
-			conversation = ExclusiveItem<Conversation>(Conversation(child, missionName));
-		else if(key == "conversation" && hasValue)
-			conversation = ExclusiveItem<Conversation>(GameData::Conversations().Get(child.Token(1)));
-		else if(key == "require" && hasValue)
-=======
 
 
 void MissionAction::LoadSingle(const DataNode &child)
@@ -94,30 +85,11 @@
 	bool hasValue = (child.Size() >= 2);
 
 	if(key == "dialog")
-	{
-		if(hasValue && child.Token(1) == "phrase")
->>>>>>> fd241fe9
-		{
-			if(!child.HasChildren() && child.Size() == 3)
-				dialogPhrase = ExclusiveItem<Phrase>(GameData::Phrases().Get(child.Token(2)));
-			else
-				child.PrintTrace("Skipping unsupported dialog phrase syntax:");
-		}
-		else if(!hasValue && child.HasChildren() && (*child.begin()).Token(0) == "phrase")
-		{
-			const DataNode &firstGrand = (*child.begin());
-			if(firstGrand.Size() == 1 && firstGrand.HasChildren())
-				dialogPhrase = ExclusiveItem<Phrase>(Phrase(firstGrand));
-			else
-				firstGrand.PrintTrace("Skipping unsupported dialog phrase syntax:");
-		}
-		else
-			Dialog::ParseTextNode(child, 1, dialogText);
-	}
+		LoadDialog(child);
 	else if(key == "conversation" && child.HasChildren())
-		conversation = ExclusiveItem<Conversation>(Conversation(child));
+		conversation = ExclusiveItem<Conversation>(Conversation(child, missionName));
 	else if(key == "conversation" && hasValue)
-		conversation = ExclusiveItem<Conversation>(GameData::Conversations().Get(child.Token(1)));
+			conversation = ExclusiveItem<Conversation>(GameData::Conversations().Get(child.Token(1)));
 	else if(key == "require" && hasValue)
 	{
 		int count = (child.Size() < 3 ? 1 : static_cast<int>(child.Value(2)));
@@ -155,29 +127,6 @@
 		out.Write("on", trigger, system);
 	out.BeginChild();
 	{
-<<<<<<< HEAD
-		if(!systemFilter.IsEmpty())
-		{
-			out.Write("system");
-			// LocationFilter indentation is handled by its Save method.
-			systemFilter.Save(out);
-		}
-		if(!dialog.empty())
-		{
-			out.Write("dialog");
-			out.BeginChild();
-			for(auto &item : dialog)
-			{
-				out.Write(item.first);
-				if(item.second)
-				{
-					out.BeginChild();
-					item.second->Save(out);
-					out.EndChild();
-				}
-			}
-			out.EndChild();
-=======
 		SaveBody(out);
 	}
 	out.EndChild();
@@ -193,15 +142,18 @@
 		// LocationFilter indentation is handled by its Save method.
 		systemFilter.Save(out);
 	}
-	if(!dialogText.empty())
+	if(!dialog.empty())
 	{
 		out.Write("dialog");
 		out.BeginChild();
 		{
-			// Break the text up into paragraphs.
-			for(const string &line : Format::Split(dialogText, "\n\t"))
-				out.Write(line);
->>>>>>> fd241fe9
+			out.Write(item.first);
+			if(item.second)
+			{
+				out.BeginChild();
+				item.second->Save(out);
+				out.EndChild();
+			}
 		}
 		out.EndChild();
 	}
