--- conflicted
+++ resolved
@@ -214,13 +214,8 @@
 		totalPayment -= income[0] + income[1];
 		
 		static const string LABEL[] = {"", "Your Salary Income", "Your Tribute Income", "Your Salary and Tribute Income"};
-<<<<<<< HEAD
-		const auto incomeLayout = Layout(310, Alignment::LEFT, Truncate::BACK);
+		const auto incomeLayout = Layout(310, Truncate::BACK);
 		table.DrawCustom({LABEL[(income[0] != 0) + 2 * (income[1] != 0)], incomeLayout});
-=======
-		const DisplayText::Layout incomeLayout{310, DisplayText::Truncate::BACK};
-		table.Draw({LABEL[(income[0] != 0) + 2 * (income[1] != 0)], incomeLayout});
->>>>>>> d658b53d
 		// For crew salaries, only the "payment" field needs to be shown.
 		table.Advance(3);
 		table.Draw(-(income[0] + income[1]));
@@ -236,13 +231,8 @@
 	// Draw the credit score.
 	table.DrawAt(Point(0., FIRST_Y + 210.));
 	string credit = "Your credit score is " + to_string(player.Accounts().CreditScore()) + ".";
-<<<<<<< HEAD
-	const auto scoreLayout = Layout(460, Alignment::LEFT, Truncate::MIDDLE);
+	const auto scoreLayout = Layout(460, Truncate::MIDDLE);
 	table.DrawCustom({credit, scoreLayout});
-=======
-	const DisplayText::Layout scoreLayout{460, DisplayText::Truncate::MIDDLE};
-	table.Draw({credit, scoreLayout});
->>>>>>> d658b53d
 	table.Advance(5);
 	
 	// Report whether the player qualifies for a new loan.
@@ -253,13 +243,8 @@
 		amount = "You qualify for a new loan of up to " + Format::Credits(qualify) + " credits.";
 	if(qualify && selectedRow >= mortgageRows)
 		table.DrawHighlight(back);
-<<<<<<< HEAD
-	const auto amountLayout = Layout(380, Alignment::LEFT, Truncate::MIDDLE);
+	const auto amountLayout = Layout(380, Truncate::MIDDLE);
 	table.DrawCustom({amount, amountLayout}, unselected);
-=======
-	const DisplayText::Layout amountLayout{380, DisplayText::Truncate::MIDDLE};
-	table.Draw({amount, amountLayout}, unselected);
->>>>>>> d658b53d
 	if(qualify)
 	{
 		table.Advance(4);
