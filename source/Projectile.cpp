--- conflicted
+++ resolved
@@ -35,9 +35,6 @@
 
 
 
-<<<<<<< HEAD
-Projectile::Projectile(const Ship &parent, Point position, Angle angle, const Weapon *weapon, double bloom)
-=======
 Angle Projectile::Inaccuracy(double value)
 {
 	Angle inaccuracy;
@@ -49,7 +46,6 @@
 
 
 Projectile::Projectile(const Ship &parent, Point position, Angle angle, const Weapon *weapon)
->>>>>>> 54285045
 	: Body(weapon->WeaponSprite(), position, parent.Velocity(), angle),
 	weapon(weapon), targetShip(parent.GetTargetShip()), lifetime(weapon->Lifetime())
 {
@@ -62,13 +58,6 @@
 	cachedTarget = TargetPtr().get();
 	if(cachedTarget)
 		targetGovernment = cachedTarget->GetGovernment();
-<<<<<<< HEAD
-
-	double inaccuracy = weapon->Inaccuracy() + bloom;
-	if(inaccuracy)
-		this->angle += Angle::Random(inaccuracy) - Angle::Random(inaccuracy);
-=======
->>>>>>> 54285045
 
 	dV = this->angle.Unit() * (weapon->Velocity() + Random::Real() * weapon->RandomVelocity());
 	velocity += dV;
