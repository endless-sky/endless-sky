--- conflicted
+++ resolved
@@ -273,12 +273,7 @@
 // marks the projectile as needing deletion if it has run out of penetrations.
 void Projectile::Explode(vector<Visual> &visuals, double intersection, Point hitVelocity)
 {
-<<<<<<< HEAD
-	distanceTraveled += velocity.Length() * intersection;
-=======
-	clip = intersection;
 	distanceTraveled += dV.Length() * intersection;
->>>>>>> b17025cd
 	for(const auto &it : weapon->HitEffects())
 		for(int i = 0; i < it.second; ++i)
 		{
