/* Projectile.cpp
Copyright (c) 2014 by Michael Zahniser

Endless Sky is free software: you can redistribute it and/or modify it under the
terms of the GNU General Public License as published by the Free Software
Foundation, either version 3 of the License, or (at your option) any later version.

Endless Sky is distributed in the hope that it will be useful, but WITHOUT ANY
WARRANTY; without even the implied warranty of MERCHANTABILITY or FITNESS FOR A
PARTICULAR PURPOSE.  See the GNU General Public License for more details.
*/

#include "Projectile.h"

#include "Effect.h"
#include "pi.h"
#include "Random.h"
#include "Ship.h"
#include "Visual.h"
#include "Weapon.h"

#include <algorithm>
#include <cmath>

using namespace std;

namespace {
	// Given the probability of losing a lock in five tries, check randomly
	// whether it should be lost on this try.
	inline bool Check(double probability, double base)
	{
		return (Random::Real() < base * pow(probability, .2));
	}
}



Projectile::Projectile(const Ship &parent, Point position, Angle angle, const Weapon *weapon)
	: Body(weapon->WeaponSprite(), position, parent.Velocity(), angle),
	weapon(weapon), targetShip(parent.GetTargetShip()), lifetime(weapon->Lifetime())
{
	government = parent.GetGovernment();
<<<<<<< HEAD
	penetrations = weapon->Penetration();
	
=======

>>>>>>> 67312268
	// If you are boarding your target, do not fire on it.
	if(parent.IsBoarding() || parent.Commands().Has(Command::BOARD))
		targetShip.reset();

	cachedTarget = TargetPtr().get();
	if(cachedTarget)
		targetGovernment = cachedTarget->GetGovernment();
	double inaccuracy = weapon->Inaccuracy();
	if(inaccuracy)
		this->angle += Angle::Random(inaccuracy) - Angle::Random(inaccuracy);

	velocity += this->angle.Unit() * (weapon->Velocity() + Random::Real() * weapon->RandomVelocity());

	// If a random lifetime is specified, add a random amount up to that amount.
	if(weapon->RandomLifetime())
		lifetime += Random::Int(weapon->RandomLifetime() + 1);
}



Projectile::Projectile(const Projectile &parent, const Point &offset, const Angle &angle, const Weapon *weapon)
	: Body(weapon->WeaponSprite(), parent.position + parent.velocity + parent.angle.Rotate(offset), parent.velocity, parent.angle + angle),
	weapon(weapon), targetShip(parent.targetShip), lifetime(weapon->Lifetime())
{
	government = parent.government;
	targetGovernment = parent.targetGovernment;
<<<<<<< HEAD
	penetrations = weapon->Penetration();
	
=======

>>>>>>> 67312268
	cachedTarget = TargetPtr().get();
	double inaccuracy = weapon->Inaccuracy();
	if(inaccuracy)
	{
		this->angle += Angle::Random(inaccuracy) - Angle::Random(inaccuracy);
		if(!parent.weapon->Acceleration())
		{
			// Move in this new direction at the same velocity.
			double parentVelocity = parent.weapon->Velocity();
			velocity += (this->angle.Unit() - parent.angle.Unit()) * parentVelocity;
		}
	}
	velocity += this->angle.Unit() * (weapon->Velocity() + Random::Real() * weapon->RandomVelocity());

	// If a random lifetime is specified, add a random amount up to that amount.
	if(weapon->RandomLifetime())
		lifetime += Random::Int(weapon->RandomLifetime() + 1);
}



// Ship explosion.
Projectile::Projectile(Point position, const Weapon *weapon)
	: weapon(weapon)
{
	this->position = std::move(position);
}



// This returns false if it is time to delete this projectile.
void Projectile::Move(vector<Visual> &visuals, vector<Projectile> &projectiles)
{
	if(--lifetime <= 0)
	{
		if(lifetime > -100)
		{
			// This projectile died a "natural" death. Create any death effects
			// and submunitions.
			for(const auto &it : weapon->DieEffects())
				for(int i = 0; i < it.second; ++i)
					visuals.emplace_back(*it.first, position, velocity, angle);

			for(const auto &it : weapon->Submunitions())
				for(size_t i = 0; i < it.count; ++i)
					projectiles.emplace_back(*this, it.offset, it.facing, it.weapon);
		}
		MarkForRemoval();
		return;
	}
	for(const auto &it : weapon->LiveEffects())
		if(!Random::Int(it.second))
			visuals.emplace_back(*it.first, position, velocity, angle);

	// If the target has left the system, stop following it. Also stop if the
	// target has been captured by a different government.
	const Ship *target = cachedTarget;
	if(target)
	{
		target = TargetPtr().get();
		if(!target || !target->IsTargetable() || target->GetGovernment() != targetGovernment)
		{
			targetShip.reset();
			cachedTarget = nullptr;
			target = nullptr;
		}
	}

	double turn = weapon->Turn();
	double accel = weapon->Acceleration();
	int homing = weapon->Homing();
	if(target && homing && !Random::Int(30))
		CheckLock(*target);
	if(target && homing && hasLock)
	{
		// Vector d is the direction we want to turn towards.
		Point d = target->Position() - position;
		Point unit = d.Unit();
		double drag = weapon->Drag();
		double trueVelocity = drag ? accel / drag : velocity.Length();
		double stepsToReach = d.Length() / trueVelocity;
		bool isFacingAway = d.Dot(angle.Unit()) < 0.;
		// At the highest homing level, compensate for target motion.
		if(homing >= 4)
		{
			if(unit.Dot(target->Velocity()) < 0.)
			{
				// If the target is moving toward this projectile, the intercept
				// course is where the target and the projectile have the same
				// velocity normal to the distance between them.
				Point normal(unit.Y(), -unit.X());
				double vN = normal.Dot(target->Velocity());
				double vT = sqrt(max(0., trueVelocity * trueVelocity - vN * vN));
				d = vT * unit + vN * normal;
			}
			else
			{
				// Adjust the target's position based on where it will be when we
				// reach it (assuming we're pointed right towards it).
				d += stepsToReach * target->Velocity();
				stepsToReach = d.Length() / trueVelocity;
			}
			unit = d.Unit();
		}

		double cross = angle.Unit().Cross(unit);

		// The very dumbest of homing missiles lose their target if pointed
		// away from it.
		if(isFacingAway && homing == 1)
			targetShip.reset();
		else
		{
			double desiredTurn = TO_DEG * asin(cross);
			if(fabs(desiredTurn) > turn)
				turn = copysign(turn, desiredTurn);
			else
				turn = desiredTurn;

			// Levels 3 and 4 stop accelerating when facing away.
			if(homing >= 3)
			{
				double stepsToFace = desiredTurn / turn;

				// If you are facing away from the target, stop accelerating.
				if(stepsToFace * 1.5 > stepsToReach)
					accel = 0.;
			}
		}
	}
	// Homing weapons that have lost their lock have a chance to get confused
	// and turn in a random direction ("go haywire"). Each tracking method has
	// a different haywire condition. Weapons with multiple tracking methods
	// only go haywire if all of the tracking methods have gotten confused.
	else if(target && homing)
	{
		bool infraredConfused = true;
		bool opticalConfused = true;
		bool radarConfused = true;

		// Infrared: proportional to tracking quality.
		if(weapon->InfraredTracking())
			infraredConfused = Random::Real() > weapon->InfraredTracking();

		// Optical: proportional tracking quality.
		if(weapon->OpticalTracking())
			opticalConfused = Random::Real() > weapon->OpticalTracking();

		// Radar: If the target has no jamming, then proportional to tracking
		// quality. If the target does have jamming, then it's proportional to
		// tracking quality, the strength of target's jamming, and the distance
		// to the target (jamming power attenuates with distance).
		if(weapon->RadarTracking())
		{
			double radarTracking = weapon->RadarTracking();
			double radarJamming = target->Attributes().Get("radar jamming");
			if(!radarJamming)
				radarConfused = Random::Real() > radarTracking;
			else
				radarConfused = Random::Real() > (radarTracking * position.Distance(target->Position()))
					/ (sqrt(radarJamming) * weapon->Range());
		}
		if(infraredConfused && opticalConfused && radarConfused)
			turn = Random::Real() - min(.5, turn);
	}
	// If a weapon is homing but has no target, do not turn it.
	else if(homing)
		turn = 0.;

	if(turn)
		angle += Angle(turn);

	if(accel)
	{
		velocity *= 1. - weapon->Drag();
		velocity += accel * angle.Unit();
	}

	position += velocity;
	distanceTraveled += velocity.Length();

	// If this projectile is now within its "split range," it should split into
	// sub-munitions next turn.
	if(target && (position - target->Position()).Length() < weapon->SplitRange())
		lifetime = 0;
}



// This projectile hit something. Create the explosion, if any. This also
// marks the projectile as needing deletion if it has run out of penetrations.
void Projectile::Explode(vector<Visual> &visuals, double intersection, Point hitVelocity)
{
	distanceTraveled += velocity.Length() * intersection;
	for(const auto &it : weapon->HitEffects())
		for(int i = 0; i < it.second; ++i)
		{
			visuals.emplace_back(*it.first, position + velocity * intersection, velocity, angle, hitVelocity);
		}
	if(--penetrations < 0)
	{
		clip = intersection;
		lifetime = -100;
	}
}



// Get the amount of clipping that should be applied when drawing this projectile.
double Projectile::Clip() const
{
	return clip;
}



// Get whether the lifetime on this projectile has run out.
bool Projectile::IsDead() const
{
	return lifetime < 0;
}



// This projectile was killed, e.g. by an anti-missile system.
void Projectile::Kill()
{
	lifetime = 0;
	penetrations = 0;
}



// Find out if this is a missile, and if so, how strong it is (i.e. what
// chance an anti-missile shot has of destroying it).
int Projectile::MissileStrength() const
{
	return weapon->MissileStrength();
}



// Get information on the weapon that fired this projectile.
const Weapon &Projectile::GetWeapon() const
{
	return *weapon;
}



// Find out which ship this projectile is targeting.
const Ship *Projectile::Target() const
{
	return cachedTarget;
}



const Government *Projectile::TargetGovernment() const
{
	return targetGovernment;
}



shared_ptr<Ship> Projectile::TargetPtr() const
{
	return targetShip.lock();
}



// Clear the targeting information on this projectile.
void Projectile::BreakTarget()
{
	targetShip.reset();
	cachedTarget = nullptr;
	targetGovernment = nullptr;
}



// TODO: add more conditions in the future. For example maybe proximity to stars
// and their brightness could could cause IR missiles to lose their locks more
// often, and dense asteroid fields could do the same for radar and optically
// guided missiles.
void Projectile::CheckLock(const Ship &target)
{
	double base = hasLock ? 1. : .15;
	hasLock = false;

	// For each tracking type, calculate the probability twice every second that a
	// lock will be lost.
	if(weapon->Tracking())
		hasLock |= Check(weapon->Tracking(), base);

	// Optical tracking is about 15% for interceptors and 75% for medium warships.
	if(weapon->OpticalTracking())
	{
		double weight = target.Mass() * target.Mass();
		double probability = weapon->OpticalTracking() * weight / (150000. + weight);
		hasLock |= Check(probability, base);
	}

	// Infrared tracking is 5% when heat is zero and 100% when heat is full.
	// When the missile is at under 1/3 of its maximum range, tracking is
	// linearly increased by up to a factor of 3, representing the fact that the
	// wavelengths of IR radiation are easier to distinguish at closer distances.
	if(weapon->InfraredTracking())
	{
		double distance = position.Distance(target.Position());
		double shortRange = weapon->Range() * 0.33;
		double multiplier = 1.;
		if(distance <= shortRange)
			multiplier = 2. - distance / shortRange;
		double probability = weapon->InfraredTracking() * min(1., target.Heat() * multiplier + .05);
		hasLock |= Check(probability, base);
	}

	// Radar tracking depends on whether the target ship has jamming capabilities.
	// The jamming effect attenuates with range, and that range is affected by
	// the power of the jamming. Jamming of 2 will cause a sidewinder fired at
	// least 1200 units away from a maneuvering target to miss about 25% of the
	// time. Jamming of 10 will increase that to about 60%.
	if(weapon->RadarTracking())
	{
		double radarJamming = target.IsDisabled() ? 0. : target.Attributes().Get("radar jamming");
		if(radarJamming)
		{
			double distance = position.Distance(target.Position());
			double jammingRange = 500. + sqrt(radarJamming) * 500.;
			double rangeFraction = min(1., distance / jammingRange);
			radarJamming = (1. - rangeFraction) * radarJamming;
		}
		double probability = weapon->RadarTracking() / (1. + radarJamming);
		hasLock |= Check(probability, base);
	}
}



double Projectile::DistanceTraveled() const
{
	return distanceTraveled;
}<|MERGE_RESOLUTION|>--- conflicted
+++ resolved
@@ -40,12 +40,8 @@
 	weapon(weapon), targetShip(parent.GetTargetShip()), lifetime(weapon->Lifetime())
 {
 	government = parent.GetGovernment();
-<<<<<<< HEAD
 	penetrations = weapon->Penetration();
-	
-=======
-
->>>>>>> 67312268
+
 	// If you are boarding your target, do not fire on it.
 	if(parent.IsBoarding() || parent.Commands().Has(Command::BOARD))
 		targetShip.reset();
@@ -72,12 +68,8 @@
 {
 	government = parent.government;
 	targetGovernment = parent.targetGovernment;
-<<<<<<< HEAD
 	penetrations = weapon->Penetration();
-	
-=======
-
->>>>>>> 67312268
+
 	cachedTarget = TargetPtr().get();
 	double inaccuracy = weapon->Inaccuracy();
 	if(inaccuracy)
