{
  "dependencies": [
    {
      "name": "openal-soft",
      "platform": "osx"
    }
  ],
  "features": {
    "system-libs": {
      "description": "System libraries required to build ES.",
      "dependencies": [
        {
          "name": "glew",
          "platform": "!osx"
        },
        "libpng",
        "libjpeg-turbo",
        "libmad",
        {
          "name": "libuuid",
          "platform": "linux"
        },
        "openal-soft",
        {
          "name": "openal-soft",
          "features": [
            "pipewire"
          ],
          "platform": "linux"
        },
        "sdl2",
        {
          "name": "sdl2",
          "features": [
            "x11",
            "wayland"
          ],
          "platform": "linux"
        },
        "curl",
        {
          "name": "libarchive",
          "default-features": false
        },
        "nlohmann-json"
      ]
    },
<<<<<<< HEAD
    "flatpak-libs": {
      "description": "System libraries missing in the Flatpak runtime.",
      "dependencies": [
        "libmad",
        "glew",
        "nlohmann-json"
      ]
    },
=======
>>>>>>> ea07dbe7
    "steam-libs": {
      "description": "System libraries not provided in the Steam Sniper Runtime.",
      "dependencies": [
        "libmad",
        "nlohmann-json",
        {
          "name": "libarchive",
          "default-features": false
        }
      ]
    }
  }
}<|MERGE_RESOLUTION|>--- conflicted
+++ resolved
@@ -45,17 +45,6 @@
         "nlohmann-json"
       ]
     },
-<<<<<<< HEAD
-    "flatpak-libs": {
-      "description": "System libraries missing in the Flatpak runtime.",
-      "dependencies": [
-        "libmad",
-        "glew",
-        "nlohmann-json"
-      ]
-    },
-=======
->>>>>>> ea07dbe7
     "steam-libs": {
       "description": "System libraries not provided in the Steam Sniper Runtime.",
       "dependencies": [
