--- conflicted
+++ resolved
@@ -1,9 +1,7 @@
-<<<<<<< HEAD
-=======
+
 aesthetic
 aesthetics
 aesthetically
 brin
->>>>>>> 6e01af19
 ket
 ser