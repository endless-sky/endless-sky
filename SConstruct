--- conflicted
+++ resolved
@@ -50,17 +50,8 @@
 	env.Append(LIBS = "mad")
 
 
-<<<<<<< HEAD
-VariantDir("build/" + env["mode"], "source", duplicate = 0)
-=======
-# Work with clang's static analyzer:
-env["CC"] = os.getenv("CC") or env["CC"]
-env["CXX"] = os.getenv("CXX") or env["CXX"]
-env["ENV"].update(x for x in os.environ.items() if x[0].startswith("CCC_"))
-
 buildDirectory = env["BUILDDIR"] + "/" + env["mode"]
 VariantDir(buildDirectory, "source", duplicate = 0)
->>>>>>> 985eabd0
 
 sky = env.Program("endless-sky", Glob(buildDirectory + "/*.cpp"))
 
