/* test_conditionAssignments.cpp
Copyright (c) 2024 by Peter van der Meer

Endless Sky is free software: you can redistribute it and/or modify it under the
terms of the GNU General Public License as published by the Free Software
Foundation, either version 3 of the License, or (at your option) any later version.

Endless Sky is distributed in the hope that it will be useful, but WITHOUT ANY
WARRANTY; without even the implied warranty of MERCHANTABILITY or FITNESS FOR A
PARTICULAR PURPOSE. See the GNU General Public License for more details.

You should have received a copy of the GNU General Public License along with
this program. If not, see <https://www.gnu.org/licenses/>.
*/

#include "es-test.hpp"

// Include only the tested class's header.
#include "../../../source/ConditionAssignments.h"

// Include a helper for creating well-formed DataNodes (to enable creating non-empty ConditionSets).
#include "datanode-factory.h"
// Include a helper for capturing & asserting on logged output.
#include "output-capture.hpp"

// Include ConditionStore, to enable usage of them for testing ConditionSets.
#include "../../../source/ConditionsStore.h"

// Include ConditionContext (as it is require input to ConditionSet, even if not tested)
#include "../../../source/ConditionContext.h"

// ... and any system includes needed for the test file.
#include <cstdint>
#include <map>
#include <string>

namespace { // test namespace
using Conditions = std::map<std::string, int64_t>;
// #region mock data



// #endregion mock data



// #region unit tests
SCENARIO( "Creating ConditionAssignments" , "[ConditionAssignments][Creation]" ) {
	GIVEN( "no arguments" ) {
		const auto set = ConditionAssignments{};
		THEN( "no conditions are created" ) {
			REQUIRE( set.IsEmpty() );
		}
	}
}

SCENARIO( "Extending ConditionAssignments", "[ConditionAssignments][Creation]" ) {
	ConditionsStore store;
	OutputSink warnings(std::cerr);

	GIVEN( "empty ConditionAssignments" ) {
		auto set = ConditionAssignments{};
		REQUIRE( set.IsEmpty() );

		THEN( "no assignments are added from empty nodes" ) {
			const std::string validationWarning = "Error: Loading empty set of assignments\ntoplevel\n\n";
			set.Load(AsDataNode("toplevel"), &store);
			REQUIRE( set.IsEmpty() );
			AND_THEN( "a log message is printed to assist the user" ) {
				REQUIRE( warnings.Flush() == validationWarning );
			}
		}
		THEN( "no assignments are added from invalid nodes" ) {
			const std::string validationWarning = "Error: Incomplete assignment\n";
			const std::string invalidNodeText = "apply\n\thas";
			const std::string invalidNodeTextInWarning = "apply\nL2:   has";
			set.Load(AsDataNode(invalidNodeText), &store);
			REQUIRE( set.IsEmpty() );
			AND_THEN( "a log message is printed to assist the user" ) {
				REQUIRE( warnings.Flush() == "" + validationWarning + invalidNodeTextInWarning + '\n' + '\n');
			}
		}
		THEN( "new assignments can be added from valid nodes" ) {
			set.Load(AsDataNode("apply\n\tsomeCondition = 5"), &store);
			REQUIRE_FALSE( set.IsEmpty() );
			REQUIRE( warnings.Flush() == "" );
		}
	}
}



SCENARIO( "Applying changes to conditions", "[ConditionAssignments][Usage]" ) {
	auto store = ConditionsStore{};
	REQUIRE( store.PrimariesSize() == 0 );

	GIVEN( "empty ConditionAssignments" ) {
		const auto emptySet = ConditionAssignments{};
		REQUIRE( emptySet.IsEmpty() );

		THEN( "no conditions are added via Apply" ) {
<<<<<<< HEAD
			emptySet.Apply(store, DEFAULT_CONDITION_CONTEXT);
=======
			emptySet.Apply();
>>>>>>> 00230ea3
			REQUIRE( store.PrimariesSize() == 0 );

			store.Set("event: war begins", 1);
			REQUIRE( store.PrimariesSize() == 1 );
<<<<<<< HEAD
			emptySet.Apply(store, DEFAULT_CONDITION_CONTEXT);
=======
			emptySet.Apply();
>>>>>>> 00230ea3
			REQUIRE( store.PrimariesSize() == 1 );
		}
	}
	GIVEN( "ConditionAssignments with an assignable expression" ) {
		const auto applySet = ConditionAssignments{AsDataNode("and\n\tyear = 3013"), &store};
		REQUIRE_FALSE( applySet.IsEmpty() );

		THEN( "the condition list is updated via Apply" ) {
<<<<<<< HEAD
			applySet.Apply(store, DEFAULT_CONDITION_CONTEXT);
=======
			applySet.Apply();
>>>>>>> 00230ea3
			REQUIRE_FALSE( store.PrimariesSize() == 0 );
			REQUIRE( store.Get("year") );
			CHECK( store["year"] == 3013 );
		}
	}
	GIVEN( "valid ConditionAssignments" ) {
		auto storeWithData = ConditionsStore {
			{"event: war begins", 1},
			{"someData", 100},
			{"moreData", 100},
			{"otherData", 100},
		};

		auto expressionAndOutcome = GENERATE(table<std::string, std::string, int64_t>({
			{"year = 3013", "year", 3013},
			{"myVariable = -223", "myVariable", -223},
			{"someData >?= -223", "someData", 100},
			{"someData <?= -223", "someData", -223},
			{"someData += 223", "someData", 323},
			{"someData -= 223", "someData", -123},
			{"someData /= 50", "someData", 2},
		}));

		const auto applySet = ConditionAssignments{AsDataNode("toplevel\n\t" + std::get<0>(expressionAndOutcome)),
			&storeWithData};
		THEN( "The expression \'" + std::get<0>(expressionAndOutcome) + "\' assigns the expected number" ) {
<<<<<<< HEAD
			applySet.Apply(storeWithData, DEFAULT_CONDITION_CONTEXT);
=======
			applySet.Apply();
>>>>>>> 00230ea3
			REQUIRE( storeWithData[std::get<1>(expressionAndOutcome)] == std::get<2>(expressionAndOutcome) );
		}
	}
}

// #endregion unit tests



} // test namespace<|MERGE_RESOLUTION|>--- conflicted
+++ resolved
@@ -99,20 +99,12 @@
 		REQUIRE( emptySet.IsEmpty() );
 
 		THEN( "no conditions are added via Apply" ) {
-<<<<<<< HEAD
-			emptySet.Apply(store, DEFAULT_CONDITION_CONTEXT);
-=======
-			emptySet.Apply();
->>>>>>> 00230ea3
+			emptySet.Apply(DEFAULT_CONDITION_CONTEXT);
 			REQUIRE( store.PrimariesSize() == 0 );
 
 			store.Set("event: war begins", 1);
 			REQUIRE( store.PrimariesSize() == 1 );
-<<<<<<< HEAD
-			emptySet.Apply(store, DEFAULT_CONDITION_CONTEXT);
-=======
-			emptySet.Apply();
->>>>>>> 00230ea3
+			emptySet.Apply(DEFAULT_CONDITION_CONTEXT);
 			REQUIRE( store.PrimariesSize() == 1 );
 		}
 	}
@@ -121,11 +113,7 @@
 		REQUIRE_FALSE( applySet.IsEmpty() );
 
 		THEN( "the condition list is updated via Apply" ) {
-<<<<<<< HEAD
-			applySet.Apply(store, DEFAULT_CONDITION_CONTEXT);
-=======
-			applySet.Apply();
->>>>>>> 00230ea3
+			applySet.Apply(DEFAULT_CONDITION_CONTEXT);
 			REQUIRE_FALSE( store.PrimariesSize() == 0 );
 			REQUIRE( store.Get("year") );
 			CHECK( store["year"] == 3013 );
@@ -152,11 +140,7 @@
 		const auto applySet = ConditionAssignments{AsDataNode("toplevel\n\t" + std::get<0>(expressionAndOutcome)),
 			&storeWithData};
 		THEN( "The expression \'" + std::get<0>(expressionAndOutcome) + "\' assigns the expected number" ) {
-<<<<<<< HEAD
-			applySet.Apply(storeWithData, DEFAULT_CONDITION_CONTEXT);
-=======
-			applySet.Apply();
->>>>>>> 00230ea3
+			applySet.Apply(DEFAULT_CONDITION_CONTEXT);
 			REQUIRE( storeWithData[std::get<1>(expressionAndOutcome)] == std::get<2>(expressionAndOutcome) );
 		}
 	}
