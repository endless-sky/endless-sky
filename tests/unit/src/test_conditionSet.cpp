--- conflicted
+++ resolved
@@ -20,13 +20,10 @@
 
 // Include a helper for creating well-formed DataNodes (to enable creating non-empty ConditionSets).
 #include "datanode-factory.h"
-<<<<<<< HEAD
 // Include DataWriter for read/write/read/write tests.
 #include "../../../source/DataWriter.h"
-=======
 // Include a helper for handling logger output.
 #include "logger-output.h"
->>>>>>> 92114007
 // Include a helper for capturing & asserting on logged output.
 #include "output-capture.hpp"
 
