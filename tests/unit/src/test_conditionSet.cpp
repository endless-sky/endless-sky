--- conflicted
+++ resolved
@@ -138,28 +138,6 @@
 		{"otherData", 100},
 	};
 
-<<<<<<< HEAD
-	GIVEN( "an empty ConditionSet" ) {
-		const auto emptySet = ConditionSet{};
-		REQUIRE( emptySet.IsEmpty() );
-		REQUIRE( emptySet.IsValid() );
-
-		AND_GIVEN( "an empty list of Conditions" ) {
-			const auto emptyStore = ConditionsStore{};
-			THEN( "the ConditionSet is satisfied" ) {
-				REQUIRE( emptySet.Test(emptyStore, DEFAULT_CONDITION_CONTEXT) );
-				REQUIRE( emptySet.IsValid() );
-			}
-		}
-		AND_GIVEN( "a non-empty list of Conditions" ) {
-			THEN( "the ConditionSet is satisfied" ) {
-				REQUIRE( emptySet.Test(storeWithData, DEFAULT_CONDITION_CONTEXT) );
-				REQUIRE( emptySet.IsValid() );
-			}
-		}
-	}
-=======
->>>>>>> 00230ea3
 	GIVEN( "various correct expression(s) as conditionSet" ) {
 		auto expressionAndAnswer = GENERATE(table<std::string, int64_t>({
 
@@ -249,14 +227,10 @@
 		THEN( "The expression \'" + std::get<0>(expressionAndAnswer) + "\' is valid and evaluates to the correct number" ) {
 			REQUIRE_FALSE( numberSet.IsEmpty() );
 			REQUIRE( numberSet.IsValid() );
-<<<<<<< HEAD
-			REQUIRE( numberSet.Evaluate(storeWithData, DEFAULT_CONDITION_CONTEXT) == std::get<1>(expressionAndAnswer) );
-=======
 			auto answer = std::get<1>(expressionAndAnswer);
 			bool boolAnswer = answer;
-			REQUIRE( numberSet.Evaluate() == answer );
-			REQUIRE( numberSet.Test() == boolAnswer );
->>>>>>> 00230ea3
+			REQUIRE( numberSet.Evaluate(DEFAULT_CONDITION_CONTEXT) == answer );
+			REQUIRE( numberSet.Test(DEFAULT_CONDITION_CONTEXT) == boolAnswer );
 		}
 	}
 	GIVEN( "various incorrect expression(s) as conditionSet" ) {
