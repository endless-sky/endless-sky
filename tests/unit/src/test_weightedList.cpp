/* test_weightedList.cpp
Copyright (c) 2021 by Amazinite

Endless Sky is free software: you can redistribute it and/or modify it under the
terms of the GNU General Public License as published by the Free Software
Foundation, either version 3 of the License, or (at your option) any later version.

Endless Sky is distributed in the hope that it will be useful, but WITHOUT ANY
WARRANTY; without even the implied warranty of MERCHANTABILITY or FITNESS FOR A
PARTICULAR PURPOSE. See the GNU General Public License for more details.

You should have received a copy of the GNU General Public License along with
this program. If not, see <https://www.gnu.org/licenses/>.
*/

#include "es-test.hpp"

// Include only the tested class's header.
#include "../../../source/WeightedList.h"

// ... and any system includes needed for the test file.
#include <algorithm>
#include <cstdint>
#include <functional>
#include <stdexcept>

namespace { // test namespace

// #region mock data
constexpr int64_t CONSTANT = 10;

class Object {
	// Some data that the object holds.
	int value;
public:
	explicit Object(int value) : value(value) {}
	int GetValue() const { return value; }
	bool operator==(const Object &other) const { return this->value == other.value; }
	int64_t GetConstant() const { return CONSTANT; }
};
// #endregion mock data



// #region unit tests
SCENARIO( "Creating a WeightedList" , "[WeightedList][Creation]" ) {
	GIVEN( "a weighted list" ) {
		auto list = WeightedList<Object>{};

		WHEN( "it has no content" ) {
			THEN( "it has the correct attributes" ) {
				CHECK( list.empty() );
				CHECK( list.size() == 0 );
				CHECK( list.TotalWeight() == 0 );
				CHECK( std::begin(list) == std::end(list) );
			}
		}

		WHEN( "an object is added" ) {
			const int objWeight = 2;
			const auto beforeSize = list.size();
			const auto beforeWeight = list.TotalWeight();

			const auto obj = Object(1);
			list.emplace_back(objWeight, obj);

			THEN( "the list size increases by 1" ) {
				CHECK_FALSE( list.empty() );
				CHECK( list.size() == 1 + beforeSize );
			}
			THEN( "the list weight increases by the added weight" ) {
				CHECK( list.TotalWeight() == beforeWeight + objWeight );
			}

			AND_WHEN( "a second object is added" ) {
				const auto extraWeight = 3;
				list.emplace_back(extraWeight, 2);
				THEN( "the list increases in size and weight" ) {
					CHECK_FALSE( list.empty() );
					CHECK( list.size() == 2 + beforeSize );
					CHECK( list.TotalWeight() == beforeWeight + objWeight + extraWeight );
				}
				THEN( "the object at the back of the list is the most recently inserted" ) {
					CHECK( list.back().GetValue() == 2 );
				}

				AND_WHEN( "a single element is erased" ) {
					auto it = list.eraseAt(list.begin());

					THEN( "the list decreases in size and weight" ) {
						CHECK_FALSE( list.empty() );
						CHECK( list.size() == 1 + beforeSize );
						CHECK( list.TotalWeight() == beforeWeight + extraWeight );
					}
					THEN( "an iterator pointing to the next object in the list is returned" ) {
						REQUIRE( it != list.end() );
						CHECK( it->GetValue() == 2 );
					}
				}

				AND_WHEN( "a range is erased from begin to end" ) {
					list.erase(list.begin(), list.end());
					THEN( "the list is empty" ) {
						CHECK( list.empty() );
						CHECK( list.TotalWeight() == 0 );
					}
				}

				AND_WHEN( "a range is erased from the middle" ) {
					// Add more objects to the list so that a range can be deleted.
					list.emplace_back(1, 3);
					list.emplace_back(5, 4);
					list.emplace_back(3, 5);
					REQUIRE( list.size() == 5 );
					CHECK( list.TotalWeight() == 14 );

					// Delete objects with values 1, 2, and 3.
					auto it = list.erase(list.begin(), list.begin() + 3);
					THEN( "the list shrinks by the size and weight of the erased range" ) {
						CHECK( list.size() == 2 );
						CHECK( list.TotalWeight() == 8 );
					}
					THEN( "an iterator pointing to the next object in the list is returned" ) {
						REQUIRE( it != list.end() );
						CHECK( it->GetValue() == 4 );
					}
				}

				AND_WHEN( "the erase friend function is used" ) {
					std::size_t count = erase(list, obj);
					REQUIRE( count > 0 );

					THEN( "the total weight is correctly maintained" ) {
						CHECK( list.TotalWeight() == extraWeight );
					}
				}

				AND_WHEN( "the erase-if friend function is used" ) {
					std::size_t count = erase_if(list, [](const Object &o) { return o.GetValue() == 1; });
					REQUIRE( count > 0 );

					THEN( "the total weight is correctly maintained" ) {
						CHECK( list.TotalWeight() == extraWeight );
					}
				}
			}

			AND_WHEN( "the list is cleared" ) {
				list.clear();
				THEN( "the list is now empty" ) {
					CHECK( list.empty() );
					CHECK( list.size() == 0 );
				}
				THEN( "the list no longer has any weight" ) {
					CHECK( list.TotalWeight() == 0 );
				}
			}
		}
	}
	GIVEN( "a weighted list with content" ) {
		auto list = WeightedList<Object>{};
		list.emplace_back(4, 10);
		list.emplace_back(1, 20);
		REQUIRE( list.size() == 2 );

		WHEN( "an average is computed over the same value" ) {
			auto average = list.Average(std::mem_fn(&Object::GetConstant));
			THEN( "the result is independent of choice weights" ) {
				CHECK( average == CONSTANT );
			}
		}

		WHEN( "an average is computed over different values" ) {
			REQUIRE( CONSTANT != 12 );
			auto average = list.Average(std::mem_fn(&Object::GetValue));
			THEN( "the result is dependent on the choices' weights" ) {
				CHECK( average == 12 );
			}
		}
	}
}

SCENARIO( "Erasing from a WeightedList using a predicate", "[WeightedList][Usage]" ) {
	GIVEN( "a weighted list" ) {
		auto list = WeightedList<Object>{};
		auto invocations = 0U;
		auto pred = [&invocations](const Object &o) noexcept -> bool {
			++invocations;
			return o.GetValue() % 2;
		};

		WHEN( "the list contains one valid object" ) {
			list.emplace_back(2, 2);
			AND_WHEN( "all odds are erased" ) {
				std::size_t erased = erase_if(list, pred);
				THEN( "the list is unchanged" ) {
					CHECK( erased == 0 );
					CHECK( list.size() == 1 );
					// pred should only be invoked once per element.
					CHECK( invocations == list.size() + erased );
					CHECK( list.TotalWeight() == 2 );
					// pred should be false for all remaining elements.
					CHECK( std::none_of(list.begin(), list.end(), pred) );
				}
			}
		}

		WHEN( "the list contains one invalid object" ) {
			list.emplace_back(1, 1);
			AND_WHEN( "all odds are erased" ) {
				std::size_t erased = erase_if(list, pred);
				THEN( "the list is empty" ) {
					CHECK( erased == 1 );
					CHECK( list.size() == 0 );
					CHECK( invocations == list.size() + erased );
					CHECK( list.TotalWeight() == 0 );
					CHECK( std::none_of(list.begin(), list.end(), pred) );
				}
			}
		}

		WHEN( "all objects are valid" ) {
			list.emplace_back(2, 2);
			list.emplace_back(4, 4);
			list.emplace_back(6, 6);
			list.emplace_back(8, 8);
			list.emplace_back(10, 10);
			list.emplace_back(12, 12);
			AND_WHEN( "all odds are erased" ) {
				std::size_t erased = erase_if(list, pred);
				THEN( "the correct number and weight was erased" ) {
					CHECK( erased == 0 );
					CHECK( list.size() == 6 );
					CHECK( invocations == list.size() + erased );
					CHECK( list.TotalWeight() == 42 );
					CHECK( std::none_of(list.begin(), list.end(), pred) );
				}
			}
		}

		WHEN( "all objects are invalid" ) {
			list.emplace_back(1, 1);
			list.emplace_back(3, 3);
			list.emplace_back(5, 5);
			list.emplace_back(7, 7);
			list.emplace_back(9, 9);
			list.emplace_back(11, 11);
			AND_WHEN( "all odds are erased" ) {
				std::size_t erased = erase_if(list, pred);
				THEN( "the correct number and weight was erased" ) {
					CHECK( erased == 6 );
					CHECK( list.size() == 0 );
					CHECK( invocations == list.size() + erased );
					CHECK( list.TotalWeight() == 0 );
					CHECK( std::none_of(list.begin(), list.end(), pred) );
				}
			}
		}

		WHEN( "the half-way point is valid" ) {
			list.emplace_back(1, 1);
			list.emplace_back(2, 2);
			list.emplace_back(3, 3);
			list.emplace_back(4, 4);
			list.emplace_back(5, 5);
			list.emplace_back(6, 6);
			list.emplace_back(7, 7);
			list.emplace_back(8, 8);
			list.emplace_back(9, 9);
			list.emplace_back(10, 10);
			list.emplace_back(11, 11);
			list.emplace_back(12, 12);
			AND_WHEN( "all odds are erased" ) {
				std::size_t erased = erase_if(list, pred);
				THEN( "the correct number and weight was erased" ) {
					CHECK( erased == 6 );
					CHECK( list.size() == 6 );
					CHECK( invocations == list.size() + erased );
					CHECK( list.TotalWeight() == 42 );
					CHECK( std::none_of(list.begin(), list.end(), pred) );
				}
			}
		}

		WHEN( "the half-way point is invalid" ) {
			list.emplace_back(1, 1);
			list.emplace_back(2, 2);
			list.emplace_back(3, 3);
			list.emplace_back(4, 4);
			list.emplace_back(5, 5);
			list.emplace_back(6, 6);
			list.emplace_back(7, 7);
			list.emplace_back(8, 8);
			list.emplace_back(9, 9);
			list.emplace_back(10, 10);
			AND_WHEN( "all odds are erased" ) {
				std::size_t erased = erase_if(list, pred);
				THEN( "the correct number and weight was erased" ) {
					CHECK( erased == 5 );
					CHECK( list.size() == 5 );
					CHECK( invocations == list.size() + erased );
					CHECK( list.TotalWeight() == 30 );
					CHECK( std::none_of(list.begin(), list.end(), pred) );
				}
			}
		}

		WHEN( "there are no valid objects after the half-way point once it's reached" ) {
			list.emplace_back(1, 1);
			list.emplace_back(2, 2);
			list.emplace_back(3, 3);
			list.emplace_back(5, 5);
			list.emplace_back(7, 7);
			list.emplace_back(4, 4);
			AND_WHEN( "all odds are erased" ) {
				std::size_t erased = erase_if(list, pred);
				THEN( "the correct number and weight was erased" ) {
					CHECK( erased == 4 );
					CHECK( list.size() == 2 );
					CHECK( invocations == list.size() + erased );
					CHECK( list.TotalWeight() == 6 );
					CHECK( std::none_of(list.begin(), list.end(), pred) );
				}
			}
		}

		WHEN( "random input is generated" ) {
			int chunkSize = GENERATE(range(1, 12), range(20, 1000, 31));
			std::vector<int> values = GENERATE_COPY(chunk(chunkSize, range(0, chunkSize)));
			list.reserve(values.size());
			for(auto &&v : values)
				list.emplace_back(v ? v : 1, v);
			AND_WHEN( "all odds are erased" ) {
				std::size_t erased = erase_if(list, pred);
				THEN( "no odds remain" ) {
					CHECK( invocations == list.size() + erased );
					CHECK( std::none_of(list.begin(), list.end(), pred) );
				}
			}
		}
	}
}

SCENARIO( "Obtaining a random value", "[WeightedList][Usage]" ) {
	GIVEN( "a list with no content" ) {
		const auto list = WeightedList<Object>{};
		WHEN( "a random selection is performed" ) {
			REQUIRE( list.empty() );
			THEN( "an informative runtime exception is thrown" ) {
				CHECK_THROWS_AS( list.Get(), std::runtime_error );
<<<<<<< HEAD
#ifdef __WINDOWS__
=======
#ifndef __APPLE__
#if CATCH_VERSION_MAJOR >= 3
>>>>>>> 4e9c5f0d
				CHECK_THROWS_WITH( list.Get(), Catch::Matchers::ContainsSubstring("empty weighted list") );
#endif
#endif
			}
		}
	}

	GIVEN( "a list with one item" ) {
		auto list = WeightedList<Object>{};
		const auto item = Object(0);
		list.emplace_back(1, item);
		WHEN( "a random selection is performed") {
			REQUIRE( list.size() == 1 );
			THEN( "the result is always the item" ) {
				CHECK( list.Get() == item );
			}
		}
	}
	GIVEN( "a list with multiple items" ) {
		auto list = WeightedList<Object>{};
		const int weights[] = {1, 10, 100};
		const auto first = Object(0);
		const auto second = Object(1);
		const auto third = Object(2);
		list.emplace_back(weights[0], first);
		list.emplace_back(weights[1], second);
		list.emplace_back(weights[2], third);

		WHEN( "a random selection is performed" ) {
			auto getSampleSummary = [&list](std::size_t size) {
				auto l = std::map<int, unsigned>{};
				for(unsigned i = 0; i < size; ++i)
					++l[list.Get().GetValue()];
				return l;
			};
			// To compare distributions, we use the chi-squared test.
			auto computeChiStat = [&](std::size_t count) -> double {
				const auto summary = getSampleSummary(count);
				auto toExpected = [=](int weight) -> unsigned {
					return static_cast<double>(weight) / list.TotalWeight() * count;
				};
				auto toTermValue = [](unsigned actual, unsigned expected) -> double {
					double difference = static_cast<double>(std::max(actual, expected) - std::min(actual, expected));
					return pow(difference, 2) / expected;
				};
				return toTermValue(summary.at(first.GetValue()), toExpected(weights[0]))
					+ toTermValue(summary.at(second.GetValue()), toExpected(weights[1]))
					+ toTermValue(summary.at(third.GetValue()), toExpected(weights[2]))
				;
			};
			const unsigned totalPicks = 1 << 16;
			THEN( "each item is selectable in accordance with its weight" ) {
				// To provide reasonable assurance that we have implemented things properly, without also
				// causing a large number of spurious failures, we perform a strong goodness-of-fit test
				// first, and then, if it did not pass, compare a second sample against a lower threshold.
				// Compare the observed distribution to the expected distribution using the chi-squared
				// statistic with a two degrees of freedom and significance levels of 0.01 and 0.05.
				// (Critical values available via NIST: https://www.itl.nist.gov/div898/handbook/eda/section3/eda3674.htm)
				if(computeChiStat(totalPicks) > 9.210)
				{
					INFO("alpha = 0.05");
					CHECK( computeChiStat(totalPicks) <= 5.991 );
				}
				else
				{
					SUCCEED( "null hypothesis is not rejected" );
				}
			}
		}
	}
}

SCENARIO( "Test WeightedList error conditions.", "[WeightedList]" ) {
	GIVEN( "a new weighted list" ) {
		auto list = WeightedList<Object>{};
		REQUIRE( list.empty() );

		WHEN( "attempting to insert a negative weighted object" ) {
			THEN( "an invalid argument exception is thrown" ) {
				try {
					list.emplace_back(-1, 1);
					FAIL( "should have thrown" );
				}
				catch(const std::invalid_argument &)
				{
					SUCCEED( "threw when item weight was negative" );
					AND_THEN( "the invalid object was not inserted into the list" ) {
						CHECK( list.empty() );
						CHECK( list.size() == 0 );
						CHECK( list.TotalWeight() == 0 );
					}
				}
			}
		}
	}
}
// #endregion unit tests



} // test namespace<|MERGE_RESOLUTION|>--- conflicted
+++ resolved
@@ -348,12 +348,8 @@
 			REQUIRE( list.empty() );
 			THEN( "an informative runtime exception is thrown" ) {
 				CHECK_THROWS_AS( list.Get(), std::runtime_error );
-<<<<<<< HEAD
-#ifdef __WINDOWS__
-=======
 #ifndef __APPLE__
 #if CATCH_VERSION_MAJOR >= 3
->>>>>>> 4e9c5f0d
 				CHECK_THROWS_WITH( list.Get(), Catch::Matchers::ContainsSubstring("empty weighted list") );
 #endif
 #endif
