--- conflicted
+++ resolved
@@ -111,21 +111,13 @@
 		REQUIRE( emptySet.IsEmpty() );
 
 		AND_GIVEN( "an empty list of Conditions" ) {
-<<<<<<< HEAD
 			const auto emptyConditionList = ConditionsStore{};
-=======
-			const auto emptyConditionList = Conditions{};
->>>>>>> 5a8cbeb1
 			THEN( "the ConditionSet is satisfied" ) {
 				REQUIRE( emptySet.Test(emptyConditionList) );
 			}
 		}
 		AND_GIVEN( "a non-empty list of Conditions" ) {
-<<<<<<< HEAD
 			const auto conditionList = ConditionsStore{
-=======
-			const auto conditionList = Conditions{
->>>>>>> 5a8cbeb1
 				{"event: war begins", 1},
 			};
 			THEN( "the ConditionSet is satisfied" ) {
@@ -138,13 +130,9 @@
 		REQUIRE_FALSE( neverSet.IsEmpty() );
 
 		AND_GIVEN( "a condition list containing the literal 'never'" ) {
-<<<<<<< HEAD
-			const auto listWithNever = ConditionsStore{{"never", 1}};
-=======
-			const auto listWithNever = Conditions{
+			const auto listWithNever = ConditionsStore{
 				{"never", 1},
 			};
->>>>>>> 5a8cbeb1
 			THEN( "the ConditionSet is not satisfied" ) {
 				REQUIRE_FALSE( neverSet.Test(listWithNever) );
 			}
@@ -153,13 +141,9 @@
 }
 
 SCENARIO( "Applying changes to conditions", "[ConditionSet][Usage]" ) {
-<<<<<<< HEAD
 	auto store = ConditionsStore{};
 	REQUIRE( primarySize(store) == 0 );
-=======
-	auto mutableList = Conditions{};
-	REQUIRE( mutableList.empty() );
->>>>>>> 5a8cbeb1
+	REQUIRE( store.empty() );
 
 	GIVEN( "an empty ConditionSet" ) {
 		const auto emptySet = ConditionSet{};
