--- conflicted
+++ resolved
@@ -687,20 +687,9 @@
 		# Using empty inputs to trigger those game loops.
 		input
 		input
-<<<<<<< HEAD
 		# The ships zoom gets restored at a rate of about .01 per step, so wait for a bit more than 100 steps to get to full zoom/full control.
-		apply
-			"test: Depart: zoom_restore_counter" = 110
-		label zoom_restore_loop
-		apply
-			"test: Depart: zoom_restore_counter" -= 1
-		input
-		branch zoom_restore_loop
-			"test: Depart: zoom_restore_counter" > 0
-=======
-		# The ships zoom gets restored at a rate of .02 per step, so wait for a bit more than 50 steps to get to full zoom/full control.
 		call "Wait 55 steps"
->>>>>>> d69bacd6
+	  call "Wait 55 steps"
 
 
 test "Sell first ship"
