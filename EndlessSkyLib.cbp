<?xml version="1.0" encoding="UTF-8" standalone="yes" ?>
<CodeBlocks_project_file>
	<FileVersion major="1" minor="6" />
	<Project>
		<Option title="endless-sky-lib" />
		<Option pch_mode="2" />
		<Option compiler="gcc" />
		<Build>
			<Target title="Debug">
				<Option output="lib/Debug/endless-sky" prefix_auto="1" extension_auto="1" />
				<Option working_dir="" />
				<Option object_output="obj/Debug/" />
				<Option type="2" />
				<Option compiler="gcc" />
				<Option createDefFile="1" />
				<Compiler>
					<Add option="-g" />
				</Compiler>
			</Target>
			<Target title="Release">
				<Option output="lib/Release/endless-sky" prefix_auto="1" extension_auto="1" />
				<Option working_dir="" />
				<Option object_output="obj/Release/" />
				<Option type="2" />
				<Option compiler="gcc" />
				<Option createDefFile="1" />
				<Compiler>
					<Add option="-flto" />
					<Add option="-O3" />
					<Add option="-msse3" />
				</Compiler>
				<Linker>
					<Add option="-flto" />
				</Linker>
			</Target>
			<Target title="Win32">
				<Option output="lib/Win32/endless-sky" prefix_auto="1" extension_auto="1" />
				<Option working_dir="" />
				<Option object_output="obj/Win32/" />
				<Option type="2" />
				<Option compiler="gnu_gcc_compiler_win32" />
				<Option createDefFile="1" />
				<Option projectLinkerOptionsRelation="2" />
				<Option projectIncludeDirsRelation="1" />
				<Compiler>
					<Add option="-flto" />
					<Add option="-O3" />
					<Add directory="C:/dev32/include" />
				</Compiler>
				<Linker>
					<Add option="-flto" />
				</Linker>
			</Target>
		</Build>
		<Compiler>
			<Add option="-Wnon-virtual-dtor" />
			<Add option="-Wall" />
			<Add option="-std=c++11" />
			<Add option="-Werror" />
			<Add directory="C:/dev64/include" />
		</Compiler>
		<Unit filename="source/AI.cpp" />
		<Unit filename="source/AI.h" />
		<Unit filename="source/Account.cpp" />
		<Unit filename="source/Account.h" />
		<Unit filename="source/Angle.cpp" />
		<Unit filename="source/Angle.h" />
		<Unit filename="source/Armament.cpp" />
		<Unit filename="source/Armament.h" />
		<Unit filename="source/AsteroidField.cpp" />
		<Unit filename="source/AsteroidField.h" />
		<Unit filename="source/Audio.cpp" />
		<Unit filename="source/Audio.h" />
		<Unit filename="source/BankPanel.cpp" />
		<Unit filename="source/BankPanel.h" />
		<Unit filename="source/BatchDrawList.cpp" />
		<Unit filename="source/BatchDrawList.h" />
		<Unit filename="source/BatchShader.cpp" />
		<Unit filename="source/BatchShader.h" />
		<Unit filename="source/BoardingPanel.cpp" />
		<Unit filename="source/BoardingPanel.h" />
		<Unit filename="source/Body.cpp" />
		<Unit filename="source/Body.h" />
		<Unit filename="source/CaptureOdds.cpp" />
		<Unit filename="source/CaptureOdds.h" />
		<Unit filename="source/CargoHold.cpp" />
		<Unit filename="source/CargoHold.h" />
<<<<<<< HEAD
		<Unit filename="source/Cache.cpp" />
		<Unit filename="source/Cache.h" />
=======
		<Unit filename="source/CategoryTypes.h" />
>>>>>>> a9a7d641
		<Unit filename="source/ClickZone.h" />
		<Unit filename="source/CollisionSet.cpp" />
		<Unit filename="source/CollisionSet.h" />
		<Unit filename="source/Color.cpp" />
		<Unit filename="source/Color.h" />
		<Unit filename="source/Command.cpp" />
		<Unit filename="source/Command.h" />
		<Unit filename="source/ConditionSet.cpp" />
		<Unit filename="source/ConditionSet.h" />
		<Unit filename="source/Conversation.cpp" />
		<Unit filename="source/Conversation.h" />
		<Unit filename="source/ConversationPanel.cpp" />
		<Unit filename="source/ConversationPanel.h" />
		<Unit filename="source/CoreStartData.cpp" />
		<Unit filename="source/CoreStartData.h" />
		<Unit filename="source/DataFile.cpp" />
		<Unit filename="source/DataFile.h" />
		<Unit filename="source/DataNode.cpp" />
		<Unit filename="source/DataNode.h" />
		<Unit filename="source/DataWriter.cpp" />
		<Unit filename="source/DataWriter.h" />
		<Unit filename="source/Date.cpp" />
		<Unit filename="source/Date.h" />
		<Unit filename="source/Depreciation.cpp" />
		<Unit filename="source/Depreciation.h" />
		<Unit filename="source/Dialog.cpp" />
		<Unit filename="source/Dialog.h" />
		<Unit filename="source/Dictionary.cpp" />
		<Unit filename="source/Dictionary.h" />
		<Unit filename="source/DistanceMap.cpp" />
		<Unit filename="source/DistanceMap.h" />
		<Unit filename="source/DrawList.cpp" />
		<Unit filename="source/DrawList.h" />
		<Unit filename="source/Effect.cpp" />
		<Unit filename="source/Effect.h" />
		<Unit filename="source/Engine.cpp" />
		<Unit filename="source/Engine.h" />
		<Unit filename="source/EscortDisplay.cpp" />
		<Unit filename="source/EscortDisplay.h" />
		<Unit filename="source/File.cpp" />
		<Unit filename="source/File.h" />
		<Unit filename="source/Files.cpp" />
		<Unit filename="source/Files.h" />
		<Unit filename="source/FillShader.cpp" />
		<Unit filename="source/FillShader.h" />
		<Unit filename="source/Fleet.cpp" />
		<Unit filename="source/Fleet.h" />
		<Unit filename="source/Flotsam.cpp" />
		<Unit filename="source/Flotsam.h" />
		<Unit filename="source/FogShader.cpp" />
		<Unit filename="source/FogShader.h" />
		<Unit filename="source/FrameTimer.cpp" />
		<Unit filename="source/FrameTimer.h" />
		<Unit filename="source/Galaxy.cpp" />
		<Unit filename="source/Galaxy.h" />
		<Unit filename="source/GameData.cpp" />
		<Unit filename="source/GameData.h" />
		<Unit filename="source/GameEvent.cpp" />
		<Unit filename="source/GameEvent.h" />
		<Unit filename="source/GameWindow.cpp" />
		<Unit filename="source/GameWindow.h" />
		<Unit filename="source/Government.cpp" />
		<Unit filename="source/Government.h" />
		<Unit filename="source/HailPanel.cpp" />
		<Unit filename="source/HailPanel.h" />
		<Unit filename="source/Hardpoint.cpp" />
		<Unit filename="source/Hardpoint.h" />
		<Unit filename="source/Hazard.cpp" />
		<Unit filename="source/Hazard.h" />
		<Unit filename="source/HiringPanel.cpp" />
		<Unit filename="source/HiringPanel.h" />
		<Unit filename="source/ImageBuffer.cpp" />
		<Unit filename="source/ImageBuffer.h" />
		<Unit filename="source/ImageSet.cpp" />
		<Unit filename="source/ImageSet.h" />
		<Unit filename="source/Information.cpp" />
		<Unit filename="source/Information.h" />
		<Unit filename="source/Interface.cpp" />
		<Unit filename="source/Interface.h" />
		<Unit filename="source/ItemInfoDisplay.cpp" />
		<Unit filename="source/ItemInfoDisplay.h" />
		<Unit filename="source/LineShader.cpp" />
		<Unit filename="source/LineShader.h" />
		<Unit filename="source/LoadPanel.cpp" />
		<Unit filename="source/LoadPanel.h" />
		<Unit filename="source/LocationFilter.cpp" />
		<Unit filename="source/LocationFilter.h" />
		<Unit filename="source/LogbookPanel.cpp" />
		<Unit filename="source/LogbookPanel.h" />
		<Unit filename="source/MainPanel.cpp" />
		<Unit filename="source/MainPanel.h" />
		<Unit filename="source/MapDetailPanel.cpp" />
		<Unit filename="source/MapDetailPanel.h" />
		<Unit filename="source/MapOutfitterPanel.cpp" />
		<Unit filename="source/MapOutfitterPanel.h" />
		<Unit filename="source/MapPanel.cpp" />
		<Unit filename="source/MapPanel.h" />
		<Unit filename="source/MapSalesPanel.cpp" />
		<Unit filename="source/MapSalesPanel.h" />
		<Unit filename="source/MapShipyardPanel.cpp" />
		<Unit filename="source/MapShipyardPanel.h" />
		<Unit filename="source/Mask.cpp" />
		<Unit filename="source/Mask.h" />
		<Unit filename="source/MenuPanel.cpp" />
		<Unit filename="source/MenuPanel.h" />
		<Unit filename="source/Messages.cpp" />
		<Unit filename="source/Messages.h" />
		<Unit filename="source/Minable.cpp" />
		<Unit filename="source/Minable.h" />
		<Unit filename="source/Mission.cpp" />
		<Unit filename="source/Mission.h" />
		<Unit filename="source/MissionAction.cpp" />
		<Unit filename="source/MissionAction.h" />
		<Unit filename="source/MissionPanel.cpp" />
		<Unit filename="source/MissionPanel.h" />
		<Unit filename="source/Mortgage.cpp" />
		<Unit filename="source/Mortgage.h" />
		<Unit filename="source/Music.cpp" />
		<Unit filename="source/Music.h" />
		<Unit filename="source/NPC.cpp" />
		<Unit filename="source/NPC.h" />
		<Unit filename="source/News.cpp" />
		<Unit filename="source/News.h" />
		<Unit filename="source/Outfit.cpp" />
		<Unit filename="source/Outfit.h" />
		<Unit filename="source/OutfitInfoDisplay.cpp" />
		<Unit filename="source/OutfitInfoDisplay.h" />
		<Unit filename="source/OutfitterPanel.cpp" />
		<Unit filename="source/OutfitterPanel.h" />
		<Unit filename="source/OutlineShader.cpp" />
		<Unit filename="source/OutlineShader.h" />
		<Unit filename="source/Panel.cpp" />
		<Unit filename="source/Panel.h" />
		<Unit filename="source/Person.cpp" />
		<Unit filename="source/Person.h" />
		<Unit filename="source/Personality.cpp" />
		<Unit filename="source/Personality.h" />
		<Unit filename="source/Phrase.cpp" />
		<Unit filename="source/Phrase.h" />
		<Unit filename="source/Planet.cpp" />
		<Unit filename="source/Planet.h" />
		<Unit filename="source/PlanetLabel.cpp" />
		<Unit filename="source/PlanetLabel.h" />
		<Unit filename="source/PlanetPanel.cpp" />
		<Unit filename="source/PlanetPanel.h" />
		<Unit filename="source/PlayerInfo.cpp" />
		<Unit filename="source/PlayerInfo.h" />
		<Unit filename="source/PlayerInfoPanel.cpp" />
		<Unit filename="source/PlayerInfoPanel.h" />
		<Unit filename="source/Point.cpp" />
		<Unit filename="source/Point.h" />
		<Unit filename="source/PointerShader.cpp" />
		<Unit filename="source/PointerShader.h" />
		<Unit filename="source/Politics.cpp" />
		<Unit filename="source/Politics.h" />
		<Unit filename="source/Preferences.cpp" />
		<Unit filename="source/Preferences.h" />
		<Unit filename="source/PreferencesPanel.cpp" />
		<Unit filename="source/PreferencesPanel.h" />
		<Unit filename="source/Projectile.cpp" />
		<Unit filename="source/Projectile.h" />
		<Unit filename="source/Radar.cpp" />
		<Unit filename="source/Radar.h" />
		<Unit filename="source/Random.cpp" />
		<Unit filename="source/Random.h" />
		<Unit filename="source/Rectangle.cpp" />
		<Unit filename="source/Rectangle.h" />
		<Unit filename="source/RingShader.cpp" />
		<Unit filename="source/RingShader.h" />
		<Unit filename="source/Sale.h" />
		<Unit filename="source/SavedGame.cpp" />
		<Unit filename="source/SavedGame.h" />
		<Unit filename="source/Screen.cpp" />
		<Unit filename="source/Screen.h" />
		<Unit filename="source/Set.h" />
		<Unit filename="source/Shader.cpp" />
		<Unit filename="source/Shader.h" />
		<Unit filename="source/Ship.cpp" />
		<Unit filename="source/Ship.h" />
		<Unit filename="source/ShipEvent.cpp" />
		<Unit filename="source/ShipEvent.h" />
		<Unit filename="source/ShipInfoDisplay.cpp" />
		<Unit filename="source/ShipInfoDisplay.h" />
		<Unit filename="source/ShipInfoPanel.cpp" />
		<Unit filename="source/ShipInfoPanel.h" />
		<Unit filename="source/ShipyardPanel.cpp" />
		<Unit filename="source/ShipyardPanel.h" />
		<Unit filename="source/ShopPanel.cpp" />
		<Unit filename="source/ShopPanel.h" />
		<Unit filename="source/Sound.cpp" />
		<Unit filename="source/Sound.h" />
		<Unit filename="source/SpaceportPanel.cpp" />
		<Unit filename="source/SpaceportPanel.h" />
		<Unit filename="source/Sprite.cpp" />
		<Unit filename="source/Sprite.h" />
		<Unit filename="source/SpriteQueue.cpp" />
		<Unit filename="source/SpriteQueue.h" />
		<Unit filename="source/SpriteSet.cpp" />
		<Unit filename="source/SpriteSet.h" />
		<Unit filename="source/SpriteShader.cpp" />
		<Unit filename="source/SpriteShader.h" />
		<Unit filename="source/StarField.cpp" />
		<Unit filename="source/StarField.h" />
		<Unit filename="source/StartConditions.cpp" />
		<Unit filename="source/StartConditions.h" />
		<Unit filename="source/StartConditionsPanel.cpp" />
		<Unit filename="source/StartConditionsPanel.h" />
		<Unit filename="source/StellarObject.cpp" />
		<Unit filename="source/StellarObject.h" />
		<Unit filename="source/System.cpp" />
		<Unit filename="source/System.h" />
		<Unit filename="source/Test.cpp" />
		<Unit filename="source/Test.h" />
		<Unit filename="source/TestData.cpp" />
		<Unit filename="source/TestData.h" />
		<Unit filename="source/Trade.cpp" />
		<Unit filename="source/Trade.h" />
		<Unit filename="source/TradingPanel.cpp" />
		<Unit filename="source/TradingPanel.h" />
		<Unit filename="source/UI.cpp" />
		<Unit filename="source/UI.h" />
		<Unit filename="source/Visual.cpp" />
		<Unit filename="source/Visual.h" />
		<Unit filename="source/Weapon.cpp" />
		<Unit filename="source/Weapon.h" />
		<Unit filename="source/Weather.cpp" />
		<Unit filename="source/Weather.h" />
		<Unit filename="source/WeightedList.h" />
		<Unit filename="source/gl_header.h" />
		<Unit filename="source/pi.h" />
		<Unit filename="source/shift.h" />
		<Unit filename="source/text/DisplayText.cpp" />
		<Unit filename="source/text/DisplayText.h" />
		<Unit filename="source/text/Font.cpp" />
		<Unit filename="source/text/Font.h" />
		<Unit filename="source/text/FontSet.cpp" />
		<Unit filename="source/text/FontSet.h" />
		<Unit filename="source/text/FontUtilities.cpp" />
		<Unit filename="source/text/FontUtilities.h" />
		<Unit filename="source/text/Format.cpp" />
		<Unit filename="source/text/Format.h" />
		<Unit filename="source/text/Table.cpp" />
		<Unit filename="source/text/Table.h" />
		<Unit filename="source/text/Utf8.cpp" />
		<Unit filename="source/text/Utf8.h" />
		<Unit filename="source/text/alignment.hpp" />
		<Unit filename="source/text/layout.hpp" />
		<Unit filename="source/text/truncate.hpp" />
		<Extensions>
			<editor_config active="1" use_tabs="1" tab_indents="1" tab_width="4" indent="4" eol_mode="0" />
			<lib_finder disable_auto="1" />
		</Extensions>
	</Project>
</CodeBlocks_project_file><|MERGE_RESOLUTION|>--- conflicted
+++ resolved
@@ -85,12 +85,9 @@
 		<Unit filename="source/CaptureOdds.h" />
 		<Unit filename="source/CargoHold.cpp" />
 		<Unit filename="source/CargoHold.h" />
-<<<<<<< HEAD
 		<Unit filename="source/Cache.cpp" />
 		<Unit filename="source/Cache.h" />
-=======
 		<Unit filename="source/CategoryTypes.h" />
->>>>>>> a9a7d641
 		<Unit filename="source/ClickZone.h" />
 		<Unit filename="source/CollisionSet.cpp" />
 		<Unit filename="source/CollisionSet.h" />
@@ -336,6 +333,7 @@
 		<Unit filename="source/text/Table.h" />
 		<Unit filename="source/text/Utf8.cpp" />
 		<Unit filename="source/text/Utf8.h" />
+		<Unit filename="source/text/WeightedList.h" />
 		<Unit filename="source/text/alignment.hpp" />
 		<Unit filename="source/text/layout.hpp" />
 		<Unit filename="source/text/truncate.hpp" />
