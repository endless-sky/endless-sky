--- conflicted
+++ resolved
@@ -153,13 +153,8 @@
 		<Unit filename="source/GameEvent.h" />
 		<Unit filename="source/GameLoadingPanel.cpp" />
 		<Unit filename="source/GameLoadingPanel.h" />
-<<<<<<< HEAD
-		<Unit filename="source/GameObjects.cpp" />
-		<Unit filename="source/GameObjects.h" />
 		<Unit filename="source/GameRules.cpp" />
 		<Unit filename="source/GameRules.h" />
-=======
->>>>>>> 78d2d41d
 		<Unit filename="source/GameWindow.cpp" />
 		<Unit filename="source/GameWindow.h" />
 		<Unit filename="source/Government.cpp" />
