--- conflicted
+++ resolved
@@ -318,63 +318,8 @@
 
 
 ship "Kestrel" "Kestrel (More Weapons)"
-<<<<<<< HEAD
-	attributes
-		category "Heavy Warship"
-		"cost" 14700000
-		"shields" 17400
-		"hull" 6200
-		"required crew" 64
-		"bunks" 128
-		"mass" 740
-		"drag" 9.8
-		"heat dissipation" .6
-		"fuel capacity" 600
-		"cargo space" 120
-		"outfit space" 810
-		"weapon capacity" 420
-		"engine capacity" 210
-
-
-
-ship "Kestrel" "Kestrel (More Engines)"
-	attributes
-		category "Heavy Warship"
-		"cost" 14700000
-		"shields" 17400
-		"hull" 6200
-		"required crew" 64
-		"bunks" 128
-		"mass" 740
-		"drag" 9.8
-		"heat dissipation" .6
-		"fuel capacity" 600
-		"cargo space" 120
-		"outfit space" 810
-		"weapon capacity" 390
-		"engine capacity" 230
-
-
-
-ship "Kestrel" "Kestrel (More Shields)"
-	attributes
-		category "Heavy Warship"
-		"cost" 14700000
-		"shields" 20100
-		"hull" 7500
-		"required crew" 64
-		"bunks" 128
-		"mass" 760
-		"drag" 9.8
-		"heat dissipation" .6
-		"fuel capacity" 600
-		"cargo space" 120
-		"outfit space" 810
-		"weapon capacity" 390
-		"engine capacity" 210
-=======
 	add attributes
-		"weapon capacity" 20
+		"weapon capacity" 30
 
 ship "Kestrel" "Kestrel (More Engines)"
 	add attributes
@@ -383,5 +328,4 @@
 ship "Kestrel" "Kestrel (More Shields)"
 	add attributes
 		"shields" 2700
-		"hull" 1300
->>>>>>> 2f5b7609
+		"hull" 1300