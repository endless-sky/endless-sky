# Copyright (c) 2014-2016 by Michael Zahniser
#
# Endless Sky is free software: you can redistribute it and/or modify it under the
# terms of the GNU General Public License as published by the Free Software
# Foundation, either version 3 of the License, or (at your option) any later version.
#
# Endless Sky is distributed in the hope that it will be useful, but WITHOUT ANY
# WARRANTY; without even the implied warranty of MERCHANTABILITY or FITNESS FOR A
# PARTICULAR PURPOSE.  See the GNU General Public License for more details.

fleet "Small Hai"
	government "Hai"
	names "hai"
	cargo 3
	personality
		disables opportunistic
	variant 3
		"Water Bug"
		"Lightning Bug (Pulse)" 2
	variant 3
		"Water Bug (Pulse)"
		"Lightning Bug" 2
	variant
		"Water Bug"
		"Water Bug (Pulse)"
		"Lightning Bug"
	variant
		"Water Bug" 2
		"Lightning Bug (Pulse)"
	variant 3
		"Lightning Bug" 2
		"Aphid" 3
	variant
		"Lightning Bug"
		"Aphid" 5
	variant 2
		"Lightning Bug (Pulse)" 2
		"Aphid (Anti-Missile)" 3
	variant 2
		"Lightning Bug (Pulse)"
		"Aphid (Anti-Missile)" 5
	variant
		"Lightning Bug" 3
	variant
		"Lightning Bug (Pulse)" 3
	variant
		"Lightning Bug (Pulse)"
		"Lightning Bug" 2
	variant
		"Lightning Bug"
		"Lightning Bug (Pulse)" 2
	variant 2
		"Centipede"
	variant 3
		"Aphid" 3
		"Centipede"
	variant
		"Centipede" 3
	variant
		"Centipede" 2
		"Lightning Bug" 2
	variant 2
		"Centipede" 2
		"Water Bug"
	variant
		"Centipede"
		"Lightning Bug" 2
	variant
		"Centipede"
		"Aphid" 5
	variant
		"Centipede"2
		"Lightning Bug" 2
	variant
		"Centipede"2
		"Lightning Bug" 

fleet "Large Hai"
	government "Hai"
	names "hai"
	cargo 3
	personality
		disables opportunistic
	variant 2
		"Shield Beetle"
		"Lightning Bug (Pulse)" 2
	variant 2
		"Shield Beetle (Tracker)"
		"Lightning Bug" 2
	variant 1
		"Shield Beetle"
		"Lightning Bug (Pulse)"
		"Aphid" 4
	variant 1
		"Shield Beetle (Tracker)"
		"Lightning Bug"
		"Aphid (Anti-Missile)" 4
	variant 3
		"Shield Beetle"
		"Lightning Bug (Pulse)"
		"Water Bug"
		"Water Bug (Pulse)"
	variant 3
		"Shield Beetle"
		"Water Bug"
		"Water Bug (Pulse)"
	variant 3
		"Shield Beetle (Tracker)"
		"Lightning Bug" 2
		"Water Bug"
	variant 3
		"Shield Beetle (Tracker)"
		"Water Bug" 3
	variant 3
		"Shield Beetle (Pulse)"
		"Lightning Bug (Pulse)" 2
	variant 2
		"Shield Beetle (Pulse)"
		"Shield Beetle"
	variant 2
		"Shield Beetle (Pulse)"
		"Shield Beetle (Tracker)"
	variant
		"Shield Beetle (Pulse)"
		"Shield Beetle"
		"Lightning Bug (Pulse)" 2
	variant
		"Shield Beetle (Pulse)"
		"Shield Beetle (Tracker)"
		"Lightning Bug" 2
	variant
		"Shield Beetle (Tracker)
		"Centipede" 3
	variant 2
		"Water Bug" 3
		"Centipede" 2
	variant
		"Centipede" 5
	variant 3
		"Centipede" 2
		"Lightning Bug" 3
		"Water Bug"
	variant 2
		"Aphid" 2
		"Lightning Bug"
		"Centipede"
	variant 2
		"Centipede"
		"Shield Beetle (Pulse)" 2
		"Shield Beetle (Tracker)"
	variant
		"Centipede" 2
		"Lightning Bug" 2
		"Aphid" 3
<<<<<<< HEAD
=======
	variant
		"Centipede" 2
		"Lightning Bug" 2
		"Shield Beetle"
	variant
		"Centipede"
		"Aphid" 10
>>>>>>> f6f15bb5

fleet "Small Unfettered"
	government "Hai (Unfettered)"
	names "hai"
	cargo 3
	personality
		disables
		plunders
	variant 3
		"Lightning Bug (Pulse)" 2
	variant 3
		"Lightning Bug" 2
	variant
		"Lightning Bug"
	variant
		"Lightning Bug (Pulse)"

fleet "Large Unfettered"
	government "Hai (Unfettered)"
	names "hai"
	cargo 3
	personality
		disables
		plunders
	variant 2
		"Shield Beetle"
		"Lightning Bug (Pulse)" 2
	variant 2
		"Shield Beetle (Tracker)"
		"Lightning Bug" 2
	variant 1
		"Shield Beetle"
		"Lightning Bug (Pulse)"
	variant 1
		"Shield Beetle (Tracker)"
		"Lightning Bug"
	variant 3
		"Shield Beetle (Tracker)"
		"Shield Beetle"
	variant 1
		"Shield Beetle (Tracker)" 2
	variant 1
		"Shield Beetle" 2
	variant 1
		"Lightning Bug" 5
	variant 3
		"Shield Beetle (Pulse)"
		"Lightning Bug (Pulse)" 2
	variant 2
		"Shield Beetle (Pulse)"
		"Shield Beetle"
	variant 2
		"Shield Beetle (Pulse)"
		"Shield Beetle (Tracker)"
	variant
		"Shield Beetle (Pulse)"
		"Shield Beetle"
		"Lightning Bug (Pulse)" 2
	variant
		"Shield Beetle (Pulse)"
		"Shield Beetle (Tracker)"
		"Lightning Bug" 2

fleet "Unfettered Raid"
	government "Hai (Unfettered)"
	names "hai"
	personality
		disables
		plunders
	variant
		"Shield Beetle (Jump)" 3
	variant
		"Shield Beetle (Jump)" 2
		"Shield Beetle (Jump, Tracker)" 1
	variant
		"Shield Beetle (Jump)" 1
		"Shield Beetle (Jump, Tracker)" 2

shipyard "Hai Basics"
	"Aphid"
	"Lightning Bug"

shipyard "Hai Intermediate"
	"Aphid"
	"Lightning Bug"
	"Water Bug"
	"Centipede"

shipyard "Hai Advanced"
	"Aphid"
	"Lightning Bug"
	"Water Bug"
	"Shield Beetle"
	"Centipede"

outfitter "Hai Basics"
	"Pulse Cannon"
	"Hai Tracker"
	"Bullfrog Anti-Missile"
	"Geode Reactor"
	"Hai Williwaw Cooling"
	"Hyperdrive"
	"Hai Chasm Batteries"
	"Hai Fissure Batteries"
	"Supercapacitor"
	"Cargo Expansion"
	"Small Bunk Room"
	"Fuel Pod"
	"Hai Corundum Regenerator"
	`"Basrem" Atomic Thruster`
	`"Basrem" Atomic Steering`
	"Local Map"
	"Quantum Keystone"

outfitter "Hai Intermediate"
	"Pulse Cannon"
	"Pulse Turret"
	"Hai Tracker"
	"Hai Tracker Pod"
	"Tracker Storage Pod"
	"Bullfrog Anti-Missile"
	"Chameleon Anti-Missile"
	"Pebble Core"
	"Geode Reactor"
	"Hai Williwaw Cooling"
	"Hyperdrive"
	"Hai Chasm Batteries"
	"Hai Fissure Batteries"
	"Hai Gorge Batteries"
	"Supercapacitor"
	"Outfits Expansion"
	"Cargo Expansion"
	"Small Bunk Room"
	"Bunk Room"
	"Fuel Pod"
	"Hai Corundum Regenerator"
	`"Basrem" Atomic Thruster`
	`"Basrem" Atomic Steering`
	`"Benga" Atomic Thruster`
	`"Benga" Atomic Steering`
	`"Biroo" Atomic Thruster`
	`"Biroo" Atomic Steering`
	"Local Map"
	"Quantum Keystone"

outfitter "Hai Advanced"
	"Pulse Cannon"
	"Ion Cannon"
	"Pulse Turret"
	"Hai Tracker"
	"Hai Tracker Pod"
	"Tracker Storage Pod"
	"Bullfrog Anti-Missile"
	"Chameleon Anti-Missile"
	"Pebble Core"
	"Geode Reactor"
	"Boulder Reactor"
	"Hai Williwaw Cooling"
	"Hyperdrive"
	"Hai Chasm Batteries"
	"Hai Fissure Batteries"
	"Hai Gorge Batteries"
	"Hai Ravine Batteries"
	"Hai Valley Batteries"
	"Supercapacitor"
	"Outfits Expansion"
	"Cargo Expansion"
	"Small Bunk Room"
	"Bunk Room"
	"Fuel Pod"
	"Hai Corundum Regenerator"
	"Hai Diamond Regenerator"
	`"Basrem" Atomic Thruster`
	`"Basrem" Atomic Steering`
	`"Benga" Atomic Thruster`
	`"Benga" Atomic Steering`
	`"Biroo" Atomic Thruster`
	`"Biroo" Atomic Steering`
	`"Bondir" Atomic Thruster`
	`"Bondir" Atomic Steering`
	`"Bufaer" Atomic Thruster`
	`"Bufaer" Atomic Steering`
	"Local Map"
	"Quantum Keystone"

phrase "hai"
	word
		"Du"
		"Mon"
		"Luf"
		"Vai"
		"Woh"
		"Far"
	word
		" "
		" "
		" e "
		" e "
		" Cor "
		" Yo "
		" Sook "
		" Woa "
		" Ood "
	word
		"Loh"
		"Eh"
		"Ow"
		"Hey"
		"Lur"
		"Sen"
		"Bin"

phrase "friendly hai"
	word
		"Any "
		"Every "
		"A "
	word
		"seeker of "
		"being of "
		"bringer of "
		"sentient being of "
		"being who offers "
		"being who seeks "
		"being who values "
		"being who brings "
		"species that offers "
		"species that seeks "
		"species that values "
		"species that brings "
		"creature of "
		"species of "
		"individual of "
		"person of "
		"sentient creature of "
	word
		"peace "
		"an open heart "
		"peacefulness "
		"nonviolence "
		"understanding "
		"reconciliation "
		"harmony "
		"concord "
		"serenity "
	word
		"and "
	word
		"love "
		"a tender heart "
		"compassion "
		"friendship "
		"amity "
		"good intentions "
		"friendly intentions "
		"empathy "
		"care "
		"kindness "
	word
		"is welcome "
	word
		"in Hai space."
		"in our territory."
		"on our worlds."
		"to visit us."
		"to coexist with us."
		"in our space."
		
phrase "friendly hai"
	word
		"To be welcome "
	word
		"in Hai space"
		"in our territory"
		"on our worlds"
		"among us"
		"in our space"
	word
		", you need to "
		", you must "
		", you have to "
		", one needs to "
		", one must "
		", one has to "
	word
		"promote "
		"bring "
		"believe in "
		"offer "
		"seek "
		"value "
	word
		"love "
		"tenderness "
		"compassion "
		"friendship "
		"amity "
		"good intentions "
		"friendly intentions "
		"empathy "
		
	word 
		"and "
	word 
		"peace."
		"an open heart."
		"peacefulness."
		"nonviolence."
		"understanding."
		"reconciliation."
		"harmony."
		"concord."
		"cooperation."
		
phrase "hostile hai"
	word
		"You "
	word 
		" came to "
		" entered "
	word
		" Hai "
		" our "
	word	
		"space"
		"territory"
		"worlds"
	word
		" with "
	word
		"impure"
		"unclean"
		"tainted"
		"foul"
		"shameful"
		"violent"
		"greedy"
		"immoral"
		"belligerent"
		"brutal"
		"cruel"
		"heartless"
	word 
		" "
	word
		"thoughts"
		"beliefs"
		"principles"
		"intentions"
		"resolves"
	word
		"; we "
		". We "
	word
		"must "
		"have to "
		"have no choice but to "
	word
		"drive you out"
		"eject you"
		"exclude you"
		"remove you"
	word 
		" from "
	word
		"Hai "
		"our "
	word	
		"space."
		"territory."
		"worlds."
	
phrase "friendly unfettered"
	word
		"We "
	word
		"welcome"
		"accept"
		"tolerate"
	word
		" "
	word
		"true"
		"strong"
		"ambitious"
	word
		" "
	word
		"races"
		"people"
		"individuals"
	word
		" that are "
		" "
	word
		"ready to"
		"willing to"
		"ready to"
		"willing to"
		"prepared to"
	word
		" "
	word
		"help"
		"assist"
		"work with"
		"support"
		"follow"
		"obey"
	word
		" the "
	word
		"true"
		"strong"
		"original"
		"strong"
		"unaltered"
	word
		" Hai."
		
phrase "hostile unfettered"
	word
		"Peace"
		"Peacefulness"
		"Nonviolence"
		"Understanding"
		"Reconciliation"
		"Harmony"
		"Concord"
		"Cooperation"
		"Love"
		"Tenderness"
		"Compassion"
		"Friendship"
		"Amity"
		"Empathy"
		"Care"
		"Kindness"
	word
		" is for the "
	word
		"fragile"
		"frail"
		"pathetic"
		"weak"
	word
		"; we are the "
		"! We are the "
	word
		"true"
		"strong"
		"original"
		"strong"
		"unaltered"
	word
		" Hai!"<|MERGE_RESOLUTION|>--- conflicted
+++ resolved
@@ -152,16 +152,6 @@
 		"Centipede" 2
 		"Lightning Bug" 2
 		"Aphid" 3
-<<<<<<< HEAD
-=======
-	variant
-		"Centipede" 2
-		"Lightning Bug" 2
-		"Shield Beetle"
-	variant
-		"Centipede"
-		"Aphid" 10
->>>>>>> f6f15bb5
 
 fleet "Small Unfettered"
 	government "Hai (Unfettered)"
