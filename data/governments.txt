--- conflicted
+++ resolved
@@ -1747,15 +1747,11 @@
 		"Pirate (Devil-Run Gang)" -.01
 	"hostile hail" "hostile quarg"
 	"hostile disabled hail" "hostile quarg"
-<<<<<<< HEAD
 	"bribe acceptance hail" "quarg bribe acceptance hail"
 	"bribe rejection hail" "quarg bribe rejection hail"
-	atrocities
-=======
 	atrocities "death sentence" "quarg imprisonment"
 		"Aegis Shield Generator"
 		"Ancile Shield Generator"
->>>>>>> f4eb16de
 		"Antimatter Core"
 		"Aspis Shield Generator"
 		"Astral Ribault"
@@ -1801,15 +1797,11 @@
 		"Gegno"
 	"hostile hail" "hostile quarg"
 	"hostile disabled hail" "hostile quarg"
-<<<<<<< HEAD
 	"bribe acceptance hail" "quarg bribe acceptance hail"
 	"bribe rejection hail" "quarg bribe rejection hail"
-	atrocities
-=======
 	atrocities "death sentence" "quarg imprisonment"
 		"Aegis Shield Generator"
 		"Ancile Shield Generator"
->>>>>>> f4eb16de
 		"Antimatter Core"
 		"Aspis Shield Generator"
 		"Astral Ribault"
@@ -1858,15 +1850,11 @@
 		"Pirate (Devil-Run Gang)" -.01
 	"hostile hail" "hostile quarg"
 	"hostile disabled hail" "hostile quarg"
-<<<<<<< HEAD
 	"bribe acceptance hail" "quarg bribe acceptance hail"
 	"bribe rejection hail" "quarg bribe rejection hail"
-	atrocities
-=======
 	atrocities "death sentence" "quarg imprisonment"
 		"Aegis Shield Generator"
 		"Ancile Shield Generator"
->>>>>>> f4eb16de
 		"Antimatter Core"
 		"Aspis Shield Generator"
 		"Astral Ribault"
@@ -1925,15 +1913,11 @@
 			destroy 40
 	"hostile hail" "hostile quarg"
 	"hostile disabled hail" "hostile quarg"
-<<<<<<< HEAD
 	"bribe acceptance hail" "quarg bribe acceptance hail"
 	"bribe rejection hail" "quarg bribe rejection hail"
-	atrocities
-=======
 	atrocities "death sentence" "quarg imprisonment"
 		"Aegis Shield Generator"
 		"Ancile Shield Generator"
->>>>>>> f4eb16de
 		"Antimatter Core"
 		"Aspis Shield Generator"
 		"Astral Ribault"
@@ -1981,15 +1965,11 @@
 		"Kor Efret"
 	"hostile hail" "hostile quarg"
 	"hostile disabled hail" "hostile quarg"
-<<<<<<< HEAD
 	"bribe acceptance hail" "quarg bribe acceptance hail"
 	"bribe rejection hail" "quarg bribe rejection hail"
-	atrocities
-=======
 	atrocities "death sentence" "quarg imprisonment"
 		"Aegis Shield Generator"
 		"Ancile Shield Generator"
->>>>>>> f4eb16de
 		"Antimatter Core"
 		"Aspis Shield Generator"
 		"Astral Ribault"
