--- conflicted
+++ resolved
@@ -375,16 +375,11 @@
 		"Shadow" 1
 		"Bounty Hunter that Attacks Hai" -.01
 		"Elenctic Commune" .1
-<<<<<<< HEAD
-		"Hai (Unfettered Blue Challenger)" 1
-		"Hai (Unfettered Red Challenger)" 1
-=======
 		"Hai (Unfettered Challenger)" 1
 		"Hai (Unfettered Blue Challenger)" 1
 		"Hai (Unfettered Red Challenger)" 1
 	"use foreign penalties for"
 		"Hai (Unfettered Challenger)"
->>>>>>> 756530a1
 	"bribe" .02
 	"fine" 0
 	"friendly hail" "friendly unfettered"
@@ -413,36 +408,12 @@
 	"hostile disabled hail" "hostile disabled unfettered"
 
 government "Hai (Unfettered Challenger)"
-<<<<<<< HEAD
-	swizzle 5
-	"crew attack" 1.4
-	"crew defense" 2.2
-	
-	"player reputation" -1000
-	"bribe" .0001
-	"fine" 0
-
-	"friendly hail" "provocative unfettered challenger"
-	"friendly disabled hail" "friendly disabled unfettered"
-	"hostile hail" "hostile unfettered challenger"
-	"hostile disabled hail" "defeated unfettered challenger"
-
-# Ships belonging to this government are ready to start a duel in space at any time.
-government "Hai (Unfettered Glory Seeker)"
-	swizzle 5
-	"crew attack" 1.4
-	"crew defense" 2.2
-	
-	"attitude toward"
-		"Hai (Unfettered)" 1
-=======
 	"display name" "True Hai (Glory Seeker)"
 	swizzle 5
 	"crew attack" 1.4
 	"crew defense" 2.2
 
 	"player reputation" -1000
->>>>>>> 756530a1
 	"bribe" .0001
 	"fine" 0
 
@@ -451,19 +422,10 @@
 	"hostile hail" "hostile unfettered challenger"
 	"hostile disabled hail" "defeated unfettered challenger"
 	"penalty for"
-<<<<<<< HEAD
-		assist 0
-		disable 0
-		board 0
-		capture 0
-		destroy 0
-		atrocity 0
-=======
 		disable -0.5
 		board 0.25
 		capture 3
 		destroy 1.5
->>>>>>> 756530a1
 
 # A government used to make unfettered challengers fight each others.
 government "Hai (Unfettered Blue Challenger)"
@@ -481,21 +443,13 @@
 	"friendly disabled hail" "friendly disabled unfettered"
 	"hostile hail" "hostile unfettered"
 	"hostile disabled hail" "hostile disabled unfettered"
-<<<<<<< HEAD
+	# These are always different, independent challengers.
 	"penalty for"
 		assist 0
-=======
-	# These are always different, independent challengers.
-	"penalty for"
->>>>>>> 756530a1
 		disable 0
 		board 0
 		capture 0
 		destroy 0
-<<<<<<< HEAD
-		atrocity 0
-=======
->>>>>>> 756530a1
 
 # A government used to make unfettered challengers fight each others.
 government "Hai (Unfettered Red Challenger)"
@@ -513,21 +467,13 @@
 	"friendly disabled hail" "friendly disabled unfettered"
 	"hostile hail" "hostile unfettered"
 	"hostile disabled hail" "hostile disabled unfettered"
-<<<<<<< HEAD
+	# These are always different, independent challengers.
 	"penalty for"
 		assist 0
-=======
-	# These are always different, independent challengers.
-	"penalty for"
->>>>>>> 756530a1
 		disable 0
 		board 0
 		capture 0
 		destroy 0
-<<<<<<< HEAD
-		atrocity 0
-=======
->>>>>>> 756530a1
 
 government "Heliarch"
 	swizzle 0
