--- conflicted
+++ resolved
@@ -1180,7 +1180,6 @@
 		destroy 0
 		atrocity 0
 
-<<<<<<< HEAD
 government "Indigenous Lifeform (Tree)"
 	"display name" "Indigenous Lifeform"
 	"bribe" 0
@@ -1189,7 +1188,8 @@
 	# Nothing you do permanently angers indigenous creatures, because they are
 	# not sentient and do not remember you as an individual.
 	"player reputation" 1
-	"penalty for"
+	
+  "penalty for"
 		assist 0
 		disable 0
 		board 0
@@ -1205,7 +1205,8 @@
 	# Nothing you do permanently angers indigenous creatures, because they are
 	# not sentient and do not remember you as an individual.
 	"player reputation" 1
-	"penalty for"
+	
+  "penalty for"
 		assist 0
 		disable 0
 		board 0
@@ -1213,8 +1214,6 @@
 		destroy 0
 		atrocity 0
 
-=======
->>>>>>> 401425b6
 government "Indigenous Lifeform (Subsidurial)"
 	# This indigenous gov is specifically for the Subsidurial, so that nothing in the game tries to hurt the poor thing.
 	"player reputation" 1
