# Copyright (c) 2014 by Michael Zahniser
#
# Endless Sky is free software: you can redistribute it and/or modify it under the
# terms of the GNU General Public License as published by the Free Software
# Foundation, either version 3 of the License, or (at your option) any later version.
#
# Endless Sky is distributed in the hope that it will be useful, but WITHOUT ANY
# WARRANTY; without even the implied warranty of MERCHANTABILITY or FITNESS FOR A
# PARTICULAR PURPOSE. See the GNU General Public License for more details.
#
# You should have received a copy of the GNU General Public License along with
# this program. If not, see <https://www.gnu.org/licenses/>.

"reputation titles"
	"-infinity" "'You. Will. Die.'"
	-100000 "Hated Adversary"
	-10000 "Feared Enemy"
	-1000 "Hostile Relations"
	-100 "Wanted Person"
	-10 "Petty Disputes"
	0 "Civil Interactions"
	10 "Friendly Relations"
	100 "Respected Person"
	1000 "Charitable Relations"
	10000 "Honoured Member"
	100000 "Legendary Ally"

government "Alpha"
	swizzle 1
	"crew attack" 1.5
	"crew defense" 2.5
	"player reputation" -1000
	"bribe" 0
	"fine" 0

government "Author"
	"player reputation" 1
	"bribe" 0

government "Bad Trip"
	swizzle 0
	"player reputation" -1000

government "Builder"
	# While when you attack the drones they will try to defend themselves, when you come back
	# as long as you don't attack them again they will focus on their usual activities
	color .91 .13 .82
	language "Builder"
	"fine" 0
	"penalty for"
		assist 0
		disable 0
		board 0
		capture 0
		destroy 0
		atrocity 0

government "Bounty"
	swizzle 6
	"player reputation" -1000
	"fine" 0
	"hostile hail" "hostile bounty"

government "Bounty (Disguised)"
	"display name" "Merchant"
	swizzle 5
	"player reputation" 1
	"fine" 0
	"friendly hail" "friendly civilian"
	"hostile hail" "hostile bounty"
	"penalty for"
		assist 0
		disable 0
		board 0
		capture 0
		destroy 0
		atrocity 0

government "Bounty Hunter"
	swizzle 6
	color "governments: Pirate"

	"player reputation" -1000
	"bribe" .2
	"fine" 0
	"hostile hail" "hostile bounty hunter"

government "Bounty Hunter that Won't Enter Hai Space"
	"display name" "Bounty Hunter"
	swizzle 6
	color "governments: Pirate"

	"player reputation" -1000
	"bribe" .2
	"fine" 0
	"hostile hail" "hostile bounty hunter"

government "Bounty Hunter that Attacks Hai"
	"display name" "Bounty Hunter"
	swizzle 6
	color "governments: Pirate"
	
	"attitude toward"
		"Hai (Friendly Unfettered)" -.3
		"Hai" -.3
		"Hai (Wormhole Access)" -.3
		"Hai (Unfettered)" -.3

	"player reputation" -1000
	"bribe" .2
	"fine" 0
	"hostile hail" "hostile bounty hunter"

government "Coalition"
	swizzle 5
	color 1 .6 .7
	"crew attack" .6
	"crew defense" 3
	language "Coalition"
	"player reputation" 1
	"attitude toward"
		"Heliarch" 1

government "Deep"
	swizzle 0
	"player reputation" -1000

government "Deep Security"
	swizzle 0
	"player reputation" 1
	"attitude toward"
		"Deep Security that won't enter wormhole" 1.0
		"Merchant" .5
		"Pirate" -.2
		"Pirate (Devil-Run Gang)" -.2
		"Smuggler (Hai Trafficker)" -.2
	"friendly hail" "friendly deep"
	"hostile hail" "hostile deep"

government "Deep Security that won't enter wormhole"
	"display name" "Deep Security"
	swizzle 0
	"player reputation" 1
	"attitude toward"
		"Deep Security" 1
		"Merchant" .5
		"Pirate" -.2
		"Pirate (Devil-Run Gang)" -.2
		"Smuggler (Hai Trafficker)" -.2
	"friendly hail" "friendly deep"
	"hostile hail" "hostile deep"

government "Derelict"
	"fine" 0

government "Drak"
	swizzle 0
	color 1 1 1
	"player reputation" 1
	"fine" 0
	"attitude toward"
		"Indigenous Lifeform" 1
		"Ember Waste" 1

# A Drak government that is always hostile to the player.
government "Drak (Hostile)"
	"display name" "Drak"
	swizzle 0
	"player reputation" -1000
	"attitude toward"
		"Indigenous Lifeform" 1

government "Elenctic Commune"
	swizzle 0
	color "governments: Neutral"
	
	"player reputation" 1000
	"attitude toward"
		"Hai" .1
		"Hai (Friendly Unfettered)" .1
		"Pirate" -.2
		"Pirate (Devil-Run Gang)" -.2
		"Smuggler (Hai Trafficker)" -.2
	"bribe" .05

government "Escort"
	swizzle 5
	"fine" 0

government "Forest (Prey)"
	# Indigenous creatures in large forest zones outside the Milky Way.
	# Drak don't look after these since they're beyond Drak territory.

	"display name" "Forest"

	# Nothing you do permanently angers indigenous creatures, because they are
	# not sentient and do not remember you as an individual.
	"player reputation" 1
	"penalty for"
		assist 0
		disable 0
		board 0
		capture 0
		destroy 0
		atrocity 0

government "Forest (Predator)"
	# Indigenous creatures in large forest zones outside the Milky Way.
	# These attack the "Forest (Prey)" creatures and the player.
	# Drak don't look after these since they're beyond Drak territory.

	"display name" "Forest"

	# These indigenous creatures think you look tasty:
	"player reputation" -1000
	"attitude toward"
		"Forest (Prey)" -.01
		"Author" -.01
		"Hai" -.01
		"Hai (Wormhole Access)" -.01
		"Korath" -.01
		"Merchant" -.01
		"Syndicate" -.01
		"Hai (Friendly Unfettered)" -.01
		"Hai (Unfettered)" -.01
		"Pirate" -.01
		"Pirate (Devil-Run Gang)" -.01

	"penalty for"
		assist 0
		disable 0
		board 0
		capture 0
		destroy 0
		atrocity 0

color "governments: Free" .06 .68 0.

government "Free Worlds"
	swizzle 2
	color "governments: Free"
	
	"player reputation" 1
	"attitude toward"
		"Alpha" -.4
		"Free Worlds that won't enter wormhole" 1
		"Merchant" .3
		"Militia" .3
		"Pirate" -.4
		"Pirate (Devil-Run Gang)" -.4
		"Smuggler (Hai Trafficker)" .3
		"Neutral" .1
	"bribe" .1
	"friendly hail" "friendly free worlds"
	"hostile hail" "hostile free worlds"
	raid "pirate raid"

government "Free Worlds that won't enter wormhole"
	"display name" "Free Worlds"
	swizzle 2
	color "governments: Free"
	
	"player reputation" 1
	"attitude toward"
		"Free Worlds" 1
		"Merchant" .3
		"Militia" .3
		"Pirate" -.4
		"Pirate (Devil-Run Gang)" -.4
		"Smuggler (Hai Trafficker)" .3
		"Neutral" .1
	"bribe" .1
	"friendly hail" "friendly free worlds"
	"hostile hail" "hostile free worlds"
	raid "pirate raid"

government "Gegno"
	swizzle 0
	language "Gegno"
	color .75 .59 .27

	"player reputation" 0
	"crew attack" 1.1
	"crew defense" 1.2
	"attitude toward"
		"Gegno Scin" 0.01
		"Gegno Vi" 0.01
		"Quarg" 0.02
	"penalty for"
		assist 0
		provoke 10

color "governments: Gegno Scin" .67 .73 .44

government "Gegno Scin"
	swizzle 18
	language "Gegno"
	color "governments: Gegno Scin"

	"player reputation" 0
	"crew attack" 1.2
	"crew defense" 1.4
	"attitude toward"
		"Gegno" 1
		"Gegno Vi" -0.01
	"penalty for"
		assist 0

color "governments: Gegno Vi" .68 .4 .4

government "Gegno Vi"
	swizzle 0
	language "Gegno"
	color "governments: Gegno Vi"

	"player reputation" 0
	"crew attack" 1.3
	"crew defense" 1.5
	"attitude toward"
		"Gegno" 1
		"Gegno Scin" -0.01
	"penalty for"
		assist 0


# Gegno Scin and Vi governments that do not fight each other.
government "Gegno Scin (Neutral)"
	"display name" "Gegno Scin"
	swizzle 18
	language "Gegno"
	color "governments: Gegno Scin"

	"player reputation" 0
	"crew attack" 1.2
	"crew defense" 1.4
	"attitude toward"
		"Gegno" 1
	"penalty for"
		assist 0
	"foreign penalties for"
		"Gegno"

	
government "Gegno Vi (Neutral)"
	"display name" "Gegno Vi"
	swizzle 0
	language "Gegno"
	color "governments: Gegno Vi"

	"player reputation" 0
	"crew attack" 1.3
	"crew defense" 1.5
	"attitude toward"
		"Gegno" 1
	"penalty for"
		assist 0
	"foreign penalties for"
		"Gegno"


# Gegno Vi governments used for dueling.
government "Gegno Vi (Duelist A)"
	swizzle 0
	"display name" "Gegno Vi"
	language "Gegno"
	color "governments: Gegno Vi"

	"player reputation" 0
	"crew attack" 1.3
	"crew defense" 1.5
	"attitude toward"
		"Gegno" 1
		"Gegno Scin" -0.01
		"Gegno Vi" 1
		"Gegno Vi (Duelist B)" -0.01
	"penalty for"
		assist 0

government "Gegno Vi (Duelist B)"
	swizzle 0
	"display name" "Gegno Vi"
	language "Gegno"
	color "governments: Gegno Vi"

	"player reputation" 0
	"crew attack" 1.3
	"crew defense" 1.5
	"attitude toward"
		"Gegno" 1
		"Gegno Scin" -0.01
		"Gegno Vi" 1
		"Gegno Vi (Duelist A)" -0.01
	"penalty for"
		assist 0

color "governments: Hai" .86 .48 .79

government "Hai"
	swizzle 0
	color "governments: Hai"
	
	"player reputation" 0
	"attitude toward"
		"Hai (Wormhole Access)" 1
		"Hai Merchant" 1
		"Hai Merchant (Sympathizers)" 1
		"Hai Merchant (Human)" 1
		"Hai (Unfettered)" -.1
		"Merchant" .01
		"Bounty Hunter that Attacks Hai" -.01
		"Elenctic Commune" .1
	"bribe" .2
	"friendly hail" "friendly hai"
	"friendly disabled hail" "friendly disabled hai"
	"hostile hail" "hostile hai"
	"hostile disabled hail" "hostile disabled hai"

# A government used for Hai mission escorts that are able to go through the wormhole.
government "Hai (Wormhole Access)"
	"display name" "Hai"
	swizzle 0
	color "governments: Hai"
	
	"player reputation" 0
	"attitude toward"
		"Hai" 1
		"Hai Merchant" 1
		"Hai Merchant (Sympathizers)" 1
		"Hai Merchant (Human)" 1
		"Hai (Unfettered)" -.1
		"Merchant" .01
		"Bounty Hunter that Attacks Hai" -.01
		"Elenctic Commune" .1
	"bribe" .2
	"friendly hail" "friendly hai"
	"friendly disabled hail" "friendly disabled hai"
	"hostile hail" "hostile hai"
	"hostile disabled hail" "hostile disabled hai"

government "Hai Merchant"
	"display name" "Hai"
	swizzle 0
	color "governments: Hai"
	
	"player reputation" 0
	"attitude toward"
		"Hai" 1
		"Hai (Wormhole Access)" 1
		"Hai Merchant (Sympathizers)" .95
		"Hai Merchant (Human)" .95
		"Hai (Unfettered)" -.1
		"Merchant" .01
	"bribe" .02
	"friendly hail" "friendly hai"
	"friendly disabled hail" "friendly disabled hai"
	"hostile hail" "hostile hai"
	"hostile disabled hail" "hostile disabled hai"

government "Hai Merchant (Sympathizers)"
	"display name" "Hai"
	swizzle 0
	color "governments: Hai"
	
	"player reputation" 0
	"attitude toward"
		"Hai" 1
		"Hai (Wormhole Access)" 1
		"Hai Merchant" .95
		"Hai Merchant (Human)" .95
		"Hai (Unfettered)" .01
		"Merchant" .01
	"bribe" .02
	"friendly hail" "friendly hai"
	"friendly disabled hail" "friendly disabled hai"
	"hostile hail" "hostile hai"
	"hostile disabled hail" "hostile disabled hai"

government "Hai Merchant (Human)"
	"display name" "Hai"
	swizzle 0
	color "governments: Hai"
	
	"player reputation" 0
	"attitude toward"
		"Hai" 1
		"Hai (Wormhole Access)" 1
		"Hai Merchant" .95
		"Hai Merchant (Sympathizers)" .95
		"Hai (Unfettered)" -.2
		"Merchant" .01
	"bribe" .02
	"friendly hail" "friendly civilian"
	"hostile hail" "hostile civilian"

government "Hai (Unfettered)"
	swizzle 4
	color .55 .27 .76
	"crew attack" 1.4
	"crew defense" 2.2
	
	"player reputation" -1000
	"attitude toward"
		"Hai" -.01
		"Hai (Wormhole Access)" -.01
		"Hai Merchant" -.01
		"Hai Merchant (Sympathizers)" 0.01
		"Hai Merchant (Human)" -.01
		"Wanderer" -.01
		"Pug" -.01
		"Pug (Wanderer)" -.01
		"Merchant" -.01
		"Kor Efret" -.01
		"Bounty Hunter that Attacks Hai" -.01
		"Elenctic Commune" .1
	"bribe" .02
	"fine" 0
	"friendly hail" "friendly unfettered"
	"friendly disabled hail" "friendly disabled unfettered"
	"hostile hail" "hostile unfettered"
	"hostile disabled hail" "hostile disabled unfettered"

government "Hai (Friendly Unfettered)"
	swizzle 4
	color .69 .33 .82
	"display name" "Hai (Unfettered)"
	
	"player reputation" 100
	"attitude toward"
		"Pirate" -.01
		"Pirate (Devil-Run Gang)" -.01
		"Korath" -.01
		"Hai" .01
		"Bounty Hunter that Attacks Hai" -.01
		"Elenctic Commune" .1
	"bribe" .02
	"fine" 0
	"friendly hail" "friendly unfettered"
	"friendly disabled hail" "friendly disabled unfettered"
	"hostile hail" "hostile unfettered"
	"hostile disabled hail" "hostile disabled unfettered"

government "Heliarch"
	swizzle 0
	color 1 .8 .5
	"crew attack" 1.3
	"crew defense" 2.8
	"player reputation" 1
	"friendly hail" "friendly heliarch"
	"friendly disabled hail" "friendly disabled heliarch"
	"hostile hail" "hostile heliarch"
	"hostile disabled hail" "hostile disabled heliarch"
	"attitude toward"
		"Quarg" -.01
		"Coalition" 1

color "governments: Independent" .78 .36 .36

government "Independent"
	swizzle 6
	color "governments: Independent"
	
	"player reputation" 10
	"bribe" .05
	"fine" 0
	"friendly hail" "friendly civilian"
	"hostile hail" "hostile civilian"
	raid "Large Southern Pirates"

# A government used for "Independent" ships that the player is allowed to kill without consequences.
government "Independent (Killable)"
	"display name" "Independent"
	swizzle 6
	color "governments: Independent"
	
	"player reputation" 10
	"bribe" .05
	"fine" 0
	"friendly hail" "friendly civilian"
	"hostile hail" "hostile civilian"

government "Indigenous Lifeform"
	# Nothing you do permanently angers indigenous creatures, because they are
	# not sentient and do not remember you as an individual.
	"player reputation" 1
	"bribe" 0
	"fine" 0
	
	"attitude toward"
		"Ember Waste" 1
	"penalty for"
		assist 0
		disable 0
		board 0
		capture 0
		destroy 0
		atrocity 0

government "Ka'het"
	swizzle 0
	language "Ka'het"

	"attitude toward"
		"Ka'het (Infighting)" -.01
		"Remnant" -.01
		"Quarg" -.01
		"Pug" -.01
		"Hai" -.01
		"Hai (Wormhole Access)" -.01
		"Korath" -.01
		"Navy (Oathkeeper)" -.01
		"Republic" -.01
		"Free Worlds" -.01
		"Hai (Unfettered)" -.01
		"Wanderer" -.01
	
	"player reputation" -1
	"friendly hail" "friendly ka'het"
	"friendly disabled hail" "friendly disabled ka'het"
	"hostile hail" "hostile ka'het"
	"hostile disabled hail" "hostile disabled ka'het"

# A government used to cause infighting between fleets that both appear to be the Ka'het government.
government "Ka'het (Infighting)"
	"display name" "Ka'het"
	swizzle 0
	language "Ka'het"

	"attitude toward"
		"Ka'het" -.01
		"Remnant" -.01
		"Quarg" -.01
		"Pug" -.01
		"Hai" -.01
		"Hai (Wormhole Access)" -.01
		"Korath" -.01
		"Navy (Oathkeeper)" -.01
		"Republic" -.01
		"Free Worlds" -.01
		"Hai (Unfettered)" -.01
		"Wanderer" -.01
	
	"player reputation" -1
	"friendly hail" "friendly ka'het"
	"friendly disabled hail" "friendly disabled ka'het"
	"hostile hail" "hostile ka'het"
	"hostile disabled hail" "hostile disabled ka'het"

government "Ka'sei"
	swizzle 0
	language "Ka'het"
	
	"penalty for"
		assist 0
		disable 0
		board 0
		capture 0
	"player reputation" 1
	"friendly hail" "friendly ka'het"
	"friendly disabled hail" "friendly disabled ka'het"
	"hostile hail" "hostile ka'het"
	"hostile disabled hail" "hostile disabled ka'het"

color "governments: Korath Exiles" .8 .5 .1

government "Korath"
	swizzle 0
	color "governments: Korath Exiles"
	"crew attack" 1.4
	"crew defense" 2.6
	language "Korath"
	
	"attitude toward"
		"Kor Sestor" -.01
		"Korath (Civilian)" 1
		"Hai (Friendly Unfettered)" -.01
	
	"player reputation" -10

government "Korath (Civilian)"
	"display name" "Korath"
	swizzle 2
	color "governments: Korath Exiles"
	"crew attack" 1.1
	"crew defense" 2.1
	language "Korath"

	"attitude toward"
		"Kor Mereti" -.01
		"Kor Sestor" -.01
		"Korath" .01

	"player reputation" 1

government "Korath Nanobots"
	"player reputation" -1000
	"bribe" 0
	"fine" 0

government "Kor Efret"
	swizzle 4
	color .49 .33 .69
	language "Korath"
	
	"attitude toward"
		"Kor Mereti" -.01
		"Kor Sestor" -.01
	
	"player reputation" 1

government "Kor Mereti"
	swizzle 5
	color .43 .48 .87
	language "Korath"
	
	"attitude toward"
		"Kor Sestor" -.01
		"Wanderer" -.01
	
	"player reputation" -1000

# A Kor Mereti government that is always hostile to the player.
government "Kor Mereti (Hostile)"
	"display name" "Kor Mereti"
	swizzle 5
	language "Korath"
	"attitude toward"
		"Wanderer" -.01
		"Kor Mereti" -.01
	"player reputation" -1000

government "Kor Sestor"
	swizzle 0
	color 1 .36 .49
	language "Korath"
	
	"attitude toward"
		"Kor Mereti" -.01
		"Wanderer" -.01
		"Republic" -.01
		"Merchant" -.01
		"Navy (Oathkeeper)" -.01
		"Syndicate" -.01
	
	"player reputation" -1000

government "Marauder"
	swizzle 6
	"player reputation" 1
	"bribe" .1
	"fine" 0
	"hostile hail" "hostile pirate"

government "Merchant"
	swizzle 5
	
	"player reputation" 10
	"attitude toward"
		"Pirate" -.2
		"Pirate (Devil-Run Gang)" -.2
		"Korath" -.2
	"bribe" .05
	"fine" 0
	"friendly hail" "friendly civilian"
	"hostile hail" "hostile civilian"
	"show reputation"

government "Militia"
	swizzle 2
	color "governments: Free"
	
	"player reputation" 0
	"attitude toward"
		"Merchant" .3
		"Pirate" -.4
		"Pirate (Devil-Run Gang)" -.4
		"Smuggler (Hai Trafficker)" .3
	"bribe" .1
	"friendly hail" "friendly militia"
	"hostile hail" "hostile militia"
	"show reputation"

government "Navy Intelligence"
	swizzle 0
	"crew attack" 1.2
	"crew defense" 2.2
	"attitude toward"
		"Syndicate" -.1
		"Pirate" -.3
		"Pirate (Devil-Run Gang)" -.3

government "Navy (Oathkeeper)"
	swizzle 0
	color "governments: Republic"
	"crew attack" 1.2
	"crew defense" 2.2
	
	"player reputation" 100
	"attitude toward"
		"Alpha" -.3
		"Merchant" .25
		"Militia" .1
		"Pirate" -.3
		"Pirate (Devil-Run Gang)" -.3
		"Smuggler (Hai Trafficker)" .25
		"Kor Sestor" -.01
		"Kor Mereti" -.01
		"Navy Intelligence" 1
		"Republic Intelligence" 1
	"friendly hail" "friendly navy"
	"hostile hail" "hostile navy"

color "governments: Neutral" .84 .61 .37

government "Neutral"
	swizzle 0
	color "governments: Neutral"
	
	"player reputation" 1
	"attitude toward"
		"Merchant" .3
		"Pirate" -.2
		"Pirate (Devil-Run Gang)" -.2
		"Smuggler (Hai Trafficker)" -.2
	"bribe" .05
	"friendly hail" "friendly civilian"
	"hostile hail" "hostile civilian"
	raid "pirate raid"

government "Parrot"
	swizzle 2
	"player reputation" 1
	"bribe" 0

color "governments: Pirate" .78 0. 0.

government "Pirate"
	swizzle 6
	color "governments: Pirate"
	
	"player reputation" -10
	"attitude toward"
		"Author" -.01
		"Hai" -.01
		"Hai (Wormhole Access)" -.01
		"Korath" -.01
		"Merchant" -.1
		"Syndicate" -.01
		"Hai (Friendly Unfettered)" -.01
	"bribe" .05
	"fine" 0
	"friendly hail" "friendly pirate"
	"hostile hail" "hostile pirate"
	raid "pirate raid"
	"show reputation"

government "Pirate (Devil-Run Gang)"
	swizzle 6
	color "governments: Pirate"
	"display name" "Pirate"
	
	"player reputation" -1000
	"attitude toward"
		"Author" -.001
		"Hai" -.001
		"Hai (Wormhole Access)" -.001
		"Korath" -.001
		"Merchant" -.001
		"Syndicate" -.001
		"Hai (Friendly Unfettered)" -.001
		"Forest (Prey)" -.001
		"Forest (Predator)" -.001
	"bribe" .05
	"fine" 0
	"friendly hail" "friendly pirate"
	"hostile hail" "hostile pirate"

government "Pirate (Rival)"
	"display name" "Pirate"
	swizzle 6
	color "governments: Pirate"
	
	"player reputation" -10
	"attitude toward"
		"Author" -.01
		"Hai" -.01
		"Hai (Wormhole Access)" -.01
		"Korath" -.01
		"Merchant" -.1
		"Syndicate" -.01
	"bribe" 0
	"fine" 0
	"friendly hail" "friendly pirate"
	"hostile hail" "hostile pirate"
	raid "pirate raid"

color "governments: Pug" .99 .89 .70

government "Pug"
	swizzle 0
	color "governments: Pug"
	
	"player reputation" 1
	"attitude toward"
		"Drak" -.01
		"Quarg" -.01
	"friendly hail" "friendly pug"
	"friendly disabled hail" "friendly disabled pug"
	"hostile hail" "hostile pug"
	"hostile disabled hail" "hostile pug"

# A pug government with distinct reputation toward the player compared to those met during the main campaign.
government "Pug (Wanderer)"
	"display name" "Pug"
	swizzle 0
	color "governments: Pug"
	
	"player reputation" 1
	"attitude toward"
		"Drak" -.01
		"Quarg" -.01
	"friendly hail" "friendly pug"
	"friendly disabled hail" "friendly disabled pug"
	"hostile hail" "hostile pug"
	"hostile disabled hail" "hostile pug"

government "Quarg"
	swizzle 0
	color .88 .77 0
	
	"player reputation" 1
	"attitude toward"
		"Merchant" .01
		"Kor Efret" .01
		"Kor Mereti" -.01
		"Kor Sestor" -.01
		"Hai" .01
		"Hai (Wormhole Access)" .01
		"Pirate" -.01
		"Pirate (Devil-Run Gang)" -.01
		"Gegno" 0.1
	"foreign penalties for"
		"Gegno"
	"death sentence" "quarg imprisonment"
	"hostile hail" "hostile quarg"
	"hostile disabled hail" "hostile quarg"
<<<<<<< HEAD
	"show reputation"
=======
	atrocities
		"Nanotech Battery"
		"Antimatter Core"
		"Quarg Skylance"
		"Quarg Anti-Missile"
		"Intrusion Countermeasures"
		"Medium Graviton Thruster"
		"Medium Graviton Steering"
		"Quantum Shield Generator"

color "governments: Remnant" .89 .38 .62
>>>>>>> 9412dafd

government "Remnant"
	swizzle 0
	color "governments: Remnant"
	"crew defense" 2.2
	
	"player reputation" 1
	"bribe" 0
	"attitude toward"
		"Indigenous Lifeform" 0.05
		"Korath" -.05
		"Alpha" -.05
		"Remnant (Research)" 1
	"penalty for"
		assist -0.25
		disable 1
		board 1
		capture 10
		destroy 10
		scan 0.1
	"foreign penalties for"
		"Remnant (Research)"
	"provoked on scan"
	"friendly hail" "remnant uncontacted"
	"hostile hail" "remnant uncontacted hostile"

government "Remnant (Research)"
	"display name" "Remnant"
	swizzle 0
	color "governments: Remnant"
	"crew defense" 2.2
	
	"player reputation" 1
	"bribe" 0
	"attitude toward"
		"Indigenous Lifeform" 0.05
		"Korath" -.05
		"Alpha" -.05
		"Remnant" 1
	"penalty for"
		assist -0.25
		disable 1
		board 1
		capture 10
		destroy 10
	"foreign penalties for"
		"Remnant"
	"friendly hail" "remnant uncontacted"
	"hostile hail" "remnant uncontacted hostile"

color "governments: Republic" .91 .42 .09

government "Republic"
	swizzle 0
	color "governments: Republic"
	"crew attack" 1.2
	"crew defense" 2.2
	
	"player reputation" 2
	"attitude toward"
		"Alpha" -.3
		"Merchant" .25
		"Militia" .1
		"Pirate" -.3
		"Pirate (Devil-Run Gang)" -.3
		"Republic that won't enter wormhole" 1
		"Smuggler (Hai Trafficker)" .25
		"Navy Intelligence" 1
		"Republic Intelligence" 1
		"Navy (Oathkeeper)" 1
		"Neutral" .1
	"friendly hail" "friendly navy"
	"hostile hail" "hostile navy"
	raid "pirate raid"

government "Republic Intelligence"
	swizzle 0
	"crew attack" 1.2
	"crew defense" 2.2
	"attitude toward"
		"Pirate" -.3
		"Pirate (Devil-Run Gang)" -.3

government "Republic that won't enter wormhole"
	"display name" Republic
	swizzle 0
	color "governments: Republic"
	"crew attack" 1.2
	"crew defense" 2.2
	
	"player reputation" 2
	"attitude toward"
		"Alpha" -.3
		"Merchant" .25
		"Militia" .1
		"Pirate" -.3
		"Pirate (Devil-Run Gang)" -.3
		"Republic" 1
		"Smuggler (Hai Trafficker)" .25
		"Navy Intelligence" 1
		"Republic Intelligence" 1
		"Navy (Oathkeeper)" 1
		"Neutral" .1
	"friendly hail" "friendly navy"
	"hostile hail" "hostile navy"
	raid "pirate raid"
	"show reputation"

government "Republic (Friendly)"
	"display name" "Republic"
	swizzle 0
	"crew attack" 1.2
	"crew defense" 2.2
	"player reputation" 2
	
	"attitude toward"
		"Alpha" -.01
		"Merchant" .01
		"Militia" .01
		"Pirate" -.01
		"Navy Intelligence" .01
		"Republic Intelligence" .01
		"Navy (Oathkeeper)" .01
		"Neutral" .01
	"friendly hail" "friendly navy"
	"hostile hail" "hostile navy"

government "Scar's Legion"
	swizzle 6
	color "governments: Pirate"
	"player reputation" 10
	"attitude toward"
		"Merchant" -0.01
		"Republic" -0.01
		"Hai" -0.01
	bribe 0
	fine 0
	"hostile hail" "hostile pirate"

government "Scar's Legion (Killable)"
	"display name" "Scar's Legion"
	swizzle 6
	color "governments: Pirate"
	"player reputation" -1000
	bribe 0
	fine 0
	"hostile hail" "hostile pirate"

government "Sheragi"
	swizzle 3
	"player reputation" 1
	"crew attack" 0
	"crew defense" 0

government "Smuggler (Hai Trafficker)"
	swizzle 5
	"display name" "Smuggler"
	
	"bribe" .1
	"fine" 0
	"friendly hail" "friendly civilian"
	"hostile hail" "hostile pirate"

	# They just want to pass through the system alive, so they
	# won't attack anyone unless they have to.
	"player reputation" 1
	"penalty for"
		assist 0
		disable 0
		board 0
		capture 0
		destroy 0
		atrocity 0

color "governments: Syndicate" 0. .41 .71

government "Syndicate"
	swizzle 4
	color "governments: Syndicate"
	
	"player reputation" 2
	"attitude toward"
		"Merchant" .3
		"Pirate" -.4
		"Pirate (Devil-Run Gang)" -.4
		"Smuggler (Hai Trafficker)" .3
		"Syndicate that won't enter wormhole" 1
		"Korath" -.5
	"bribe" .08
	"friendly hail" "friendly syndicate"
	"hostile hail" "hostile syndicate"
	raid "pirate raid"

government "Syndicate that won't enter wormhole"
	"display name" "Syndicate"
	swizzle 4
	color "governments: Syndicate"
	
	"player reputation" 2
	"attitude toward"
		"Merchant" .3
		"Pirate" -.4
		"Pirate (Devil-Run Gang)" -.4
		"Smuggler (Hai Trafficker)" .3
		"Syndicate" 1
		"Korath" -.5
	"bribe" .08
	"friendly hail" "friendly syndicate"
	"hostile hail" "hostile syndicate"
	raid "pirate raid"
	"show reputation"

government "Syndicate (Extremist)"
	swizzle 1
	color "governments: Syndicate"
	
	"player reputation" -1000
	"attitude toward"
		"Syndicate" -.01
		"Republic" -.01
		"Free Worlds" -.01
	"bribe" 0
	"fine" 0
	"hostile hail" "hostile syndicate"

government "Team Blue"
	swizzle 5
	"player reputation" -1000
	"attitude toward"
		"Team Red" -.1

government "Team Red"
	swizzle 0
	"player reputation" -1000
	"attitude toward"
		"Team Blue" -.1

government "Test Dummy"
	swizzle 3
	"player reputation" -1000
	"hostile hail" "test dummy"
	"hostile disabled hail" "disabled test dummy"
	"bribe" 0
	"fine" 0

color "governments: Ungoverned" .4 .4 .4

# For space objects of unknown origin, to ensure the player can't land:
government "Unknown"
	swizzle 1
	color "governments: Ungoverned"
	"player reputation" -1000

government "Uninhabited"
	color "governments: Ungoverned"
	"bribe" 0
	"fine" 0

government "vyu-Rulei"
	swizzle 0
	color 1 1 1

government "Ember Waste"
	"display name" "???"
	"player reputation" 1
	"bribe" 0
	"fine" 0
	language "Ember Waste"
	"attitude toward"
		"Indigenous Lifeform" 1
		"Drak" 1
		"Drak (Hostile)" .01
		"Korath" -.01
		"Remnant" .01

government "Wanderer"
	swizzle 2
	color .70 .91 .12
	"player reputation" 1
	language "Wanderer"
	"friendly hail" "wanderer untranslated"
	"friendly disabled hail" "wanderer untranslated"
	"hostile hail" "wanderer untranslated"
	"hostile disabled hail" "wanderer untranslated"

# A dummy government used to prevent Hai from entering the wormhole in Waypoint/Ultima Thule, but allowing human merchants and other governments to enter.
government "Wormhole Alpha"
	"bribe" 0
	"fine" 0
	"attitude toward"
		"Hai" -.01
		"Hai Merchant" -.01
		"Hai Merchant (Sympathizers)" -.01
		"Hai Merchant (Human)" -.01
		"Hai (Unfettered)" -.01
		"Bounty Hunter that Won't Enter Hai Space" -.01
		"Deep Security that won't enter wormhole" -.01
		"Free Worlds that won't enter wormhole" -.01
		"Republic that won't enter wormhole" -.01<|MERGE_RESOLUTION|>--- conflicted
+++ resolved
@@ -943,9 +943,7 @@
 	"death sentence" "quarg imprisonment"
 	"hostile hail" "hostile quarg"
 	"hostile disabled hail" "hostile quarg"
-<<<<<<< HEAD
 	"show reputation"
-=======
 	atrocities
 		"Nanotech Battery"
 		"Antimatter Core"
@@ -957,7 +955,6 @@
 		"Quantum Shield Generator"
 
 color "governments: Remnant" .89 .38 .62
->>>>>>> 9412dafd
 
 government "Remnant"
 	swizzle 0
