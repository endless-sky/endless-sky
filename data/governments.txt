# Copyright (c) 2014 by Michael Zahniser
#
# Endless Sky is free software: you can redistribute it and/or modify it under the
# terms of the GNU General Public License as published by the Free Software
# Foundation, either version 3 of the License, or (at your option) any later version.
#
# Endless Sky is distributed in the hope that it will be useful, but WITHOUT ANY
# WARRANTY; without even the implied warranty of MERCHANTABILITY or FITNESS FOR A
# PARTICULAR PURPOSE. See the GNU General Public License for more details.
#
# You should have received a copy of the GNU General Public License along with
# this program. If not, see <https://www.gnu.org/licenses/>.

government "Alpha"
	swizzle 1
	"crew attack" 1.5
	"crew defense" 2.5
	"player reputation" -1000
	"bribe" 0
	"fine" 0

government "Author"
	"player reputation" 1
	"bribe" 0

government "Bad Trip"
	swizzle 0
	"player reputation" -1000

government "Builder"
	# While when you attack the drones they will try to defend themselves, when you come back
	# as long as you don't attack them again they will focus on their usual activities
	color .91 .13 .82
	language "Builder"
	"fine" 0
	"penalty for"
		assist 0
		disable 0
		board 0
		capture 0
		destroy 0
		atrocity 0

government "Bunrodea"
	swizzle 3
	color .35 .65 .3
	language "Bunrodea"
	
	"player reputation" 1
	"attitude toward"
		"Bunrodea (Erabu)" 1
		"Bunrodea (Megasa)" 1
		"Korath" -0.01
		"Kor Sestor" -0.01
		"Kor Mereti" -0.01
		"Kor Efret" -0.01
	"bribe" 0
	
	"penalty for"
		assist 0

government "Bunrodea (Erabu)"
	"display name" "Bunrodea"
	swizzle 11
	color .35 .65 .3
	language "Bunrodea"
	
	"player reputation" 1
	"attitude toward"
		"Bunrodea" 1
		"Bunrodea (Megasa)" 1
		"Korath" -0.01
		"Kor Sestor" -0.01
		"Kor Mereti" -0.01
		"Kor Efret" -0.01
	"bribe" 0
	
	"penalty for"
		assist 0

government "Bunrodea (Guard)"
	"display name" "Bunrodea"
	swizzle 11
	color .35 .65 .3
	language "Bunrodea"
	
	"player reputation" -1
	"attitude toward"
		"Bunrodea" 1
		"Bunrodea (Erabu)" 1
		"Bunrodea (Megasa)" -0.01
		"Korath" -0.01
		"Kor Sestor" -0.01
		"Kor Mereti" -0.01
		"Kor Efret" -0.01
	"bribe" 0
	
	"penalty for"
		assist 0
		disable 0

government "Bunrodea (Megasa)"
	"display name" "Bunrodea"
	swizzle 18
	color .35 .65 .3
	language "Bunrodea"
	
	"player reputation" 1
	"attitude toward"
		"Bunrodea" 1
		"Bunrodea (Erabu)" 1
		"Bunrodea (Guard)" -0.01
		"Korath" -0.01
		"Kor Sestor" -0.01
		"Kor Mereti" -0.01
		"Kor Efret" -0.01
	"bribe" 0
	
	"penalty for"
		assist 0

government "Bounty"
	swizzle 6
	"player reputation" -1000
	"fine" 0
	"hostile hail" "hostile bounty"

government "Bounty (Disguised)"
	"display name" "Merchant"
	swizzle 5
	"player reputation" 1
	"fine" 0
	"friendly hail" "friendly civilian"
	"hostile hail" "hostile bounty"
	"penalty for"
		assist 0
		disable 0
		board 0
		capture 0
		destroy 0
		atrocity 0

government "Bounty Hunter"
	swizzle 6
	color "governments: Pirate"

	"player reputation" -1000
	"bribe" .2
	"fine" 0
	"hostile hail" "hostile bounty hunter"

government "Bounty Hunter that Won't Enter Hai Space"
	"display name" "Bounty Hunter"
	swizzle 6
	color "governments: Pirate"

	"player reputation" -1000
	"bribe" .2
	"fine" 0
	"hostile hail" "hostile bounty hunter"

government "Coalition"
	swizzle 5
	color 1 .6 .7
	"crew attack" .6
	"crew defense" 3
	language "Coalition"
	"player reputation" 1
	"attitude toward"
		"Heliarch" 1

government "Deep"
	swizzle 0
	"player reputation" -1000

government "Deep Security"
	swizzle 0
	"player reputation" 1
	"attitude toward"
		"Merchant" .5
		"Pirate" -.2
		"Pirate (Devil-Run Gang)" -.2
		"Smuggler (Hai Trafficker)" .05
	"friendly hail" "friendly deep"
	"hostile hail" "hostile deep"

government "Derelict"
	"fine" 0

government "Drak"
	swizzle 0
	color 1 1 1
	"player reputation" 1
	"fine" 0
	"attitude toward"
		"Indigenous Lifeform" 1
		"Ember Waste" 1

# A Drak government that is always hostile to the player.
government "Drak (Hostile)"
	"display name" "Drak"
	swizzle 0
	"player reputation" -1000
	"attitude toward"
		"Indigenous Lifeform" 1

government "Elenctic Commune"
	swizzle 0
	color "governments: Neutral"
	
	"player reputation" 1000
	"attitude toward"
		"Hai" .1
		"Hai (Friendly Unfettered)" .1
		"Pirate" -.2
		"Pirate (Devil-Run Gang)" -.2
		"Smuggler (Hai Trafficker)" -.2
	"bribe" .05

government "Escort"
	swizzle 5
	"fine" 0

government "Escort (Betraying)"
	"display name" "Merchant"
	swizzle 5

	"player reputation" 10
	"attitude toward"
		"Korath" -.01
	"fine" 0
	"friendly hail" "friendly civilian"
	"hostile hail" "hostile pirate"
	
government "Forest (Prey)"
	# Indigenous creatures in large forest zones outside the Milky Way.
	# Drak don't look after these since they're beyond Drak territory.

	"display name" "Forest"

	# Nothing you do permanently angers indigenous creatures, because they are
	# not sentient and do not remember you as an individual.
	"player reputation" 1
	"penalty for"
		assist 0
		disable 0
		board 0
		capture 0
		destroy 0
		atrocity 0

color "governments: Free" .06 .68 0.

government "Free Worlds"
	swizzle 2
	color "governments: Free"
	
	"player reputation" 1
	"attitude toward"
		"Alpha" -.4
		"Free Worlds that won't enter wormhole" 1
		"Merchant" .3
		"Militia" .3
		"Pirate" -.4
		"Pirate (Devil-Run Gang)" -.4
		"Smuggler (Hai Trafficker)" .05
		"Neutral" .1
	"bribe" .1
	"friendly hail" "friendly free worlds"
	"hostile hail" "hostile free worlds"
	raid "pirate raid"

government "Free Worlds that won't enter wormhole"
	"display name" "Free Worlds"
	swizzle 2
	color "governments: Free"
	
	"player reputation" 1
	"attitude toward"
		"Free Worlds" 1
		"Merchant" .3
		"Militia" .3
		"Pirate" -.4
		"Pirate (Devil-Run Gang)" -.4
		"Smuggler (Hai Trafficker)" .05
		"Neutral" .1
	"bribe" .1
	"friendly hail" "friendly free worlds"
	"hostile hail" "hostile free worlds"
	raid "pirate raid"

government "Gegno"
	swizzle 0
	language "Gegno"
	color .75 .59 .27

	"player reputation" 0
	"crew attack" 1.1
	"crew defense" 1.2
	"attitude toward"
		"Gegno Scin" 0.01
		"Gegno Vi" 0.01
		"Quarg (Gegno)" 0.02
	"penalty for"
		assist 0
		provoke 10

color "governments: Gegno Scin" .67 .73 .44

government "Gegno Scin"
	swizzle 18
	language "Gegno"
	color "governments: Gegno Scin"

	"player reputation" 0
	"crew attack" 1.2
	"crew defense" 1.4
	"attitude toward"
		"Gegno" 1
		"Gegno Vi" -0.01
	"penalty for"
		assist 0

color "governments: Gegno Vi" .68 .4 .4

government "Gegno Vi"
	swizzle 0
	language "Gegno"
	color "governments: Gegno Vi"

	"player reputation" 0
	"crew attack" 1.3
	"crew defense" 1.5
	"attitude toward"
		"Gegno" 1
		"Gegno Scin" -0.01
	"penalty for"
		assist 0


# Gegno Scin and Vi governments that do not fight each other.
government "Gegno Scin (Neutral)"
	"display name" "Gegno Scin"
	swizzle 18
	language "Gegno"
	color "governments: Gegno Scin"

	"player reputation" 0
	"crew attack" 1.2
	"crew defense" 1.4
	"attitude toward"
		"Gegno" 1
	"penalty for"
		assist 0
	"foreign penalties for"
		"Gegno"

	
government "Gegno Vi (Neutral)"
	"display name" "Gegno Vi"
	swizzle 0
	language "Gegno"
	color "governments: Gegno Vi"

	"player reputation" 0
	"crew attack" 1.3
	"crew defense" 1.5
	"attitude toward"
		"Gegno" 1
	"penalty for"
		assist 0
	"foreign penalties for"
		"Gegno"


# Gegno Vi governments used for dueling.
government "Gegno Vi (Duelist A)"
	swizzle 0
	"display name" "Gegno Vi"
	language "Gegno"
	color "governments: Gegno Vi"

	"player reputation" 0
	"crew attack" 1.3
	"crew defense" 1.5
	"attitude toward"
		"Gegno" 1
		"Gegno Scin" -0.01
		"Gegno Vi" 1
		"Gegno Vi (Duelist B)" -0.01
	"penalty for"
		assist 0

government "Gegno Vi (Duelist B)"
	swizzle 0
	"display name" "Gegno Vi"
	language "Gegno"
	color "governments: Gegno Vi"

	"player reputation" 0
	"crew attack" 1.3
	"crew defense" 1.5
	"attitude toward"
		"Gegno" 1
		"Gegno Scin" -0.01
		"Gegno Vi" 1
		"Gegno Vi (Duelist A)" -0.01
	"penalty for"
		assist 0

color "governments: Hai" .86 .48 .79

government "Hai"
	swizzle 0
	color "governments: Hai"
	
	"player reputation" 0
	"attitude toward"
		"Hai (Wormhole Access)" 1
		"Hai Merchant" 1
		"Hai Merchant (Sympathizers)" 1
		"Hai Merchant (Human)" 1
		"Hai (Unfettered)" -.01
		"Hai (Friendly Unfettered)" .1
		"Hai (Unfettered Civilians)" .1
		"Merchant" .01
		"Elenctic Commune" .1
<<<<<<< HEAD
	restricted
		system "Wah Yoot"
=======
	"penalty for"
		assist -.15
>>>>>>> 37022606
	"bribe" .2
	"friendly hail" "friendly hai"
	"friendly disabled hail" "friendly disabled hai"
	"hostile hail" "hostile hai"
	"hostile disabled hail" "hostile disabled hai"

# A government used for Hai mission escorts that are able to go through the wormhole.
government "Hai (Wormhole Access)"
	"display name" "Hai"
	swizzle 0
	color "governments: Hai"
	
	"player reputation" 0
	"attitude toward"
		"Hai" 1
		"Hai Merchant" 1
		"Hai Merchant (Sympathizers)" 1
		"Hai Merchant (Human)" 1
		"Hai (Unfettered)" -.01
		"Hai (Friendly Unfettered)" .1
		"Hai (Unfettered Civilians)" .1
		"Merchant" .01
		"Elenctic Commune" .1
	"penalty for"
		assist -.15
	"bribe" .2
	"friendly hail" "friendly hai"
	"friendly disabled hail" "friendly disabled hai"
	"hostile hail" "hostile hai"
	"hostile disabled hail" "hostile disabled hai"

government "Hai Merchant"
	"display name" "Hai"
	swizzle 0
	color "governments: Hai"
	
	"player reputation" 0
	"attitude toward"
		"Hai" 1
		"Hai (Wormhole Access)" 1
		"Hai Merchant (Sympathizers)" .95
		"Hai Merchant (Human)" .95
		"Hai (Unfettered)" -.1
		"Hai (Friendly Unfettered)" .1
		"Hai (Unfettered Civilians)" .1
		"Merchant" .01
<<<<<<< HEAD
	restricted
		system "Wah Yoot"
=======
	"penalty for"
		assist -.15
	"custom penalties for"
		"Hai (Unfettered)"
			capture 0
>>>>>>> 37022606
	"bribe" .02
	"friendly hail" "friendly hai"
	"friendly disabled hail" "friendly disabled hai"
	"hostile hail" "hostile hai"
	"hostile disabled hail" "hostile disabled hai"

government "Hai Merchant (Sympathizers)"
	"display name" "Hai"
	swizzle 0
	color "governments: Hai"
	
	"player reputation" 0
	"attitude toward"
		"Hai" 1
		"Hai (Wormhole Access)" 1
		"Hai Merchant" .95
		"Hai Merchant (Human)" .95
		"Hai (Unfettered)" .01
		"Hai (Friendly Unfettered)" .5
		"Hai (Unfettered Civilians)" .5
		"Merchant" .01
	"penalty for"
		assist -.15
	"bribe" .02
	"friendly hail" "friendly hai"
	"friendly disabled hail" "friendly disabled hai"
	"hostile hail" "hostile hai"
	"hostile disabled hail" "hostile disabled hai"

government "Hai Merchant (Human)"
	"display name" "Hai"
	swizzle 0
	color "governments: Hai"
	
	"player reputation" 0
	"attitude toward"
		"Hai" 1
		"Hai (Wormhole Access)" 1
		"Hai Merchant" .95
		"Hai Merchant (Sympathizers)" .95
		"Hai (Unfettered)" -.2
		"Hai (Friendly Unfettered)" .1
		"Hai (Unfettered Civilians)" .1
		"Merchant" .01
	restricted
		system "Wah Yoot"
	"bribe" .02
	"friendly hail" "friendly civilian"
	"hostile hail" "hostile civilian"

color "governments: Hai (Unfettered)" .55 .27 .76

government "Hai (Unfettered)"
	swizzle 4
	color "governments: Hai (Unfettered)"
	"crew attack" 1.4
	"crew defense" 2.2
	
	"player reputation" -1000
	"attitude toward"
		"Hai (Unfettered Wanderer Tribute)" 2
		"Hai" -.01
		"Hai (Wormhole Access)" -.01
		"Hai Merchant" -.01
		"Hai Merchant (Sympathizers)" .1
		"Hai (Friendly Unfettered)" 1
		"Hai (Unfettered Civilians)" 2
		"Hai Merchant (Human)" -.01
		"Wanderer" -.01
		"Pug" -.01
		"Pug (Wanderer)" -.01
		"Merchant" -.01
		"Kor Efret" -.01
		"Elenctic Commune" .1
	"foreign penalties for"
		"Hai (Friendly Unfettered)"
		"Hai (Unfettered Wanderer Tribute)"
		"Hai (Unfettered Civilians)"
	"penalty for"
		disable 0
	"bribe" .02
	"fine" 0
	"friendly hail" "friendly unfettered"
	"friendly disabled hail" "friendly disabled unfettered"
	"hostile hail" "hostile unfettered"
	"hostile disabled hail" "hostile disabled unfettered"

government "Hai (Unfettered Wanderer Tribute)"
	swizzle 4
	"display name" "Hai (Unfettered)"
	"crew attack" 1.4
	"crew defense" 2.2
	
	"player reputation" 0
	"friendly hail" "friendly unfettered"
	"friendly disabled hail" "friendly disabled unfettered"
	"hostile hail" "hostile unfettered"
	"hostile disabled hail" "hostile disabled unfettered"

government "Hai (Friendly Unfettered)"
	swizzle 4
	color "governments: Hai (Unfettered)"
	"display name" "Hai (Unfettered)"
	
	"player reputation" 100
	"attitude toward"
		"Pirate" -.01
		"Pirate (Devil-Run Gang)" -.01
		"Korath" -.01
		"Hai" .01
		"Hai (Wormhole Access)" .01
		"Hai (Unfettered)" 1
		"Elenctic Commune" .01
	"foreign penalties for"
		"Hai (Unfettered)"
	"bribe" .02
	"fine" 0
	"friendly hail" "friendly unfettered"
	"friendly disabled hail" "friendly disabled unfettered"
	"hostile hail" "hostile unfettered"
	"hostile disabled hail" "hostile disabled unfettered"

government "Hai (Unfettered Civilians)"
	swizzle 4
	color "governments: Hai (Unfettered)"
	"display name" "Hai (Unfettered)"
	
	"player reputation" 10
	"attitude toward"
		"Hai (Unfettered)" .01
	"bribe" .02
	"fine" 0
	"friendly hail" "friendly unfettered"
	"friendly disabled hail" "friendly disabled unfettered"
	"hostile hail" "hostile unfettered"
	"hostile disabled hail" "hostile disabled unfettered"

government "Heliarch"
	swizzle 22
	color 1 .8 .5
	"crew attack" 1.3
	"crew defense" 2.8
	"player reputation" 1
	"friendly hail" "friendly heliarch"
	"friendly disabled hail" "friendly disabled heliarch"
	"hostile hail" "hostile heliarch"
	"hostile disabled hail" "hostile disabled heliarch"
	"attitude toward"
		"Quarg" -.01
		"Quarg (Hai)" -.01
		"Quarg (Kor Efret)" -.01
		"Quarg (Gegno)" -.01
		"Coalition" 1

color "governments: Independent" .78 .36 .36

government "Independent"
	swizzle 6
	color "governments: Independent"
	
	"player reputation" 10
	"bribe" .05
	"fine" 0
	"friendly hail" "friendly civilian"
	"hostile hail" "hostile civilian"
	raid "Large Southern Pirates"

# A government used for "Independent" ships that the player is allowed to kill without consequences.
government "Independent (Killable)"
	"display name" "Independent"
	swizzle 6
	color "governments: Independent"
	
	"player reputation" 10
	"bribe" .05
	"fine" 0
	"friendly hail" "friendly civilian"
	"hostile hail" "hostile civilian"

government "Indigenous Lifeform"
	# Nothing you do permanently angers indigenous creatures, because they are
	# not sentient and do not remember you as an individual.
	"player reputation" 1
	"bribe" 0
	"fine" 0
	
	"attitude toward"
		"Ember Waste" 1
	"penalty for"
		assist 0
		disable 0
		board 0
		capture 0
		destroy 0
		atrocity 0

government "Indigenous Lifeform (Acheron)"
	# This indigenous gov is specifically for Acheron space life so they do not influence Ember Waste life.
	"display name" "Indigenous Lifeform"
	"player reputation" 1
	"bribe" 0
	"fine" 0
	
	"penalty for"
		assist 0
		disable 0
		board 0
		capture 0
		destroy 0
		atrocity 0

government "Indigenous Lifeform (Astral)"
	# This indigenous gov is specifically for Astral Cetaceans so they "eat" other indigenous lifeforms.
	"display name" "Indigenous Lifeform"
	"player reputation" 1
	"bribe" 0
	"fine" 0

	"attitude toward"
		"Indigenous Lifeform" -0.01
		"Indigenous Lifeform (Acheron)" -0.01
	"penalty for"
		assist 0
		disable 0
		board 0
		capture 0
		destroy 0
		atrocity 0

government "Ka'het"
	swizzle 0
	language "Ka'het"

	"attitude toward"
		"Ka'het (Infighting)" -.01
		"Remnant" -.01
		"Quarg" -.01
		"Pug" -.01
		"Hai" -.01
		"Hai (Wormhole Access)" -.01
		"Korath" -.01
		"Navy (Oathkeeper)" -.01
		"Republic" -.01
		"Free Worlds" -.01
		"Hai (Unfettered)" -.01
		"Wanderer" -.01
	
	"player reputation" -1

# A government used to cause infighting between fleets that both appear to be the Ka'het government.
government "Ka'het (Infighting)"
	"display name" "Ka'het"
	swizzle 0
	language "Ka'het"

	"attitude toward"
		"Ka'het" -.01
		"Remnant" -.01
		"Quarg" -.01
		"Pug" -.01
		"Hai" -.01
		"Hai (Wormhole Access)" -.01
		"Korath" -.01
		"Navy (Oathkeeper)" -.01
		"Republic" -.01
		"Free Worlds" -.01
		"Hai (Unfettered)" -.01
		"Wanderer" -.01
	
	"player reputation" -1

government "Ka'sei"
	swizzle 0
	language "Ka'het"
	
	"penalty for"
		assist 0
		disable 0
		board 0
		capture 0
	"player reputation" 1

color "governments: Korath Exiles" .8 .5 .1

government "Korath"
	swizzle 0
	color "governments: Korath Exiles"
	"crew attack" 1.4
	"crew defense" 2.6
	language "Korath"
	
	"attitude toward"
		"Kor Sestor" -.01
		"Korath (Civilian)" 1
		"Hai (Friendly Unfettered)" -.01
	
	"player reputation" -10
	"send untranslated hails"
	"friendly hail" "friendly korath untranslated"
	"friendly disabled hail" "friendly disabled korath untranslated"
	"hostile hail" "hostile korath untranslated"
	"hostile disabled hail" "hostile disabled korath untranslated"

government "Korath (Civilian)"
	"display name" "Korath"
	swizzle 2
	color "governments: Korath Exiles"
	"crew attack" 1.1
	"crew defense" 2.1
	language "Korath"

	"attitude toward"
		"Kor Mereti" -.01
		"Kor Sestor" -.01
		"Korath" .01

	"player reputation" 1
	"send untranslated hails"
	"friendly hail" "friendly korath untranslated"
	"friendly disabled hail" "friendly disabled korath untranslated"
	"hostile hail" "hostile korath civilian untranslated"
	"hostile disabled hail" "hostile disabled korath untranslated"

government "Korath Nanobots"
	"player reputation" -1000
	"bribe" 0
	"fine" 0

government "Kor Efret"
	swizzle 4
	color .49 .33 .69
	language "Korath"
	
	"attitude toward"
		"Kor Mereti" -.01
		"Kor Sestor" -.01
	"penalty for"
		provoke 0.1
	"player reputation" 1
	"send untranslated hails"
	"friendly hail" "friendly kor efret untranslated"
	"friendly disabled hail" "friendly disabled kor efret untranslated"
	"hostile hail" "hostile kor efret untranslated"
	"hostile disabled hail" "hostile disabled kor efret untranslated"

government "Kor Mereti"
	swizzle 5
	color .43 .48 .87
	language "Korath"
	
	"attitude toward"
		"Kor Sestor" -.01
		"Wanderer" -.01
	
	"player reputation" -1000

# A Kor Mereti government that is always hostile to the player.
government "Kor Mereti (Hostile)"
	"display name" "Kor Mereti"
	swizzle 5
	language "Korath"
	"attitude toward"
		"Wanderer" -.01
		"Kor Mereti" -.01
	"player reputation" -1000

government "Kor Sestor"
	swizzle 0
	color 1 .36 .49
	language "Korath"
	
	"attitude toward"
		"Kor Mereti" -.01
		"Wanderer" -.01
		"Republic" -.01
		"Merchant" -.01
		"Navy (Oathkeeper)" -.01
		"Syndicate" -.01
	
	"player reputation" -1000

government "Marauder"
	swizzle 6
	"player reputation" 1
	"bribe" .1
	"fine" 0
	"hostile hail" "hostile pirate"

government "Merchant"
	swizzle 5
	
	"player reputation" 10
	"attitude toward"
		"Pirate" -.2
		"Pirate (Devil-Run Gang)" -.2
		"Korath" -.2
	"bribe" .05
	"fine" 0
	"friendly hail" "friendly civilian"
	"hostile hail" "hostile civilian"

government "Merchant (Hijacked)"
	"display name" "Merchant"
	swizzle 5
	"attitude toward"
		"Republic" -.01
		"Syndicate" -.01
	"player reputation" 1
	"fine" 0
	"friendly hail" "friendly civilian"
	"hostile hail" "hostile pirate"
	"penalty for"
		assist 0
		disable 0
		board 0
		capture 0
		destroy 0
		atrocity 0

government "Militia"
	swizzle 2
	color "governments: Free"
	
	"player reputation" 0
	"attitude toward"
		"Merchant" .3
		"Pirate" -.4
		"Pirate (Devil-Run Gang)" -.4
		"Smuggler (Hai Trafficker)" .05
	"bribe" .1
	"friendly hail" "friendly militia"
	"hostile hail" "hostile militia"

government "Navy Intelligence"
	swizzle 0
	"crew attack" 1.2
	"crew defense" 2.2
	"attitude toward"
		"Syndicate" -.1
		"Pirate" -.3
		"Pirate (Devil-Run Gang)" -.3

government "Navy (Oathkeeper)"
	swizzle 0
	color "governments: Republic"
	"crew attack" 1.2
	"crew defense" 2.2
	
	"player reputation" 100
	"attitude toward"
		"Alpha" -.3
		"Merchant" .25
		"Militia" .1
		"Pirate" -.3
		"Pirate (Devil-Run Gang)" -.3
		"Smuggler (Hai Trafficker)" .05
		"Kor Sestor" -.01
		"Kor Mereti" -.01
		"Navy Intelligence" 1
		"Republic Intelligence" 1
	"friendly hail" "friendly navy"
	"hostile hail" "hostile navy"

color "governments: Neutral" .84 .61 .37

government "Neutral"
	swizzle 0
	color "governments: Neutral"
	
	"player reputation" 1
	"attitude toward"
		"Merchant" .3
		"Pirate" -.2
		"Pirate (Devil-Run Gang)" -.2
		"Smuggler (Hai Trafficker)" .05
	"bribe" .05
	"friendly hail" "friendly civilian"
	"hostile hail" "hostile civilian"
	raid "pirate raid"

government "Parrot"
	swizzle 2
	"player reputation" 1
	"bribe" 0

color "governments: Pirate" .78 0. 0.

government "Pirate"
	swizzle 6
	color "governments: Pirate"
	
	"player reputation" -10
	"attitude toward"
		"Author" -.01
		"Hai" -.01
		"Hai (Wormhole Access)" -.01
		"Korath" -.01
		"Merchant" -.1
		"Syndicate" -.01
		"Hai (Friendly Unfettered)" -.01
	"bribe" .05
	"fine" 0
	"friendly hail" "friendly pirate"
	"hostile hail" "hostile pirate"
	raid "pirate raid"

government "Pirate (Devil-Run Gang)"
	swizzle 6
	color "governments: Pirate"
	"display name" "Pirate"
	
	"player reputation" -1000
	"attitude toward"
		"Author" -.001
		"Hai" -.001
		"Hai (Wormhole Access)" -.001
		"Korath" -.001
		"Merchant" -.001
		"Syndicate" -.001
		"Hai (Friendly Unfettered)" -.001
		"Forest (Prey)" -.001
	"bribe" .05
	"fine" 0
	"friendly hail" "friendly pirate"
	"hostile hail" "hostile pirate"

government "Pirate (Rival)"
	"display name" "Pirate"
	swizzle 6
	color "governments: Pirate"
	
	"player reputation" -10
	"attitude toward"
		"Author" -.01
		"Hai" -.01
		"Hai (Wormhole Access)" -.01
		"Korath" -.01
		"Merchant" -.1
		"Syndicate" -.01
	"bribe" 0
	"fine" 0
	"friendly hail" "friendly pirate"
	"hostile hail" "hostile pirate"
	raid "pirate raid"

color "governments: Pug" .99 .89 .70

government "Pug"
	swizzle 0
	color "governments: Pug"
	
	"player reputation" 1
	"attitude toward"
		"Drak" -.01
		"Quarg" -.01
		"Quarg (Hai)" -.01
		"Quarg (Kor Efret)" -.01
		"Quarg (Gegno)" -.01
	"friendly hail" "friendly pug"
	"friendly disabled hail" "friendly disabled pug"
	"hostile hail" "hostile pug"
	"hostile disabled hail" "hostile pug"

# A pug government with distinct reputation toward the player compared to those met during the main campaign.
government "Pug (Wanderer)"
	"display name" "Pug"
	swizzle 0
	color "governments: Pug"
	
	"player reputation" 1
	"attitude toward"
		"Drak" -.01
		"Quarg" -.01
		"Quarg (Hai)" -.01
		"Quarg (Kor Efret)" -.01
		"Quarg (Gegno)" -.01
	"friendly hail" "friendly pug"
	"friendly disabled hail" "friendly disabled pug"
	"hostile hail" "hostile pug"
	"hostile disabled hail" "hostile pug"

# Quarg are split up to their respective areas, and an overall one is kept for missions or other use.
government "Quarg"
	swizzle 0
	color .88 .77 0
	
	"player reputation" 1
	"attitude toward"
		"Quarg (Hai)" 1
		"Quarg (Kor Efret)" 1
		"Quarg (Gegno)" 1
		"Merchant" .01
		"Kor Efret" .01
		"Kor Mereti" -.01
		"Kor Sestor" -.01
		"Hai" .01
		"Hai (Wormhole Access)" .01
		"Pirate" -.01
		"Pirate (Devil-Run Gang)" -.01
	"death sentence" "quarg imprisonment"
	"hostile hail" "hostile quarg"
	"hostile disabled hail" "hostile quarg"
	atrocities
		"Nanotech Battery"
		"Antimatter Core"
		"Quarg Skylance"
		"Quarg Anti-Missile"
		"Intrusion Countermeasures"
		"Medium Graviton Thruster"
		"Medium Graviton Steering"
		"Quantum Shield Generator"

government "Quarg (Hai)"
	swizzle 0
	color .88 .77 0
	"display name" "Quarg"

	"player reputation" 1
	"attitude toward"
		"Quarg" 1
		"Quarg (Kor Efret)" 1
		"Quarg (Gegno)" 1
		"Merchant" .01
		"Hai" .01
		"Hai (Wormhole Access)" .01
		"Pirate" -.01
		"Pirate (Devil-Run Gang)" -.01
	"death sentence" "quarg imprisonment"
	"hostile hail" "hostile quarg"
	"hostile disabled hail" "hostile quarg"
	atrocities
		"Nanotech Battery"
		"Antimatter Core"
		"Quarg Skylance"
		"Quarg Anti-Missile"
		"Intrusion Countermeasures"
		"Medium Graviton Thruster"
		"Medium Graviton Steering"
		"Quantum Shield Generator"

government "Quarg (Kor Efret)"
	swizzle 0
	color .88 .77 0
	"display name" "Quarg"

	"player reputation" 1
	"attitude toward"
		"Quarg" 1
		"Quarg (Hai)" 1
		"Quarg (Gegno)" 1
		"Kor Efret" 1
		"Kor Mereti" -.01
		"Kor Sestor" -.01
	"foreign penalties for"
		"Kor Efret"
	"death sentence" "quarg imprisonment"
	"hostile hail" "hostile quarg"
	"hostile disabled hail" "hostile quarg"
	atrocities
		"Nanotech Battery"
		"Antimatter Core"
		"Quarg Skylance"
		"Quarg Anti-Missile"
		"Intrusion Countermeasures"
		"Medium Graviton Thruster"
		"Medium Graviton Steering"
		"Quantum Shield Generator"

government "Quarg (Gegno)"
	swizzle 0
	color .88 .77 0
	"display name" "Quarg"

	"player reputation" 1
	"attitude toward"
		"Quarg" 1
		"Quarg (Hai)" 1
		"Quarg (Kor Efret)" 1
		"Gegno" 0.1
	"foreign penalties for"
		"Gegno"
	"death sentence" "quarg imprisonment"
	"hostile hail" "hostile quarg"
	"hostile disabled hail" "hostile quarg"
	atrocities
		"Nanotech Battery"
		"Antimatter Core"
		"Quarg Skylance"
		"Quarg Anti-Missile"
		"Intrusion Countermeasures"
		"Medium Graviton Thruster"
		"Medium Graviton Steering"
		"Quantum Shield Generator"

color "governments: Remnant" .89 .38 .62

government "Remnant"
	swizzle 0
	color "governments: Remnant"
	"crew defense" 2.2
	
	"player reputation" 1
	"bribe" 0
	"attitude toward"
		"Indigenous Lifeform" 0.05
		"Korath" -.05
		"Alpha" -.05
		"Remnant (Research)" 1
	"penalty for"
		assist -0.25
		disable 1
		board 1
		capture 10
		destroy 10
		scan 0.1
	"foreign penalties for"
		"Remnant (Research)"
	"custom penalties for"
		"Indigenous Lifeform"
			scan 0
	"provoked on scan"
	"friendly hail" "remnant uncontacted"
	"hostile hail" "remnant uncontacted hostile"

government "Remnant (Research)"
	"display name" "Remnant"
	swizzle 0
	color "governments: Remnant"
	"crew defense" 2.2
	
	"player reputation" 1
	"bribe" 0
	"attitude toward"
		"Indigenous Lifeform" 0.05
		"Korath" -.05
		"Alpha" -.05
		"Remnant" 1
	"penalty for"
		assist -0.25
		disable 1
		board 1
		capture 10
		destroy 10
	"foreign penalties for"
		"Remnant"
	"friendly hail" "remnant uncontacted"
	"hostile hail" "remnant uncontacted hostile"

color "governments: Republic" .91 .42 .09

government "Republic"
	swizzle 0
	color "governments: Republic"
	"crew attack" 1.2
	"crew defense" 2.2
	
	"player reputation" 2
	"attitude toward"
		"Alpha" -.3
		"Merchant" .25
		"Militia" .1
		"Pirate" -.3
		"Pirate (Devil-Run Gang)" -.3
		"Republic that won't enter wormhole" 1
		"Smuggler (Hai Trafficker)" .05
		"Navy Intelligence" 1
		"Republic Intelligence" 1
		"Navy (Oathkeeper)" 1
		"Neutral" .1
	"friendly hail" "friendly navy"
	"hostile hail" "hostile navy"
	raid "pirate raid"

government "Republic Intelligence"
	swizzle 0
	"crew attack" 1.2
	"crew defense" 2.2
	"attitude toward"
		"Pirate" -.3
		"Pirate (Devil-Run Gang)" -.3

government "Republic that won't enter wormhole"
	"display name" Republic
	swizzle 0
	color "governments: Republic"
	"crew attack" 1.2
	"crew defense" 2.2
	
	"player reputation" 2
	"attitude toward"
		"Alpha" -.3
		"Merchant" .25
		"Militia" .1
		"Pirate" -.3
		"Pirate (Devil-Run Gang)" -.3
		"Republic" 1
		"Smuggler (Hai Trafficker)" .05
		"Navy Intelligence" 1
		"Republic Intelligence" 1
		"Navy (Oathkeeper)" 1
		"Neutral" .1
	"friendly hail" "friendly navy"
	"hostile hail" "hostile navy"
	raid "pirate raid"

government "Republic (Friendly)"
	"display name" "Republic"
	swizzle 0
	"crew attack" 1.2
	"crew defense" 2.2
	"player reputation" 2
	
	"attitude toward"
		"Alpha" -.01
		"Merchant" .01
		"Militia" .01
		"Pirate" -.01
		"Navy Intelligence" .01
		"Republic Intelligence" .01
		"Navy (Oathkeeper)" .01
		"Neutral" .01
	"friendly hail" "friendly navy"
	"hostile hail" "hostile navy"

government "Rulei"
	swizzle 0
	"player reputation" 0
	"bribe" 0
	"fine" 0
	"hostile hail" "rulei hostile"

government "Scar's Legion"
	swizzle 6
	color "governments: Pirate"
	"player reputation" 10
	"attitude toward"
		"Merchant" -0.01
		"Republic" -0.01
		"Hai" -0.01
	bribe 0
	fine 0
	"hostile hail" "hostile pirate"

government "Scar's Legion (Killable)"
	"display name" "Scar's Legion"
	swizzle 6
	color "governments: Pirate"
	"player reputation" -1000
	bribe 0
	fine 0
	"hostile hail" "hostile pirate"

government "Sheragi"
	swizzle 3
	"player reputation" 1
	"crew attack" 0
	"crew defense" 0

government "Smuggler (Hai Trafficker)"
	swizzle 5
	"display name" "Smuggler"
	
	"bribe" .1
	"fine" 0
	"friendly hail" "friendly civilian"
	"hostile hail" "hostile pirate"

	# They just want to pass through the system alive, so they
	# won't attack anyone unless they have to.
	"player reputation" 1
	"penalty for"
		assist 0
		disable 0
		board 0
		capture 0
		destroy 0
		atrocity 0

color "governments: Syndicate" 0. .41 .71

government "Syndicate"
	swizzle 4
	color "governments: Syndicate"
	
	"player reputation" 2
	"attitude toward"
		"Merchant" .3
		"Pirate" -.4
		"Pirate (Devil-Run Gang)" -.4
		"Smuggler (Hai Trafficker)" .3
		"Korath" -.5
	"bribe" .08
	"friendly hail" "friendly syndicate"
	"hostile hail" "hostile syndicate"
	raid "pirate raid"

government "Syndicate (Extremist)"
	swizzle 1
	color "governments: Syndicate"
	
	"player reputation" -1000
	"attitude toward"
		"Syndicate" -.01
		"Republic" -.01
		"Free Worlds" -.01
	"bribe" 0
	"fine" 0
	"hostile hail" "hostile syndicate"

government "Team Blue"
	swizzle 5
	"player reputation" -1000
	"attitude toward"
		"Team Red" -.1

government "Team Red"
	swizzle 0
	"player reputation" -1000
	"attitude toward"
		"Team Blue" -.1

government "Test Dummy"
	swizzle 3
	"player reputation" -1000
	"hostile hail" "test dummy"
	"hostile disabled hail" "disabled test dummy"
	"bribe" 0
	"fine" 0

color "governments: Ungoverned" .4 .4 .4

# For space objects of unknown origin, to ensure the player can't land:
government "Unknown"
	swizzle 1
	color "governments: Ungoverned"
	"player reputation" -1000

government "Uninhabited"
	color "governments: Ungoverned"
	"bribe" 0
	"fine" 0

government "Ember Waste"
	"display name" "???"
	"player reputation" 1
	"bribe" 0
	"fine" 0
	language "Ember Waste"
	"attitude toward"
		"Indigenous Lifeform" 1
		"Drak" 1
		"Drak (Hostile)" .01
		"Korath" -.01
		"Remnant" .01

government "Wanderer"
	swizzle 2
	"crew attack" 1.4
	"crew defense" 1.8
	color .70 .91 .12
	"player reputation" 1
	"attitude toward"
		"Hai (Unfettered Wanderer Tribute)" .1
	language "Wanderer"
	"send untranslated hails"
	"friendly hail" "wanderer untranslated"
	"friendly disabled hail" "wanderer untranslated"
	"hostile hail" "wanderer untranslated"
	"hostile disabled hail" "wanderer untranslated"

# A dummy government used to prevent Hai from entering the wormhole in Waypoint/Ultima Thule, but allowing human merchants and other governments to enter.
government "Wormhole Alpha"
	"bribe" 0
	"fine" 0
	"attitude toward"
		"Hai" -.01
		"Hai Merchant" -.01
		"Hai Merchant (Sympathizers)" -.01
		"Hai Merchant (Human)" -.01
		"Hai (Unfettered)" -.01
		"Bounty Hunter that Won't Enter Hai Space" -.01
		"Free Worlds that won't enter wormhole" -.01
		"Republic that won't enter wormhole" -.01<|MERGE_RESOLUTION|>--- conflicted
+++ resolved
@@ -425,13 +425,10 @@
 		"Hai (Unfettered Civilians)" .1
 		"Merchant" .01
 		"Elenctic Commune" .1
-<<<<<<< HEAD
+	"penalty for"
+		assist -.15
 	restricted
 		system "Wah Yoot"
-=======
-	"penalty for"
-		assist -.15
->>>>>>> 37022606
 	"bribe" .2
 	"friendly hail" "friendly hai"
 	"friendly disabled hail" "friendly disabled hai"
@@ -478,16 +475,13 @@
 		"Hai (Friendly Unfettered)" .1
 		"Hai (Unfettered Civilians)" .1
 		"Merchant" .01
-<<<<<<< HEAD
-	restricted
-		system "Wah Yoot"
-=======
 	"penalty for"
 		assist -.15
 	"custom penalties for"
 		"Hai (Unfettered)"
 			capture 0
->>>>>>> 37022606
+	restricted
+		system "Wah Yoot"
 	"bribe" .02
 	"friendly hail" "friendly hai"
 	"friendly disabled hail" "friendly disabled hai"
