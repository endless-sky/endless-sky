--- conflicted
+++ resolved
@@ -639,8 +639,18 @@
 		"Quarg (Kor Efret)" -.01
 		"Quarg (Gegno)" -.01
 		"Coalition" 1
-
-<<<<<<< HEAD
+    
+
+government "Heliarch Test Dummy"
+	"display name" "Heliarch"
+	swizzle 0
+	color 1 .8 .5
+	"player reputation" -1000
+	"hostile hail" "heliarch test dummy"
+	"hostile disabled hail" "disabled heliarch test dummy"
+	"bribe" 0
+	"fine" 0
+
 government "Hicemus"
 	swizzle 0
 	color 0.6 0.0 0.4
@@ -673,17 +683,6 @@
 	"attitude toward"
 		"Hicemus" 1
 		"Incipias" 1
-=======
-government "Heliarch Test Dummy"
-	"display name" "Heliarch"
-	swizzle 0
-	color 1 .8 .5
-	"player reputation" -1000
-	"hostile hail" "heliarch test dummy"
-	"hostile disabled hail" "disabled heliarch test dummy"
-	"bribe" 0
-	"fine" 0
->>>>>>> 28cf5353
 
 color "governments: Independent" .78 .36 .36
 
