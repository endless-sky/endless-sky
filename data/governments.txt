# Copyright (c) 2014 by Michael Zahniser
#
# Endless Sky is free software: you can redistribute it and/or modify it under the
# terms of the GNU General Public License as published by the Free Software
# Foundation, either version 3 of the License, or (at your option) any later version.
#
# Endless Sky is distributed in the hope that it will be useful, but WITHOUT ANY
# WARRANTY; without even the implied warranty of MERCHANTABILITY or FITNESS FOR A
# PARTICULAR PURPOSE. See the GNU General Public License for more details.
#
# You should have received a copy of the GNU General Public License along with
# this program. If not, see <https://www.gnu.org/licenses/>.

government "Alpha"
	swizzle 1
	"crew attack" 1.5
	"crew defense" 2.5
	"player reputation" -1000
	"bribe" 0
	"fine" 0

government "Author"
	"player reputation" 1
	"bribe" 0

government "Bad Trip"
	swizzle 0
	"player reputation" -1000

government "Builder"
	# While when you attack the drones they will try to defend themselves, when you come back
	# as long as you don't attack them again they will focus on their usual activities
	color .91 .13 .82
	language "Builder"
	"fine" 0
	"penalty for"
		assist 0
		disable 0
		board 0
		capture 0
		destroy 0
		atrocity 0

government "Bounty"
	swizzle 6
	"player reputation" -1000
	"fine" 0
	"hostile hail" "hostile bounty"

government "Bounty (Disguised)"
	"display name" "Merchant"
	swizzle 5
	"player reputation" 1
	"fine" 0
	"friendly hail" "friendly civilian"
	"hostile hail" "hostile bounty"
	"penalty for"
		assist 0
		disable 0
		board 0
		capture 0
		destroy 0
		atrocity 0

government "Bounty Hunter"
	swizzle 6
	color .78 0 0

	"player reputation" -1000
	"bribe" .2
	"fine" 0
	"hostile hail" "hostile bounty hunter"

government "Bounty Hunter that Won't Enter Hai Space"
	"display name" "Bounty Hunter"
	swizzle 6
	color .78 0 0

	"player reputation" -1000
	"bribe" .2
	"fine" 0
	"hostile hail" "hostile bounty hunter"

government "Bounty Hunter that Attacks Hai"
	"display name" "Bounty Hunter"
	swizzle 6
	color .78 0 0
	
	"attitude toward"
		"Hai (Friendly Unfettered)" -.3
		"Hai" -.3
		"Hai (Wormhole Access)" -.3
		"Hai (Unfettered)" -.3

	"player reputation" -1000
	"bribe" .2
	"fine" 0
	"hostile hail" "hostile bounty hunter"

government "Coalition"
	swizzle 5
	color 1 .6 .7
	"crew attack" .6
	"crew defense" 3
	language "Coalition"
	"player reputation" 1
	"attitude toward"
		"Heliarch" 1

government "Deep"
	swizzle 0
	"player reputation" -1000

government "Deep Security"
	swizzle 0
	"player reputation" 1
	"attitude toward"
		"Deep Security that won't enter wormhole" 1.0
		"Merchant" .5
		"Pirate" -.2
		"Pirate (Devil-Run Gang)" -.2
		"Smuggler (Hai Trafficker)" -.2
	"friendly hail" "friendly deep"
	"hostile hail" "hostile deep"

government "Deep Security that won't enter wormhole"
	"display name" "Deep Security"
	swizzle 0
	"player reputation" 1
	"attitude toward"
		"Deep Security" 1
		"Merchant" .5
		"Pirate" -.2
		"Pirate (Devil-Run Gang)" -.2
		"Smuggler (Hai Trafficker)" -.2
	"friendly hail" "friendly deep"
	"hostile hail" "hostile deep"

government "Derelict"
	"fine" 0

government "Drak"
	swizzle 0
	color 1 1 1
	"player reputation" 1
	"fine" 0
	"attitude toward"
		"Indigenous Lifeform" 1
		"Ember Waste" 1

# A Drak government that is always hostile to the player.
government "Drak (Hostile)"
	"display name" "Drak"
	swizzle 0
	"player reputation" -1000
	"attitude toward"
		"Indigenous Lifeform" 1

government "Escort"
	swizzle 5
	"fine" 0

government "Forest (Prey)"
	# Indigenous creatures in large forest zones outside the Milky Way.
	# Drak don't look after these since they're beyond Drak territory.

	"display name" "Forest"

	# Nothing you do permanently angers indigenous creatures, because they are
	# not sentient and do not remember you as an individual.
	"player reputation" 1
	"penalty for"
		assist 0
		disable 0
		board 0
		capture 0
		destroy 0
		atrocity 0

government "Forest (Predator)"
	# Indigenous creatures in large forest zones outside the Milky Way.
	# These attack the "Forest (Prey)" creatures and the player.
	# Drak don't look after these since they're beyond Drak territory.

	"display name" "Forest"

	# These indigenous creatures think you look tasty:
	"player reputation" -1000
	"attitude toward"
		"Forest (Prey)" -.01
		"Author" -.01
		"Hai" -.01
		"Hai (Wormhole Access)" -.01
		"Korath" -.01
		"Merchant" -.01
		"Syndicate" -.01
		"Hai (Friendly Unfettered)" -.01
		"Hai (Unfettered)" -.01
		"Pirate" -.01
		"Pirate (Devil-Run Gang)" -.01

	"penalty for"
		assist 0
		disable 0
		board 0
		capture 0
		destroy 0
		atrocity 0

government "Free Worlds"
	swizzle 2
	color .06 .68 0
	
	"player reputation" 1
	"attitude toward"
		"Alpha" -.4
		"Free Worlds that won't enter wormhole" 1
		"Merchant" .3
		"Militia" .3
		"Pirate" -.4
		"Pirate (Devil-Run Gang)" -.4
		"Smuggler (Hai Trafficker)" -.4
		"Neutral" .1
	"bribe" .1
	"friendly hail" "friendly free worlds"
	"hostile hail" "hostile free worlds"
	raid "pirate raid"

government "Free Worlds that won't enter wormhole"
	"display name" "Free Worlds"
	swizzle 2
	color .06 .68 0
	
	"player reputation" 1
	"attitude toward"
		"Free Worlds" 1
		"Merchant" .3
		"Militia" .3
		"Pirate" -.4
		"Pirate (Devil-Run Gang)" -.4
		"Smuggler (Hai Trafficker)" -.4
		"Neutral" .1
	"bribe" .1
	"friendly hail" "friendly free worlds"
	"hostile hail" "hostile free worlds"
	raid "pirate raid"

government Gegno
	swizzle 0
	language "gegno tongue"
	color 0.56 0.44 0.2

	"player reputation" 0
	"crew attack" 1.1
	"crew defense" 1.2
	"attitude toward"
		"Gegno Scin" 0.01
		"Gegno Vi" 0.01
		Quarg 0.1
	"penalty for"
		assist 0
		provoke 10
	"friendly hail" "gegno uncontacted"
	"hostile hail" "hostile gegno uncontacted"

government "Gegno Scin"
	swizzle 18
	language "gegno tongue"
	color 0.5 0.55 0.33

	"player reputation" 0
	"crew attack" 1.2
	"crew defense" 1.4
	"attitude toward"
		Gegno 1
		"Gegno Vi" -0.01
	"penalty for"
		assist 0
	"friendly hail" "gegno uncontacted"
	"hostile hail" "hostile gegno uncontacted"

government "Gegno Vi"
	swizzle 0
	language "gegno tongue"
	color 0.68 0.4 0.4

	"player reputation" 0
	"crew attack" 1.3
	"crew defense" 1.5
	"attitude toward"
		Gegno 1
		"Gegno Scin" -0.01
	"penalty for"
		assist 0
	"friendly hail" "gegno uncontacted"
	"hostile hail" "hostile gegno uncontacted"


# Gegno Scin and Vi governments that do not fight each other
government "Gegno Scin (neutral)"
	"display name" "Gegno Scin"
	swizzle 18
	language "gegno tongue"
	color 0.5 0.55 0.33

	"player reputation" 0
	"crew attack" 1.2
	"crew defense" 1.4
	"attitude toward"
		Gegno 1
		"Gegno Vi" -0.01
	"penalty for"
		assist 0
	"friendly hail" "gegno uncontacted"
	"hostile hail" "hostile gegno uncontacted"
	
government "Gegno Vi (neutral)"
	"display name" "Gegno Vi"
	swizzle 0
	language "gegno tongue"
	color 0.68 0.4 0.4

	"player reputation" 0
	"crew attack" 1.3
	"crew defense" 1.5
	"attitude toward"
		Gegno 1
		"Gegno Scin" -0.01
	"penalty for"
		assist 0
	"friendly hail" "gegno uncontacted"
	"hostile hail" "hostile gegno uncontacted"
	
	
# Gegno Vi governments used for dueling
government "Gegno Vi (Duelist A)"
	"display name" "Gegno Vi"
	language "gegno tongue"
	color 0.68 0.4 0.4

	"player reputation" 0
	"crew attack" 1.3
	"crew defense" 1.5
	"attitude toward"
		Gegno 1
		"Gegno Scin" -0.01
		"Gegno Vi" 1
		"Gegno Vi (Duelist B)" -0.01
	"penalty for"
		assist 0
	"friendly hail" "gegno uncontacted"
	"hostile hail" "hostile gegno uncontacted"

government "Gegno Vi (Duelist B)"
	"display name" "Gegno Vi"
	language "gegno tongue"
	color 0.68 0.4 0.4

	"player reputation" 0
	"crew attack" 1.3
	"crew defense" 1.5
	"attitude toward"
		Gegno 1
		"Gegno Scin" -0.01
		"Gegno Vi" 1
		"Gegno Vi (Duelist A)" -0.01
	"penalty for"
		assist 0
	"friendly hail" "gegno uncontacted"
	"hostile hail" "hostile gegno uncontacted"

government "Hai"
	swizzle 0
	color .86 .48 .79
	
	"player reputation" 0
	"attitude toward"
		"Hai (Wormhole Access)" 1
		"Hai Merchant" 1
		"Hai Merchant (Sympathizers)" 1
		"Hai Merchant (Human)" 1
		"Hai (Unfettered)" -.1
		"Merchant" .01
		"Bounty Hunter that Attacks Hai" -.01
		"Elenctic Commune" .1
	"bribe" .2
	"friendly hail" "friendly hai"
	"friendly disabled hail" "friendly disabled hai"
	"hostile hail" "hostile hai"
	"hostile disabled hail" "hostile disabled hai"

# A government used for Hai mission escorts that are able to go through the wormhole.
government "Hai (Wormhole Access)"
	"display name" "Hai"
	swizzle 0
	color .86 .48 .79
	
	"player reputation" 0
	"attitude toward"
		"Hai" 1
		"Hai Merchant" 1
		"Hai Merchant (Sympathizers)" 1
		"Hai Merchant (Human)" 1
		"Hai (Unfettered)" -.1
		"Merchant" .01
		"Bounty Hunter that Attacks Hai" -.01
		"Elenctic Commune" .1
	"bribe" .2
	"friendly hail" "friendly hai"
	"friendly disabled hail" "friendly disabled hai"
	"hostile hail" "hostile hai"
	"hostile disabled hail" "hostile disabled hai"

government "Hai Merchant"
	"display name" "Hai"
	swizzle 0
	color .86 .48 .79
	
	"player reputation" 0
	"attitude toward"
		"Hai" 1
		"Hai (Wormhole Access)" 1
		"Hai Merchant (Sympathizers)" .95
		"Hai Merchant (Human)" .95
		"Hai (Unfettered)" -.1
		"Merchant" .01
	"bribe" .02
	"friendly hail" "friendly hai"
	"friendly disabled hail" "friendly disabled hai"
	"hostile hail" "hostile hai"
	"hostile disabled hail" "hostile disabled hai"

government "Hai Merchant (Sympathizers)"
	"display name" "Hai"
	swizzle 0
	color .86 .48 .79
	
	"player reputation" 0
	"attitude toward"
		"Hai" 1
		"Hai (Wormhole Access)" 1
		"Hai Merchant" .95
		"Hai Merchant (Human)" .95
		"Hai (Unfettered)" .01
		"Merchant" .01
	"bribe" .02
	"friendly hail" "friendly hai"
	"friendly disabled hail" "friendly disabled hai"
	"hostile hail" "hostile hai"
	"hostile disabled hail" "hostile disabled hai"

government "Hai Merchant (Human)"
	"display name" "Hai"
	swizzle 0
	color .86 .48 .79
	
	"player reputation" 0
	"attitude toward"
		"Hai" 1
		"Hai (Wormhole Access)" 1
		"Hai Merchant" .95
		"Hai Merchant (Sympathizers)" .95
		"Hai (Unfettered)" -.2
		"Merchant" .01
	"bribe" .02
	"friendly hail" "friendly civilian"
	"hostile hail" "hostile civilian"

government "Hai (Unfettered)"
	swizzle 4
	color .55 .27 .76
	"crew attack" 1.4
	"crew defense" 2.2
	
	"player reputation" -1000
	"attitude toward"
		"Hai" -.01
		"Hai (Wormhole Access)" -.01
		"Hai Merchant" -.01
		"Hai Merchant (Sympathizers)" 0.01
		"Hai Merchant (Human)" -.01
		"Wanderer" -.01
		"Pug" -.01
		"Pug (Wanderer)" -.01
		"Merchant" -.01
		"Kor Efret" -.01
		"Bounty Hunter that Attacks Hai" -.01
		"Elenctic Commune" .1
	"bribe" .02
	"fine" 0
	"friendly hail" "friendly unfettered"
	"friendly disabled hail" "friendly disabled unfettered"
	"hostile hail" "hostile unfettered"
	"hostile disabled hail" "hostile disabled unfettered"

government "Hai (Friendly Unfettered)"
	swizzle 4
	color .69 .33 .82
	"display name" "Hai (Unfettered)"
	
	"player reputation" 100
	"attitude toward"
		"Pirate" -.01
		"Pirate (Devil-Run Gang)" -.01
		"Korath" -.01
		"Hai" .01
		"Bounty Hunter that Attacks Hai" -.01
		"Elenctic Commune" .1
	"bribe" .02
	"fine" 0
	"friendly hail" "friendly unfettered"
	"friendly disabled hail" "friendly disabled unfettered"
	"hostile hail" "hostile unfettered"
	"hostile disabled hail" "hostile disabled unfettered"

government "Heliarch"
	swizzle 0
	color 1 .8 .5
	"crew attack" 1.3
	"crew defense" 2.8
	"player reputation" 1
	"friendly hail" "friendly heliarch"
	"friendly disabled hail" "friendly disabled heliarch"
	"hostile hail" "hostile heliarch"
	"hostile disabled hail" "hostile disabled heliarch"
	"attitude toward"
		"Quarg" -.01
		"Coalition" 1

government "Independent"
	swizzle 6
	color .78 .36 .36
	
	"player reputation" 10
	"bribe" .05
	"fine" 0
	"friendly hail" "friendly civilian"
	"hostile hail" "hostile civilian"
	raid "Large Southern Pirates"

# A government used for "Independent" ships that the player is allowed to kill without consequences.
government "Independent (Killable)"
	"display name" "Independent"
	swizzle 6
	color .78 .36 .36
	
	"player reputation" 10
	"bribe" .05
	"fine" 0
	"friendly hail" "friendly civilian"
	"hostile hail" "hostile civilian"

government "Indigenous Lifeform"
	# Nothing you do permanently angers indigenous creatures, because they are
	# not sentient and do not remember you as an individual.
	"player reputation" 1
	"bribe" 0
	"fine" 0
	
	"attitude toward"
		"Ember Waste" 1
	"penalty for"
		assist 0
		disable 0
		board 0
		capture 0
		destroy 0
		atrocity 0

government "Ka'het"
	swizzle 0
	language "Ka'het"

	"attitude toward"
		"Ka'het (Infighting)" -.01
		"Remnant" -.01
		"Quarg" -.01
		"Pug" -.01
		"Hai" -.01
		"Hai (Wormhole Access)" -.01
		"Korath" -.01
		"Navy (Oathkeeper)" -.01
		"Republic" -.01
		"Free Worlds" -.01
		"Hai (Unfettered)" -.01
		"Wanderer" -.01
	
	"player reputation" -1
	"friendly hail" "friendly ka'het"
	"friendly disabled hail" "friendly disabled ka'het"
	"hostile hail" "hostile ka'het"
	"hostile disabled hail" "hostile disabled ka'het"

# A government used to cause infighting between fleets that both appear to be the Ka'het government.
government "Ka'het (Infighting)"
	"display name" "Ka'het"
	swizzle 0
	language "Ka'het"

	"attitude toward"
		"Ka'het" -.01
		"Remnant" -.01
		"Quarg" -.01
		"Pug" -.01
		"Hai" -.01
		"Hai (Wormhole Access)" -.01
		"Korath" -.01
		"Navy (Oathkeeper)" -.01
		"Republic" -.01
		"Free Worlds" -.01
		"Hai (Unfettered)" -.01
		"Wanderer" -.01
	
	"player reputation" -1
	"friendly hail" "friendly ka'het"
	"friendly disabled hail" "friendly disabled ka'het"
	"hostile hail" "hostile ka'het"
	"hostile disabled hail" "hostile disabled ka'het"

government "Ka'sei"
	swizzle 0
	language "Ka'het"
	
	"penalty for"
		assist 0
		disable 0
		board 0
		capture 0
	"player reputation" 1
	"friendly hail" "friendly ka'het"
	"friendly disabled hail" "friendly disabled ka'het"
	"hostile hail" "hostile ka'het"
	"hostile disabled hail" "hostile disabled ka'het"

government "Korath"
	swizzle 0
	color .8 .5 .1
	"crew attack" 1.4
	"crew defense" 2.6
	language "Korath"
	
	"attitude toward"
		"Kor Sestor" -.01
		"Korath (Civilian)" 1
		"Hai (Friendly Unfettered)" -.01
	
	"player reputation" -10

government "Korath (Civilian)"
	"display name" "Korath"
	swizzle 2
	color .8 .5 .1
	"crew attack" 1.1
	"crew defense" 2.1
	language "Korath"

	"attitude toward"
		"Kor Mereti" -.01
		"Kor Sestor" -.01
		"Korath" .01

	"player reputation" 1

government "Korath Nanobots"
	"player reputation" -1000
	"bribe" 0
	"fine" 0

government "Kor Efret"
	swizzle 4
	color .49 .33 .69
	language "Korath"
	
	"attitude toward"
		"Kor Mereti" -.01
		"Kor Sestor" -.01
	
	"player reputation" 1

government "Kor Mereti"
	swizzle 5
	color .32 .36 .65
	language "Korath"
	
	"attitude toward"
		"Kor Sestor" -.01
		"Wanderer" -.01
	
	"player reputation" -1000

# A Kor Mereti government that is always hostile to the player.
government "Kor Mereti (Hostile)"
	"display name" "Kor Mereti"
	swizzle 5
	language "Korath"
	"attitude toward"
		"Wanderer" -.01
		"Kor Mereti" -.01
	"player reputation" -1000

government "Kor Sestor"
	swizzle 0
	color .75 .27 .37
	language "Korath"
	
	"attitude toward"
		"Kor Mereti" -.01
		"Wanderer" -.01
		"Republic" -.01
		"Merchant" -.01
		"Navy (Oathkeeper)" -.01
		"Syndicate" -.01
	
	"player reputation" -1000

government "Marauder"
	swizzle 6
	"player reputation" 1
	"bribe" .1
	"fine" 0
	"hostile hail" "hostile pirate"

government "Merchant"
	swizzle 5
	
	"player reputation" 10
	"attitude toward"
		"Pirate" -.2
		"Pirate (Devil-Run Gang)" -.2
		"Korath" -.2
	"bribe" .05
	"fine" 0
	"friendly hail" "friendly civilian"
	"hostile hail" "hostile civilian"

government "Militia"
	swizzle 2
	color .06 .68 0
	
	"player reputation" 0
	"attitude toward"
		"Merchant" .3
		"Pirate" -.4
		"Pirate (Devil-Run Gang)" -.4
		"Smuggler (Hai Trafficker)" -.4
	"bribe" .1
	"friendly hail" "friendly militia"
	"hostile hail" "hostile militia"

government "Navy Intelligence"
	swizzle 0
	"crew attack" 1.2
	"crew defense" 2.2
	"attitude toward"
		"Syndicate" -.1
		"Pirate" -.3
		"Pirate (Devil-Run Gang)" -.3
		"Smuggler (Hai Trafficker)" -.3

government "Navy (Oathkeeper)"
	swizzle 0
	color .91 .42 .09
	"crew attack" 1.2
	"crew defense" 2.2
	
	"player reputation" 100
	"attitude toward"
		"Alpha" -.3
		"Merchant" .25
		"Militia" .1
		"Pirate" -.3
		"Pirate (Devil-Run Gang)" -.3
		"Smuggler (Hai Trafficker)" -.3
		"Kor Sestor" -.01
		"Kor Mereti" -.01
		"Navy Intelligence" 1
	"friendly hail" "friendly navy"
	"hostile hail" "hostile navy"

government "Neutral"
	swizzle 0
	color .84 .61 .37
	
	"player reputation" 1
	"attitude toward"
		"Merchant" .3
		"Pirate" -.2
		"Pirate (Devil-Run Gang)" -.2
		"Smuggler (Hai Trafficker)" -.2
	"bribe" .05
	"friendly hail" "friendly civilian"
	"hostile hail" "hostile civilian"
	raid "pirate raid"

government "Parrot"
	swizzle 2
	"player reputation" 1
	"bribe" 0

government "Elenctic Commune"
	swizzle 0
	color .84 .61 .37
	
	"player reputation" 1000
	"attitude toward"
		"Hai" .1
		"Hai (Friendly Unfettered)" .1
		"Pirate" -.2
		"Pirate (Devil-Run Gang)" -.2
		"Smuggler (Hai Trafficker)" -.2
	"bribe" .05

government "Pirate"
	swizzle 6
	color .78 0 0
	
	"player reputation" -10
	"attitude toward"
		"Author" -.01
		"Hai" -.01
		"Hai (Wormhole Access)" -.01
		"Korath" -.01
		"Merchant" -.1
		"Syndicate" -.01
		"Hai (Friendly Unfettered)" -.01
	"bribe" .05
	"fine" 0
	"friendly hail" "friendly pirate"
	"hostile hail" "hostile pirate"
	raid "pirate raid"

government "Pirate (Devil-Run Gang)"
	swizzle 6
	color .78 0 0
	"display name" "Pirate"
	
	"player reputation" -1000
	"attitude toward"
		"Author" -.001
		"Hai" -.001
		"Hai (Wormhole Access)" -.001
		"Korath" -.001
		"Merchant" -.001
		"Syndicate" -.001
		"Hai (Friendly Unfettered)" -.001
		"Forest (Prey)" -.001
		"Forest (Predator)" -.001
	"bribe" .05
	"fine" 0
	"friendly hail" "friendly pirate"
	"hostile hail" "hostile pirate"

government "Pirate (Rival)"
	"display name" "Pirate"
	swizzle 6
	color .78 0 0
	
	"player reputation" -10
	"attitude toward"
		"Author" -.01
		"Hai" -.01
		"Hai (Wormhole Access)" -.01
		"Korath" -.01
		"Merchant" -.1
		"Syndicate" -.01
	"bribe" 0
	"fine" 0
	"friendly hail" "friendly pirate"
	"hostile hail" "hostile pirate"
	raid "pirate raid"

government "Pug"
	swizzle 0
	color .99 .89 .70
	
	"player reputation" 1
	"attitude toward"
		"Drak" -.01
		"Quarg" -.01
	"friendly hail" "friendly pug"
	"friendly disabled hail" "friendly disabled pug"
	"hostile hail" "hostile pug"
	"hostile disabled hail" "hostile pug"

# A pug government with distinct reputation toward the player compared to those met during the main campaign.
government "Pug (Wanderer)"
	"display name" "Pug"
	swizzle 0
	color .99 .89 .70
	
	"player reputation" 1
	"attitude toward"
		"Drak" -.01
		"Quarg" -.01
	"friendly hail" "friendly pug"
	"friendly disabled hail" "friendly disabled pug"
	"hostile hail" "hostile pug"
	"hostile disabled hail" "hostile pug"

government "Quarg"
	swizzle 0
	color .88 .77 0
	
	"player reputation" 1
	"attitude toward"
		"Merchant" .01
		"Kor Efret" .01
		"Kor Mereti" -.01
		"Kor Sestor" -.01
		"Hai" .01
		"Hai (Wormhole Access)" .01
		"Pirate" -.01
		"Pirate (Devil-Run Gang)" -.01
<<<<<<< HEAD
		"Gegno" 1
		"Gegno Vi" .01
		"Gegno Scin" .01
=======
	"death sentence" "quarg imprisonment"
>>>>>>> 3500f2c7
	"hostile hail" "hostile quarg"
	"hostile disabled hail" "hostile quarg"
	atrocities
		"Nanotech Battery"
		"Antimatter Core"
		"Quarg Skylance"
		"Quarg Anti-Missile"
		"Intrusion Countermeasures"
		"Medium Graviton Thruster"
		"Medium Graviton Steering"
		"Quantum Shield Generator"

government "Remnant"
	swizzle 0
	color .89 .38 .62
	"crew defense" 2.2
	
	"player reputation" 1
	"bribe" 0
	"attitude toward"
		"Indigenous Lifeform" 0.05
		"Korath" -.05
		"Alpha" -.05
		"Remnant (Research)" 1
	"penalty for"
		assist -0.25
		disable 1
		board 1
		capture 10
		destroy 10
		scan 0.1
	"provoked on scan"
	"friendly hail" "remnant uncontacted"
	"hostile hail" "remnant uncontacted hostile"

government "Remnant (Research)"
	"display name" "Remnant"
	swizzle 0
	color .89 .38 .62
	"crew defense" 2.2
	
	"player reputation" 1
	"bribe" 0
	"attitude toward"
		"Indigenous Lifeform" 0.05
		"Korath" -.05
		"Alpha" -.05
		"Remnant" 1
	"penalty for"
		assist -0.25
		disable 1
		board 1
		capture 10
		destroy 10
	"friendly hail" "remnant uncontacted"
	"hostile hail" "remnant uncontacted hostile"

government "Republic"
	swizzle 0
	color .91 .42 .09
	"crew attack" 1.2
	"crew defense" 2.2
	
	"player reputation" 2
	"attitude toward"
		"Alpha" -.3
		"Merchant" .25
		"Militia" .1
		"Pirate" -.3
		"Pirate (Devil-Run Gang)" -.3
		"Republic that won't enter wormhole" 1
		"Smuggler (Hai Trafficker)" -.3
		"Navy Intelligence" 1
		"Navy (Oathkeeper)" 1
		"Neutral" .1
	"friendly hail" "friendly navy"
	"hostile hail" "hostile navy"
	raid "pirate raid"

government "Republic that won't enter wormhole"
	"display name" Republic
	swizzle 0
	color .91 .42 .09
	"crew attack" 1.2
	"crew defense" 2.2
	
	"player reputation" 2
	"attitude toward"
		"Alpha" -.3
		"Merchant" .25
		"Militia" .1
		"Pirate" -.3
		"Pirate (Devil-Run Gang)" -.3
		"Republic" 1
		"Smuggler (Hai Trafficker)" -.3
		"Navy Intelligence" 1
		"Navy (Oathkeeper)" 1
		"Neutral" .1
	"friendly hail" "friendly navy"
	"hostile hail" "hostile navy"
	raid "pirate raid"

government "Republic (Friendly)"
	"display name" "Republic"
	swizzle 0
	"crew attack" 1.2
	"crew defense" 2.2
	"player reputation" 2
	
	"attitude toward"
		"Alpha" -.01
		"Merchant" .01
		"Militia" .01
		"Pirate" -.01
		"Navy Intelligence" .01
		"Navy (Oathkeeper)" .01
		"Neutral" .01
	"friendly hail" "friendly navy"
	"hostile hail" "hostile navy"

government "Scar's Legion"
	swizzle 6
	color .78 0 0
	"player reputation" 10
	"attitude toward"
		"Merchant" -0.01
		"Republic" -0.01
		"Hai" -0.01
	bribe 0
	fine 0
	"hostile hail" "hostile pirate"

government "Scar's Legion (Killable)"
	"display name" "Scar's Legion"
	swizzle 6
	color .78 0 0
	"player reputation" -1000
	bribe 0
	fine 0
	"hostile hail" "hostile pirate"

government "Sheragi"
	swizzle 3
	"player reputation" 1
	"crew attack" 0
	"crew defense" 0

government "Smuggler (Hai Trafficker)"
	swizzle 0
	color 1 .6 .7
	"display name" "Smuggler"
	
	"bribe" .1
	"fine" 0
	"friendly hail" "friendly civilian"
	"hostile hail" "hostile pirate"

	# They just want to pass through the system alive, so they
	# won't attack anyone unless they have to.
	"player reputation" 1
	"penalty for"
		assist 0
		disable 0
		board 0
		capture 0
		destroy 0
		atrocity 0

government "Syndicate"
	swizzle 4
	color 0 .41 .71
	
	"player reputation" 2
	"attitude toward"
		"Merchant" .3
		"Pirate" -.4
		"Pirate (Devil-Run Gang)" -.4
		"Smuggler (Hai Trafficker)" -.4
		"Syndicate that won't enter wormhole" 1
		"Korath" -.5
	"bribe" .08
	"friendly hail" "friendly syndicate"
	"hostile hail" "hostile syndicate"
	raid "pirate raid"

government "Syndicate that won't enter wormhole"
	"display name" "Syndicate"
	swizzle 4
	color 0 .41 .71
	
	"player reputation" 2
	"attitude toward"
		"Merchant" .3
		"Pirate" -.4
		"Pirate (Devil-Run Gang)" -.4
		"Smuggler (Hai Trafficker)" -.4
		"Syndicate" 1
		"Korath" -.5
	"bribe" .08
	"friendly hail" "friendly syndicate"
	"hostile hail" "hostile syndicate"
	raid "pirate raid"

government "Syndicate (Extremist)"
	swizzle 1
	color 0 .41 .71
	
	"player reputation" -1000
	"attitude toward"
		"Syndicate" -.01
		"Republic" -.01
		"Free Worlds" -.01
	"bribe" 0
	"fine" 0
	"hostile hail" "hostile syndicate"

government "Team Blue"
	swizzle 5
	"player reputation" -1000
	"attitude toward"
		"Team Red" -.1

government "Team Red"
	swizzle 0
	"player reputation" -1000
	"attitude toward"
		"Team Blue" -.1

government "Test Dummy"
	swizzle 3
	"player reputation" -1000
	"hostile hail" "test dummy"
	"hostile disabled hail" "disabled test dummy"
	"bribe" 0
	"fine" 0

# For space objects of unknown origin, to ensure the player can't land:
government "Unknown"
	swizzle 1
	color .4 .4 .4
	"player reputation" -1000

government "Uninhabited"
	color .4 .4 .4
	"bribe" 0
	"fine" 0

government "vyu-Rulei"
	swizzle 0
	color 1 1 1
	"attitude toward"
		"Indigenous Lifeform" 1

government "Ember Waste"
	"display name" "???"
	"player reputation" 1
	"bribe" 0
	"fine" 0
	language "Ember Waste"
	"attitude toward"
		"Indigenous Lifeform" 1
		"Drak" 1
		"Drak (Hostile)" .01
		"Korath" -.01
		"Remnant" .01

government "Wanderer"
	swizzle 2
	color .70 .91 .12
	"player reputation" 1
	language "Wanderer"
	"friendly hail" "wanderer untranslated"
	"friendly disabled hail" "wanderer untranslated"
	"hostile hail" "wanderer untranslated"
	"hostile disabled hail" "wanderer untranslated"

# A dummy government used to prevent Hai from entering the wormhole in Waypoint/Ultima Thule, but allowing human merchants and other governments to enter.
government "Wormhole Alpha"
	"bribe" 0
	"fine" 0
	"attitude toward"
		"Hai" -.01
		"Hai Merchant" -.01
		"Hai Merchant (Sympathizers)" -.01
		"Hai Merchant (Human)" -.01
		"Hai (Unfettered)" -.01
		"Bounty Hunter that Won't Enter Hai Space" -.01
		"Deep Security that won't enter wormhole" -.01
		"Free Worlds that won't enter wormhole" -.01
		"Republic that won't enter wormhole" -.01<|MERGE_RESOLUTION|>--- conflicted
+++ resolved
@@ -911,13 +911,10 @@
 		"Hai (Wormhole Access)" .01
 		"Pirate" -.01
 		"Pirate (Devil-Run Gang)" -.01
-<<<<<<< HEAD
 		"Gegno" 1
 		"Gegno Vi" .01
 		"Gegno Scin" .01
-=======
 	"death sentence" "quarg imprisonment"
->>>>>>> 3500f2c7
 	"hostile hail" "hostile quarg"
 	"hostile disabled hail" "hostile quarg"
 	atrocities
