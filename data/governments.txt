--- conflicted
+++ resolved
@@ -321,12 +321,8 @@
 	"friendly hail" "friendly free worlds"
 	"friendly disabled hail" "friendly disabled"
 	"hostile hail" "hostile free worlds"
-<<<<<<< HEAD
+	"hostile disabled hail" "hostile disabled"
 	raiders "pirates"
-=======
-	"hostile disabled hail" "hostile disabled"
-	raid "pirate raid"
->>>>>>> f0298e33
 
 government "Free Worlds that won't enter wormhole"
 	"display name" "Free Worlds"
@@ -346,12 +342,8 @@
 	"friendly hail" "friendly free worlds"
 	"friendly disabled hail" "friendly disabled"
 	"hostile hail" "hostile free worlds"
-<<<<<<< HEAD
+	"hostile disabled hail" "hostile disabled"
 	raiders "pirates"
-=======
-	"hostile disabled hail" "hostile disabled"
-	raid "pirate raid"
->>>>>>> f0298e33
 
 
 government "Gegno"
@@ -802,12 +794,8 @@
 	"friendly hail" "friendly civilian"
 	"friendly disabled hail" "friendly disabled"
 	"hostile hail" "hostile civilian"
-<<<<<<< HEAD
+	"hostile disabled hail" "hostile disabled"
 	raiders "Large Southern Pirates"
-=======
-	"hostile disabled hail" "hostile disabled"
-	raid "Large Southern Pirates"
->>>>>>> f0298e33
 
 # A government used for "Independent" ships that the player is allowed to kill without consequences.
 government "Independent (Killable)"
@@ -1122,12 +1110,8 @@
 	"friendly hail" "friendly civilian"
 	"friendly disabled hail" "friendly disabled"
 	"hostile hail" "hostile civilian"
-<<<<<<< HEAD
+	"hostile disabled hail" "hostile disabled"
 	raiders "pirates"
-=======
-	"hostile disabled hail" "hostile disabled"
-	raid "pirate raid"
->>>>>>> f0298e33
 
 government "Parrot"
 	swizzle 2
@@ -1156,12 +1140,8 @@
 	"friendly hail" "friendly pirate"
 	"friendly disabled hail" "friendly disabled pirate"
 	"hostile hail" "hostile pirate"
-<<<<<<< HEAD
+	"hostile disabled hail" "hostile disabled pirate"
 	raiders "pirates"
-=======
-	"hostile disabled hail" "hostile disabled pirate"
-	raid "pirate raid"
->>>>>>> f0298e33
 
 government "Pirate (Devil-Run Gang)"
 	swizzle 6
@@ -1203,12 +1183,8 @@
 	"friendly hail" "friendly pirate"
 	"friendly disabled hail" "friendly disabled pirate"
 	"hostile hail" "hostile pirate"
-<<<<<<< HEAD
+	"hostile disabled hail" "hostile disabled pirate"
 	raiders "pirates"
-=======
-	"hostile disabled hail" "hostile disabled pirate"
-	raid "pirate raid"
->>>>>>> f0298e33
 
 color "governments: Pug" .99 .89 .70
 
@@ -1496,12 +1472,8 @@
 	"friendly hail" "friendly navy"
 	"friendly disabled hail" "friendly disabled"
 	"hostile hail" "hostile navy"
-<<<<<<< HEAD
+	"hostile disabled hail" "hostile disabled"
 	raiders "pirates"
-=======
-	"hostile disabled hail" "hostile disabled"
-	raid "pirate raid"
->>>>>>> f0298e33
 
 government "Republic Intelligence"
 	swizzle 0
@@ -1536,12 +1508,8 @@
 	"friendly hail" "friendly navy"
 	"friendly disabled hail" "friendly disabled"
 	"hostile hail" "hostile navy"
-<<<<<<< HEAD
+	"hostile disabled hail" "hostile disabled"
 	raiders "pirates"
-=======
-	"hostile disabled hail" "hostile disabled"
-	raid "pirate raid"
->>>>>>> f0298e33
 
 government "Republic (Friendly)"
 	"display name" "Republic"
@@ -1655,12 +1623,8 @@
 	"friendly hail" "friendly syndicate"
 	"friendly disabled hail" "friendly disabled"
 	"hostile hail" "hostile syndicate"
-<<<<<<< HEAD
+	"hostile disabled hail" "hostile disabled"
 	raiders "pirates"
-=======
-	"hostile disabled hail" "hostile disabled"
-	raid "pirate raid"
->>>>>>> f0298e33
 
 government "Syndicate (Extremist)"
 	swizzle 1
