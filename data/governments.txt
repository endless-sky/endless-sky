# Copyright (c) 2014 by Michael Zahniser
#
# Endless Sky is free software: you can redistribute it and/or modify it under the
# terms of the GNU General Public License as published by the Free Software
# Foundation, either version 3 of the License, or (at your option) any later version.
#
# Endless Sky is distributed in the hope that it will be useful, but WITHOUT ANY
# WARRANTY; without even the implied warranty of MERCHANTABILITY or FITNESS FOR A
# PARTICULAR PURPOSE. See the GNU General Public License for more details.
#
# You should have received a copy of the GNU General Public License along with
# this program. If not, see <https://www.gnu.org/licenses/>.

government "Alpha"
	swizzle 1
	"crew attack" 1.5
	"crew defense" 2.5
	"player reputation" -1000
	"bribe" 0
	"fine" 0

government "Author"
	"player reputation" 1
	"bribe" 0

government "Bad Trip"
	swizzle 0
	"player reputation" -1000

government "Builder"
	# While when you attack the drones they will try to defend themselves, when you come back
	# as long as you don't attack them again they will focus on their usual activities
	color .91 .13 .82
	language "Builder"
	"fine" 0
	"penalty for"
		assist 0
		disable 0
		board 0
		capture 0
		destroy 0
		atrocity 0

government "Bounty"
	swizzle 6
	"player reputation" -1000
	"fine" 0
	"hostile hail" "hostile bounty"

government "Bounty (Disguised)"
	"display name" "Merchant"
	swizzle 5
	"player reputation" 1
	"fine" 0
	"friendly hail" "friendly civilian"
	"hostile hail" "hostile bounty"
	"penalty for"
		assist 0
		disable 0
		board 0
		capture 0
		destroy 0
		atrocity 0

government "Bounty Hunter"
	swizzle 6
	color .78 0 0

	"player reputation" -1000
	"bribe" .2
	"fine" 0
	"hostile hail" "hostile bounty hunter"

government "Bounty Hunter that Won't Enter Hai Space"
	"display name" "Bounty Hunter"
	swizzle 6
	color .78 0 0

	"player reputation" -1000
	"bribe" .2
	"fine" 0
	"hostile hail" "hostile bounty hunter"

government "Bounty Hunter that Attacks Hai"
	"display name" "Bounty Hunter"
	swizzle 6
	color .78 0 0
	
	"attitude toward"
		"Hai (Friendly Unfettered)" -.3
		"Hai" -.3
		"Hai (Wormhole Access)" -.3
		"Hai (Unfettered)" -.3

	"player reputation" -1000
	"bribe" .2
	"fine" 0
	"hostile hail" "hostile bounty hunter"

government "Coalition"
	swizzle 5
	color 1 .6 .7
	"crew attack" .6
	"crew defense" 3
	language "Coalition"
	"player reputation" 1
	"attitude toward"
		"Heliarch" 1

government "Deep"
	swizzle 0
	"player reputation" -1000

government "Deep Security"
	swizzle 0
	"player reputation" 1
	"attitude toward"
		"Deep Security that won't enter wormhole" 1.0
		"Merchant" .5
		"Pirate" -.2
		"Pirate (Devil-Run Gang)" -.2
		"Smuggler (Hai Trafficker)" -.2
	"friendly hail" "friendly deep"
	"hostile hail" "hostile deep"

government "Deep Security that won't enter wormhole"
	"display name" "Deep Security"
	swizzle 0
	"player reputation" 1
	"attitude toward"
		"Deep Security" 1
		"Merchant" .5
		"Pirate" -.2
		"Pirate (Devil-Run Gang)" -.2
		"Smuggler (Hai Trafficker)" -.2
	"friendly hail" "friendly deep"
	"hostile hail" "hostile deep"

government "Derelict"
	"fine" 0

government "Drak"
	swizzle 0
	color 1 1 1
	"player reputation" 1
	"fine" 0
	"attitude toward"
		"Indigenous Lifeform" 1
		"Ember Waste" 1

# A Drak government that is always hostile to the player.
government "Drak (Hostile)"
	"display name" "Drak"
	swizzle 0
	"player reputation" -1000
	"attitude toward"
		"Indigenous Lifeform" 1

government "Escort"
	swizzle 5
	"fine" 0

government "Forest (Prey)"
	# Indigenous creatures in large forest zones outside the Milky Way.
	# Drak don't look after these since they're beyond Drak territory.

	"display name" "Forest"

	# Nothing you do permanently angers indigenous creatures, because they are
	# not sentient and do not remember you as an individual.
	"player reputation" 1
	"penalty for"
		assist 0
		disable 0
		board 0
		capture 0
		destroy 0
		atrocity 0

government "Forest (Predator)"
	# Indigenous creatures in large forest zones outside the Milky Way.
	# These attack the "Forest (Prey)" creatures and the player.
	# Drak don't look after these since they're beyond Drak territory.

	"display name" "Forest"

	# These indigenous creatures think you look tasty:
	"player reputation" -1000
	"attitude toward"
		"Forest (Prey)" -.01
		"Author" -.01
		"Hai" -.01
		"Hai (Wormhole Access)" -.01
		"Korath" -.01
		"Merchant" -.01
		"Syndicate" -.01
		"Hai (Friendly Unfettered)" -.01
		"Hai (Unfettered)" -.01
		"Pirate" -.01
		"Pirate (Devil-Run Gang)" -.01

	"penalty for"
		assist 0
		disable 0
		board 0
		capture 0
		destroy 0
		atrocity 0

government "Free Worlds"
	swizzle 2
	color .06 .68 0
	
	"player reputation" 1
	"attitude toward"
		"Alpha" -.4
		"Free Worlds that won't enter wormhole" 1
		"Merchant" .3
		"Militia" .3
		"Pirate" -.4
		"Pirate (Devil-Run Gang)" -.4
		"Smuggler (Hai Trafficker)" -.4
		"Neutral" .1
	"bribe" .1
	"friendly hail" "friendly free worlds"
	"hostile hail" "hostile free worlds"
	raid "pirate raid"

government "Free Worlds that won't enter wormhole"
	"display name" "Free Worlds"
	swizzle 2
	color .06 .68 0
	
	"player reputation" 1
	"attitude toward"
		"Free Worlds" 1
		"Merchant" .3
		"Militia" .3
		"Pirate" -.4
		"Pirate (Devil-Run Gang)" -.4
		"Smuggler (Hai Trafficker)" -.4
		"Neutral" .1
	"bribe" .1
	"friendly hail" "friendly free worlds"
	"hostile hail" "hostile free worlds"
	raid "pirate raid"

government "Hai"
	swizzle 0
	color .86 .48 .79
	
	"player reputation" 0
	"attitude toward"
		"Hai (Wormhole Access)" 1
		"Hai Merchant" 1
		"Hai Merchant (Sympathizers)" 1
		"Hai Merchant (Human)" 1
		"Hai (Unfettered)" -.1
		"Merchant" .01
		"Bounty Hunter that Attacks Hai" -.01
		"Elenctic Commune" .1
	"bribe" .2
	"friendly hail" "friendly hai"
	"friendly disabled hail" "friendly disabled hai"
	"hostile hail" "hostile hai"
	"hostile disabled hail" "hostile disabled hai"

# A government used for Hai mission escorts that are able to go through the wormhole.
government "Hai (Wormhole Access)"
	"display name" "Hai"
	swizzle 0
	color .86 .48 .79
	
	"player reputation" 0
	"attitude toward"
		"Hai" 1
		"Hai Merchant" 1
		"Hai Merchant (Sympathizers)" 1
		"Hai Merchant (Human)" 1
		"Hai (Unfettered)" -.1
		"Merchant" .01
		"Bounty Hunter that Attacks Hai" -.01
		"Elenctic Commune" .1
	"bribe" .2
	"friendly hail" "friendly hai"
	"friendly disabled hail" "friendly disabled hai"
	"hostile hail" "hostile hai"
	"hostile disabled hail" "hostile disabled hai"

government "Hai Merchant"
	"display name" "Hai"
	swizzle 0
	color .86 .48 .79
	
	"player reputation" 0
	"attitude toward"
		"Hai" 1
		"Hai (Wormhole Access)" 1
		"Hai Merchant (Sympathizers)" .95
		"Hai Merchant (Human)" .95
		"Hai (Unfettered)" -.1
		"Merchant" .01
	"bribe" .02
	"friendly hail" "friendly hai"
	"friendly disabled hail" "friendly disabled hai"
	"hostile hail" "hostile hai"
	"hostile disabled hail" "hostile disabled hai"

government "Hai Merchant (Sympathizers)"
	"display name" "Hai"
	swizzle 0
	color .86 .48 .79
	
	"player reputation" 0
	"attitude toward"
		"Hai" 1
		"Hai (Wormhole Access)" 1
		"Hai Merchant" .95
		"Hai Merchant (Human)" .95
		"Hai (Unfettered)" .01
		"Merchant" .01
	"bribe" .02
	"friendly hail" "friendly hai"
	"friendly disabled hail" "friendly disabled hai"
	"hostile hail" "hostile hai"
	"hostile disabled hail" "hostile disabled hai"

government "Hai Merchant (Human)"
	"display name" "Hai"
	swizzle 0
	color .86 .48 .79
	
	"player reputation" 0
	"attitude toward"
		"Hai" 1
		"Hai (Wormhole Access)" 1
		"Hai Merchant" .95
		"Hai Merchant (Sympathizers)" .95
		"Hai (Unfettered)" -.2
		"Merchant" .01
	"bribe" .02
	"friendly hail" "friendly civilian"
	"hostile hail" "hostile civilian"

government "Hai (Governor Escort)"
	"display name" "Hai"
	swizzle 0

	"attitude toward"
		"Mercenaries" -.01
	bribe .02
	"friendly hail" "friendly hai"
	"friendly disabled hail" "friendly disabled hai"
	"hostile hail" "hostile hai"
	"hostile disabled hail" "hostile disabled hai"

government "Hai (Unfettered)"
	swizzle 4
	color .55 .27 .76
	"crew attack" 1.4
	"crew defense" 2.2
	
	"player reputation" -1000
	"attitude toward"
		"Hai" -.01
		"Hai (Wormhole Access)" -.01
		"Hai Merchant" -.01
		"Hai Merchant (Sympathizers)" 0.01
		"Hai Merchant (Human)" -.01
		"Wanderer" -.01
		"Pug" -.01
		"Pug (Wanderer)" -.01
		"Merchant" -.01
		"Kor Efret" -.01
<<<<<<< HEAD
		"Shadow" 1
=======
		"Bounty Hunter that Attacks Hai" -.01
		"Elenctic Commune" .1
	"bribe" .02
	"fine" 0
	"friendly hail" "friendly unfettered"
	"friendly disabled hail" "friendly disabled unfettered"
	"hostile hail" "hostile unfettered"
	"hostile disabled hail" "hostile disabled unfettered"

government "Hai (Friendly Unfettered)"
	swizzle 4
	color .69 .33 .82
	"display name" "Hai (Unfettered)"
	
	"player reputation" 100
	"attitude toward"
		"Pirate" -.01
		"Pirate (Devil-Run Gang)" -.01
		"Korath" -.01
		"Hai" .01
		"Bounty Hunter that Attacks Hai" -.01
		"Elenctic Commune" .1
>>>>>>> b230e19a
	"bribe" .02
	"fine" 0
	"friendly hail" "friendly unfettered"
	"friendly disabled hail" "friendly disabled unfettered"
	"hostile hail" "hostile unfettered"
	"hostile disabled hail" "hostile disabled unfettered"

government "Hai (Unfettered Challenge)"
	swizzle 4
	color .69 .33 .82
	"crew attack" 1.4
	"crew defense" 2.2
	
	"player reputation" -1000
	"attitude toward"
		"Hai (Unfettered)" 1
	"bribe" .0001
	"fine" 0

	"friendly hail" "provocative unfettered challenger"
	"friendly disabled hail" "friendly disabled unfettered"
	"hostile hail" "hostile unfettered challenger"
	"hostile disabled hail" "defeated unfettered challenger"

# Ships belonging to this government are ready to start a duel in space at any time.
government "Hai (Unfettered Glory Seeker)"
	swizzle 4
	color .69 .33 .82
	"crew attack" 1.4
	"crew defense" 2.2
	
	"player reputation" 1
	"attitude toward"
		"Hai (Unfettered)" 1
	"bribe" .0001
	"fine" 0

	"friendly hail" "provocative unfettered challenger"
	"friendly disabled hail" "friendly disabled unfettered"
	"hostile hail" "hostile unfettered challenger"
	"hostile disabled hail" "defeated unfettered challenger"
	"penalty for"
		assist 0
		disable 0
		board 0
		capture 0
		destroy 0
		atrocity 0

# A government used to make unfettered challengers fight each others.
government "Hai (Unfettered Blue Challenger)"
	"display name" "Unfettered Challenge"
	swizzle 4
	color .69 .33 .82
	"crew attack" 1.4
	"crew defense" 2.2
	
	"player reputation" 1
	"attitude toward"
		"Hai (Unfettered Red Challenger)" -.01
	"bribe" 0
	"fine" 0

	"friendly hail" "unfettered duelling"
	"friendly disabled hail" "friendly disabled unfettered"
	"hostile hail" "hostile unfettered"
	"hostile disabled hail" "hostile disabled unfettered"
	"penalty for"
		assist 0
		disable 0
		board 0
		capture 0
		destroy 0
		atrocity 0

# A government used to make unfettered challengers fight each others.
government "Hai (Unfettered Red Challenger)"
	"display name" "Unfettered Challenge"
	swizzle 4
	color .69 .33 .82
	"crew attack" 1.4
	"crew defense" 2.2
	
	"player reputation" 1
	"attitude toward"
		"Hai (Unfettered Blue Challenger)" -.01
	"bribe" 0
	"fine" 0

	"friendly hail" "unfettered duelling"
	"friendly disabled hail" "friendly disabled unfettered"
	"hostile hail" "hostile unfettered"
	"hostile disabled hail" "hostile disabled unfettered"
	"penalty for"
		assist 0
		disable 0
		board 0
		capture 0
		destroy 0
		atrocity 0

government "Heliarch"
	swizzle 0
	color 1 .8 .5
	"crew attack" 1.3
	"crew defense" 2.8
	"player reputation" 1
	"friendly hail" "friendly heliarch"
	"friendly disabled hail" "friendly disabled heliarch"
	"hostile hail" "hostile heliarch"
	"hostile disabled hail" "hostile disabled heliarch"
	"attitude toward"
		"Quarg" -.01
		"Coalition" 1

government "Human Alliance"
	# Temporary group that forms during Hai threat.
	swizzle 0
	color 1 .8 .5
	"player reputation" 10
	
	"attitude toward"
		"Alpha" -.3
		"Merchant" .25
		"Militia" .1
		"Pirate" -.3
		"Pirate (Devil-Run Gang)" -.3
		"Republic" .1
		"Syndicate" .1
		"Smuggler (Hai Trafficker)" -.3
		"Navy Intelligence" .1
		"Navy (Oathkeeper)" .1
		"Neutral" .1
		"Free Worlds" .1
		"Human Alliance that won't enter wormhole" 1.0
	# These ships exist purely as scenery and only for a short
	# time; if they persist longer in future versions, we should
	# add hails.

government "Human Alliance that won't enter wormhole"
	# Temporary group that forms during Hai threat.
	"display name" "Human Alliance"
	swizzle 0
	color 1 .8 .5
	"player reputation" 10
	
	"attitude toward"
		"Alpha" -.3
		"Merchant" .25
		"Militia" .1
		"Pirate" -.3
		"Pirate (Devil-Run Gang)" -.3
		"Republic" .1
		"Syndicate" .1
		"Smuggler (Hai Trafficker)" -.3
		"Navy Intelligence" .1
		"Navy (Oathkeeper)" .1
		"Neutral" .1
		"Free Worlds" .1
		"Human Alliance" 1
	# These ships exist purely as scenery and only for a short
	# time; if they persist longer in future versions, we should
	# add hails.

government "Independent"
	swizzle 6
	color .78 .36 .36
	
	"player reputation" 10
	"bribe" .05
	"fine" 0
	"friendly hail" "friendly civilian"
	"hostile hail" "hostile civilian"
	raid "Large Southern Pirates"

# A government used for "Independent" ships that the player is allowed to kill without consequences.
government "Independent (Killable)"
	"display name" "Independent"
	swizzle 6
	color .78 .36 .36
	
	"player reputation" 10
	"bribe" .05
	"fine" 0
	"friendly hail" "friendly civilian"
	"hostile hail" "hostile civilian"

government "Indigenous Lifeform"
	# Nothing you do permanently angers indigenous creatures, because they are
	# not sentient and do not remember you as an individual.
	"player reputation" 1
	"bribe" 0
	"fine" 0
	
	"attitude toward"
		"Ember Waste" 1
	"penalty for"
		assist 0
		disable 0
		board 0
		capture 0
		destroy 0
		atrocity 0

government "Ka'het"
	swizzle 0
	language "Ka'het"

	"attitude toward"
		"Ka'het (Infighting)" -.01
		"Remnant" -.01
		"Quarg" -.01
		"Pug" -.01
		"Hai" -.01
		"Hai (Wormhole Access)" -.01
		"Korath" -.01
		"Navy (Oathkeeper)" -.01
		"Republic" -.01
		"Free Worlds" -.01
		"Hai (Unfettered)" -.01
		"Wanderer" -.01
	
	"player reputation" -1
	"friendly hail" "friendly ka'het"
	"friendly disabled hail" "friendly disabled ka'het"
	"hostile hail" "hostile ka'het"
	"hostile disabled hail" "hostile disabled ka'het"

# A government used to cause infighting between fleets that both appear to be the Ka'het government.
government "Ka'het (Infighting)"
	"display name" "Ka'het"
	swizzle 0
	language "Ka'het"

	"attitude toward"
		"Ka'het" -.01
		"Remnant" -.01
		"Quarg" -.01
		"Pug" -.01
		"Hai" -.01
		"Hai (Wormhole Access)" -.01
		"Korath" -.01
		"Navy (Oathkeeper)" -.01
		"Republic" -.01
		"Free Worlds" -.01
		"Hai (Unfettered)" -.01
		"Wanderer" -.01
	
	"player reputation" -1
	"friendly hail" "friendly ka'het"
	"friendly disabled hail" "friendly disabled ka'het"
	"hostile hail" "hostile ka'het"
	"hostile disabled hail" "hostile disabled ka'het"

government "Ka'sei"
	swizzle 0
	language "Ka'het"
	
	"penalty for"
		assist 0
		disable 0
		board 0
		capture 0
	"player reputation" 1
	"friendly hail" "friendly ka'het"
	"friendly disabled hail" "friendly disabled ka'het"
	"hostile hail" "hostile ka'het"
	"hostile disabled hail" "hostile disabled ka'het"

government "Korath"
	swizzle 0
	color .8 .5 .1
	"crew attack" 1.4
	"crew defense" 2.6
	language "Korath"
	
	"attitude toward"
		"Kor Sestor" -.01
		"Korath (Civilian)" 1
		"Hai (Friendly Unfettered)" -.01
	
	"player reputation" -10

government "Korath (Civilian)"
	"display name" "Korath"
	swizzle 2
	color .8 .5 .1
	"crew attack" 1.1
	"crew defense" 2.1
	language "Korath"

	"attitude toward"
		"Kor Mereti" -.01
		"Kor Sestor" -.01
		"Korath" .01

	"player reputation" 1

government "Korath Nanobots"
	"player reputation" -1000
	"bribe" 0
	"fine" 0

government "Kor Efret"
	swizzle 4
	color .49 .33 .69
	language "Korath"
	
	"attitude toward"
		"Kor Mereti" -.01
		"Kor Sestor" -.01
	
	"player reputation" 1

government "Kor Mereti"
	swizzle 5
	color .32 .36 .65
	language "Korath"
	
	"attitude toward"
		"Kor Sestor" -.01
		"Wanderer" -.01
	
	"player reputation" -1000

# A Kor Mereti government that is always hostile to the player.
government "Kor Mereti (Hostile)"
	"display name" "Kor Mereti"
	swizzle 5
	language "Korath"
	"attitude toward"
		"Wanderer" -.01
		"Kor Mereti" -.01
	"player reputation" -1000

government "Kor Sestor"
	swizzle 0
	color .75 .27 .37
	language "Korath"
	
	"attitude toward"
		"Kor Mereti" -.01
		"Wanderer" -.01
		"Republic" -.01
		"Merchant" -.01
		"Navy (Oathkeeper)" -.01
		"Syndicate" -.01
	
	"player reputation" -1000

government "Marauder"
	swizzle 6
	"player reputation" 1
	"bribe" .1
	"fine" 0
	"hostile hail" "hostile pirate"

government "Mhairi's Legion"
	swizzle 6
	color .78 0 0
	"player reputation" -1000
	bribe .1
	fine 0
	"friendly hail" "friendly pirate"
	"hostile hail" "hostile pirate"

government "Mercenaries"
	swizzle 9
	"crew attack" 1.2
	"crew defense" 2.2

	"player reputation" -1000
	"attitude toward"
		"Hai (Governor Escort)" -.01
		"Shadow" .01
		"Hydra" -.1
	bribe .25
	fine 0
	"friendly hail" "friendly mercenary"
	"friendly disabled hail" "disabled mercenary"
	"hostile hail" "enemy mercenary"
	"hostile disabled hail" "disabled mercenary"

government "Hydra"
	swizzle 1
	"crew attack" 2.5
	"crew defense" 1

	"player reputation" -1000
	"attitude toward"
		"Shadow" -.1
		"Korath" -.01
		"Mercenaries" -.1
	"display name" "Pirate"
	bribe 0
	fine 0
	"hostile hail" "hydra hails"

government "Shadow"
	swizzle 4
	"crew attack" 1.8
	"crew defense" 2.2

	"attitude toward"
		"Mercenaries" .01
		"Hydra" -.1
		"Korath" -.01
	bribe 0
	fine 0
	"penalty for"
		capture 1.5
		destroy 1.5

government "Merchant"
	swizzle 5
	
	"player reputation" 10
	"attitude toward"
		"Pirate" -.2
		"Pirate (Devil-Run Gang)" -.2
		"Korath" -.2
	"bribe" .05
	"fine" 0
	"friendly hail" "friendly civilian"
	"hostile hail" "hostile civilian"

government "Militia"
	swizzle 2
	color .06 .68 0
	
	"player reputation" 0
	"attitude toward"
		"Merchant" .3
		"Pirate" -.4
		"Pirate (Devil-Run Gang)" -.4
		"Smuggler (Hai Trafficker)" -.4
	"bribe" .1
	"friendly hail" "friendly militia"
	"hostile hail" "hostile militia"

government "Navy Intelligence"
	swizzle 0
	"crew attack" 1.2
	"crew defense" 2.2
	"attitude toward"
		"Syndicate" -.1
		"Pirate" -.3
		"Pirate (Devil-Run Gang)" -.3
		"Smuggler (Hai Trafficker)" -.3

government "Navy (Oathkeeper)"
	swizzle 0
	color .91 .42 .09
	"crew attack" 1.2
	"crew defense" 2.2
	
	"player reputation" 100
	"attitude toward"
		"Alpha" -.3
		"Merchant" .25
		"Militia" .1
		"Pirate" -.3
		"Pirate (Devil-Run Gang)" -.3
		"Smuggler (Hai Trafficker)" -.3
		"Kor Sestor" -.01
		"Kor Mereti" -.01
		"Navy Intelligence" 1
	"friendly hail" "friendly navy"
	"hostile hail" "hostile navy"

government "Neutral"
	swizzle 0
	color .84 .61 .37
	
	"player reputation" 1
	"attitude toward"
		"Merchant" .3
		"Pirate" -.2
		"Pirate (Devil-Run Gang)" -.2
		"Smuggler (Hai Trafficker)" -.2
	"bribe" .05
	"friendly hail" "friendly civilian"
	"hostile hail" "hostile civilian"
	raid "pirate raid"

government "Parrot"
	swizzle 2
	"player reputation" 1
	"bribe" 0

government "Elenctic Commune"
	swizzle 0
	color .84 .61 .37
	
	"player reputation" 1000
	"attitude toward"
		"Hai" .1
		"Hai (Friendly Unfettered)" .1
		"Pirate" -.2
		"Pirate (Devil-Run Gang)" -.2
		"Smuggler (Hai Trafficker)" -.2
	"bribe" .05

government "Pirate"
	swizzle 6
	color .78 0 0
	
	"player reputation" -10
	"attitude toward"
		"Author" -.01
		"Hai" -.01
		"Hai (Wormhole Access)" -.01
		"Korath" -.01
		"Merchant" -.1
		"Syndicate" -.01
		"Hai (Friendly Unfettered)" -.01
	"bribe" .05
	"fine" 0
	"friendly hail" "friendly pirate"
	"hostile hail" "hostile pirate"
	raid "pirate raid"

government "Pirate (Devil-Run Gang)"
	swizzle 6
	color .78 0 0
	"display name" "Pirate"
	
	"player reputation" -1000
	"attitude toward"
		"Author" -.001
		"Hai" -.001
		"Hai (Wormhole Access)" -.001
		"Korath" -.001
		"Merchant" -.001
		"Syndicate" -.001
		"Hai (Friendly Unfettered)" -.001
		"Forest (Prey)" -.001
		"Forest (Predator)" -.001
	"bribe" .05
	"fine" 0
	"friendly hail" "friendly pirate"
	"hostile hail" "hostile pirate"

government "Pirate (Rival)"
	"display name" "Pirate"
	swizzle 6
	color .78 0 0
	
	"player reputation" -10
	"attitude toward"
		"Author" -.01
		"Hai" -.01
		"Hai (Wormhole Access)" -.01
		"Korath" -.01
		"Merchant" -.1
		"Syndicate" -.01
	"bribe" 0
	"fine" 0
	"friendly hail" "friendly pirate"
	"hostile hail" "hostile pirate"
	raid "pirate raid"

government "Pug"
	swizzle 0
	color .99 .89 .70
	
	"player reputation" 1
	"attitude toward"
		"Drak" -.01
		"Quarg" -.01
	"friendly hail" "friendly pug"
	"friendly disabled hail" "friendly disabled pug"
	"hostile hail" "hostile pug"
	"hostile disabled hail" "hostile pug"

# A pug government with distinct reputation toward the player compared to those met during the main campaign.
government "Pug (Wanderer)"
	"display name" "Pug"
	swizzle 0
	color .99 .89 .70
	
	"player reputation" 1
	"attitude toward"
		"Drak" -.01
		"Quarg" -.01
	"friendly hail" "friendly pug"
	"friendly disabled hail" "friendly disabled pug"
	"hostile hail" "hostile pug"
	"hostile disabled hail" "hostile pug"

government "Quarg"
	swizzle 0
	color .88 .77 0
	
	"player reputation" 1
	"attitude toward"
		"Merchant" .01
		"Kor Efret" .01
		"Kor Mereti" -.01
		"Kor Sestor" -.01
		"Hai" .01
		"Hai (Wormhole Access)" .01
		"Pirate" -.01
		"Pirate (Devil-Run Gang)" -.01
	"hostile hail" "hostile quarg"
	"hostile disabled hail" "hostile quarg"

government "Remnant"
	swizzle 0
	color .89 .38 .62
	"crew defense" 2.2
	
	"player reputation" 1
	"bribe" 0
	"attitude toward"
		"Indigenous Lifeform" 0.05
		"Korath" -.05
		"Alpha" -.05
		"Remnant (Research)" 1
	"penalty for"
		assist -0.25
		disable 1
		board 1
		capture 10
		destroy 10
		scan 0.1
	"provoked on scan"
	"friendly hail" "remnant uncontacted"
	"hostile hail" "remnant uncontacted hostile"

government "Remnant (Research)"
	"display name" "Remnant"
	swizzle 0
	color .89 .38 .62
	"crew defense" 2.2
	
	"player reputation" 1
	"bribe" 0
	"attitude toward"
		"Indigenous Lifeform" 0.05
		"Korath" -.05
		"Alpha" -.05
		"Remnant" 1
	"penalty for"
		assist -0.25
		disable 1
		board 1
		capture 10
		destroy 10
	"friendly hail" "remnant uncontacted"
	"hostile hail" "remnant uncontacted hostile"

government "Republic"
	swizzle 0
	color .91 .42 .09
	"crew attack" 1.2
	"crew defense" 2.2
	
	"player reputation" 2
	"attitude toward"
		"Alpha" -.3
		"Merchant" .25
		"Militia" .1
		"Pirate" -.3
		"Pirate (Devil-Run Gang)" -.3
		"Republic that won't enter wormhole" 1
		"Smuggler (Hai Trafficker)" -.3
		"Navy Intelligence" 1
		"Navy (Oathkeeper)" 1
		"Neutral" .1
	"friendly hail" "friendly navy"
	"hostile hail" "hostile navy"
	raid "pirate raid"

government "Republic that won't enter wormhole"
	"display name" Republic
	swizzle 0
	color .91 .42 .09
	"crew attack" 1.2
	"crew defense" 2.2
	
	"player reputation" 2
	"attitude toward"
		"Alpha" -.3
		"Merchant" .25
		"Militia" .1
		"Pirate" -.3
		"Pirate (Devil-Run Gang)" -.3
		"Republic" 1
		"Smuggler (Hai Trafficker)" -.3
		"Navy Intelligence" 1
		"Navy (Oathkeeper)" 1
		"Neutral" .1
	"friendly hail" "friendly navy"
	"hostile hail" "hostile navy"
	raid "pirate raid"

government "Republic (Friendly)"
	"display name" "Republic"
	swizzle 0
	"crew attack" 1.2
	"crew defense" 2.2
	"player reputation" 2
	
	"attitude toward"
		"Alpha" -.01
		"Merchant" .01
		"Militia" .01
		"Pirate" -.01
		"Navy Intelligence" .01
		"Navy (Oathkeeper)" .01
		"Neutral" .01
	"friendly hail" "friendly navy"
	"hostile hail" "hostile navy"

government "Scar's Legion"
	swizzle 6
	color .78 0 0
	"player reputation" 10
	"attitude toward"
		"Merchant" -0.01
		"Republic" -0.01
		"Hai" -0.01
	bribe 0
	fine 0
	"hostile hail" "hostile pirate"

government "Scar's Legion (Killable)"
	"display name" "Scar's Legion"
	swizzle 6
	color .78 0 0
	"player reputation" -1000
	bribe 0
	fine 0
	"hostile hail" "hostile pirate"

government "Sheragi"
	swizzle 3
	"player reputation" 1
	"crew attack" 0
	"crew defense" 0

government "Smuggler (Hai Trafficker)"
	swizzle 0
	color 1 .6 .7
	"display name" "Smuggler"
	
	"bribe" .1
	"fine" 0
	"friendly hail" "friendly civilian"
	"hostile hail" "hostile pirate"

	# They just want to pass through the system alive, so they
	# won't attack anyone unless they have to.
	"player reputation" 1
	"penalty for"
		assist 0
		disable 0
		board 0
		capture 0
		destroy 0
		atrocity 0

government "Syndicate"
	swizzle 4
	color 0 .41 .71
	
	"player reputation" 2
	"attitude toward"
		"Merchant" .3
		"Pirate" -.4
		"Pirate (Devil-Run Gang)" -.4
		"Smuggler (Hai Trafficker)" -.4
		"Syndicate that won't enter wormhole" 1
		"Korath" -.5
	"bribe" .08
	"friendly hail" "friendly syndicate"
	"hostile hail" "hostile syndicate"
	raid "pirate raid"

government "Syndicate that won't enter wormhole"
	"display name" "Syndicate"
	swizzle 4
	color 0 .41 .71
	
	"player reputation" 2
	"attitude toward"
		"Merchant" .3
		"Pirate" -.4
		"Pirate (Devil-Run Gang)" -.4
		"Smuggler (Hai Trafficker)" -.4
		"Syndicate" 1
		"Korath" -.5
	"bribe" .08
	"friendly hail" "friendly syndicate"
	"hostile hail" "hostile syndicate"
	raid "pirate raid"

government "Syndicate (Extremist)"
	swizzle 1
	color 0 .41 .71
	
	"player reputation" -1000
	"attitude toward"
		"Syndicate" -.01
		"Republic" -.01
		"Free Worlds" -.01
	"bribe" 0
	"fine" 0
	"hostile hail" "hostile syndicate"

government "Team Blue"
	swizzle 5
	"player reputation" -1000
	"attitude toward"
		"Team Red" -.1

government "Team Red"
	swizzle 0
	"player reputation" -1000
	"attitude toward"
		"Team Blue" -.1

government "Test Dummy"
	swizzle 3
	"player reputation" -1000
	"hostile hail" "test dummy"
	"hostile disabled hail" "disabled test dummy"
	"bribe" 0
	"fine" 0

# For space objects of unknown origin, to ensure the player can't land:
government "Unknown"
	swizzle 1
	color .4 .4 .4
	"player reputation" -1000

government "Uninhabited"
	color .4 .4 .4
	"bribe" 0
	"fine" 0

government "Ember Waste"
	"display name" "???"
	"player reputation" 1
	"bribe" 0
	"fine" 0
	language "Ember Waste"
	"attitude toward"
		"Indigenous Lifeform" 1
		"Drak" 1
		"Drak (Hostile)" .01
		"Korath" -.01
		"Remnant" .01

government "Wanderer"
	swizzle 2
	color .70 .91 .12
	"player reputation" 1
	language "Wanderer"
	"friendly hail" "wanderer untranslated"
	"friendly disabled hail" "wanderer untranslated"
	"hostile hail" "wanderer untranslated"
	"hostile disabled hail" "wanderer untranslated"

# A dummy government used to prevent Hai from entering the wormhole in Waypoint/Ultima Thule, but allowing human merchants and other governments to enter.
government "Wormhole Alpha"
	"bribe" 0
	"fine" 0
	"attitude toward"
		"Hai" -.01
		"Hai Merchant" -.01
		"Hai Merchant (Sympathizers)" -.01
		"Hai Merchant (Human)" -.01
		"Hai (Unfettered)" -.01
		"Bounty Hunter that Won't Enter Hai Space" -.01
		"Deep Security that won't enter wormhole" -.01
		"Free Worlds that won't enter wormhole" -.01
		"Republic that won't enter wormhole" -.01
		"Human Alliance that won't enter wormhole" -.01<|MERGE_RESOLUTION|>--- conflicted
+++ resolved
@@ -372,9 +372,7 @@
 		"Pug (Wanderer)" -.01
 		"Merchant" -.01
 		"Kor Efret" -.01
-<<<<<<< HEAD
 		"Shadow" 1
-=======
 		"Bounty Hunter that Attacks Hai" -.01
 		"Elenctic Commune" .1
 	"bribe" .02
@@ -397,7 +395,6 @@
 		"Hai" .01
 		"Bounty Hunter that Attacks Hai" -.01
 		"Elenctic Commune" .1
->>>>>>> b230e19a
 	"bribe" .02
 	"fine" 0
 	"friendly hail" "friendly unfettered"
