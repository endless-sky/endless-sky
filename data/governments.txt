--- conflicted
+++ resolved
@@ -994,7 +994,21 @@
 		destroy 0
 		atrocity 0
 
-<<<<<<< HEAD
+government "Indigenous Lifeform (Subsidurial)"
+	# This indigenous gov is specifically for the Subsidurial, so that nothing in the game tries to hurt the poor thing.
+	"player reputation" 1
+	"display name" "Indigenous Lifeform"
+	"bribe" 0
+	"fine" 0
+
+	"penalty for"
+		assist 0
+		disable 0
+		board 0
+		capture 0
+		destroy 0
+		atrocity 0
+
 color "governments: Jibauni" 0 0.353 0
 
 government "Jibauni"
@@ -1101,22 +1115,6 @@
 	"friendly disabled hail" "jibauni untranslated"
 	"hostile hail" "jibauni untranslated"
 	"hostile disabled hail" "jibauni untranslated"
-=======
-government "Indigenous Lifeform (Subsidurial)"
-	# This indigenous gov is specifically for the Subsidurial, so that nothing in the game tries to hurt the poor thing.
-	"player reputation" 1
-	"display name" "Indigenous Lifeform"
-	"bribe" 0
-	"fine" 0
-
-	"penalty for"
-		assist 0
-		disable 0
-		board 0
-		capture 0
-		destroy 0
-		atrocity 0
->>>>>>> 401425b6
 
 government "Ka'het"
 	swizzle 0
