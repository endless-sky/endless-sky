--- conflicted
+++ resolved
@@ -887,13 +887,10 @@
 	"crew defense" 2.7
 	language "Coalition"
 	"player reputation" 1
-<<<<<<< HEAD
-=======
 	"friendly hail" "friendly lunarium"
 	"friendly disabled hail" "friendly disabled lunarium"
 	"hostile hail" "hostile lunarium"
 	"hostile disabled hail" "hostile disabled lunarium"
->>>>>>> cfd5e030
 	"attitude toward"
 		"Quarg" .01
 		"Heliarch" -.01
