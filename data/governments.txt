# Copyright (c) 2014 by Michael Zahniser
#
# Endless Sky is free software: you can redistribute it and/or modify it under the
# terms of the GNU General Public License as published by the Free Software
# Foundation, either version 3 of the License, or (at your option) any later version.
#
# Endless Sky is distributed in the hope that it will be useful, but WITHOUT ANY
# WARRANTY; without even the implied warranty of MERCHANTABILITY or FITNESS FOR A
# PARTICULAR PURPOSE. See the GNU General Public License for more details.
#
# You should have received a copy of the GNU General Public License along with
# this program. If not, see <https://www.gnu.org/licenses/>.

government "Alpha"
	swizzle 1
	"crew attack" 1.5
	"crew defense" 2.5
	"player reputation" -1000
	"bribe" 0
	"fine" 0

government "Author"
	"player reputation" 1
	"bribe" 0

government "Bad Trip"
	swizzle 0
	"player reputation" -1000

government "Builder"
	# While when you attack the drones they will try to defend themselves, when you come back
	# as long as you don't attack them again they will focus on their usual activities
	color .91 .13 .82
	language "Builder"
	"fine" 0
	"penalty for"
		assist 0
		disable 0
		board 0
		capture 0
		destroy 0
		atrocity 0

government "Bunrodea"
	swizzle 3
	color .35 .65 .3
	language "Bunrodea"
	
	"player reputation" 1
	"attitude toward"
		"Bunrodea (Erabu)" 1
		"Bunrodea (Megasa)" 1
		"Korath" -0.01
		"Kor Sestor" -0.01
		"Kor Mereti" -0.01
		"Kor Efret" -0.01
	"bribe" 0
	
	"penalty for"
		assist 0

government "Bunrodea (Erabu)"
	"display name" "Bunrodea"
	swizzle 11
	color .35 .65 .3
	language "Bunrodea"
	
	"player reputation" 1
	"attitude toward"
		"Bunrodea" 1
		"Bunrodea (Megasa)" 1
		"Korath" -0.01
		"Kor Sestor" -0.01
		"Kor Mereti" -0.01
		"Kor Efret" -0.01
	"bribe" 0
	
	"penalty for"
		assist 0

government "Bunrodea (Guard)"
	"display name" "Bunrodea"
	swizzle 11
	color .35 .65 .3
	language "Bunrodea"
	
	"player reputation" -1
	"attitude toward"
		"Bunrodea" 1
		"Bunrodea (Erabu)" 1
		"Bunrodea (Megasa)" -0.01
		"Korath" -0.01
		"Kor Sestor" -0.01
		"Kor Mereti" -0.01
		"Kor Efret" -0.01
	"bribe" 0
	
	"penalty for"
		assist 0
		disable 0

government "Bunrodea (Megasa)"
	"display name" "Bunrodea"
	swizzle 18
	color .35 .65 .3
	language "Bunrodea"
	
	"player reputation" 1
	"attitude toward"
		"Bunrodea" 1
		"Bunrodea (Erabu)" 1
		"Bunrodea (Guard)" -0.01
		"Korath" -0.01
		"Kor Sestor" -0.01
		"Kor Mereti" -0.01
		"Kor Efret" -0.01
	"bribe" 0
	
	"penalty for"
		assist 0

government "Bounty"
	swizzle 6
	"player reputation" -1000
	"fine" 0
	"hostile hail" "hostile bounty"

government "Bounty (Disguised)"
	"display name" "Merchant"
	swizzle 5
	"player reputation" 1
	"fine" 0
	"friendly hail" "friendly civilian"
	"hostile hail" "hostile bounty"
	"penalty for"
		assist 0
		disable 0
		board 0
		capture 0
		destroy 0
		atrocity 0

government "Bounty Hunter"
	swizzle 6
	color "governments: Pirate"

	"player reputation" -1000
	"bribe" .2
	"fine" 0
	"hostile hail" "hostile bounty hunter"

government "Bounty Hunter that Won't Enter Hai Space"
	"display name" "Bounty Hunter"
	swizzle 6
	color "governments: Pirate"

	"player reputation" -1000
	"bribe" .2
	"fine" 0
	"hostile hail" "hostile bounty hunter"

government "Coalition"
	swizzle 5
	color 1 .6 .7
	"crew attack" .6
	"crew defense" 3
	language "Coalition"
	"player reputation" 1
	"attitude toward"
		"Heliarch" 1

government "Deep"
	swizzle 0
	"player reputation" -1000

government "Deep Security"
	swizzle 0
	"player reputation" 1
	"attitude toward"
		"Merchant" .5
		"Pirate" -.2
		"Pirate (Devil-Run Gang)" -.2
		"Smuggler (Hai Trafficker)" -.2
	"friendly hail" "friendly deep"
	"hostile hail" "hostile deep"

government "Derelict"
	"fine" 0

government "Drak"
	swizzle 0
	color 1 1 1
	"player reputation" 1
	"fine" 0
	"attitude toward"
		"Indigenous Lifeform" 1
		"Ember Waste" 1
		"Korath (Civilian)" 0.02

# A Drak government that is always hostile to the player.
government "Drak (Hostile)"
	"display name" "Drak"
	swizzle 0
	"player reputation" -1000
	"attitude toward"
		"Indigenous Lifeform" 1

government "Elenctic Commune"
	swizzle 0
	color "governments: Neutral"
	
	"player reputation" 1000
	"attitude toward"
		"Hai" .1
		"Hai (Friendly Unfettered)" .1
		"Pirate" -.2
		"Pirate (Devil-Run Gang)" -.2
		"Smuggler (Hai Trafficker)" -.2
	"bribe" .05

government "Escort"
	swizzle 5
	"fine" 0

government "Forest (Prey)"
	# Indigenous creatures in large forest zones outside the Milky Way.
	# Drak don't look after these since they're beyond Drak territory.

	"display name" "Forest"

	# Nothing you do permanently angers indigenous creatures, because they are
	# not sentient and do not remember you as an individual.
	"player reputation" 1
	"penalty for"
		assist 0
		disable 0
		board 0
		capture 0
		destroy 0
		atrocity 0

color "governments: Free" .06 .68 0.

government "Free Worlds"
	swizzle 2
	color "governments: Free"
	
	"player reputation" 1
	"attitude toward"
		"Alpha" -.4
		"Free Worlds that won't enter wormhole" 1
		"Merchant" .3
		"Militia" .3
		"Pirate" -.4
		"Pirate (Devil-Run Gang)" -.4
		"Smuggler (Hai Trafficker)" .3
		"Neutral" .1
	"bribe" .1
	"friendly hail" "friendly free worlds"
	"hostile hail" "hostile free worlds"
	raid "pirate raid"

government "Free Worlds that won't enter wormhole"
	"display name" "Free Worlds"
	swizzle 2
	color "governments: Free"
	
	"player reputation" 1
	"attitude toward"
		"Free Worlds" 1
		"Merchant" .3
		"Militia" .3
		"Pirate" -.4
		"Pirate (Devil-Run Gang)" -.4
		"Smuggler (Hai Trafficker)" .3
		"Neutral" .1
	"bribe" .1
	"friendly hail" "friendly free worlds"
	"hostile hail" "hostile free worlds"
	raid "pirate raid"

government "Gegno"
	swizzle 0
	language "Gegno"
	color .75 .59 .27

	"player reputation" 0
	"crew attack" 1.1
	"crew defense" 1.2
	"attitude toward"
		"Gegno Scin" 0.01
		"Gegno Vi" 0.01
		"Quarg (Gegno)" 0.02
	"penalty for"
		assist 0
		provoke 10

color "governments: Gegno Scin" .67 .73 .44

government "Gegno Scin"
	swizzle 18
	language "Gegno"
	color "governments: Gegno Scin"

	"player reputation" 0
	"crew attack" 1.2
	"crew defense" 1.4
	"attitude toward"
		"Gegno" 1
		"Gegno Vi" -0.01
	"penalty for"
		assist 0

color "governments: Gegno Vi" .68 .4 .4

government "Gegno Vi"
	swizzle 0
	language "Gegno"
	color "governments: Gegno Vi"

	"player reputation" 0
	"crew attack" 1.3
	"crew defense" 1.5
	"attitude toward"
		"Gegno" 1
		"Gegno Scin" -0.01
	"penalty for"
		assist 0


# Gegno Scin and Vi governments that do not fight each other.
government "Gegno Scin (Neutral)"
	"display name" "Gegno Scin"
	swizzle 18
	language "Gegno"
	color "governments: Gegno Scin"

	"player reputation" 0
	"crew attack" 1.2
	"crew defense" 1.4
	"attitude toward"
		"Gegno" 1
	"penalty for"
		assist 0
	"foreign penalties for"
		"Gegno"

	
government "Gegno Vi (Neutral)"
	"display name" "Gegno Vi"
	swizzle 0
	language "Gegno"
	color "governments: Gegno Vi"

	"player reputation" 0
	"crew attack" 1.3
	"crew defense" 1.5
	"attitude toward"
		"Gegno" 1
	"penalty for"
		assist 0
	"foreign penalties for"
		"Gegno"


# Gegno Vi governments used for dueling.
government "Gegno Vi (Duelist A)"
	swizzle 0
	"display name" "Gegno Vi"
	language "Gegno"
	color "governments: Gegno Vi"

	"player reputation" 0
	"crew attack" 1.3
	"crew defense" 1.5
	"attitude toward"
		"Gegno" 1
		"Gegno Scin" -0.01
		"Gegno Vi" 1
		"Gegno Vi (Duelist B)" -0.01
	"penalty for"
		assist 0

government "Gegno Vi (Duelist B)"
	swizzle 0
	"display name" "Gegno Vi"
	language "Gegno"
	color "governments: Gegno Vi"

	"player reputation" 0
	"crew attack" 1.3
	"crew defense" 1.5
	"attitude toward"
		"Gegno" 1
		"Gegno Scin" -0.01
		"Gegno Vi" 1
		"Gegno Vi (Duelist A)" -0.01
	"penalty for"
		assist 0

color "governments: Hai" .86 .48 .79

government "Hai"
	swizzle 0
	color "governments: Hai"
	
	"player reputation" 0
	"attitude toward"
		"Hai (Wormhole Access)" 1
		"Hai Merchant" 1
		"Hai Merchant (Sympathizers)" 1
		"Hai Merchant (Human)" 1
		"Hai (Unfettered)" -.1
		"Hai (Friendly Unfettered)" .1
		"Hai (Unfettered Civilians)" .1
		"Merchant" .01
		"Elenctic Commune" .1
	"bribe" .2
	"friendly hail" "friendly hai"
	"friendly disabled hail" "friendly disabled hai"
	"hostile hail" "hostile hai"
	"hostile disabled hail" "hostile disabled hai"

# A government used for Hai mission escorts that are able to go through the wormhole.
government "Hai (Wormhole Access)"
	"display name" "Hai"
	swizzle 0
	color "governments: Hai"
	
	"player reputation" 0
	"attitude toward"
		"Hai" 1
		"Hai Merchant" 1
		"Hai Merchant (Sympathizers)" 1
		"Hai Merchant (Human)" 1
		"Hai (Unfettered)" -.1
		"Hai (Friendly Unfettered)" .1
		"Hai (Unfettered Civilians)" .1
		"Merchant" .01
		"Elenctic Commune" .1
	"bribe" .2
	"friendly hail" "friendly hai"
	"friendly disabled hail" "friendly disabled hai"
	"hostile hail" "hostile hai"
	"hostile disabled hail" "hostile disabled hai"

government "Hai Merchant"
	"display name" "Hai"
	swizzle 0
	color "governments: Hai"
	
	"player reputation" 0
	"attitude toward"
		"Hai" 1
		"Hai (Wormhole Access)" 1
		"Hai Merchant (Sympathizers)" .95
		"Hai Merchant (Human)" .95
		"Hai (Unfettered)" -.1
		"Hai (Friendly Unfettered)" .1
		"Hai (Unfettered Civilians)" .1
		"Merchant" .01
	"bribe" .02
	"friendly hail" "friendly hai"
	"friendly disabled hail" "friendly disabled hai"
	"hostile hail" "hostile hai"
	"hostile disabled hail" "hostile disabled hai"

government "Hai Merchant (Sympathizers)"
	"display name" "Hai"
	swizzle 0
	color "governments: Hai"
	
	"player reputation" 0
	"attitude toward"
		"Hai" 1
		"Hai (Wormhole Access)" 1
		"Hai Merchant" .95
		"Hai Merchant (Human)" .95
		"Hai (Unfettered)" .01
		"Hai (Friendly Unfettered)" .5
		"Hai (Unfettered Civilians)" .5
		"Merchant" .01
	"bribe" .02
	"friendly hail" "friendly hai"
	"friendly disabled hail" "friendly disabled hai"
	"hostile hail" "hostile hai"
	"hostile disabled hail" "hostile disabled hai"

government "Hai Merchant (Human)"
	"display name" "Hai"
	swizzle 0
	color "governments: Hai"
	
	"player reputation" 0
	"attitude toward"
		"Hai" 1
		"Hai (Wormhole Access)" 1
		"Hai Merchant" .95
		"Hai Merchant (Sympathizers)" .95
		"Hai (Unfettered)" -.2
		"Hai (Friendly Unfettered)" .1
		"Hai (Unfettered Civilians)" .1
		"Merchant" .01
	"bribe" .02
	"friendly hail" "friendly civilian"
	"hostile hail" "hostile civilian"

color "governments: Hai (Unfettered)" .55 .27 .76

government "Hai (Unfettered)"
	swizzle 4
	color "governments: Hai (Unfettered)"
	"crew attack" 1.4
	"crew defense" 2.2
	
	"player reputation" -1000
	"attitude toward"
		"Hai (Unfettered Wanderer Tribute)" 2
		"Hai" -.01
		"Hai (Wormhole Access)" -.01
		"Hai Merchant" -.01
		"Hai Merchant (Sympathizers)" .1
		"Hai (Friendly Unfettered)" 1
		"Hai (Unfettered Civilians)" 2
		"Hai Merchant (Human)" -.01
		"Wanderer" -.01
		"Pug" -.01
		"Pug (Wanderer)" -.01
		"Merchant" -.01
		"Kor Efret" -.01
		"Elenctic Commune" .1
	"bribe" .02
	"fine" 0
	"friendly hail" "friendly unfettered"
	"friendly disabled hail" "friendly disabled unfettered"
	"hostile hail" "hostile unfettered"
	"hostile disabled hail" "hostile disabled unfettered"

government "Hai (Unfettered Wanderer Tribute)"
	swizzle 4
	"display name" "Hai (Unfettered)"
	"crew attack" 1.4
	"crew defense" 2.2
	
	"player reputation" 0
	"friendly hail" "friendly unfettered"
	"friendly disabled hail" "friendly disabled unfettered"
	"hostile hail" "hostile unfettered"
	"hostile disabled hail" "hostile disabled unfettered"

government "Hai (Friendly Unfettered)"
	swizzle 4
	color "governments: Hai (Unfettered)"
	"display name" "Hai (Unfettered)"
	
	"player reputation" 100
	"attitude toward"
		"Pirate" -.01
		"Pirate (Devil-Run Gang)" -.01
		"Korath" -.01
		"Hai" .01
		"Hai (Wormhole Access)" .01
		"Hai (Unfettered)" 1
		"Elenctic Commune" .01
	"bribe" .02
	"fine" 0
	"friendly hail" "friendly unfettered"
	"friendly disabled hail" "friendly disabled unfettered"
	"hostile hail" "hostile unfettered"
	"hostile disabled hail" "hostile disabled unfettered"

government "Hai (Unfettered Civilians)"
	swizzle 4
	color "governments: Hai (Unfettered)"
	"display name" "Hai (Unfettered)"
	
	"player reputation" 10
	"attitude toward"
		"Hai (Unfettered)" .01
	"bribe" .02
	"fine" 0
	"friendly hail" "friendly unfettered"
	"friendly disabled hail" "friendly disabled unfettered"
	"hostile hail" "hostile unfettered"
	"hostile disabled hail" "hostile disabled unfettered"

government "Heliarch"
	swizzle 22
	color 1 .8 .5
	"crew attack" 1.3
	"crew defense" 2.8
	"player reputation" 1
	"friendly hail" "friendly heliarch"
	"friendly disabled hail" "friendly disabled heliarch"
	"hostile hail" "hostile heliarch"
	"hostile disabled hail" "hostile disabled heliarch"
	"attitude toward"
		"Quarg" -.01
		"Coalition" 1

color "governments: Independent" .78 .36 .36

# Korath-friendly, pirate-friendly, human, settlements or stations that dislike the Syndicate
government "Humanika (Port)"
	swizzle 9
	color "governments: Independent"
	"display name" "Independent"

	"player reputation" 10
	"bribe" .05
	"fine" 0
	"friendly hail" "friendly civilian"
	"hostile hail" "hostile civilian"
	"attitude toward"
		"Syndicate" -.01
		"Syndicate that won't enter wormhole" -.01
		"Syndicate (Extremist)" -.01
		"Republic" -.01
		"Republic that won't enter wormhole" -.01
		"Navy Intelligence" -.01
		"Republic Intelligence" -.01
		"Humanika (Ship)" 1
		# Negative for Korath ensures the Korath raiding groups will not come
		# from Humanika (Port) planets and stations.
		"Korath" -.001
		"Kor Alaji" -.001
		"Kor Isaha" -.001

# Used for smuggling sites and other restricted-access stations. Allows Korath to land.
government "Humanika (Restricted)"
	swizzle 9
	color "governments: Independent"
	"display name" "Independent"

	"player reputation" 10
	"bribe" .05
	"fine" 0
	"friendly hail" "friendly civilian"
	"hostile hail" "hostile civilian"
	"attitude toward"
		"Syndicate" -.01
		"Syndicate that won't enter wormhole" -.01
		"Syndicate (Extremist)" -.01
		"Merchant" -.01
		"Pirate" -.01
		"Republic" -.01
		"Republic that won't enter wormhole" -.01
		"Hai" -.01
		"Hai (Wormhole Access)" -.01
		"Remnant" -.01
		"Quarg" -.01
		"Navy (Oathkeeper)" -.01
		"Free Worlds" -.01
		"Wanderer" -.01
		"Pirate (Devil-Run Gang)" -.01
		"Navy Intelligence" -.01
		"Republic Intelligence" -.01
		"Humanika (Ship)" 1

# Korath-friendly, pirate-friendly, human, ships that dislike the Syndicate
government "Humanika (Ship)"
	swizzle 9
	color "governments: Independent"
	"display name" "Independent"

	"player reputation" 10
	"bribe" .05
	"fine" 0
	"friendly hail" "friendly civilian"
	"hostile hail" "hostile civilian"
	"attitude toward"
		"Korath (Civilian)" .01
		"Syndicate" -.1

government "Independent"
	swizzle 6
	color "governments: Independent"
	
	"player reputation" 10
	"bribe" .05
	"fine" 0
	"friendly hail" "friendly civilian"
	"hostile hail" "hostile civilian"
	raid "Large Southern Pirates"

# A government used for "Independent" ships that the player is allowed to kill without consequences.
government "Independent (Killable)"
	"display name" "Independent"
	swizzle 6
	color "governments: Independent"
	
	"player reputation" 10
	"bribe" .05
	"fine" 0
	"friendly hail" "friendly civilian"
	"hostile hail" "hostile civilian"

government "Indigenous Lifeform"
	# Nothing you do permanently angers indigenous creatures, because they are
	# not sentient and do not remember you as an individual.
	"player reputation" 1
	"bribe" 0
	"fine" 0
	
	"attitude toward"
		"Ember Waste" 1
	"penalty for"
		assist 0
		disable 0
		board 0
		capture 0
		destroy 0
		atrocity 0

government "Indigenous Lifeform (Astral)"
	# This gov is specifically for Astral Cetaceans so they "eat" other indigenous lifeforms.
	# Nothing you do permanently angers indigenous creatures, because they are
	# not sentient and do not remember you as an individual.
	"display name" "Indigenous Lifeform"
	"player reputation" 1
	"bribe" 0
	"fine" 0

	"attitude toward"
		"Indigenous Lifeform" -0.01
	"penalty for"
		assist 0
		disable 0
		board 0
		capture 0
		destroy 0
		atrocity 0

government "Ka'het"
	swizzle 0
	language "Ka'het"

	"attitude toward"
		"Ka'het (Infighting)" -.01
		"Remnant" -.01
		"Quarg" -.01
		"Pug" -.01
		"Hai" -.01
		"Hai (Wormhole Access)" -.01
		"Korath" -.01
		"Navy (Oathkeeper)" -.01
		"Republic" -.01
		"Free Worlds" -.01
		"Hai (Unfettered)" -.01
		"Wanderer" -.01
	
	"player reputation" -1

# A government used to cause infighting between fleets that both appear to be the Ka'het government.
government "Ka'het (Infighting)"
	"display name" "Ka'het"
	swizzle 0
	language "Ka'het"

	"attitude toward"
		"Ka'het" -.01
		"Remnant" -.01
		"Quarg" -.01
		"Pug" -.01
		"Hai" -.01
		"Hai (Wormhole Access)" -.01
		"Korath" -.01
		"Navy (Oathkeeper)" -.01
		"Republic" -.01
		"Free Worlds" -.01
		"Hai (Unfettered)" -.01
		"Wanderer" -.01
	
	"player reputation" -1

government "Ka'sei"
	swizzle 0
	language "Ka'het"
	
	"penalty for"
		assist 0
		disable 0
		board 0
		capture 0
	"player reputation" 1

color "governments: Korath Exiles" .8 .5 .1

government "Korath"
	swizzle 0
	color "governments: Korath Exiles"
	"crew attack" 1.4
	"crew defense" 2.6
	language "Korath"
	
	"attitude toward"
		"Kor Alaji" .01
		"Kor Isaha" .01
		"Kor Sestor" -.01
		"Korath (Civilian)" 1
		"Hai (Friendly Unfettered)" -.01
		"Humanika (Ship)" .1
		"Pug (Wanderer)" -.01
	"penalty for"
		assist -0.25
		disable 0.26
		capture 5
	
	"player reputation" -10
<<<<<<< HEAD
	"bribe" .1
=======
	"send untranslated hails"
	"friendly hail" "friendly korath untranslated"
	"friendly disabled hail" "friendly disabled korath untranslated"
	"hostile hail" "hostile korath untranslated"
	"hostile disabled hail" "hostile disabled korath untranslated"
>>>>>>> 1411c51e

government "Korath (Civilian)"
	"display name" "Korath"
	swizzle 2
	color "governments: Korath Exiles"
	"crew attack" 1.1
	"crew defense" 2.1
	language "Korath"

	"attitude toward"
		"Korath" .01
		"Humanika (Ship)" .2
		"Pug (Wanderer)" -.01
	"penalty for"
		assist -0.25
		disable 0.26
		board 1
		capture 10

	"player reputation" 1
<<<<<<< HEAD
	"bribe" .2

government "Korath (Station)"
	"display name" "Korath"
	color .8 .5 .1
	language "Exile"

	"attitude toward"
		"Wanderer" -.01
		"Remnant" -.01
		"Pug (Wanderer)" -.01
		"Remnant (Research)" -.01
		"Korath" 1
		"Korath (Civilian)" 1

	"player reputation" -10
	"bribe" 0

government "Kor Alaji"
	"display name" "Korath"
	swizzle 21
	color "governments: Korath Exiles"
	"crew attack" 1.4
	"crew defense" 2.1
	language "Korath"

	"attitude toward"
		"Korath (Civilian)" .01
		"Korath" .01
		"Kor Isaha" .01
		"Remnant" -1
		"Indigenous Lifeform" -.01
		"Ember Waste" -.01
	"penalty for"
		disable 0.25
		capture 5
		scan 0.1
	"provoked on scan"

	"player reputation" -100
	"bribe" 0
	"raid" "Kor Alaji Raid"
=======
	"send untranslated hails"
	"friendly hail" "friendly korath untranslated"
	"friendly disabled hail" "friendly disabled korath untranslated"
	"hostile hail" "hostile korath civilian untranslated"
	"hostile disabled hail" "hostile disabled korath untranslated"
>>>>>>> 1411c51e

government "Korath Nanobots"
	"player reputation" -1000
	"bribe" 0
	"fine" 0

government "Kor Efret"
	swizzle 4
	color .49 .33 .69
	language "Efret"
	
	"attitude toward"
		"Kor Mereti" -.01
		"Kor Sestor" -.01
	
	"player reputation" 1
	"send untranslated hails"
	"friendly hail" "friendly kor efret untranslated"
	"friendly disabled hail" "friendly disabled kor efret untranslated"
	"hostile hail" "hostile kor efret untranslated"
	"hostile disabled hail" "hostile disabled kor efret untranslated"

government "Kor Mereti"
	swizzle 5
	color .43 .48 .87
	language "Mereti"
	
	"attitude toward"
		"Kor Sestor" -.01
		"Wanderer" -.01
	
	"player reputation" -1000

# A Kor Mereti government that is always hostile to the player.
government "Kor Mereti (Hostile)"
	"display name" "Kor Mereti"
	swizzle 5
	language "Mereti"
	"attitude toward"
		"Wanderer" -.01
		"Kor Mereti" -.01
	"player reputation" -1000

government "Kor Isaha"
	"display name" "Korath"
	swizzle 7
	color "governments: Korath Exiles"
	"crew attack" 1.4
	"crew defense" 2.6
	language "Korath"

	"attitude toward"
		"Kor Alaji" .01
		"Kor Isaha" .01
		"Kor Sestor" -.01
		"Korath (Civilian)" 1
		"Korath" .01
		"Hai (Friendly Unfettered)" -.01
		"Pug (Wanderer)" -.01
	"penalty for"
		assist -0.25
		disable 0.26
		capture 5

	"player reputation" -10
	"bribe" 0
	"raid" "Kor Isaha Raid"

government "Kor Sestor"
	swizzle 0
	color 1 .36 .49
	language "Sestor"
	
	"attitude toward"
		"Kor Mereti" -.01
		"Wanderer" -.01
		"Republic" -.01
		"Merchant" -.01
		"Navy (Oathkeeper)" -.01
		"Syndicate" -.01
	
	"player reputation" -1000

government "Marauder"
	swizzle 6
	"player reputation" 1
	"bribe" .1
	"fine" 0
	"hostile hail" "hostile pirate"

government "Merchant"
	swizzle 5
	
	"player reputation" 10
	"attitude toward"
		"Pirate" -.2
		"Pirate (Devil-Run Gang)" -.2
		"Korath" -.2
	"bribe" .05
	"fine" 0
	"friendly hail" "friendly civilian"
	"hostile hail" "hostile civilian"

government "Merchant (Hijacked)"
	"display name" "Merchant"
	swizzle 5
	"attitude toward"
		"Republic" -.01
		"Syndicate" -.01
	"player reputation" 1
	"fine" 0
	"friendly hail" "friendly civilian"
	"hostile hail" "hostile pirate"
	"penalty for"
		assist 0
		disable 0
		board 0
		capture 0
		destroy 0
		atrocity 0

government "Militia"
	swizzle 2
	color "governments: Free"
	
	"player reputation" 0
	"attitude toward"
		"Merchant" .3
		"Pirate" -.4
		"Pirate (Devil-Run Gang)" -.4
		"Smuggler (Hai Trafficker)" .3
	"bribe" .1
	"friendly hail" "friendly militia"
	"hostile hail" "hostile militia"

government "Navy Intelligence"
	swizzle 0
	"crew attack" 1.2
	"crew defense" 2.2
	"attitude toward"
		"Syndicate" -.1
		"Pirate" -.3
		"Pirate (Devil-Run Gang)" -.3

government "Navy (Oathkeeper)"
	swizzle 0
	color "governments: Republic"
	"crew attack" 1.2
	"crew defense" 2.2
	
	"player reputation" 100
	"attitude toward"
		"Alpha" -.3
		"Merchant" .25
		"Militia" .1
		"Pirate" -.3
		"Pirate (Devil-Run Gang)" -.3
		"Smuggler (Hai Trafficker)" .25
		"Kor Sestor" -.01
		"Kor Mereti" -.01
		"Navy Intelligence" 1
		"Republic Intelligence" 1
	"friendly hail" "friendly navy"
	"hostile hail" "hostile navy"

color "governments: Neutral" .84 .61 .37

government "Neutral"
	swizzle 0
	color "governments: Neutral"
	
	"player reputation" 1
	"attitude toward"
		"Merchant" .3
		"Pirate" -.2
		"Pirate (Devil-Run Gang)" -.2
		"Smuggler (Hai Trafficker)" -.2
	"bribe" .05
	"friendly hail" "friendly civilian"
	"hostile hail" "hostile civilian"
	raid "pirate raid"

government "Parrot"
	swizzle 2
	"player reputation" 1
	"bribe" 0

color "governments: Pirate" .78 0. 0.

government "Pirate"
	swizzle 6
	color "governments: Pirate"
	
	"player reputation" -10
	"attitude toward"
		"Author" -.01
		"Hai" -.01
		"Hai (Wormhole Access)" -.01
		"Korath" -.01
		"Merchant" -.1
		"Syndicate" -.01
		"Hai (Friendly Unfettered)" -.01
	"bribe" .05
	"fine" 0
	"friendly hail" "friendly pirate"
	"hostile hail" "hostile pirate"
	raid "pirate raid"

government "Pirate (Devil-Run Gang)"
	swizzle 6
	color "governments: Pirate"
	"display name" "Pirate"
	
	"player reputation" -1000
	"attitude toward"
		"Author" -.001
		"Hai" -.001
		"Hai (Wormhole Access)" -.001
		"Korath" -.001
		"Merchant" -.001
		"Syndicate" -.001
		"Hai (Friendly Unfettered)" -.001
		"Forest (Prey)" -.001
	"bribe" .05
	"fine" 0
	"friendly hail" "friendly pirate"
	"hostile hail" "hostile pirate"

government "Pirate (Rival)"
	"display name" "Pirate"
	swizzle 6
	color "governments: Pirate"
	
	"player reputation" -10
	"attitude toward"
		"Author" -.01
		"Hai" -.01
		"Hai (Wormhole Access)" -.01
		"Korath" -.01
		"Merchant" -.1
		"Syndicate" -.01
	"bribe" 0
	"fine" 0
	"friendly hail" "friendly pirate"
	"hostile hail" "hostile pirate"
	raid "pirate raid"

color "governments: Pug" .99 .89 .70

government "Pug"
	swizzle 0
	color "governments: Pug"
	
	"player reputation" 1
	"attitude toward"
		"Drak" -.01
		"Quarg" -.01
		"Quarg (Hai)" -.01
		"Quarg (Kor Efret)" -.01
		"Quarg (Gegno)" -.01
	"friendly hail" "friendly pug"
	"friendly disabled hail" "friendly disabled pug"
	"hostile hail" "hostile pug"
	"hostile disabled hail" "hostile pug"

# A pug government with distinct reputation toward the player compared to those met during the main campaign.
government "Pug (Wanderer)"
	"display name" "Pug"
	swizzle 0
	color "governments: Pug"
	
	"player reputation" 1
	"attitude toward"
		"Drak" -.01
		"Quarg" -.01
		"Quarg (Hai)" -.01
		"Quarg (Kor Efret)" -.01
		"Quarg (Gegno)" -.01
	"friendly hail" "friendly pug"
	"friendly disabled hail" "friendly disabled pug"
	"hostile hail" "hostile pug"
	"hostile disabled hail" "hostile pug"

# Quarg are split up to their respective areas, and an overall one is kept for missions or other use.
government "Quarg"
	swizzle 0
	color .88 .77 0
	
	"player reputation" 1
	"attitude toward"
		"Quarg (Hai)" 1
		"Quarg (Kor Efret)" 1
		"Quarg (Gegno)" 1
		"Merchant" .01
		"Kor Efret" .01
		"Kor Mereti" -.01
		"Kor Sestor" -.01
		"Hai" .01
		"Hai (Wormhole Access)" .01
		"Pirate" -.01
		"Pirate (Devil-Run Gang)" -.01
	"death sentence" "quarg imprisonment"
	"hostile hail" "hostile quarg"
	"hostile disabled hail" "hostile quarg"
	atrocities
		"Nanotech Battery"
		"Antimatter Core"
		"Quarg Skylance"
		"Quarg Anti-Missile"
		"Intrusion Countermeasures"
		"Medium Graviton Thruster"
		"Medium Graviton Steering"
		"Quantum Shield Generator"

government "Quarg (Hai)"
	swizzle 0
	color .88 .77 0
	"display name" "Quarg"

	"player reputation" 1
	"attitude toward"
		"Quarg" 1
		"Quarg (Kor Efret)" 1
		"Quarg (Gegno)" 1
		"Merchant" .01
		"Hai" .01
		"Hai (Wormhole Access)" .01
		"Pirate" -.01
		"Pirate (Devil-Run Gang)" -.01
	"death sentence" "quarg imprisonment"
	"hostile hail" "hostile quarg"
	"hostile disabled hail" "hostile quarg"
	atrocities
		"Nanotech Battery"
		"Antimatter Core"
		"Quarg Skylance"
		"Quarg Anti-Missile"
		"Intrusion Countermeasures"
		"Medium Graviton Thruster"
		"Medium Graviton Steering"
		"Quantum Shield Generator"

government "Quarg (Kor Efret)"
	swizzle 0
	color .88 .77 0
	"display name" "Quarg"

	"player reputation" 1
	"attitude toward"
		"Quarg" 1
		"Quarg (Hai)" 1
		"Quarg (Gegno)" 1
		"Kor Efret" .01
		"Kor Mereti" -.01
		"Kor Sestor" -.01
	"death sentence" "quarg imprisonment"
	"hostile hail" "hostile quarg"
	"hostile disabled hail" "hostile quarg"
	atrocities
		"Nanotech Battery"
		"Antimatter Core"
		"Quarg Skylance"
		"Quarg Anti-Missile"
		"Intrusion Countermeasures"
		"Medium Graviton Thruster"
		"Medium Graviton Steering"
		"Quantum Shield Generator"

government "Quarg (Gegno)"
	swizzle 0
	color .88 .77 0
	"display name" "Quarg"

	"player reputation" 1
	"attitude toward"
		"Quarg" 1
		"Quarg (Hai)" 1
		"Quarg (Kor Efret)" 1
		"Gegno" 0.1
	"foreign penalties for"
		"Gegno"
	"custom penalties for"
		"Gegno"
			provoke 0.01
	"death sentence" "quarg imprisonment"
	"hostile hail" "hostile quarg"
	"hostile disabled hail" "hostile quarg"
	atrocities
		"Nanotech Battery"
		"Antimatter Core"
		"Quarg Skylance"
		"Quarg Anti-Missile"
		"Intrusion Countermeasures"
		"Medium Graviton Thruster"
		"Medium Graviton Steering"
		"Quantum Shield Generator"

color "governments: Remnant" .89 .38 .62

government "Remnant"
	swizzle 0
	color "governments: Remnant"
	"crew defense" 2.2
	
	"player reputation" 1
	"bribe" 0
	"attitude toward"
		"Indigenous Lifeform" 0.05
		"Korath" -.05
		"Kor Alaji" -.1
		"Alpha" -.05
		"Remnant (Research)" 1
		"Korath (Civilian)" 0.02
	"penalty for"
		assist -0.25
		disable 1
		board 1
		capture 10
		destroy 10
		scan 0.1
	"foreign penalties for"
		"Remnant (Research)"
	"custom penalties for"
		"Indigenous Lifeform"
			scan 0
	"provoked on scan"
	"friendly hail" "remnant uncontacted"
	"hostile hail" "remnant uncontacted hostile"

government "Remnant (Research)"
	"display name" "Remnant"
	swizzle 0
	color "governments: Remnant"
	"crew defense" 2.2
	
	"player reputation" 1
	"bribe" 0
	"attitude toward"
		"Indigenous Lifeform" 0.05
		"Korath" -.05
		"Alpha" -.05
		"Remnant" 1
	"penalty for"
		assist -0.25
		disable 1
		board 1
		capture 10
		destroy 10
	"foreign penalties for"
		"Remnant"
	"friendly hail" "remnant uncontacted"
	"hostile hail" "remnant uncontacted hostile"

color "governments: Republic" .91 .42 .09

government "Republic"
	swizzle 0
	color "governments: Republic"
	"crew attack" 1.2
	"crew defense" 2.2
	
	"player reputation" 2
	"attitude toward"
		"Alpha" -.3
		"Merchant" .25
		"Militia" .1
		"Pirate" -.3
		"Pirate (Devil-Run Gang)" -.3
		"Republic that won't enter wormhole" 1
		"Smuggler (Hai Trafficker)" .25
		"Navy Intelligence" 1
		"Republic Intelligence" 1
		"Navy (Oathkeeper)" 1
		"Neutral" .1
	"friendly hail" "friendly navy"
	"hostile hail" "hostile navy"
	raid "pirate raid"

government "Republic Intelligence"
	swizzle 0
	"crew attack" 1.2
	"crew defense" 2.2
	"attitude toward"
		"Pirate" -.3
		"Pirate (Devil-Run Gang)" -.3

government "Republic that won't enter wormhole"
	"display name" Republic
	swizzle 0
	color "governments: Republic"
	"crew attack" 1.2
	"crew defense" 2.2
	
	"player reputation" 2
	"attitude toward"
		"Alpha" -.3
		"Merchant" .25
		"Militia" .1
		"Pirate" -.3
		"Pirate (Devil-Run Gang)" -.3
		"Republic" 1
		"Smuggler (Hai Trafficker)" .25
		"Navy Intelligence" 1
		"Republic Intelligence" 1
		"Navy (Oathkeeper)" 1
		"Neutral" .1
	"friendly hail" "friendly navy"
	"hostile hail" "hostile navy"
	raid "pirate raid"

government "Republic (Friendly)"
	"display name" "Republic"
	swizzle 0
	"crew attack" 1.2
	"crew defense" 2.2
	"player reputation" 2
	
	"attitude toward"
		"Alpha" -.01
		"Merchant" .01
		"Militia" .01
		"Pirate" -.01
		"Navy Intelligence" .01
		"Republic Intelligence" .01
		"Navy (Oathkeeper)" .01
		"Neutral" .01
	"friendly hail" "friendly navy"
	"hostile hail" "hostile navy"

government "Rulei"
	swizzle 0
	"player reputation" 0
	"bribe" 0
	"fine" 0
	"hostile hail" "rulei hostile"

government "Scar's Legion"
	swizzle 6
	color "governments: Pirate"
	"player reputation" 10
	"attitude toward"
		"Merchant" -0.01
		"Republic" -0.01
		"Hai" -0.01
	bribe 0
	fine 0
	"hostile hail" "hostile pirate"

government "Scar's Legion (Killable)"
	"display name" "Scar's Legion"
	swizzle 6
	color "governments: Pirate"
	"player reputation" -1000
	bribe 0
	fine 0
	"hostile hail" "hostile pirate"

government "Sheragi"
	swizzle 3
	"player reputation" 1
	"crew attack" 0
	"crew defense" 0

government "Smuggler (Hai Trafficker)"
	swizzle 5
	"display name" "Smuggler"
	
	"bribe" .1
	"fine" 0
	"friendly hail" "friendly civilian"
	"hostile hail" "hostile pirate"

	# They just want to pass through the system alive, so they
	# won't attack anyone unless they have to.
	"player reputation" 1
	"penalty for"
		assist 0
		disable 0
		board 0
		capture 0
		destroy 0
		atrocity 0

color "governments: Syndicate" 0. .41 .71

government "Syndicate"
	swizzle 4
	color "governments: Syndicate"
	
	"player reputation" 2
	"attitude toward"
		"Merchant" .3
		"Pirate" -.4
		"Pirate (Devil-Run Gang)" -.4
		"Smuggler (Hai Trafficker)" .3
<<<<<<< HEAD
		"Syndicate that won't enter wormhole" 1
		"Humanika (Ship)" -.01
		"Korath" -.5
	"bribe" .08
	"friendly hail" "friendly syndicate"
	"hostile hail" "hostile syndicate"
	raid "pirate raid"

government "Syndicate that won't enter wormhole"
	"display name" "Syndicate"
	swizzle 4
	color "governments: Syndicate"
	
	"player reputation" 2
	"attitude toward"
		"Merchant" .3
		"Pirate" -.4
		"Pirate (Devil-Run Gang)" -.4
		"Smuggler (Hai Trafficker)" .3
		"Syndicate" 1
		"Humanika (Ship)" -.01
=======
>>>>>>> 1411c51e
		"Korath" -.5
	"bribe" .08
	"friendly hail" "friendly syndicate"
	"hostile hail" "hostile syndicate"
	raid "pirate raid"

government "Syndicate (Extremist)"
	swizzle 1
	color "governments: Syndicate"
	
	"player reputation" -1000
	"attitude toward"
		"Syndicate" -.01
		"Republic" -.01
		"Free Worlds" -.01
	"bribe" 0
	"fine" 0
	"hostile hail" "hostile syndicate"

government "Team Blue"
	swizzle 5
	"player reputation" -1000
	"attitude toward"
		"Team Red" -.1

government "Team Red"
	swizzle 0
	"player reputation" -1000
	"attitude toward"
		"Team Blue" -.1

government "Test Dummy"
	swizzle 3
	"player reputation" -1000
	"hostile hail" "test dummy"
	"hostile disabled hail" "disabled test dummy"
	"bribe" 0
	"fine" 0

color "governments: Ungoverned" .4 .4 .4

# For space objects of unknown origin, to ensure the player can't land:
government "Unknown"
	swizzle 1
	color "governments: Ungoverned"
	"player reputation" -1000

government "Uninhabited"
	color "governments: Ungoverned"
	"bribe" 0
	"fine" 0

government "Ember Waste"
	"display name" "???"
	"player reputation" 1
	"bribe" 0
	"fine" 0
	language "Ember Waste"
	"attitude toward"
		"Indigenous Lifeform" 1
		"Drak" 1
		"Drak (Hostile)" .01
		"Korath" -.01
		"Remnant" .01

government "Wanderer"
	swizzle 2
	"crew attack" 1.4
	"crew defense" 1.8
	color .70 .91 .12
	"player reputation" 1
	"attitude toward"
		"Hai (Unfettered Wanderer Tribute)" .1
	language "Wanderer"
	"send untranslated hails"
	"friendly hail" "wanderer untranslated"
	"friendly disabled hail" "wanderer untranslated"
	"hostile hail" "wanderer untranslated"
	"hostile disabled hail" "wanderer untranslated"

# A dummy government used to prevent Hai from entering the wormhole in Waypoint/Ultima Thule, but allowing human merchants and other governments to enter.
government "Wormhole Alpha"
	"bribe" 0
	"fine" 0
	"attitude toward"
		"Hai" -.01
		"Hai Merchant" -.01
		"Hai Merchant (Sympathizers)" -.01
		"Hai Merchant (Human)" -.01
		"Hai (Unfettered)" -.01
		"Bounty Hunter that Won't Enter Hai Space" -.01
		"Free Worlds that won't enter wormhole" -.01
		"Republic that won't enter wormhole" -.01<|MERGE_RESOLUTION|>--- conflicted
+++ resolved
@@ -807,15 +807,12 @@
 		capture 5
 	
 	"player reputation" -10
-<<<<<<< HEAD
 	"bribe" .1
-=======
 	"send untranslated hails"
 	"friendly hail" "friendly korath untranslated"
 	"friendly disabled hail" "friendly disabled korath untranslated"
 	"hostile hail" "hostile korath untranslated"
 	"hostile disabled hail" "hostile disabled korath untranslated"
->>>>>>> 1411c51e
 
 government "Korath (Civilian)"
 	"display name" "Korath"
@@ -836,8 +833,12 @@
 		capture 10
 
 	"player reputation" 1
-<<<<<<< HEAD
 	"bribe" .2
+	"send untranslated hails"
+	"friendly hail" "friendly korath untranslated"
+	"friendly disabled hail" "friendly disabled korath untranslated"
+	"hostile hail" "hostile korath civilian untranslated"
+	"hostile disabled hail" "hostile disabled korath untranslated"
 
 government "Korath (Station)"
 	"display name" "Korath"
@@ -879,13 +880,11 @@
 	"player reputation" -100
 	"bribe" 0
 	"raid" "Kor Alaji Raid"
-=======
 	"send untranslated hails"
 	"friendly hail" "friendly korath untranslated"
 	"friendly disabled hail" "friendly disabled korath untranslated"
 	"hostile hail" "hostile korath civilian untranslated"
 	"hostile disabled hail" "hostile disabled korath untranslated"
->>>>>>> 1411c51e
 
 government "Korath Nanobots"
 	"player reputation" -1000
@@ -953,6 +952,11 @@
 	"player reputation" -10
 	"bribe" 0
 	"raid" "Kor Isaha Raid"
+	"send untranslated hails"
+	"friendly hail" "friendly korath untranslated"
+	"friendly disabled hail" "friendly disabled korath untranslated"
+	"hostile hail" "hostile korath civilian untranslated"
+	"hostile disabled hail" "hostile disabled korath untranslated"
 
 government "Kor Sestor"
 	swizzle 0
@@ -1481,30 +1485,6 @@
 		"Pirate" -.4
 		"Pirate (Devil-Run Gang)" -.4
 		"Smuggler (Hai Trafficker)" .3
-<<<<<<< HEAD
-		"Syndicate that won't enter wormhole" 1
-		"Humanika (Ship)" -.01
-		"Korath" -.5
-	"bribe" .08
-	"friendly hail" "friendly syndicate"
-	"hostile hail" "hostile syndicate"
-	raid "pirate raid"
-
-government "Syndicate that won't enter wormhole"
-	"display name" "Syndicate"
-	swizzle 4
-	color "governments: Syndicate"
-	
-	"player reputation" 2
-	"attitude toward"
-		"Merchant" .3
-		"Pirate" -.4
-		"Pirate (Devil-Run Gang)" -.4
-		"Smuggler (Hai Trafficker)" .3
-		"Syndicate" 1
-		"Humanika (Ship)" -.01
-=======
->>>>>>> 1411c51e
 		"Korath" -.5
 	"bribe" .08
 	"friendly hail" "friendly syndicate"
