--- conflicted
+++ resolved
@@ -754,7 +754,20 @@
 	"bribe" 0
 	"fine" 0
 
-<<<<<<< HEAD
+government "Hicemus"
+	swizzle 0
+	color 0.6 0.0 0.4
+	"crew attack" .2
+	"crew defense" 1
+	language "Incups"
+	"player reputation" 0
+	"attitude toward"
+		"Conlatio" 1
+		"Incipias Civilian" 1
+	"friendly hail" "incipias common"
+	"friendly disabled hail" "incipias friendly disabled"
+	"hostile disabled hail" "incipias hostile disabled"
+
 government "House Aqrabe"
 	swizzle 3
 	color "governments: New Houses"
@@ -863,20 +876,6 @@
 	"hostile disabled hail" "high houses hostile disabled hail"
 	language "Successor"
 	raid "People's Houses Raiders"
-=======
-government "Hicemus"
-	swizzle 0
-	color 0.6 0.0 0.4
-	"crew attack" .2
-	"crew defense" 1
-	language "Incups"
-	"player reputation" 0
-	"attitude toward"
-		"Conlatio" 1
-		"Incipias Civilian" 1
-	"friendly hail" "incipias common"
-	"friendly disabled hail" "incipias friendly disabled"
-	"hostile disabled hail" "incipias hostile disabled"
 
 government "Incipias Civilian"
 	swizzle 0
@@ -891,7 +890,6 @@
 	"friendly hail" "incipias common"
 	"friendly disabled hail" "incipias friendly disabled"
 	"hostile disabled hail" "incipias hostile disabled"
->>>>>>> 6b2e8e62
 
 color "governments: Independent" .78 .36 .36
 
