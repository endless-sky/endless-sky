# Copyright (c) 2014 by Michael Zahniser
#
# Endless Sky is free software: you can redistribute it and/or modify it under the
# terms of the GNU General Public License as published by the Free Software
# Foundation, either version 3 of the License, or (at your option) any later version.
#
# Endless Sky is distributed in the hope that it will be useful, but WITHOUT ANY
# WARRANTY; without even the implied warranty of MERCHANTABILITY or FITNESS FOR A
# PARTICULAR PURPOSE. See the GNU General Public License for more details.
#
# You should have received a copy of the GNU General Public License along with
# this program. If not, see <https://www.gnu.org/licenses/>.

government "Aberrant"
	swizzle 0
	language "Ka'het"
	color 0.4 0.4 0.7

	"player reputation" -1000
	"default attitude" -.01
	"attitude toward"
		"Author" 0
		"Drak" 0
		"Indigenous Lifeform (Subsidurial)" 0
		"Indigenous Lifeform (Tree)" 0
		"Indigenous Lifeform (Tree Two)" 0
		"Ka'sei" 0

	"penalty for"
		assist 0
		disable 0
		board 0
		capture 0
		destroy 0
		atrocity 0

government "Alpha"
	swizzle 1
	"crew attack" 1.5
	"crew defense" 2.5
	"player reputation" -1000
	"bribe" 0
	"fine" 0

government "Author"
	"player reputation" 1
	"bribe" 0
	"friendly disabled hail" "friendly disabled"
	"hostile disabled hail" "hostile disabled"

color "governments: Avgi" 0 0.72 0.84

government "Avgi"
	swizzle 15
	language "Avgi"
	color "governments: Avgi"

	"player reputation" 1
	"attitude toward"
		"Avgi (Consonance)" 0.5
		"Avgi (Twilight Guard)" 0.5
		"Avgi (Dissonance)" 0.01
		"Avgi (Dissonance Angry)" -0.05
		"Aberrant" -0.1

	"penalty for"
		atrocity 0

	bribe 0.3
	fine 0

	"friendly hail" "friendly avgi"
	"friendly disabled hail" "friendly disabled avgi"
	"hostile hail" "hostile avgi"
	"hostile disabled hail" "hostile disabled avgi"

government "Avgi (Consonance)"
	"display name" "Consonance"
	swizzle 15
	language "Avgi"
	color "governments: Avgi"

	"player reputation" 1
	"attitude toward"
		"Avgi" 1
		"Avgi (Dissonance)" 0.1
		"Avgi (Dissonance Angry)" -0.05
		"Aberrant" -0.1

	"penalty for"
		disable 0.3
		board 0.2
		capture 3
		destroy 2
		atrocity 0

	bribe 0.3
	fine 0

	"friendly hail" "friendly avgi"
	"friendly disabled hail" "friendly disabled avgi"
	"hostile hail" "hostile avgi"
	"hostile disabled hail" "hostile disabled avgi"

color "governments: Twilight Guard" 0.12 0.18 0.69

government "Avgi (Twilight Guard)"
	"display name" "Twilight Guard"
	swizzle 12
	language "Avgi"
	color "governments: Twilight Guard"

	"player reputation" 1
	"attitude toward"
		"Avgi" 1
		"Avgi (Consonance)" 1
		"Avgi (Dissonance)" 0.1
		"Avgi (Dissonance Angry)" -0.05
		"Aberrant" -0.1

	"penalty for"
		disable 0.3
		board 0.2
		capture 3
		destroy 2
		provoke 0.1
		atrocity 0

	bribe 0
	fine 0

	"friendly hail" "friendly twilight guard"
	"friendly disabled hail" "friendly disabled twilight guard"
	"hostile hail" "hostile twilight guard"
	"hostile disabled hail" "hostile disabled twilight guard"


color "governments: Dissonance" 1 0 0.588

government "Avgi (Dissonance)"
	"display name" "Dissonance"
	swizzle 1
	language "Avgi"
	color "governments: Dissonance"

	"player reputation" 1
	"attitude toward"
		"Avgi" 1
		"Avgi (Consonance)" 0.01
		"Avgi (Twilight Guard)" 0.01
		"Avgi (Dissonance Angry)" 0.01
		"Aberrant" -0.01

	"penalty for"
		atrocity 0

	"custom penalties for"
		"Avgi (Dissonance Angry)"
			disable 0
			board 0.1
			capture 1
			destroy 1
			provoke 0
			atrocity 0

	bribe 0.3
	fine 0

	"friendly hail" "friendly dissonance"
	"friendly disabled hail" "friendly disabled dissonance"
	"hostile hail" "hostile dissonance"
	"hostile disabled hail" "hostile disabled dissonance"

government "Avgi (Dissonance Angry)"
	"display name" "Dissonance"
	swizzle 1
	language "Avgi"
	color "governments: Dissonance"
	"player reputation" 0

	"attitude toward"
		"Avgi" -0.01
		"Avgi (Consonance)" -0.05
		"Avgi (Twilight Guard)" -0.05
		"Avgi (Dissonance)" 1
		"Aberrant" -0.01

	"penalty for"
		atrocity 0

	bribe 0.3
	fine 0

	"friendly hail" "friendly dissonance"
	"friendly disabled hail" "friendly disabled dissonance"
	"hostile hail" "hostile dissonance"
	"hostile disabled hail" "hostile disabled dissonance"
	raid "Large Dissonance Pirates"


color "governments: Wandering Fleet" 0.9 0.72 0.12

government "Avgi (Wandering Fleet)"
	"display name" "Wandering Fleet"
	swizzle 22
	language "Avgi"
	color "governments: Wandering Fleet"

	"player reputation" 0
	"attitude toward"
		"Avgi" 1
		"Avgi (Consonance)" 0.01
		"Avgi (Twilight Guard)" 0.01
		"Avgi (Dissonance)" 0.01
		"Aberrant" -0.1

	"penalty for"
		disable 1
		board 1
		capture 3
		destroy 2
		provoke 0.1
		scan 0.01
		atrocity 0

	bribe 0
	fine 0

	"travel restrictions"
		system "Arche"
		system "Ballad"
		system "Ensemble"
		system "Prelude"

government "Bad Trip"
	swizzle 0
	"player reputation" -1000

government "Builder"
	# While when you attack the drones they will try to defend themselves, when you come back
	# as long as you don't attack them again they will focus on their usual activities
	color .91 .13 .82
	language "Builder"
	"fine" 0
	"penalty for"
		assist 0
		disable 0
		board 0
		capture 0
		destroy 0
		atrocity 0

government "Bunrodea"
	swizzle 3
	color .35 .65 .3
	language "Bunrodea"
	
	"player reputation" 1
	"attitude toward"
		"Bunrodea (Erabu)" 1
		"Bunrodea (Megasa)" 1
		"Korath" -0.01
		"Kor Sestor" -0.01
		"Kor Mereti" -0.01
		"Kor Efret" -0.01
	"bribe" 0
	
	"penalty for"
		assist 0

government "Bunrodea (Erabu)"
	"display name" "Bunrodea"
	swizzle 11
	color .35 .65 .3
	language "Bunrodea"
	
	"player reputation" 1
	"attitude toward"
		"Bunrodea" 1
		"Bunrodea (Megasa)" 1
		"Korath" -0.01
		"Kor Sestor" -0.01
		"Kor Mereti" -0.01
		"Kor Efret" -0.01
	"bribe" 0
	
	"penalty for"
		assist 0

government "Bunrodea (Guard)"
	"display name" "Bunrodea"
	swizzle 11
	color .35 .65 .3
	language "Bunrodea"
	
	"player reputation" -1
	"attitude toward"
		"Bunrodea" 1
		"Bunrodea (Erabu)" 1
		"Bunrodea (Megasa)" -0.01
		"Korath" -0.01
		"Kor Sestor" -0.01
		"Kor Mereti" -0.01
		"Kor Efret" -0.01
	"bribe" 0
	
	"penalty for"
		assist 0
		disable 0

government "Bunrodea (Megasa)"
	"display name" "Bunrodea"
	swizzle 18
	color .35 .65 .3
	language "Bunrodea"
	
	"player reputation" 1
	"attitude toward"
		"Bunrodea" 1
		"Bunrodea (Erabu)" 1
		"Bunrodea (Guard)" -0.01
		"Korath" -0.01
		"Kor Sestor" -0.01
		"Kor Mereti" -0.01
		"Kor Efret" -0.01
	"bribe" 0
	
	"penalty for"
		assist 0

government "Bounty"
	swizzle 6
	"player reputation" -1000
	"fine" 0
	"hostile hail" "hostile bounty"
	"hostile disabled hail" "hostile disabled"

government "Bounty (Disguised)"
	"display name" "Merchant"
	swizzle 5
	"player reputation" 1
	"fine" 0
	"friendly hail" "friendly civilian"
	"friendly disabled hail" "friendly disabled"
	"hostile hail" "hostile bounty"
	"hostile disabled hail" "hostile disabled"
	"penalty for"
		assist 0
		disable 0
		board 0
		capture 0
		destroy 0
		atrocity 0

government "Bounty Hunter"
	swizzle 6
	color "governments: Pirate"

	"player reputation" -1000
	"bribe" .2
	"fine" 0
	"hostile hail" "hostile bounty hunter"
	"hostile disabled hail" "hostile disabled"

government "Bounty Hunter that Won't Enter Hai Space"
	"display name" "Bounty Hunter"
	swizzle 6
	color "governments: Pirate"

	"player reputation" -1000
	"bribe" .2
	"fine" 0
	"hostile hail" "hostile bounty hunter"
	"hostile disabled hail" "hostile disabled"

government "Coalition"
	swizzle 5
	color 1 .6 .7
	"crew attack" .6
	"crew defense" 3
	language "Coalition"
	"player reputation" 1
	"bribe" 0
	"attitude toward"
		"Heliarch" 1
	"friendly hail" "friendly coalition"
	"friendly disabled hail" "friendly disabled heliarch"
	"hostile hail" "hostile coalition"
	"hostile disabled hail" "hostile disabled coalition"

government "Conlatio"
	swizzle 0
	color 0.5 0.0 0.9
	"crew attack" .2
	"crew defense" 1
	language "Incups"
	"player reputation" 0
	"attitude toward"
		"Hicemus" 1
		"Incipias Civilian" 1
	"friendly hail" "incipias common"
	"friendly disabled hail" "incipias friendly disabled"
	"hostile disabled hail" "incipias hostile disabled"

government "Deep"
	"display name" "Deep Security"
	swizzle 0
	"player reputation" -1000
	"friendly disabled hail" "friendly disabled"
	"hostile hail" "hostile deep"
	"hostile disabled hail" "hostile disabled"

government "Deep Security"
	swizzle 0
	"player reputation" 1
	"attitude toward"
		"Merchant" .5
		"Pirate" -.2
		"Pirate (Devil-Run Gang)" -.2
		"Smuggler (Hai Trafficker)" .05
	"friendly hail" "friendly deep"
	"friendly disabled hail" "friendly disabled"
	"hostile hail" "hostile deep"
	"hostile disabled hail" "hostile disabled"

government "Derelict"
	"fine" 0

government "Derelict (Boardable)"
	swizzle 10
	"display name" "Derelict"
	"player reputation" -1
	"default attitude" -.01
	"crew attack" 0
	"crew defense" 0

government "Drak"
	swizzle 0
	color 1 1 1
	"player reputation" 1
	"fine" 0
	"attitude toward"
		"Indigenous Lifeform" 1
		"Ember Waste" 1

# A Drak government that is always hostile to the player.
government "Drak (Hostile)"
	"display name" "Drak"
	swizzle 0
	"player reputation" -1000
	"attitude toward"
		"Indigenous Lifeform" 1

government "Drak (Incipias)"
	"display name" "Drak"
	swizzle 0
	color 1 1 1
	"player reputation" 1
	"fine" 0
	"attitude toward"
		"Hicemus" 1
		"Conlatio" 1
		"Incipias Civilian" 1

government "Elenctic Commune"
	swizzle 0
	color "governments: Neutral"
	
	"player reputation" 1000
	"attitude toward"
		"Hai" .1
		"Hai (Friendly Unfettered)" .1
		"Pirate" -.2
		"Pirate (Devil-Run Gang)" -.2
		"Smuggler (Hai Trafficker)" -.2
	"bribe" .05

government "Escort"
	swizzle 5
	"fine" 0

government "Escort (Betraying)"
	"display name" "Merchant"
	swizzle 5

	"player reputation" 10
	"attitude toward"
		"Korath" -.01
	"fine" 0
	"friendly hail" "friendly civilian"
	"friendly disabled hail" "friendly disabled"
	"hostile hail" "hostile pirate"
	"hostile disabled hail" "hostile disabled"
	
government "Forest (Prey)"
	# Indigenous creatures in large forest zones outside the Milky Way.
	# Drak don't look after these since they're beyond Drak territory.

	"display name" "Forest"

	# Nothing you do permanently angers indigenous creatures, because they are
	# not sentient and do not remember you as an individual.
	"player reputation" 1
	"penalty for"
		assist 0
		disable 0
		board 0
		capture 0
		destroy 0
		atrocity 0

color "governments: Free" .06 .68 0.

government "Free Worlds"
	swizzle 2
	color "governments: Free"
	
	"player reputation" 1
	"attitude toward"
		"Alpha" -.4
		"Free Worlds that won't enter wormhole" 1
		"Merchant" .3
		"Militia" .3
		"Pirate" -.4
		"Pirate (Devil-Run Gang)" -.4
		"Smuggler (Hai Trafficker)" .05
		"Neutral" .1
	"bribe" .1
	"friendly hail" "friendly free worlds"
	"friendly disabled hail" "friendly disabled"
	"hostile hail" "hostile free worlds"
	"hostile disabled hail" "hostile disabled"
	raid "pirate raid"

government "Free Worlds that won't enter wormhole"
	"display name" "Free Worlds"
	swizzle 2
	color "governments: Free"
	
	"player reputation" 1
	"attitude toward"
		"Free Worlds" 1
		"Merchant" .3
		"Militia" .3
		"Pirate" -.4
		"Pirate (Devil-Run Gang)" -.4
		"Smuggler (Hai Trafficker)" .05
		"Neutral" .1
	"bribe" .1
	"friendly hail" "friendly free worlds"
	"friendly disabled hail" "friendly disabled"
	"hostile hail" "hostile free worlds"
	"hostile disabled hail" "hostile disabled"
	raid "pirate raid"


government "Gegno"
	swizzle 0
	language "Gegno"
	color .75 .59 .27

	"player reputation" 0
	"crew attack" 1.1
	"crew defense" 1.2
	"attitude toward"
		"Gegno Scin" 0.01
		"Gegno Vi" 0.01
		"Quarg (Gegno)" 0.02
	"penalty for"
		assist 0
		provoke 10
		destroy 10

color "governments: Gegno Scin" .67 .73 .44

government "Gegno Scin"
	swizzle 18
	language "Gegno"
	color "governments: Gegno Scin"

	"player reputation" 0
	"crew attack" 1.2
	"crew defense" 1.4
	"attitude toward"
		"Gegno" 1
		"Gegno Vi" -0.01
	"penalty for"
		assist 0
		disable 0.3
		board 0.5
		destroy 0.3

color "governments: Gegno Vi" .68 .4 .4

government "Gegno Vi"
	swizzle 0
	language "Gegno"
	color "governments: Gegno Vi"

	"player reputation" 0
	"crew attack" 1.3
	"crew defense" 1.5
	"attitude toward"
		"Gegno" 1
		"Gegno Vi (Duelist A)" 1
		"Gegno Vi (Duelist B)" 1
		"Gegno Scin" -0.01
	"penalty for"
		assist 0
		disable 0.3
		board 0.5
		destroy 0.3

# Gegno Scin and Vi governments that do not fight each other.
government "Gegno Scin (Neutral)"
	"display name" "Gegno Scin"
	swizzle 18
	language "Gegno"
	color "governments: Gegno Scin"

	"player reputation" 0
	"crew attack" 1.2
	"crew defense" 1.4
	"attitude toward"
		"Gegno" 1
	"penalty for"
		assist 0
		disable 0.3
		board 0.5
		destroy 0.3
	"foreign penalties for"
		"Gegno"

government "Gegno Vi (Neutral)"
	"display name" "Gegno Vi"
	swizzle 0
	language "Gegno"
	color "governments: Gegno Vi"

	"player reputation" 0
	"crew attack" 1.3
	"crew defense" 1.5
	"attitude toward"
		"Gegno" 1
	"penalty for"
		assist 0
		disable 0.3
		board 0.5
		destroy 0.3
	"foreign penalties for"
		"Gegno"

# Gegno Vi governments used for dueling.
government "Gegno Vi (Duelist A)"
	swizzle 0
	"display name" "Gegno Vi"
	language "Gegno"
	color "governments: Gegno Vi"

	"player reputation" 0
	"crew attack" 1.3
	"crew defense" 1.5
	"attitude toward"
		"Gegno" 1
		"Gegno Scin" -0.01
		"Gegno Vi" 1
		"Gegno Vi (Duelist B)" -0.01
	"penalty for"
		assist 0
		disable 0.3
		board 0.5
		destroy 0.3

government "Gegno Vi (Duelist B)"
	swizzle 0
	"display name" "Gegno Vi"
	language "Gegno"
	color "governments: Gegno Vi"

	"player reputation" 0
	"crew attack" 1.3
	"crew defense" 1.5
	"attitude toward"
		"Gegno" 1
		"Gegno Scin" -0.01
		"Gegno Vi" 1
		"Gegno Vi (Duelist A)" -0.01
	"penalty for"
		assist 0
		disable 0.3
		board 0.5
		destroy 0.3

# Gegno governments that are always hostile but do not affect the original governments.
government "Gegno Vi (Combative)"
	swizzle 0
	"display name" "Gegno Vi"
	language "Gegno"
	color "governments: Gegno Vi"

	"player reputation" -1
	"crew attack" 1.3
	"crew defense" 1.5
	"attitude toward"
		"Gegno Scin" -0.01
		"Gegno Scin (Combative)" -0.01
	"penalty for"
		assist 0

government "Gegno Scin (Combative)"
	swizzle 18
	"display name" "Gegno Scin"
	language "Gegno"
	color "governments: Gegno Scin"

	"player reputation" -1
	"crew attack" 1.2
	"crew defense" 1.4
	"attitude toward"
		"Gegno Vi" -0.01
		"Gegno Vi (Combative)" -0.01
	"penalty for"
		assist 0

color "governments: Hai" .86 .48 .79

government "Hai"
	swizzle 0
	color "governments: Hai"
	
	"player reputation" 0
	"attitude toward"
		"Hai (Wormhole Access)" 1
		"Hai Merchant" 1
		"Hai Merchant (Sympathizers)" 1
		"Hai Merchant (Human)" 1
		"Hai (Unfettered)" -.01
		"Hai (Unfettered Raiders)" -.01
		"Hai (Friendly Unfettered)" .1
		"Hai (Unfettered Civilians)" .1
		"Merchant" .01
		"Elenctic Commune" .1
	"penalty for"
		assist -.15
	"travel restrictions"
		system "Wah Yoot"
	"bribe" .2
	"friendly hail" "friendly hai"
	"friendly disabled hail" "friendly disabled hai"
	"hostile hail" "hostile hai"
	"hostile disabled hail" "hostile disabled hai"

# A government used for Hai mission escorts that are able to go through the wormhole.
government "Hai (Wormhole Access)"
	"display name" "Hai"
	swizzle 0
	color "governments: Hai"
	
	"player reputation" 0
	"attitude toward"
		"Hai" 1
		"Hai Merchant" 1
		"Hai Merchant (Sympathizers)" 1
		"Hai Merchant (Human)" 1
		"Hai (Unfettered)" -.01
		"Hai (Friendly Unfettered)" .1
		"Hai (Unfettered Civilians)" .1
		"Merchant" .01
		"Elenctic Commune" .1
	"penalty for"
		assist -.15
	"bribe" .2
	"friendly hail" "friendly hai"
	"friendly disabled hail" "friendly disabled hai"
	"hostile hail" "hostile hai"
	"hostile disabled hail" "hostile disabled hai"

government "Hai Merchant"
	"display name" "Hai"
	swizzle 0
	color "governments: Hai"
	
	"player reputation" 0
	"attitude toward"
		"Hai" 1
		"Hai (Wormhole Access)" 1
		"Hai Merchant (Sympathizers)" .95
		"Hai Merchant (Human)" .95
		"Hai (Unfettered)" -.1
		"Hai (Friendly Unfettered)" .1
		"Hai (Unfettered Civilians)" .1
		"Merchant" .01
	"penalty for"
		assist -.15
	"custom penalties for"
		"Hai (Unfettered)"
			capture 0
	"travel restrictions"
		system "Wah Yoot"
	"bribe" .02
	"friendly hail" "friendly hai"
	"friendly disabled hail" "friendly disabled hai"
	"hostile hail" "hostile hai"
	"hostile disabled hail" "hostile disabled hai"

government "Hai Merchant (Sympathizers)"
	"display name" "Hai"
	swizzle 0
	color "governments: Hai"
	
	"player reputation" 0
	"attitude toward"
		"Hai" 1
		"Hai (Wormhole Access)" 1
		"Hai Merchant" .95
		"Hai Merchant (Human)" .95
		"Hai (Unfettered)" .01
		"Hai (Friendly Unfettered)" .5
		"Hai (Unfettered Civilians)" .5
		"Merchant" .01
	"penalty for"
		assist -.15
	"bribe" .02
	"friendly hail" "friendly hai"
	"friendly disabled hail" "friendly disabled hai"
	"hostile hail" "hostile hai"
	"hostile disabled hail" "hostile disabled hai"

government "Hai Merchant (Human)"
	"display name" "Hai"
	swizzle 0
	color "governments: Hai"
	
	"player reputation" 0
	"attitude toward"
		"Hai" 1
		"Hai (Wormhole Access)" 1
		"Hai Merchant" .95
		"Hai Merchant (Sympathizers)" .95
		"Hai (Unfettered)" -.2
		"Hai (Friendly Unfettered)" .1
		"Hai (Unfettered Civilians)" .1
		"Merchant" .01
	"travel restrictions"
		system "Wah Yoot"
	"bribe" .02
	"friendly hail" "friendly civilian"
	"friendly disabled hail" "friendly disabled"
	"hostile hail" "hostile civilian"
	"hostile disabled hail" "hostile disabled"

color "governments: Hai (Unfettered)" .55 .27 .76

government "Hai (Unfettered)"
	swizzle 4
	color "governments: Hai (Unfettered)"
	"crew attack" 1.4
	"crew defense" 2.2
	
	"player reputation" -1000
	"attitude toward"
		"Hai (Unfettered Wanderer Tribute)" 2
		"Hai" -.01
		"Hai (Wormhole Access)" -.01
		"Hai Merchant" -.01
		"Hai Merchant (Sympathizers)" .1
		"Hai (Friendly Unfettered)" 1
		"Hai (Unfettered Civilians)" 2
		"Hai Merchant (Human)" -.01
		"Wanderer" -.01
		"Pug" -.01
		"Pug (Wanderer)" -.01
		"Merchant" -.01
		"Kor Efret" -.01
		"Elenctic Commune" .1
	"foreign penalties for"
		"Hai (Friendly Unfettered)"
		"Hai (Unfettered Wanderer Tribute)"
		"Hai (Unfettered Civilians)"
	"penalty for"
		disable 0
	"bribe" .02
	"fine" 0
	"friendly hail" "friendly unfettered"
	"friendly disabled hail" "friendly disabled unfettered"
	"hostile hail" "hostile unfettered"
	"hostile disabled hail" "hostile disabled unfettered"
	raid "Large Plundering Unfettered" 8

<<<<<<< HEAD
government "Hai (Unfettered Raiders)"
	swizzle 4
	color "governments: Hai (Unfettered)"
	"crew attack" 1.4
	"crew defense" 2.2
	
	"player reputation" -1000
	"attitude toward"
		"Hai" -.01
		"Hai (Wormhole Access)" -.01
		"Hai Merchant" -.01
		"Hai Merchant (Sympathizers)" .1
		"Hai (Unfettered)" 1
		"Hai Merchant (Human)" -.01
	"bribe" .2
=======
government "Hai (Unfettered Challenger)"
	"display name" "Hai (Unfettered)"
	swizzle 5
	"crew attack" 1.4
	"crew defense" 2.2

	"player reputation" -1000
	"bribe" .02
>>>>>>> 6aaa63a4
	"fine" 0
	"friendly hail" "friendly unfettered"
	"friendly disabled hail" "friendly disabled unfettered"
	"hostile hail" "hostile unfettered"
	"hostile disabled hail" "hostile disabled unfettered"
<<<<<<< HEAD
	
=======

>>>>>>> 6aaa63a4
government "Hai (Unfettered Wanderer Tribute)"
	swizzle 4
	"display name" "Hai (Unfettered)"
	"crew attack" 1.4
	"crew defense" 2.2
	
	"player reputation" 0
	"friendly hail" "friendly unfettered"
	"friendly disabled hail" "friendly disabled unfettered"
	"hostile hail" "hostile unfettered"
	"hostile disabled hail" "hostile disabled unfettered"

government "Hai (Friendly Unfettered)"
	swizzle 4
	color "governments: Hai (Unfettered)"
	"display name" "Hai (Unfettered)"
	
	"player reputation" 100
	"attitude toward"
		"Pirate" -.01
		"Pirate (Devil-Run Gang)" -.01
		"Korath" -.01
		"Hai" .01
		"Hai (Wormhole Access)" .01
		"Hai (Unfettered)" 1
		"Elenctic Commune" .01
	"foreign penalties for"
		"Hai (Unfettered)"
	"bribe" .02
	"fine" 0
	"friendly hail" "friendly unfettered"
	"friendly disabled hail" "friendly disabled unfettered"
	"hostile hail" "hostile unfettered"
	"hostile disabled hail" "hostile disabled unfettered"

government "Hai (Unfettered Civilians)"
	swizzle 4
	color "governments: Hai (Unfettered)"
	"display name" "Hai (Unfettered)"
	
	"player reputation" 10
	"attitude toward"
		"Hai (Unfettered)" .01
	"bribe" .02
	"fine" 0
	"friendly hail" "friendly unfettered"
	"friendly disabled hail" "friendly disabled unfettered"
	"hostile hail" "hostile unfettered"
	"hostile disabled hail" "hostile disabled unfettered"

government "Heliarch"
	swizzle 22
	color 1 .8 .5
	"crew attack" 1.3
	"crew defense" 2.8
	"player reputation" 1
	"bribe" 0
	"friendly hail" "friendly heliarch"
	"friendly disabled hail" "friendly disabled heliarch"
	"hostile hail" "hostile heliarch"
	"hostile disabled hail" "hostile disabled heliarch"
	"attitude toward"
		"Coalition" 1
		"Quarg" -.01
		"Quarg (Gegno)" -.01
		"Quarg (Hai)" -.01
		"Quarg (Incipias)" -.01
		"Quarg (Kor Efret)" -.01

government "Heliarch Test Dummy"
	"display name" "Heliarch"
	swizzle 0
	color 1 .8 .5
	"player reputation" -1000
	"hostile hail" "heliarch test dummy"
	"hostile disabled hail" "disabled heliarch test dummy"
	"bribe" 0
	"fine" 0

government "Hicemus"
	swizzle 0
	color 0.6 0.0 0.4
	"crew attack" .2
	"crew defense" 1
	language "Incups"
	"player reputation" 0
	"attitude toward"
		"Conlatio" 1
		"Incipias Civilian" 1
	"friendly hail" "incipias common"
	"friendly disabled hail" "incipias friendly disabled"
	"hostile disabled hail" "incipias hostile disabled"

government "House Aqrabe"
	swizzle 3
	color "governments: New Houses"
	"attitude toward"
		Successor 1
		"New Houses" 1
		"House Kaatrij" 1
		"House Seineq" 1
		"People's Houses (Hostile)" -0.01
	"penalty for"
		assist 0
	"friendly hail" "aqrabe friendly hail"
	"friendly disabled hail" "successor friendly disabled hail"
	"hostile hail" "high houses hostile hail"
	"hostile disabled hail" "high houses hostile disabled hail"
	language "Successor"
	raid "People's Houses Raiders"

government "House Chydiyi"
	swizzle 5
	color "governments: Old Houses"
	"attitude toward"
		Successor 1
		"Old Houses" 1
		"House Myurej" 1
		"House Sioeora" 1
		"People's Houses (Hostile)" -0.01
	"penalty for"
		assist 0
	"friendly hail" "chydiyi friendly hail"
	"friendly disabled hail" "successor friendly disabled hail"
	"hostile hail" "high houses hostile hail"
	"hostile disabled hail" "high houses hostile disabled hail"
	language "Successor"
	raid "People's Houses Raiders"

government "House Kaatrij"
	swizzle 3
	color "governments: New Houses"
	"attitude toward"
		Successor 1
		"New Houses" 1
		"House Seineq" 1
		"House Aqrabe" 1
		"People's Houses (Hostile)" -0.01
	"penalty for"
		assist 0
	"friendly hail" "kaatrij friendly hail"
	"friendly disabled hail" "successor friendly disabled hail"
	"hostile hail" "high houses hostile hail"
	"hostile disabled hail" "high houses hostile disabled hail"
	language "Successor"
	raid "People's Houses Raiders"

government "House Myurej"
	swizzle 5
	color "governments: Old Houses"
	"attitude toward"
		Successor 1
		"House Chydiyi" 1
		"Old Houses" 1
		"House Sioeora" 1
		"People's Houses (Hostile)" -0.01
	"penalty for"
		assist 0
	"friendly hail" "myurej friendly hail"
	"friendly disabled hail" "successor friendly disabled hail"
	"hostile hail" "high houses hostile hail"
	"hostile disabled hail" "high houses hostile disabled hail"
	language "Successor"
	raid "People's Houses Raiders"

government "House Seineq"
	swizzle 3
	color "governments: New Houses"
	"attitude toward"
		Successor 1
		"New Houses" 1
		"House Kaatrij" 1
		"House Aqrabe" 1
		"People's Houses (Hostile)" -0.01
	"penalty for"
		assist 0
	"friendly hail" "seineq friendly hail"
	"friendly disabled hail" "successor friendly disabled hail"
	"hostile hail" "high houses hostile hail"
	"hostile disabled hail" "high houses hostile disabled hail"
	language "Successor"
	raid "People's Houses Raiders"

government "House Sioeora"
	swizzle 5
	color "governments: Old Houses"
	"attitude toward"
		Successor 1
		"House Chydiyi" 1
		"House Myurej" 1
		"Old Houses" 1
		"People's Houses (Hostile)" -0.01
	"penalty for"
		assist 0
	"friendly hail" "sioeora friendly hail"
	"friendly disabled hail" "successor friendly disabled hail"
	"hostile hail" "high houses hostile hail"
	"hostile disabled hail" "high houses hostile disabled hail"
	language "Successor"
	raid "People's Houses Raiders"

government "Incipias Civilian"
	swizzle 0
	color 0.5 0.0 0.9
	"crew attack" .2
	"crew defense" 1
	language "Incups"
	"player reputation" 0
	"attitude toward"
		"Hicemus" 1
		"Conlatio" 1
	"friendly hail" "incipias common"
	"friendly disabled hail" "incipias friendly disabled"
	"hostile disabled hail" "incipias hostile disabled"

color "governments: Independent" .78 .36 .36

government "Independent"
	swizzle 6
	color "governments: Independent"
	
	"player reputation" 10
	"bribe" .05
	"fine" 0
	"friendly hail" "friendly civilian"
	"friendly disabled hail" "friendly disabled"
	"hostile hail" "hostile civilian"
	"hostile disabled hail" "hostile disabled"
	raid "Large Southern Pirates"

# A government used for "Independent" ships that the player is allowed to kill without consequences.
government "Independent (Killable)"
	"display name" "Independent"
	swizzle 6
	color "governments: Independent"
	
	"player reputation" 10
	"bribe" .05
	"fine" 0
	"friendly hail" "friendly civilian"
	"friendly disabled hail" "friendly disabled"
	"hostile hail" "hostile civilian"
	"hostile disabled hail" "hostile disabled"

government "Indigenous Lifeform"
	# Nothing you do permanently angers indigenous creatures, because they are
	# not sentient and do not remember you as an individual.
	"player reputation" 1
	"bribe" 0
	"fine" 0
	
	"attitude toward"
		"Ember Waste" 1
	"penalty for"
		assist 0
		disable 0
		board 0
		capture 0
		destroy 0
		atrocity 0

government "Indigenous Lifeform (Acheron)"
	# This indigenous gov is specifically for Acheron space life so they do not influence Ember Waste life.
	"display name" "Indigenous Lifeform"
	"player reputation" 1
	"bribe" 0
	"fine" 0
	
	"penalty for"
		assist 0
		disable 0
		board 0
		capture 0
		destroy 0
		atrocity 0

government "Indigenous Lifeform (Astral)"
	# This indigenous gov is specifically for Astral Cetaceans so they "eat" other indigenous lifeforms.
	"display name" "Indigenous Lifeform"
	"player reputation" 1
	"bribe" 0
	"fine" 0

	"attitude toward"
		"Indigenous Lifeform" -0.01
		"Indigenous Lifeform (Acheron)" -0.01
	"penalty for"
		assist 0
		disable 0
		board 0
		capture 0
		destroy 0
		atrocity 0

government "Indigenous Lifeform (Tree)"
	"display name" "Indigenous Lifeform"
	"bribe" 0
	swizzle 26

	# Nothing you do permanently angers indigenous creatures, because they are
	# not sentient and do not remember you as an individual.
	"player reputation" 1
	
	"penalty for"
		assist 0
		disable 0
		board 0
		capture 0
		destroy 0
		atrocity 0

government "Indigenous Lifeform (Tree Two)"
	"display name" "Indigenous Lifeform"
	"bribe" 0
	swizzle 14

	# Nothing you do permanently angers indigenous creatures, because they are
	# not sentient and do not remember you as an individual.
	"player reputation" 1
	
	"penalty for"
		assist 0
		disable 0
		board 0
		capture 0
		destroy 0
		atrocity 0

government "Indigenous Lifeform (Subsidurial)"
	# This indigenous gov is specifically for the Subsidurial, so that nothing in the game tries to hurt the poor thing.
	"player reputation" 1
	"display name" "Indigenous Lifeform"
	"bribe" 0
	"fine" 0

	"penalty for"
		assist 0
		disable 0
		board 0
		capture 0
		destroy 0
		atrocity 0

government "Ka'het"
	swizzle 0
	language "Ka'het"

	"default attitude" -.01
	"attitude toward"
		"Author" 0
		"Indigenous Lifeform (Subsidurial)" 0
	
	"player reputation" -1

# A government used to cause infighting between fleets that both appear to be the Ka'het government.
government "Ka'het (Infighting)"
	"display name" "Ka'het"
	swizzle 0
	language "Ka'het"

	"default attitude" -.01
	"attitude toward"
		"Author" 0
		"Indigenous Lifeform (Subsidurial)" 0
	
	"player reputation" -1

government "Ka'sei"
	swizzle 0
	language "Ka'het"
	
	"penalty for"
		assist 0
		disable 0
		board 0
		capture 0
	"player reputation" 1

color "governments: Korath Exiles" .8 .5 .1

government "Korath"
	swizzle 0
	color "governments: Korath Exiles"
	"crew attack" 1.4
	"crew defense" 2.6
	language "Korath"
	
	"attitude toward"
		"Kor Sestor" -.01
		"Korath (Civilian)" 1
		"Hai (Friendly Unfettered)" -.01
	
	"player reputation" -10
	"send untranslated hails"
	"friendly hail" "friendly korath untranslated"
	"friendly disabled hail" "friendly disabled korath untranslated"
	"hostile hail" "hostile korath untranslated"
	"hostile disabled hail" "hostile disabled korath untranslated"

government "Korath (Civilian)"
	"display name" "Korath"
	swizzle 2
	color "governments: Korath Exiles"
	"crew attack" 1.1
	"crew defense" 2.1
	language "Korath"

	"attitude toward"
		"Kor Mereti" -.01
		"Kor Sestor" -.01
		"Korath" .01

	"player reputation" 1
	"send untranslated hails"
	"friendly hail" "friendly korath untranslated"
	"friendly disabled hail" "friendly disabled korath untranslated"
	"hostile hail" "hostile korath civilian untranslated"
	"hostile disabled hail" "hostile disabled korath untranslated"

government "Korath Nanobots"
	"player reputation" -1000
	"bribe" 0
	"fine" 0

government "Kor Efret"
	swizzle 4
	color .49 .33 .69
	language "Korath"
	
	"attitude toward"
		"Kor Mereti" -.01
		"Kor Sestor" -.01
	"penalty for"
		provoke 0.1
	"player reputation" 1
	"send untranslated hails"
	"friendly hail" "friendly kor efret untranslated"
	"friendly disabled hail" "friendly disabled kor efret untranslated"
	"hostile hail" "hostile kor efret untranslated"
	"hostile disabled hail" "hostile disabled kor efret untranslated"

government "Kor Mereti"
	swizzle 5
	color .43 .48 .87
	language "Korath"
	
	"attitude toward"
		"Kor Sestor" -.01
		"Wanderer" -.01
	
	"player reputation" -1000

# A Kor Mereti government that is always hostile to the player.
government "Kor Mereti (Hostile)"
	"display name" "Kor Mereti"
	swizzle 5
	language "Korath"
	"attitude toward"
		"Wanderer" -.01
		"Kor Mereti" -.01
	"player reputation" -1000

government "Kor Sestor"
	swizzle 0
	color 1 .36 .49
	language "Korath"
	
	"attitude toward"
		"Kor Mereti" -.01
		"Wanderer" -.01
		"Republic" -.01
		"Merchant" -.01
		"Navy (Oathkeeper)" -.01
		"Syndicate" -.01
	
	"player reputation" -1000

government "Lunarium"
	swizzle 2
	"crew attack" 1.2
	"crew defense" 2.7
	language "Coalition"
	"player reputation" 1
	"bribe" 0
	"friendly hail" "friendly lunarium"
	"friendly disabled hail" "friendly disabled lunarium"
	"hostile hail" "hostile lunarium"
	"hostile disabled hail" "hostile disabled lunarium"
	"attitude toward"
		"Quarg" .01
		"Heliarch" -.01
		"Pirate" -.01

government "Lunarium (Hidden)"
	"display name" "Lunarium"
	swizzle 5
	"crew attack" 1.2
	"crew defense" 2.7
	language "Coalition"
	"player reputation" 1
	"bribe" 0
	"friendly hail" "friendly lunarium"
	"friendly disabled hail" "friendly disabled lunarium"
	"hostile hail" "hostile lunarium"
	"hostile disabled hail" "hostile disabled lunarium"
	"attitude toward"
		"Quarg" .01
		"Heliarch" -.01
		"Pirate" -.01

government "Marauder"
	swizzle 6
	"player reputation" 1
	"bribe" .1
	"fine" 0
	"friendly disabled hail" "friendly disabled"
	"hostile hail" "hostile pirate"
	"hostile disabled hail" "hostile disabled"

government "Merchant"
	swizzle 5
	
	"player reputation" 10
	"attitude toward"
		"Pirate" -.2
		"Pirate (Devil-Run Gang)" -.2
		"Korath" -.2
	"bribe" .05
	"fine" 0
	"friendly hail" "friendly civilian"
	"friendly disabled hail" "friendly disabled"
	"hostile hail" "hostile civilian"
	"hostile disabled hail" "hostile disabled"

government "Militia"
	swizzle 2
	color "governments: Free"
	
	"player reputation" 0
	"attitude toward"
		"Merchant" .3
		"Pirate" -.4
		"Pirate (Devil-Run Gang)" -.4
		"Smuggler (Hai Trafficker)" .05
	"bribe" .1
	"friendly hail" "friendly militia"
	"friendly disabled hail" "friendly disabled"
	"hostile hail" "hostile militia"
	"hostile disabled hail" "hostile disabled"

government "Navy Intelligence"
	swizzle 0
	"crew attack" 1.2
	"crew defense" 2.2
	"attitude toward"
		"Syndicate" -.1
		"Pirate" -.3
		"Pirate (Devil-Run Gang)" -.3
	"friendly disabled hail" "friendly disabled"
	"hostile disabled hail" "hostile disabled"

government "Navy (Oathkeeper)"
	swizzle 0
	color "governments: Republic"
	"crew attack" 1.2
	"crew defense" 2.2
	
	"player reputation" 100
	"attitude toward"
		"Alpha" -.3
		"Merchant" .25
		"Militia" .1
		"Pirate" -.3
		"Pirate (Devil-Run Gang)" -.3
		"Smuggler (Hai Trafficker)" .05
		"Kor Sestor" -.01
		"Kor Mereti" -.01
		"Navy Intelligence" 1
		"Republic Intelligence" 1
	"friendly hail" "friendly navy"
	"friendly disabled hail" "friendly disabled"
	"hostile hail" "hostile navy"
	"hostile disabled hail" "hostile disabled"

color "governments: Neutral" .84 .61 .37

government "Neutral"
	swizzle 0
	color "governments: Neutral"
	
	"player reputation" 1
	"attitude toward"
		"Merchant" .3
		"Pirate" -.2
		"Pirate (Devil-Run Gang)" -.2
		"Smuggler (Hai Trafficker)" .05
	"bribe" .05
	"friendly hail" "friendly civilian"
	"friendly disabled hail" "friendly disabled"
	"hostile hail" "hostile civilian"
	"hostile disabled hail" "hostile disabled"
	raid "pirate raid"

color "governments: New Houses" .8 0 0.4

government "New Houses"
	swizzle 3
	color "governments: New Houses"
	"attitude toward"
		Successor 1
		"House Kaatrij" 1
		"House Seineq" 1
		"House Aqrabe" 1
		"People's Houses (Hostile)" -0.01
	"bribe" 0
	"penalty for"
		assist 0
	"friendly hail" "new houses friendly hail"
	"friendly disabled hail" "successor friendly disabled hail"
	"hostile hail" "high houses hostile hail"
	"hostile disabled hail" "high houses hostile disabled hail"
	language "Successor"
	raid "People's Houses Raiders"

color "governments: Old Houses" 0.375 0.316 1

government "Old Houses"
	swizzle 5
	color "governments: Old Houses"
	"attitude toward"
		Successor 1
		"House Chydiyi" 1
		"House Myurej" 1
		"House Sioeora" 1
		"People's Houses (Hostile)" -0.01
	"bribe" 0
	"penalty for"
		assist 0
	"friendly hail" "old houses friendly hail"
	"friendly disabled hail" "successor friendly disabled hail"
	"hostile hail" "high houses hostile hail"
	"hostile disabled hail" "high houses hostile disabled hail"
	language "Successor"
	raid "People's Houses Raiders"

government "Parrot"
	swizzle 2
	"player reputation" 1
	"bribe" 0
	"friendly disabled hail" "friendly disabled"
	"hostile disabled hail" "hostile disabled"

government "People's Houses"
	swizzle 6
	color 0.92 0.29 0.20
	"attitude toward"
		Successor 1
		"People's Houses (Hostile)" 0.2
	bribe 0.05
	fine 0
	"friendly hail" "people's houses friendly hail"
	"friendly disabled hail" "successor friendly disabled hail"
	"hostile hail" "people's houses hostile hail"
	"hostile disabled hail" "high houses hostile disabled hail"
	language "Successor"

government "People's Houses (Hostile)"
	"display name" "People's Houses"
	swizzle 6
	color 0.92 0.29 0.20
	"player reputation" -10
	"attitude toward"
		Author -0.01
		Successor -0.01
		"People's Houses" 0.2
	bribe 0.05
	fine 0
	"friendly hail" "people's houses friendly hail"
	"friendly disabled hail" "successor friendly disabled hail"
	"hostile hail" "people's houses hostile hail"
	"hostile disabled hail" "high houses hostile disabled hail"
	language "Successor"

color "governments: Pirate" .78 0. 0.

government "Pirate"
	swizzle 6
	color "governments: Pirate"
	
	"player reputation" -10
	"attitude toward"
		"Author" -.01
		"Hai" -.01
		"Hai (Wormhole Access)" -.01
		"Korath" -.01
		"Merchant" -.1
		"Syndicate" -.01
		"Hai (Friendly Unfettered)" -.01
	"bribe" .05
	"fine" 0
	"friendly hail" "friendly pirate"
	"friendly disabled hail" "friendly disabled pirate"
	"hostile hail" "hostile pirate"
	"hostile disabled hail" "hostile disabled pirate"
	raid "pirate raid"

government "Pirate (Devil-Run Gang)"
	swizzle 6
	color "governments: Pirate"
	"display name" "Pirate"
	
	"player reputation" -1000
	"attitude toward"
		"Author" -.001
		"Hai" -.001
		"Hai (Wormhole Access)" -.001
		"Korath" -.001
		"Merchant" -.001
		"Syndicate" -.001
		"Hai (Friendly Unfettered)" -.001
		"Forest (Prey)" -.001
	"bribe" .05
	"fine" 0
	"friendly hail" "friendly pirate"
	"friendly disabled hail" "friendly disabled pirate"
	"hostile hail" "hostile pirate"
	"hostile disabled hail" "hostile disabled pirate"

government "Pirate (Rival)"
	"display name" "Pirate"
	swizzle 6
	color "governments: Pirate"
	
	"player reputation" -10
	"attitude toward"
		"Author" -.01
		"Hai" -.01
		"Hai (Wormhole Access)" -.01
		"Korath" -.01
		"Merchant" -.1
		"Syndicate" -.01
	"bribe" 0
	"fine" 0
	"friendly hail" "friendly pirate"
	"friendly disabled hail" "friendly disabled pirate"
	"hostile hail" "hostile pirate"
	"hostile disabled hail" "hostile disabled pirate"
	raid "pirate raid"

government Predecessor
	color .7 .7 .7

color "governments: Pug" .99 .89 .70

government "Pug"
	swizzle 0
	color "governments: Pug"
	
	"player reputation" 1
	"attitude toward"
		"Drak" -.01
		"Quarg" -.01
		"Quarg (Hai)" -.01
		"Quarg (Kor Efret)" -.01
		"Quarg (Gegno)" -.01
	"friendly hail" "friendly pug"
	"friendly disabled hail" "friendly disabled pug"
	"hostile hail" "hostile pug"
	"hostile disabled hail" "hostile pug"

# A pug government with distinct reputation toward the player compared to those met during the main campaign.
government "Pug (Wanderer)"
	"display name" "Pug"
	swizzle 0
	color "governments: Pug"
	
	"player reputation" 1
	"attitude toward"
		"Drak" -.01
		"Quarg" -.01
		"Quarg (Hai)" -.01
		"Quarg (Kor Efret)" -.01
		"Quarg (Gegno)" -.01
	"friendly hail" "friendly pug"
	"friendly disabled hail" "friendly disabled pug"
	"hostile hail" "hostile pug"
	"hostile disabled hail" "hostile pug"

# Quarg are split up to their respective areas, and an overall one is kept for missions or other use.
government "Quarg"
	swizzle 0
	color .88 .77 0
	
	"player reputation" 1
	"attitude toward"
		"Quarg (Hai)" 1
		"Quarg (Kor Efret)" 1
		"Quarg (Gegno)" 1
		"Quarg (Incipias)" 1
		"Merchant" .01
		"Kor Efret" .01
		"Kor Mereti" -.01
		"Kor Sestor" -.01
		"Hai" .01
		"Hai (Wormhole Access)" .01
		"Pirate" -.01
		"Pirate (Devil-Run Gang)" -.01
	"death sentence" "quarg imprisonment"
	"hostile hail" "hostile quarg"
	"hostile disabled hail" "hostile quarg"
	atrocities
		"Nanotech Battery"
		"Antimatter Core"
		"Quarg Skylance"
		"Quarg Anti-Missile"
		"Intrusion Countermeasures"
		"Medium Graviton Thruster"
		"Medium Graviton Steering"
		"Quantum Shield Generator"
		ship "Quarg Skylark"
		ship "Quarg Wardragon"

government "Quarg (Hai)"
	swizzle 0
	color .88 .77 0
	"display name" "Quarg"

	"player reputation" 1
	"attitude toward"
		"Quarg" 1
		"Quarg (Kor Efret)" 1
		"Quarg (Gegno)" 1
		"Quarg (Incipias)" 1
		"Merchant" .01
		"Kor Sestor" -.01
		"Hai" .01
		"Hai (Wormhole Access)" .01
		"Pirate" -.01
		"Pirate (Devil-Run Gang)" -.01
	"death sentence" "quarg imprisonment"
	"hostile hail" "hostile quarg"
	"hostile disabled hail" "hostile quarg"
	atrocities
		"Nanotech Battery"
		"Antimatter Core"
		"Quarg Skylance"
		"Quarg Anti-Missile"
		"Intrusion Countermeasures"
		"Medium Graviton Thruster"
		"Medium Graviton Steering"
		"Quantum Shield Generator"
		ship "Quarg Skylark"
		ship "Quarg Wardragon"

government "Quarg (Incipias)"
	swizzle 0
	color .88 .77 0
	"display name" "Quarg"

	"player reputation" 1
	"attitude toward"
		"Quarg" 1
		"Quarg (Hai)" 1
		"Quarg (Kor Efret)" 1
		"Quarg (Gegno)" 1
	"custom penalties for"
		"Conlatio"
			disable 10
			board 10
			capture 20
			destroy 40
		"Incipias Civilian"
			disable 10
			board 10
			capture 20
			destroy 40
		"Hicemus"
			disable 10
			board 10
			capture 20
			destroy 40
	"death sentence" "quarg imprisonment"
	"hostile hail" "hostile quarg"
	"hostile disabled hail" "hostile quarg"
	atrocities
		"Nanotech Battery"
		"Antimatter Core"
		"Quarg Skylance"
		"Quarg Anti-Missile"
		"Intrusion Countermeasures"
		"Medium Graviton Thruster"
		"Medium Graviton Steering"
		"Quantum Shield Generator"
		ship "Quarg Skylark"
		ship "Quarg Wardragon"

government "Quarg (Kor Efret)"
	swizzle 0
	color .88 .77 0
	"display name" "Quarg"

	"player reputation" 1
	"attitude toward"
		"Quarg" 1
		"Quarg (Hai)" 1
		"Quarg (Gegno)" 1
		"Quarg (Incipias)" 1
		"Kor Efret" 1
		"Kor Mereti" -.01
		"Kor Sestor" -.01
	"foreign penalties for"
		"Kor Efret"
	"death sentence" "quarg imprisonment"
	"hostile hail" "hostile quarg"
	"hostile disabled hail" "hostile quarg"
	atrocities
		"Nanotech Battery"
		"Antimatter Core"
		"Quarg Skylance"
		"Quarg Anti-Missile"
		"Intrusion Countermeasures"
		"Medium Graviton Thruster"
		"Medium Graviton Steering"
		"Quantum Shield Generator"
		ship "Quarg Skylark"
		ship "Quarg Wardragon"

government "Quarg (Gegno)"
	swizzle 0
	color .88 .77 0
	"display name" "Quarg"

	"player reputation" 1
	"attitude toward"
		"Quarg" 1
		"Quarg (Hai)" 1
		"Quarg (Kor Efret)" 1
		"Quarg (Incipias)" 1
		"Gegno" 0.1
	"foreign penalties for"
		"Gegno"
	"death sentence" "quarg imprisonment"
	"hostile hail" "hostile quarg"
	"hostile disabled hail" "hostile quarg"
	atrocities
		"Nanotech Battery"
		"Antimatter Core"
		"Quarg Skylance"
		"Quarg Anti-Missile"
		"Intrusion Countermeasures"
		"Medium Graviton Thruster"
		"Medium Graviton Steering"
		"Quantum Shield Generator"
		ship "Quarg Skylark"
		ship "Quarg Wardragon"

color "governments: Remnant" .89 .38 .62

government "Remnant"
	swizzle 0
	color "governments: Remnant"
	"crew defense" 2.2
	
	"player reputation" 1
	"bribe" 0
	"attitude toward"
		"Indigenous Lifeform" 0.05
		"Korath" -.05
		"Alpha" -.05
		"Remnant (Research)" 1
	"penalty for"
		assist -0.25
		disable 1
		board 1
		capture 10
		destroy 10
		scan 0.1
	"foreign penalties for"
		"Remnant (Research)"
	"custom penalties for"
		"Indigenous Lifeform"
			scan 0
	"provoked on scan"
	"friendly hail" "remnant uncontacted"
	"friendly disabled hail" "friendly disabled"
	"hostile hail" "remnant uncontacted hostile"
	"hostile disabled hail" "hostile disabled"

government "Remnant (Research)"
	"display name" "Remnant"
	swizzle 0
	color "governments: Remnant"
	"crew defense" 2.2
	
	"player reputation" 1
	"bribe" 0
	"attitude toward"
		"Indigenous Lifeform" 0.05
		"Korath" -.05
		"Alpha" -.05
		"Remnant" 1
	"penalty for"
		assist -0.25
		disable 1
		board 1
		capture 10
		destroy 10
	"foreign penalties for"
		"Remnant"
	"friendly hail" "remnant uncontacted"
	"friendly disabled hail" "friendly disabled"
	"hostile hail" "remnant uncontacted hostile"
	"hostile disabled hail" "hostile disabled"

color "governments: Republic" .91 .42 .09

government "Republic"
	swizzle 0
	color "governments: Republic"
	"crew attack" 1.2
	"crew defense" 2.2
	
	"player reputation" 2
	"attitude toward"
		"Alpha" -.3
		"Merchant" .25
		"Militia" .1
		"Pirate" -.3
		"Pirate (Devil-Run Gang)" -.3
		"Republic that won't enter wormhole" 1
		"Smuggler (Hai Trafficker)" .05
		"Navy Intelligence" 1
		"Republic Intelligence" 1
		"Navy (Oathkeeper)" 1
		"Neutral" .1
	"friendly hail" "friendly navy"
	"friendly disabled hail" "friendly disabled"
	"hostile hail" "hostile navy"
	"hostile disabled hail" "hostile disabled"
	raid "pirate raid"

government "Republic Intelligence"
	swizzle 0
	"crew attack" 1.2
	"crew defense" 2.2
	"attitude toward"
		"Pirate" -.3
		"Pirate (Devil-Run Gang)" -.3
	"friendly disabled hail" "friendly disabled"
	"hostile disabled hail" "hostile disabled"

government "Republic that won't enter wormhole"
	"display name" Republic
	swizzle 0
	color "governments: Republic"
	"crew attack" 1.2
	"crew defense" 2.2
	
	"player reputation" 2
	"attitude toward"
		"Alpha" -.3
		"Merchant" .25
		"Militia" .1
		"Pirate" -.3
		"Pirate (Devil-Run Gang)" -.3
		"Republic" 1
		"Smuggler (Hai Trafficker)" .05
		"Navy Intelligence" 1
		"Republic Intelligence" 1
		"Navy (Oathkeeper)" 1
		"Neutral" .1
	"friendly hail" "friendly navy"
	"friendly disabled hail" "friendly disabled"
	"hostile hail" "hostile navy"
	"hostile disabled hail" "hostile disabled"
	raid "pirate raid"

government "Republic (Friendly)"
	"display name" "Republic"
	swizzle 0
	"crew attack" 1.2
	"crew defense" 2.2
	"player reputation" 2
	
	"attitude toward"
		"Alpha" -.01
		"Merchant" .01
		"Militia" .01
		"Pirate" -.01
		"Navy Intelligence" .01
		"Republic Intelligence" .01
		"Navy (Oathkeeper)" .01
		"Neutral" .01
	"friendly hail" "friendly navy"
	"friendly disabled hail" "friendly disabled"
	"hostile hail" "hostile navy"
	"hostile disabled hail" "hostile disabled"

government "Rulei"
	swizzle 0
	"player reputation" 0
	"bribe" 0
	"fine" 0
	"hostile hail" "rulei hostile"

government "Scar's Legion"
	swizzle 6
	color "governments: Pirate"
	"player reputation" 10
	"attitude toward"
		"Merchant" -0.01
		"Republic" -0.01
		"Hai" -0.01
	bribe 0
	fine 0
	"hostile hail" "hostile pirate"
	"hostile disabled hail" "hostile disabled"

government "Scar's Legion (Killable)"
	"display name" "Scar's Legion"
	swizzle 6
	color "governments: Pirate"
	"player reputation" -1000
	bribe 0
	fine 0
	"hostile hail" "hostile pirate"
	"hostile disabled hail" "hostile disabled"

government "Sheragi"
	swizzle 3
	"player reputation" 1
	"crew attack" 0
	"crew defense" 0

government "Silent Ones"
	"display name" "Indigenous Lifeform"
	swizzle 0
	"player reputation" 1
	"bribe" 0
	"fine" 0
	"crew attack" 0
	"crew defense" 0
	"penalty for"
		assist 0
		disable 0
		board 0
		capture 0
		destroy 0
		atrocity 0

government "Smuggler (Hai Trafficker)"
	swizzle 5
	"display name" "Smuggler"
	
	"bribe" .1
	"fine" 0
	"friendly hail" "friendly civilian"
	"friendly disabled hail" "friendly disabled"
	"hostile hail" "hostile pirate"
	"hostile disabled hail" "hostile disabled"

	# They just want to pass through the system alive, so they
	# won't attack anyone unless they have to.
	"player reputation" 1
	"penalty for"
		assist 0
		disable 0
		board 0
		capture 0
		destroy 0
		atrocity 0

government Successor
	swizzle 4
	color 0 .8 0.653
	language "Successor"
	"friendly hail" "successor friendly hail"
	"friendly disabled hail" "successor friendly disabled hail"
	"hostile hail" "successor hostile hail"
	"hostile disabled hail" "successor hostile disabled hail"

color "governments: Syndicate" 0. .41 .71

government "Syndicate"
	swizzle 4
	color "governments: Syndicate"
	
	"player reputation" 2
	"attitude toward"
		"Merchant" .3
		"Pirate" -.4
		"Pirate (Devil-Run Gang)" -.4
		"Smuggler (Hai Trafficker)" .3
		"Korath" -.5
	"bribe" .08
	"friendly hail" "friendly syndicate"
	"friendly disabled hail" "friendly disabled"
	"hostile hail" "hostile syndicate"
	"hostile disabled hail" "hostile disabled"
	raid "pirate raid"

government "Syndicate (Extremist)"
	swizzle 1
	color "governments: Syndicate"
	
	"player reputation" -1000
	"attitude toward"
		"Syndicate" -.01
		"Republic" -.01
		"Free Worlds" -.01
	"bribe" 0
	"fine" 0
	"hostile hail" "hostile syndicate"
	"hostile disabled hail" "hostile disabled"

government "Team Blue"
	swizzle 5
	"player reputation" -1000
	"attitude toward"
		"Team Red" -.1

government "Team Red"
	swizzle 0
	"player reputation" -1000
	"attitude toward"
		"Team Blue" -.1

government "Test Dummy"
	swizzle 3
	"player reputation" -1000
	"hostile hail" "test dummy"
	"hostile disabled hail" "disabled test dummy"
	"bribe" 0
	"fine" 0

color "governments: Ungoverned" .4 .4 .4

# For space objects of unknown origin, to ensure the player can't land:
government "Unknown"
	swizzle 1
	color "governments: Ungoverned"
	"player reputation" -1000

government "Uninhabited"
	color "governments: Ungoverned"
	"bribe" 0
	"fine" 0

government "Ember Waste"
	"display name" "???"
	"player reputation" 1
	"bribe" 0
	"fine" 0
	language "Ember Waste"
	"attitude toward"
		"Indigenous Lifeform" 1
		"Drak" 1
		"Drak (Hostile)" .01
		"Korath" -.01
		"Remnant" .01

government "Wanderer"
	swizzle 2
	"crew attack" 1.4
	"crew defense" 1.8
	color .70 .91 .12
	"player reputation" 1
	"attitude toward"
		"Hai (Unfettered Wanderer Tribute)" .1
	language "Wanderer"
	"send untranslated hails"
	"friendly hail" "wanderer untranslated"
	"friendly disabled hail" "wanderer untranslated"
	"hostile hail" "wanderer untranslated"
	"hostile disabled hail" "wanderer untranslated"

# A dummy government used to prevent Hai from entering the wormhole in Waypoint/Ultima Thule, but allowing human merchants and other governments to enter.
government "Wormhole Alpha"
	"bribe" 0
	"fine" 0
	"attitude toward"
		"Hai" -.01
		"Hai Merchant" -.01
		"Hai Merchant (Sympathizers)" -.01
		"Hai Merchant (Human)" -.01
		"Hai (Unfettered)" -.01
		"Bounty Hunter that Won't Enter Hai Space" -.01
		"Free Worlds that won't enter wormhole" -.01
		"Republic that won't enter wormhole" -.01<|MERGE_RESOLUTION|>--- conflicted
+++ resolved
@@ -887,7 +887,6 @@
 	"hostile disabled hail" "hostile disabled unfettered"
 	raid "Large Plundering Unfettered" 8
 
-<<<<<<< HEAD
 government "Hai (Unfettered Raiders)"
 	swizzle 4
 	color "governments: Hai (Unfettered)"
@@ -903,7 +902,6 @@
 		"Hai (Unfettered)" 1
 		"Hai Merchant (Human)" -.01
 	"bribe" .2
-=======
 government "Hai (Unfettered Challenger)"
 	"display name" "Hai (Unfettered)"
 	swizzle 5
@@ -912,17 +910,12 @@
 
 	"player reputation" -1000
 	"bribe" .02
->>>>>>> 6aaa63a4
 	"fine" 0
 	"friendly hail" "friendly unfettered"
 	"friendly disabled hail" "friendly disabled unfettered"
 	"hostile hail" "hostile unfettered"
 	"hostile disabled hail" "hostile disabled unfettered"
-<<<<<<< HEAD
-	
-=======
-
->>>>>>> 6aaa63a4
+
 government "Hai (Unfettered Wanderer Tribute)"
 	swizzle 4
 	"display name" "Hai (Unfettered)"
