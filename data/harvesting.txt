--- conflicted
+++ resolved
@@ -264,7 +264,7 @@
 	"flotsam sprite" "effect/flotsam yottrite"
 	"mass" 3.14
 	"installable" -1
-<<<<<<< HEAD
+	"minable" 1
 	description "An extraordinarily rare crystalline formation, forged over tens of thousands of years in the molecular clouds around supernova remnants. Although less advanced species can potentially harvest it, very few civilizations other than the Quarg have developed the technology needed to incorporate Yottrite in an alloy."
 
 
@@ -354,8 +354,4 @@
 	"mass" 1
 	"installable" -1
 	"minable" 1
-	description "'Void orchid' is the generic term for a variety of strange, plant-like organisms that live primarily on asteroids. Due to the way they concentrate minerals from their host asteroid, they are valued both as scientific curiosities as well as for their mineral content."
-=======
-	"minable" 1
-	description "An extraordinarily rare crystalline formation, forged over tens of thousands of years in the molecular clouds around supernova remnants. Although less advanced species can potentially harvest it, very few civilizations other than the Quarg have developed the technology needed to incorporate Yottrite in an alloy."
->>>>>>> c9cc144b
+	description "'Void orchid' is the generic term for a variety of strange, plant-like organisms that live primarily on asteroids. Due to the way they concentrate minerals from their host asteroid, they are valued both as scientific curiosities as well as for their mineral content."