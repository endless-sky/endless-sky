--- conflicted
+++ resolved
@@ -44,7 +44,6 @@
 	# DEFAULT: 3600 frames (one minute)
 	# ALLOWABLE VALUES: any integer >= 0
 	"npc max mining time" 3600
-<<<<<<< HEAD
 
 	# All ships typically need some degree of station keeping lateral thrust capability,
 	# as such, while ships should have a defined ratio of how much lateral thrust they have
@@ -54,10 +53,8 @@
 	# ALLOWABLE VALUES: any double (negatives will cause lateral left and right to be inverted,
 	# while values greater than 1 will result in ships that can go faster sideways than forwards)
 	"default lateral thrust ratio" 0.25
-=======
 	
 	# Ships with the "frugal" personality will only use weapons that consume ammo or fuel while their health is at or below this fraction.
 	# DEFAULT: .75 (75 percent)
 	# ALLOWABLE VALUES: any value between 0. and 1.
 	"universal frugal threshold" .75
->>>>>>> a282d003
