--- conflicted
+++ resolved
@@ -493,13 +493,8 @@
 	"capture defense" 20
 	"energy consumption" 0.017
 	"unplunderable" 1
-<<<<<<< HEAD
-	description "When fired, the Void Rifle emits a form of radiation that has a strong paralyzing effect on the nervous system. With an area of effect that penetrates walls and other solid objects, it is an incredibly effective weapon."
-	description "The Remnant made a significant number of these weapons during the early years of their research on the void sprites, but have not been able to make any new ones since the Archon stopped their harvests. Without a supply of new tentacles to use, the Remnant have been unable to manufacture more. While durable, they do rarely last more than a decade, so even the best cared for of the old Void Rifles degraded into uselessness centuries ago. These highly effective weapons are credited with helping the Remnant safeguard their refuges from ground-based threats during their early years."
-=======
 	description "The Remnant made a significant number of these weapons during the early years of their research on the void sprites, but have not been able to make any new ones since the Archon stopped their harvests. Without a supply of new tentacles to use, the Remnant have been unable to manufacture more. While durable, they rarely last more than a decade, so even the best cared for of the old void rifles degraded into uselessness centuries ago. These highly effective weapons are credited with helping the Remnant safeguard their refuges from ground-based threats during their early years."
 	description "	When fired, the void rifle emits a beam that has a strong paralyzing effect on the nervous system. With an area of effect that penetrates walls and other solid objects, it is an incredibly effective weapon."
->>>>>>> dcfe4e3a
 
 outfit "Remnant License"
 	category "Special"
