--- conflicted
+++ resolved
@@ -51,7 +51,6 @@
 	"random velocity" 6
 	"velocity scale" -.05
 
-
 outfit "Thrasher Cannon"
 	category "Guns"
 	licenses
@@ -88,7 +87,6 @@
 	"random spin" 30
 	"random velocity" 3
 	"velocity scale" -.1
-
 
 outfit "Thrasher Turret"
 	category "Turrets"
@@ -120,7 +118,6 @@
 		"shield damage" 38
 		"hull damage" 46
 	description "This turret mounts four Thrasher Cannons on a single rotating base. The resulting weapon deals a very satisfying amount of damage when fired from close range, especially against a slow-moving target."
-
 
 outfit "Point Defense Turret"
 	category "Turrets"
@@ -252,7 +249,6 @@
 	"velocity scale" 0.1
 
 
-
 # Systems:
 
 outfit "Crystal Capacitor"
@@ -269,7 +265,6 @@
 	description "These crystals, mined on the Remnant planet Viminal, can store a surprising amount of power in a compact form. Crystals pure enough to be used in such a manner are hard to find, however."
 	description "	Also, the capacitors tend to leak small amounts of energy, in the form of excess heat."
 
-
 outfit "Millennium Cell"
 	category "Power"
 	licenses
@@ -306,7 +301,6 @@
 	"heat generation" 31.5
 	description "The early Remnant engineers did not trust the finicky and unpredictable nuclear reactors that were then in use in human space, so they instead focused on perfecting the art of radioisotope thermoelectric power."
 
-
 outfit "Thermoelectric Cooler"
 	category "Systems"
 	licenses
@@ -330,7 +324,6 @@
 	"ramscoop" 0.5
 	description "The Ember Waste is the sort of place where only a very foolish captain would travel without some sort of device for replenishing hyperspace fuel. While this risk is non-existent in Remnant ships due to their 'gills' which are effectively built-in ramscoops, some captains prefer to speed up the process by adding additional capacity. For the rare captain braving the area in non-Remnant ships, this ramscoop is not particularly powerful, but it allows a ship to explore without fear of getting stranded."
 
-
 outfit "Quantum Key Stone"
 	category "Systems"
 	licenses
@@ -341,7 +334,6 @@
 	"outfit space" -1
 	"quantum keystone" 1
 	description "This precious artifact attunes a ship's quantum oscillations in a way that allows it to travel through certain otherwise impassible wormholes in the Ember Waste. The stones are rare and valuable, because they can only be mined from one location in the Waste."
-
 
 outfit "Scanner Software"
 	category "Systems"
@@ -357,7 +349,6 @@
 	"outfit scan speed" 1
 	"tactical scan power" 24
 	description "The Remnant are too few in number to support extensive ground-breaking research in all areas of technology, so they prefer to focus their efforts on a few areas of importance. To make up the deficiency in other areas, the Remnant rely on salvaging and reverse engineering technology from those around them. This software module is a key part of this effort, as it allows any ship the capacity to do detailed scans to determine what they want to target. Its range is shorter than that of dedicated scanning equipment, but it means every Remnant ship can be on the lookout for new technology."
-
 
 
 # Engines:
@@ -413,7 +404,6 @@
 	"flare sound" "plasma medium"
 	description "It is not unheard of for a Remnant ship's engines to draw even more power than its weapon systems: an indication, perhaps, of their preference for avoiding battle when possible."
 
-
 outfit "Crucible-Class Steering"
 	category "Engines"
 	licenses
@@ -456,9 +446,6 @@
 	"turning heat" 6.2
 	description "It's unclear whether the Remnant's powerful engine systems are purely their own invention, or whether they are partly inspired by alien technology."
 
-<<<<<<< HEAD
-
-=======
 outfit "Tuning Rifle"
 	category "Hand to Hand"
 	licenses
@@ -469,7 +456,6 @@
 	"capture defense" 1.8
 	"unplunderable" 1
 	description "The Tuning Rifle uses sound waves to destabilize the weaker internal tissue of many races and liquefies them."
->>>>>>> 411c1d35
 
 outfit "Remnant License"
 	category "Special"
