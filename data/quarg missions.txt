--- conflicted
+++ resolved
@@ -64,7 +64,54 @@
 			`	"I hope so too, human." The Quarg stands up, towering over you once again. "As long as you are a seeker of peace, you are most welcome on our worlds at any time." It bows to you. You are not sure if that is a Quarg gesture too, or if it is simply imitating a human custom, but you bow in return, and the Quarg walks quietly away.`
 				decline
 
-<<<<<<< HEAD
+
+
+mission "First Contact: Kuwaru Efreti"
+	landing
+	source "Kuwaru Efreti"
+	to offer
+		has "First Contact: Quarg: offered"
+	on offer
+		conversation
+			`In your past experience, you've never seen the Quarg move with anything approaching haste or excitement, but when you land on this station a group of them run up to you, moving faster than you thought they were able to. For a minute or two they just gawk at you and talk amongst themselves in their own language; you think you recognize the word "Humani," and perhaps, "Eartha."`
+			`	Finally a Quarg appears who speaks your language, or at least is willing to try. It says, "Welcome, astonishing sojourner. Whither came you, and wherefore visit you us here in the unquiet graveyard of the Korathi?"`
+			choice
+				`	"I'm just here to explore. Can you tell me more about the Korath?"`
+				`	"I came here to learn what happened to the Korath."`
+			`	"Ah, the unwise Korath," it says. "Once a mighty empire, now sadly splintered and diminished. Their own thinking war machines, now breeding with abandon and inimical to all, hunt the survivors. And some of them, too, were exiled for their great crimes."`
+			choice
+				`	"What crimes did they commit?"`
+					goto crimes
+				`	"What do you mean, 'thinking war machines'?"`
+			`	"Robotic starships, and autonomous factories to create them. Though now directed by no living being they yet reproduce and wage senseless war against each other. Ware their ships if you wander north and east of here. They wield diverse weapons and strange, and we can bring you no succor within the bourne of their space."`
+			choice
+				`	"You mentioned 'crimes.' What crimes did they commit?"`
+			`	"Of that we will not speak, lest we awaken in you the desire to follow in their footsteps. But you may observe the wreckage of their abominations and take warning."`
+				goto korath
+			
+			label crimes
+			`	"Of that we will not speak, lest we awaken in you the desire to follow in their footsteps. But you may observe the wreckage of their abominations and take warning."`
+			choice
+				`	"You mentioned 'thinking war machines.' What are those?"`
+			`	"Robotic starships, and autonomous factories to create them. Though now directed by no living being they yet reproduce and wage senseless war against each other. Ware their ships if you wander north and east of here. They wield diverse weapons and strange, and we can bring you no succor within the bourne of their space."`
+			
+			label korath
+			`	You are interrupted as one of the Korath who inhabit this ringworld walks by, and the Quarg says, "Friend Korath, meet the human."`
+			`	"<first> <last>," you say, holding out a hand automatically. The Korath does not shake your hand, but instead greets you by holding up both hands, palms toward you. It says something in its own language, then hurries away.`
+			`	The Quarg says to you, "One faction among the Korath desired peace. Korath Efreti, they name themselves, which means Korath Friends. They are under our protection and intend you no harm. But, they have not your language; here humans are rare. Have you another question?"`
+			choice
+				`	"Will the friendly Korath let me purchase their technology?"`
+				`	"Why don't you destroy the robots, if they're such a threat?"`
+					goto destroy
+				`	"No, but I'm glad to meet you."`
+					decline
+			`	"Visit their worlds," says the Quarg. "Though they learn not your words, you are clever and may speak as one without words does, by pointing at things." You thank it for its time, and the crowd of Quarg that has been gawking at you slowly disperses.`
+				decline
+			
+			label destroy
+			`	It clicks its teeth together, which might be the Quarg equivalent of laughter. "It was hoped that one faction of robots would destroy the other, and leave less work for us to do, but they are sadly too evenly matched. We instead merely restrain them from expanding, as one isolates a fire one cannot extinguish and waits for it to burn out." You thank it for its time, and the crowd of Quarg that has been gawking at you slowly disperses.`
+				decline
+
 # The first time the player boards a disabled quarg ship, they will trigger this mission.
 # The Quarg give them the chance to remain on "friendly" terms if they do not take any technology.
 # If the player chooses to loot the ship, their Quarg reputation is set to -1000, and the 
@@ -135,53 +182,4 @@
 		"reputation: Quarg" = -1000
 		set "taken quarg technology"
 	# The destination doesn't matter - this mission is always deferred or declined. 
-	destination Earth
-=======
-
-
-mission "First Contact: Kuwaru Efreti"
-	landing
-	source "Kuwaru Efreti"
-	to offer
-		has "First Contact: Quarg: offered"
-	on offer
-		conversation
-			`In your past experience, you've never seen the Quarg move with anything approaching haste or excitement, but when you land on this station a group of them run up to you, moving faster than you thought they were able to. For a minute or two they just gawk at you and talk amongst themselves in their own language; you think you recognize the word "Humani," and perhaps, "Eartha."`
-			`	Finally a Quarg appears who speaks your language, or at least is willing to try. It says, "Welcome, astonishing sojourner. Whither came you, and wherefore visit you us here in the unquiet graveyard of the Korathi?"`
-			choice
-				`	"I'm just here to explore. Can you tell me more about the Korath?"`
-				`	"I came here to learn what happened to the Korath."`
-			`	"Ah, the unwise Korath," it says. "Once a mighty empire, now sadly splintered and diminished. Their own thinking war machines, now breeding with abandon and inimical to all, hunt the survivors. And some of them, too, were exiled for their great crimes."`
-			choice
-				`	"What crimes did they commit?"`
-					goto crimes
-				`	"What do you mean, 'thinking war machines'?"`
-			`	"Robotic starships, and autonomous factories to create them. Though now directed by no living being they yet reproduce and wage senseless war against each other. Ware their ships if you wander north and east of here. They wield diverse weapons and strange, and we can bring you no succor within the bourne of their space."`
-			choice
-				`	"You mentioned 'crimes.' What crimes did they commit?"`
-			`	"Of that we will not speak, lest we awaken in you the desire to follow in their footsteps. But you may observe the wreckage of their abominations and take warning."`
-				goto korath
-			
-			label crimes
-			`	"Of that we will not speak, lest we awaken in you the desire to follow in their footsteps. But you may observe the wreckage of their abominations and take warning."`
-			choice
-				`	"You mentioned 'thinking war machines.' What are those?"`
-			`	"Robotic starships, and autonomous factories to create them. Though now directed by no living being they yet reproduce and wage senseless war against each other. Ware their ships if you wander north and east of here. They wield diverse weapons and strange, and we can bring you no succor within the bourne of their space."`
-			
-			label korath
-			`	You are interrupted as one of the Korath who inhabit this ringworld walks by, and the Quarg says, "Friend Korath, meet the human."`
-			`	"<first> <last>," you say, holding out a hand automatically. The Korath does not shake your hand, but instead greets you by holding up both hands, palms toward you. It says something in its own language, then hurries away.`
-			`	The Quarg says to you, "One faction among the Korath desired peace. Korath Efreti, they name themselves, which means Korath Friends. They are under our protection and intend you no harm. But, they have not your language; here humans are rare. Have you another question?"`
-			choice
-				`	"Will the friendly Korath let me purchase their technology?"`
-				`	"Why don't you destroy the robots, if they're such a threat?"`
-					goto destroy
-				`	"No, but I'm glad to meet you."`
-					decline
-			`	"Visit their worlds," says the Quarg. "Though they learn not your words, you are clever and may speak as one without words does, by pointing at things." You thank it for its time, and the crowd of Quarg that has been gawking at you slowly disperses.`
-				decline
-			
-			label destroy
-			`	It clicks its teeth together, which might be the Quarg equivalent of laughter. "It was hoped that one faction of robots would destroy the other, and leave less work for us to do, but they are sadly too evenly matched. We instead merely restrain them from expanding, as one isolates a fire one cannot extinguish and waits for it to burn out." You thank it for its time, and the crowd of Quarg that has been gawking at you slowly disperses.`
-				decline
->>>>>>> e5058315
+	destination Earth