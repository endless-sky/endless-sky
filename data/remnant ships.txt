--- conflicted
+++ resolved
@@ -80,11 +80,8 @@
 		"Epoch Cell"
 		"Millennium Cell"
 		"Crystal Capacitor"
-<<<<<<< HEAD
-		"Scanner Software"
-=======
+		"Scanner Software"
 		"Tuning Rifle" 10
->>>>>>> 411c1d35
 		
 		"Forge-Class Thruster"
 		"Forge-Class Steering"
@@ -100,11 +97,8 @@
 		"Crystal Capacitor"
 		"Emergency Ramscoop"
 		"Quantum Key Stone"
-<<<<<<< HEAD
-		"Scanner Software"
-=======
+		"Scanner Software"
 		"Tuning Rifle" 9
->>>>>>> 411c1d35
 		
 		"Forge-Class Thruster"
 		"Smelter-Class Steering"
@@ -125,11 +119,8 @@
 		"Millennium Cell"
 		"Crystal Capacitor"
 		"Emergency Ramscoop"
-<<<<<<< HEAD
-		"Scanner Software"
-=======
+		"Scanner Software"
 		"Tuning Rifle" 11
->>>>>>> 411c1d35
 		
 		"Forge-Class Thruster"
 		"Forge-Class Steering"
@@ -150,11 +141,8 @@
 		"Millennium Cell"
 		"Crystal Capacitor"
 		"Quantum Key Stone"
-<<<<<<< HEAD
-		"Scanner Software"
-=======
+		"Scanner Software"
 		"Tuning Rifle" 8
->>>>>>> 411c1d35
 		
 		"Forge-Class Thruster"
 		"Forge-Class Steering"
@@ -260,7 +248,6 @@
 		"Forge-Class Steering"
 		"Hyperdrive"
 
-<<<<<<< HEAD
 ship "Gull" "Gull (Support)"
 	outfits
 		"EMP Torpedo Bay"
@@ -304,9 +291,7 @@
 		"Forge-Class Steering"
 		"Hyperdrive"
 
-		
-=======
->>>>>>> 411c1d35
+
 ship "Albatross"
 	plural "Albatrosses"
 	sprite "ship/albatross"
@@ -325,13 +310,9 @@
 		"drag" 8.6
 		"heat dissipation" 0.6
 		"fuel capacity" 600
-<<<<<<< HEAD
 		"ramscoop" 3
 		"engine capacity" 142
 		"outfit space" 661
-=======
-		"outfit space" 658
->>>>>>> 411c1d35
 		"weapon capacity" 236
 		"engine capacity" 142
 		"shield generation" 5.2
@@ -393,11 +374,8 @@
 		"Crystal Capacitor"
 		"Thermoelectric Cooler" 2
 		"Quantum Key Stone"
-<<<<<<< HEAD
-		"Scanner Software"
-=======
+		"Scanner Software"
 		"Tuning Rifle" 57
->>>>>>> 411c1d35
 		
 		"Forge-Class Thruster"
 		"Crucible-Class Thruster"
@@ -430,11 +408,8 @@
 		"Crystal Capacitor"
 		"Thermoelectric Cooler"
 		"Outfits Expansion" 2
-<<<<<<< HEAD
-		"Scanner Software"
-=======
+		"Scanner Software"
 		"Tuning Rifle" 49
->>>>>>> 411c1d35
 		
 		"Smelter-Class Thruster"
 		"Smelter-Class Steering"
@@ -458,11 +433,8 @@
 		"Crystal Capacitor" 2
 		"Thermoelectric Cooler" 2
 		"Outfits Expansion" 4
-<<<<<<< HEAD
-		"Scanner Software"
-=======
+		"Scanner Software"
 		"Tuning Rifle" 65
->>>>>>> 411c1d35
 		
 		"Forge-Class Thruster"
 		"Crucible-Class Thruster"
