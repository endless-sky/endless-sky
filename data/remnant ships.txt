--- conflicted
+++ resolved
@@ -515,62 +515,6 @@
 
 
 
-<<<<<<< HEAD
-ship "Petrel"
-	sprite "ship/petrel"
-	thumbnail "thumbnail/petrel"
-	attributes
-		category "Fighter"
-		licenses
-			Remnant
-		"cost" 1141000
-		"shields" 2300
-		"hull" 1000
-		"cargo space" 20
-		"fuel capacity" 100
-		"ramscoop" 1
-		"required crew" 2
-		"bunks" 3
-		"mass" 50
-		"drag" 1.4
-		"heat dissipation" .9
-		"outfit space" 165
-		"weapon capacity" 49
-		"engine capacity" 34
-		"shield generation" 0.85
-		"shield energy" 0.55
-		"hull repair rate" 0.38
-		"hull energy" 0.28
-		"gaslining" 1
-		"outfit scan power" 12
-		"outfit scan speed" 1
-		"tactical scan power" 26
-		"asteroid scan power" 30
-		weapon
-			"blast radius" 15
-			"shield damage" 150
-			"hull damage" 200
-			"hit force" 350
-	outfits
-		"Inhibitor Cannon" 3
-		
-		"Millennium Cell" 2
-		"Crystal Capacitor"
-		"Thermoelectric Cooler"
-		
-		"Crucible-Class Thruster"
-		"Crucible-Class Steering"
-		
-	gun 0 -38.5 "Inhibitor Cannon"
-	gun -10.5 -24 "Inhibitor Cannon"
-	gun 10.5 -24 "Inhibitor Cannon"
-	turret 0 2.5
-	engine 0 41.5
-	explode "tiny explosion" 30
-	explode "small explosion" 20
-	description "The Petrel is a multi-role mining/wing leader fightercraft designed to provide support for flights of lighter Terns in high-risk environments. The ship's design originated as an an urban mobile gun platform that flitted around structures and natural terrain, but proved easy to adapt into a spacecraft."
-	description "	The Remnant are loath to sacrifice pilots and crew from the comparatively small pool they are drawn from. As such, their fighters are equipped with medium-range weaponry designed to strike enemies from afar."
-=======
 ship "Penguin"
 	sprite "ship/penguin/penguin"
 		"frame rate" 3
@@ -628,7 +572,63 @@
 	explode "small explosion" 7
 	description "Inspired by close contact with void sprites and the reinvigoration of xenobiology, the Penguin is a prototype designed to serve the dual roles of testing new starship technology while exploring hostile planets throughout the Ember Waste. One of this ship's distinguishing features is that it is truly alive and has a mind that approaches self-awareness."
 	description "	The cloaking technology is built into the Penguin's hull; it cannot be removed or transferred to another ship."
->>>>>>> dcfe4e3a
+	
+	
+	
+ship "Petrel"
+	sprite "ship/petrel"
+	thumbnail "thumbnail/petrel"
+	attributes
+		category "Fighter"
+		licenses
+			Remnant
+		"cost" 1141000
+		"shields" 2300
+		"hull" 1000
+		"cargo space" 20
+		"fuel capacity" 100
+		"ramscoop" 1
+		"required crew" 2
+		"bunks" 3
+		"mass" 50
+		"drag" 1.4
+		"heat dissipation" .9
+		"outfit space" 165
+		"weapon capacity" 49
+		"engine capacity" 34
+		"shield generation" 0.85
+		"shield energy" 0.55
+		"hull repair rate" 0.38
+		"hull energy" 0.28
+		"gaslining" 1
+		"outfit scan power" 12
+		"outfit scan speed" 1
+		"tactical scan power" 26
+		"asteroid scan power" 30
+		weapon
+			"blast radius" 15
+			"shield damage" 150
+			"hull damage" 200
+			"hit force" 350
+	outfits
+		"Inhibitor Cannon" 3
+		
+		"Millennium Cell" 2
+		"Crystal Capacitor"
+		"Thermoelectric Cooler"
+		
+		"Crucible-Class Thruster"
+		"Crucible-Class Steering"
+		
+	gun 0 -38.5 "Inhibitor Cannon"
+	gun -10.5 -24 "Inhibitor Cannon"
+	gun 10.5 -24 "Inhibitor Cannon"
+	turret 0 2.5
+	engine 0 41.5
+	explode "tiny explosion" 30
+	explode "small explosion" 20
+	description "The Petrel is a multi-role mining/wing leader fightercraft designed to provide support for flights of lighter Terns in high-risk environments. The ship's design originated as an an urban mobile gun platform that flitted around structures and natural terrain, but proved easy to adapt into a spacecraft."
+	description "	The Remnant are loath to sacrifice pilots and crew from the comparatively small pool they are drawn from. As such, their fighters are equipped with medium-range weaponry designed to strike enemies from afar."
 
 
 
