# Copyright (c) 2020 by @Karirawri
#
# Endless Sky is free software: you can redistribute it and/or modify it under the
# terms of the GNU General Public License as published by the Free Software
# Foundation, either version 3 of the License, or (at your option) any later version.
#
# Endless Sky is distributed in the hope that it will be useful, but WITHOUT ANY
# WARRANTY; without even the implied warranty of MERCHANTABILITY or FITNESS FOR A
# PARTICULAR PURPOSE. See the GNU General Public License for more details.
#
# You should have received a copy of the GNU General Public License along with
# this program. If not, see <https://www.gnu.org/licenses/>.

ship "Emerald Sword"
	sprite ship/emeraldsword
	thumbnail "thumbnail/emeraldsword"
	swizzle 3
	attributes
		category "Superheavy"
		"cost" 100000000
		"shields" 9500
		"hull" 45000
		"required crew" 86
		"bunks" 302
		"mass" 12160
		"drag" 41
		"heat dissipation" 0.22
		"fuel capacity" 900
		"cargo space" 169
		"outfit space" 1190
		"weapon capacity" 512
		"engine capacity" 230
		"reverse thruster slot" 1
		"steering slot" 1
		"thruster slot" 1
		"spinal mount" 1
		weapon
			"blast radius" 993
			"shield damage" 19930
			"hull damage" 11965
			"hit force" 11495
	outfits
		"Dragonflame Cannon"
		"Particle Waveform Turret" 6
		"Sheragi Anti-Missile" 2
		
		"Large EM Battery"
		"Large Hybrid Cooling"
		"Electronic Warfare System" 2
		
		"Fusion Drive"
	engine 83 275
		zoom 1.3
		over
	engine 132 282
		zoom 0.8
		over
	engine -83 275
		zoom 1.3
		over
	engine -132 282
		zoom 0.8
		over
	"reverse engine" -131 136
		zoom 0.6
		angle 335
		over
	"reverse engine" 131 136
		zoom 0.6
		angle 25
		over
	"steering engine" -131 136
		zoom 0.5
		angle 155
		over
		left
	"steering engine" 131 136
		zoom 0.5
		angle 205
		over
		right
	"steering engine" -34.5 -221.5
		zoom 0.2
		angle 60
		over
		right
	"steering engine" -39 -193.5
		zoom 0.2
		angle 60
		over
		right
	"steering engine" -43.5 -165.5
		zoom 0.2
		angle 60
		over
		right
	"steering engine" 34.5 -221.5
		zoom 0.2
		angle 300
		over
		left
	"steering engine" 39 -193.5
		zoom 0.2
		angle 300
		over
		left
	"steering engine" 43.5 -165.5
		zoom 0.2
		angle 300
		over
		left
	gun 0 -276 "Dragonflame Cannon"
	turret -18 -41.5 "Particle Waveform Turret"
	turret 18 -41.5 "Particle Waveform Turret"
	turret -70 70.5 "Particle Waveform Turret"
	turret 70 70.5 "Particle Waveform Turret"
	turret 0 114 "Sheragi Anti-Missile"
	turret -128.5 174 "Particle Waveform Turret"
	turret 128.5 174 "Particle Waveform Turret"
	turret 0 183 "Sheragi Anti-Missile"
	bay "Fighter" 0 220.5 back
		"launch effect" "sheragi launch"
	bay "Fighter" 0 220.5 back
		"launch effect" "sheragi launch"
	bay "Fighter" 0 220.5 back
		"launch effect" "sheragi launch"
	bay "Fighter" 0 220.5 back
		"launch effect" "sheragi launch"
	bay "Fighter" 0 220.5 back
		"launch effect" "sheragi launch"
	bay "Fighter" 0 220.5 back
		"launch effect" "sheragi launch"
	explode "tiny explosion" 60
	explode "small explosion" 26
	explode "medium explosion" 47
	explode "large explosion" 39
	explode "huge explosion" 42
	explode "nuke explosion" 2
	"final explode" "nuke explosion" 2
	"final explode" "nuke residue fast" 50
	description "An ancient Sheragi warship that was crewed by mutineers that fled from their civil war and escaped into interstellar space. Found orbiting a disconnected star, this is an impressively large ship, fit for the equally large Sheragi. The ship's main weapon is a fusion-pumped gamma-ray laser called the 'Dragonflame Cannon.' Despite the relatively primitive outfits, it's still a very capable war machine due to its size."
	description "For its original Sheragi masters, this warship was home to around 100 individuals. For others, however, that number more than doubles, bringing it on par with the largest city ships."

ship "Emerald Sword" "Emerald Sword (Fixed)"
	sprite ship/emeraldsword
	thumbnail "thumbnail/emeraldsword"
	swizzle 3
	outfits
		"Dragonflame Cannon"
		"Particle Waveform Turret" 6
		"Sheragi Anti-Missile" 2
		
		"Large EM Battery"
		"Large Hybrid Cooling"
		"Electronic Warfare System" 2
		"Outfits Expansion" 2
		
		"Fusion Drive"
		"Jump Drive"
	gun "Dragonflame Cannon"
	turret "Particle Waveform Turret"
	turret "Particle Waveform Turret"
	turret "Particle Waveform Turret"
	turret "Particle Waveform Turret"
	turret "Sheragi Anti-Missile"
	turret "Particle Waveform Turret"
	turret "Particle Waveform Turret"
	turret "Sheragi Anti-Missile"

ship "Black Diamond"
	sprite "ship/blackdiamond"
	thumbnail "thumbnail/blackdiamond"
	swizzle 9
	attributes
		category "Fighter"
		"cost" 1000000
		"shields" 1600
		"hull" 3400
		"automaton" 1
		"mass" 60
		"drag" .95
		"heat dissipation" .82
		"outfit space" 152
		"weapon capacity" 35
		"engine capacity" 38
<<<<<<< HEAD
		"delayed hull repair rate" 1
		"repair delay" 60
=======
		"reverse thruster slot" 1
		"steering slot" 1
		"thruster slot" 1
		"hull repair rate" 1
		"hull delay" 60
>>>>>>> 8919316a
		weapon
			"blast radius" 24
			"shield damage" 240
			"hull damage" 120
			"hit force" 360
	outfits
		"Heavy Ion Cyclotron"
		"Shard Fabricator" 2
		
		"Electronic Warfare System"
		"Small EM Battery"
		"Small Hybrid Cooling"
		
		"Fission Drive"
	gun 0 -39.5 "Heavy Ion Cyclotron"
	gun 22 -7.5 "Shard Fabricator"
	gun -22 -7.5 "Shard Fabricator"
	engine 0 38
		zoom 1.3
		over
	"steering engine" 27 22
		zoom 0.3
		angle 225
		over
		right
	"steering engine" 27 2
		zoom 0.3
		angle 315
		over
		left
	"steering engine" -27 22
		zoom 0.3
		angle 135
		over
		left
	"steering engine" -27 2
		zoom 0.3
		angle 45
		over
		right
	explode "tiny explosion" 10
	explode "small explosion" 20
	"final explode" "final explosion small"
	description "The Sheragi, being too large to effectively pilot ships this small, invested heavily in the development of autonomous fighters. The hardware that controls this isn't much more complex than the combat drones in human space, but it is bigger, and the lack of life support systems and amenities for a pilot allows it to carry extra outfitting space."
	description "	The fighter also comes equipped with a powerful hull repair system to aid in its survival. This system doesn't work while the fighter is under fire, though, requiring the fighter to have not taken damage for a short while before activating."
	description "	Fighters do not come equipped with a hyperdrive. You cannot carry a fighter unless you have a ship in your fleet with a fighter bay."<|MERGE_RESOLUTION|>--- conflicted
+++ resolved
@@ -183,16 +183,11 @@
 		"outfit space" 152
 		"weapon capacity" 35
 		"engine capacity" 38
-<<<<<<< HEAD
-		"delayed hull repair rate" 1
-		"repair delay" 60
-=======
 		"reverse thruster slot" 1
 		"steering slot" 1
 		"thruster slot" 1
-		"hull repair rate" 1
-		"hull delay" 60
->>>>>>> 8919316a
+		"delayed hull repair rate" 1
+		"repair delay" 60
 		weapon
 			"blast radius" 24
 			"shield damage" 240
