# Copyright (c) 2021 by Michael Zahniser
#
# Endless Sky is free software: you can redistribute it and/or modify it under the
# terms of the GNU General Public License as published by the Free Software
# Foundation, either version 3 of the License, or (at your option) any later version.
#
# Endless Sky is distributed in the hope that it will be useful, but WITHOUT ANY
# WARRANTY; without even the implied warranty of MERCHANTABILITY or FITNESS FOR A
# PARTICULAR PURPOSE. See the GNU General Public License for more details.
#
# You should have received a copy of the GNU General Public License along with
# this program. If not, see <https://www.gnu.org/licenses/>.

mission "Sad Gamblers - Republic"
	minor
	source
		government "Republic"
		attributes "near earth"
		not attributes "station"
	to offer
		random < 1
	on offer
		conversation
			`Passing through the spaceport you see a sizable group of people waiting on a lottery draw. You hear a whoop of success, and your attention is drawn as one of them wins a moderate sum in a 12th division win. It's one or two days' worth of standard pay.`
			`	It's difficult not to pity them as they immediately buy more tickets with the whole value.`
				decline

mission "Sad Gamblers - Syndicate"
	minor
	source
		government "Syndicate"
		not attributes "station"
	to offer
		random < 1
	on offer
		conversation
			`Passing through the spaceport you see a sizable group of people waiting on a lottery draw. You hear a whoop of success, and your attention is drawn as one of them wins a moderate sum in a 12th division win. It's one or two days' worth of standard pay.`
			`	It's difficult not to pity them as they immediately buy more tickets with the whole value.`
				decline



mission "Foiled Kidnapping Witnessed"
	minor
	source
		government "Syndicate"
		not attributes "station" "frontier" "urban"
	to offer
		random < 1
	on offer
		conversation
			`A roadblock interrupts your path as you make your way towards the city, forcing you to slow down as you pass by, able to see what the commotion is about. Police wave past car after car coming from the other direction, looking into the vehicles until one gets pulled over to the side, causing police to briefly halt all traffic movements. The driver seems distressed, refusing to open the back even when he is being detained; his face goes pale when a little girl is found inside.`
			`	You're not sure how to feel about this when the police wave you off, blocking your view from the scene.`
				decline



mission "Gift Store Interaction"
	minor
	source
		government "Republic"
		attributes "deep"
		not attributes "station"
	to offer
		random < 1
	on offer
		conversation
			`As you wander the spaceport with a snack, waiting for your ship to be refueled, you pass a local souvenir shop and poke your head in to kill a little time. You see a decent looking mug with the text "Peace, Prosperity, Progress" printed underneath the insignia of the Deep and pick it up to see how it feels. The handle is solid, not too small for your fingers, and the lip of it looks like it would be comfortable to drink out of.`
			`	Two young adults wander into the aisle just a couple of meters away, conversing in a language that you don't understand, one that is perhaps local to the Deep. They're cooing over an item they've found, but when one flips it over to look at the price tag, there is an immediate exchange of looks and expressions that does not require translation. The item ends up back on the shelf with a giggle and a headshake.`
			branch broke
				credits < 50
			`	Curious, you turn over your own mug and see that it is indeed at least five times what you would expect to pay for a mug, even a good one: 50 credits. Still, it is certainly a novelty...`
			choice
				`	(Buy the mug.)`
					goto buy
				`	(Put it back.)`
			`	You roll your eyes and put it back. Some experiences really are universal.`
				decline
			
			label buy
			action
				payment -50
				outfit "Mug"
			`	You purchase the mug on an impulse. At least you can ditch your other one with a chip in it.`
				decline
			
			label broke
			`	Curious, you turn over your own mug, and when you spot the 50 credit price tag your heart sinks. You could never afford such an expensive mug. You put it back and walk away while pondering your financial situation.`
				decline



mission "New China Mourners"
	minor
	source "New China"
	to offer
		random < 10
	on offer
		conversation
			`The skies pour down onto the world below, weeping together with the crowds as a plain but stately coffin is carried slowly from a void deck. Rhythmic wailing blends with the susurrant rain, filling the air as the coffin is followed closely by procession of mourners that look to be an extensive gathering of family. Even as it is placed into the van they do not leave the departed, a number of their hands placed on it as if pushing the person toward their final resting place. The two foremost mourners, a woman and a young man, climb in and take their seats next to it. Somewhere nearby, music begins to play as the vehicle slowly moves off.`
			`	You wonder how well known the person was before they died as those remaining finally turn away from the van receding into the distance and begin to file past some discreet attendants you hadn't noticed at first, accepting slippers for their bare feet before boarding the buses waiting to take them after the van.`
				decline



mission "New Holland Foibles"
	minor
	source "New Holland"
	to offer
		random < 10
	on offer
		conversation
			`The smell of burning metal fills the air as you walk down the uncrowded streets of the factory town near the spaceport, keeping away from the arterial supply route directly feeding the port and its hangars.`
			`	Despite the distance and absent traffic though, it is far from quiet. Several factory buildings make discernible thrumming noises, and grinders echo amidst the silence as you investigate. Turning a corner, you come across an alley running along a lengthy chain link fence line. Beyond it, you can see a throng of men cutting away at a spaceship. Parts regularly fall to the floor, the workers apparently heedless of those below.`
			`	Even as you watch you see a hull plate swinging dangerously above a workers head.`
			choice
				`	(Call out a warning.)`
				`	(Leave them be.)`
					goto leave
			`	You call out a warning and most of the men pause to look at you, the hull plate swinging gently as the holder of the offending grinder squints in your direction. One of the older men, who you now realize was at least somewhat overseeing the activity, steps forward and flicks his hands at you in a shooing motion. "Oi you, piss off. We've got our safety supervisor, we don't need your nose in our business."`
			choice
				`	(Challenge the claim.)`
				`	(Leave them be.)`
					goto leave
			`	You point out that what you were seeing did not look at all safe, supervised or not, and the man glances around briefly before huffily making his way over to stand opposite you behind the fence. "Look stranger," he says, "work here is hard to find. For those working here, we don't have the time to spare. But the pay is good and we can at least feed our kids. Sure, some people get a few scrapes and bruises, but no one has died on my watch, and Rik only lost his smallest finger. If you feel the need to watch then fine, stand around, but leave us be, okay? There ain't no one around here that'll care what you have to say anyway."`
			`	He looks you dead in the eyes, and once he is sure you understand his message he stomps back over to his crew, who continue their work. You watch them cut the dead ship apart until its pieces completely fill the trailer they have with them, before they proceed to haul the parts away to a factory in the distance.`
				decline
			label leave
			`	You turn and depart. A moment later you hear a clatter and a shout, but when you look back no one appears to have been injured.`
				decline



mission "Trash Fire Crops"
	minor
	source
		government "Republic"
		attributes "dirt belt"
		attributes "farming"
		not attributes "station"
	to offer
		random < 1
	on offer
		"bumper crop year" = "year"
		conversation
			`As you move about the spaceport, you can't avoid the terrible smell. It's like a trash fire, but you can't see any sort of smoke.`
			choice
				`	(Ignore it.)`
					goto ignore
				`	(Ask around.)`
			`	You ask one of the locals who doesn't look too busy. They sadly inform you that there's been a bumper banana crop, but unfortunately other wealthier worlds had a bumper crop at the same time, and there's nowhere to either sell or store a significant excess. Distressed farmers are burning the excess fruit to make fertilizer for the next season, the wind has carried the smell all over town.`
				decline
			label ignore
			`	You leave the mysterious smell to the locals and continue on your business.`
				decline



mission "Worker's Occasion"
	minor
	source
		government "Republic"
		attributes "dirt belt"
		not attributes "station"
	to offer
		random < 1
	on offer
		conversation
			`Pausing to consider a restaurant for your dinner, you notice a local worker with a small handful of credits eagerly eyeing the menu. His clothes are neatly worn and look freshly brushed, but it's impossible not to notice the dirty marks and stains that haven't washed out. The man undeniably seems nervous, and he looks at the formal dining layout with an obvious lack of familiarity. Looking at the menu yourself, you realize that while the prices are very affordable for you, they would've been unreachable before your career change.`
			choice
				`	(Offer to pay for the man's dinner.)`
					goto aid
				`	(Silently pity the man.)`
					goto pity
				`	(Smile at the man.)`
			`	You smile at the man and reflect on the value of small achievements. He catches your smile out of the corner of his eye and gives you a hesitant but friendly wave back before you go about your business.`
				decline
			label aid
			`	You enter the restaurant and catch the man's attention, offering to pay for his meal.`
			`	He recognizes you as a pilot and frowns, before telling you where you can stick that offer in colorful terms. As you walk away, you think about what your reaction would be if a much wealthier individual pitied you by paying for your dinner.`
				decline
			label pity
			`	You pity the man who has to work a full month to afford this and continue on your way.`
				decline



mission "Paradise Cleaner Incident"
	minor
	source
		government "Republic"
		attributes "paradise"
		not attributes "station"
	to offer
		random < 1
	on offer
		conversation
			`Visiting the Paradise spaceports is always an interesting experience for someone from abroad. Nowhere else is class such an ingrained component of daily life. You find yourself noticing people who seem to be invisible to most of those going about their business, but they never catch your eye. They always appear to be doing their utmost to avoid notice.`
			`	You haven't noticed children that look poor here in the past, but on this occasion you spot one as he knocks over a mop and bucket... right in front of a businessman and his family rolling their bags through the spaceport. You've never seen someone go so deathly pale as the cleaner, the boy's mother, who scurries to fix things before the man even draws a breath.`
			`	A pair of security officers appear almost immediately, before you could intercede one way or the other, as the man and his family begin to complain. One officer provides assurances as the other supervises the cleaner, who quickly hurries her child out of harm's way.`
				decline



mission "Curious Waiter"
	minor
	source
		government "Syndicate"
		attributes "factory"
		not attributes "station"
	to offer
		random < 1
	on offer
		conversation
			`On a whim, you decide to dine in at a restaurant well clear of the busy spaceport. You swiftly find yourself searching up a list of delicacies on a physical menu as people stream past the window by your booth, each looking drained from the long work day. Meal soon ordered, you continue watching the crowd until it arrives, a local version of a katsu don and dig in.`
			`	The place is quiet, perhaps a little early for the dinner rush yet, and you are halfway through your meal when a waiter stops beside you, coughing to catch your attention.`
			choice
				`	"May I help you?"`
				`	"Yes?"`
				`	"What do you want?"`
			`	"Sorry," he says, grabbing the edges of his shirt. "But... may I ask... what's it like to see the stars? To visit other worlds?"`
			choice
				`	"Most worlds are the same or worse than here."`
				`	"The stars are prettier under an atmosphere."`
				`	"It's an adventure, but not for the faint of heart."`
			`	"Oh... I've never seen any pilots, so I never got to ask," he says, slightly dejected. "Thank you very much for telling me though!"`
			`	He goes back to his work, with a thoughtful expression of neutral satisfaction on his face.`
				decline



mission "Syndicated Security Troops"
	minor
	source
		government "Syndicate"
		attributes "urban"
		not attributes "station"
	to offer
		random < 1
	on offer
		conversation
			`The low rumble of "Tonners," heavy trucks for moving troops and supplies, rolling down the street causes heads to turn and look at the blocky yet imposing vehicles slowing to a stop. The driver and the commander of the foremost vehicle have their eyes on the road, watching out for any traffic hazards that might pose a risk to either the vehicle or their support.`
			`	The troops within the back of each tonner, on the other hand, are making small talk, the camo on their face smearing off in the heat. One of them points at you, saying something that garners him a groan from his peers, and you decided that you probably don't want to know what he said.`
				decline



mission "Class Trip to Port"
	minor
	source
		attributes "south"
		not attributes "station"
	to offer
		random < 1
	on offer
		conversation
			`A group of children waves at you as you step off your ship, marveling at the spacecraft on display as their teachers try and fail to hold their attention. You can see the fading of their uniform colors from afar as their group walks past, yet none of them look one bit displeased. While you make your way into the spaceport itself, you wonder how many of them may eventually own their own spaceship and fly across the stars.`
				decline



mission "Old Defense Turrets"
	minor
	source
		attributes "south"
		not attributes "station" "frontier"
	to offer
		random < 1
	on offer
		conversation
			`With an annoyingly long stopover having encouraged you to do a little exploring, you rent a car for a short drive around the immediate area. Later, as you pull the car into the designated return parking lot, the unexpected sound of large hydraulic motors draws your attention. You watch as a massive turret lifts up from behind a nearby barricade and turns toward the sky, its single cannon poised to fire at seemingly nothing.`
			`	Looking around for some form of explanation you find a plaque placed conveniently nearby dedicating the turret, and five others like it, offering protection and discouraging piracy until relatively recent years. You can't help but wonder how well the turrets would do if they were to be actually used again.`
				decline



mission "Blind Landing"
	minor
	landing
	source
		government "Free Worlds"
		attributes "farming"
		not attributes "station" "frontier"
	to offer
		"year" > "bumper crop year" + 2
		random < 1
		has "Trash Fire Crops: declined"
	on offer
		conversation
			`Smog fills your windscreen as you make your descent, trying and failing to see anything more than a few meters in front of you. The autopilot systems show solid green across the full range of indicators though, and traffic control has confirmed a lock.`
			choice
				`	(Land on autopilot.)`
				`	(Return to orbit.)`
					goto orbit
			`	You let the craft perform the landing, staring blankly at the haze until it clears.`
			`	On the ground, you see the cause, fields upon fields of plantations burning. You see a crowd of mostly farmers blocking off a smaller group of firefighters, arguing and trying to stop them from putting out the flames as planes fly overhead, dropping water and retardants wherever necessary.`
			`	You recall seeing something like this years ago, of farmers burning their crops to make the land fertile, and how bad the air was for months.`
				decline
			label orbit
			`	Unwilling to trust landing blind into an unknown situation, you return to orbit and rejoin the spaceport processing queue. One day of delay is a worthwhile price to pay for surety.`
				flee



mission "Forest Fire"
	minor
	source
		government "Free Worlds"
		attributes "frontier"
		not attributes "station"
	to offer
		random < 1
	on offer
		conversation
			`The smell of burning smoke permeates the air as you step off your craft, causing you to rush towards the nearest shelter, coughing along the way. Once there, you find people shouting and rushing about to get tape plastered onto the windows. No one seems to have noticed your arrival and none give an explanation.`
			choice
				`	"Hey! What's happening? I can help!"`
					goto help
				`	(Look for someone not in motion.)`
			`	You seek out a pregnant lady sitting on a chair, a mask worn as she explains: "A large fire has sprung up nearby, and the wind is fanning it towards the spaceport. Might have been some fool playing with fire, or some pirate sending a message to a local. We don't know, could be anything around here really. We're hunkering down and hoping it'll burn out before it does too much damage."`
			choice
				`	"I have a ship out there. Let me help."`
			`	Her eyes widen and she looks around, sharply catching the attention of one of the many people hurrying about.`
				goto fight
			label help
			`	A young man who looks suspiciously like he might've been air traffic control twenty minutes ago glances at you and skids to a stop. "Oh, you're a pilot! Can your ship help?"`
			choice
				`	"Yes."`
			label fight
			`	The dock-hands scramble to get the firefighting equipment onto your ship after your proclamation, instructing you to drop the retardants onto the perimeter of the fire. You barely manage to remember what every button does before the Air Traffic Controller clears you to depart, navigating your craft towards the fire.`
			`	The raging fire flares like an inferno, throwing up black smoke in deep billowing waves as you approach. As you drop the retardants, making sure to keep your speed low, animals scramble towards safer grounds. You try to make sure you've not emptied right on top of them each time as you go back for another batch.`
			`	Hours later, you look at your handiwork, a long line of red keeping back the flames as the fire starts to smother out. You radio your progress and receive a cheery response, thanking you for your help.`
				decline



mission "Local Politics"
	minor
	source
		attributes "frontier"
		attributes "south"
		not attributes "station" "urban" "ex-pirate"
	to offer
		or
			and
				random < 5
				or
					has "flagship planet attribute: south pirate"
					not "event: war begins"
			and
				random < 1
				has "event: war begins"
				not "event: fw suppressed Greenrock"
	on offer
		conversation
			`As you land on the pad, you note a general lack of presence around the spaceport. No one has scrambled to hook up your ship, nor has anybody else acknowledged your arrival. Instead, when you leave your ship, all you find is a note within the spaceport detailing where their "overlords" can find their yearly tribute.`
			`	You decide against finding out where the inhabitants went.`
				decline



mission "Military Response Test"
	landing
	minor
	source
		government "Free Worlds"
		not attributes "station" "urban" "frontier"
	to offer
		random < 1
	on offer
		conversation
			`In a strange set of instructions, the Air Traffic Controller has you punch in a set of coordinates, taking you close to a massive military base on the way to the landing zone. You let the autopilot take over as you watch the view off the cockpit window, hoping the turrets in the base won't shoot you out of the sky.`
			`	From where you are watching, you see a single woman standing within the parade square, a hand raised like she's looking at her watch. Seconds pass before she raises her other hand and gives a thumbs up to whoever's looking at her. Suddenly, a loud siren sounds out across the base that is audible even in your ship as it passes by at reasonable height. You watch as soldiers drop everything they're doing, some rushing into buildings while others run toward armored vehicles. Within minutes, the base's vehicles are rolling towards the parade square whilst soldiers in full gear run to assemble within the square in neat rows.`
			`	You aren't sure whether what they were doing was scheduled, or if it was in response to your flight.`
				decline



mission "Missed Mugging"
	minor
	source
		government "Free Worlds"
		not attributes "station" "frontier"
	to offer
		random < 1
	on offer
		conversation
			`The sun has already set when you walk out of the spaceport, trying to find a nearby restaurant to sample their wares. Looking around, the only source of light comes from the building you just exited, a beacon within the sea of darkness.`
			`	Choosing a random direction, you decide to walk down the quiet street, taking in the sights. You are interrupted as two men rush from an alley, pushing past you as they go. Before you can respond, you see a woman run out, clothes in disarray as she gives chase to the two men to no avail. Belatedly, you realize that they were holding a purse, long after they've disappeared, melting into the blackness beyond.`
				decline



mission "Sojourn Sunday Sales"
	minor
	source
		government "Free Worlds"
		attributes "urban"
		not attributes "station"
	to offer
		random < 1
	on offer
		conversation
			`You blink in surprise as you enter the spaceport, watching throngs of people pushing their way through the human chains of queues wrapped around the commercial area. You scan your surroundings and notice advertisements upon advertisements of vacation locations, all at an absurdly high discount. Yet despite their vastly reduced prices, the advertised holidays still cost such large sums that a younger you could never have justified such expense.`
				decline



mission "Tarazed Ship Christening"
	minor
	source "Wayfarer"
	to offer
		random < 10
		has "main plot completed"
	on offer
		conversation
			`As you walk past a number of ships and crew going about their work in the spaceport, a small gathering in front of a Shuttle catches your attention. A young woman wearing a rather cheesy pilot uniform is in the midst of a little group of people all celebrating together. As you pass by them, a man standing on the top of a ladder breaks a bottle of Champagne on the (clearly not new) ship's hull. A loud cheer erupts from the group, earning an embarrassed blush from the young woman.`
			choice
				`	(Take a closer look.)`
					goto investigate
				`	(Shout well wishes as I pass by.)`
					goto "pass by"
				`	(Ignore them, I have more important things to do.)`
			`	You hurry past the rowdy group, annoyed by the disturbance.`
				decline
			label "pass by"
			`	You hurry past the group as they quiet down. Taking advantage of the momentary lull, you shout "Good luck! You've got this!" toward them. They let out another cheer in response, with the exception of the young woman who buries her face in her hands.`
				decline
			label investigate
			`	You approach the group as they quiet down, noticing a hint of anxiety in the air.`
			`	"Nothing quite like buying your very first starship," you say over their chatter. The celebration goes quiet as they turn to see who interrupted their little party.`
			`	"It's certainly been an... experience," the young woman replies once you are in comfortable talking distance.`
			choice
				`	"Have you got any big plans with it?"`
					goto plans
				`	(Give some advice.)`
					goto advice
				`	"So, who's the lucky pilot?"`
			`	You gesture to the Shuttle and look around as if it should be anyone else.`
			`	"Uhh... that would be me," the woman says, glancing around awkwardly.`
			choice
				`	(Try to salvage the awkward situation.)`
				`	(Get out while I can.)`
					goto "get out"
			`	"I'm just messing with you, my psychiatrist doesn't think it's very funny when I do it to him either."`
			`	"Oh," the woman says quietly, "that's... nice, I guess."`
			label "get out"
			`	You realize that you have made this random young lady quite uncomfortable by barging in with your input.`
			`	"Well, good luck!" you say with a wave as you hurry away. You barely hear the quiet "thank you" over the burning in your ears.`
				decline
			label plans
			`	"Right now," she says with a sigh, "the only plan I have is to get rid of the massive debt that I'm in because of it."`
			label advice
			`	"The mortgage isn't so bad as long as you're willing to work hard," you say with a smile, "and there is no shortage of people in need of a ship and a good pilot."`
			`	"I knew you could make a decent living with one, but is it really that easy?" she asks.`
			`	"The work isn't easy, but finding a job is the least of your worries. I'm sure that you'll have this ship paid off in no time."`
			`	You stay around and talk with the aspiring pilot for a few minutes, giving her tips and advice before stating that you have work to do. As you turn to leave, an older man places his hand on your arm, stopping you.`
			`	"Before you go," the man says, "we weren't very sure about this whole 'pilot' thing at first, but it's good to hear that my little girl has made the right decision. Thank you for that."`
			`	"It's the least I could do," you say before walking away.`
				decline



mission "Masquerade Hanging"
	minor
	source
		government "Pirate"
		not attributes "station"
	to offer
		random < 1
	on offer
		conversation
			`The smell of burning gunpowder wafts about in the air as you enter a town square, watching as a body is rolled off of a raised platform. Cries and screams fill the air as a masked man drags a lady across the platform and onto the central dias, an old-fashioned pistol to her head as he asks her something you can't make out. Thankfully, the man doesn't shoot, taking his gun off her temple before subsequently knocking her out with his weapon.`
			`	Moments later the small crowd allows him to depart opposite your viewpoint, without incident and without explanation. You aren't quite sure what to make of this scene as the bodies are swiftly dragged away.`
				decline

mission "News Reporter - Paradise"
	minor
	source
		government "Republic"
		attributes "paradise"
		not attributes "station"
	to offer
		random < 8
		has "event: war begins"
		not "event: joined the free worlds"
	on offer
		conversation
			`You are passing through the spaceport when you see a young woman walking in your direction. Trailing behind her is a multitude of camera drones, each one marked with a logo consisting of two curves pointing inwards.`
			choice
				`	(Wait for her to approach.)`
					goto walk
				`	(Hope she doesn't notice me.)`
					goto notice
				`	(Try to avoid her.)`
			`	You take a hallway off to the side to evade her. Just as you think you've gotten out of sight, you hear a voice. "Excuse me!" You turn to see the reporter following you.`
				goto walk
			label notice
			`	As you continue walking, you hear her call out, "Excuse me!" Suppressing a sigh, you turn to face the reporter.`
			label walk
			`	As she gets closer to you, she smiles. "Hello Captain! Would you be willing to answer a few questions for our viewers?"`
			choice
				`	"Sure, I wouldn't mind."`
					goto questions
				`	"No, I'd rather not."`
					decline
			label questions
			`	The camera drones circle around you as she prepares for the interview. After a few seconds, she smiles at one of the drones and begins.`
			`	"Welcome back. I'm here on <origin> reporting on the situation with the Free Worlds. I'm joined by a merchant captain currently between trips. Captain, what do you think of the ultimatum sent to Parliament?"`
			choice
				`	"I think Parliament should reconsider and give the situation some thought."`
				`	"Parliament made the right decision by refusing the demands."`
					goto right
			`	The reporter frowns. "Can you explain your answer for our viewers?"`
			choice
				`	"The interests of every world should be considered, whether we agree or not."`
				`	"The Free Worlds aren't represented well enough to gain traction through normal channels."`
				`	"The Navy is hardly defending that territory, so taxes shouldn't be as much."`
				`	"I would prefer to not answer."`
			`	"I'm not sure that Parliament would agree with you, but I want to thank you for your answers, and for taking the time to do this interview!" she says.`
			`	The drones dart back to follow her as she continues through the spaceport.`
				decline
			label right
			`	The reporter smiles. "Can you explain that answer for our viewers?"`
			choice
				`	"There are proper channels for presenting grievances, and this isn't one of them."`
				`	"It's a very ungrateful thing to do when Parliament is the one protecting them."`
				`	"I would prefer to not answer."`
			`	"We are fortunate that many people feel this way! Thank you for your answers, and for taking the time to do this interview!" she says.`
			`	The drones dart back to follow her as she continues through the spaceport.`
				decline

mission "Scientists at the Pub after a Conference"
	minor
	source
		government "Republic"
		attributes "urban"
		not attributes "station"
	to offer
		random < 1
	on offer
		conversation
			`As you take a break after a long journey and a longer-feeling landing procedure, you notice a group of people enter the pub where you're sitting, streaming in from the conference complex across the street. They vary in age, dress, and accent, but most have an identical badge dangling from a lanyard around their necks. You notice one badge that's been dropped on the floor, reading "Attendee - 35th Annual Pan-galactic Conference on Interstellar Microbial Genomics and Population Dynamics." The group takes their seats at a long table near to you.`
			choice
				`	(Order a meal and listen in to their conversation.)`
					goto "overheard scientists 1"
				`	(Find somewhere quieter to relax.)`
					decline
			label "overheard scientists 1"
			`	Fragments of conversation make their way to you through the din of the pub.`
			``
			`	Two of the younger attendees are looking a bit nervous. "I'm so glad to have my presentation over with. I was so worried about having to present on the first day, but now I can finally just relax and actually listen to the other talks!"`
			`	"Oh definitely! I probably shouldn't even be here - I should really be rehearsing... Oh! Waiter, another beer, please!"`
			`	"Got your slide deck ready for tomorrow?"`
			`	"Yeah, but I'm still terrified. I hate public speaking."`
			`	"Don't worry, you know more about your particular area of expertise than they do. You'll be fine once you're on stage! And besides, graduate school is one giant exercise in public speaking. Comfort comes with practice."`
			``
			`	Another scientist is rolling his eyes after a post-mortem of the day's events. "Is there some law I don't know about that requires every 'question' to start with 'I guess this isn't so much a question as a comment...'?"`
			``
			`	An exasperated academic is speaking emphatically to her friend about what you infer to be a presentation they both heard earlier. "I don't think the nucleotide evidence supports their hypothesis at all! Like, I know the proteomic data could be used to support their conclusion, but they're ignoring synonymous mutations!"`
			choice
				`	(Order another beverage and continue listening.)`
					goto "overheard scientists 2"
				`	(Finish my meal and leave.)`
					decline
			label "overheard scientists 2"
			`	The group's conversation grows louder by virtue of both passion for the subject as well as the influence of a few drinks.`
			`	"Look, the analysis might be fine, but if they can't even be bothered to provide the version numbers for their analytical software, then it isn't reproducible and that's an automatic 'reject' from me."`
			``
			`	One person is looking slightly shell-shocked after considering what might have been. "Can you believe my computer crashed right before I had to present? Good thing I had backups. Two is one and one is none."`
			``
			`	A group seem to be discussing some other colleagues in the field who are, presumably, not present this evening. "Singh and Esterhazy are such arrogant jerks. Their work is okay, I guess, but not enough to justify their wannabe rockstar personalities!"`
			`	"Sure, but they aren't just arrogant jerks, they're charismatic arrogant jerks. Charisma attracts good grad students to their lab, who produce good papers, who they put their name on. It's a positive feedback loop."`
			``
			`	Grant applications seem to be a common subject. "The Republic Medical Research Agency said my work is too theoretical, but the University of Chiron Department of Microbiology says it's too applied!"`
			`	"That's a conundrum, alright. Maybe you could find some funding from industry? The Syndicate might be interested in your work."`
			`	"Yeah, but I'm not sure yet if I'm willing to give up my academic freedom."`
			choice
				`	(Finish up at my own pace.)`
					goto "overheard scientists 3"
				`	(Settle my bill as quickly as possible and leave.)`
					decline
			label "overheard scientists 3"
			`	Two attendees compare gripes about job demands. "Teaching sucks. Between class hours, office hours, and preparing lectures, there's hardly any time left for research."`
			`	"That's funny! Teaching undergrads is my one respite from grant-writing!"`
			``
			`	A sociable but exhausted-looking man is sitting back in his chair. "These conferences only last three or four days, but it always feels like it ages you a year."`
			`	You leave after finishing your meal, reflecting on having overheard a slice of a life very different from your own.`
				decline


mission "Sol-Bound Shuttle"
	minor
	source
		system "Sol"
	to offer
		random < 10
	on offer
		conversation
			`	Upon entering the sprawling spaceport, you notice that a group of factory workers are talking to a captain. As you get closer, you see that the captain's flagship, a Shuttle that has seen better days, lacks a hyperdrive.`
			choice
				`	"Where's your hyperdrive?"`
				`	"How are you going to travel anywhere with that ship?"`
				`	(Go back to your ship.)`
					decline
			`	The captain laughs. "Most pilots are the adventurous type. Not me. I make a pretty decent haul just flying people from Earth to Mars and back. Occasionally I do trips to the Moon for tourists." You notice that she uses the archaic term for Luna. Must be a local expression.`
			choice
				`	"Doesn't that get boring?"`
					goto boring
				`	"Is there really enough travel within Sol that you can make a living off of it?"`
			`	"You'd be surprised. There's a lot of people in this system after all, and a lot of those people have enough money to leave Earth but not enough to leave Sol. It's a nice niche I've carved out for myself."`
				goto end
			label boring
			`	"For you, maybe. I can tell by your accent that you've done a bit of travelling from your home planet. I like staying closer to home, though. With all the instability in the galaxy - pirates, aliens, and who knows what else - staying in Sol keeps me safe. Call me paranoid, but being in a place where I don't have to worry about that is something I value." She eyes a ship to the side that's having its hull repaired. The damage appears to have been inflicted by a beam weapon.`
			label end
			`	You say your goodbyes as you board your ships. Although you are both captains, the trajectory of your lives have taken very different courses.`
				decline

# Note about Earth Day and Earth Hour:
# Earth Day (in 2023) is a day of awareness about climate change and occurs every 22nd of April. Earth Hour is an hour
# of blackout around cities worldwide, also to bring awareness to climate change, and it's observed on the last Saturday
# of March.

# Since Earth Day has become a quasi-'national day' for Earthlings in Endless Sky, it would be interesting to have Earth
# Hour be conflated with Earth Day as well, to demonstrate how people in a thousand years' time observe what we observe
# today and how its meaning has changed.
mission "Earth Day Blackout"
	minor
	landing
	source "Earth"
	to offer
		day == 22
		month == 4
	on offer
		conversation
			`As you follow the tracking beacons towards Earth's central spaceport, you realize there's something very off. What was the bustling spaceport city is now completely still, and even though it is near midnight, the supertall buildings and skyscrapers are curiously dark; not a light is on for kilometers.`
			`	Despite this, the spaceport seems to still be operational, because the automated procedures of signing landing documents, refueling, and checking your ship's spaceworthiness are completed as you land. In the spaceport terminal, there are wax candles spaced out to bring some light into the now dark corridors. It's a strange sight for the most populated planet in human space.`
			choice
				`	(Find someone and ask.)`
				`	(The blackout will probably pass.)`
					goto pass
			branch attendant tourist
				random > 50

			label attendant
			`	You approach an information desk in the terminal's atrium that, given the situation, doesn't seem to be as busy as expected. After a moment you get to the attendant behind the counter.`
			choice
				`	"What's with the blackout?"`
				`	"When is the blackout going to be fixed?"`
			`	The attendant chuckles to himself. "I should've expected that question from your accent. Today's Earth Day, when all the cities of Earth - and I mean all of them - participate in a total blackout. Even the Parliament building was out today. It makes us think about our origins; that we once lived on the soil without electricity, all confined to just this one planet here, divided and uncertain. Of course, people like me still have to keep working, but for other people it's a day off to enjoy what little wildlife and Earth us Earthlings have left, ironically. Do you have any other questions?`
			choice
				`	"When did this tradition start?"`
				`	"Thank you for telling me."`
					goto pass
			`	"Well, my old history class tells me that the first Earth Day was around the 20th century, a few years after we landed on the Moon for the first time. Back then, there were a bunch of conflicts and disputes over resources and how we were fighting all over and digging it all up to power all those dirty, primitive cars, power plants, and factories we had back then. So as a show of unity against that people started celebrating Earth's natural beauty by bringing us back to our past."`
			`	As he finishes, the ceiling lights flash back on. "Ah, well, there you go. Too bad I missed the celebrations, but that's the end of Earth Day and my night shift. I hope you had a good Earth Day, and have a good night!"`
				decline

			label tourist
			`	You approach a woman with a bunch of oversized bags clustered around her seat. She's tapping rapidly on her datapad, but nonetheless she looks up when you approach. "Excuse me, Captain, I was just trying to figure out when the metro starts up again. Do you know?"`
			choice
				`	"I know just as much as you, sorry."`
				`	"Maybe it's to do with the blackout?"`
					goto "way in"
			`	"Ha, they shut everything down for Earth Day and then assume all us offworlders get the idea. What do you know..."`
			choice
				`	"Earth Day?"`
				`	"Shut everything down?"`
			`	"Didn't you see what was happening outside on your way in? It's something to do with Earth Day. Back in those old days before humans were able to get off this planet, they were stuck in a chain of issues and disputes over energy. You know, they didn't have fusion reactors back then. Awfully primitive times.`
				goto decided

			label "way in"
			`	"Yes, I suppose you must have seen what's happening outside on your way in. It's something to do with Earth Day. Back in those old days before humans were able to get off this planet, they were stuck in a chain of issues and disputes over energy. You know, they didn't have fusion reactors back then. Awfully primitive times.`

			label decided
			`	"So they decided that, on the 22nd of April each year, all of Earth would go into total blackout to symbolize that they didn't have enough energy to sustain themselves, and to remind them that the only way to advance was to keep pushing themselves forward, find new pathways to power, lest those blackouts became longer and more frequent. Fascinating, huh?"`
			choice
				`	"It seems a bit backwards."`
				`	"It is fascinating, thanks."`
					goto pass
			`	"Well, perhaps. But Earth is like that sometimes. It's survived through so much, and without Earth Day to remind our ancestors that we must keep looking forward, maybe you wouldn't be in your fancy little spaceship, would you?"`
			`	The lights in the spaceport turn back on as she says that, and she turns to look at her data pad again. "Oh, it's twelve o'clock. I've got to see if the metro's opened so I can get to my accommodation. Safe travels!"`
				decline

			label pass
			`	After the clock passes midnight, the lights in the spaceport come back on, followed by the signage and lights of the city surrounding it. A few workers come and snuff out the candles before putting them away in unseen closets.`
				decline

mission "Burthen Triathlon"
	minor
	source
		planet "Burthen"
	to offer
		random < 10
	on offer
		conversation
			`Thanks to the planet's high gravity, Burthen is not a common destination, but today the spaceport seems to have a lot of visitors. Many of the usually empty landing pads are occupied, and you notice a sizable crowd at the edge of the spaceport as you step out onto its rather untarnished apron. Some members of the crowd are obviously from offworld judging by their height, and there's even a few media crews standing by, although it looks like their camera drones are struggling with Burthen's gravity.`
			choice
				`	(See what's going on.)`
				`	(Avoid the commotion and tend to your own business.)`
					decline
			`	Each step takes significantly more effort than you're used to, but you eventually reach the crowd. From the signs that have been put up on the way, it looks like the "Burthen Triathlon" is taking place today, and the spaceport has been designated the finishing point. A couple of especially sturdy-looking marquees have been set up; the smaller one appears to be the administration tent, currently only accessible to event staff, while the other one is far larger and is catering food and drinks for the crowd nearby.`
			choice
				`	(Walk over to the catering tent.)`
				`	(Stay outside.)`
					goto outside
				`	(Return to your ship.)`
					decline

			`	Thankfully, the walk to the catering tent is far shorter than the walk from your ship, but nevertheless you're exhausted by the time you drag your feet inside. A lot of effort has been put into this tent: the metal chairs are all sturdily-built to allow offworlders to pull themselves up, but cushioned as to not make it uncomfortable to sit in. A small firepit has been built in the middle of the tent, along with a couple fire extinguishers placed nearby, and the whole place is brightly lit in contrast to Burthen's typically chilly weather. Quite a few people, both Burthenians and offworlders, are mingling about here.`
			`	There's a counter in the corner with two levels, apparently so that the Burthenian attending it can serve both offwolders and locals. Alongside the typical drinks you've seen in spaceport bars and some local to the southern Core, the counter also offers a local drink called the "Antigrav" that claims to "ease visitors from Burthen's natural pull," and comes in a specially made glass, all for 30 credits.`
			branch "no credits"
				credits < 2
			choice
				`	(Order a regular drink from the counter.)`
				`	(Order the Antigrav from the counter.)`
					goto antigrav
					to display
						credits >= 30
				`	(Don't order anything and leave the tent.)`
					goto "leave tent"

			action
				payment -2
			`	You hand over a couple credits for the drink and leave the tent, sipping with some difficulty as you go. The Burthenian at the counter advises you not to drink too much of it at once, and not to drop the cup "unless you want a munted foot for a few weeks."`
				goto "leave tent"

			label antigrav
			action
				payment -30
				outfit "Antigrav Glass"
			`	It turns out the glass the Antigrav comes with has a miniature repulsor installed so that you don't need to hold it while drinking it. The drink itself is a highly carbonated soda that tastes like something in between lingonberry and raspberry, made from the native berries found in Westland, the district the spaceport is located in. The Burthenian at the counter advises you not to drink too much of it at once and to not turn it off while it's levitating, "lest it falls on your foot and we have to treat your bone fractures."`
				goto "leave tent"

			label "no credits"
			`	Unfortunately, it looks like all the drinks are too pricy for you.`
			choice
				`	(Leave the tent.)`

			label "leave tent"
			`	The crowd is a bit more active when you return outside, and over the heads of the locals you see on a large, portable screen that the leading triathlete is a particularly stocky Burthenian, wearing a white helmet and tight, dark sportswear.`
				goto "after tent"

			label outside
			`	Staying outside in the oppressive gravity and the chilly temperature, you move over to the sidelines and watch the large, portable screen that is broadcasting the leading competitors from above. It appears that competitors are divided into Burthenians and offworlders, with Burthenians wearing white helmets and offworlders wearing red helmets. It's nearing the end of the whole event; the competitor in front is named Abernathy, a stocky Burthenian apparently doing his eleventh Burthen Triathlon. Meanwhile, the leading offworlder is five hundred meters behind him, a competitor from Martini named Caldarone. Apparently, they've been at it for over 11 hours, beginning with a 1.5 kilometer swim, then a 40 kilometer bicycle ride, and finally a 10 kilometer run.`
			`	After a couple minutes, Abernathy emerges from behind a bend, camera drones chasing him. Cheers, whoops, and rather overly enthusiastic hollers erupt from the crowd, raising enormously as he dashes through the finishing straight, the drones now circling around him. Just over the crowd a loudspeaker announces, "And here comes the winner of the Syndicate Athletics Burthen Triathlon, the world triathlete champion, competitor number fifty-eight: Samuel Abernathy!"`
				goto end

			label "after tent"
			`	As he nears the finish line the Burthenians' enthusiastic cheers, whoops, and hollers erupt from the crowd, and the camera drones, their repulsors now calibrated for Burthen's gravity, circle around the finishing straight. Just over the crowd a loudspeaker announces, "And here comes the winner of the Syndicate Athletics Burthen Triathlon, the world triathlete champion, competitor number fifty-eight: Samuel Abernathy!"`

			label "end"
			`	Abernathy doesn't slow down until he's within an arm's length of the finishing line; as he crosses it he seizes the tape, making a yelp of simultaneous joy and relief. He holds the tape up before everybody in the crowd and at the cameras pointed at him, taking in the attention (and catching his breath) before accepting a bottle of water from someone on the sidelines.`
				decline

mission "CCOR Guerrilla Standoff"
	minor
	source "Gagarin"
	to offer
		random < 10
	on offer
		conversation
			`Every map of human space places Gagarin in the list of seedy, go-at-your-own-risk pirate ports which would bring to mind the likes of Greenrock's fighting pits and Freedom's gear bazaars. Still, it appears much like any other old, slightly run-down Southern spaceport, only at a much grander scale. Being the center of the planet's extensive transportation system, it seems as if you are wading through thousands of Gagarians and offworlders in every atrium and hallway of this spaceport, as they do the same to make their connections on- and off-world.`
			`	But as you make your way into the central hall, you notice that, where you'd expect the greatest activity, everything has stopped. Even the ever-roving antigrav trolleys of cargo and supplies are backed up and motionless, and everybody's attention is directed at some sort of commotion in the very center of the spaceport.`
			choice
				`	(Take a look.)`
				`	(Go back to your ship.)`
					decline
			`	Stepping through the gaps within the established crowd you end up next to a spaceport gendarme. He appears as if he's meant to be on patrol duty but is too busy watching the distraction to do his job right now. Looking over the banisters beside him, you see first the enormous and oddly empty space in the middle of the hall, then a team of overalls-wearing men armed with drills and brushes. Surrounding them is a cordon of guerrillas in their rosy CCOR uniforms, sizing up the public and the spaceport security around them with their rifles and pistols.`
			`	The painting guerrillas are busily finishing off the touches of what appears to be a statue of the burgundy and white emblem of the Confederated Councils, while a pile of rubble beside it suggests that a symbol of the local government once stood in its place. As they step away from the statue, a lone man in a much better-kept uniform than the others steps forward in front of their work. You can feel the air chilling as he raises his head to speak.`
			choice
				`	(Listen in.)`
				`	(Step away before he makes his speech.)`
					decline
			`	You don't see any amplification equipment, yet his voice fills the room without effort.`
			`	"Gagarians and offworlders. Captains and travellers. Servicemen and farmers.`
			`	"The worlds of the Outer Rim, and indeed, those of the Republic and the entirety of humanity, have and continue to be despoiled and devastated by ruthless profiteering.`
			`	"The executives of the Syndicate and the landed gentry of the Paradise Worlds steal the efforts of tens of billions of men, women, and children, from Prime to Foundry; from Valhalla to Earth; from Bourne to Hestia, and beyond. And for near a century they have colluded to impose their designs on our worlds! The corporate insurrection in Novo Minho and the gang wars in the northern Outer Rim are an obvious extension of the arm of people like Alastair Korban, only leading to further suffering and bitter destruction in our region!`
			`	"But there is still hope. We can bring about the independence of Gagarin and unify this world that has been lost to the Syndicate-sponsored oligarchs and their cronies and puppet officials. We can reunite the Outer Rim and restore the prosperity stolen from us. We can form a new Confederated Councils and once again shine the light of Belenos across the entire galaxy!"`
			`	The gendarmes look around and consider the response of the crowd around them as the man finishes his speech to scattered applause. The speaker steps down and orders his guerrillas into formation before marching them out of the still crowd and into the back of a dusty, burgundy army van you hadn't noticed before, leaving the remains of the old statue scattered around the empty space.`
			`	You turn around and see the gendarme you ended up next to. He meets your eyes and recognizes your off-world air.`
			`	"Just an everyday interruption, Captain," he says. "Only nostalgists for the old cause. We get a dozen of these incidents a month." He seems to be interrupted by a buzz from the radio receiver at his hip and strides off into the crowd, leaving you on the ledge.`
			`	Slowly but surely, the spaceport snaps out of its shock and picks up its previous momentum, although as you turn around you pass two government-branded trucks mounted with cranes, almost certainly there to carry off the newly installed statue and to clean up the mess left behind by the guerrillas.`

mission "Raider returning to Mordente-Bridi"
	source "Mordente-Bridi"
	to offer
		random < 10
	on offer
		conversation
			`Watching the microgravity section of the spaceport from one of the bars in Mordente Cylinder, you observe a Bastion in pirate markings coming nearly too fast for safe approach to the station, its hull covered in gashes and burns from what looks to be Plasma Cannon shots.`
			`	As it comes to a stop in a maintenance bay, the spaceport's engineering shuttles appear from all over and begin buzzing around the Bastion, assessing the damage and beginning the work on repairs. Meanwhile, its crew disperse from the ship and immediately begin unloading a multitude of busted-up crates and containers from the hold, probably raided from a civilian transport. It looks like their haul was worth the damage.`
			`	Within the hour the work shuttles scatter from the ship as they finish patching up its battered hull, and the Bastion maneuvers out of the bay almost as haphazardly as it did when it entered.`

mission "Militia returning to Solace"
	source "Solace"
	to offer
		random < 10
	on offer
		conversation
			`Wandering around the main spaceport on Solace, you notice several rows of shiny new landing pads next to the Delta V company offices. A large banner announces that you are witnessing the grand opening of Delta V's new private spaceport, and a crowd of interested spectators has gathered near the perimeter of the fence.`
			`	Suddenly an Argosy comes streaking out of the sky, almost crashing into several smaller ships in the main spaceport before swerving out of sight behind a hangar in the direction of the new landing pads. There are shouts from the throng of onlookers, who all seem to think this was a stunt. Your more practiced eye, however, tells you that there are bullet marks on the Argosy's hull from a Gatling Gun. It was probably a miscalculation by the pilot's computer that almost caused the collision.`
			`	Soon afterwards, an announcement is made from a large speaker, telling bystanders that nothing bad happened and that they can go home now. After staying for a while out of curiosity, the crowd finally disperses. However, you stick around and notice the Argosy flying back into view to land in the main spaceport.`

mission "Republic 300 Year Anniversary"
	landing
	source
		government "Republic"
		not attributes "uninhabited"
	to offer
		year == 3030
	on offer
		conversation
			`News headlines bombard your comms as you land on <origin>: today is the three hundredth anniversary of the Republic. A crowd has gathered in the local spaceport in something of a celebration as they tune in to the main news stations, websites, and blogs throughout human space that are commenting on this momentous day. However, you notice many passersby moving about with an air of disdain for the festivities, simply trying to get their business here over quickly, and being frustrated at the inevitable slowness of the local facilities today.`
			`	Originally formed by Earth and planets close to it, the Rim, and a few Dirt Belt worlds, the Republic went on to gradually expand and incorporate the Syndicate, Paradise Worlds, and the Deep. For three hundred years now, most of humanity has existed under its flag, and through protests and the space renaissance, waves of colonization, expansion, and battles against remnants of the Alphas, that flag remains flying over most human worlds today.`
			branch "war over"
				has "main plot completed"
			branch "war ongoing"
				has "chosen sides"
				not "main plot completed"
			`	Not all is well, of course, as the bombing of Geminus and Martini appears to have set the Republic on the precipice of war with the Free Worlds, in the southern portion of human space. You can't help but feel that much of the cheerfulness about this date has more to do with the national holiday than with a deep-rooted appreciation for the Republic's history and what it stands for.`
				goto end
			label "war ongoing"
			`	The ongoing war with the Free Worlds has greatly diminished what the Republic Department of Arts and Culture no doubt hoped to turn into the public event of the year. Local workers and merchant captains alike whisper among themselves, Navy personnel march to and from warships that come and go at an alarming rate, seemingly unfazed by the historical date, and some bar fights break out between likely inebriated local patriots and those reckless enough to voice their support for the Free Worlds here.`
				goto end
			label "war over"
			`	The recent Free Worlds war seemed to threaten this long history of stability, as battles raged over the skies of dozens of planets, and the threat of an open nuclear war loomed closer as the conflict escalated. The indiscriminate disappearance of many systems close to Earth, followed by the unified human front against the Pug invaders, seems to have knit together the sentiments of many throughout the Republic - for the time being, at least.`
			branch "zenith bombed"
				has "Wanderers: Sestor: Return to Wanderers: done"
			branch "sestor beaten at farpoint"
				has "Wanderers: Sestor Alt: Return to Wanderers: done"
			label end
			choice
				`	(Celebrate the Republic's 300th anniversary.)`
					goto celebrate
				`	(Go on about your day as usual.)`
			`	You switch your media channels off from the celebrations, and get to your ship's system checks. Once you're done, you prepare for just another day.`
				decline
			label celebrate
			`	You take an hour or two to join in on the festivities, because after all, it's not everyone who can claim to have witnessed a centenary anniversary of a nation. Stepping off the <ship>, you head to the spaceport, have a couple of drinks, speak to some of the locals, and party with a few revelers. Once it's getting late, you head back to your ship and reflect on the meaning of this day throughout human space.`
				decline
			label "zenith bombed"
			`	Dimming the mood of the otherwise mostly positive news titles are the comments about a mysterious armada of robotic warships invading the Far North. Having crushed the Navy forces over Farpoint, the fleet was only partially beaten after the detonation of a terrible bomb on Zenith, which wrecked much of the planet. Indeed, it was weeks still before the scattered ships were fully destroyed, and confidence in the Navy's - and, by extension, the Republic's - ability to keep humanity safe seems to have been affected significantly...`
				goto end
			label "sestor beaten at farpoint"
			`	Web comments and news anchors seem to be particularly excited to comment on the recent victory of the Navy over the mysterious armada of robotic warships that invaded the Far North. Though at a great cost to the northern fleet garrisons, the invading fleets were successfully stopped at the Farpoint base, preventing the ships from causing any further harm. Veterans of the Farpoint battle seem to be hoarding the spotlight, giving emotional reports of their memory of the fight, and of the sacrifices they went through to achieve victory.`
				goto end

mission "Exotic Life: Delve"
	minor
	source Delve
	to offer
		random < 20
	on offer
		conversation
			`The air in Delve's spaceport is crisp, carrying the mineral tang of weathered stone alongside occasional whiffs of fuel and lingering industrial cleaners. As you walk toward your ship, you notice teams of workers dressed in biohazard gear moving between the departing vessels in pairs, bulky sprayers strapped to their backs, nozzles hissing as they coat hulls in a fine mist. Each ship gets a thorough pass before takeoff, the workers checking crevices and landing gear with practiced efficiency.`
			choice
				`	(Ask them what they're doing.)`
				`	(Ignore them and continue on your way.)`
					decline
				`	"Shipworm outbreak?"`
					to display
						has "exotic animals: delvan shipworm known"
					goto known
			`	You approach a pair of workers as they finish spraying down a Bulk Freighter and ask what they're doing. One of them, a grizzled veteran with deep lines around his eyes, barely glances at you. "Shipworms," he mutters, already moving to the next ship.`
			`	The other, a younger worker practically bouncing in his boots, grins behind his respirator. "Yeah! Little metal-chewing pests. They're native to Delve, infest the mines, the shipyards - anywhere there's metal to sink their teeth into. If we didn't spray every ship before takeoff, they'd be all over the galaxy by now." The veteran sighs. "They already are all over the galaxy. Because people aren't careful enough."`
			`	The rookie ignores him. "They start as tiny worms, barely bigger than your pinky, but once they find metal, they melt into it, make a cocoon that looks just like part of the ship! Bombacle, we call 'em. Then BAM! A few months later, the casing bursts open like a bomb! Bombacle!"`
			`	The veteran shakes his head. "What he means is, they're an invasive hazard if they get off-world. That's why we spray. No shipworms, no problems."`
			`	The rookie gives his sprayer an enthusiastic shake. "And I get to torch every last one I find. You ever see one pop under a high-heat blast? Satisfying as hell." The veteran just mutters, "You'd think the novelty would wear off."`
			action
				set "exotic animals: delvan shipworm known"
			`	With another look at the freshly sprayed Bulk Freighter, you make a mental note to give your own ship a once-over before takeoff.`
				goto ending
			label known
			`	One of them, a seasoned veteran with weary eyes, lets out a long-suffering sigh. "Great. At least this one actually knows what they are." In contrast, the other - a fresh-faced worker brimming with energy - practically lights up. "They're like space barnacles - until they hatch into wormy bombs! I was just telling him how fun it is to fry 'em!"`
			`	The veteran gestures around at the cavernous spaceport. "We don't get outbreaks here. This is Delve. They're Delvan shipworms. They're native. Always have been. They infest the mines, the shipyards, anywhere with exposed metal. That's why every ship gets fumigated before takeoff - to keep 'em from spreading even more than they already have."`
			`	The rookie eagerly jumps back in. "You ever see one break out of a cocoon in real time? Casing splits and it blasts out like a grenade - it's wild!" The veteran just rubs his face.`
			`	With nothing more to add, you make a mental note to give your ship a once-over before takeoff as the workers continue their routine.`
			label ending
			`	You give the fumigation teams a final glance and make your way back to your ship. The metallic surfaces around you now hint at unseen creatures lurking.`
				decline

mission "Exotic Life: Ada"
	minor
	source Ada
	to offer
		random < 10
	on offer
		conversation
			`You make your way through a dimly lit section of the spaceport to a near-empty hangar, where the usual hum of activity is dampened by an eerie stillness. The back of the hangar has a reinforced glass cargo door cracked open, perhaps by mistake. You peer inside to see large, sealed tarps stretched across the area, some draped over cargo crates, others covering entire sections. One enormous tarp appears big enough to be covering a whole ship. Each one bears the same stark warning in bold lettering: "DELVAN SHIPWORM FUMIGATION." The air has a faint chemical tang to it, and ahead, two figures move methodically between the tarps towards the door.`
			`	They are covered head to toe in protective suits, thick gloves, and respirators obscuring their faces. One carries a handheld sprayer, releasing a fine mist into the air, while the other checks a monitor strapped to their arm. Their boots crunch softly against the floor as they pass.`
			choice
				`	(Ask them what's going on.)`
				`	(Ignore them and continue on your way.)`
					decline
				`	"Nasty little bombacles, aren't they?"`
					to display
						has "exotic animals: delvan shipworm known"
					goto known
			`	Curiosity gets the better of you, and you ask what this is all about, gesturing at the tarps. One of them pauses, their voice muffled by the respirator. "Delvan shipworm outbreak. Nasty infestation. We're exterminating them before they spread to other ships or the city." You can see small scorch marks on the floor nearby - signs of something being burned away.`
			choice
				`	"What's a Delvan shipworm?"`
				`	"Nasty bombacles, aren't they?"`
					to display
						has "exotic animals: delvan shipworm known"
					goto known
				`	"Well, good luck with that. I should get going."`
					decline
			`	The worker with the monitor barely hesitates before responding. "Delvan shipworms are an invasive species from Delve. They start as larvae, tiny worms-"`
			`	"Bombacles!" the one with the sprayer interjects, voice distorted through the respirator. "They latch on ships, grow into barnacles, then they're bombs!"`
			`	The first worker exhales, shaking their head. "They're more than that. The larvae attach to metal - usually ship hulls, but it can be mining equipment, or anything, really - and secrete an enzyme that corrodes the surface, breaking it down so they can form a cocoon around themselves. This builds up a high-pressure gas, so the outer shell hardens to compensate, blending in with the surrounding metal."`
			`	"Yeah, until - BOOM! Three months later, it blasts open like a grenade and out come a dozen disgusting worms!"`
			`	"You make it sound like a horror movie."`
			`	"It is a horror movie if you're next to one when it hatches." The sprayer-wielding worker turns back to you. "Writhing wrigglers that leave a hole the size of your palm in whatever they break out of. Plenty of ships have lost pressure 'cause of them."`
			`	The first worker sighs. "That's why we're dealing with it now. We don't let them spread, we don't get people vented into space."`
			action
				set "exotic animals: delvan shipworm known"
			`	Your gaze drifts back to the tarps, imagining what might be skittering beneath them. You nod in thanks and step away, making a mental note to double-check your ship's hull before takeoff.`
				goto ending
			label known
			`	The worker with the sprayer perks up. "Finally, someone who gets it!" they say, shaking their sprayer for emphasis.`
			`	The other groans. "They are not barnacles and they are not bombs. They are a highly adaptive invasive species with a complex-"`
			`	"Yeah, yeah, they're still bombacles," the sprayer worker cuts in. "Point is, we kill 'em before they kill ships. And cities. And people."`
			`	The monitor worker exhales but gives you a nod. "At least you understand how important this is. Most folks just walk by without a second thought." The sprayer worker waves you along. "Anyway, let us work before one of these things chews through something vital."`
			`	Satisfied, you leave them to their job, making a mental note to check your own hull before takeoff.`
			label ending
			`	With one last glance at the fumigation tarps, you head back to your ship, suddenly aware of how fragile a metal hull can be in the wrong circumstances.`

mission "Exotic Life: Glaze"
	repeat
	minor
	source Glaze
	to offer
		random < 10
		or
			not "chosen sides"
			has "main plot completed"
		not "exotic life: seen glaze apes"
	on offer
		conversation
			`You step to the edge of the mesa from the spaceport, the wind blowing as you take in the view. The canyons stretch out before you, a maze of red and gold stone, their depths lost in shadow. Far in the distance, something moves - small figures, barely more than specks, making their way through one of the ravines. You squint, but the details remain elusive.`
			`	Nearby, a weathered set of credit-operated binoculars stands bolted to the ground, a faded sign above them reading: 1 credit per use.`
			choice
				`	(Take a closer look for 1 credit.)`
					to display
						credits >= 1
				`	(Ignore the specks and return to my ship.)`
					to display
						credits >= 1
					decline
				`	(Pat my empty pockets and return to my ship as I can't even afford the 1 credit fee.)`
					to display
						credits < 1
					decline
			action
				payment -1
			branch "no rare apes"
				random < 20
			`	The binoculars hum as you focus in on the figures, expecting hikers, but what you see is something else entirely. A small group of shaggy, long-limbed creatures move carefully through the canyon. Their fur is the same hue as the sandstone, blending almost perfectly with the terrain. They walk on two legs, but with a hunched, cautious gait, pausing often to glance around before continuing.`
			`	One of them stops near a boulder, kneeling to scoop up a handful of dust and let it run through its fingers, as if testing the wind. Another lingers behind the rest, turning its head slightly, perhaps listening for something. There are no signs of tools or fire - certainly nothing to suggest the "canyon people" of local legend - but there's an undeniable sense of awareness in the way they move and seem to belong to the landscape itself.`
			action
				set "exotic life: seen glaze apes"
			`	After a long moment, they disappear behind a ridge, their camouflage making it hard to tell if they were ever there at all. You step back from the binoculars, the last glimpse of them lingering in your mind.`
				decline
			label "no rare apes"
			`	Curiosity gets the better of you, and you pay a credit to the machine. The binoculars whir softly as they adjust, bringing the distant canyon into focus. A group of brightly dressed tourists walk along a winding trail, pointing at rock formations and stopping to take photos. One of them waves excitedly at something - maybe an unseen guide explaining the landscape.`
			`	Just another tour group exploring the canyons. You step back from the binoculars with a small chuckle.`
				decline

mission "Exotic Life: Bluestone"
	minor
	source Bluestone
	to offer
		random < 10
	on offer
		conversation
			`You step off your ship and wander around Bluestone's quiet yet functional spaceport. The buildings, made mostly of durable plastic resin, form a quaint but near-uniform red-brown landscape, in sharp contrast to the small yellow pub in the center. The spaceport is quiet, but the low hum of activity from a nearby oil drill gives it some life. As you are entering the pub, you spot an announcement on a bulletin board:`
			`	"Guided Tour: Hybrid Crop Research Village - an exceptional hub of field-based research led by the Cornucopia College of Agriculture, nestled within captivating landscapes!"`
			`	The bulletin catches your eye. It's a rare chance to see something other than refinery equipment and plastics, and the mention of hybrid crops entails something different. There's a signup sheet, and only a few spots remain.`
			choice
				`	(Sign up.)`
				`	(Skip the tour.)`
					decline
			`	After signing up for the next tour, you are directed to hop onto a beat-up old bus that rattles along to the research village. You notice Bluestone's rusty industrial sprawl transition into the rocky fields of deep, desaturated blue grasses that the planet is known for. The village itself appears a small yet dynamic community, centered around a sleek, glass-paneled laboratory and greenhouse emanating reddish-yellow light. Dotted around are modest plastic resin apartment buildings. The entire community is surrounded by an expansive field containing rows and rows of crops.`
			`	You get off the bus and are immediately ushered into the laboratory by a young-looking tour guide, along with half a dozen other tourists. She has a small nametag that reads:`
			`		Zea S.`
			`		Community Tour Guide`
			`		MS in Agronomy`
			`		Cornucopia College of Agriculture`
			`	"Welcome to our guided tour of Bluestone's Hybrid Crop Research Village! Here, our dedicated scientists harness the secrets of native flora. The grasses and lichens you see around you have evolved unique photosynthetic pigments to thrive in our planet's dim, reddish light. Before we continue, can anyone name the most famous photosynthetic pigment found on Earth?"`
			choice
				`	"Tea leaves."`
					goto "once wrong"
				`	"Green."`
					goto "once wrong"
				`	"Chlorophyll."`
					goto "once right"
				`	"Purple paint."`
				`	(Remain silent.)`
					goto awkward
			`	"That's what I use to paint my dragon minis!" a tourist blurts out, his excitement briefly overtaking him before he immediately clears his throat to regain his composure.`
			label "once wrong"
			`	Zea shifts uneasily. "Umm, not exactly. The answer I was looking for was chlorophyll.`
				goto chlorophyll
			label "once right"
			`	Zea beams broadly. "Exactly right! Chlorophyll is fundamental to life on Earth.`
				goto chlorophyll
			label awkward
			`	There is an awkward pause as Zea scans the group. After another moment the tour guide sighs lightly, "Well, it's chlorophyll." Visibly trying to downplay the moment, she adds, "No worries - let's move on.`
			label chlorophyll
			`	"These pigments on our native plants are distinct from Earth's chlorophyll. Green chlorophyll actually captures red light fairly well, but not as well as a cyan pigment. Our planet's reddish hue can also be deceiving - near-infrared light, an invisible light just beyond what humans can see, is what our native plants truly thrive on. The vegetation can capture those wavelengths of light with remarkable efficiency. By deciphering their genetic blueprints, we've identified key adaptations that can be hybridized into crops found on Earth or other worlds to enhance their resilience in the low-light environments of cooler stars."`
			`	You are then led outside to a small garden of native grasses and lichens next to the laboratory. "And now, take a closer look at our fascinating native species. Notice their muted blue and near-black colors - this isn't just a quirk of nature, but a vital adaptation that enhances absorption of red and near-infrared light on our dim planet. Their extensive root systems delve deep into the sparse soil, allowing them to efficiently access as much nutrients and water as possible under low-light conditions. Now, the leaves on these grasses are much larger and flatter than what you'd see on similar grasses on planets with brighter sunlight. Can anyone tell me why our plants might have larger and flatter leaves than somewhere like Earth?"`
			choice
				`	"Larger leaves maximize surface area to capture more light."`
					goto "twice right"
				`	"They look nicer in the breeze."`
					goto "twice wrong"
				`	"It helps herbivores leaf them alone."`
				`	(Say nothing.)`
					goto "twice shy"
			`	A collective groan ripples through the tour group, punctuated by a couple of reluctant chuckles. Zea remains completely oblivious as she continues with the tour.`
			label "twice wrong"
			`	"Ummm, actually, that's not quite right. The main focus of these larger leaves is to maximize surface area for better light absorption."`
				goto "native plants"
			label "twice right"
			`	"Exactly right! They maximize surface area for better light absorption, which is crucial on our dim planet. Great answer!"`
				goto "native plants"
			label "twice shy"
			`	The guide makes eye contact with most of the group for an uncomfortable beat as she awaits a response. When none come, the tour guide says, "Well, it's because larger, thinner leaves maximize the surface area for light absorption... ummm, let's look at some grasses now."`
			label "native plants"
			`	She walks up to one of the grasses and gesture at its leaves. "The large, thin leaves of our native plants are designed to maximize surface area to better collect infrared rays, ensuring they capture every photon they can. These features collectively enable our plants to thrive where Earth plants would struggle."`
			`	The tour continues as you enter a state-of-the-art greenhouse. Inside, hybrid crops flourish under controlled lighting that varies from yellow to red, as you feel warm from the heat lamps above. Zea points at a deep pot filled with a muted blue-black wheatgrass that has huge, delicate leaves. "Here, traditional Earth crops like wheat have been endowed with traits inspired by our native species. Observe the broader, darker leaves that boost photosynthetic efficiency in low-light conditions. These modifications not only help the plants harness energy from our reddish sunlight, but can be used across the galaxy to grow food where it was impossible before!"`
			`	You feel the tour drawing to a close as the tour guide gathers the group for a final discussion.`
			`	"Thank you for joining us on this exploration of the cutting edge of hybrid crops. I hope you leave here today with a renewed appreciation and curiosity for the foods you eat and the remarkable plants that surround us."`
			choice
				`	(Clap.)`
				`	(Do nothing.)`
					goto silence
			`	You begin clapping and the room fills with applause as the other tourists join in. Zea smiles warmly, "Thank you all again, and have a wonderful day!"`
				goto ending
			label silence
			`	The silence lingers a little too long. Zea waits another moment, then nods to herself a few times before quietly walking off.`
			label ending
			`	With the tour's ending, you board the same beat-up old bus that brought you here. As the bus lurches back towards the copper-colored resin of the spaceport, you have time to take in the rolling fields of blue-black grasses swaying under the dim, reddish suns of Bluestone.`
				decline

mission "Exotic Life: Geyser"
	minor
	source Geyser
	to offer
		random < 10
	on offer
		conversation
			`As you wander through a row of half-demolished hangars, you spot clusters of spiny cacti with flat, rounded pads and bright red fruit growing in the rubble. A local, noticing your curiosity, strides over with a wry grin.`
			`	"That plant over there? That's a prickly pear cactus. They're from right here on Geyser. Hardy things, too - they're so aggressive they've even taken root all over Earth."`
			choice
				`	"That doesn't sound right. They're native to Earth, not Geyser."`
					goto argue
				`	"Huh. Okay then."`
			`	The local nods, satisfied. "Glad you can appreciate the local plants. Have a good one." They head off towards the food court.`
				decline
			label argue
			`	"You tourists think you know everything. What are you, a plant scientist?"`
			choice
				`	"A botanist?"`
				`	"Oh no, I'm no scientist."`
			`	"Bah!" With a dismissive wave, they storm off, cursing tourists under their breath.`
				decline

mission "Exotic Life: Bloodsea"
	minor
	source Bloodsea
	to offer
		random < 10
	on offer
		conversation
			branch "former pirates"
				or
					has "event: bloodsea independent"
					has "event: bloodsea joins free worlds"
			`You step into one of the raucous open-air marketplaces of Bloodsea, where armed vendors and hulking guards barter over stolen cargo amid piles of weathered crates. As you weave through the maze of noise and color, you catch sight of a man huddled behind one of the crates - he's coughing violently, blood staining his lips, the crate, and the ground beside him. Before you can react, a lean, scarred woman fixes her steely gaze on you, her face hidden beneath a pair of stained bandanas - one concealing her mouth and nose, the other wrapped around her head.`
				goto "rest of hello"
			label "former pirates"
			`You step into one of the raucous open-air marketplaces of Bloodsea, where wary-looking vendors and armed guards barter over allegedly legal cargo amid piles of weathered crates. As you weave through the maze of noise and color, you catch sight of a man huddled behind one of the crates - he's coughing violently, blood staining his lips, the crate, and the ground beside him. Before you can react, a lean, scarred woman fixes her steely gaze on you, her face hidden beneath a pair of stained bandanas - one concealing her mouth and nose, the other wrapped around her head.`
			label "rest of hello"
			`	"That man's got the Bloodsea Bloom," she says flatly, as if mentioning the weather.`
			choice
				`	"What's that?"`
				`	(Get back to your ship.)`
					goto declined
			`	She scoffs and leans in, her voice dropping to a rough whisper. "The red tide. Every summer, the bloody sea blooms, fills the air with nasty, toxic bits that chew up your lungs if you catch a whiff. No local goes near the beach when the bloom's ablooming."`
			`	Then, she suddenly screams, "Only offworlders and blind fools with a death wish swim in that poison!"`
			`	A wry grin floods her face, and she adds in a conversational tone, almost as an afterthought, "Now, I'll flay you alive and turn you into chum if you don't buy some fish bait. Eight racks." She slams a scarred hand into a rancid barrel beside her.`
			choice
				`	(Give her 80,000 credits for the barrel of rotten fish bait.)`
					to display
						credits > 80000
				`	(Give her 8,000 credits for the barrel of rotten fish bait.)`
					to display
						credits > 8000
					goto thousand
				`	(Give her 800 credits for the barrel of rotten fish bait.)`
					to display
						credits > 800
					goto hundred
				`	(Run for it.)`
					goto declined
			action
				payment -80000
				"reputation: Pirate" += 1
			`	You grit your teeth against the stench and fight back the urge to gag as you fumble over the credits to the gnarled woman. She suppresses an amused glint in her eye and, with surprising care, gently pushes the putrid barrel towards you, her calloused fingers brushing the rim in a brief, elegant flourish. You bow your head in gratitude, roll it away, and once she's out of sight, ditch the barrel and dart back to the <ship>, leaving behind a grim and grimy reminder of this unruly port.`
				decline
			label thousand
			action
				payment -8000
			`	You grit your teeth against the stench and fight back the urge to gag as you fumble over the credits to the gnarled woman. With an irritated snort, she shoves the putrid barrel towards you, and you quickly roll it away. Once she's out of sight, you ditch the barrel and dart back to the <ship>, leaving behind a grim and grimy reminder of this unruly port.`
				decline
			label hundred
			action
				payment -800
			`	You grit your teeth against the stench and fight back the urge to gag as you fumble over the credits to the gnarled woman. Her nostrils flare, and she snatches to credits with a snarl. "Not even one rack," she spits, eyes blazing. Without warning, she hauls the barrel off the ground to slam it directly against your shin. You yelp and stagger backwards. She rakes a jagged knife through the air, roaring, "I'll carve you like a cod and string your entrails for the gulls!" You flee her and the barrel to dart back to the <ship>, her furious curses echoing behind you.`
				decline
			label declined
			`	You race through the maze of weathered crates and guarded stalls. As you push past the chaotic crowd toward the safety of your <model>, the woman's bellowing laughter - a harsh, unbridled roar of contempt - echoes in your ears.`
				decline

mission "Exotic Life: Albatross"
	minor
	source Albatross
	to offer
		random < 10
	on offer
		conversation
			`You trudge through the biting wind to a weathered spaceport bar, its exterior marked by signs proclaiming "No Gods, No Masters," and "No Cybernetic Implants. No Badgers, Weasels, Or Polecats." Inside, the air is heavy with shadow and smoke - worn wood panels, dim, flickering lights, and cluttered signs declaring even more peculiar prohibitions. Slouched in a corner by the heavy door, an old man sits silently, his half-lidded eyes watching the drunken banter and clinking glasses. You could approach him, and perhaps press for answers about the bar's odd proclamations.`
			label "next question"
			choice
				`	"Why no 'Cybernetic Implants'?"`
					goto implants
					to display
						not "heard implants"
				`	"What's the deal with 'Badgers'?"`
					goto badgers
					to display
						not "heard badgers"
				`	"Turnips?"`
					to display
						has "heard badgers"
						not "heard turnips"
					goto turnips
				`	"The sign says 'No ${plural nouns}'?"`
					goto "mad lib"
					to display
						or
							has "heard implants"
							has "heard turnips"
							has "heard weasels"
						not "heard madlib"
				`	"What's wrong with 'Weasels'?"`
					goto weasels
					to display
						not "heard weasels"
				`	"What about 'Polecats'?"`
					goto polecats
					to display
						has "heard weasels"
						not "heard polecats"
				`	"Albatross?"`
					goto albatross
					to display
						has "heard polecats"
				`	(Thank him for the answers and leave.)`
					goto ending
					to display
						or
							has "heard implants"
							has "heard badgers"
							has "heard weasels"
				`	(Turn around and leave.)`
					goto ending
					to display
						not "heard implants"
						not "heard badgers"
						not "heard weasels"
			label implants
			action
				set "heard implants"
			`	The old man grunts, leaning forward so that his voice drops to a rough whisper. "Cybernetic implants ain't allowed 'round here - always cheat at cards. Can't trust a rigged hand when fate's supposed to be fair!"`
				goto "next question"
			label badgers
			action
				set "heard badgers"
			`	He pauses, then mutters simply, "Turnips."`
				goto "next question"
			label turnips
			action
				set "heard turnips"
			`	He explodes. "Badgers! They'll dig up every last turnip I grow, ruining my patch faster than a cyborg cleans house. Nothing but trouble!"`
				goto "next question"
			label "mad lib"
			action
				set "heard madlib"
			`	His lips curl into a bitter snarl as he spills a flood of exasperation, "They cause ${pirate adjectives that work as titles}, ${pirate adjectives that work as titles}, ${pirate adjectives that work as titles} ${bad outcomes}!"`
			`	It's unclear how he expects you to respond.`
				goto "next question"
			label weasels
			action
				set "heard weasels"
			`	He snorts dismissively. "Weasels, now, they're just tiny polecats scampering about like mischief incarnate - ain't worth their salt, and worse, troublemakers by nature!"`
				goto "next question"
			label polecats
			action
				set "heard polecats"
			`	His face darkens, and his voice grows weighty and ominous. "Polecats, they attract... the Albatross." For a suspended moment, the chatter ceases; the clamor of glasses and low murmurs fall silent as every patron registers the weight of that word. Then, as if on cue, the noise resumes, and the hubbub goes on as usual.`
				goto "next question"
			label albatross
			`	That single word slices through the renewed din, and in a heartbeat, the atmosphere shatters. Several patrons rise from their stools, their expressions hardening into threatening scowls. The old man, eyes distant and vacant, seems lost in thought while it becomes clear that you have crossed a forbidden line.`
			`	Rough hands grip your shoulders, and before you can protest, you're dragged toward the door. Outside, in the biting wind, the echo of their shouted threats follows you. Perhaps some stones are best left unturned.`
			label ending
			action
				clear "heard implants"
				clear "heard badgers"
				clear "heard turnips"
				clear "heard madlib"
				clear "heard weasels"
				clear "heard polecats"

mission "Little Vienna in New Austria"
	minor
	source "New Austria"
	to offer
		random < 10
	on offer
		conversation
			`As you walk from the spaceport's landing pads towards the center of the village, your attention is caught by a worn-down sign pointing you to the "Kleinwean Bezirk."`
			choice
				`	(Follow the sign.)`
				`	(Ignore the sign and keep walking.)`
					decline
			`	Curious, you decide to investigate, turning into a narrow street that feels like an echo of Old Vienna. A handful of historic-looking buildings line the cobblestone path, their facades adorned with dramatic stonework and flowery tilework. A small concert hall, labeled "Bach Collegium Konzertsaal", hums with the faint sound of string instruments tuning. Nearby, the aroma of rich, chocolatey coffee drifts from a small coffeehouse.`
			`	Outside the coffeehouse, a man at a marble table sips his coffee while reading a local newspaper. You can see the front page with the headline: "Mitreibender Mozart mit dem Bach Collegium Konzertsaal", featuring a photograph of a smiling conductor at the center of a small orchestra. On the reader's plate rests a bright pink sponge cake, its color fitting right in with the rich tones of the street.`
			`	As you linger, a well-dressed older woman approaches. Her voice, imbued with a musical rhythm, greets you with a hearty "Gruess Gott!`
			`	"Not many offworld visit Kleinwean, which is a shame, as you can see it's quite the New Austrian 'gem'," she remarks with a wink. "I was on my way to the concert - my husband is sick - and I would hate for his ticket to go to waste. Would you do me the honor of taking it?"`
			choice
				`	(Accept the ticket.)`
				`	(Politely decline.)`
					goto declined
			`	You graciously accept the invitation and follow her to the intimate concert hall. Despite its modest size, the hall houses a full orchestra. Once you're comfortably seated, the conductor steps forward, clears his throat, and in a measured tone declares:`
			`	"Willkommen im ehrwuerdigen Bach Collegium Konzertsaal! Wir sind Lichtjahre von Mozarts Heimat entfernt, aber auch im Zentrum von Kleinwean! Geniessen Sie das Konzert!"`
			`	The words hang in the air as you notice the conductor's smile, strikingly familiar from the newspaper photograph. With his invitation to lose yourself in the performance still echoing, the orchestra begins a stirring rendition of Mozart. The notes dance through the air with crystalline clarity, and you even recognize one or two of the melodies, each serving as a bridge to the Old Vienna of Earth.`
			`	Even after the performance, you feel the sound of music resonate in your bones as you glance back one more time at New Austria's hidden cultural enclave.`
				goto backtoship
			label declined
			`	You thank her kindly but explain that you're not in the mood for a concert. She nods understandingly, her eyes softening with disappointed yet gracious acceptance. You finish your exploration of the "Kleinwean Bezirk", absorbing the ambiance of the cobblestone street as the scents of coffee mingle with the sound of music.`
			label backtoship
			`	With the atmosphere steeped in nostalgia for a distant city on a distant world long past, you return to your ship.`

<<<<<<< HEAD
mission "Easter Celebrations"
	minor
	source
		planet "Harmony" "New Tortuga"
	to offer
		# Easter Sunday is on a Sunday.
		"days since epoch" % 7 == 0
		# Easter Sunday occurs between 1 to 7 days inclusive after the last paschal full moon.
		# Days are counted from the end of the year to ensure consistency with leap years.
		365 - "days until year end" > ( year % 19 * 19 + ( 15 - ( 13 + year / 100 * 8 ) / 25 + year / 100 - year / 400 ) % 30 ) % 30 + 80
		365 - "days until year end" <= ( year % 19 * 19 + ( 15 - ( 13 + year / 100 * 8 ) / 25 + year / 100 - year / 400 ) % 30 ) % 30 + 80 + 7
	on offer
		conversation
			`During a walk through the spaceport, you observe a small church tucked between a grain silo and a welding shop. Written on the door in large letters are the words "Stop by for a celebration of the Risen God!"`
			choice
				`	(Step in.)`
				`	(Move on.)`
					decline
			`	Inside the building, a group is singing with deafening loudness. On the stage at the front of the room, a man strums a guitar; behind him a lady softly plays the piano. A large screen displays lyrics to the current song, "Christ Our Lord has Risen Again."`
			choice
				`	(Head out.)`
					goto headout
				`	(Stay and enjoy the music.)`
			`	The pastor loops through several other hymns, eventually ending with an announcement of thanks to those who attended the celebration. As the group breaks up, you notice a bulletin board documenting several church events - a potluck on Wednesday, a notification of an outing on Saturday night, and several other items blocked by a passing pedestrian.`
				decline
			label headout
			`	On your way out of the room, you notice a bulletin board documenting several church events - a potluck on Wednesday, a notification of an outing on Saturday night, and several other items blocked by a passing pedestrian.`
				decline
=======
phrase "racetrack"
	word
		"Racetrack"
		"Speedway"
		"Arena"
		"Course"
		"Circuit"
		"Glideway"
		"Hover Circuit"
		"Velocity Course"
		"Hoverloop"

phrase "sunracer opening"
	word
		"As you walk through the din of Sunracer's bustling spaceport"
		"As you wade through the clang and clatter of Sunracer's ever-churning shipyards"
		"Amidst the city's persisting glitz"
		"Lost in a maze of hangars and half-built hulls"
		"While navigating through the organized chaos of Megaparsec shipyards"

phrase "sunracer hovercraft adhook"
	word
		"dazzling holographic display"
		"radiant, floating billboard"
		"vivid holographic advertisement"
	word
		" seizes your attention"
		" catches your eye"
		" appears overhead"

phrase "sunracer hovercraft adcloser"
	word
		"The ad flashes sleek"
		"Photo-realistic images show agile"
		"The visuals display streamlined"
	word
		" hovercraft "
		" vehicles "
	word
		"slicing a twisting course through untamed terrain. "
		"racing along a rugged, serpentine track. "
		"dashing along wild, winding roads. "
	word
		"The ad copy% "
		"The display's text% "
		"The words below "
	word
		"promise high-speed thrills for the audience."
		"provide a teaser of the breakneck action to come."
		"offer heart-pounding, high-octane excitement."
		"beckon wealthy corporate sponsors to back the adrenaline-fueled event."
		"offer the perk of free parking."
		`simply state "Sponsored by Megaparsec."`
	replace
		"% promise" " promises"
		"% provide" " provides"
		"% offer" " offers"
		"% beckon" " beckons"
		"% simply state" " simply states"
		"%" ""
		
phrase "sunracer city to wilderness description"
	word
		"the bustle of Sunracer's shipyards"
		"the vibrant Megaparsec metropolis"
		"the clamor of Sunracer's industrial hub"
	word
		" fades into "
		" gives way to "
		" transitions to "
	word
		"shimmering lakes dotted with sailboats and fishing vessels"
		"picturesque rolling hills of sprawling farmlands"
		"a serene stretch of raw, unspoiled nature"

phrase "sunracer fan tshirt"
	word
		"clad in Megaparsec Racing Technologies gear, with a large Quicksilver emblazoned across the front of the shirt"
		"wearing Megaparsec Racing Technologies apparel - the shirt covered with hundreds of tiny Splinter, Manta, and Quicksilver silhouettes"
		`dressed in a Megaparsec Racing Technologies sweater that has the words "Mighty fast, impossibly light - Megaparsec" at its center`
		`dressed in a Syndicate Performance Racing shirt with the centered words "Smart racers know race pace is key. Smart racers race for Syndicate Performance Racing"`
		`wearing a Deep Sky Dynamics hat with the words "Peace, Prosperity, Progress... Podium"`
		`dressed in a Delta V Grand Prix sweater on which the words "The Wild Pace of Plasma" are surrounded by various images of tiny chipmunks, greyhounds, capybaras, and impalas running across the shirt, leaving tiny footprints`
	word
		". Though obviously not a racer, "
	word
		"he clearly is very familiar with hovercraft racing. You ask him for an overview and he responds"
		"she clearly is very familiar with hovercraft racing. You ask her for an overview and she responds"
		"they clearly are very familiar with hovercraft racing. You ask them for an overview and they respond"
		

phrase "sunracer hovercraft race description"
	word
		"You push through the buzzing entrance, "
		"The entrance bursts with energy as you weave through enthusiastic crowds, "
		"Amid a cascade of bright lights and raucous cheers, you enter the racetrack, "
		"The crowd briefly disperses, leaving you ample space to go through the entrance, "
	word
		"navigate a series of well-lit steps, and settle into your seat. Now you are ready for the race."
		"each step drawing you closer to the exciting race view from the stands."
		"then follow well-marked signs that lead you into the heart of the action in the stands."
		"where banners and cheers guide you to the stands for you to sit during the race."
	word
		" "
	word
		"It is a clear, brisk sky overhead, "
		"The day's air is crisp and electric with anticipation, "
		"A partly cloudy day blankets most of the track, "
		"Scattered showers mist the air, "
	word
		"while a gentle wind stirs the dust on the track."
		"with the sun's beams lending a warm glow to the cool sky."
		"with sunlight and swirling mist setting an unpredictable stage."
		"while a shifting haze fails to hide the crowd's raw anticipation."
	word
		" "
	word
		"A pulsing neon light flashes "
		"The starting gun goes off "
		`A booming voice announces, "It's repulsors on and away we go!" `
		"In an instant, there's a thunderous explosion "
	word
		"at the starting line"
		"in front of the starting grid"
	word
		" and the hovercraft launch forward in a burst of speed."
		", then engines ignite in a frenzy to send the sleek machines darting into the first lap."
		" as the racers enter into a chaotic scramble for the lead."
		" - hovercraft fighting for position as one leaps ahead of the rest."
	word
		" "
	word
		"An hour in, the racers continue to weave through the course's twisting tracks, "
		"Midway, the competition transforms into a dynamic dance, "
		"As the race unfolds, a few hovercraft nearly crash before recovering, "
	word
		"each maneuver a blend of precision and raw power."
		"with daring overtakes and strategic maneuvers."
		"each moment getting closer to the crescendo of the race's final hour."
		"as competitors push their vehicles to the limit at every turn."

phrase "sunracer hovercraft victory description"
	word
		" is today's victor."
		" seizes the day with a victory."
		" wins this race."

phrase "sunracer hovercraft victory exit"
	word
		"With the race finished, the crowd gradually disperses, and you wander back to your <model> amid the soft buzz of post-race chatter."
		"As the stands empty, you slip away through clusters of lingering fans back to the <ship>."
		"Despite the race being over, the crowd still roars with adrenaline, and you still feel the crowd's excitement as you return to your ship."
		"The venue quiets as spectators scatter, leaving you to drift back to your <model> in the calm that's followed the thrill of the race."

mission "A Sunracer Hovercraft Racing"
	minor
	repeat
	invisible
	to offer
		random < 40
	source "Sunracer"
	substitutions
		"<racename>" "${adjectives} ${racetrack}"
		"<megaparsec name>" "${civilian}"
		"<syndicate name>" "${syndicate fighter}"
		"<delta name>" "${free worlds fighter}"
		"<deep name>" "${deep fighter}"
	on offer
		conversation
			`${sunracer opening}, a ${sunracer hovercraft adhook}: there's a hovercraft race at the <racename>, just a few hours away by hover rail, or much faster aboard a <model>. ${sunracer hovercraft adcloser}`
			choice
				`	(Check it out.)`
				`	(Skip the race.)`
					decline
			action
				"race length" = 3 + "roll: 2"
				"syndicate boost" = 2 + "roll: 2"
				"delta boost" = 4 + "roll: 8"
				"deep boost" = 6 + "roll: 12"
				# The ( ( 10 - x + "race length" ) / 10 ) flips to 1 when race length is x or greater, 0 if it's less than x. Only used to roll for the length of the track.
				"megaparsec speed" = "roll: 12" + "roll: 12" + "roll: 12" + ( ( 10 - 4 + "race length" ) / 10 ) * ( "roll: 12" ) + ( ( 10 - 5 + "race length" ) / 10 ) * "roll: 12"
				"syndicate speed" = "roll: 10" + "roll: 10" + "roll: 10" + ( ( 10 - 4 + "race length" ) / 10 ) * ( "roll: 10" ) + ( ( 10 - 5 + "race length" ) / 10 ) * "roll: 10"
				"delta speed" = "roll: 8" + "roll: 8" + "roll: 8" + ( ( 10 - 4 + "race length" ) / 10 ) * ( "roll: 8" ) + ( ( 10 - 5 + "race length" ) / 10 ) * "roll: 8"
				"deep speed" = "roll: 6" + "roll: 6" + "roll: 6" + ( ( 10 - 4 + "race length" ) / 10 ) * ( "roll: 6" ) + ( ( 10 - 5 + "race length" ) / 10 ) * "roll: 6"
				"syndicate laps" = "syndicate speed" + "syndicate boost"
				"delta laps" = "delta speed" + "delta boost"
				"deep laps" = "deep speed" + "deep boost"
			`	You board <ship> for the quick trip to the <racename>. Out the window, ${sunracer city to wilderness description}. Eventually, you park your ship outside the <racename>, and walk up to the racetrack's entrance.`
			label decisioning
			`	The screen above flashes race details:`
			`		<racename>: &[race length] Hour Race`
			``
			`		Today's Racers:`
			`		Megaparsec Racing Technologies: <megaparsec name>`
			`		Syndicate Performance Racing: <syndicate name>`
			`		Delta V Grand Prix: <delta name>`
			`		Deep Sky Dynamics: <deep name>`
			``
			choice
				`	(Watch the race.)`
					goto race
				`	(Ask someone for an overview of hover racing.)`
					to display
						not "hovercraft racing: talked to fan"
				`	(Use your ship to scan the racers.)`
					to display
						or
							"flagship attribute: outfit scan power" > 0
							"flagship attribute: tactical scan power" > 0
					goto scanner
			action
				set "hovercraft racing: talked to fan"
			`	Near the <racename>'s entrance, you spot a friendly figure ${sunracer fan tshirt}:`
			`	"Hovercraft racing pits four ships against the clock - each trying to log as many laps as possible. The race is between three and five hours long and is split into two phases: an initial afterburn for a burst of speed, followed by laps completed in the remaining time.`
			`	"Each racer has a roughly equal chance of victory, though Megaparsec Racing Technologies tends to win a bit more often overall. Megaparsec also excels in longer races thanks to their efficient ion engines that can do up to twelve laps an hour, but completely lack any initial speed burst. Deep racers shine on shorter stints by using high-powered atomics for a powerful start that can push them to complete up to eighteen laps in the first hour, but they tend to perform much worse in longer races due to their lack of efficiency. The other two teams fall somewhere in between.`
			`	"Even though each team is roughly equal, in a given race, a savvy watcher can better predict a winner by knowing which teams perform better on shorter or longer race lengths, or a less sporting one with a powerful scanner might even be able to tell a hovercraft's exact level of afterburner fuel before the race even begins.`
			`	"One last tip to remember - they say the surest way to make a small fortune in hovercraft racing is to start with a big one!" The fan's speech ends with a hearty laugh, whose sound mixes with the roar of engines inside the <racename>.`
			``
				goto decisioning
			label scanner
			`	Your ship is close enough to the <racename>'s track to be able to scan exactly how many laps each hovercraft's afterburner can take them. Your ship relays the following afterburner data:`
			``
			`		Megaparsec Racing Technologies: No afterburner fuel`
			`		Syndicate Performance Racing: &[syndicate boost] laps worth of afterburner fuel`
			`		Delta V Grand Prix: &[delta boost] laps worth of afterburner fuel`
			`		Deep Sky Dynamics: &[deep boost] laps worth of afterburner fuel`
			``
				goto decisioning
			label race
			action
				clear "sunracer race winner"
			`	${sunracer hovercraft race description}`
			branch megawon
				and
					"megaparsec speed" >= "syndicate laps"
					"megaparsec speed" >= "delta laps"
					"megaparsec speed" >= "deep laps"
			branch syndwon
				and
					"syndicate laps" >= "delta laps"
					"syndicate laps" >= "deep laps"
			branch deltwon
				"delta laps" >= "deep laps"
			action
				"sunracer race winner" = 4
				# maximum of other laps
				"second place" = "megaparsec speed"
				"second place" >?= "syndicate laps"
				"second place" >?= "delta laps"
				# minimum of other laps
				"last place" = "megaparsec speed"
				"last place" <?= "syndicate laps"
				"last place" <?= "delta laps"
				"second place margin" = "deep laps" - "second place"
			`	Deep Sky Dynamics <deep name> ${sunracer hovercraft victory description}`
				goto ending
			label deltwon
			action
				"sunracer race winner" = 3
				# maximum of other laps
				"second place" = "megaparsec speed"
				"second place" >?= "syndicate laps"
				"second place" >?= "deep laps"
				# minimum of other laps
				"last place" = "megaparsec speed"
				"last place" <?= "syndicate laps"
				"last place" <?= "deep laps"
				"second place margin" = "delta laps" - "second place"
			`	Delta V Grand Prix <delta name> ${sunracer hovercraft victory description}`
				goto ending
			label syndwon
			action
				"sunracer race winner" = 2
				# maximum of other laps
				"second place" = "megaparsec speed"
				"second place" >?= "deep laps"
				"second place" >?= "delta laps"
				# minimum of other laps
				"last place" = "megaparsec speed"
				"last place" <?= "deep laps"
				"last place" <?= "delta laps"
				"second place margin" = "syndicate laps" - "second place"
			`	Syndicate Performance Racing <syndicate name> ${sunracer hovercraft victory description}`
				goto ending
			label megawon
			action
				"sunracer race winner" = 1
				# maximum of other laps
				"second place" = "deep laps"
				"second place" >?= "syndicate laps"
				"second place" >?= "delta laps"
				# minimum of other laps
				"last place" = "deep laps"
				"last place" <?= "syndicate laps"
				"last place" <?= "delta laps"
				"second place margin" = "megaparsec speed" - "second place"
			`	Megaparsec Racing Technologies <megaparsec name> ${sunracer hovercraft victory description}`
			label ending
			action
				"last place margin" = "second place" - "last place"
			branch secondplaceten
				"second place margin" >= 10
			branch secondplacefour
				"second place margin" >= 4
			branch secondplacetwo
				"second place margin" >= 2
			branch secondplaceone
				"second place margin" >= 1
			# 2nd place margin of 0:happens in ~9% of races, 1:~16%, 2-3:~24%,4-9:~38%,10+:~12%
			`	They edge out the competition in a photo-finish, securing the win by a razor-thin margin.`
				goto endingmiddle
			label secondplaceone
			`	They clinch victory in a breathtaking display, only a single lap ahead of the field.`
				goto endingmiddle
			label secondplacetwo
			`	They rocket to an unrivaled lead in the race's last few minutes, ending the race with a clear, commanding advantage.`
				goto endingmiddle
			label secondplacefour
			`	They surge ahead, their craft a blur of power and precision, leaving rivals in their wake by multiple laps to finish the race in a clear victory.`
				goto endingmiddle
			label secondplaceten
			`	They dominate the competition with an astonishing double-digit lap lead to cross the finish line in an overwhelming triumph.`
			label endingmiddle
			branch lastplacefourteen
				"last place margin" >= 14
			branch lastplacenine
				"last place margin" >= 9
			branch lastplacesix
				"last place margin" >= 6
			branch lastplacethree
				"last place margin" >= 3
			# last place margin of 0-2:happens in ~8% of races, 3-5:~27%, 6-8:~28%,9-14:~29%,14+:~8%
			`	The other three teams bundle together, never separated by more than two laps in the last-minute sprint for second place.`
				goto trueending
			label lastplacethree
			`	The rest cluster together fairly tightly for an eventful end to the race.`
				goto trueending
			label lastplacesix
			`	The mid-field hovercraft finish the race in a loose grouping over half a dozen laps apart.`
				goto trueending
			label lastplacenine
			`	The remaining racers finish uneventfully spread out, the order stretched across close to a dozen laps.`
				goto trueending
			label lastplacefourteen
			`	Only three racers finish today: one crashed off the track, the driver lucky to escape unharmed.`
			label trueending
			`	${sunracer hovercraft victory exit}`
			`	Final results:`
			``
			`		Megaparsec Racing Technologies: <megaparsec name>, &[megaparsec speed] laps completed`
			`		Syndicate Performance Racing: <syndicate name>, &[syndicate laps] laps completed`
			`		Delta V Grand Prix: <delta name>, &[delta laps] laps completed`
			`		Deep Sky Dynamics: <deep name>, &[deep laps] laps completed`
			# The next line can be used when testing changes to the mission, but should remain commented out on the master branch.
			# `	2nd place: &[second place], margin: &[second place margin]; last place: &[last place], margin: &[last place margin]`
			``
			action
				clear "race length"
				clear "syndicate boost"
				clear "delta boost"
				clear "deep boost"
				clear "megaparsec speed"
				clear "syndicate speed"
				clear "delta speed"
				clear "deep speed"
				clear "syndicate laps"
				clear "delta laps"
				clear "deep laps"
				clear "second place"
				clear "last place"
				clear "second place margin"
				clear "last place margin"
				clear "hovercraft racing: talked to fan"
>>>>>>> 7ab61696
<|MERGE_RESOLUTION|>--- conflicted
+++ resolved
@@ -1254,7 +1254,6 @@
 			label backtoship
 			`	With the atmosphere steeped in nostalgia for a distant city on a distant world long past, you return to your ship.`
 
-<<<<<<< HEAD
 mission "Easter Celebrations"
 	minor
 	source
@@ -1283,7 +1282,7 @@
 			label headout
 			`	On your way out of the room, you notice a bulletin board documenting several church events - a potluck on Wednesday, a notification of an outing on Saturday night, and several other items blocked by a passing pedestrian.`
 				decline
-=======
+
 phrase "racetrack"
 	word
 		"Racetrack"
@@ -1656,5 +1655,4 @@
 				clear "last place"
 				clear "second place margin"
 				clear "last place margin"
-				clear "hovercraft racing: talked to fan"
->>>>>>> 7ab61696
+				clear "hovercraft racing: talked to fan"