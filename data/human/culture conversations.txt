# Copyright (c) 2021 by Michael Zahniser
#
# Endless Sky is free software: you can redistribute it and/or modify it under the
# terms of the GNU General Public License as published by the Free Software
# Foundation, either version 3 of the License, or (at your option) any later version.
#
# Endless Sky is distributed in the hope that it will be useful, but WITHOUT ANY
# WARRANTY; without even the implied warranty of MERCHANTABILITY or FITNESS FOR A
# PARTICULAR PURPOSE. See the GNU General Public License for more details.
#
# You should have received a copy of the GNU General Public License along with
# this program. If not, see <https://www.gnu.org/licenses/>.

mission "Sad Gamblers - Republic"
	minor
	source
		government "Republic"
		attributes "near earth"
		not attributes "station"
	to offer
		random < 1
	on offer
		conversation
			`Passing through the spaceport you see a sizable group of people waiting on a lottery draw. You hear a whoop of success, and your attention is drawn as one of them wins a moderate sum in a 12th division win. It's one or two days' worth of standard pay.`
			`	It's difficult not to pity them as they immediately buy more tickets with the whole value.`
				decline

mission "Sad Gamblers - Syndicate"
	minor
	source
		government "Syndicate"
		not attributes "station"
	to offer
		random < 1
	on offer
		conversation
			`Passing through the spaceport you see a sizable group of people waiting on a lottery draw. You hear a whoop of success, and your attention is drawn as one of them wins a moderate sum in a 12th division win. It's one or two days' worth of standard pay.`
			`	It's difficult not to pity them as they immediately buy more tickets with the whole value.`
				decline



mission "Foiled Kidnapping Witnessed"
	minor
	source
		government "Syndicate"
		not attributes "station" "frontier" "urban"
	to offer
		random < 1
	on offer
		conversation
			`A roadblock interrupts your path as you make your way towards the city, forcing you to slow down as you pass by, able to see what the commotion is about. Police wave past car after car coming from the other direction, looking into the vehicles until one gets pulled over to the side, causing police to briefly halt all traffic movements. The driver seems distressed, refusing to open the back even when he is being detained; his face goes pale when a little girl is found inside.`
			`	You're not sure how to feel about this when the police wave you off, blocking your view from the scene.`
				decline



mission "Gift Store Interaction"
	minor
	source
		government "Republic"
		attributes "deep"
		not attributes "station"
	to offer
		random < 1
	on offer
		conversation
			`As you wander the spaceport with a snack, waiting for your ship to be refueled, you pass a local souvenir shop and poke your head in to kill a little time. You see a decent looking mug with the text "Peace, Prosperity, Progress" printed underneath the insignia of the Deep and pick it up to see how it feels. The handle is solid, not too small for your fingers, and the lip of it looks like it would be comfortable to drink out of.`
			`	Two young adults wander into the aisle just a couple of meters away, conversing in a language that you don't understand, one that is perhaps local to the Deep. They're cooing over an item they've found, but when one flips it over to look at the price tag, there is an immediate exchange of looks and expressions that does not require translation. The item ends up back on the shelf with a giggle and a headshake.`
			branch broke
				credits < 50
			`	Curious, you turn over your own mug and see that it is indeed at least five times what you would expect to pay for a mug, even a good one: 50 credits. Still, it is certainly a novelty...`
			choice
				`	(Buy the mug.)`
					goto buy
				`	(Put it back.)`
			`	You roll your eyes and put it back. Some experiences really are universal.`
				decline
			
			label buy
			action
				payment -50
				outfit "Mug"
			`	You purchase the mug on an impulse. At least you can ditch your other one with a chip in it.`
				decline
			
			label broke
			`	Curious, you turn over your own mug, and when you spot the 50 credit price tag your heart sinks. You could never afford such an expensive mug. You put it back and walk away while pondering your financial situation.`
				decline



mission "New China Mourners"
	minor
	source "New China"
	to offer
		random < 10
	on offer
		conversation
			`The skies pour down onto the world below, weeping together with the crowds as a plain but stately coffin is carried slowly from a void deck. Rhythmic wailing blends with the susurrant rain, filling the air as the coffin is followed closely by procession of mourners that look to be an extensive gathering of family. Even as it is placed into the van they do not leave the departed, a number of their hands placed on it as if pushing the person toward their final resting place. The two foremost mourners, a woman and a young man, climb in and take their seats next to it. Somewhere nearby, music begins to play as the vehicle slowly moves off.`
			`	You wonder how well known the person was before they died as those remaining finally turn away from the van receding into the distance and begin to file past some discreet attendants you hadn't noticed at first, accepting slippers for their bare feet before boarding the buses waiting to take them after the van.`
				decline



mission "New Holland Foibles"
	minor
	source "New Holland"
	to offer
		random < 10
	on offer
		conversation
			`The smell of burning metal fills the air as you walk down the uncrowded streets of the factory town near the spaceport, keeping away from the arterial supply route directly feeding the port and its hangars.`
			`	Despite the distance and absent traffic though, it is far from quiet. Several factory buildings make discernible thrumming noises, and grinders echo amidst the silence as you investigate. Turning a corner, you come across an alley running along a lengthy chain link fence line. Beyond it, you can see a throng of men cutting away at a spaceship. Parts regularly fall to the floor, the workers apparently heedless of those below.`
			`	Even as you watch you see a hull plate swinging dangerously above a workers head.`
			choice
				`	(Call out a warning.)`
				`	(Leave them be.)`
					goto leave
			`	You call out a warning and most of the men pause to look at you, the hull plate swinging gently as the holder of the offending grinder squints in your direction. One of the older men, who you now realize was at least somewhat overseeing the activity, steps forward and flicks his hands at you in a shooing motion. "Oi you, piss off. We've got our safety supervisor, we don't need your nose in our business."`
			choice
				`	(Challenge the claim.)`
				`	(Leave them be.)`
					goto leave
			`	You point out that what you were seeing did not look at all safe, supervised or not, and the man glances around briefly before huffily making his way over to stand opposite you behind the fence. "Look stranger," he says, "work here is hard to find. For those working here, we don't have the time to spare. But the pay is good and we can at least feed our kids. Sure, some people get a few scrapes and bruises, but no one has died on my watch, and Rik only lost his smallest finger. If you feel the need to watch then fine, stand around, but leave us be, okay? There ain't no one around here that'll care what you have to say anyway."`
			`	He looks you dead in the eyes, and once he is sure you understand his message he stomps back over to his crew, who continue their work. You watch them cut the dead ship apart until its pieces completely fill the trailer they have with them, before they proceed to haul the parts away to a factory in the distance.`
				decline
			label leave
			`	You turn and depart. A moment later you hear a clatter and a shout, but when you look back no one appears to have been injured.`
				decline



mission "Trash Fire Crops"
	minor
	source
		government "Republic"
		attributes "dirt belt"
		attributes "farming"
		not attributes "station"
	to offer
		random < 1
	on offer
		"bumper crop year" = "year"
		conversation
			`As you move about the spaceport, you can't avoid the terrible smell. It's like a trash fire, but you can't see any sort of smoke.`
			choice
				`	(Ignore it.)`
					goto ignore
				`	(Ask around.)`
			`	You ask one of the locals who doesn't look too busy. They sadly inform you that there's been a bumper banana crop, but unfortunately other wealthier worlds had a bumper crop at the same time, and there's nowhere to either sell or store a significant excess. Distressed farmers are burning the excess fruit to make fertilizer for the next season, the wind has carried the smell all over town.`
				decline
			label ignore
			`	You leave the mysterious smell to the locals and continue on your business.`
				decline



mission "Worker's Occasion"
	minor
	source
		government "Republic"
		attributes "dirt belt"
		not attributes "station"
	to offer
		random < 1
	on offer
		conversation
			`Pausing to consider a restaurant for your dinner, you notice a local worker with a small handful of credits eagerly eyeing the menu. His clothes are neatly worn and look freshly brushed, but it's impossible not to notice the dirty marks and stains that haven't washed out. The man undeniably seems nervous, and he looks at the formal dining layout with an obvious lack of familiarity. Looking at the menu yourself, you realize that while the prices are very affordable for you, they would've been unreachable before your career change.`
			choice
				`	(Offer to pay for the man's dinner.)`
					goto aid
				`	(Silently pity the man.)`
					goto pity
				`	(Smile at the man.)`
			`	You smile at the man and reflect on the value of small achievements. He catches your smile out of the corner of his eye and gives you a hesitant but friendly wave back before you go about your business.`
				decline
			label aid
			`	You enter the restaurant and catch the man's attention, offering to pay for his meal.`
			`	He recognizes you as a pilot and frowns, before telling you where you can stick that offer in colorful terms. As you walk away, you think about what your reaction would be if a much wealthier individual pitied you by paying for your dinner.`
				decline
			label pity
			`	You pity the man who has to work a full month to afford this and continue on your way.`
				decline



mission "Paradise Cleaner Incident"
	minor
	source
		government "Republic"
		attributes "paradise"
		not attributes "station"
	to offer
		random < 1
	on offer
		conversation
			`Visiting the Paradise spaceports is always an interesting experience for someone from abroad. Nowhere else is class such an ingrained component of daily life. You find yourself noticing people who seem to be invisible to most of those going about their business, but they never catch your eye. They always appear to be doing their utmost to avoid notice.`
			`	You haven't noticed children that look poor here in the past, but on this occasion you spot one as he knocks over a mop and bucket... right in front of a businessman and his family rolling their bags through the spaceport. You've never seen someone go so deathly pale as the cleaner, the boy's mother, who scurries to fix things before the man even draws a breath.`
			`	A pair of security officers appear almost immediately, before you could intercede one way or the other, as the man and his family begin to complain. One officer provides assurances as the other supervises the cleaner, who quickly hurries her child out of harm's way.`
				decline



mission "Curious Waiter"
	minor
	source
		government "Syndicate"
		attributes "factory"
		not attributes "station"
	to offer
		random < 1
	on offer
		conversation
			`On a whim, you decide to dine in at a restaurant well clear of the busy spaceport. You swiftly find yourself searching up a list of delicacies on a physical menu as people stream past the window by your booth, each looking drained from the long work day. Meal soon ordered, you continue watching the crowd until it arrives, a local version of a katsu don and dig in.`
			`	The place is quiet, perhaps a little early for the dinner rush yet, and you are halfway through your meal when a waiter stops beside you, coughing to catch your attention.`
			choice
				`	"May I help you?"`
				`	"Yes?"`
				`	"What do you want?"`
			`	"Sorry," he says, grabbing the edges of his shirt. "But... may I ask... what's it like to see the stars? To visit other worlds?"`
			choice
				`	"Most worlds are the same or worse than here."`
				`	"The stars are prettier under an atmosphere."`
				`	"It's an adventure, but not for the faint of heart."`
			`	"Oh... I've never seen any pilots, so I never got to ask," he says, slightly dejected. "Thank you very much for telling me though!"`
			`	He goes back to his work, with a thoughtful expression of neutral satisfaction on his face.`
				decline



mission "Syndicated Security Troops"
	minor
	source
		government "Syndicate"
		attributes "urban"
		not attributes "station"
	to offer
		random < 1
	on offer
		conversation
			`The low rumble of "Tonners," heavy trucks for moving troops and supplies, rolling down the street causes heads to turn and look at the blocky yet imposing vehicles slowing to a stop. The driver and the commander of the foremost vehicle have their eyes on the road, watching out for any traffic hazards that might pose a risk to either the vehicle or their support.`
			`	The troops within the back of each tonner, on the other hand, are making small talk, the camo on their face smearing off in the heat. One of them points at you, saying something that garners him a groan from his peers, and you decided that you probably don't want to know what he said.`
				decline



mission "Class Trip to Port"
	minor
	source
		attributes "south"
		not attributes "station"
	to offer
		random < 1
	on offer
		conversation
			`A group of children waves at you as you step off your ship, marveling at the spacecraft on display as their teachers try and fail to hold their attention. You can see the fading of their uniform colors from afar as their group walks past, yet none of them look one bit displeased. While you make your way into the spaceport itself, you wonder how many of them may eventually own their own spaceship and fly across the stars.`
				decline



mission "Old Defense Turrets"
	minor
	source
		attributes "south"
		not attributes "station" "frontier"
	to offer
		random < 1
	on offer
		conversation
			`With an annoyingly long stopover having encouraged you to do a little exploring, you rent a car for a short drive around the immediate area. Later, as you pull the car into the designated return parking lot, the unexpected sound of large hydraulic motors draws your attention. You watch as a massive turret lifts up from behind a nearby barricade and turns toward the sky, its single cannon poised to fire at seemingly nothing.`
			`	Looking around for some form of explanation you find a plaque placed conveniently nearby dedicating the turret, and five others like it, offering protection and discouraging piracy until relatively recent years. You can't help but wonder how well the turrets would do if they were to be actually used again.`
				decline



mission "Blind Landing"
	minor
	landing
	source
		government "Free Worlds"
		attributes "farming"
		not attributes "station" "frontier"
	to offer
		"year" > "bumper crop year" + 2
		random < 1
		has "Trash Fire Crops: declined"
	on offer
		conversation
			`Smog fills your windscreen as you make your descent, trying and failing to see anything more than a few meters in front of you. The autopilot systems show solid green across the full range of indicators though, and traffic control has confirmed a lock.`
			choice
				`	(Land on autopilot.)`
				`	(Return to orbit.)`
					goto orbit
			`	You let the craft perform the landing, staring blankly at the haze until it clears.`
			`	On the ground, you see the cause, fields upon fields of plantations burning. You see a crowd of mostly farmers blocking off a smaller group of firefighters, arguing and trying to stop them from putting out the flames as planes fly overhead, dropping water and retardants wherever necessary.`
			`	You recall seeing something like this years ago, of farmers burning their crops to make the land fertile, and how bad the air was for months.`
				decline
			label orbit
			`	Unwilling to trust landing blind into an unknown situation, you return to orbit and rejoin the spaceport processing queue. One day of delay is a worthwhile price to pay for surety.`
				flee



mission "Forest Fire"
	minor
	source
		government "Free Worlds"
		attributes "frontier"
		not attributes "station"
	to offer
		random < 1
	on offer
		conversation
			`The smell of burning smoke permeates the air as you step off your craft, causing you to rush towards the nearest shelter, coughing along the way. Once there, you find people shouting and rushing about to get tape plastered onto the windows. No one seems to have noticed your arrival and none give an explanation.`
			choice
				`	"Hey! What's happening? I can help!"`
					goto help
				`	(Look for someone not in motion.)`
			`	You seek out a pregnant lady sitting on a chair, a mask worn as she explains: "A large fire has sprung up nearby, and the wind is fanning it towards the spaceport. Might have been some fool playing with fire, or some pirate sending a message to a local. We don't know, could be anything around here really. We're hunkering down and hoping it'll burn out before it does too much damage."`
			choice
				`	"I have a ship out there. Let me help."`
			`	Her eyes widen and she looks around, sharply catching the attention of one of the many people hurrying about.`
				goto fight
			label help
			`	A young man who looks suspiciously like he might've been air traffic control twenty minutes ago glances at you and skids to a stop. "Oh, you're a pilot! Can your ship help?"`
			choice
				`	"Yes."`
			label fight
			`	The dock-hands scramble to get the firefighting equipment onto your ship after your proclamation, instructing you to drop the retardants onto the perimeter of the fire. You barely manage to remember what every button does before the Air Traffic Controller clears you to depart, navigating your craft towards the fire.`
			`	The raging fire flares like an inferno, throwing up black smoke in deep billowing waves as you approach. As you drop the retardants, making sure to keep your speed low, animals scramble towards safer grounds. You try to make sure you've not emptied right on top of them each time as you go back for another batch.`
			`	Hours later, you look at your handiwork, a long line of red keeping back the flames as the fire starts to smother out. You radio your progress and receive a cheery response, thanking you for your help.`
				decline



mission "Local Politics"
	minor
	source
		attributes "frontier"
		attributes "south"
		not attributes "station" "urban" "ex-pirate"
	to offer
		or
			and
				random < 5
				or
					has "flagship planet attribute: south pirate"
					not "event: war begins"
			and
				random < 1
				has "event: war begins"
				not "event: fw suppressed Greenrock"
	on offer
		conversation
			`As you land on the pad, you note a general lack of presence around the spaceport. No one has scrambled to hook up your ship, nor has anybody else acknowledged your arrival. Instead, when you leave your ship, all you find is a note within the spaceport detailing where their "overlords" can find their yearly tribute.`
			`	You decide against finding out where the inhabitants went.`
				decline



mission "Military Response Test"
	landing
	minor
	source
		government "Free Worlds"
		not attributes "station" "urban" "frontier"
	to offer
		random < 1
	on offer
		conversation
			`In a strange set of instructions, the Air Traffic Controller has you punch in a set of coordinates, taking you close to a massive military base on the way to the landing zone. You let the autopilot take over as you watch the view off the cockpit window, hoping the turrets in the base won't shoot you out of the sky.`
			`	From where you are watching, you see a single woman standing within the parade square, a hand raised like she's looking at her watch. Seconds pass before she raises her other hand and gives a thumbs up to whoever's looking at her. Suddenly, a loud siren sounds out across the base that is audible even in your ship as it passes by at reasonable height. You watch as soldiers drop everything they're doing, some rushing into buildings while others run toward armored vehicles. Within minutes, the base's vehicles are rolling towards the parade square whilst soldiers in full gear run to assemble within the square in neat rows.`
			`	You aren't sure whether what they were doing was scheduled, or if it was in response to your flight.`
				decline



mission "Missed Mugging"
	minor
	source
		government "Free Worlds"
		not attributes "station" "frontier"
	to offer
		random < 1
	on offer
		conversation
			`The sun has already set when you walk out of the spaceport, trying to find a nearby restaurant to sample their wares. Looking around, the only source of light comes from the building you just exited, a beacon within the sea of darkness.`
			`	Choosing a random direction, you decide to walk down the quiet street, taking in the sights. You are interrupted as two men rush from an alley, pushing past you as they go. Before you can respond, you see a woman run out, clothes in disarray as she gives chase to the two men to no avail. Belatedly, you realize that they were holding a purse, long after they've disappeared, melting into the blackness beyond.`
				decline



mission "Sojourn Sunday Sales"
	minor
	source
		government "Free Worlds"
		attributes "urban"
		not attributes "station"
	to offer
		random < 1
	on offer
		conversation
			`You blink in surprise as you enter the spaceport, watching throngs of people pushing their way through the human chains of queues wrapped around the commercial area. You scan your surroundings and notice advertisements upon advertisements of vacation locations, all at an absurdly high discount. Yet despite their vastly reduced prices, the advertised holidays still cost such large sums that a younger you could never have justified such expense.`
				decline



mission "Tarazed Ship Christening"
	minor
	source "Wayfarer"
	to offer
		random < 10
		has "main plot completed"
	on offer
		conversation
			`As you walk past a number of ships and crew going about their work in the spaceport, a small gathering in front of a Shuttle catches your attention. A young woman wearing a rather cheesy pilot uniform is in the midst of a little group of people all celebrating together. As you pass by them, a man standing on the top of a ladder breaks a bottle of Champagne on the (clearly not new) ship's hull. A loud cheer erupts from the group, earning an embarrassed blush from the young woman.`
			choice
				`	(Take a closer look.)`
					goto investigate
				`	(Shout well wishes as I pass by.)`
					goto "pass by"
				`	(Ignore them, I have more important things to do.)`
			`	You hurry past the rowdy group, annoyed by the disturbance.`
				decline
			label "pass by"
			`	You hurry past the group as they quiet down. Taking advantage of the momentary lull, you shout "Good luck! You've got this!" toward them. They let out another cheer in response, with the exception of the young woman who buries her face in her hands.`
				decline
			label investigate
			`	You approach the group as they quiet down, noticing a hint of anxiety in the air.`
			`	"Nothing quite like buying your very first starship," you say over their chatter. The celebration goes quiet as they turn to see who interrupted their little party.`
			`	"It's certainly been an... experience," the young woman replies once you are in comfortable talking distance.`
			choice
				`	"Have you got any big plans with it?"`
					goto plans
				`	(Give some advice.)`
					goto advice
				`	"So, who's the lucky pilot?"`
			`	You gesture to the Shuttle and look around as if it should be anyone else.`
			`	"Uhh... that would be me," the woman says, glancing around awkwardly.`
			choice
				`	(Try to salvage the awkward situation.)`
				`	(Get out while I can.)`
					goto "get out"
			`	"I'm just messing with you, my psychiatrist doesn't think it's very funny when I do it to him either."`
			`	"Oh," the woman says quietly, "that's... nice, I guess."`
			label "get out"
			`	You realize that you have made this random young lady quite uncomfortable by barging in with your input.`
			`	"Well, good luck!" you say with a wave as you hurry away. You barely hear the quiet "thank you" over the burning in your ears.`
				decline
			label plans
			`	"Right now," she says with a sigh, "the only plan I have is to get rid of the massive debt that I'm in because of it."`
			label advice
			`	"The mortgage isn't so bad as long as you're willing to work hard," you say with a smile, "and there is no shortage of people in need of a ship and a good pilot."`
			`	"I knew you could make a decent living with one, but is it really that easy?" she asks.`
			`	"The work isn't easy, but finding a job is the least of your worries. I'm sure that you'll have this ship paid off in no time."`
			`	You stay around and talk with the aspiring pilot for a few minutes, giving her tips and advice before stating that you have work to do. As you turn to leave, an older man places his hand on your arm, stopping you.`
			`	"Before you go," the man says, "we weren't very sure about this whole 'pilot' thing at first, but it's good to hear that my little girl has made the right decision. Thank you for that."`
			`	"It's the least I could do," you say before walking away.`
				decline



mission "Masquerade Hanging"
	minor
	source
		government "Pirate"
		not attributes "station"
	to offer
		random < 1
	on offer
		conversation
			`The smell of burning gunpowder wafts about in the air as you enter a town square, watching as a body is rolled off of a raised platform. Cries and screams fill the air as a masked man drags a lady across the platform and onto the central dias, an old-fashioned pistol to her head as he asks her something you can't make out. Thankfully, the man doesn't shoot, taking his gun off her temple before subsequently knocking her out with his weapon.`
			`	Moments later the small crowd allows him to depart opposite your viewpoint, without incident and without explanation. You aren't quite sure what to make of this scene as the bodies are swiftly dragged away.`
				decline

mission "News Reporter - Paradise"
	minor
	source
		government "Republic"
		attributes "paradise"
		not attributes "station"
	to offer
		random < 8
		has "event: war begins"
		not "event: joined the free worlds"
	on offer
		conversation
			`You are passing through the spaceport when you see a young woman walking in your direction. Trailing behind her is a multitude of camera drones, each one marked with a logo consisting of two curves pointing inwards.`
			choice
				`	(Wait for her to approach.)`
					goto walk
				`	(Hope she doesn't notice me.)`
					goto notice
				`	(Try to avoid her.)`
			`	You take a hallway off to the side to evade her. Just as you think you've gotten out of sight, you hear a voice. "Excuse me!" You turn to see the reporter following you.`
				goto walk
			label notice
			`	As you continue walking, you hear her call out, "Excuse me!" Suppressing a sigh, you turn to face the reporter.`
			label walk
			`	As she gets closer to you, she smiles. "Hello Captain! Would you be willing to answer a few questions for our viewers?"`
			choice
				`	"Sure, I wouldn't mind."`
					goto questions
				`	"No, I'd rather not."`
					decline
			label questions
			`	The camera drones circle around you as she prepares for the interview. After a few seconds, she smiles at one of the drones and begins.`
			`	"Welcome back. I'm here on <origin> reporting on the situation with the Free Worlds. I'm joined by a merchant captain currently between trips. Captain, what do you think of the ultimatum sent to Parliament?"`
			choice
				`	"I think Parliament should reconsider and give the situation some thought."`
				`	"Parliament made the right decision by refusing the demands."`
					goto right
			`	The reporter frowns. "Can you explain your answer for our viewers?"`
			choice
				`	"The interests of every world should be considered, whether we agree or not."`
				`	"The Free Worlds aren't represented well enough to gain traction through normal channels."`
				`	"The Navy is hardly defending that territory, so taxes shouldn't be as much."`
				`	"I would prefer to not answer."`
			`	"I'm not sure that Parliament would agree with you, but I want to thank you for your answers, and for taking the time to do this interview!" she says.`
			`	The drones dart back to follow her as she continues through the spaceport.`
				decline
			label right
			`	The reporter smiles. "Can you explain that answer for our viewers?"`
			choice
				`	"There are proper channels for presenting grievances, and this isn't one of them."`
				`	"It's a very ungrateful thing to do when Parliament is the one protecting them."`
				`	"I would prefer to not answer."`
			`	"We are fortunate that many people feel this way! Thank you for your answers, and for taking the time to do this interview!" she says.`
			`	The drones dart back to follow her as she continues through the spaceport.`
				decline

mission "Scientists at the Pub after a Conference"
	minor
	source
		government "Republic"
		attributes "urban"
		not attributes "station"
	to offer
		random < 1
	on offer
		conversation
			`As you take a break after a long journey and a longer-feeling landing procedure, you notice a group of people enter the pub where you're sitting, streaming in from the conference complex across the street. They vary in age, dress, and accent, but most have an identical badge dangling from a lanyard around their necks. You notice one badge that's been dropped on the floor, reading "Attendee - 35th Annual Pan-galactic Conference on Interstellar Microbial Genomics and Population Dynamics." The group takes their seats at a long table near to you.`
			choice
				`	(Order a meal and listen in to their conversation.)`
					goto "overheard scientists 1"
				`	(Find somewhere quieter to relax.)`
					decline
			label "overheard scientists 1"
			`	Fragments of conversation make their way to you through the din of the pub.`
			``
			`	Two of the younger attendees are looking a bit nervous. "I'm so glad to have my presentation over with. I was so worried about having to present on the first day, but now I can finally just relax and actually listen to the other talks!"`
			`	"Oh definitely! I probably shouldn't even be here - I should really be rehearsing... Oh! Waiter, another beer, please!"`
			`	"Got your slide deck ready for tomorrow?"`
			`	"Yeah, but I'm still terrified. I hate public speaking."`
			`	"Don't worry, you know more about your particular area of expertise than they do. You'll be fine once you're on stage! And besides, graduate school is one giant exercise in public speaking. Comfort comes with practice."`
			``
			`	Another scientist is rolling his eyes after a post-mortem of the day's events. "Is there some law I don't know about that requires every 'question' to start with 'I guess this isn't so much a question as a comment...'?"`
			``
			`	An exasperated academic is speaking emphatically to her friend about what you infer to be a presentation they both heard earlier. "I don't think the nucleotide evidence supports their hypothesis at all! Like, I know the proteomic data could be used to support their conclusion, but they're ignoring synonymous mutations!"`
			choice
				`	(Order another beverage and continue listening.)`
					goto "overheard scientists 2"
				`	(Finish my meal and leave.)`
					decline
			label "overheard scientists 2"
			`	The group's conversation grows louder by virtue of both passion for the subject as well as the influence of a few drinks.`
			`	"Look, the analysis might be fine, but if they can't even be bothered to provide the version numbers for their analytical software, then it isn't reproducible and that's an automatic 'reject' from me."`
			``
			`	One person is looking slightly shell-shocked after considering what might have been. "Can you believe my computer crashed right before I had to present? Good thing I had backups. Two is one and one is none."`
			``
			`	A group seem to be discussing some other colleagues in the field who are, presumably, not present this evening. "Singh and Esterhazy are such arrogant jerks. Their work is okay, I guess, but not enough to justify their wannabe rockstar personalities!"`
			`	"Sure, but they aren't just arrogant jerks, they're charismatic arrogant jerks. Charisma attracts good grad students to their lab, who produce good papers, who they put their name on. It's a positive feedback loop."`
			``
			`	Grant applications seem to be a common subject. "The Republic Medical Research Agency said my work is too theoretical, but the University of Chiron Department of Microbiology says it's too applied!"`
			`	"That's a conundrum, alright. Maybe you could find some funding from industry? The Syndicate might be interested in your work."`
			`	"Yeah, but I'm not sure yet if I'm willing to give up my academic freedom."`
			choice
				`	(Finish up at my own pace.)`
					goto "overheard scientists 3"
				`	(Settle my bill as quickly as possible and leave.)`
					decline
			label "overheard scientists 3"
			`	Two attendees compare gripes about job demands. "Teaching sucks. Between class hours, office hours, and preparing lectures, there's hardly any time left for research."`
			`	"That's funny! Teaching undergrads is my one respite from grant-writing!"`
			``
			`	A sociable but exhausted-looking man is sitting back in his chair. "These conferences only last three or four days, but it always feels like it ages you a year."`
			`	You leave after finishing your meal, reflecting on having overheard a slice of a life very different from your own.`
				decline


mission "Sol-Bound Shuttle"
	minor
	source
		system "Sol"
	to offer
		random < 10
	on offer
		conversation
			`	Upon entering the sprawling spaceport, you notice that a group of factory workers are talking to a captain. As you get closer, you see that the captain's flagship, a Shuttle that has seen better days, lacks a hyperdrive.`
			choice
				`	"Where's your hyperdrive?"`
				`	"How are you going to travel anywhere with that ship?"`
				`	(Go back to your ship.)`
					decline
			`	The captain laughs. "Most pilots are the adventurous type. Not me. I make a pretty decent haul just flying people from Earth to Mars and back. Occasionally I do trips to the Moon for tourists." You notice that she uses the archaic term for Luna. Must be a local expression.`
			choice
				`	"Doesn't that get boring?"`
					goto boring
				`	"Is there really enough travel within Sol that you can make a living off of it?"`
			`	"You'd be surprised. There's a lot of people in this system after all, and a lot of those people have enough money to leave Earth but not enough to leave Sol. It's a nice niche I've carved out for myself."`
				goto end
			label boring
			`	"For you, maybe. I can tell by your accent that you've done a bit of travelling from your home planet. I like staying closer to home, though. With all the instability in the galaxy - pirates, aliens, and who knows what else - staying in Sol keeps me safe. Call me paranoid, but being in a place where I don't have to worry about that is something I value." She eyes a ship to the side that's having its hull repaired. The damage appears to have been inflicted by a beam weapon.`
			label end
			`	You say your goodbyes as you board your ships. Although you are both captains, the trajectory of your lives have taken very different courses.`
				decline

# Note about Earth Day and Earth Hour:
# Earth Day (in 2023) is a day of awareness about climate change and occurs every 22nd of April. Earth Hour is an hour
# of blackout around cities worldwide, also to bring awareness to climate change, and it's observed on the last Saturday
# of March.

# Since Earth Day has become a quasi-'national day' for Earthlings in Endless Sky, it would be interesting to have Earth
# Hour be conflated with Earth Day as well, to demonstrate how people in a thousand years' time observe what we observe
# today and how its meaning has changed.
mission "Earth Day Blackout"
	minor
	landing
	source "Earth"
	to offer
		day == 22
		month == 4
	on offer
		conversation
			`As you follow the tracking beacons towards Earth's central spaceport, you realize there's something very off. What was the bustling spaceport city is now completely still, and even though it is near midnight, the supertall buildings and skyscrapers are curiously dark; not a light is on for kilometers.`
			`	Despite this, the spaceport seems to still be operational, because the automated procedures of signing landing documents, refueling, and checking your ship's spaceworthiness are completed as you land. In the spaceport terminal, there are wax candles spaced out to bring some light into the now dark corridors. It's a strange sight for the most populated planet in human space.`
			choice
				`	(Find someone and ask.)`
				`	(The blackout will probably pass.)`
					goto pass
			branch attendant tourist
				random > 50

			label attendant
			`	You approach an information desk in the terminal's atrium that, given the situation, doesn't seem to be as busy as expected. After a moment you get to the attendant behind the counter.`
			choice
				`	"What's with the blackout?"`
				`	"When is the blackout going to be fixed?"`
			`	The attendant chuckles to himself. "I should've expected that question from your accent. Today's Earth Day, when all the cities of Earth - and I mean all of them - participate in a total blackout. Even the Parliament building was out today. It makes us think about our origins; that we once lived on the soil without electricity, all confined to just this one planet here, divided and uncertain. Of course, people like me still have to keep working, but for other people it's a day off to enjoy what little wildlife and Earth us Earthlings have left, ironically. Do you have any other questions?`
			choice
				`	"When did this tradition start?"`
				`	"Thank you for telling me."`
					goto pass
			`	"Well, my old history class tells me that the first Earth Day was around the 20th century, a few years after we landed on the Moon for the first time. Back then, there were a bunch of conflicts and disputes over resources and how we were fighting all over and digging it all up to power all those dirty, primitive cars, power plants, and factories we had back then. So as a show of unity against that people started celebrating Earth's natural beauty by bringing us back to our past."`
			`	As he finishes, the ceiling lights flash back on. "Ah, well, there you go. Too bad I missed the celebrations, but that's the end of Earth Day and my night shift. I hope you had a good Earth Day, and have a good night!"`
				decline

			label tourist
			`	You approach a woman with a bunch of oversized bags clustered around her seat. She's tapping rapidly on her datapad, but nonetheless she looks up when you approach. "Excuse me, Captain, I was just trying to figure out when the metro starts up again. Do you know?"`
			choice
				`	"I know just as much as you, sorry."`
				`	"Maybe it's to do with the blackout?"`
					goto "way in"
			`	"Ha, they shut everything down for Earth Day and then assume all us offworlders get the idea. What do you know..."`
			choice
				`	"Earth Day?"`
				`	"Shut everything down?"`
			`	"Didn't you see what was happening outside on your way in? It's something to do with Earth Day. Back in those old days before humans were able to get off this planet, they were stuck in a chain of issues and disputes over energy. You know, they didn't have fusion reactors back then. Awfully primitive times.`
				goto decided

			label "way in"
			`	"Yes, I suppose you must have seen what's happening outside on your way in. It's something to do with Earth Day. Back in those old days before humans were able to get off this planet, they were stuck in a chain of issues and disputes over energy. You know, they didn't have fusion reactors back then. Awfully primitive times.`

			label decided
			`	"So they decided that, on the 22nd of April each year, all of Earth would go into total blackout to symbolize that they didn't have enough energy to sustain themselves, and to remind them that the only way to advance was to keep pushing themselves forward, find new pathways to power, lest those blackouts became longer and more frequent. Fascinating, huh?"`
			choice
				`	"It seems a bit backwards."`
				`	"It is fascinating, thanks."`
					goto pass
			`	"Well, perhaps. But Earth is like that sometimes. It's survived through so much, and without Earth Day to remind our ancestors that we must keep looking forward, maybe you wouldn't be in your fancy little spaceship, would you?"`
			`	The lights in the spaceport turn back on as she says that, and she turns to look at her data pad again. "Oh, it's twelve o'clock. I've got to see if the metro's opened so I can get to my accommodation. Safe travels!"`
				decline

			label pass
			`	After the clock passes midnight, the lights in the spaceport come back on, followed by the signage and lights of the city surrounding it. A few workers come and snuff out the candles before putting them away in unseen closets.`
				decline

mission "Burthen Triathlon"
	minor
	source
		planet "Burthen"
	to offer
		random < 10
	on offer
		conversation
			`Thanks to the planet's high gravity, Burthen is not a common destination, but today the spaceport seems to have a lot of visitors. Many of the usually empty landing pads are occupied, and you notice a sizable crowd at the edge of the spaceport as you step out onto its rather untarnished apron. Some members of the crowd are obviously from offworld judging by their height, and there's even a few media crews standing by, although it looks like their camera drones are struggling with Burthen's gravity.`
			choice
				`	(See what's going on.)`
				`	(Avoid the commotion and tend to your own business.)`
					decline
			`	Each step takes significantly more effort than you're used to, but you eventually reach the crowd. From the signs that have been put up on the way, it looks like the "Burthen Triathlon" is taking place today, and the spaceport has been designated the finishing point. A couple of especially sturdy-looking marquees have been set up; the smaller one appears to be the administration tent, currently only accessible to event staff, while the other one is far larger and is catering food and drinks for the crowd nearby.`
			choice
				`	(Walk over to the catering tent.)`
				`	(Stay outside.)`
					goto outside
				`	(Return to your ship.)`
					decline

			`	Thankfully, the walk to the catering tent is far shorter than the walk from your ship, but nevertheless you're exhausted by the time you drag your feet inside. A lot of effort has been put into this tent: the metal chairs are all sturdily-built to allow offworlders to pull themselves up, but cushioned as to not make it uncomfortable to sit in. A small firepit has been built in the middle of the tent, along with a couple fire extinguishers placed nearby, and the whole place is brightly lit in contrast to Burthen's typically chilly weather. Quite a few people, both Burthenians and offworlders, are mingling about here.`
			`	There's a counter in the corner with two levels, apparently so that the Burthenian attending it can serve both offwolders and locals. Alongside the typical drinks you've seen in spaceport bars and some local to the southern Core, the counter also offers a local drink called the "Antigrav" that claims to "ease visitors from Burthen's natural pull," and comes in a specially made glass, all for 30 credits.`
			branch "no credits"
				credits < 2
			choice
				`	(Order a regular drink from the counter.)`
				`	(Order the Antigrav from the counter.)`
					goto antigrav
					to display
						credits >= 30
				`	(Don't order anything and leave the tent.)`
					goto "leave tent"

			action
				payment -2
			`	You hand over a couple credits for the drink and leave the tent, sipping with some difficulty as you go. The Burthenian at the counter advises you not to drink too much of it at once, and not to drop the cup "unless you want a munted foot for a few weeks."`
				goto "leave tent"

			label antigrav
			action
				payment -30
				outfit "Antigrav Glass"
			`	It turns out the glass the Antigrav comes with has a miniature repulsor installed so that you don't need to hold it while drinking it. The drink itself is a highly carbonated soda that tastes like something in between lingonberry and raspberry, made from the native berries found in Westland, the district the spaceport is located in. The Burthenian at the counter advises you not to drink too much of it at once and to not turn it off while it's levitating, "lest it falls on your foot and we have to treat your bone fractures."`
				goto "leave tent"

			label "no credits"
			`	Unfortunately, it looks like all the drinks are too pricy for you.`
			choice
				`	(Leave the tent.)`

			label "leave tent"
			`	The crowd is a bit more active when you return outside, and over the heads of the locals you see on a large, portable screen that the leading triathlete is a particularly stocky Burthenian, wearing a white helmet and tight, dark sportswear.`
				goto "after tent"

			label outside
			`	Staying outside in the oppressive gravity and the chilly temperature, you move over to the sidelines and watch the large, portable screen that is broadcasting the leading competitors from above. It appears that competitors are divided into Burthenians and offworlders, with Burthenians wearing white helmets and offworlders wearing red helmets. It's nearing the end of the whole event; the competitor in front is named Abernathy, a stocky Burthenian apparently doing his eleventh Burthen Triathlon. Meanwhile, the leading offworlder is five hundred meters behind him, a competitor from Martini named Caldarone. Apparently, they've been at it for over 11 hours, beginning with a 1.5 kilometer swim, then a 40 kilometer bicycle ride, and finally a 10 kilometer run.`
			`	After a couple minutes, Abernathy emerges from behind a bend, camera drones chasing him. Cheers, whoops, and rather overly enthusiastic hollers erupt from the crowd, raising enormously as he dashes through the finishing straight, the drones now circling around him. Just over the crowd a loudspeaker announces, "And here comes the winner of the Syndicate Athletics Burthen Triathlon, the world triathlete champion, competitor number fifty-eight: Samuel Abernathy!"`
				goto end

			label "after tent"
			`	As he nears the finish line the Burthenians' enthusiastic cheers, whoops, and hollers erupt from the crowd, and the camera drones, their repulsors now calibrated for Burthen's gravity, circle around the finishing straight. Just over the crowd a loudspeaker announces, "And here comes the winner of the Syndicate Athletics Burthen Triathlon, the world triathlete champion, competitor number fifty-eight: Samuel Abernathy!"`

			label "end"
			`	Abernathy doesn't slow down until he's within an arm's length of the finishing line; as he crosses it he seizes the tape, making a yelp of simultaneous joy and relief. He holds the tape up before everybody in the crowd and at the cameras pointed at him, taking in the attention (and catching his breath) before accepting a bottle of water from someone on the sidelines.`
				decline

mission "CCOR Guerrilla Standoff"
	minor
	source "Gagarin"
	to offer
		random < 10
	on offer
		conversation
			`Every map of human space places Gagarin in the list of seedy, go-at-your-own-risk pirate ports which would bring to mind the likes of Greenrock's fighting pits and Freedom's gear bazaars. Still, it appears much like any other old, slightly run-down Southern spaceport, only at a much grander scale. Being the center of the planet's extensive transportation system, it seems as if you are wading through thousands of Gagarians and offworlders in every atrium and hallway of this spaceport, as they do the same to make their connections on- and off-world.`
			`	But as you make your way into the central hall, you notice that, where you'd expect the greatest activity, everything has stopped. Even the ever-roving antigrav trolleys of cargo and supplies are backed up and motionless, and everybody's attention is directed at some sort of commotion in the very center of the spaceport.`
			choice
				`	(Take a look.)`
				`	(Go back to your ship.)`
					decline
			`	Stepping through the gaps within the established crowd you end up next to a spaceport gendarme. He appears as if he's meant to be on patrol duty but is too busy watching the distraction to do his job right now. Looking over the banisters beside him, you see first the enormous and oddly empty space in the middle of the hall, then a team of overalls-wearing men armed with drills and brushes. Surrounding them is a cordon of guerrillas in their rosy CCOR uniforms, sizing up the public and the spaceport security around them with their rifles and pistols.`
			`	The painting guerrillas are busily finishing off the touches of what appears to be a statue of the burgundy and white emblem of the Confederated Councils, while a pile of rubble beside it suggests that a symbol of the local government once stood in its place. As they step away from the statue, a lone man in a much better-kept uniform than the others steps forward in front of their work. You can feel the air chilling as he raises his head to speak.`
			choice
				`	(Listen in.)`
				`	(Step away before he makes his speech.)`
					decline
			`	You don't see any amplification equipment, yet his voice fills the room without effort.`
			`	"Gagarians and offworlders. Captains and travellers. Servicemen and farmers.`
			`	"The worlds of the Outer Rim, and indeed, those of the Republic and the entirety of humanity, have and continue to be despoiled and devastated by ruthless profiteering.`
			`	"The executives of the Syndicate and the landed gentry of the Paradise Worlds steal the efforts of tens of billions of men, women, and children, from Prime to Foundry; from Valhalla to Earth; from Bourne to Hestia, and beyond. And for near a century they have colluded to impose their designs on our worlds! The corporate insurrection in Novo Minho and the gang wars in the northern Outer Rim are an obvious extension of the arm of people like Alastair Korban, only leading to further suffering and bitter destruction in our region!`
			`	"But there is still hope. We can bring about the independence of Gagarin and unify this world that has been lost to the Syndicate-sponsored oligarchs and their cronies and puppet officials. We can reunite the Outer Rim and restore the prosperity stolen from us. We can form a new Confederated Councils and once again shine the light of Belenos across the entire galaxy!"`
			`	The gendarmes look around and consider the response of the crowd around them as the man finishes his speech to scattered applause. The speaker steps down and orders his guerrillas into formation before marching them out of the still crowd and into the back of a dusty, burgundy army van you hadn't noticed before, leaving the remains of the old statue scattered around the empty space.`
			`	You turn around and see the gendarme you ended up next to. He meets your eyes and recognizes your off-world air.`
			`	"Just an everyday interruption, Captain," he says. "Only nostalgists for the old cause. We get a dozen of these incidents a month." He seems to be interrupted by a buzz from the radio receiver at his hip and strides off into the crowd, leaving you on the ledge.`
			`	Slowly but surely, the spaceport snaps out of its shock and picks up its previous momentum, although as you turn around you pass two government-branded trucks mounted with cranes, almost certainly there to carry off the newly installed statue and to clean up the mess left behind by the guerrillas.`

mission "Raider returning to Mordente-Bridi"
	source "Mordente-Bridi"
	to offer
		random < 10
	on offer
		conversation
			`Watching the microgravity section of the spaceport from one of the bars in Mordente Cylinder, you observe a Bastion in pirate markings coming nearly too fast for safe approach to the station, its hull covered in gashes and burns from what looks to be Plasma Cannon shots.`
			`	As it comes to a stop in a maintenance bay, the spaceport's engineering shuttles appear from all over and begin buzzing around the Bastion, assessing the damage and beginning the work on repairs. Meanwhile, its crew disperse from the ship and immediately begin unloading a multitude of busted-up crates and containers from the hold, probably raided from a civilian transport. It looks like their haul was worth the damage.`
			`	Within the hour the work shuttles scatter from the ship as they finish patching up its battered hull, and the Bastion maneuvers out of the bay almost as haphazardly as it did when it entered.`

mission "Militia returning to Solace"
	source "Solace"
	to offer
		random < 10
	on offer
		conversation
			`Wandering around the main spaceport on Solace, you notice several rows of shiny new landing pads next to the Delta V company offices. A large banner announces that you are witnessing the grand opening of Delta V's new private spaceport, and a crowd of interested spectators has gathered near the perimeter of the fence.`
			`	Suddenly an Argosy comes streaking out of the sky, almost crashing into several smaller ships in the main spaceport before swerving out of sight behind a hangar in the direction of the new landing pads. There are shouts from the throng of onlookers, who all seem to think this was a stunt. Your more practiced eye, however, tells you that there are bullet marks on the Argosy's hull from a Gatling Gun. It was probably a miscalculation by the pilot's computer that almost caused the collision.`
			`	Soon afterwards, an announcement is made from a large speaker, telling bystanders that nothing bad happened and that they can go home now. After staying for a while out of curiosity, the crowd finally disperses. However, you stick around and notice the Argosy flying back into view to land in the main spaceport.`

mission "Republic 300 Year Anniversary"
	landing
	source
		government "Republic"
		not attributes "uninhabited"
	to offer
		year == 3030
	on offer
		conversation
			`News headlines bombard your comms as you land on <origin>: today is the three hundredth anniversary of the Republic. A crowd has gathered in the local spaceport in something of a celebration as they tune in to the main news stations, websites, and blogs throughout human space that are commenting on this momentous day. However, you notice many passersby moving about with an air of disdain for the festivities, simply trying to get their business here over quickly, and being frustrated at the inevitable slowness of the local facilities today.`
			`	Originally formed by Earth and planets close to it, the Rim, and a few Dirt Belt worlds, the Republic went on to gradually expand and incorporate the Syndicate, Paradise Worlds, and the Deep. For three hundred years now, most of humanity has existed under its flag, and through protests and the space renaissance, waves of colonization, expansion, and battles against remnants of the Alphas, that flag remains flying over most human worlds today.`
			branch "war over"
				has "main plot completed"
			branch "war ongoing"
				has "chosen sides"
				not "main plot completed"
			`	Not all is well, of course, as the bombing of Geminus and Martini appears to have set the Republic on the precipice of war with the Free Worlds, in the southern portion of human space. You can't help but feel that much of the cheerfulness about this date has more to do with the national holiday than with a deep-rooted appreciation for the Republic's history and what it stands for.`
				goto end
			label "war ongoing"
			`	The ongoing war with the Free Worlds has greatly diminished what the Republic Department of Arts and Culture no doubt hoped to turn into the public event of the year. Local workers and merchant captains alike whisper among themselves, Navy personnel march to and from warships that come and go at an alarming rate, seemingly unfazed by the historical date, and some bar fights break out between likely inebriated local patriots and those reckless enough to voice their support for the Free Worlds here.`
				goto end
			label "war over"
			`	The recent Free Worlds war seemed to threaten this long history of stability, as battles raged over the skies of dozens of planets, and the threat of an open nuclear war loomed closer as the conflict escalated. The indiscriminate disappearance of many systems close to Earth, followed by the unified human front against the Pug invaders, seems to have knit together the sentiments of many throughout the Republic - for the time being, at least.`
			branch "zenith bombed"
				has "Wanderers: Sestor: Return to Wanderers: done"
			branch "sestor beaten at farpoint"
				has "Wanderers: Sestor Alt: Return to Wanderers: done"
			label end
			choice
				`	(Celebrate the Republic's 300th anniversary.)`
					goto celebrate
				`	(Go on about your day as usual.)`
			`	You switch your media channels off from the celebrations, and get to your ship's system checks. Once you're done, you prepare for just another day.`
				decline
			label celebrate
			`	You take an hour or two to join in on the festivities, because after all, it's not everyone who can claim to have witnessed a centenary anniversary of a nation. Stepping off the <ship>, you head to the spaceport, have a couple of drinks, speak to some of the locals, and party with a few revelers. Once it's getting late, you head back to your ship and reflect on the meaning of this day throughout human space.`
				decline
			label "zenith bombed"
			`	Dimming the mood of the otherwise mostly positive news titles are the comments about a mysterious armada of robotic warships invading the Far North. Having crushed the Navy forces over Farpoint, the fleet was only partially beaten after the detonation of a terrible bomb on Zenith, which wrecked much of the planet. Indeed, it was weeks still before the scattered ships were fully destroyed, and confidence in the Navy's - and, by extension, the Republic's - ability to keep humanity safe seems to have been affected significantly...`
				goto end
			label "sestor beaten at farpoint"
			`	Web comments and news anchors seem to be particularly excited to comment on the recent victory of the Navy over the mysterious armada of robotic warships that invaded the Far North. Though at a great cost to the northern fleet garrisons, the invading fleets were successfully stopped at the Farpoint base, preventing the ships from causing any further harm. Veterans of the Farpoint battle seem to be hoarding the spotlight, giving emotional reports of their memory of the fight, and of the sacrifices they went through to achieve victory.`
				goto end

mission "Exotic Life: Delve"
	minor
	source Delve
	to offer
		random < 20
	on offer
		conversation
			`The air in Delve's spaceport is crisp, carrying the mineral tang of weathered stone alongside occasional whiffs of fuel and lingering industrial cleaners. As you walk toward your ship, you notice teams of workers dressed in biohazard gear moving between the departing vessels in pairs, bulky sprayers strapped to their backs, nozzles hissing as they coat hulls in a fine mist. Each ship gets a thorough pass before takeoff, the workers checking crevices and landing gear with practiced efficiency.`
			choice
				`	(Ask them what they're doing.)`
				`	(Ignore them and continue on your way.)`
					decline
				`	"Shipworm outbreak?"`
					to display
						has "exotic animals: delvan shipworm known"
					goto known
			`	You approach a pair of workers as they finish spraying down a Bulk Freighter and ask what they're doing. One of them, a grizzled veteran with deep lines around his eyes, barely glances at you. "Shipworms," he mutters, already moving to the next ship.`
			`	The other, a younger worker practically bouncing in his boots, grins behind his respirator. "Yeah! Little metal-chewing pests. They're native to Delve, infest the mines, the shipyards - anywhere there's metal to sink their teeth into. If we didn't spray every ship before takeoff, they'd be all over the galaxy by now." The veteran sighs. "They already are all over the galaxy. Because people aren't careful enough."`
			`	The rookie ignores him. "They start as tiny worms, barely bigger than your pinky, but once they find metal, they melt into it, make a cocoon that looks just like part of the ship! Bombacle, we call 'em. Then BAM! A few months later, the casing bursts open like a bomb! Bombacle!"`
			`	The veteran shakes his head. "What he means is, they're an invasive hazard if they get off-world. That's why we spray. No shipworms, no problems."`
			`	The rookie gives his sprayer an enthusiastic shake. "And I get to torch every last one I find. You ever see one pop under a high-heat blast? Satisfying as hell." The veteran just mutters, "You'd think the novelty would wear off."`
			action
				set "exotic animals: delvan shipworm known"
			`	With another look at the freshly sprayed Bulk Freighter, you make a mental note to give your own ship a once-over before takeoff.`
				goto ending
			label known
			`	One of them, a seasoned veteran with weary eyes, lets out a long-suffering sigh. "Great. At least this one actually knows what they are." In contrast, the other - a fresh-faced worker brimming with energy - practically lights up. "They're like space barnacles - until they hatch into wormy bombs! I was just telling him how fun it is to fry 'em!"`
			`	The veteran gestures around at the cavernous spaceport. "We don't get outbreaks here. This is Delve. They're Delvan shipworms. They're native. Always have been. They infest the mines, the shipyards, anywhere with exposed metal. That's why every ship gets fumigated before takeoff - to keep 'em from spreading even more than they already have."`
			`	The rookie eagerly jumps back in. "You ever see one break out of a cocoon in real time? Casing splits and it blasts out like a grenade - it's wild!" The veteran just rubs his face.`
			`	With nothing more to add, you make a mental note to give your ship a once-over before takeoff as the workers continue their routine.`
			label ending
			`	You give the fumigation teams a final glance and make your way back to your ship. The metallic surfaces around you now hint at unseen creatures lurking.`
				decline

mission "Exotic Life: Ada"
	minor
	source Ada
	to offer
		random < 10
	on offer
		conversation
			`You make your way through a dimly lit section of the spaceport to a near-empty hangar, where the usual hum of activity is dampened by an eerie stillness. The back of the hangar has a reinforced glass cargo door cracked open, perhaps by mistake. You peer inside to see large, sealed tarps stretched across the area, some draped over cargo crates, others covering entire sections. One enormous tarp appears big enough to be covering a whole ship. Each one bears the same stark warning in bold lettering: "DELVAN SHIPWORM FUMIGATION." The air has a faint chemical tang to it, and ahead, two figures move methodically between the tarps towards the door.`
			`	They are covered head to toe in protective suits, thick gloves, and respirators obscuring their faces. One carries a handheld sprayer, releasing a fine mist into the air, while the other checks a monitor strapped to their arm. Their boots crunch softly against the floor as they pass.`
			choice
				`	(Ask them what's going on.)`
				`	(Ignore them and continue on your way.)`
					decline
				`	"Nasty little bombacles, aren't they?"`
					to display
						has "exotic animals: delvan shipworm known"
					goto known
			`	Curiosity gets the better of you, and you ask what this is all about, gesturing at the tarps. One of them pauses, their voice muffled by the respirator. "Delvan shipworm outbreak. Nasty infestation. We're exterminating them before they spread to other ships or the city." You can see small scorch marks on the floor nearby - signs of something being burned away.`
			choice
				`	"What's a Delvan shipworm?"`
				`	"Nasty bombacles, aren't they?"`
					to display
						has "exotic animals: delvan shipworm known"
					goto known
				`	"Well, good luck with that. I should get going."`
					decline
			`	The worker with the monitor barely hesitates before responding. "Delvan shipworms are an invasive species from Delve. They start as larvae, tiny worms-"`
			`	"Bombacles!" the one with the sprayer interjects, voice distorted through the respirator. "They latch on ships, grow into barnacles, then they're bombs!"`
			`	The first worker exhales, shaking their head. "They're more than that. The larvae attach to metal - usually ship hulls, but it can be mining equipment, or anything, really - and secrete an enzyme that corrodes the surface, breaking it down so they can form a cocoon around themselves. This builds up a high-pressure gas, so the outer shell hardens to compensate, blending in with the surrounding metal."`
			`	"Yeah, until - BOOM! Three months later, it blasts open like a grenade and out come a dozen disgusting worms!"`
			`	"You make it sound like a horror movie."`
			`	"It is a horror movie if you're next to one when it hatches." The sprayer-wielding worker turns back to you. "Writhing wrigglers that leave a hole the size of your palm in whatever they break out of. Plenty of ships have lost pressure 'cause of them."`
			`	The first worker sighs. "That's why we're dealing with it now. We don't let them spread, we don't get people vented into space."`
			action
				set "exotic animals: delvan shipworm known"
			`	Your gaze drifts back to the tarps, imagining what might be skittering beneath them. You nod in thanks and step away, making a mental note to double-check your ship's hull before takeoff.`
				goto ending
			label known
			`	The worker with the sprayer perks up. "Finally, someone who gets it!" they say, shaking their sprayer for emphasis.`
			`	The other groans. "They are not barnacles and they are not bombs. They are a highly adaptive invasive species with a complex-"`
			`	"Yeah, yeah, they're still bombacles," the sprayer worker cuts in. "Point is, we kill 'em before they kill ships. And cities. And people."`
			`	The monitor worker exhales but gives you a nod. "At least you understand how important this is. Most folks just walk by without a second thought." The sprayer worker waves you along. "Anyway, let us work before one of these things chews through something vital."`
			`	Satisfied, you leave them to their job, making a mental note to check your own hull before takeoff.`
			label ending
			`	With one last glance at the fumigation tarps, you head back to your ship, suddenly aware of how fragile a metal hull can be in the wrong circumstances.`

mission "Exotic Life: Glaze"
	repeat
	minor
	source Glaze
	to offer
		random < 10
		or
			not "chosen sides"
			has "main plot completed"
		not "exotic life: seen glaze apes"
	on offer
		conversation
			`You step to the edge of the mesa from the spaceport, the wind blowing as you take in the view. The canyons stretch out before you, a maze of red and gold stone, their depths lost in shadow. Far in the distance, something moves - small figures, barely more than specks, making their way through one of the ravines. You squint, but the details remain elusive.`
			`	Nearby, a weathered set of credit-operated binoculars stands bolted to the ground, a faded sign above them reading: 1 credit per use.`
			choice
				`	(Take a closer look for 1 credit.)`
					to display
						credits >= 1
				`	(Ignore the specks and return to my ship.)`
					to display
						credits >= 1
					decline
				`	(Pat my empty pockets and return to my ship as I can't even afford the 1 credit fee.)`
					to display
						credits < 1
					decline
			action
				payment -1
			branch "no rare apes"
				random < 20
			`	The binoculars hum as you focus in on the figures, expecting hikers, but what you see is something else entirely. A small group of shaggy, long-limbed creatures move carefully through the canyon. Their fur is the same hue as the sandstone, blending almost perfectly with the terrain. They walk on two legs, but with a hunched, cautious gait, pausing often to glance around before continuing.`
			`	One of them stops near a boulder, kneeling to scoop up a handful of dust and let it run through its fingers, as if testing the wind. Another lingers behind the rest, turning its head slightly, perhaps listening for something. There are no signs of tools or fire - certainly nothing to suggest the "canyon people" of local legend - but there's an undeniable sense of awareness in the way they move and seem to belong to the landscape itself.`
			action
				set "exotic life: seen glaze apes"
<<<<<<< HEAD
			`	After a long moment, they disappear behind a ridge, blending so seamlessly into the terrain that it's hard to tell if they were ever there at all. You step back from the binoculars, the last glimpse of them lingering in your mind.`
			choice
				`	(Return to your ship.)`
					goto closing
			label "no rare apes"
			`	Curiosity gets the better of you, and you pay a credit to the machine. The binoculars whir softly as they adjust, bringing the distant canyon into focus. A group of brightly dressed tourists walks along a winding trail, pointing at rock formations and stopping to take photos. One of them waves excitedly at something -- maybe an unseen guide explaining the landscape.`
=======
			`	After a long moment, they disappear behind a ridge, their camouflage making it hard to tell if they were ever there at all. You step back from the binoculars, the last glimpse of them lingering in your mind.`
				decline
			label norareapes
			`	Curiosity gets the better of you, and you pay a credit to the machine. The binoculars whir softly as they adjust, bringing the distant canyon into focus. A group of brightly dressed tourists walk along a winding trail, pointing at rock formations and stopping to take photos. One of them waves excitedly at something - maybe an unseen guide explaining the landscape.`
>>>>>>> 31d10828
			`	Just another tour group exploring the canyons. You step back from the binoculars with a small chuckle.`
				decline

mission "Exotic Life: Bluestone"
	minor
	source Bluestone
	to offer
		random < 10
	on offer
		conversation
			`You step off your ship and wander around Bluestone's quiet yet functional spaceport. The buildings, made mostly of durable plastic resin, form a quaint but near-uniform red-brown landscape, in sharp contrast to the small yellow pub in the center. The spaceport is quiet, but the low hum of activity from a nearby oil drill gives it some life. As you are entering the pub, you spot an announcement on a bulletin board:`
			`	"Guided Tour: Hybrid Crop Research Village - an exceptional hub of field-based research led by the Cornucopia College of Agriculture, nestled within captivating landscapes!"`
			`	The bulletin catches your eye. It's a rare chance to see something other than refinery equipment and plastics, and the mention of hybrid crops entails something different. There's a signup sheet, and only a few spots remain.`
			choice
				`	(Sign up.)`
				`	(Skip the tour.)`
					decline
			`	After signing up for the next tour, you are directed to hop onto a beat-up old bus that rattles along to the research village. You notice Bluestone's rusty industrial sprawl transition into the rocky fields of deep, desaturated blue grasses that the planet is known for. The village itself appears a small yet dynamic community, centered around a sleek, glass-paneled laboratory and greenhouse emanating reddish-yellow light. Dotted around are modest plastic resin apartment buildings. The entire community is surrounded by an expansive field containing rows and rows of crops.`
			`	You get off the bus and are immediately ushered into the laboratory by a young-looking tour guide, along with half a dozen other tourists. She has a small nametag that reads:`
			`		Zea S.`
			`		Community Tour Guide`
			`		MS in Agronomy`
			`		Cornucopia College of Agriculture`
			`	"Welcome to our guided tour of Bluestone's Hybrid Crop Research Village! Here, our dedicated scientists harness the secrets of native flora. The grasses and lichens you see around you have evolved unique photosynthetic pigments to thrive in our planet's dim, reddish light. Before we continue, can anyone name the most famous photosynthetic pigment found on Earth?"`
			choice
				`	"Tea leaves."`
					goto "once wrong"
				`	"Green."`
					goto "once wrong"
				`	"Chlorophyll."`
					goto "once right"
				`	"Purple paint."`
				`	(Remain silent.)`
					goto awkward
			`	"That's what I use to paint my dragon minis!" a tourist blurts out, his excitement briefly overtaking him before he immediately clears his throat to regain his composure.`
			label "once wrong"
			`	Zea shifts uneasily. "Umm, not exactly. The answer I was looking for was chlorophyll.`
				goto chlorophyll
			label "once right"
			`	Zea beams broadly. "Exactly right! Chlorophyll is fundamental to life on Earth.`
				goto chlorophyll
			label awkward
			`	There is an awkward pause as Zea scans the group. After another moment the tour guide sighs lightly, "Well, it's chlorophyll." Visibly trying to downplay the moment, she adds, "No worries - let's move on.`
			label chlorophyll
			`	"These pigments on our native plants are distinct from Earth's chlorophyll. Green chlorophyll actually captures red light fairly well, but not as well as a cyan pigment. Our planet's reddish hue can also be deceiving - near-infrared light, an invisible light just beyond what humans can see, is what our native plants truly thrive on. The vegetation can capture those wavelengths of light with remarkable efficiency. By deciphering their genetic blueprints, we've identified key adaptations that can be hybridized into crops found on Earth or other worlds to enhance their resilience in the low-light environments of cooler stars."`
			`	You are then led outside to a small garden of native grasses and lichens next to the laboratory. "And now, take a closer look at our fascinating native species. Notice their muted blue and near-black colors - this isn't just a quirk of nature, but a vital adaptation that enhances absorption of red and near-infrared light on our dim planet. Their extensive root systems delve deep into the sparse soil, allowing them to efficiently access as much nutrients and water as possible under low-light conditions. Now, the leaves on these grasses are much larger and flatter than what you'd see on similar grasses on planets with brighter sunlight. Can anyone tell me why our plants might have larger and flatter leaves than somewhere like Earth?"`
			choice
				`	"Larger leaves maximize surface area to capture more light."`
					goto "twice right"
				`	"They look nicer in the breeze."`
					goto "twice wrong"
				`	"It helps herbivores leaf them alone."`
				`	(Say nothing.)`
					goto "twice shy"
			`	A collective groan ripples through the tour group, punctuated by a couple of reluctant chuckles. Zea remains completely oblivious as she continues with the tour.`
			label "twice wrong"
			`	"Ummm, actually, that's not quite right. The main focus of these larger leaves is to maximize surface area for better light absorption."`
				goto "native plants"
			label "twice right"
			`	"Exactly right! They maximize surface area for better light absorption, which is crucial on our dim planet. Great answer!"`
				goto "native plants"
			label "twice shy"
			`	The guide makes eye contact with most of the group for an uncomfortable beat as she awaits a response. When none come, the tour guide says, "Well, it's because larger, thinner leaves maximize the surface area for light absorption... ummm, let's look at some grasses now."`
			label "native plants"
			`	She walks up to one of the grasses and gesture at its leaves. "The large, thin leaves of our native plants are designed to maximize surface area to better collect infrared rays, ensuring they capture every photon they can. These features collectively enable our plants to thrive where Earth plants would struggle."`
			`	The tour continues as you enter a state-of-the-art greenhouse. Inside, hybrid crops flourish under controlled lighting that varies from yellow to red, as you feel warm from the heat lamps above. Zea points at a deep pot filled with a muted blue-black wheatgrass that has huge, delicate leaves. "Here, traditional Earth crops like wheat have been endowed with traits inspired by our native species. Observe the broader, darker leaves that boost photosynthetic efficiency in low-light conditions. These modifications not only help the plants harness energy from our reddish sunlight, but can be used across the galaxy to grow food where it was impossible before!"`
			`	You feel the tour drawing to a close as the tour guide gathers the group for a final discussion.`
			`	"Thank you for joining us on this exploration of the cutting edge of hybrid crops. I hope you leave here today with a renewed appreciation and curiosity for the foods you eat and the remarkable plants that surround us."`
			choice
				`	(Clap.)`
				`	(Do nothing.)`
					goto silence
			`	You begin clapping and the room fills with applause as the other tourists join in. Zea smiles warmly, "Thank you all again, and have a wonderful day!"`
				goto ending
			label silence
			`	The silence lingers a little too long. Zea waits another moment, then nods to herself a few times before quietly walking off.`
			label ending
			`	With the tour's ending, you board the same beat-up old bus that brought you here. As the bus lurches back towards the copper-colored resin of the spaceport, you have time to take in the rolling fields of blue-black grasses swaying under the dim, reddish suns of Bluestone.`
				decline

mission "Exotic Life: Geyser"
	minor
	source Geyser
	to offer
		random < 10
	on offer
		conversation
			`As you wander through a row of half-demolished hangars, you spot clusters of spiny cacti with flat, rounded pads and bright red fruit growing in the rubble. A local, noticing your curiosity, strides over with a wry grin.`
			`	"That plant over there? That's a prickly pear cactus. They're from right here on Geyser. Hardy things, too - they're so aggressive they've even taken root all over Earth."`
			choice
				`	"That doesn't sound right. They're native to Earth, not Geyser."`
					goto argue
				`	"Huh. Okay then."`
			`	The local nods, satisfied. "Glad you can appreciate the local plants. Have a good one." They head off towards the food court.`
				decline
			label argue
			`	"You tourists think you know everything. What are you, a plant scientist?"`
			choice
				`	"A botanist?"`
				`	"Oh no, I'm no scientist."`
			`	"Bah!" With a dismissive wave, they storm off, cursing tourists under their breath.`
				decline

mission "Exotic Life: Bloodsea"
	minor
	source Bloodsea
	to offer
		random < 10
	on offer
		conversation
			branch "former pirates"
				or
					has "event: bloodsea independent"
					has "event: bloodsea joins free worlds"
			`You step into one of the raucous open-air marketplaces of Bloodsea, where armed vendors and hulking guards barter over stolen cargo amid piles of weathered crates. As you weave through the maze of noise and color, you catch sight of a man huddled behind one of the crates - he's coughing violently, blood staining his lips, the crate, and the ground beside him. Before you can react, a lean, scarred woman fixes her steely gaze on you, her face hidden beneath a pair of stained bandanas - one concealing her mouth and nose, the other wrapped around her head.`
				goto "rest of hello"
			label "former pirates"
			`You step into one of the raucous open-air marketplaces of Bloodsea, where wary-looking vendors and armed guards barter over allegedly legal cargo amid piles of weathered crates. As you weave through the maze of noise and color, you catch sight of a man huddled behind one of the crates - he's coughing violently, blood staining his lips, the crate, and the ground beside him. Before you can react, a lean, scarred woman fixes her steely gaze on you, her face hidden beneath a pair of stained bandanas - one concealing her mouth and nose, the other wrapped around her head.`
			label "rest of hello"
			`	"That man's got the Bloodsea Bloom," she says flatly, as if mentioning the weather.`
			choice
				`	"What's that?"`
				`	(Get back to your ship.)`
					goto declined
			`	She scoffs and leans in, her voice dropping to a rough whisper. "The red tide. Every summer, the bloody sea blooms, fills the air with nasty, toxic bits that chew up your lungs if you catch a whiff. No local goes near the beach when the bloom's ablooming."`
			`	Then, she suddenly screams, "Only offworlders and blind fools with a death wish swim in that poison!"`
			`	A wry grin floods her face, and she adds in a conversational tone, almost as an afterthought, "Now, I'll flay you alive and turn you into chum if you don't buy some fish bait. Eight racks." She slams a scarred hand into a rancid barrel beside her.`
			choice
				`	(Give her 80,000 credits for the barrel of rotten fish bait.)`
					to display
						credits > 80000
				`	(Give her 8,000 credits for the barrel of rotten fish bait.)`
					to display
						credits > 8000
					goto thousand
				`	(Give her 800 credits for the barrel of rotten fish bait.)`
					to display
						credits > 800
					goto hundred
				`	(Run for it.)`
					goto declined
			action
				payment -80000
				"reputation: Pirate" += 1
			`	You grit your teeth against the stench and fight back the urge to gag as you fumble over the credits to the gnarled woman. She suppresses an amused glint in her eye and, with surprising care, gently pushes the putrid barrel towards you, her calloused fingers brushing the rim in a brief, elegant flourish. You bow your head in gratitude, roll it away, and once she's out of sight, ditch the barrel and dart back to the <ship>, leaving behind a grim and grimy reminder of this unruly port.`
				decline
			label thousand
			action
				payment -8000
			`	You grit your teeth against the stench and fight back the urge to gag as you fumble over the credits to the gnarled woman. With an irritated snort, she shoves the putrid barrel towards you, and you quickly roll it away. Once she's out of sight, you ditch the barrel and dart back to the <ship>, leaving behind a grim and grimy reminder of this unruly port.`
				decline
			label hundred
			action
				payment -800
			`	You grit your teeth against the stench and fight back the urge to gag as you fumble over the credits to the gnarled woman. Her nostrils flare, and she snatches to credits with a snarl. "Not even one rack," she spits, eyes blazing. Without warning, she hauls the barrel off the ground to slam it directly against your shin. You yelp and stagger backwards. She rakes a jagged knife through the air, roaring, "I'll carve you like a cod and string your entrails for the gulls!" You flee her and the barrel to dart back to the <ship>, her furious curses echoing behind you.`
				decline
			label declined
			`	You race through the maze of weathered crates and guarded stalls. As you push past the chaotic crowd toward the safety of your <model>, the woman's bellowing laughter - a harsh, unbridled roar of contempt - echoes in your ears.`
				decline

mission "Exotic Life: Albatross"
	minor
	source Albatross
	to offer
		random < 10
	on offer
		conversation
			`You trudge through the biting wind to a weathered spaceport bar, its exterior marked by signs proclaiming "No Gods, No Masters," and "No Cybernetic Implants. No Badgers, Weasels, Or Polecats." Inside, the air is heavy with shadow and smoke - worn wood panels, dim, flickering lights, and cluttered signs declaring even more peculiar prohibitions. Slouched in a corner by the heavy door, an old man sits silently, his half-lidded eyes watching the drunken banter and clinking glasses. You could approach him, and perhaps press for answers about the bar's odd proclamations.`
			label "next question"
			choice
				`	"Why no 'Cybernetic Implants'?"`
					goto implants
					to display
						not "heardimplants"
				`	"What's the deal with 'Badgers'?"`
					goto badgers
					to display
						not "heardbadgers"
				`	"Turnips?"`
					to display
						has "heardbadgers"
						not "heardturnips"
					goto turnips
				`	"The sign says 'No ${plural nouns}'?"`
					goto "mad lib"
					to display
						or
							has "heardimplants"
							has "heardturnips"
							has "heardweasels"
						not "heardmadlib"
				`	"What's wrong with 'Weasels'?"`
					goto weasels
					to display
						not "heardweasels"
				`	"What about 'Polecats'?"`
					goto polecats
					to display
						has "heardweasels"
						not "heardpolecats"
				`	"Albatross?"`
					goto albatross
					to display
						has "heardpolecats"
				`	(Thank him for the answers and leave.)`
					goto ending
					to display
						or
							has "heardimplants"
							has "heardbadgers"
							has "heardweasels"
				`	(Turn around and leave.)`
					goto ending
					to display
						not "heardimplants"
						not "heardbadgers"
						not "heardweasels"
			label implants
			action
				set "heardimplants"
			`	The old man grunts, leaning forward so that his voice drops to a rough whisper. "Cybernetic implants ain't allowed 'round here - always cheat at cards. Can't trust a rigged hand when fate's supposed to be fair!"`
				goto "next question"
			label badgers
			action
				set "heardbadgers"
			`	He pauses, then mutters simply, "Turnips."`
				goto "next question"
			label turnips
			action
				set "heardturnips"
			`	He explodes. "Badgers! They'll dig up every last turnip I grow, ruining my patch faster than a cyborg cleans house. Nothing but trouble!"`
				goto "next question"
			label "mad lib"
			action
				set "heardmadlib"
			`	His lips curl into a bitter snarl as he spills a flood of exasperation, "They cause ${pirate adjectives that work as titles}, ${pirate adjectives that work as titles}, ${pirate adjectives that work as titles} ${bad outcomes}!"`
			`	It's unclear how he expects you to respond.`
				goto "next question"
			label weasels
			action
				set "heardweasels"
			`	He snorts dismissively. "Weasels, now, they're just tiny polecats scampering about like mischief incarnate - ain't worth their salt, and worse, troublemakers by nature!"`
				goto "next question"
			label polecats
			action
				set "heardpolecats"
			`	His face darkens, and his voice grows weighty and ominous. "Polecats, they attract... the Albatross." For a suspended moment, the chatter ceases; the clamor of glasses and low murmurs fall silent as every patron registers the weight of that word. Then, as if on cue, the noise resumes, and the hubbub goes on as usual.`
				goto "next question"
			label albatross
			`	That single word slices through the renewed din, and in a heartbeat, the atmosphere shatters. Several patrons rise from their stools, their expressions hardening into threatening scowls. The old man, eyes distant and vacant, seems lost in thought while it becomes clear that you have crossed a forbidden line.`
			`	Rough hands grip your shoulders, and before you can protest, you're dragged toward the door. Outside, in the biting wind, the echo of their shouted threats follows you. Perhaps some stones are best left unturned.`
			label ending
			action
				clear "heardimplants"
				clear "heardbadgers"
				clear "heardturnips"
				clear "heardmadlib"
				clear "heardweasels"
				clear "heardpolecats"

mission "Little Vienna in New Austria"
	minor
	source "New Austria"
	to offer
		random < 10
	on offer
		conversation
			`As you walk from the spaceport's landing pads towards the center of the village, your attention is caught by a worn-down sign pointing you to the "Kleinwean Bezirk."`
			choice
				`	(Follow the sign.)`
				`	(Ignore the sign and keep walking.)`
					decline
			`	Curious, you decide to investigate, turning into a narrow street that feels like an echo of Old Vienna. A handful of historic-looking buildings line the cobblestone path, their facades adorned with dramatic stonework and flowery tilework. A small concert hall, labeled "Bach Collegium Konzertsaal", hums with the faint sound of string instruments tuning. Nearby, the aroma of rich, chocolatey coffee drifts from a small coffeehouse.`
			`	Outside the coffeehouse, a man at a marble table sips his coffee while reading a local newspaper. You can see the front page with the headline: "Mitreibender Mozart mit dem Bach Collegium Konzertsaal", featuring a photograph of a smiling conductor at the center of a small orchestra. On the reader's plate rests a bright pink sponge cake, its color fitting right in with the rich tones of the street.`
			`	As you linger, a well-dressed older woman approaches. Her voice, imbued with a musical rhythm, greets you with a hearty "Gruess Gott!`
			`	"Not many offworld visit Kleinwean, which is a shame, as you can see it's quite the New Austrian 'gem'," she remarks with a wink. "I was on my way to the concert - my husband is sick - and I would hate for his ticket to go to waste. Would you do me the honor of taking it?"`
			choice
				`	(Accept the ticket.)`
				`	(Politely decline.)`
					goto declined
			`	You graciously accept the invitation and follow her to the intimate concert hall. Despite its modest size, the hall houses a full orchestra. Once you're comfortably seated, the conductor steps forward, clears his throat, and in a measured tone declares:`
			`	"Willkommen im ehrwuerdigen Bach Collegium Konzertsaal! Wir sind Lichtjahre von Mozarts Heimat entfernt, aber auch im Zentrum von Kleinwean! Geniessen Sie das Konzert!"`
			`	The words hang in the air as you notice the conductor's smile, strikingly familiar from the newspaper photograph. With his invitation to lose yourself in the performance still echoing, the orchestra begins a stirring rendition of Mozart. The notes dance through the air with crystalline clarity, and you even recognize one or two of the melodies, each serving as a bridge to the Old Vienna of Earth.`
			`	Even after the performance, you feel the sound of music resonate in your bones as you glance back one more time at New Austria's hidden cultural enclave.`
				goto backtoship
			label declined
			`	You thank her kindly but explain that you're not in the mood for a concert. She nods understandingly, her eyes softening with disappointed yet gracious acceptance. You finish your exploration of the "Kleinwean Bezirk", absorbing the ambiance of the cobblestone street as the scents of coffee mingle with the sound of music.`
			label backtoship
			`	With the atmosphere steeped in nostalgia for a distant city on a distant world long past, you return to your ship.`
<|MERGE_RESOLUTION|>--- conflicted
+++ resolved
@@ -960,19 +960,10 @@
 			`	One of them stops near a boulder, kneeling to scoop up a handful of dust and let it run through its fingers, as if testing the wind. Another lingers behind the rest, turning its head slightly, perhaps listening for something. There are no signs of tools or fire - certainly nothing to suggest the "canyon people" of local legend - but there's an undeniable sense of awareness in the way they move and seem to belong to the landscape itself.`
 			action
 				set "exotic life: seen glaze apes"
-<<<<<<< HEAD
-			`	After a long moment, they disappear behind a ridge, blending so seamlessly into the terrain that it's hard to tell if they were ever there at all. You step back from the binoculars, the last glimpse of them lingering in your mind.`
-			choice
-				`	(Return to your ship.)`
-					goto closing
+			`	After a long moment, they disappear behind a ridge, their camouflage making it hard to tell if they were ever there at all. You step back from the binoculars, the last glimpse of them lingering in your mind.`
+				decline
 			label "no rare apes"
-			`	Curiosity gets the better of you, and you pay a credit to the machine. The binoculars whir softly as they adjust, bringing the distant canyon into focus. A group of brightly dressed tourists walks along a winding trail, pointing at rock formations and stopping to take photos. One of them waves excitedly at something -- maybe an unseen guide explaining the landscape.`
-=======
-			`	After a long moment, they disappear behind a ridge, their camouflage making it hard to tell if they were ever there at all. You step back from the binoculars, the last glimpse of them lingering in your mind.`
-				decline
-			label norareapes
 			`	Curiosity gets the better of you, and you pay a credit to the machine. The binoculars whir softly as they adjust, bringing the distant canyon into focus. A group of brightly dressed tourists walk along a winding trail, pointing at rock formations and stopping to take photos. One of them waves excitedly at something - maybe an unseen guide explaining the landscape.`
->>>>>>> 31d10828
 			`	Just another tour group exploring the canyons. You step back from the binoculars with a small chuckle.`
 				decline
 
