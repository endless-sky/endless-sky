--- conflicted
+++ resolved
@@ -1337,7 +1337,6 @@
 			label backtoship
 			`	With the atmosphere steeped in nostalgia for a distant city on a distant world long past, you return to your ship.`
 
-<<<<<<< HEAD
 mission "Easter Celebrations: Deep"
 	minor
 	source
@@ -1366,7 +1365,8 @@
 			`	On your way out of the room, you notice a bulletin board near the door documenting several church events - a potluck on Wednesday, a notification of an off-planet trip for the next weekend, and several other items blocked by a set of people in the process of a furious debate.`
 			`	Once outside on the wide lawns, you notice a group of children gathered around an old man. He says something that you cannot hear, and the children scatter, each heading in a different direction. You notice that they carry plastic baskets under one arm.`
 			`	The adult fires a starting pistol, and immediately each child begins looking in the shrubs nearby. One of them holds up a plastic egg with a shout of triumph.`
-=======
+        decline
+
 mission "Struggling Author Gone Missing"
 	minor
 	landing
@@ -1387,7 +1387,6 @@
 			`	Posters hang on many of the spaceport's walls - here too, Anna's books must have been famous. The posters read:`
 			`	MISSING:`
 			`		Anna Fangvin, a young author whose books have been shared throughout the planet. Please report any news to the Coalition of Book Enjoyers, address 5662 Myrtle Lane, Sizertown, Zug.`
->>>>>>> 8f0ac447
 				decline
 
 phrase "racetrack"
