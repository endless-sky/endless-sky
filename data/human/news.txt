# Copyright (c) 2017 by Michael Zahniser
#
# Endless Sky is free software: you can redistribute it and/or modify it under the
# terms of the GNU General Public License as published by the Free Software
# Foundation, either version 3 of the License, or (at your option) any later version.
#
# Endless Sky is distributed in the hope that it will be useful, but WITHOUT ANY
# WARRANTY; without even the implied warranty of MERCHANTABILITY or FITNESS FOR A
# PARTICULAR PURPOSE.  See the GNU General Public License for more details.



news "human merchant anywhere"
	location
		government "Republic" "Free Worlds" "Syndicate" "Neutral" "Independent" "Hai"
	name
		word
			"Merchant captain"
			"Starship captain"
			"Spacecraft captain"
			"Spaceship captain"
			"Freelance captain"
			"Merchant pilot"
			"Starship pilot"
			"Spacecraft pilot"
			"Spaceship pilot"
			"Freelance pilot"
	message
		word
			`"`
		word
			"Can you believe how little they pay for used ships and outfits these days? It's just a scandal!"
			"You know, planets as nice as this one make me want to think about selling off my fleet and retiring."
			"I can't wait to get off this planet. What a dump!"
			"Nice ship, captain. I hope I can afford something like that some day."
			"I keep hearing rumors about ships disappearing north of Syndicate space. It's probably a bunch of hot air, but either way, I'm staying away from there!"
			"I'm barely able to turn a profit with the terrible prices at this port."
			"It kind of boggles my mind to imagine that tomorrow I'll be a dozen light-years away. We lead exciting lives, but sometimes I wonder if we don't take enough time to appreciate what's right in front of us."
			"Watch out for pirates! Those lowlifes will snatch every spool of thread out of your hold if you give them the chance. My advice: when you run into them, don't leave anything left to bury."
		word
			`"`



news "human merchant in human space"
	location
		government "Republic" "Free Worlds" "Syndicate" "Neutral" "Independent"
	name
		word
			"Merchant captain"
			"Starship captain"
			"Spacecraft captain"
			"Spaceship captain"
			"Freelance captain"
			"Merchant pilot"
			"Starship pilot"
			"Spacecraft pilot"
			"Spaceship pilot"
			"Freelance pilot"
	message
		word
			`"`
		word
			"Pirate attacks keep getting more and more frequent, even in star systems that used to be perfectly safe. Why isn't the Navy doing something about it?"
			"I keep hearing rumors about ships disappearing north of Syndicate space. It's probably a bunch of hot air, but either way, I'm staying away from there!"
			"I try to stick to safe parts of space, if I can. Pirate attacks are too much risk for my tastes."
			"It's such a shame how much the political situation has deteriorated. We're all humans; why can't we just get along?"
			"I always buy my engines in the Deep. They sell the best of the best up there."
			"With all these pirate attacks, so many people seem to be arming up and outfitting themselves for war, but I think that's a waste of money. Powerful engines, a scram drive, an afterburner, and some anti-missile defenses are all you need to stay safe."
			"Slow and steady wins the race. Hauling cargo may not be very glamorous, but with a big enough fleet, you can net a million a week."
			"Have you ever done any of those jobs moving black cubes around the Deep? I did that a few times but started to get a really weird vibe, and now I stay away if I can. They're hiding something big up there, and I don't want to have any part in it."
			"Have you visited the collapsed wormhole north of Delta Velorum? Well, that's what I think it is, at least. I keep waiting for news that an alien fleet is pouring out of it. I'm sure there must be a way in, too. Haven't found it yet, but I'm not giving up!"
			"A lot of people don't seem to like Syndicate tech, but I don't see what they're complaining about. It's cheap and it gets the job done."
			"My first ship was a Star Barge. Took me seven weeks to get across the galaxy in that old tin can, and my cargo hold smelled of fish the whole time!"
			"My first ship was a Sparrow. How I survived my first week in space, I'm still not sure!"
			"My first ship was a Shuttle. I kind of miss that glorified tour bus."
			"I love doing Syndicate jobs. Easy money for not much work. I guess they're all so rich that they can afford to pay for the best."
<<<<<<< HEAD
			"Why does the Deep restrict the sale of City-Ships? They don't seem that much better than other warships or freighters."
			"I just don't get why anyone would pick the pirate life. Sure, no rules, but any government that doesn't force you to have 10 licenses just to look at a heavy warship is free enough to me."
			"I've heard rumors of captains seeing the distinct flash of whatever Quarg ships use to jump near the core. Wonder what the Quarg are doing up there."
			"Being a pirate must be a lose-lose scenario. You do badly and you end up enslaved to a stronger pirate. You do well and you get enough attention to get targeted by the Navy or Militia."
			"I think that people are too harsh towards pirates. Not all of them are heartless."
			"Be careful when taking suspicious jobs. You might end up at the wrong end of a gun."
			"Always check the spaceport for jobs. Some of them pay quite well."
			"Falcons are the best! They're faster and sleeker than any other civilian warship!"
			"Leviathans are the best! They're tankier and can hold more firepower than any other civilian warship!"
			"Why would anyone use a Falcon? They have specifications worse than the Leviathan in every way, and they're more expensive to boot."
			"How could anyone use a Leviathan? They're dreadfully slow and an eyesore to look at."
			"People may tell you otherwise, but I think that Vanguards are the best. They have such powerful frontal weaponry."
			"Warships may have both speed and weaponry on their side, but if you're looking for something to last, use a Behemoth."
			"I don't get how people could get worked up over what ship to use. As long as I'm in my trusty Protector, I'm happy."
			"Ugh. Why are fighter pilots so gun-ho about charging right into the guns of their enemies? At the very least, don't make we waste hundreds of thousands of credits replacing my ship when you kill yourself."
			"Don't you think it's strange that the Navy lets you buy their fighters but not any of their other ships?"
			"I wonder why shipyards haven't capitalised on making alternatives to the Navy combat drone. Probably because the only ships that can use drones are Navy ships, I guess."
			"Some of the names that captains give their ships are awful. Seriously, I've seen ships named 'Ship.'"
			"I'm convinced merchant captains make the worst jokes."
			"What's up with the Deep? One moment, they have a defense force on par with the Navy, the next, they're asking random schmucks to help escort their fleets. How the mighty have fallen, I guess."
			"I swear: Sparrows are so laughably weak that Flivvers are a better option for an interceptor."
=======
		word
			`"`
>>>>>>> 9a534c5f

news "human farming"
	location
		government "Republic" "Free Worlds" "Syndicate" "Neutral" "Independent"
		attributes "farming"
	name
		word
			"Farmer"
	message
		word
			`"`
		word
			"My neighbor is using some sort of newfangled pesticides. The wind carried their residue onto my fields and destroyed half my crops."
			"This year, only the farms with enough money to pay for irrigation are thriving. In most of my fields, there's nothing growing but knotweed and razor grass. I hope we can make it to the next season."
			"The corporate farms keep buying out more and more small farmers to expand their own operations. Pretty soon there won't be any of us left."
			"Fancy folks in the big cities and the Paradise planets think they've got life all figured out, but if you scratch the surface, you'll find that they're slaves to their lifestyles, and we're the ones who are free."
			"I moved here from a richer world and wouldn't ever go back."
			"Surprised to see horses and wooden carts in the 31st century, huh? Sometimes the old ways are the best."
			"Everybody who wants to stay here is crazy. We can't hardly make any money and nobody appreciates what we do."
			"I hope I make enough money this season to afford passage to Maker. I hear there are at least opportunities to get ahead there."
			"Why don't those bureaucrats ever leave us alone? With all the regulations and taxes I have to plan for, it's tough to make ends meet."
			"I hear that merchant captains don't pay any taxes. What a racket! They tax hard-working folks like me who produce the real value in this galaxy and ignore the parasites like you who just move it around!"
			"It's a good thing the Republic still lets the Syndicate sell pesticides. Without those, I'm not sure how we could grow anything at all what with the tough native weeds on this planet."
			"Did you eat today? Thank a farmer."
			"I used to be a merchant captain like you. Bank account got up to a few million at one point. Thought I had it all. One day I realized none of it was making me happy. I bought this farm and gave the rest away. Best thing I ever did."
			"I came out here because I liked the company of animals more than people like you. Go away."
<<<<<<< HEAD
			"You should check around spaceports often. You might find one of us needing a captain like you for a job."
=======
		word
			`"`
>>>>>>> 9a534c5f



news "human textiles"
	location
		government "Republic" "Free Worlds" "Syndicate" "Neutral" "Independent"
		attributes "textiles"
	name
		word
			"Textile worker"
	message
		word
			`"`
		word
			"Two days ago I ran over my finger with an industrial sewing machine. Put a hole straight through my thumb. But at least they paid my medical bill and gave me a week of sick leave."
			"Working in the mill is hard, but I'm making good money. Someday I hope to buy my own spaceship like yours."
			"Can you believe it's the year 3000 and they still need people like me to work in textile mills? Where are the robot factories to do all the work while I live a life of ease?"
			"I'm just working here until I can save up enough money to go to college."
			"I'm just working here until I can save up enough money to buy my own spaceship, just like yours!"
			"Almost everyone else here can't wait to get out, but I'm proud of the work I do. Without people like me, you wouldn't have anything to wear!"
<<<<<<< HEAD
			"You should check the spaceport often. I might not be able to afford transport right now, but I'll need to leave this dirtball when I get enough money for college."
=======
		word
			`"`
>>>>>>> 9a534c5f



news "human mining"
	location
		government "Republic" "Free Worlds" "Syndicate" "Neutral" "Independent"
		attributes "mining"
	name
		word
			"Miner"
	message
		word
			`"`
		word
			"Mining's the best opportunity on this whole planet, but I worry about my health. I've started to cough up blood when I get sick. It's a good thing the company pays for our medical bills."
			"I buried my dad last week. He was a miner, too. The company didn't give me any time off so I had to pay to attend my own father's funeral. Can you believe that?"
			"A few years of this and I'll be able to afford my own starship. I pulled in more than 120,000 credits last year! That's more than my brother makes on Hermes, and he's a scientist."
			"My team is sinking in the rankings again. I should have known better than to put 500 credits on them when they had such a bad season opener."
<<<<<<< HEAD
			"Check the spaceports around these parts. We might need an express delivery for extra equipment."
=======
		word
			`"`
>>>>>>> 9a534c5f



news "human factory"
	location
		government "Republic" "Free Worlds" "Syndicate" "Neutral" "Independent"
		attributes factory
	name
		word
			"Factory worker"
	message
		word
			`"`
		word
			"Everybody I know wound up working in the plant, so I guess I was gonna go, too. It was inevitable or something, right?"
			"The plant's all right. I don't have to do much more than show up on time, and I can make a decent living. It's hard work, but I don't mind."
			"Management keeps threatening to move the plant to a planet with lower wages if our union doesn't accept concessions. I think they're bluffing; the move would cost more than they'd ever make back in profit."
			"Working around so many huge machines is exciting. Every day we build things that would have blown the mind of anyone a thousand years ago. We're the backbone of interstellar civilization!"
			"I don't like those news shows that tell you what to think! When I'm in the voting booth it's only MY opinion that counts!"
<<<<<<< HEAD
			"Some of the stuff we make here ends up as one little part of a spaceship. Whenever you see a ship, always remember that it represents the effort of over a thousand of us workers."
=======
		word
			`"`
>>>>>>> 9a534c5f



news "street vendor"
	location
		government "Republic" "Free Worlds" "Syndicate" "Neutral" "Independent"
		attributes "urban"
		not
			attributes "paradise"
	name
		word
			"Street vendor"
			"Open-Air Market vendor"
			"Food stall operator"
	message
		word
			`"`
		word
			"With the right marinade, rat meat can be delicious. Of course, they don't let us sell the ones that were already dead when we collected them."
			"This is my own famous delicacy, Yogurt on a Stick. No, it's not frozen yogurt. It's more like, well... congealed..."
			"Can I interest you in some vegan falafels? Trust me, you don't want to eat any of the meat that's getting sold on this street."
<<<<<<< HEAD
			"Want some burgers? They've got my secret sauce. What's the secret sauce made of? Well, if I revealed that, it wouldn't be secret, wouldn't it?"
			"Want some budget caviar? What's caviar? It's horse beef, duh. Why do you think that people who ride horses are called cavalry... Fish eggs?"
			"Here, have a sample of my famous lemonsausage. What's a lemonsausage? It's, erm... It's a blend of lemon and pig meat! Trust me! No, don't go away!"
			"I wish I had enough money to ask captains roaming around the spaceport for transport to somewhere nicer."
=======
		word
			`"`
>>>>>>> 9a534c5f



news "company psychologist"
	location
		government "Syndicate"
	name
		word
			"Company psychologist"
	message
		word
			`"`
		word
			"Studies have shown that ultimate fulfillment in life comes from doing valuable work. My calling is to help all our workers achieve that sort of self-actualization by being as productive as possible."
			"My job is to help workers deal with stress and channel it in healthy directions. A little bit of stress is not a bad thing, if it drives someone to be more productive."
			"We routinely evaluate employees for sociopathic tendencies, narcissism, and other signs that they might be excellent candidates for upper management positions."
			"I've gotten incredibly good at doing this thing with my face that makes it look like I care."
		word
			`"`



news "genetic counselor"
	location
		government "Republic" "Free Worlds" "Syndicate" "Neutral" "Independent"
		attributes "rich" "urban"
	name
		word
			"Genetic counselor"
			"Personal geneticist"
	message
		word
			`"`
		word
			"Of course the technology to manipulate genes is tightly controlled. But just reading a person's genome, and advising them based on the results, is perfectly legal."
			"Technically speaking, social status is a much better predictor of future health outcomes than anything in your genome. But most of my clients are too rich to ever need to worry about that."
			"I just had to break the news to one of my clients that he's likely to develop alarmingly long nose hair as he ages. He took it surprisingly well."
			"No, science can't make anyone immortal, but for anyone with enough money it can substantially reduce their chances of dying young."
		word
			`"`



news "unemployed youth"
	location
		government "Republic" "Free Worlds" "Neutral" "Independent"
		attributes "urban" "near earth" "dirt belt" "south"
	name
		word
			"Unemployed youth"
	message
		word
			`"`
		word
			"I may be living on the street, but at least I haven't let myself get trapped in debt slavery like the workers on Syndicate worlds."
			"Got any change?"
			"I may be dirty, but I'll never be as filthy as those politicians in power."
			"Actually, I'm working on a novel. Well, right now I'm just doing world-building and research, so I haven't written much of the actual story yet."
			"Do you know how lucky you are, that you can visit a different world every week if you want to? I've been stuck on this one filthy little planet my whole life."
<<<<<<< HEAD
			"If I had enough money, I'd go up to a captain in the spaceport and ask for transport to anywhere else. Nowhere's as bad as this place."
=======
		word
			`"`
>>>>>>> 9a534c5f



news "union organizer"
	location
		government "Syndicate"
	name
		word
			"Union organizer"
	message
		word
			`"`
		word
			"Capitalism is the best system ever invented for driving a productive economy. But without organized labor, the fruits of that productivity will not be shared with the workers."
			"There's more than enough wealth to go around. All that we're asking for is our fair share."
			"Syndicate managers get paid three times as much as their employees, just for sitting in an office all day and watching us sweat."
			"My job is to encourage workers to place a higher value on their own lives despite being surrounded by a culture that tells them they are worthless."
		word
			`"`



news "dock worker"
	location
		government "Republic" "Free Worlds" "Syndicate" "Neutral" "Independent"
		attributes "dirt belt" "rim" "factory" "south" "core"
	name
		word
			"Dock worker"
	message
		word
			`"`
		word
			"It seems crazy to me that people on other planets would be willing to pay money for the sort of junk that we're loading into starships here."
			"The robots do most of the heavy lifting for us, but every so often one of them malfunctions and drops a crate on someone's toe."
			"Why do they make the cargo bay doors on certain starships so small? You wouldn't believe how hard it is sometimes to load larger items onto a ship."
<<<<<<< HEAD
			"Watch out on April Fools. You wouldn't believe what sorts of things we have to load onto ships that day."
			"I'd check around the spaceport frequently if I were you. Sure, you can end up carrying some strange stuff, but it pays well in the end."
=======
		word
			`"`
>>>>>>> 9a534c5f



news "housekeeper"
	location
		government "Republic" "Free Worlds" "Syndicate" "Neutral" "Independent"
		attributes "rich" "paradise"
	name
		word
			"Housekeeper"
			"Domestic worker"
	message
		word
			`"`
		word
			"How is it possible that a man who manages a billion-credit corporation can still be so incompetent or so careless that he routinely misses the toilet bowl when he takes a piss?"
			"The family I work for offered to let me live in a room in the attic for free, but I'm not sure I want to have that little separation between work and my personal life."
			"If rich kids are so pampered that they've never so much as had to wash a dish in their entire lives, it makes me wonder how they hope to be independent adults one day."
		word
			`"`



news "groundskeeper"
	location
		government "Republic" "Free Worlds" "Syndicate" "Neutral" "Independent"
		attributes "rich" "paradise"
	name
		word
			"Groundskeeper"
			"Gardener"
	message
		word
			`"`
		word
			"The family I work for has an odd fascination with carnivorous plants. I have to keep rotting piles of refuse around just to produce enough flies to feed them all."
			"They told me that they wanted the landscaping to be classic and entertaining, so I constructed a giant hedge maze."
			"Despite all our best terraforming efforts, it can still be hard to get native Earth plants to grow on an alien world."
<<<<<<< HEAD
			"My employer once asked me to add a garden in their Star Queen. The pirates were sure confused when they boarded us."
=======
		word
			`"`
>>>>>>> 9a534c5f



news "hair stylist"
	location
		government "Republic" "Free Worlds" "Syndicate" "Neutral" "Independent"
		attributes "rich" "urban" "paradise"
	name
		word
			"Hair stylist"
	message
		word
			`"`
		word
			"For too long, the creativity of trend-setting stylists like myself has been held in check by the limited height of the doorways in most houses."
			"My work is made possible by vision, creativity, and hairspray. Lots and lots of hairspray."
			"The newest fad is hairstyles made to look like starships. Those boxy Navy ships are particularly hard to model in such a fluid medium."
		word
			`"`



news "tour guide"
	location
		government "Republic" "Free Worlds" "Syndicate" "Neutral" "Independent"
		attributes "tourism"
	name
		word
			"Tour guide"
	message
		word
			`"`
		word
			"I've delivered the same speech so many times now that the whole thing runs on continuous repeat in my head when I'm trying to sleep."
			"Some famous people who you've probably never heard of died near here. If I weren't on break right now I would tell you all about them."
			"At least they don't make me dress up like anything. I knew a woman whose tour job made her dress up like a twenty-first century person. Apparently back then they all wore very tight-fitting pants."
			"It's kind of amazing to me that people would travel halfway across the galaxy to see this dump. To me, it's the one place I've always wished I could get away from."
<<<<<<< HEAD
			"Always check in at the spaceport. You might find an unprepared tourist looking for a return trip. Trust me, I've seen it far too many times."
=======
		word
			`"`
>>>>>>> 9a534c5f



news "human resources worker"
	location
		government "Syndicate"
	name
		word
			"Human resources worker"
	message
		word
			`"`
		word
			"We always put our employees first. But sometimes they do things that are bad for their careers. Like, accusing a high-ranking manager of harassment."
			"I once had to find a delicate way to explain to a worker that he smelled bad. Like, so bad that no one could bear to be in a small meeting room with him."
			"For most jobs, it's essential to know how to get along with others and be a team player. But I bet a freelance pilot like you never needs to worry about that."
		word
			`"`



news "loan officer"
	location
		government "Republic" "Free Worlds" "Syndicate" "Neutral" "Independent"
	name
		word
			"Loan officer"
			"Mortgage broker"
	message
		word
			`"`
		word
			"You probably think the interest rates we charge are exorbitant, but with all the ships getting blown up by pirates these days, we barely break even."
			"We charge however much interest the market will support. The only captains who can't manage to pay their debts are the ones with no business sense whatsoever."
			"Sadly, for the last several centuries there have been laws against inflicting bodily harm on people to convince them to pay off their debts."
			"I still think we should be able to charge double the interest on loans to buy a Sparrow, but the regulators won't let us."
		word
			`"`



news "hyperspace relay engineer"
	location
		government "Republic" "Free Worlds" "Syndicate" "Neutral" "Independent"
	name
		word
			"Hyperspace relay engineer"
	message
		word
			`"`
		word
			"All of human space is linked into a single communications network by relay beacons. It's something that most people just take for granted."
			"Hyperspace links don't just allow faster-than-light travel. They also allow near-instantaneous communication, if you have the right sort of relay on both ends."
			"The hyperspace communications network is a marvel of public infrastructure, but most people just take it for granted."
<<<<<<< HEAD
			"Hyperspace relays are so integral to society that even pirates don't dare to touch them. They'd easily become the number one enemy of the Republic if they did."



news "hyperspace scientist"
	location
		government "Republic" "Free Worlds" "Syndicate" "Neutral" "Independent"
		attributes "research" "deep"
	name
		word
			"Hyperspace researcher"
			"Hyperspace scientist"
			"Hyperspace specialist"
	message
		word
			"It's hard to believe that modern-day society relies on what is effectively magical space highways."
			"Even centuries later, we still know barely more than Charles Plot, father of the hyperdrive, did about how the hyperspace lanes were formed. All we've learned since then is apparently some other race the Quarg know is involved with them."
			"The Quarg don't appear to even bother with hyperspace lanes. Their drives apparently teleport their ships from one system to another. If that's true, then they would be able to visit the systems inaccessible to our hyperdrives."
			"Even if they aren't directly linked by hyperspace lanes, your ship can still detect systems near you. Not that it matters, though, since we still can't jump to those systems."
			"The field of hyperspace lane destruction is filled with misunderstanding and pseudoscience. If there was a method to remove hyperspace lanes, though, whoever discovered it would effectively control human space."
			"Many a hyperspace-based weapon has been tested, but due to the dynamics of entering hyperspace while not aligned with a hyperspace lane, all of them have failed. Thankfully."
=======
		word
			`"`
>>>>>>> 9a534c5f



news "geological engineer"
	location
		government "Republic" "Free Worlds" "Syndicate" "Neutral" "Independent"
		attributes "mining"
	name
		word
			"Geological engineer"
	message
		word
			`"`
		word
			"With the right equipment, you can see inside a planet as easily as if it were... um... a tomato held up in front of an arc lamp. Sorry, I'm awful at similes."
			"I have equipment that would let me trigger an earthquake just by pressing a button. That's why they never allow me into the office when I'm drunk."
			"For centuries people have been saying that asteroid mining is going to put terrestrial resource extraction companies out of business, but it still hasn't happened."
			"A few times, I've traveled so deep underground that the rock felt warm to the touch. But I imagine that's nowhere near as exciting as traveling through space."
<<<<<<< HEAD
			"I can't believe how annoying it must've been in the distant past to be a geological engineer, with you on one side, the thing you're trying to study on the other, and 15 kilometers of solid rock in between. Thankfully, technology and scanners have marched on since then, and those depressing days are long gone."
=======
		word
			`"`
>>>>>>> 9a534c5f



news "agricultural scientist"
	location
		government "Republic" "Free Worlds" "Syndicate" "Neutral" "Independent"
		attributes "farming"
	name
		word
			"Agricultural scientist"
	message
		word
			`"`
		word
			"I hope you checked your shoes for invasive species before setting foot on my planet. The last thing we want is for our crops to get infected with the Arcturan Blight."
			"Even though there are some alien ungulates that put on weight much quicker than Earth animals, or that have much leaner meat, most people still prefer to eat cows."
			"I've heard that the corporate farms on some paradise worlds don't even need irrigation systems. They can just call up the terraforming office and order a rainstorm whenever they need one."
			"People have been farming for thousands of years, but finding the best way to maximize yields without wearing out the land is still a hard problem to solve."
		word
			`"`



news "epidemiologist"
	location
		government "Republic"
	name
		word
			"Epidemiologist"
	message
		word
			`"`
		word
			"People always worry about extra-terrestrial viruses and bacteria, but the deadliest diseases are very often caused by microbes we brought with us to the stars from good old Mother Earth."
			"Would you be willing to donate a saliva sample? Frequent interstellar travelers are the primary vector for pandemics, so we're supposed to monitor any starship captains that come though here."
			"It's been so many centuries since the Rigellian Plague that most spaceports don't even have quarantine facilities anymore. When the next big one comes, we'll be woefully unprepared."
			"Don't listen to those conspiracy theories that say you can catch awful viruses from the Quarg. Their physiology is so alien that we're immune to all their diseases."
		word
			`"`



news "economist"
	location
		government "Syndicate"
	name
		word
			"Economist"
	message
		word
			`"`
		word
			"We're actually required by local law to predict that the economy will continue to do well, because the government thinks that any dire predictions will be a self-fulfilling prophecy."
			"It's crazy that we live in an age where technology lets us predict solar storms a month in advance, but we still can't predict what the stock market will do a week from today."
			"The hardest part of being an economist isn't the difficulty of seeing a disaster coming; it's the difficulty of convincing those in power to do something about it."
			"An economy is almost like a living organism, and if you're able to grasp its intricacy and scope, it's actually a very beautiful thing."
		word
			`"`



news "nuclear technician"
	location
		government "Syndicate"
	name
		word
			"Nuclear technician"
	message
		word
			`"`
		word
			"Last year all the hair on the left hand side of my face turned white and fell out. The company swears it was just a weird illness and had nothing to do with my work."
			"My kids keep asking me to bring a bar of plutonium home for them to play with. Some stupid video convinced them that it would give them super powers."
			"Nuclear reactors are remarkably safe these days. I don't know why the government won't let us build them in residential neighborhoods."
			"In all of human space, there hasn't been a single nuclear meltdown in fourteen years. And that was just a tiny one, hardly even worth mentioning."
			"My company's motto is, 'We bring the power of the stars down to earth, and send earthlings to the stars.' I think we should change it to something catchier."
<<<<<<< HEAD
			"Ever used a fusion reactor in your ship? Feel free to thank one of us."
=======
		word
			`"`
>>>>>>> 9a534c5f



news "substance abuse counselor"
	location
		government "Republic" "Free Worlds" "Syndicate" "Neutral" "Independent"
		attributes "poor" "dirt belt" "near earth" "south"
	name
		word
			"Substance abuse counselor"
	message
		word
			`"`
		word
			"I know some folks try to talk captains like you into carrying drugs on the side. I wish all of you could see the real human cost of that industry."
			"Zooming around in your fancy space ship, I bet you don't realize the sort of desperation that some of the folks down here below you are carrying around."
			"The government pays my salary. They say it's worth it, because every credit spent on me prevents ten credits of lost productivity."
			"Honestly, drugs are a problem throughout human space, but the richer folks have the resources to keep their addictions well-managed and well-hidden."
		word
			`"`



news "reporter"
	location
		government "Republic" "Free Worlds" "Syndicate" "Neutral" "Independent"
	name
		word
			"Reporter"
	message
		word
			`"`
		word
			"I'm doing a human interest story about a llama that stowed away in a ship's cargo hold. Llamas are so cute, people will watch anything that involves them."
			"My job is to bring sunlight into dark places and expose things that people are trying to keep hidden... and to avoid being killed in the process."
			"A free and independent press is a critical component of any healthy democracy. But sensationalism is a whole lot more lucrative."
			"I've been interviewing elderly starship captains. You wouldn't believe the tall tales that some of them tell!"
<<<<<<< HEAD
			"Read my new article! 'Ten Things the Quarg Are Hiding from Us - Number Seven Will Surprise You!'"
			"People love sorting things and lists that sort things. Do you want to listen to my list of the top ten starships?"
			"Read this! 'The Real UGLIEST Starship that Lionheart Don't Want You to Know About!'"
			"Look at my new article! 'The Protector - Actually a SCAM?'"
			"Look at this! 'Five Reasons Why Captains Should Check Spaceports More Often - Number Two Will Make You Cry!'"
=======
			`Read my new article! 'Ten Things the Quarg Are Hiding from Us - Number Seven Will Surprise You!'`
		word
			`"`
>>>>>>> 9a534c5f



news "museum curator"
	location
		government "Republic" "Free Worlds" "Syndicate" "Neutral" "Independent"
		attributes "tourism" "near earth" "paradise" "rich"
	name
		word
			"Museum curator"
	message
		word
			`"`
		word
			"You would not believe the sorts of things that the inhabitants of ancient Earth did for entertainment back before interstellar travel was a reality."
			"I operate an arboretum with trees and shrubs from more than fifty worlds. Fortunately, none of them are particularly invasive species."
			"The most popular exhibit in our entire Children's Museum is the interactive starship simulator. You're living a life that those kids can only dream of."
			"Did you know that humans used to rely on explosive fuel mixtures to propel them into orbit? Imagine how mad you'd have to be to do that!"
			"We recently put a restored 20th-century shipping container on display. You can hardly tell the difference from the ones in use today! Isn't historical inertia fascinating?"
<<<<<<< HEAD
			"Every so often, we get contacted by someone shady wishing to donate something to our museum."
=======
		word
			`"`
>>>>>>> 9a534c5f



news "actor"
	location
		government "Republic" "Free Worlds" "Syndicate" "Neutral" "Independent"
		attributes "south" "paradise" "near earth"
	name
		word
			"Actor"
	message
		word
			`"`
		word
			"We're doing a production of the Scottish Play where the three witches are made up to look like Quarg. I know it sounds weird, but it works in our context."
			"I just finished a project doing voice acting for an animated children's book. It's kind of a relief to be done with it, honestly. Certain lines are still stuck in my brain."
			"Right now I'm mostly just doing commercials, but I'm working on a concept for a zero-gravity musical that will be truly epic."
			"I have a rich client on Hestia who pays me a thousand credits a day just for recording videos where I bestow extravagant compliments on him."
<<<<<<< HEAD
			"I recommend that you don't look at any media from the 28th century. They're so laden with pop-culture references that it's painful to watch."
=======
		word
			`"`
>>>>>>> 9a534c5f



news "technical writer"
	location
		government "Republic" "Free Worlds" "Syndicate" "Neutral" "Independent"
		attributes "north" "rim" "core" "near earth"
	name
		word
			"Technical writer"
	message
		word
			`"`
		word
			"Do you have a few minutes to listen to my thoughts on the importance of the serial comma?"
			"People who over-use the passive voice should be lined up and shot. It doesn't make your writing more formal, it just makes it harder to read."
			"Documents are written once, and read many times. So every minute I spend polishing someone's writing will pay off many times over in the long run."
			"Communication skills are essential no matter what your job is. If you can't write well, people will think you're an idiot. Or at least, people like me will think that."
		word
			`"`



news "dietitian"
	location
		government "Republic" "Free Worlds" "Syndicate" "Neutral" "Independent"
		attributes "rich" "paradise" "rim" "near earth"
	name
		word
			"Dietitian"
	message
		word
			`"`
		word
			"I actually have several recipes that can make processed algae delicious. Or at least, visually appealing. Quite edible. I mean, it's not that hard to mask the taste."
			"One of my rich clients wants me to figure out how she can subsist on eating nothing but flowers. She thinks eating the leaves and roots of plants is cruel."
			"A few years ago I worked for the Syndicate, designing prepackaged liquid meals for factory workers. They were incredibly nutritious, but they tasted disgusting."
			"There are probably thousands of edible native plants on every world human beings have colonized, but people still prefer the plants we brought with us from ancient Earth."
		word
			`"`



news "chef"
	location
		government "Republic" "Free Worlds" "Syndicate" "Neutral" "Independent"
		attributes "rich" "paradise"
	name
		word
			"Chef"
	message
		word
			`"`
		word
			"For a recent corporate gala, I constructed a fire pit large enough to roast an entire Antarean thunder-lizard. The fat was perfectly rendered. It was amazing."
			"I'm employed as the chef on a luxury cruise ship. A Star Queen. The captain tells me that Star Queens are considered the safest way to travel in outer space."
			"A rich client of mine shot a spiny-tailed gorgebeast on a safari expedition and asked me to cook it for him. The flavor profile was quite... unique."
			"I was a dish-washer when I started, and now I'm a sous-chef. And people say there's no upward mobility in the galaxy these days!"
		word
			`"`



news "insurance agent"
	location
		government "Republic" "Free Worlds" "Syndicate" "Neutral" "Independent"
		attributes "rich" "urban" "paradise" "near earth"
	name
		word
			"Insurance agent"
	message
		word
			`"`
		word
			"No, we don't sell insurance policies on private starships in this day and age. We also don't insure buildings in flood plains and houses inhabited by convicted serial arsonists."
			"Among the paradise worlds, there's currently a fad of taking out insurance policies on pets, to pay for therapy if the animal dies unexpectedly."
			"Insurance is all about mitigating risks. But you're flying around the vacuum of space in a tin can, so you probably don't know much about that."
			"I just got done handling an insurance fraud case where the owner claimed her entire home had been eaten by Sagittarian sand-fleas."
		word
			`"`



news "excavation specialist"
	location
		government "Republic" "Free Worlds" "Syndicate" "Neutral" "Independent"
		attributes "mining"
	name
		word
			"Excavation specialist"
			"Explosives worker"
	message
		word
			`"`
		word
			"Those newfangled mining lasers are pretty cool, but there's nothing like good old-fashioned dynamite for shifting a lot of rock in a hurry."
			"Sure, you may have been to outer space, but I bet you've never been ten kilometers underground."
			"For hundreds of years we've been worried that asteroid harvesting will put terrestrial miners out of business, but it still hasn't happened."
			"Once I've worked here for another decade, I plan to move to some paradise world and earn a living excavating bunkers for paranoid rich folks to hide in."
			"Once we had to stop work on a mine for a month because the archaeologists thought we found evidence of a million-year-old civilization. It turned out the site was just radioactive. Dodged that one!"
<<<<<<< HEAD
			"Last month, we had some loony pilot offer to use their missile launchers to help us mine!"
			"Last month, we had some loony pilot request a reactor upgrade after delivering some explosives to us!"
=======
		word
			`"`
>>>>>>> 9a534c5f



news "chauffeur"
	location
		government "Republic" "Free Worlds" "Syndicate" "Neutral" "Independent"
		attributes "rich" "paradise"
	name
		word
			"Chauffeur"
	message
		word
			`"`
		word
			"I fly the missus to her appointments in a private shuttlecraft, because she hates being stuck in traffic."
			"The family I work for is so rich that they pay me to ride in the back of their self-driving car just so I can open the doors for them when they arrive wherever they're going."
			"My company gives private gyrocopter rides to rich tourists. I built the gyrocopter myself, but it's a very safe vehicle."
			"You wouldn't believe the sorts of things that go on in the back of my car after certain extravagant social galas."
			"You'll never believe what happened on my first day on the job. Someone tried to rob a building while I was in the parking lot. I had to ram their van to keep them from getting away!"
		word
			`"`



news "human retiree"
	location
		attributes "paradise"
	name
		word
			"Retiree"
			"Pensioner"
	message
		word
			`"`
		word
			"Retiring is the best thing I ever did. They should make it mandatory!"
			"All of my children have gone to the most prestigious academy on Hestia. They're so brilliant, it was the only place that would do."
			"It makes me feel so safe to know that there are half a dozen Navy warships in orbit. The barbarians north of here wouldn't dare attack us!"
			"This is such a great place to retire. They tax income much more heavily than investments and business profits, so if you make most of your money elsewhere, you can avoid paying practically any taxes at all!"
			"I don't stand for it when I hear youngsters complain about the fact that I have a generous pension. I worked for 40 years to earn this retirement!"
			"I feel sorry for the young workers who are supporting me right now. They have to pay more in taxes and pension contributions than I ever did, and they probably won't get to retire until they're 70, at least."
			"We're very fortunate to have been able to retire here. Don't ever take your blessings for granted, captain."
		word
			`"`



news "human financial analyst"
	location
		attributes "paradise" "near earth"
	name
		word
			"Financial analyst"
	message
		word
			`"`
		word
			"You must be a very brave captain, if you have traveled to some of the... less civilized parts of human space."
			"I can't believe how expensive college tuition is these days. My kid's first semester just set me back 172,000 credits!"
			"My daughter's Flivver is a few years old already... maybe it's time for an upgrade? I hear the new ones are much safer."
			"Have you heard about the Navy admiral who married a commoner? I just can't believe things like that still happen."
			"I'm about to lose my vacation home on Martini! Next time I'm insisting on a pre-nuptial agreement."
			"My son won a silver trophy in his last game. He's going to be a great athlete some day."
			"The galactic economy's in trouble, mark my words. Indicators haven't been this negative in more than 50 years, but nobody wants to hear it."
			"God, these taxes are killing me. I make a good income, but it feels like half of it goes to the Republic, and I've got bills to pay, too."
			"I manage 8-figure portfolios, but what gets me up in the morning is the sight of a beautiful sunrise. I know it's all geo-engineered, but is a painting any less sublime just because it was made by human hands?"
			"Nearly lost my shirt in the commodities market last week. If my boss ever found out, it'd be curtains for me!"
		word
			`"`



news "human syndicate manager"
	location
		government "Syndicate"
	name
		word
			"Syndicate manager"
	message
		word
			`"`
		word
			"We've had to ask everyone to work sixty-hour weeks just to meet this month's quotas. The workers complain to me, but I tell them I'm in the same boat as they are."
			"The Syndicate makes us take the same stupid workspace harassment training every single year. How would you like it if some bohemian outside consultant was telling you what you can and can't do in your social life?"
			"In general, the women in my factory are much more conscientious workers than most of the men. Too bad so few of them have the sort of assertiveness and commanding presence you need in a manager."
			"I had to resign my union membership when I was promoted to a manager, but I still try to do what's best for the folks who report to me."
			"Outside of Syndicate space, kids aren't allowed to work until they turn eighteen. No wonder their economies are so much less productive than ours."
			"You look like the kind of captain who could benefit from a Syndicate Proton Gun. Would you care to schedule a test-firing?"
			"Have you considered a Syndicate Freighter for your next ship? Captains like you swear by them!"
			"Nobody ever got fired for buying Syndicate."
		word
			`"`



news "human scientist"
	location
		government "Republic" "Free Worlds" "Syndicate" "Neutral" "Independent"
		attributes "research" "deep"
	name
		word
			"Scientist"
	message
		word
			`"`
		word
			"It's so exciting being on the cutting edge of human knowledge, but I wish it were easier to secure funding. A lot of my equipment is more than 40 years old."
			"This neutronium alloy I'm working on will be what's armoring your next starship - no doubt about it."
			"Yesterday I almost lost all my research notes when my computer crashed. I can't believe we still have to worry about things like this! What are the software guys doing all day?"
			"We've got student interns in the lab this month. A few of them are very bright!"
			"Excuse me, captain, I have to resume work on a paper I'm co-authoring. Would you like an advance copy?"
			"My research concerns force fields. No, not those kinds of force fields."
		word
			`"`



news "human student"
	location
		government "Republic" "Free Worlds" "Syndicate" "Neutral" "Independent"
		attributes "research" "deep"
	name
		word
			"Student"
	message
		word
			`"`
		word
			"I'm going to be a teacher some day!"
			"I'm going to be a doctor some day!"
			"I'm going to be a financial manager some day!"
			"I'm going to be an engineer some day!"
			"I'm going to be a scientist some day!"
			"Sorry no time to talk; I'm busy studying."
			"People keep telling me to go into STEM, but it's just so hard. Besides, I really like PR. I think I'll be fine."
			"Tuition is so high these days that I've had to take three side jobs just to get through the semester. It's hard to focus on my studies, but I'll manage somehow."
			"After graduation, I think I'd like to work in industry somewhere, but my advisor is encouraging me to go on and get my master's degree. What do you think?"
			"Sorry, no time to chat. My master's thesis is already late and I'm hiding from my advisor."
			"This is the life! I'm only in class like 3, so my days are totally open! I know it'll end in a few years, but I'm going to enjoy it while I can. After you graduate, it's just work work work until you're dead."
		word
			`"`



news "human religious"
	location
		government "Republic" "Free Worlds" "Syndicate" "Neutral" "Independent"
		attributes "religious"
	name
		word
			"Mystic"
			"Priest"
			"Preacher"
	message
		word
			`"`
		word
			"May God be with you!"
			"The path to enlightenment is fraught with sacrifice."
			"We spend all our lives striving, but everything we need is always right in front of us."
			"When we spend our lives chasing desire, we find that it turns to ashes in our mouths, and that which we seek most becomes a prison. What do you seek?"
			"I thought I needed to come to this place to seek spiritual fulfillment, but I have since learned that it was inside myself all along."
			"In a few weeks, I'm leaving here to join the Navy. The pirate attacks are getting worse and worse, and what good are we if we cannot defend our own holy sites? The eternal may listen to words and prayers, but pirates respect only guns and warships."
			"It's been many years I came to this world seeking out cosmic truth, and I sense that my journey may soon be at an end."
			"Can you spare a few credits for the poor, captain? In this universe of abundance, so many still suffer."
			"Praise Jesus! This day is a blessing."
			"Praise Allah! This day is a blessing."
			"Praise God! This day is a blessing."
		word
			`"`



news "human tourism"
	location
		government "Republic" "Free Worlds" "Syndicate" "Neutral" "Independent"
		attributes "deep" "rich" "paradise" "tourism"
		not attributes station
	name
		word
			"Tourist"
			"Sightseer"
			"Traveller"
	message
		word
			`"`
		word
			"This place is so romantic. I wish I could stay forever."
			"I may have paid a small fortune to get here, but it was worth it! Don't you just love this place?"
			"I paid so much money to get here, and look at the place - it's a dump. I'll try to make the best of it, I suppose."
			"Next year I hope I can afford to book passage on a ship with nicer accommodations. I had to listen to the reactor's noisy humming for the whole five-day trip here!"
			"I come here every year."
			"Can you believe that our ship was attacked by pirates on the way here? It's lucky a Navy patrol showed up and chased them off before our shields dropped. It was all so exciting! I'm taking the same route again next year."
			"I can't wait to go skiing here! Haha, just kidding."
			"It's too bad I have to leave tomorrow. I only get two weeks of vacation a year, and it's hard to leave after spending half that time in transit here and back."
<<<<<<< HEAD
			"I'm not riding on any ship that doesn't have the decency to have luxurious accomodations!"
			"It's criminal how cheap the fares are to get here. For around a few thousand credits, you get to see stunning sights and shocking spectacles well worth double of what you paid."
			"I was really hoping for more aliens in space. What's the point if there's no steamy interspecies romance!?"
=======
		word
			`"`
>>>>>>> 9a534c5f



news "human mercenary"
	location
		government "Republic" "Free Worlds" "Syndicate" "Neutral" "Independent"
		attributes "frontier"
	name
		word
			"Mercenary"
	message
		word
			`"`
		word
			"I've tracked fugitives halfway across the galaxy, and they have me on... guard duty. These guys must really be desperate given the kind of money they waved in my face."
			"Security may be expensive, but think of it this way: it's better to be poor than dead."
			"Nothing beats the thrill of boarding a crippled starship, laser rifle in your hands."
			"Have you ever been to a pirate world? The conditions there are nearly inhuman!"
<<<<<<< HEAD
			"It's criminal how much the Navy and Syndicate prefer to destroy pirates rather than disable them. How are people like us supposed to make money if we can't loot?"
			"If you're trying to nab a pirate ship, try it in the South. The militia often leave the pirates disabled rather than killing them."
			"Take it from me: if you want to disable ships, only use lasers. Projectile-based weapons always overkill your target."
			"As much as I'd like to dual-wield laser rifles, I'd probably just miss every shot."
=======
		word
			`"`
>>>>>>> 9a534c5f



news "human republic soldier"
	location
		government "Republic"
		attributes "military"
	name
		word
			"Republic Soldier"
	message
		word
			`"`
		word
			"I bet you think that starship of yours is hot stuff, huh? Try tooling around in a cruiser with Atomic Engines sometime. You can run circles around interceptors."
			"As soon as I leave the service, I'm buying my own ship like yours. It'll be nice to give the orders for a change!"
			"Nice ship, captain. We trashed one just like it the other day during a pirate raid. Plating behind the engine room was real weak once the shields dropped, and a volley of sidewinders crippled her. You might want to look into that on yours."
			"I used to be in the Syndicate Armed Forces before resigning my commission and joining the Navy. Here we actually train and fight instead of filling out paperwork all day."
			"I can't wait until the day I get out. These rations are going to make me lose my mind. What I wouldn't give for a home-cooked meal..."
			"Let me give you a piece of advice: particle cannons are some of the best weapons out there. Pirates don't stand a chance."
			"I hope I don't get posted to fighter duty next week. Those things are deathtraps. By the time you get close enough to fire your lasers, you've already lost half your shields!"
			"Nobody thinks about the Alphas anymore, but don't forget that they just disappeared. They could return at any time. If that happens, I'm going to kill every last one of 'em."
<<<<<<< HEAD
			"While it seems pointless to have the Bactrian locked behind a license, don't forget that it's one of the oldest designs in human space. It was the Navy Carrier of its time - and it's still comparable to one."
=======
		word
			`"`
>>>>>>> 9a534c5f



news "human syndicate soldier"
	location
		government "Syndicate"
		attributes "military"
	name
		word
			"Syndicate Soldier"
	message
		word
			`"`
		word
			"What a terrible posting. I thought I'd filed my transfer paperwork right, but it turned out my commander's seal had to be a certified original and not a copy, so now I'm stuck here for another two years."
			"I did a stint in the Republic military a few years ago, but the Syndicate pays so much more. Now I can actually save some money for my daughter's college tuition."
			"You're living the dream, captain! Someday I'm going to retire from the Syndicate military and buy my own ship."
			"After 20 years, you're eligible for a lifetime pension. I've only got 8 years left, and then I'm home free!"
			"It's a scandal how many pirates are out here. We do our best, but upper management ties our hands with ridiculous rules of engagement."
			"Everybody knows where the pirate planets are, so why don't we ever go on a mission to wipe 'em out? I don't understand it."
<<<<<<< HEAD
			"My team was about to obliterate the flagship of a pirate fleet, but just before we could, we received orders to cease fire and fall back. One more second and those pirates would have been rigatoni."
			"If you ask me, I think that the Syndicate are far too soft on the pirates - almost as if they don't want to harm them more than they need to. Don't tell my employers that I said that, though."
=======
		word
			`"`
>>>>>>> 9a534c5f



news "human pirate"
	location
		government "Pirate"
	name
		word
			"Pirate"
			"Renegade"
			"Marauder"
			"Looter"
			"Buccaneer"
			"Freebooter"
			"Plunderer"
			"Bandit"
	message
		word
			`"`
		word
			"Next time we meet up, maybe I'll be plundering your ship."
			"What are you looking at, punk?"
			"Hobbes and Darwin got it right: it's a war of all against all, and only the strongest deserve to survive. Without that pistol at your side, I'd slit your throat right now and take everything you own."
			"Slaves for sale! Slaves for sale! Here is an exotic beauty with eyes full of fire that you can buy!"
			"Wanna buy some death sticks?"
			"Sometimes I wonder if what I'm doing is wrong."
			"Every morning I look in the mirror... and I like what I see."
			"Why did I become a pirate? It's the only way to truly be free. I was born a slave, and look at me now! I command a fleet of warships. I pay no taxes. I obey no laws. What a life!"
			"Just watch yourself, and maybe we'll let you live."
			"At half your age, I was richer than you'll ever be. This is the life, baby."
			"Don't look at me like that. You wouldn't survive five minutes of my life."
			"Just knocked over a fat merchant ship. Can't wait to blow all this cash on slaves and drugs!"
			"I used to be a soft-bellied merchant captain before my life took a turn. Gotta get tough or get dead in this galaxy."
			"Just a word of warning: don't fall asleep in the hotels here."
<<<<<<< HEAD
			"Betcha I can name a combat use for every ship in the sky. Flivver? Might as well be a Sparrow. Freighter? Umm... it works as a great plundering vessel. Surveillance drone? Don't make me shoot you."
			"Bah. How can you not gag at the suffocating rules that the Republic forces onto you? I mean, banning chickens with dynamite strapped to them? Ridiculous!"
			"Yo, yo, yo, what's up, suckers! I'm high on ${contraband}! Wanna freebie? No? Coward!"
			"You look like a good captain. I'd bet you'd be a better slave!"
			"Hmph. You 'freelancers' have it easy, relying on the Navy as a crutch. If you wanna be your own captain, you've gotta strike out on your own!"
			"Ever heard of the game Mafia? My life's a real-life version of that, 'cept instead of a town, there's merchants, and instead of a mafia, there's us, and the town has no way to survive!"
			"Look at me like that one more time, and I've give you plastic surgery free of charge."



news "human merchant in pirate space"
	location
		government "Pirate"
	name
		word
			"Merchant captain"
			"Starship captain"
			"Spacecraft captain"
			"Spaceship captain"
			"Freelance captain"
			"Merchant pilot"
			"Starship pilot"
			"Spacecraft pilot"
			"Spaceship pilot"
			"Freelance pilot"
	message
		word
			"Yikes! I just wanted to see what outfits were here! I'm out of here as soon as I get back to my ship!"
			"What are you lookin' at? Don't judge me!"
			"Nice to see a friendly face in these parts. I needed to land to shake those buggers off my tail. Pirates won't shoot at you if you're going for a landing."
			"Why am I here? I really needed the fuel and decided that bribing off pirates until another ship entered the system wasn't smart long-term."
			"There's some real creeps around here. All I wanted to do was sell some cargo at this port, but it definitely wasn't worth the risk."
			"Whatever you do, don't try the ${contraband}. That stuff's nasty."



news "human farming in pirate space"
	location
		government "Pirate"
	name
		word
			"Farmer"
	message
		word
			"Fancy folks in the big cities and the Paradise planets think they've got life all figured out, but if you dig below the surface, you'll find that they're slaves to their lifestyles, and we're the ones who are free."
			"I moved here from a richer world and wouldn't ever go back."
			"Surprised to see horses and wooden carts in the 31st century, huh? Sometimes the old ways are the best."
			"Everybody who wants to stay here is crazy. We can't hardly make any money and nobody appreciates what we do."
			"Did you eat today? Thank a farmer."
			"I used to be a pirate, roamin' the skies, lootin' and plunderin'. Pockets got up to a few million at one point. Thought I had it all. One day, I realized none of it was making me happy. I bought this farm and sold the rest. Best thing I ever did."
			"I came out here because I liked the company of animals more than people like you. Go away."
			"Shocked to see some normal farmers wandering 'round here? Just because we live on a lawless world doesn't mean it's kill or be killed."
			"My son was enslaved by a gang of pirates. Not much one can do around here to prevent that."
			"My daugher was held hostage by a gang of pirates until I coughed up some money for them. It's inevitable in this social climate."
			"My father was shot by a gang of pirates. Do you want to know why he was killed? It was because he had a large nose."
			"My mother was once kidnapped by a gang of pirates. She escaped, but, well, now I'm here."
			"It'd be nice if the pirates could plunder some pesticides for us. It's little more than a pipe dream, though."
			"When one choses the lawless lifestyle, the opportunites to grab a good bite lower drastically. That's what we're here for."
			"The pirates could easily just loot us for our last credit. Of course, if they did that, they'd lose one of their sources of food. And some of us aren't completely defenseless..."
			"The farmers in the Dirt Belt have it easy. They get the luxuries of fertilizer and pesticide."
			"Pirates may look fierce, but the moment you start pushing against most of them, they fold like paper."
			"I came here due to all of those oppressive rules and regulations that the Republic force down your throat. Now I'm dealing with all the oppressive demands and threats that pirates force down my throat. It's a start."
			"Beneath the exterior of many pirates, there's a person who desperately wishes that they'd never taken that path and could return to living normally. I'm talking from personal experience."
=======
		word
			`"`
>>>>>>> 9a534c5f
<|MERGE_RESOLUTION|>--- conflicted
+++ resolved
@@ -75,7 +75,6 @@
 			"My first ship was a Sparrow. How I survived my first week in space, I'm still not sure!"
 			"My first ship was a Shuttle. I kind of miss that glorified tour bus."
 			"I love doing Syndicate jobs. Easy money for not much work. I guess they're all so rich that they can afford to pay for the best."
-<<<<<<< HEAD
 			"Why does the Deep restrict the sale of City-Ships? They don't seem that much better than other warships or freighters."
 			"I just don't get why anyone would pick the pirate life. Sure, no rules, but any government that doesn't force you to have 10 licenses just to look at a heavy warship is free enough to me."
 			"I've heard rumors of captains seeing the distinct flash of whatever Quarg ships use to jump near the core. Wonder what the Quarg are doing up there."
@@ -97,10 +96,9 @@
 			"I'm convinced merchant captains make the worst jokes."
 			"What's up with the Deep? One moment, they have a defense force on par with the Navy, the next, they're asking random schmucks to help escort their fleets. How the mighty have fallen, I guess."
 			"I swear: Sparrows are so laughably weak that Flivvers are a better option for an interceptor."
-=======
-		word
-			`"`
->>>>>>> 9a534c5f
+		word
+			`"`
+
 
 news "human farming"
 	location
@@ -127,12 +125,9 @@
 			"Did you eat today? Thank a farmer."
 			"I used to be a merchant captain like you. Bank account got up to a few million at one point. Thought I had it all. One day I realized none of it was making me happy. I bought this farm and gave the rest away. Best thing I ever did."
 			"I came out here because I liked the company of animals more than people like you. Go away."
-<<<<<<< HEAD
 			"You should check around spaceports often. You might find one of us needing a captain like you for a job."
-=======
-		word
-			`"`
->>>>>>> 9a534c5f
+		word
+			`"`
 
 
 
@@ -153,12 +148,9 @@
 			"I'm just working here until I can save up enough money to go to college."
 			"I'm just working here until I can save up enough money to buy my own spaceship, just like yours!"
 			"Almost everyone else here can't wait to get out, but I'm proud of the work I do. Without people like me, you wouldn't have anything to wear!"
-<<<<<<< HEAD
 			"You should check the spaceport often. I might not be able to afford transport right now, but I'll need to leave this dirtball when I get enough money for college."
-=======
-		word
-			`"`
->>>>>>> 9a534c5f
+		word
+			`"`
 
 
 
@@ -177,12 +169,9 @@
 			"I buried my dad last week. He was a miner, too. The company didn't give me any time off so I had to pay to attend my own father's funeral. Can you believe that?"
 			"A few years of this and I'll be able to afford my own starship. I pulled in more than 120,000 credits last year! That's more than my brother makes on Hermes, and he's a scientist."
 			"My team is sinking in the rankings again. I should have known better than to put 500 credits on them when they had such a bad season opener."
-<<<<<<< HEAD
 			"Check the spaceports around these parts. We might need an express delivery for extra equipment."
-=======
-		word
-			`"`
->>>>>>> 9a534c5f
+		word
+			`"`
 
 
 
@@ -202,12 +191,9 @@
 			"Management keeps threatening to move the plant to a planet with lower wages if our union doesn't accept concessions. I think they're bluffing; the move would cost more than they'd ever make back in profit."
 			"Working around so many huge machines is exciting. Every day we build things that would have blown the mind of anyone a thousand years ago. We're the backbone of interstellar civilization!"
 			"I don't like those news shows that tell you what to think! When I'm in the voting booth it's only MY opinion that counts!"
-<<<<<<< HEAD
 			"Some of the stuff we make here ends up as one little part of a spaceship. Whenever you see a ship, always remember that it represents the effort of over a thousand of us workers."
-=======
-		word
-			`"`
->>>>>>> 9a534c5f
+		word
+			`"`
 
 
 
@@ -229,15 +215,12 @@
 			"With the right marinade, rat meat can be delicious. Of course, they don't let us sell the ones that were already dead when we collected them."
 			"This is my own famous delicacy, Yogurt on a Stick. No, it's not frozen yogurt. It's more like, well... congealed..."
 			"Can I interest you in some vegan falafels? Trust me, you don't want to eat any of the meat that's getting sold on this street."
-<<<<<<< HEAD
 			"Want some burgers? They've got my secret sauce. What's the secret sauce made of? Well, if I revealed that, it wouldn't be secret, wouldn't it?"
 			"Want some budget caviar? What's caviar? It's horse beef, duh. Why do you think that people who ride horses are called cavalry... Fish eggs?"
 			"Here, have a sample of my famous lemonsausage. What's a lemonsausage? It's, erm... It's a blend of lemon and pig meat! Trust me! No, don't go away!"
 			"I wish I had enough money to ask captains roaming around the spaceport for transport to somewhere nicer."
-=======
-		word
-			`"`
->>>>>>> 9a534c5f
+		word
+			`"`
 
 
 
@@ -297,12 +280,9 @@
 			"I may be dirty, but I'll never be as filthy as those politicians in power."
 			"Actually, I'm working on a novel. Well, right now I'm just doing world-building and research, so I haven't written much of the actual story yet."
 			"Do you know how lucky you are, that you can visit a different world every week if you want to? I've been stuck on this one filthy little planet my whole life."
-<<<<<<< HEAD
 			"If I had enough money, I'd go up to a captain in the spaceport and ask for transport to anywhere else. Nowhere's as bad as this place."
-=======
-		word
-			`"`
->>>>>>> 9a534c5f
+		word
+			`"`
 
 
 
@@ -339,13 +319,10 @@
 			"It seems crazy to me that people on other planets would be willing to pay money for the sort of junk that we're loading into starships here."
 			"The robots do most of the heavy lifting for us, but every so often one of them malfunctions and drops a crate on someone's toe."
 			"Why do they make the cargo bay doors on certain starships so small? You wouldn't believe how hard it is sometimes to load larger items onto a ship."
-<<<<<<< HEAD
 			"Watch out on April Fools. You wouldn't believe what sorts of things we have to load onto ships that day."
 			"I'd check around the spaceport frequently if I were you. Sure, you can end up carrying some strange stuff, but it pays well in the end."
-=======
-		word
-			`"`
->>>>>>> 9a534c5f
+		word
+			`"`
 
 
 
@@ -384,12 +361,9 @@
 			"The family I work for has an odd fascination with carnivorous plants. I have to keep rotting piles of refuse around just to produce enough flies to feed them all."
 			"They told me that they wanted the landscaping to be classic and entertaining, so I constructed a giant hedge maze."
 			"Despite all our best terraforming efforts, it can still be hard to get native Earth plants to grow on an alien world."
-<<<<<<< HEAD
 			"My employer once asked me to add a garden in their Star Queen. The pirates were sure confused when they boarded us."
-=======
-		word
-			`"`
->>>>>>> 9a534c5f
+		word
+			`"`
 
 
 
@@ -427,12 +401,9 @@
 			"Some famous people who you've probably never heard of died near here. If I weren't on break right now I would tell you all about them."
 			"At least they don't make me dress up like anything. I knew a woman whose tour job made her dress up like a twenty-first century person. Apparently back then they all wore very tight-fitting pants."
 			"It's kind of amazing to me that people would travel halfway across the galaxy to see this dump. To me, it's the one place I've always wished I could get away from."
-<<<<<<< HEAD
 			"Always check in at the spaceport. You might find an unprepared tourist looking for a return trip. Trust me, I've seen it far too many times."
-=======
-		word
-			`"`
->>>>>>> 9a534c5f
+		word
+			`"`
 
 
 
@@ -487,8 +458,9 @@
 			"All of human space is linked into a single communications network by relay beacons. It's something that most people just take for granted."
 			"Hyperspace links don't just allow faster-than-light travel. They also allow near-instantaneous communication, if you have the right sort of relay on both ends."
 			"The hyperspace communications network is a marvel of public infrastructure, but most people just take it for granted."
-<<<<<<< HEAD
 			"Hyperspace relays are so integral to society that even pirates don't dare to touch them. They'd easily become the number one enemy of the Republic if they did."
+		word
+			`"`
 
 
 
@@ -502,6 +474,8 @@
 			"Hyperspace scientist"
 			"Hyperspace specialist"
 	message
+  		word
+			`"`
 		word
 			"It's hard to believe that modern-day society relies on what is effectively magical space highways."
 			"Even centuries later, we still know barely more than Charles Plot, father of the hyperdrive, did about how the hyperspace lanes were formed. All we've learned since then is apparently some other race the Quarg know is involved with them."
@@ -509,10 +483,8 @@
 			"Even if they aren't directly linked by hyperspace lanes, your ship can still detect systems near you. Not that it matters, though, since we still can't jump to those systems."
 			"The field of hyperspace lane destruction is filled with misunderstanding and pseudoscience. If there was a method to remove hyperspace lanes, though, whoever discovered it would effectively control human space."
 			"Many a hyperspace-based weapon has been tested, but due to the dynamics of entering hyperspace while not aligned with a hyperspace lane, all of them have failed. Thankfully."
-=======
-		word
-			`"`
->>>>>>> 9a534c5f
+		word
+			`"`
 
 
 
@@ -531,12 +503,9 @@
 			"I have equipment that would let me trigger an earthquake just by pressing a button. That's why they never allow me into the office when I'm drunk."
 			"For centuries people have been saying that asteroid mining is going to put terrestrial resource extraction companies out of business, but it still hasn't happened."
 			"A few times, I've traveled so deep underground that the rock felt warm to the touch. But I imagine that's nowhere near as exciting as traveling through space."
-<<<<<<< HEAD
 			"I can't believe how annoying it must've been in the distant past to be a geological engineer, with you on one side, the thing you're trying to study on the other, and 15 kilometers of solid rock in between. Thankfully, technology and scanners have marched on since then, and those depressing days are long gone."
-=======
-		word
-			`"`
->>>>>>> 9a534c5f
+		word
+			`"`
 
 
 
@@ -613,12 +582,9 @@
 			"Nuclear reactors are remarkably safe these days. I don't know why the government won't let us build them in residential neighborhoods."
 			"In all of human space, there hasn't been a single nuclear meltdown in fourteen years. And that was just a tiny one, hardly even worth mentioning."
 			"My company's motto is, 'We bring the power of the stars down to earth, and send earthlings to the stars.' I think we should change it to something catchier."
-<<<<<<< HEAD
 			"Ever used a fusion reactor in your ship? Feel free to thank one of us."
-=======
-		word
-			`"`
->>>>>>> 9a534c5f
+		word
+			`"`
 
 
 
@@ -656,17 +622,14 @@
 			"My job is to bring sunlight into dark places and expose things that people are trying to keep hidden... and to avoid being killed in the process."
 			"A free and independent press is a critical component of any healthy democracy. But sensationalism is a whole lot more lucrative."
 			"I've been interviewing elderly starship captains. You wouldn't believe the tall tales that some of them tell!"
-<<<<<<< HEAD
 			"Read my new article! 'Ten Things the Quarg Are Hiding from Us - Number Seven Will Surprise You!'"
 			"People love sorting things and lists that sort things. Do you want to listen to my list of the top ten starships?"
 			"Read this! 'The Real UGLIEST Starship that Lionheart Don't Want You to Know About!'"
 			"Look at my new article! 'The Protector - Actually a SCAM?'"
 			"Look at this! 'Five Reasons Why Captains Should Check Spaceports More Often - Number Two Will Make You Cry!'"
-=======
 			`Read my new article! 'Ten Things the Quarg Are Hiding from Us - Number Seven Will Surprise You!'`
 		word
 			`"`
->>>>>>> 9a534c5f
 
 
 
@@ -686,12 +649,9 @@
 			"The most popular exhibit in our entire Children's Museum is the interactive starship simulator. You're living a life that those kids can only dream of."
 			"Did you know that humans used to rely on explosive fuel mixtures to propel them into orbit? Imagine how mad you'd have to be to do that!"
 			"We recently put a restored 20th-century shipping container on display. You can hardly tell the difference from the ones in use today! Isn't historical inertia fascinating?"
-<<<<<<< HEAD
 			"Every so often, we get contacted by someone shady wishing to donate something to our museum."
-=======
-		word
-			`"`
->>>>>>> 9a534c5f
+		word
+			`"`
 
 
 
@@ -710,12 +670,9 @@
 			"I just finished a project doing voice acting for an animated children's book. It's kind of a relief to be done with it, honestly. Certain lines are still stuck in my brain."
 			"Right now I'm mostly just doing commercials, but I'm working on a concept for a zero-gravity musical that will be truly epic."
 			"I have a rich client on Hestia who pays me a thousand credits a day just for recording videos where I bestow extravagant compliments on him."
-<<<<<<< HEAD
 			"I recommend that you don't look at any media from the 28th century. They're so laden with pop-culture references that it's painful to watch."
-=======
-		word
-			`"`
->>>>>>> 9a534c5f
+		word
+			`"`
 
 
 
@@ -816,13 +773,10 @@
 			"For hundreds of years we've been worried that asteroid harvesting will put terrestrial miners out of business, but it still hasn't happened."
 			"Once I've worked here for another decade, I plan to move to some paradise world and earn a living excavating bunkers for paranoid rich folks to hide in."
 			"Once we had to stop work on a mine for a month because the archaeologists thought we found evidence of a million-year-old civilization. It turned out the site was just radioactive. Dodged that one!"
-<<<<<<< HEAD
 			"Last month, we had some loony pilot offer to use their missile launchers to help us mine!"
 			"Last month, we had some loony pilot request a reactor upgrade after delivering some explosives to us!"
-=======
-		word
-			`"`
->>>>>>> 9a534c5f
+		word
+			`"`
 
 
 
@@ -1018,14 +972,11 @@
 			"Can you believe that our ship was attacked by pirates on the way here? It's lucky a Navy patrol showed up and chased them off before our shields dropped. It was all so exciting! I'm taking the same route again next year."
 			"I can't wait to go skiing here! Haha, just kidding."
 			"It's too bad I have to leave tomorrow. I only get two weeks of vacation a year, and it's hard to leave after spending half that time in transit here and back."
-<<<<<<< HEAD
 			"I'm not riding on any ship that doesn't have the decency to have luxurious accomodations!"
 			"It's criminal how cheap the fares are to get here. For around a few thousand credits, you get to see stunning sights and shocking spectacles well worth double of what you paid."
 			"I was really hoping for more aliens in space. What's the point if there's no steamy interspecies romance!?"
-=======
-		word
-			`"`
->>>>>>> 9a534c5f
+		word
+			`"`
 
 
 
@@ -1044,15 +995,12 @@
 			"Security may be expensive, but think of it this way: it's better to be poor than dead."
 			"Nothing beats the thrill of boarding a crippled starship, laser rifle in your hands."
 			"Have you ever been to a pirate world? The conditions there are nearly inhuman!"
-<<<<<<< HEAD
 			"It's criminal how much the Navy and Syndicate prefer to destroy pirates rather than disable them. How are people like us supposed to make money if we can't loot?"
 			"If you're trying to nab a pirate ship, try it in the South. The militia often leave the pirates disabled rather than killing them."
 			"Take it from me: if you want to disable ships, only use lasers. Projectile-based weapons always overkill your target."
 			"As much as I'd like to dual-wield laser rifles, I'd probably just miss every shot."
-=======
-		word
-			`"`
->>>>>>> 9a534c5f
+		word
+			`"`
 
 
 
@@ -1075,12 +1023,9 @@
 			"Let me give you a piece of advice: particle cannons are some of the best weapons out there. Pirates don't stand a chance."
 			"I hope I don't get posted to fighter duty next week. Those things are deathtraps. By the time you get close enough to fire your lasers, you've already lost half your shields!"
 			"Nobody thinks about the Alphas anymore, but don't forget that they just disappeared. They could return at any time. If that happens, I'm going to kill every last one of 'em."
-<<<<<<< HEAD
 			"While it seems pointless to have the Bactrian locked behind a license, don't forget that it's one of the oldest designs in human space. It was the Navy Carrier of its time - and it's still comparable to one."
-=======
-		word
-			`"`
->>>>>>> 9a534c5f
+		word
+			`"`
 
 
 
@@ -1101,13 +1046,10 @@
 			"After 20 years, you're eligible for a lifetime pension. I've only got 8 years left, and then I'm home free!"
 			"It's a scandal how many pirates are out here. We do our best, but upper management ties our hands with ridiculous rules of engagement."
 			"Everybody knows where the pirate planets are, so why don't we ever go on a mission to wipe 'em out? I don't understand it."
-<<<<<<< HEAD
 			"My team was about to obliterate the flagship of a pirate fleet, but just before we could, we received orders to cease fire and fall back. One more second and those pirates would have been rigatoni."
 			"If you ask me, I think that the Syndicate are far too soft on the pirates - almost as if they don't want to harm them more than they need to. Don't tell my employers that I said that, though."
-=======
-		word
-			`"`
->>>>>>> 9a534c5f
+		word
+			`"`
 
 
 
@@ -1142,7 +1084,6 @@
 			"Just knocked over a fat merchant ship. Can't wait to blow all this cash on slaves and drugs!"
 			"I used to be a soft-bellied merchant captain before my life took a turn. Gotta get tough or get dead in this galaxy."
 			"Just a word of warning: don't fall asleep in the hotels here."
-<<<<<<< HEAD
 			"Betcha I can name a combat use for every ship in the sky. Flivver? Might as well be a Sparrow. Freighter? Umm... it works as a great plundering vessel. Surveillance drone? Don't make me shoot you."
 			"Bah. How can you not gag at the suffocating rules that the Republic forces onto you? I mean, banning chickens with dynamite strapped to them? Ridiculous!"
 			"Yo, yo, yo, what's up, suckers! I'm high on ${contraband}! Wanna freebie? No? Coward!"
@@ -1150,6 +1091,8 @@
 			"Hmph. You 'freelancers' have it easy, relying on the Navy as a crutch. If you wanna be your own captain, you've gotta strike out on your own!"
 			"Ever heard of the game Mafia? My life's a real-life version of that, 'cept instead of a town, there's merchants, and instead of a mafia, there's us, and the town has no way to survive!"
 			"Look at me like that one more time, and I've give you plastic surgery free of charge."
+		word
+			`"`
 
 
 
@@ -1170,12 +1113,16 @@
 			"Freelance pilot"
 	message
 		word
+			`"`
+		word
 			"Yikes! I just wanted to see what outfits were here! I'm out of here as soon as I get back to my ship!"
 			"What are you lookin' at? Don't judge me!"
 			"Nice to see a friendly face in these parts. I needed to land to shake those buggers off my tail. Pirates won't shoot at you if you're going for a landing."
 			"Why am I here? I really needed the fuel and decided that bribing off pirates until another ship entered the system wasn't smart long-term."
 			"There's some real creeps around here. All I wanted to do was sell some cargo at this port, but it definitely wasn't worth the risk."
 			"Whatever you do, don't try the ${contraband}. That stuff's nasty."
+		word
+			`"`
 
 
 
@@ -1186,6 +1133,8 @@
 		word
 			"Farmer"
 	message
+		word
+			`"`
 		word
 			"Fancy folks in the big cities and the Paradise planets think they've got life all figured out, but if you dig below the surface, you'll find that they're slaves to their lifestyles, and we're the ones who are free."
 			"I moved here from a richer world and wouldn't ever go back."
@@ -1206,7 +1155,5 @@
 			"Pirates may look fierce, but the moment you start pushing against most of them, they fold like paper."
 			"I came here due to all of those oppressive rules and regulations that the Republic force down your throat. Now I'm dealing with all the oppressive demands and threats that pirates force down my throat. It's a start."
 			"Beneath the exterior of many pirates, there's a person who desperately wishes that they'd never taken that path and could return to living normally. I'm talking from personal experience."
-=======
-		word
-			`"`
->>>>>>> 9a534c5f
+		word
+			`"`