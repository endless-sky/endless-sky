--- conflicted
+++ resolved
@@ -302,13 +302,9 @@
 			"Do you know how lucky you are, that you can visit a different world every week if you want to? I've been stuck on this one filthy little planet my whole life."
 			"If I had enough money, I'd go up to a captain in the spaceport and ask for transport to anywhere else. Nowhere's as bad as this place."
 			"Are you hiring new crewmembers? And are you by chance planning to fly to the Paradise Worlds?"
-<<<<<<< HEAD
-			"Whatcha looking at, ya old geezer?"
 			"I'll get my act together someday. For now I'm just enjoying life one moment at a time."
 			"I'd love to get a job, but they all require so much experience, even for those so-called 'entry-level' positions."
-=======
 			"Beat it, old-timer. I've got more important things to do than chat with you."
->>>>>>> dda40b61
 		word
 			`"`
 
@@ -782,11 +778,8 @@
 			"Read this! 'The Real UGLIEST Starship that Lionheart Don't Want You to Know About!'"
 			"Look at my new article! 'The Protector - Actually a SCAM?'"
 			"Look at this! 'Five Reasons Why Captains Should Check Spaceports More Often - Number Two Will Make You Cry!'"
-<<<<<<< HEAD
 			"Read my new article! 'Ten Things the Quarg Are Hiding from Us - Number Seven Will Surprise You!'"
 			"Check this out! 'Top 20 Things Starship Pilots Don't Want You to Know!' Wait, never mind."
-=======
->>>>>>> dda40b61
 		word
 			`"`
 
@@ -831,7 +824,6 @@
 			"I have a rich client on Hestia who pays me a thousand credits a day just for recording videos where I bestow extravagant compliments on him."
 			"I recommend that you don't look at any media from the 28th century. They're so laden with pop-culture references that it's painful to watch."
 			"Hey, you are so beautiful, do you want to marry me? Haha, just kidding, I'm rehearsing for my new role."
-<<<<<<< HEAD
 			"Don't be fooled by my jovial appearance onstage. I take my work very seriously."
 		word
 			`"`
@@ -856,10 +848,8 @@
 			"The spaceport is a great place to go busking. People seem to give money more enthusiastically when they are excited about going to a new planet."
 			"The music played by all these young new performers is so shallow and artless. Music requires thoughtful consideration to every detail and nuance, yet so many 'musicians' think they can carelessly throw whatever together and call it 'music.'"
 			"Some musicians think they are so sophisticated just because they play antique tunes. I prefer to innovate beyond what already exists, even if the result is different. Doesn't the art of music demand such creativity?"
-=======
 			"Stories about extra-terrestrials are very unpopular now that most of humanity is living off-Earth."
 			"Stories about alien lifeforms became a lot more popular after humanity actually met alien lifeforms."
->>>>>>> dda40b61
 		word
 			`"`
 
@@ -921,12 +911,9 @@
 			"I'm employed as the chef on a luxury cruise ship. A Star Queen. The captain tells me that Star Queens are considered the safest way to travel in outer space."
 			"A rich client of mine shot a spiny-tailed gorgebeast on a safari expedition and asked me to cook it for him. The flavor profile was quite... unique."
 			"I was a dish-washer when I started, and now I'm a sous-chef. And people say there's no upward mobility in the galaxy these days!"
-<<<<<<< HEAD
 			"Eating fancy dishes is great, but sometimes there's nothing you want more than a good old sandwich."
-=======
 			"Last week my dish was completely ruined; somebody had calibrated my kitchen scale with the gravity settings of another planet."
 			"There is only one thing worse than finding a worm in an apple you're eating: finding half a worm in that apple."
->>>>>>> dda40b61
 		word
 			`"`
 
@@ -1349,10 +1336,7 @@
 			"Hey, that's a very nice ship you have there. Would be a shame if something happened to it. Do you want to make a donation to the System Safety Fund?"
 			"Your credits or your life! Oh, you don't have either? Never mind then."
 			"Don't count on the Navy to save you if me or any of my friends attack you. Those Navy goons only hang around near the rich planets."
-<<<<<<< HEAD
 			"Did I attack you? Well, I've attacked many people, could you be a bit more specific?"
-=======
-			"Did I attack you? Well, I attacked many people, could you be a bit more specific?"
 			"The size of my crimes no longer matter; one may as well hang for a sheep as for a lamb."
 			"Hey! We have this new Piracy As A Service offering. Want someone ambushed without incriminating yourself? Just tell me who, where, and how much it's worth to you."
 			"I don't get it; if I donate a kidney, then I'm some sort of hero. But if I donate 7 kidneys, then suddenly I'm some sort of monster."
@@ -1360,7 +1344,6 @@
 			"I hate double standards; burn a body in a crematorium and you're a professional, burn a body in a spaceship and you're a criminal."
 			"I missed my lover during the raids today. But only by a few inches; next time I'll aim better."
 			"I once prayed to God for a new ship, but quickly found out He doesn't roll that way. So then I hijacked one and prayed for his forgiveness."
->>>>>>> dda40b61
 		word
 			`"`
 
@@ -1392,13 +1375,10 @@
 			"Why am I here? I really needed the fuel and decided that bribing off pirates until another ship entered the system wasn't smart long-term."
 			"There's some real creeps around here. All I wanted to do was sell some cargo at this port, but it definitely wasn't worth the risk."
 			"Whatever you do, don't try the ${contraband}. That stuff's nasty."
-<<<<<<< HEAD
 			"Why am I here? I could ask the same of you!"
 			"I have to admit, the thought of being a pirate is tempting."
 			"You're not going to kill me, are you?"
-=======
 			"I flew around half the galaxy to pick up a wedding banquet, but it wasn't here and they stole my cargo instead! The cake was a lie!"
->>>>>>> dda40b61
 		word
 			`"`
 
@@ -1438,27 +1418,16 @@
 
 
 
-<<<<<<< HEAD
 news "human republic reporter in pirate space"
 	location
 		government "Pirate"
 	name
 		word
 			"Reporter"
-=======
-news "syndicate pa system"
-	location
-		government "Syndicate"
-		not attributes "station"
-	name
-		word
-			"Public Announcement System"
->>>>>>> dda40b61
-	message
-		word
-			`"`
-		word
-<<<<<<< HEAD
+  message
+		word
+			`"`
+		word
 			"I should never have taken this assignment. Yesterday I interviewed a young pirate and he tried to rob me!"
 			"It really isn't so bad here, but I have to make it sound worse than it is to keep my ratings high."
 			"The political hierarchy out here is way more chaotic than any other planet I've visited. In the past year, I've had to report on five coups d'etat!"
@@ -1467,7 +1436,21 @@
 			"Look at this! 'Top Ten Pirates Hector Barbarossa is Too Afraid to Cross!'"
 			"Read this! 'Twenty Pirates with the Highest IQs - You'll Never Guess Who's Number One!'"
 			"Check this out! 'Telltale Signs Your Spouse is Secretly a Pirate - Number Five Says it All!'"
-=======
+    word
+			`"`
+
+
+news "syndicate pa system"
+	location
+		government "Syndicate"
+		not attributes "station"
+	name
+		word
+			"Public Announcement System"
+	message
+		word
+			`"`
+		word
 			"Attention: baggage should not be left unattended. Any unattended baggage will be auctioned within days."
 			"Attention factory workers: please proceed to the fast-lane immigration desk. Time spent in regular immigration lanes will not be reimbursed."
 			"Dear spaceship captains: please be aware that our outfitters are open all hours of the day. There is never a reason to delay the purchase of your next piece of Syndicate equipment."
@@ -1496,7 +1479,6 @@
 			"Please stand clear of the doors when the shuttle train is departing."
 			"This is the final boarding call for passengers Eline, John, and Robert Phillips. Please proceed to platform 3 for immediate boarding."
 			"Dear travelers: please take the time to adjust to normal gravity."
->>>>>>> dda40b61
 		word
 			`"`
 
