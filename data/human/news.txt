# Copyright (c) 2017 by Michael Zahniser
#
# Endless Sky is free software: you can redistribute it and/or modify it under the
# terms of the GNU General Public License as published by the Free Software
# Foundation, either version 3 of the License, or (at your option) any later version.
#
# Endless Sky is distributed in the hope that it will be useful, but WITHOUT ANY
# WARRANTY; without even the implied warranty of MERCHANTABILITY or FITNESS FOR A
# PARTICULAR PURPOSE. See the GNU General Public License for more details.
#
# You should have received a copy of the GNU General Public License along with
# this program. If not, see <https://www.gnu.org/licenses/>.


phrase "merchant names"
	word
		"Freelance"
		"Merchant"
		"Spacecraft"
		"Spaceship"
		"Starship"
	word
		" "
	word
		"captain"
		"pilot"


news "merchant anywhere"
	location
		government "Republic" "Free Worlds" "Syndicate" "Neutral" "Independent" "Hai" "Quarg"
		not
			government "Quarg"
			not attributes "human"
	name
		phrase
			"merchant names"
	message
		word
			`"`
		word
			"Can you believe how little they pay for used ships and outfits these days? It's just a scandal!"
			"You know, planets as nice as this one make me want to think about selling off my fleet and retiring."
			"I can't wait to get off this planet. What a dump!"
			"Nice ship, captain. I hope I can afford something like that some day."
			"I keep hearing rumors about ships disappearing north of Syndicate space. It's probably a bunch of hot air, but either way, I'm staying away from there!"
			"I used to be a farmer, dealing with dirt and plants and animals all day. I had dozens of full barns. Thought I had it all. One day, I realized none of it was making me happy. I sold my farm to a retiring merchant and bought their fleet. Best thing I ever did."
			"I'm barely able to turn a profit with the terrible prices at this port."
			"It kind of boggles my mind to imagine that tomorrow I'll be a dozen light-years away. We lead exciting lives, but sometimes I wonder if we don't take enough time to appreciate what's right in front of us."
			"Watch out for pirates! Those lowlifes will snatch every spool of thread out of your hold if you give them the chance. My advice: when you run into them, don't leave anything left to bury."
			"Don't call the Luna shipyard workers Lunatics. They seem to be very sensitive about it."
			"The people from Earth are called Earthlings, but the people from Mars don't want to be called Martians due to those stupid old science fiction stories."
			"Somebody installed my anti-gravity plates upside-down. Luckily I saw it in time! Can you imagine what would have happened if I wouldn't have seen it?"
			"To the optimist the glass is half full, but zero gravity is even better, because there you don't even need the glass."
			"My ship has a built-in cinema, an artificial gravity pool, and an indoor roller-coaster. But you also have a nice ship, I guess."
			"Hey, didn't I see you 3 weeks ago in the 'The Space Bar' on Bourne?"
			"No bread is better than half a loaf, because then the passengers won't fight over it."
			"A painting is worth a thousand words, because the profit margin on transporting visual art is much higher than on dry literature."
			"A journey of a thousand miles has too short of a distance to make any profit."
			"The other day I happened across a rock band whose transport flaked out. Good thing I had seats for all eight of them, because it got me into a free concert at their next stop."
			"Always look for work that provides a lot of detail. The more interesting it sounds, the more likely it is to end up giving you stories to tell your kids someday."
			"For some reason, boring jobs almost never hang out in the spaceport. So, if you are looking for interesting or at least varied work..."
			"If you can't stand the heat, stay out of the solar storms."
			"Silence is golden, except when you are listening to the life support systems."
			"Even in this day and age some people still say 'the sun goes down,' instead of the more appropriate 'the sun goes behind the horizon.'"
			"Every transport problem has 3 solutions; take it, leave it or dump it. If you cannot take it, then leave it. If you are not allowed to leave it, then dump it."
			"Better a Firebird in the sky, than two Firebirds in the hand. Firebirds are not supposed to be held in the hand."
			"We have a great life; hit the sky thrusting!"
			"It's better to light a thruster than curse the darkness."
			"Nothing ventured, nothing gained. I always invest all my profits in new ships."
			"Fortune favors the bold. Look at the valuable minerals I found in the uninhabited system two jumps from here."
			"Having both feet firmly on the ground doesn't make you take one step to completing your missions."
			"The darkest hour is just before the departure."
			"Don't look a gift shuttle in the engine outlets."
		word
			`"`



news "merchant in human space"
	location
		government "Republic" "Free Worlds" "Syndicate" "Neutral" "Independent" "Quarg"
		not
			government "Quarg"
			not attributes "human"
	name
		phrase
			"merchant names"
	message
		word
			`"`
		word
			"Pirate attacks keep getting more and more frequent, even in star systems that used to be perfectly safe. Why isn't the Navy doing something about it?"
			"I try to stick to safe parts of space if I can. Pirate attacks are too much risk for my tastes."
			"It's such a shame how much the political situation has deteriorated. We're all humans; why can't we just get along?"
			"I always buy my engines in the Deep. They sell the best of the best up there."
			"With all these pirate attacks, so many people seem to be arming up and outfitting themselves for war, but I think that's a waste of money. Powerful engines, a scram drive, an afterburner, and some anti-missile defenses are all you need to stay safe."
			"Slow and steady wins the race. Hauling cargo may not be very glamorous, but with a big enough fleet, you can net a million a week."
			"Have you ever done any of those jobs moving black cubes around the Deep? I did that a few times but started to get a really weird vibe, and now I stay away if I can. They're hiding something big up there, and I don't want to have any part in it."
			"Have you visited the collapsed wormhole north of Delta Velorum? Well, that's what I think it is, at least. I keep waiting for news that an alien fleet is pouring out of it. I'm sure there must be a way in, too. Haven't found it yet, but I'm not giving up!"
			"A lot of people don't seem to like Syndicate tech, but I don't see what they're complaining about. It's cheap and it gets the job done."
			"My first ship was a Star Barge. Took me seven weeks to get across the galaxy in that old tin can, and my cargo hold smelled of fish the whole time!"
			"My first ship was a Sparrow. How I survived my first week in space, I'm still not sure!"
			"My first ship was a Shuttle. I kind of miss that glorified tour bus."
			"I love doing Syndicate jobs. Easy money for not much work. I guess they're all so rich that they can afford to pay for the best."
			"Why does the Deep restrict the sale of City-Ships? They don't seem that much better than other warships or freighters."
			"I just don't get why anyone would pick the pirate life. Sure, no rules, but any government that doesn't force you to have 10 licenses just to look at a heavy warship is free enough to me."
			"I've heard rumors of captains seeing the distinct flash of whatever Quarg ships use to jump near the core. Wonder what the Quarg are doing up there."
			"Being a pirate must be a lose-lose scenario. You do badly and you end up enslaved to a stronger pirate. You do well and you get enough attention to get targeted by the Navy or Militia."
			"I think that people are too harsh towards pirates. Not all of them are heartless."
			"Be careful when taking suspicious jobs. You might end up at the wrong end of a gun."
			"Always check the spaceport for jobs. Some of them pay quite well."
			"Falcons are the best! They're faster and sleeker than any other civilian warship!"
			"Leviathans are the best! They're tankier and can hold more firepower than any other civilian warship!"
			"Why would anyone use a Falcon? They have specifications worse than the Leviathan in every way, and Falcon hulls cost more to produce."
			"How could anyone use a Leviathan? They're dreadfully slow and an eyesore to look at."
			"Don't be fooled by the Falcon's low retail price! Once you strip out all the outfits, you'll find that the hull costs more than a Leviathan's."
			"People may tell you otherwise, but I think that Vanguards are the best. They have such powerful frontal weaponry."
			"Warships may have both speed and weaponry on their side, but if you're looking for something to last, use a Behemoth."
			"I don't get how people could get worked up over what ship to use. As long as I'm in my trusty Protector, I'm happy."
			"Ugh. Why are fighter pilots so gung-ho about charging right into the guns of their enemies? At the very least, don't make me waste hundreds of thousands of credits replacing my ships when you kill yourself."
			"Don't you think it's strange that the Navy lets you buy their offensive fighters but not any of their other ships?"
			"I wonder why shipyards haven't capitalized on making alternatives to the Navy combat drone. Probably because they don't last as long as fighters, I guess."
			"Some of the names that captains give their ships are awful. Seriously, I've seen ships named 'Ship.'"
			"I'm convinced merchant captains make the worst jokes."
			"What's up with the Deep? One moment, they have a defense force on par with the Navy, the next, they're asking random schmucks to help escort their fleets. How the mighty have fallen, I guess."
			"I swear: Sparrows are so laughably weak that Flivvers are a better option for an interceptor."
			"I was doing some jobs in the Core, when an enormous alien warship jumped in and attacked! People say I'm crazy, but I'm lucky to have gotten out of there with my life!"
			"The Syndicate tries to keep alien attacks under wraps, but if you've been around as long as I have, you'll see them eventually."
			"I was working a Syndicate defense job once, expecting to only deal with some pirates. Instead, I had to drive off an alien warship that jumped in same way the Quarg do! They made us sign a non-disclosure agreement, so don't tell anyone I said that."
			"I was doing some mining in the Core, when this massive ship came in out of nowhere and started attacking everything in sight! Must be some sort of new Syndicate tech they're testing."
			"Don't believe the nonsense some captains spew about aliens in the Core. I guarantee you those ships are just some fancy new Syndicate tech."
			"I don't think the Quarg are as peaceful as they say they are. Just last week I saw one of those jump-capable ships launch into some Core system and slaughter every other ship in sight!"
			"The Syndicate must be getting pretty desperate with its pirate problem. I saw them unleash this massive attack ship in a pirate system. Probably some new defense initiative."
			"Those alien ships in the Core are proof that the Syndicate is run by lizard-people! Where else would they get that level of technology?"
			"Take caution when doing bounty jobs. After it's accepted, only the bounty hunter is allowed to attack the target. Not even the Navy can help out."
			"I once got hired by someone in search for his true love; he didn't know which ship she left in, so we traveled to dozens of planets to search for her... until he ran out of credits."
			"I once had a passenger that was returning to the spaceport where she met her true love. I still wonder if they ever got together again."
			"I once put 50,000 rifles and 150,000 grenades into my armory. Some of the grenades in the bottom became embedded in the floor because of all the weight on top of them. I still can't get one of them out."
			"I felt lonely, so I participated in Romantic Matchmaking on a Syndicate planet, but that was a big scam! They never asked anything about the type of partner I was looking for, they only asked questions about what I wanted to buy in the next 10 years."
			"I once joined Romantic Matchmaking organized by the Syndicate, but they couldn't tell me anything about my true love due to privacy concerns. Can you believe that?"
			"Romantic Matchmaking as organized by the Syndicate is garbage; they don't even differentiate on gender."
			"I once got married, but my partner didn't allow me to fly further than 5 systems away. Guess what? I'm now more than 5 systems away from my ex-partner."
			"I once married somebody with no credits, and I lost half of my fleet when we divorced."
			"I really found my true love in one of those Romantic Matchmaking programs; my love always joins me on every flight I'm on. We're a great team."
			"I often join those Syndicate Romantic Matchmaking programs; they're a great source to pick up crew members that work for free - at least until they find out. Then I dump them on whatever planet I'm visiting."
			"Truck drivers in the old days were required by law to take a break every 2 hours. Can you imagine that in our business? Stopping our ships every 2 hours to take a rest?"
			"I once had some Flat Earthers as passengers. They claimed that the planets we saw are 2 dimensional circles instead of 3 dimensional spheres."
			"Some Flat Earthers accused me of playing propaganda videos on the ship's viewports when they looked out of the ship while we were in orbit."
			"There's no point crying over spilt milk. But the bill for cleaning the 200 tons of milk that leaked from my ship is no laughing matter either."
			"I spy with my little eye... something large, flat, and sturdy. The landing pads! How did you know?"
			"A Star Barge, by any other name, is still just a moving cargo container."
			"I named my ship Titanic. It's a strong sounding name, but I feel people are making fun of me."
			"One Sparrow doesn't make a summer. You need a whole fleet of those to be effective."
			"No good deed goes unpunished. I once helped some good friends of mine to become pilots as well, but they took over my most profitable trade route."
			"Spaceships are safe in a spaceport, but that is not what spaceships are built for."
		word
			`"`


news "farmer"
	location
		government "Republic" "Free Worlds" "Syndicate" "Neutral" "Independent"
		attributes "farming"
	name
		word
			"Farmer"
	message
		word
			`"`
		word
			"My neighbor is using some sort of newfangled pesticides. The wind carried their residue onto my fields and destroyed half my crops."
			"This year, only the farms with enough money to pay for irrigation are thriving. In most of my fields, there's nothing growing but knotweed and razor grass. I hope we can make it to the next season."
			"The corporate farms keep buying out more and more small farmers to expand their own operations. Pretty soon there won't be any of us left."
			"Fancy folks in the big cities and the Paradise Planets think they've got life all figured out, but if you scratch the surface, you'll find that they're slaves to their lifestyles, and we're the ones who are free."
			"I moved here from a richer world and wouldn't ever go back."
			"Surprised to see horses and wooden carts in the 31st century, huh? Sometimes the old ways are the best."
			"Everybody who wants to stay here is crazy. We can't hardly make any money and nobody appreciates what we do."
			"I hope I make enough money this season to afford passage to Maker. I hear there are at least opportunities to get ahead there."
			"Why don't those bureaucrats ever leave us alone? With all the regulations and taxes I have to plan for, it's tough to make ends meet."
			"I hear that merchant captains don't pay any taxes. What a racket! They tax hard-working folks like me who produce the real value in this galaxy and ignore the parasites like you who just move it around!"
			"It's a good thing the Republic still lets the Syndicate sell pesticides. Without those, I'm not sure how we could grow anything at all what with the tough native weeds on this planet."
			"Did you eat today? Thank a farmer."
			"I used to be a merchant captain like you. Bank account got up to a few million at one point. Thought I had it all. One day I realized none of it was making me happy. I bought this farm and gave the rest away. Best thing I ever did."
			"I came out here because I liked the company of animals more than people like you. Go away."
			"You should check around spaceports often. You might find one of us needing a captain like you for a job."
			"Carpe Diem!"
		word
			`"`

news "sailor"
	location
		government "Republic" "Free Worlds" "Syndicate" "Neutral" "Independent"
		attributes "fishing"

	name
		word
			"Fisher"
			"Fisherman"
			"Angler"
			"Sailor"
	message
		word
			`"`
		word
			"Storm's a-comin'. I can feel it in me bones."
			"A gravity wave ain't got much on a regular one."
			"I'll take the salt spray of the sea over the vacuum of space any day."
			"Space doesn't sound so bad; there's certainly less corrosion."
			"My family has been fishing one ocean or another for generations."
			"Just last week, I caught a fish longer than my whole body!"
			"The sea is a harsh mistress. Moons too, I expect."
			"No, that's impossibly deep - you'd be out the other side of the planet and then some. Oh, you meant across the surface! Aye, I reckon I've travelled at least twenty thousand leagues."
			"Seize the carp!"
		word
			`"`


news "textile worker"
	location
		government "Republic" "Free Worlds" "Syndicate" "Neutral" "Independent"
		attributes "textiles"
	name
		word
			"Textile worker"
	message
		word
			`"`
		word
			"Two days ago I ran over my finger with an industrial sewing machine. Put a hole straight through my thumb. But at least they paid my medical bill and gave me a week of sick leave."
			"Working in the mill is hard, but I'm making good money. Someday I hope to buy my own spaceship like yours."
			"Can you believe it's the year 3000 and they still need people like me to work in textile mills? Where are the robot factories to do all the work while I live a life of ease?"
			"I'm just working here until I can save up enough money to go to college."
			"I'm just working here until I can save up enough money to buy my own spaceship, just like yours!"
			"Almost everyone else here can't wait to get out, but I'm proud of the work I do. Without people like me, you wouldn't have anything to wear!"
			"You should check the spaceport often. I might not be able to afford transport right now, but I'll need to leave this dirtball when I get enough money for college."
		word
			`"`



news "miner"
	location
		government "Republic" "Free Worlds" "Syndicate" "Neutral" "Independent"
		attributes "mining"
	name
		word
			"Miner"
	message
		word
			`"`
		word
			"Mining's the best opportunity on this whole planet, but I worry about my health. I've started to cough up blood when I get sick. It's a good thing the company pays for our medical bills."
			"I buried my dad last week. He was a miner, too. The company didn't give me any time off so I had to pay to attend my own father's funeral. Can you believe that?"
			"A few years of this and I'll be able to afford my own starship. I pulled in more than 120,000 credits last year! That's more than my brother makes on Hermes, and he's a scientist."
			"My team is sinking in the rankings again. I should have known better than to put 500 credits on them when they had such a bad season opener."
			"I've heard that miners who work on Clink are several times more likely to develop cancer. I must admit that the wages are mighty tempting, though..."
			"Check the spaceports around these parts. We might need an express delivery for extra equipment."
			"When you think about it, just about everything we make is made from something that comes out of the ground."
			"The dust from mining operations takes a toll; on the machines, on the environment, on our bodies."
			"Mining really is something magical. Shovel goes in, money comes up!"
		word
			`"`



news "factory worker"
	location
		government "Republic" "Free Worlds" "Syndicate" "Neutral" "Independent"
		attributes "factory"
	name
		word
			"Factory worker"
	message
		word
			`"`
		word
			"Everybody I know wound up working in the plant, so I guess I was gonna go, too. It was inevitable or something, right?"
			"The plant's all right. I don't have to do much more than show up on time, and I can make a decent living. It's hard work, but I don't mind."
			"Management keeps threatening to move the plant to a planet with lower wages if our union doesn't accept concessions. I think they're bluffing; the move would cost more than they'd ever make back in profit."
			"Working around so many huge machines is exciting. Every day we build things that would have blown the mind of anyone a thousand years ago. We're the backbone of interstellar civilization!"
			"I don't like those news shows that tell you what to think! When I'm in the voting booth it's only MY opinion that counts!"
			"Some of the stuff we make here ends up as one little part of a spaceship. Whenever you see a ship, always remember that it represents the effort of over a thousand of us workers."
			"When things go wrong, somebody is responsible, and somebody gets blamed. Those somebodies are rarely the same person, unfortunately."
			"Some people claim our universe is a simulation, but my job is so boring that I'm sure nobody would ever want to simulate it."
			"The ground transports are just overcrowded, and the waiting times for shuttle transports are horrible. Instead, I do parkour over the buildings to get to work."
			"I love working at the Syndicate. The small company where I worked before didn't have showers, so all people that came to office by foot smelled bad throughout the day."
			"Moving to this planet was the best thing I did; my commute changed from 3 hours spaceflight to just 15 minutes walking."
			"My boss is great. If we suffer, then he makes sure he takes the heat as well."
		word
			`"`



news "street vendor"
	location
		government "Republic" "Free Worlds" "Syndicate" "Neutral" "Independent"
		attributes "urban"
		not attributes "paradise"
	name
		word
			"Street vendor"
			"Open-air market vendor"
			"Food stall operator"
	message
		word
			`"`
		word
			"With the right marinade, rat meat can be delicious. Of course, they don't let us sell the ones that were already dead when we collected them."
			"This is my own famous delicacy, Yogurt on a Stick. No, it's not frozen yogurt. It's more like, well... congealed..."
			"Can I interest you in some vegan falafels? Trust me, you don't want to eat any of the meat that's getting sold on this street."
			"Want some burgers? They've got my secret sauce. What's the secret sauce made of? Well, if I revealed that, it wouldn't be secret, wouldn't it?"
			"Want some budget caviar? What's caviar? It's horse beef, duh. Why do you think that people who ride horses are called cavalry... Fish eggs?"
			"Here, have a sample of my famous lemonsausage. What's a lemonsausage? It's, erm... it's a blend of lemon and pig meat! Trust me! No, don't go away!"
			"I wish I had enough money to ask captains roaming around the spaceport for transport to somewhere nicer."
			"Sell a man a fish and you can sell him fish every day; teach a man to fish and you lose your customer."
			"I have the safest stall in town; nobody ever died from the food that I serve. At least, nobody that I know."
			"Can I offer you an egg in this trying time?"
		word
			`"`



news "grifter"
	location
		government "Republic" "Free Worlds" "Syndicate" "Neutral" "Independent"
		attributes "urban"
		not attributes "paradise"
	name
		word
			"Suspicious salesperson"
			"Hooded salesperson"
			"Shifty dealer"
	message
		word
			`"`
		word
			"Can I interest you in a pair of super shoes? You'll lap the competition with these sneakers! They can also help when walking away from people who are promoting shady products!"
			"I know a guy who can do plastic surgery real cheap. Not to imply that you need it, of course."
			"A single spray of this nanotech perfume will make you irresistible to any prospective partners! Just don't use it when close to a dog. Or any other animal."
			"Can I offer you a lucky playing card deck? You're guaranteed to get perfect hands in every game you play! What? No! It's not just a pile of 52 aces!"
			"This laser razor never needs sharpening! Achieve a smoking hot look every time!"
			"All that glitters is not gold, but it still is valuable as long as we can sell it to some fool."
			"'Something old, something new, something borrowed, something blue,' we sell it all at our nice shop near you."
		word
			`"`



news "company psychologist"
	location
		government "Syndicate"
		attributes "rich" "urban"
	name
		word
			"Company psychologist"
	message
		word
			`"`
		word
			"Studies have shown that ultimate fulfillment in life comes from doing valuable work. My calling is to help all our workers achieve that sort of self-actualization by being as productive as possible."
			"My job is to help workers deal with stress and channel it in healthy directions. A little bit of stress is not a bad thing, if it drives someone to be more productive."
			"We routinely evaluate employees for sociopathic tendencies, narcissism, and other signs that they might be excellent candidates for upper management positions."
			"I've gotten incredibly good at doing this thing with my face that makes it look like I care."
			"A trouble shared is a trouble halved, so most resource issues can be brought within acceptable limits by just pretending to listen."
			"A man is judged by his deeds, not by his words, except in my profession; the more I talk, the more people value me."
			"People are sometimes afraid that we psychologists can read their minds, but we are actually more scared of learning our own motivations during our studies."
			"Better to be rejected for who you are, than to be accepted for who you are not."
			"Leave behind what you don't need, to create space and find what makes you progress."
			"Better comforted by a lie, than hurt by the truth. Hurt people are really unproductive."
			"Difficult times create strong people. But we are here for when it gets a little too difficult."
		word
			`"`



news "genetic counselor"
	location
		government "Republic" "Free Worlds" "Syndicate" "Neutral" "Independent"
		attributes "rich" "urban"
	name
		word
			"Genetic counselor"
			"Personal geneticist"
	message
		word
			`"`
		word
			"Of course the technology to manipulate genes is tightly controlled. But just reading a person's genome, and advising them based on the results, is perfectly legal."
			"Technically speaking, social status is a much better predictor of future health outcomes than anything in your genome. But most of my clients are too rich to ever need to worry about that."
			"I just had to break the news to one of my clients that he's likely to develop alarmingly long nose hair as he ages. He took it surprisingly well."
			"No, science can't make anyone immortal, but for anyone with enough money it can substantially reduce their chances of dying young."
			"I was once asked to help genetically engineer a baby for a very rich couple, but the amount of money they offered me for such a highly illegal activity was laughable."
		word
			`"`



news "investigator"
	location
		government "Republic" "Free Worlds" "Syndicate" "Neutral" "Independent"
		attributes "rich" "urban"
	name
		word
			"Detective"
			"Investigator"
	message
		word
			`"`
		word
			"Better to have loved and lost, than to never have had a good reason at all to hire me to find it back."
			"I'm tracking some shady businesses. Have you seen someone carrying containers in the last ten minutes?"
			"They said they didn't poison the CEO, but nobody knew the CEO was poisoned."
			"Here, let me give you my card. Notify me if you see any suspicious activity around here."
		word
			`"`



news "parent"
	location
		government "Republic" "Free Worlds" "Syndicate" "Neutral" "Independent"
		attributes "rich" "urban"
	name
		word
			"Parent"
	message
		word
			`"`
		word
			"My kids make me so proud. They are doing so well; one is a doctor and one is a lawyer. I'm so happy that none of them chose a job like becoming a spaceship captain."
			"I'm sad that I'm not a grandparent yet; my kids are too busy flying spaceships to extend the family line."
			"I'm so ashamed that my boy only graduated with great honors. Our neighbors' daughter graduated with highest honors. What should I say to them when I meet them again?"
			"Do you want to see a picture of our newborn baby? We are so happy!"
			"Don't you hate it when parents only talk about their kids and nothing else? I really try to avoid that... although I do have really nice kids. Do you want to hear about them?"
		word
			`"`



news "unemployed youth"
	location
		government "Republic" "Free Worlds" "Neutral" "Independent"
		attributes "urban" "near earth" "dirt belt" "south"
	name
		word
			"Unemployed youth"
	message
		word
			`"`
		word
			"I may be living on the street, but at least I haven't let myself get trapped in debt slavery like the workers on Syndicate worlds."
			"Got any change?"
			"I may be dirty, but I'll never be as filthy as those politicians in power."
			"Actually, I'm working on a novel. Well, right now I'm just doing world-building and research, so I haven't written much of the actual story yet."
			"Do you know how lucky you are, that you can visit a different world every week if you want to? I've been stuck on this one filthy little planet my whole life."
			"If I had enough money, I'd go up to a captain in the spaceport and ask for transport to anywhere else. Nowhere's as bad as this place."
			"Are you hiring new crew members? And are you by chance planning to fly to the Paradise Worlds?"
			"I'll get my act together someday. For now I'm just enjoying life one moment at a time."
			"I'd love to get a job, but they all require so much experience, even for those so-called 'entry-level' positions."
			"Beat it, old-timer. I've got more important things to do than chat with you."
			"I hate working on spaceships, but 100 credits per day is 100 credits per day."
			"I will work for food."
			"I will work for transport out of this place."
			"I barely have any money today, but that will change; just wait until my ship comes in."
			"Don't trust anyone over thirty. They are the ones that got us in this mess in the first place."
			"People have been complaining about the 'kids these days' since 624 BC. Wonder how humanity survived this long."
			"OK, boomer. Nice of you to visit us, now be on your way again."
		word
			`"`



news "union organizer"
	location
		government "Syndicate"
		not attributes "research" "frontier"
	name
		word
			"Union organizer"
	message
		word
			`"`
		word
			"Capitalism is the best system ever invented for driving a productive economy. But without organized labor, the fruits of that productivity will not be shared with the workers."
			"There's more than enough wealth to go around. All that we're asking for is our fair share."
			"Syndicate managers get paid three times as much as their employees, just for sitting in an office all day and watching us sweat."
			"My job is to encourage workers to place a higher value on their own lives despite being surrounded by a culture that tells them they are worthless."
			"Management warning workers not to join the union is one of our best sources of visibility among the workers."
			"Young people usually don't join a union, so we are mostly working for the benefit of higher aged workers."
			"Our visibility is increasing among the workforce; a rolling snowball will be harder to stop!"
			"If it ever happens that people paid more go home and you don't, then get a new job or join a union."
			"Here's a tip to know if you're being treated unfairly: 'Someone assigns you work, gives you a pizza, and then goes home.' The pizza is worth less than your time, and both your time and the pizza are valued much less than they value their time."
			"It's absurd that the prison time for disturbing production is longer than the prison time for murdering someone. Those factory bosses value your life less than their profits."
		word
			`"`



phrase "small trash item"
	word
		"outfit scanner"
		"cargo scanner"
		"energy blaster"
		"laser rifle"
		"cooling duct"
		"radar jammer"
		"fuel pod"


news "waste collector"
	location
		government "Republic" "Free Worlds" "Syndicate" "Neutral" "Independent"
		attributes "dirt belt" "urban" "factory"
		not attributes "paradise" "station"
	name
		word
			"Waste collector"
			"Garbage collector"
			"Trash collector"
			"Janitor"
	message
		word
			`"`
		word
			"My job is cleaner than people think it is. Mostly just consists of loading these bins into a ship to be deposited in a remote area of space."
			"All's fine and dandy until someone dumps a ton of rotten Caldan lobsters and you have to deal with the smell."
			"My worth comes from removing what's worthless!"
			"You wouldn't believe some of the stuff people throw away around the spaceport. Yesterday I found a perfectly intact ${small trash item} that someone had dumped."
			"My shuttle got some serious damage when a ${small trash item} exploded because it was not properly disposed of."
			"You may look down on me, but I earn more money in a day than you do in a month."
		word
			`"`



news "dock worker"
	location
		government "Republic" "Free Worlds" "Syndicate" "Neutral" "Independent"
		attributes "dirt belt" "rim" "factory" "south" "core"
	name
		word
			"Dock worker"
			"Stevedore"
	message
		word
			`"`
		word
			"It seems crazy to me that people on other planets would be willing to pay money for the sort of junk that we're loading into starships here."
			"The robots do most of the heavy lifting for us, but every so often one of them malfunctions and drops a crate on someone's toe."
			"Why do they make the cargo bay doors on certain starships so small? You wouldn't believe how hard it is sometimes to load larger items onto a ship."
			"Watch out on April Fools. You wouldn't believe what sorts of things we have to load onto ships that day."
			"I'd check around the spaceport frequently if I were you. Sure, you can end up carrying some strange stuff, but it pays well in the end."
			"Don't let the naysayers tell you dock work isn't intellectually stimulating. Have you ever tried to fit together a dozen crates that are all different sizes?"
			"I've been in this profession for five years, and the cargo that passes by here just keeps getting stranger. I don't even know what I'm loading half the time anymore."
			"Loading living animals is the worst. I'd rather be fired than listen to the screams of a herd of Porrimian mountain goats one more time."
			"I may never make it to space myself, but at least I can get a touch of it working here!"
			"Just don't ask me to deal with any illegal cargo. My boss is offering a hefty reward for identifying those smugglers!"
			"They tried once to completely replace us with machines, but had to keep some of us around to manage unusual cargo that the machines can't seem to figure out."
			"All my peers think they're cool going to college and all, but I'm gonna work hard and retire way before any of those losers even get a real job."
			"Another ship, another piece of cargo, another boring day at work. At least it pays the bills."
			"I use the knowledge I gain from this job to invest in stocks. You can always tell what companies are on the move from the products that pass through here."
			"I got a raise today. Only two credits more than my previous salary. Ridiculous!"
			"Found a bomb in a crate the other day. Turns out I probably saved a very important diplomat from being blown to pieces."
			"Apparently, the spaceports in the Deep have fully automated loading systems. Imagine that!"
			"The other day I saw a band manager scrambling to find transport. She needed something with at least eight free bunks, and most of the ships around at the time were already full."
		word
			`"`



news "housekeeper"
	location
		government "Republic" "Free Worlds" "Syndicate" "Neutral" "Independent"
		attributes "rich" "paradise"
	name
		word
			"Housekeeper"
			"Domestic worker"
	message
		word
			`"`
		word
			"How is it possible that a man who manages a billion-credit corporation can still be so incompetent or so careless that he routinely misses the toilet bowl when he takes a piss?"
			"The family I work for offered to let me live in a room in the attic for free, but I'm not sure I want to have that little separation between work and my personal life."
			"If rich kids are so pampered that they've never so much as had to wash a dish in their entire lives, it makes me wonder how they hope to be independent adults one day."
			"The kids here are not spoiled at all; the kids in the family I work for typically don't get a new computer game until two days after it gets on the market."
			"I just got fired. The dog of one of the kids died and the missus asked me to fly to Earth and buy a new identical one. When I returned she was screaming that she didn't need two dead dogs."
			"There's one law for the rich and another law for the poor. One small mistake by me and I'm back to the horrible place I emigrated from."
			"I don't know what part of 'no' those spoiled kids didn't understand, but I'm not cooking 5 course dinners every day when they eat almost nothing."
		word
			`"`



news "groundskeeper"
	location
		government "Republic" "Free Worlds" "Syndicate" "Neutral" "Independent"
		attributes "rich" "paradise"
	name
		word
			"Groundskeeper"
			"Gardener"
	message
		word
			`"`
		word
			"The family I work for has an odd fascination with carnivorous plants. I have to keep rotting piles of refuse around just to produce enough flies to feed them all."
			"They told me that they wanted the landscaping to be classic and entertaining, so I constructed a giant hedge maze."
			"Despite all our best terraforming efforts, it can still be hard to get native Earth plants to grow on an alien world."
			"My employer once asked me to add a garden in their Star Queen. The pirates were sure confused when they boarded us."
			"My employer owns almost two complete planets, but today I'm watering the plants in the small apartment she owns on this planet."
			"My boss didn't take no for an answer when I told her that this was the wrong season for seeding. So here I am, trying to grow plants that will die within days."
			"The request to water the plants is still going to be ignored while it is raining. No matter how much they pay me."
		word
			`"`



news "hair stylist"
	location
		government "Republic" "Free Worlds" "Syndicate" "Neutral" "Independent"
		attributes "rich" "urban" "paradise"
	name
		word
			"Hair stylist"
	message
		word
			`"`
		word
			"For too long, the creativity of trend-setting stylists like myself has been held in check by the limited height of the doorways in most houses."
			"My work is made possible by vision, creativity, and hairspray. Lots and lots of hairspray."
			"The newest fad is hairstyles made to look like starships. Those boxy Navy ships are particularly hard to model in such a fluid medium."
			"It's a real shame that captains don't think to hire a good hair stylist or two for their ships. You wouldn't believe how little so many crew members take care of their hair."
			"A real challenge for my profession in this day and age is finding styles that work in both high and low gravity environments."
		word
			`"`



news "painter"
	location
		government "Republic" "Free Worlds" "Syndicate" "Neutral" "Independent"
		attributes "tourism"
	name
		word
			"Painter"
	message
		word
			`"He who can, creates; he who cannot, transports. Sorry, no offense meant to you."`



news "tour guide"
	location
		government "Republic" "Free Worlds" "Syndicate" "Neutral" "Independent"
		attributes "tourism"
	name
		word
			"Tour guide"
	message
		word
			`"`
		word
			"I've delivered the same speech so many times now that the whole thing runs on continuous repeat in my head when I'm trying to sleep."
			"Some famous people who you've probably never heard of died near here. If I weren't on break right now I would tell you all about them."
			"At least they don't make me dress up like anything. I knew a woman whose tour job made her dress up like someone from the 21st century. Apparently back then they all wore very tight-fitting pants."
			"It's kind of amazing to me that people would travel halfway across the galaxy to see this dump. To me, it's the one place I've always wished I could get away from."
			"Always check in at the spaceport. You might find an unprepared tourist looking for a return trip. Trust me, I've seen it far too many times."
			"If you have any tourists onboard that want to go anti-gravity boarding, then let them ask for me. I'll pay you commission."
			"Mind the gravity!"
			"I'm handing out astronaut badges by the dozen for first-time space travelers. It lost a bit of glamour now that every fool can book a flight on a spaceship."
			"As I get older, I remember all the people I lost along the way. Maybe I'm in the wrong profession."
			"Before the hyperdrive, rich people paid large sums of credits to be very visible going into space. Nowadays they pay large sums of credits to be invisible on-planet."
			"One time, I gave a tour to a bunch of shady individuals in longcoats and wide-brimmed hats. I think they might have been pirates."
			"Antigrav boards for rent! You break it, you pay."
			"I sometimes misread 'wine tasting' as 'time wasting.' The worst part is that nobody's noticed so far."
			"Looking for some company for tonight? No questions asked, no strings attached. Just contact me if you need anything."
			"Burn the candle at both ends. Sign up for our romantic zero-gravity dinner!"
			"Friends, fellow planetmen, and travellers. Welcome to today's tour of this wonderful spaceport."
		word
			`"`



news "human resources worker"
	location
		government "Syndicate"
		attributes "factory" "urban"
	name
		word
			"Human resources worker"
	message
		word
			`"`
		word
			"We always put our employees first. But sometimes they do things that are bad for their careers. Like, accusing a high-ranking manager of harassment."
			"I once had to find a delicate way to explain to a worker that he smelled bad. Like, so bad that no one could bear to be in a small meeting room with him."
			"For most jobs, it's essential to know how to get along with others and be a team player. But I bet a freelance pilot like you never needs to worry about that."
			"Many people overestimate their own capabilities. Those people usually don't last long in their jobs."
			"Some people underestimate their own capabilities. Those people usually get bored and unproductive over time due to their work not being enough of a challenge."
			"Presenteeism, where people are present but too unwell to do productive work, is a bigger problem these days than absenteeism."
			"I should be dealing with employees that just hang around and don't do any useful work, but being here in the spaceport and talking to people like you is much more fun."
		word
			`"`



news "loan officer"
	location
		government "Republic" "Free Worlds" "Syndicate" "Neutral" "Independent"
		attributes "rich"
	name
		word
			"Loan officer"
			"Mortgage broker"
	message
		word
			`"`
		word
			"You probably think the interest rates we charge are exorbitant, but with all the ships getting blown up by pirates these days, we barely break even."
			"We charge however much interest the market will support. The only captains who can't manage to pay their debts are the ones with no business sense whatsoever."
			"Sadly, for the last several centuries there have been laws against inflicting bodily harm on people to convince them to pay off their debts."
			"I still think we should be able to charge double the interest on loans to buy a Sparrow, but the regulators won't let us."
			"Do you know how hard it is to force somebody that joined the pirates to pay off their loans?"
			"Some people say that we're loan sharks, but I don't understand why. I think that killer whales are way cooler than sharks."
			"Credit is the lifeblood of any economy."
			"Is that ship you want just out of reach? Apply now for the lowest mortgage rates in the sector!"
		word
			`"`



news "hyperspace relay engineer"
	location
		government "Republic" "Free Worlds" "Syndicate" "Neutral" "Independent" "Quarg"
		not
			government "Quarg"
			not attributes "human"
		not attributes "dirt belt" "frontier"
	name
		word
			"Hyperspace relay engineer"
	message
		word
			`"All of human space is linked into a single communications network by relay beacons. It's something that most people just take for granted."`
			`"Hyperspace links don't just allow faster-than-light travel. They also allow near-instantaneous communication, if you have the right sort of relay on both ends."`
			`"The hyperspace communications network is a marvel of public infrastructure, but most people just take it for granted."`
			`"Hyperspace relays are so integral to society that even pirates don't dare to touch them. They'd easily become the number one enemy of the Republic if they did."`
			`"I'm surprised at how many people on Earth are still using the old IPv4 protocol. None of the off-Earth websites are reachable for them."`
			`"Have you ever set up a TCP/IP connection from Bourne to a server on Farpoint? I have. It's a little slow, but it works!"`
			`"Do you know the DRQ of the HSBE for the hyperlanes around here? You don't understand? Sorry, a hyperlane can be thought of as a corridor through space..." The engineer gives a long-winded and confusing explanation of hyperlanes.`
			`"It might take hours to get a message a few systems away going through the hyperspace relays, but it sure beats taking multiple days to send a ship or multiple centuries to send a message at light speed."`
			`"Someone with more money than sense asked me to refill the hyperspace relays, because their signal was low."`



news "hyperspace scientist"
	location
		government "Republic" "Free Worlds" "Syndicate" "Neutral" "Independent"
		attributes "research" "deep"
	name
		word
			"Hyperspace researcher"
			"Hyperspace scientist"
			"Hyperspace specialist"
	message
		word
			`"`
		word
			"It's hard to believe that modern-day society relies on what is effectively magical space highways."
			"Even centuries later, we still know barely more than Charles Plot, father of the hyperdrive, did about how the hyperspace lanes were formed. All we've learned since then is apparently some other race the Quarg know is involved with them."
			"The Quarg don't appear to even bother with hyperspace lanes. Their drives apparently teleport their ships from one system to another. If that's true, then they would be able to visit the systems inaccessible to our hyperdrives."
			"Even if they aren't directly linked by hyperspace lanes, your ship can still detect systems near you. Not that it matters, though, since we still can't jump to those systems."
			"The field of hyperspace lane destruction is filled with misunderstanding and pseudoscience. If there was a method to remove hyperspace lanes, though, whoever discovered it would effectively control human space."
			"Many a hyperspace-based weapon has been tested, but due to the dynamics of entering hyperspace while not aligned with a hyperspace lane, all of them have failed. Thankfully."
			"Our field is not rocket science. We deal with actually hard problems."
		word
			`"`



news "geological engineer"
	location
		government "Republic" "Free Worlds" "Syndicate" "Neutral" "Independent"
		attributes "mining" "volcanic"
	name
		word
			"Geological engineer"
	message
		word
			`"`
		word
			"With the right equipment, you can see inside a planet as easily as if it were... um... a tomato held up in front of an arc lamp. Sorry, I'm awful at similes."
			"I have equipment that would let me trigger an earthquake just by pressing a button. That's why they never allow me into the office when I'm drunk."
			"For centuries people have been saying that asteroid mining is going to put terrestrial resource extraction companies out of business, but it still hasn't happened."
			"A few times, I've traveled so deep underground that the rock felt warm to the touch. But I imagine that's nowhere near as exciting as traveling through space."
			"I can't believe how annoying it must've been in the distant past to be a geological engineer, with you on one side, the thing you're trying to study on the other, and 15 kilometers of solid rock in between. Thankfully, technology and scanners have marched on since then, and those depressing days are long gone."
		word
			`"`



news "agricultural scientist"
	location
		government "Republic" "Free Worlds" "Syndicate" "Neutral" "Independent"
		attributes "farming"
	name
		word
			"Agricultural scientist"
	message
		word
			`"`
		word
			"I hope you checked your shoes for invasive species before setting foot on my planet. The last thing we want is for our crops to get infected with the Arcturan Blight."
			"Even though there are some alien ungulates that put on weight much quicker than Earth animals, or that have much leaner meat, most people still prefer to eat cows."
			"I've heard that the corporate farms on some Paradise Worlds don't even need irrigation systems. They can just call up the terraforming office and order a rainstorm whenever they need one."
			"People have been farming for thousands of years, but finding the best way to maximize yields without wearing out the land is still a hard problem to solve."
			"Don't ever forget that you have us to thank for humanity's ability to support our growing population."
		word
			`"`


phrase "athlete competition location"
	word
		"Earth"
		"Pearl in the Phurad system"
		"Valhalla in the Epsilon Leonis system"
		"Bourne in the Gamma Corvi system"
		"Trinket in the Sargas system"
		"Shangri-La in the Polaris system"



news "athlete"
	location
		government "Republic" "Free Worlds" "Syndicate" "Neutral" "Independent"
		attributes "core" "paradise" "rim"
	name
		word
			"Athlete"
	message
		word
			`"`
		word
			"I'm planning to compete in a game on ${athlete competition location}!"
			"I tried to compete in the Burthen Triathlon once, but the gravity was too much for me. Now I'm training to try again next year!"
			"Have you ever done the long jump on Longjump? Even an untrained individual can jump ten meters in that environment!"
			"I sure am glad we'll never have to compete against any Alphas. We would all lose!"
			"Does your ship have a weight room?"
			"I'm hoping to get a sponsorship, but nobody here wants to partner with me. Could you recommend a planet where I might find better results?"
			"I don't expect everyone to be as fit as I am, but do remember to get up and exercise a little every once in a while!"
			"I once went to a sports event on Dancer in the Rastaban system, but never again! All activities were indoors because of the horrible weather the planet has."
		word
			`"`



news "dentist"
	location
		government "Republic" "Free Worlds" "Syndicate" "Neutral" "Independent"
		attributes "paradise" "rich" "urban"
	name
		word
			"Dentist"
	message
		word
			`"`
		word
			"Remember to pack a toothcleaner for your journey!"
			"My new anti-cavity campaign is called 'Plaque Doesn't Deserve a Plaque.' Do you like it?"
			"If the galaxy has many alien species, I hope they all have teeth."
			"The advent of almost perfect artificial teeth may tempt you to stop caring if your natural teeth start to rot. Trust me that taking care of your teeth saves a lot of pain from both your mouth and your wallet."
			"I'm that one dentist that doesn't recommend anything."
			"I used to work as a back-alley doctor before getting this job."
			"9 out of 10 dentists think the 10th dentist is an idiot."
		word
			`"`



news "epidemiologist in human space"
	location
		government "Republic" "Free Worlds" "Syndicate" "Neutral" "Independent"
		attributes "medical"
	name
		word
			"Epidemiologist"
	message
		word
			`"`
		word
			"People always worry about extra-terrestrial viruses and bacteria, but the deadliest diseases are very often caused by microbes we brought with us to the stars from good old Mother Earth."
			"Would you be willing to donate a saliva sample? Frequent interstellar travelers are the primary vector for pandemics, so we're supposed to monitor any starship captains that come through here."
			"It's been so many centuries since the Rigellian Plague that most spaceports don't even have quarantine facilities anymore. When the next big one comes, we'll be woefully unprepared."
			"Don't listen to those conspiracy theories that say you can catch awful viruses from the Quarg. Their physiology is so alien that we're immune to all their diseases."
		word
			`"`



news "epidemiologist on quarg world"
	location
		government "Quarg"
		attributes "human"
	name
		word
			"Epidemiologist"
	message
		word
			`"`
		word
			"People always worry about extra-terrestrial viruses and bacteria, but the deadliest diseases are very often caused by microbes we brought with us to the stars from good old Mother Earth."
			"Would you be willing to donate a saliva sample? Frequent interstellar travelers are the primary vector for pandemics, so we're supposed to monitor any starship captains that come through here."
			"It's been so many centuries since the Rigellian Plague that most spaceports don't even have quarantine facilities anymore. When the next big one comes, we'll be woefully unprepared."
			"Don't listen to those conspiracy theories that say you can catch awful viruses from the Quarg. Their physiology is so alien that we're immune to all their diseases."
		word
			`"`



news "economist"
	location
		government "Syndicate"
		attributes "rich" "urban"
	name
		word
			"Economist"
	message
		word
			`"`
		word
			"We're actually required by local law to predict that the economy will continue to do well, because the government thinks that any dire predictions will be a self-fulfilling prophecy."
			"It's crazy that we live in an age where technology lets us predict solar storms a month in advance, but we still can't predict what the stock market will do a week from today."
			"The hardest part of being an economist isn't the difficulty of seeing a disaster coming; it's the difficulty of convincing those in power to do something about it."
			"An economy is almost like a living organism, and if you're able to grasp its intricacy and scope, it's actually a very beautiful thing."
		word
			`"`



news "mechanic"
	location
		government "Republic" "Free Worlds" "Syndicate" "Neutral" "Independent"
		attributes "dirt belt" "rim" "factory" "south" "core"
	name
		word
			"Mechanic"
	message
		word
			`"`
		word
			"Don't worry, I keep a strict no-smoking policy when working near the fuel system."
			"You should really have your coolant system flushed every 50,000 light-years."
			"They just don't build 'em like they used to."
			"I've been restoring an old Flivver I bought from a scrapyard as a hobby project. She's going to be a beauty once I get her flying again!"
			"Make sure your ship is running cool. An overheated ship will give you nothing but trouble."
			"I did my apprenticeship with the Navy, but after I finished my tour, I just wanted to open up my own repair shop."
			"I spent three years on a Bulk Freighter as the ship's mechanic. The pay was decent, but I like being my own boss."
			"Piracy is a problem, but I'd be lying if I said it didn't keep the ship repair business steady."
			"Pass me the 10 mm socket wrench?"
			"If it ain't broken, then don't come to me."
		word
			`"`

news "mechanic on frozen world"
	location
		government "Republic" "Free Worlds" "Syndicate" "Neutral" "Independent"
		attributes "frozen"
	name
		word
			"Mechanic"
	message
		word
			`"`
		word
			"If the generators or heaters fail, you could have a lot of very cold folks right quick."
			"People don't appreciate the toll this climate takes on infrastructure and machinery. Expanding ice cracks concrete. Shrinking metal cracks ships."
			"If your ship is deploying any surface vehicles, be sure to have them properly winterized with low-temperature oils and lubricants."
		word
			`"`


news "ship salesperson"
	location
		government "Republic" "Free Worlds" "Syndicate" "Neutral" "Independent"
		attributes "shipyard"
	name
		word
			"Used spaceship "
		word
			"salesman"
			"saleswoman"
			"salesperson"
			"seller"
			"dealer"
	message
		word
			`"`
		word
			"When one hatch closes, another one opens. Other than that, it's a pretty good spaceship."
			"First I tell my customers how very durable my ships are. And after they buy, I tell them about all the fragile parts to convince them to also buy an extended warranty."
			"Like new, low mileage, previously owned by an elderly lady."
			"Hey, you there! I have the perfect ship for you."
			"One of my ships has a fuel leak? No way, it's... sweat from all the hard work it does."
			"Don't ask where I got my merchandise. Those shuttles fell out of the cargo hold of a transport ship."
			"Of course I sell junk. If the ships were any good then the previous owners would have kept them."
			"Help feed the children. My children. Come buy a ship."
			"My Firebirds are not old junk! These are classics!"
			"Every ship I sell has a free extra vehicular suit and free repair kit included, but you will rarely need it."
			"How many credits do you have to spend on a new ship? I have something in every price range."
			"Why buy that fuel inefficient Flivver, when you can save 100 credits per year on fuel by spending 150k credits more on a Heavy Shuttle?"
			"The left wing doesn't know what the right wing is doing, so you need to add a little bit of manual steering."
		word
			`"`



news "nuclear technician"
	location
		government "Syndicate"
		not attributes "volcanic" "frontier"
	name
		word
			"Nuclear technician"
	message
		word
			`"`
		word
			"Last year all the hair on the left hand side of my face turned white and fell out. The company swears it was just a weird illness and had nothing to do with my work."
			"My kids keep asking me to bring a bar of plutonium home for them to play with. Some stupid video convinced them that it would give them super powers."
			"Nuclear reactors are remarkably safe these days. I don't know why the government won't let us build them in residential neighborhoods."
			"In all of human space, there hasn't been a single nuclear meltdown in fourteen years. And that was just a tiny one, hardly even worth mentioning."
			"My company's motto is, 'We bring the power of the stars down to earth, and send earthlings to the stars.' I think we should change it to something catchier."
			"Ever used a fusion reactor in your ship? Feel free to thank one of us."
			"The most terrifying word in my profession is 'Oops.'"
		word
			`"`



news "substance abuse counselor"
	location
		government "Republic" "Free Worlds" "Syndicate" "Neutral" "Independent"
		attributes "poor" "dirt belt" "near earth" "south"
	name
		word
			"Substance abuse counselor"
	message
		word
			`"`
		word
			"I know some folks try to talk captains like you into carrying drugs on the side. I wish all of you could see the real human cost of that industry."
			"Zooming around in your fancy spaceship, I bet you don't realize the sort of desperation that some of the folks down here below you are carrying around."
			"The government pays my salary. They say it's worth it, because every credit spent on me prevents ten credits of lost productivity."
			"Honestly, drugs are a problem throughout human space, but the richer folks have the resources to keep their addictions well-managed and well-hidden."
			"If someone ever offers you a drug running job, I beg you to deny it and direct them toward one of us. That person will thank you later."
		word
			`"`



news "reporter"
	location
		government "Republic" "Free Worlds" "Syndicate" "Neutral" "Independent" "Quarg"
		attributes "rich" "urban" "frontier" "tourism"
		not
			government "Quarg"
			not attributes "human"
	name
		word
			"Reporter"
	message
		word
			`"`
		word
			"I'm doing a human interest story about a llama that stowed away in a ship's cargo hold. Llamas are so cute, people will watch anything that involves them."
			"My job is to bring sunlight into dark places and expose things that people are trying to keep hidden... and to avoid being killed in the process."
			"A free and independent press is a critical component of any healthy democracy. But sensationalism is a whole lot more lucrative."
			"I've been interviewing elderly starship captains. You wouldn't believe the tall tales that some of them tell!"
			"Read my new article! 'Ten Things the Quarg Are Hiding from Us - Number Seven Will Surprise You!'"
			"People love sorting things and lists that sort things. Do you want to listen to my list of the top ten starships?"
			"Read this! 'The Real UGLIEST Starship that Lionheart Don't Want You to Know About!'"
			"Look at my new article! 'The Protector - Actually a SCAM?'"
			"Look at this! 'Five Reasons Why Captains Should Check Spaceports More Often - Number Two Will Make You Cry!'"
			"Check this out! 'Top 20 Things Starship Pilots Don't Want You to Know!' Wait, never mind."
			"'11 signs that you are dealing with a corporate executive.' Read my blog to protect yourself from those psychopaths!"
		word
			`"`



news "public relations worker"
	location
		government "Republic" "Free Worlds" "Syndicate" "Neutral" "Independent" "Quarg"
		not
			government "Quarg"
			not attributes "human"
	name
		word
			"PR consultant"
			"Crisis consultant"
	message
		word
			`"`
		word
			"If you ever get accused of smuggling drugs, then the first person to call is not your lawyer, but me."
			"It doesn't matter if an accusation is true or false. What does matter is if an accusation is made public or not."
			"One of my clients crashed her shuttle into the Parliament building. Keeping that out of the news was horribly expensive, but it was still cheaper than the reputation hit if it were broadcast."
			"I'm so happy for you that I'm here. You look like you could use some good marketing advice."
			"There is no such thing as bad publicity. Just make sure you are not forgotten."
		word
			`"`



news "museum curator"
	location
		government "Republic" "Free Worlds" "Syndicate" "Neutral" "Independent"
		attributes "tourism" "near earth" "paradise" "rich"
	name
		word
			"Museum curator"
	message
		word
			`"`
		word
			"You would not believe the sorts of things that the inhabitants of ancient Earth did for entertainment back before interstellar travel was a reality."
			"I operate an arboretum with trees and shrubs from more than fifty worlds. Fortunately, none of them are particularly invasive species."
			"The most popular exhibit in our entire Children's Museum is the interactive starship simulator. You're living a life that those kids can only dream of."
			"Did you know that humans used to rely on explosive fuel mixtures to propel them into orbit? Imagine how mad you'd have to be to do that!"
			"We recently put a restored 20th-century shipping container on display. You can hardly tell the difference from the ones in use today! Isn't historical inertia fascinating?"
			"Every so often, we get contacted by someone shady wishing to donate something to our museum."
			"Much of human technological progress has been driven by a desire to more effectively induce entropy in one's opponents."
			"Did you know Cleopatra lived closer in time to the invention of the hyperdrive than the building of the pyramids?"
		word
			`"`



news "actor"
	location
		government "Republic" "Free Worlds" "Syndicate" "Neutral" "Independent"
		attributes "south" "paradise" "near earth"
	name
		word
			"Actor"
	message
		word
			`"`
		word
			"We're doing a production of the Scottish Play where the three witches are made up to look like Quarg. I know it sounds weird, but it works in our context."
			"I just finished a project doing voice acting for an animated children's book. It's kind of a relief to be done with it, honestly. Certain lines are still stuck in my brain."
			"Right now I'm mostly just doing commercials, but I'm working on a concept for a zero-gravity musical that will be truly epic."
			"I have a rich client on Hestia who pays me a thousand credits a day just for recording videos where I bestow extravagant compliments on him."
			"I recommend that you don't look at any media from the 28th century. They're so laden with pop-culture references that it's painful to watch."
			"Hey, you are so beautiful, do you want to marry me? Haha, just kidding, I'm rehearsing for my new role."
			"Don't be fooled by my jovial appearance onstage. I take my work very seriously."
		word
			`"`



news "musician"
	location
		government "Republic" "Free Worlds" "Syndicate" "Neutral" "Independent"
		attributes "south" "paradise" "near earth"
	name
		word
			"Musician"
	message
		word
			`"`
		word
			"Excuse me! I seem to have lost my violin. Have you seen it?"
			"You think human critics are hard to impress? Try performing for the Quarg!"
			"I'm writing a new song called '${media name}.' Nobody seems to like it. What do you think?"
			"I put on a concert here a while back, but some wacky band scheduled their own on the same day and everybody went there instead. I think the group was called 'Maybe an Uproar Will Happen' or something like that."
			"The spaceport is a great place to go busking. People seem to give money more enthusiastically when they are excited about going to a new planet."
			"The music played by all these young new performers is so shallow and artless. Music requires thoughtful consideration to every detail and nuance, yet so many 'musicians' think they can carelessly throw whatever together and call it 'music.'"
			"Some musicians think they are so sophisticated just because they play antique tunes. I prefer to innovate beyond what already exists, even if the result is different. Doesn't the art of music demand such creativity?"
			"Stories about extra-terrestrials are very unpopular now that most of humanity is living off-Earth."
			"Stories about alien lifeforms became a lot more popular after humanity actually met alien lifeforms."
			"It takes surprisingly little space to transport a band on a tour. Eight free bunks and only a little cargo space, so long as they are good at packing."
		word
			`"`



news "technical writer"
	location
		government "Republic" "Free Worlds" "Syndicate" "Neutral" "Independent"
		attributes "north" "rim" "core" "near earth"
	name
		word
			"Technical writer"
	message
		word
			`"`
		word
			"Do you have a few minutes to listen to my thoughts on the importance of the serial comma?"
			"People who over-use the passive voice should be lined up and shot. It doesn't make your writing more formal, it just makes it harder to read."
			"Documents are written once, and read many times. So every minute I spend polishing someone's writing will pay off many times over in the long run."
			"Communication skills are essential no matter what your job is. If you can't write well, people will think you're an idiot. Or at least, people like me will think that."
			"Be careful with the word 'awesome' on other planets. Here it means something great, but somehow the meaning changed to something awful on some other planets."
			"Can you imagine that in the time before the Republic there were dozens of different programming languages? I wonder how they ever got any programming jobs done."
		word
			`"`



news "dietitian"
	location
		government "Republic" "Free Worlds" "Syndicate" "Neutral" "Independent"
		attributes "rich" "paradise" "rim" "near earth"
	name
		word
			"Dietitian"
	message
		word
			`"`
		word
			"I actually have several recipes that can make processed algae delicious. Or at least, visually appealing. Quite edible. I mean, it's not that hard to mask the taste."
			"One of my rich clients wants me to figure out how she can subsist on eating nothing but flowers. She thinks eating the leaves and roots of plants is cruel."
			"A few years ago I worked for the Syndicate, designing prepackaged liquid meals for factory workers. They were incredibly nutritious, but they tasted disgusting."
			"There are probably thousands of edible native plants on every world human beings have colonized, but people still prefer the plants we brought with us from ancient Earth."
		word
			`"`



news "chef"
	location
		government "Republic" "Free Worlds" "Syndicate" "Neutral" "Independent"
		attributes "rich" "paradise"
	name
		word
			"Chef"
			"Restauranteur"
	message
		word
			`"`
		word
			"For a recent corporate gala, I constructed a fire pit large enough to roast an entire Antarean thunder-lizard. The fat was perfectly rendered. It was amazing."
			"I'm employed as the chef on a luxury cruise ship. A Star Queen. The captain tells me that Star Queens are considered the safest way to travel in outer space."
			"A rich client of mine shot a spiny-tailed gorgebeast on a safari expedition and asked me to cook it for him. The flavor profile was quite... unique."
			"I was a dish-washer when I started, and now I'm a sous-chef. And people say there's no upward mobility in the galaxy these days!"
			"Eating fancy dishes is great, but sometimes there's nothing you want more than a good old sandwich."
			"Last week my dish was completely ruined; somebody had calibrated my kitchen scale with the gravity settings of another planet."
			"There is only one thing worse than finding a worm in an apple you're eating: finding half a worm in that apple."
			"We can bake the most delicious fluffy cakes in space, but our trade union said we shouldn't call them spacecakes."
			"Hey, don't just hang around over there! Help me load this stuff; these 50 catering containers aren't going to move themselves."
			"Be careful what you transport; another chef once tried to poison my supplies during transport. Both that chef and the transporting captain are in jail now."
			"A customer recently ordered a cheeseburger without the meat. Funny way to order a cheese sandwich."
			"If you ever start a restaurant near a spaceport, then don't call it 'The Space Bar.' You might think you're funny, but so did hundreds of other new restaurant owners before you."
		word
			`"`



news "insurance agent"
	location
		government "Republic" "Free Worlds" "Syndicate" "Neutral" "Independent"
		attributes "rich" "urban" "paradise" "near earth"
	name
		word
			"Insurance agent"
	message
		word
			`"`
		word
			"No, we don't sell insurance policies on private starships in this day and age. We also don't insure buildings in flood plains and houses inhabited by convicted serial arsonists."
			"Among the Paradise Worlds, there's currently a fad of taking out insurance policies on pets, to pay for therapy if the animal dies unexpectedly."
			"Insurance is all about mitigating risks. But you're flying around the vacuum of space in a tin can, so you probably don't know much about that."
			"I just got done handling an insurance fraud case where the owner claimed her entire home had been eaten by Sagittarian sand-fleas."
			"It's a real shame that not everyone is able to afford insurance. More people insured means more money for us."
			"I used to be a gambler. Still am in a way, but I'm acceptable to society now."
			"A spaceship controller... is that someone that controls a spaceship, or a spaceship that controls something? The premiums and amounts of paperwork for those are quite different."
			"What keeps me up at night? Correlated risk."
		word
			`"`



news "excavation specialist"
	location
		government "Republic" "Free Worlds" "Syndicate" "Neutral" "Independent"
		attributes "mining"
	name
		word
			"Excavation specialist"
			"Explosives worker"
	message
		word
			`"`
		word
			"Those newfangled mining lasers are pretty cool, but there's nothing like good old-fashioned dynamite for shifting a lot of rock in a hurry."
			"Sure, you may have been to outer space, but I bet you've never been ten kilometers underground."
			"For hundreds of years we've been worried that asteroid harvesting will put terrestrial miners out of business, but it still hasn't happened."
			"Once I've worked here for another decade, I plan to move to some Paradise World and earn a living excavating bunkers for paranoid rich folks to hide in."
			"Once we had to stop work on a mine for a month because the archaeologists thought we found evidence of a million-year-old civilization. It turned out the site was just radioactive. Dodged that one!"
			"Last month, we had some loony pilot offer to use their missile launchers to help us mine!"
			"Last month, we had some loony pilot request a reactor upgrade after delivering some explosives to us!"
			"I'm a former pirate. Now I've found more productive ways to blow stuff up."
		word
			`"`



news "chauffeur"
	location
		government "Republic" "Free Worlds" "Syndicate" "Neutral" "Independent"
		attributes "rich" "paradise"
	name
		word
			"Chauffeur"
	message
		word
			`"`
		word
			"I fly the missus to her appointments in a private shuttlecraft, because she hates being stuck in traffic."
			"The family I work for is so rich that they pay me to ride in the back of their self-driving car just so I can open the doors for them when they arrive wherever they're going."
			"My company gives private gyrocopter rides to rich tourists. I built the gyrocopter myself, but it's a very safe vehicle."
			"You wouldn't believe the sorts of things that go on in the back of my car after certain extravagant social galas."
			"You'll never believe what happened on my first day on the job. Someone tried to rob a building while I was in the parking lot. I had to ram their van to keep them from getting away!"
			"They make me fly around the planet for ridiculous things, but you don't hear me complain with the salary they pay me."
			"The vegetables are supposedly more fresh when I personally pick them up at the spaceport than when they get delivered through the 1-hour delivery service."
			"I used to have a job flying a band around, but they wanted to spend some time in the Dirt Belt, and I was hoping for work closer to the Paradise Worlds."
			"You're not in traffic, you're part of traffic."
		word
			`"`



news "retiree"
	location
		attributes "paradise"
	name
		word
			"Retiree"
			"Pensioner"
	message
		word
			`"`
		word
			"Retiring is the best thing I ever did. They should make it mandatory!"
			"All of my children have gone to the most prestigious academy on Hestia. They're so brilliant, it was the only place that would do."
			"It makes me feel so safe to know that there are half a dozen Navy warships in orbit. The barbarians north of here wouldn't dare attack us!"
			"This is such a great place to retire. They tax income much more heavily than investments and business profits, so if you make most of your money elsewhere, you can avoid paying practically any taxes at all!"
			"I don't stand for it when I hear youngsters complain about the fact that I have a generous pension. I worked for 40 years to earn this retirement!"
			"I feel sorry for the young workers who are supporting me right now. They have to pay more in taxes and pension contributions than I ever did, and they probably won't get to retire until they're 70, at least."
			"We're very fortunate to have been able to retire here. Don't ever take your blessings for granted, captain."
			"It's amazing how much technology has progressed in my lifetime!"
			"You wouldn't believe the kinds of ruffians they let in here. My neighbor got their fortune by winning the lottery, for goodness sake!"
		word
			`"`



news "financial analyst"
	location
		attributes "paradise" "near earth"
		not government Pug
	name
		word
			"Financial analyst"
	message
		word
			`"`
		word
			"You must be a very brave captain, if you have traveled to some of the... less civilized parts of human space."
			"I can't believe how expensive college tuition is these days. My kid's first semester just set me back 172,000 credits!"
			"My daughter's Flivver is a few years old already... maybe it's time for an upgrade? I hear the new ones are much safer."
			"Have you heard about the Navy admiral who married a commoner? I just can't believe things like that still happen."
			"I'm about to lose my vacation home on Martini! Next time I'm insisting on a pre-nuptial agreement."
			"My son won a silver trophy in his last game. He's going to be a great athlete some day."
			"The galactic economy's in trouble, mark my words. Indicators haven't been this negative in more than 50 years, but nobody wants to hear it."
			"God, these taxes are killing me. I make a good income, but it feels like half of it goes to the Republic, and I've got bills to pay, too."
			"I manage 8-figure portfolios, but what gets me up in the morning is the sight of a beautiful sunrise. I know it's all geo-engineered, but is a painting any less sublime just because it was made by human hands?"
			"Nearly lost my shirt in the commodities market last week. If my boss ever found out, it'd be curtains for me!"
		word
			`"`



news "syndicate manager"
	location
		government "Syndicate"
		attributes "urban"
	name
		word
			"Syndicate manager"
			"Manager"
	message
		word
			`"`
		word
			"We've had to ask everyone to work sixty-hour weeks just to meet this month's quotas. The workers complain to me, but I tell them I'm in the same boat as they are."
			"The Syndicate makes us take the same stupid workspace harassment training every single year. How would you like it if some bohemian outside consultant was telling you what you can and can't do in your social life?"
			"In general, the women in my factory are much more conscientious workers than most of the men. Too bad so few of them have the sort of assertiveness and commanding presence you need in a manager."
			"I had to resign my union membership when I was promoted to a manager, but I still try to do what's best for the folks who report to me."
			"Outside of Syndicate space, kids aren't allowed to work until they turn eighteen. No wonder their economies are so much less productive than ours."
			"You look like the kind of captain who could benefit from a Syndicate Proton Gun. Would you care to schedule a test-firing?"
			"Have you considered a Syndicate Freighter for your next ship? Captains like you swear by them!"
			"Nobody ever got fired for buying Syndicate."
			"I would love to tell you about my job, but just telling you I work for the Syndicate probably already violates the non-disclosure agreement I signed."
			"Those union boys are completely unreasonable; if we give them a finger then they try to eat up the whole arm up to the elbow."
			"I've some disagreements with a manager above me. Can you pick up a mediator called Harry the Butcher from Deadman's Cove to help us resolve the problem peacefully?"
			"I'm the manager. The folks here need to learn that it is my way or the highway."
			"Those union guys wanted to rally on a planet nearby, but unionizing is forbidden on that planet. We could stop them easily by having the spaceport there closed for harboring known criminals!"
			"My employees are angry when they need to do unpaid overtime in exceptional situations. They should have realized that working for me is exceptional every day."
			"Patience is a virtue, but why is 'just hurry up' not also a virtue? Hurrying up works much better in the factory."
			"If everything is under control, then we're not going fast enough. Except of course in your business, where people typically die due to explosions or the vacuum of space when things get out of control."
			"I allow people to go home when they are no longer productive, even if it is 3 PM. Who are we kidding if we just steer on being present instead of steering on being productive?"
			"We used to give our top performers shuttles, but they flew away faster than we could hire. Now we give them apartments and many are settling here and starting families."
			"I'm really fed up with employees that have a 'can do' attitude. Just do your job, without the attitude."
			"I'm actively recruiting people with a 9-to-5 mentality, because I know how important it is to have a good work/life balance."
			"We used to advertise our food products with 100% organic ingredients, but nobody believed us. Now we are advertising with 60% organic ingredients and sales are sky high."
			"We used to advertise that we're the best in the market, but that didn't work. Now we advertise with the slogan 'Just what's needed to get the job done,' and that really caught on."
			"We hired a marketing agency and they came up with the sloppy slogan 'Just what's needed to get the job done.' Can you believe we spent huge amounts of money on that garbage?"
			"An employee once asked me how I was able to buy such a luxurious Flivver. I said that if she keeps working hard, soon I'll be able to buy another one."
			"A colleague of mine is in deep trouble: he was tired of having to use his badge every time to enter the office, so he just disabled all the security. It's going to take him years to repay all the equipment that was stolen."
			"You think you can work here? Don't call us, we'll call you."
			"Does this corporation have a communications problem? Why didn't I hear about that?"
			"Last year we were standing on the edge, but we made huge steps forward."
			"People that work make mistakes. I know people that never make any mistakes."
			"You don't need to be crazy to work here, but it does help quite a bit."
			"If you look for mistakes, then use a mirror and not binoculars."
			"Wrong planning from your side doesn't mean that I need to hurry up."
			"Too busy is a matter of wrong priorities."
			"If you are poor under capitalism, then you'd be dead under communism."
			"I buried my late wife on the factory grounds. There are no taxes on burial grounds in this region, so she still helps the factory succeed after passing away."
		word
			`"`



news "work coach"
	location
		government "Syndicate"
	name
		word
			"Corporate consultant"
			"Work/life balance coach"
			"Work efficiency coach"
	message
		word
			`"`
		word
			"A startup company once hired me, and I immediately advised them to stop; hiring an expensive consultant like me is a horrible decision for a cash strapped startup."
			"Working as the head of a company requires sound decision making abilities. Hiring an expensive consultant like me usually suggests a lack thereof, but I'm not complaining since I get paid well."
			"My first piece of advice is always free. And let me just give it to you: I strongly recommend hiring me."
			"Here is a piece of free advice: I strongly recommend hiring me."
		word
			`"`



news "scientist"
	location
		government "Republic" "Free Worlds" "Syndicate" "Neutral" "Independent"
		attributes "research" "deep"
	name
		word
			"Scientist"
			"Researcher"
	message
		word
			`"`
		word
			"It's so exciting being on the cutting edge of human knowledge, but I wish it were easier to secure funding. A lot of my equipment is more than 40 years old."
			"This neutronium alloy I'm working on will be what's armoring your next starship - no doubt about it."
			"Yesterday I almost lost all my research notes when my computer crashed. I can't believe we still have to worry about things like this! What are the software guys doing all day?"
			"We've got student interns in the lab this month. A few of them are very bright!"
			"Excuse me, captain, I have to resume work on a paper I'm co-authoring. Would you like an advance copy?"
			"My research concerns force fields. No, not those kinds of force fields."
			"I'm working on a top secret project: even I don't know what I'm doing."
			"Working on a top secret project; would love to tell you, but then I'd need to kill you. Haha, just kidding. I'm doing research on producing staples more cheaply."
		word
			`"`



news "student"
	location
		government "Republic" "Free Worlds" "Syndicate" "Neutral" "Independent"
		attributes "research" "deep"
	name
		word
			"Student"
	message
		word
			`"`
		word
			"I'm going to be a teacher some day!"
			"I'm going to be a doctor some day!"
			"I'm going to be a financial manager some day!"
			"I'm going to be an engineer some day!"
			"I'm going to be a scientist some day!"
			"Sorry, no time to talk; I'm busy studying."
			"People keep telling me to go into STEM, but it's just so hard. Besides, I really like PR. I think I'll be fine."
			"Tuition is so high these days that I've had to take three side jobs just to get through the semester. It's hard to focus on my studies, but I'll manage somehow."
			"After graduation, I think I'd like to work in industry somewhere, but my advisor is encouraging me to go on and get my master's degree. What do you think?"
			"Sorry, no time to chat. My master's thesis is already late and I'm hiding from my advisor."
			"This is the life! I'm only in like 3 classes, so my days are totally open! I know it'll end in a few years, but I'm going to enjoy it while I can. After you graduate, it's just work work work until you're dead."
		word
			`"`



news "religious"
	location
		government "Republic" "Free Worlds" "Syndicate" "Neutral" "Independent"
		attributes "religious"
	name
		word
			"Mystic"
			"Religious scholar"
			"Preacher"
	message
		word
			`"`
		word
			"May God be with you!"
			"The path to enlightenment is fraught with sacrifice."
			"We spend all our lives striving, but everything we need is always right in front of us."
			"When we spend our lives chasing desire, we find that it turns to ashes in our mouths, and that which we seek most becomes a prison. What do you seek?"
			"I thought I needed to come to this place to seek spiritual fulfillment, but I have since learned that it was inside myself all along."
			"In a few weeks, I'm leaving here to join the Navy. The pirate attacks are getting worse and worse, and what good are we if we cannot defend our own holy sites? The eternal may listen to words and prayers, but pirates respect only guns and warships."
			"It's been many years since I came to this world seeking out cosmic truth, and I sense that my journey may soon be at an end."
			"Can you spare a few credits for the poor, captain? In this universe of abundance, so many still suffer."
			"Praise Jesus! This day is a blessing."
			"Praise Allah! This day is a blessing."
			"Praise God! This day is a blessing."
		word
			`"`



news "tourist"
	location
		government "Republic" "Free Worlds" "Syndicate" "Neutral" "Independent"
		attributes "deep" "rich" "paradise" "tourism"
		not attributes "station"
	name
		word
			"Tourist"
			"Sightseer"
			"Traveler"
	message
		word
			`"`
		word
			"This place is so romantic. I wish I could stay forever."
			"I may have paid a small fortune to get here, but it was worth it! Don't you just love this place?"
			"I paid so much money to get here, and look at the place - it's a dump. I'll try to make the best of it, I suppose."
			"Next year I hope I can afford to book passage on a ship with nicer accommodations. I had to listen to the reactor's noisy humming for the whole five-day trip here!"
			"I come here every year."
			"Can you believe that our ship was attacked by pirates on the way here? It's lucky a Navy patrol showed up and chased them off before our shields dropped. It was all so exciting! I'm taking the same route again next year."
			"I can't wait to go skiing here! Haha, just kidding."
			"It's too bad I have to leave tomorrow. I only get two weeks of vacation a year, and it's hard to leave after spending half that time in transit here and back."
			"I'm not riding on any ship that doesn't have the decency to have luxurious accommodations!"
			"It's criminal how cheap the fares are to get here. For around a few thousand credits, you get to see stunning sights and shocking spectacles well worth double of what you paid."
			"I was really hoping for more aliens in space. What's the point if there's no steamy interspecies romance!?"
			"Can you tell me again which planet this is? No, I'm not lost, I just don't know where I am."
			"We did a ride on an ancient spacecraft the other day. It was called something like Soyuz or Shuttle Dragon. I don't remember the name exactly, but it was horrible; my back still hurts from the bumpy ride."
			"I almost missed my transport last week; someone was wrong on the hypernet and I was in a long, heated discussion to correct it."
			"Hey! Where's platform ${platform number}? I need to board there in a few minutes!"
			"Have you seen my luggage? I'm sure I put it here some minutes ago."
			"We visited an exhibition about ancient military weapons; stuff like stealth fighters, artillery and tanks. It all became obsolete so fast when we got cheap spaceflight."
			"I can travel millions of kilometers to another planet, cheaply and within a day; but going to the other side of this planet, just a few thousand kilometers, costs me a fortune and a week of travel time."
			"Can I speak to the manager? There was a scratch on my cabin-door and it really irritated me. I think my whole vacation is ruined now."
			"Can I speak to the manager? The landing on this planet was a bit rough and I'm seriously considering filing a complaint."
			"Warn me if you see my partner or my secret lover. They learned about each other and now they're both trying to kill me."
			"Get away from me! I already told twenty of your colleagues that I don't need a taxi service."
			"You there, where are my bags! What do you mean by 'you don't know?' You look like one of those dockworkers."
			"We are not amused. The Star Queen Victoria is delayed by two minutes, and I need to wait here among the commoners, with no privacy whatsoever."
			"Once more unto the beach planet, dear friends, once more."
		word
			`"`

news "tourist on frozen world"
	location
		government "Republic" "Free Worlds" "Syndicate" "Independent" "Neutral"
		attributes "frozen"
	name
		word
			"Adventure tourist"
			"Arctic tourist"
			"Tourist"
	message
		word
			`"`
		word
			"Have you ever seen so much white?"
			"This place has such a stark beauty."
			"I know this isn't the usual sort of tourist destination, but I like getting off the beaten path."
			"Enjoying a hot tub while in the bitter cold really is the sort of pleasure that is frustratingly rare in the Paradise Worlds."
			"This place is a bit colder than I expected, and I have seen snow for the first time in my life!"
		word
			`"`

news "protester"
	location
		government "Republic" "Free Worlds" "Syndicate"
		attributes "urban"
	name
		word
			"Protester"
	message
		word
			`"`
		word
			"Stay with global companies! Don't depend on galactic companies from other worlds!"
			"Humans were not built for traveling in space. Bad things happen when traveling at 25,000 kilometers per second!"
			"If we were meant to be in space, then we would have been born with built-in oxygen bottles!"
			"Give up your sinful life as spaceship captain and settle on this beautiful planet."
		word
			`"`



news "diplomat"
	location
		government "Republic" "Free Worlds" "Syndicate"
		attributes "rich"
	name
		word
			"Diplomat"
			"Elite negotiator"
	message
		word
			`"`
		word
			"Tact is the art of making a point without making an enemy."
			"Good counsel does no harm."
			"Never argue with an idiot. People watching may have trouble telling who's who."
			"Taxes are what we use to buy civilization."
			"Never trouble trouble till trouble troubles you."
			"No raindrop likes to see itself as responsible for the flood."
		word
			`"`



news "mercenary"
	location
		government "Republic" "Free Worlds" "Syndicate" "Neutral" "Independent"
		attributes "frontier"
	name
		word
			"Mercenary"
	message
		word
			`"`
		word
			"I've tracked fugitives halfway across the galaxy, and they have me on... guard duty. These guys must really be desperate given the kind of money they waved in my face."
			"Security may be expensive, but think of it this way: it's better to be poor than dead."
			"Nothing beats the thrill of boarding a crippled starship, laser rifle in your hands."
			"Have you ever been to a pirate world? The conditions there are nearly inhuman!"
			"It's criminal how much the Navy and Syndicate prefer to destroy pirates rather than disable them. How are people like us supposed to make money if we can't loot?"
			"If you're trying to nab a pirate ship, try it in the South. The militia often leave the pirates disabled rather than killing them."
			"Take it from me: if you want to disable ships, only use lasers. Projectile-based weapons always overkill your target."
			"As much as I'd like to dual-wield laser rifles, I'd probably just miss every shot."
		word
			`"`



news "republic soldier"
	location
		government "Republic"
		attributes "military"
	name
		word
			"Republic soldier"
	message
		word
			`"`
		word
			"I bet you think that starship of yours is hot stuff, huh? Try tooling around in a cruiser with Atomic Engines sometime. You can run circles around interceptors."
			"As soon as I leave the service, I'm buying my own ship like yours. It'll be nice to give the orders for a change!"
			"Nice ship, captain. We trashed one just like it the other day during a pirate raid. Plating behind the engine room was real weak once the shields dropped, and a volley of sidewinders crippled her. You might want to look into that on yours."
			"I used to be in the Syndicate Armed Forces before resigning my commission and joining the Navy. Here we actually train and fight instead of filling out paperwork all day."
			"I can't wait until the day I get out. These rations are going to make me lose my mind. What I wouldn't give for a home-cooked meal..."
			"Let me give you a piece of advice: Particle Cannons are some of the best weapons out there. Pirates don't stand a chance."
			"I hope I don't get posted to fighter duty next week. Those things are deathtraps. By the time you get close enough to fire your lasers, you've already lost half your shields!"
			"Nobody thinks about the Alphas anymore, but don't forget that they just disappeared. They could return at any time. If that happens, I'm going to kill every last one of 'em."
			"While it seems pointless to have the Bactrian locked behind a license, don't forget that it's one of the oldest designs in human space. It was the Navy Carrier of its time - and it's still comparable to one."
			`We recently went to full alert, because somebody screamed "It's scrambled!" Turns out some rookie in the galley was enthusiastic about making scrambled eggs.`
			"Curiosity killed the cat. Yes, the R.N.S. Curiosity landed right on top of the poor creature."
			"We arrested a fortune teller yesterday; they didn't see it coming."
		word
			`"`


news "republic soldier (bragging)"
	location
		government "Republic"
		attributes "military"
	name
		word
			"Republic soldier"
	message
		word
			`"`
		word
			"The last words of that " 2
			"The famous last words of that "
			"The last, famous words of that "
		word
			"pirate"
			"rebel"
			"spy"
			"troublemaker"
			"terrorist"
		word
			" were: '"
		word
			"Don't you dare shoot that gun!"
			"I am faster than you!"
			"I'm making a lot of money with this scheme. You want to be partners?"
			"I can make you rich, if you join me."
			"My father will be very angry if you kill me."
			"My friends will come after you if you shoot me."
			"Oh no!"
			"Please don't kill me!"
			"Run, the Navy is here!"
			"You don't have jurisdiction here."
			"You think you can hit me over that distance?"
			"What are you gonna do? Shoot me?"
		word
			`'"`


news "lawyer"
	location
		government "Republic" "Free Worlds" "Syndicate" "Neutral" "Independent"
	name
		word
			"Lawyer"
			"Attorney"
	message
		word
			`"`
		word
			"The Dereliction and Salvage Act of 2976 states unmanned vessels gain abandoned status as soon as their owners leave the system. This makes drones a prime target for pirates and scavengers."
			"The Capable Rescue Act of 2318 requires all manned vessels to be capable of individual spaceflight in case of an emergency. This is the oldest interstellar law still recognized today, predating the Republic by four centuries."
			"In 2937, the Parliament voted to classify crewing spaceships as hazardous duty, raising the crew's minimum wage to 100 credits. Their salary has not changed since."
			"I'm reviewing a case on the destruction of an abandoned drone. The owner argues it was a personal hyperspace relay, which exempts it from salvage law."
			"My client is accused of destroying a landing pad and flooding the surrounding area with leaked reactor plasma. Really, it's the spaceport's fault for not verifying whether he had a pilot's license in the first place."
			"I was involved in a case of an out-of-spec Syndicate nuclear reactor. Allegedly, the Syndicate threatened the inspector to prevent him from publishing his results, but he didn't give in."
		word
			`"`


news "convicted criminal"
	location
		government "Republic" "Free Worlds" "Syndicate" "Neutral" "Independent"
	name
		word
			"Convict"
			"Convicted Criminal"
			"Transported Convict"
	message
		word
			`"`
		word
			"I fought the law, and the law won."
			"I'm innocent, I tell you! They convicted me for five murders, yet I only killed two people!"
			"Two years of food and housing for free, and all the time in the world to read. I'm so looking forward to staying in prison."
			"I should have gone to one of those pirate worlds. They would never have caught me."
			"They said I took a bribe to lose the game, but that is not true! I would also have gotten the credits if we had won!"
			"The rich just buy themselves out of legal troubles! The Mayor was in on the plan, but he got away with a fine of 1000 credits and I'm here serving five years!"
		word
			`"`


news "syndicate soldier"
	location
		government "Syndicate"
		attributes "military"
	name
		word
			"Syndicate soldier"
	message
		word
			`"`
		word
			"What a terrible posting. I thought I'd filed my transfer paperwork right, but it turned out my commander's seal had to be a certified original and not a copy, so now I'm stuck here for another two years."
			"I did a stint in the Republic military a few years ago, but the Syndicate pays so much more. Now I can actually save some money for my daughter's college tuition."
			"You're living the dream, captain! Someday I'm going to retire from the Syndicate military and buy my own ship."
			"After 20 years, you're eligible for a lifetime pension. I've only got 8 years left, and then I'm home free!"
			"It's a scandal how many pirates are out here. We do our best, but upper management ties our hands with ridiculous rules of engagement."
			"Everybody knows where the pirate planets are, so why don't we ever go on a mission to wipe 'em out? I don't understand it."
			"My team was about to obliterate the flagship of a pirate fleet, but just before we could, we received orders to cease fire and fall back. One more second and those pirates would have been rigatoni."
			"If you ask me, I think that the Syndicate is far too soft on the pirates - almost as if they don't want to harm them more than they need to. Don't tell my employers that I said that, though."
		word
			`"`



news "pirate"
	location
		government "Pirate"
	name
		word
			"Pirate"
			"Renegade"
			"Marauder"
			"Looter"
			"Buccaneer"
			"Freebooter"
			"Plunderer"
			"Bandit"
	message
		word
			`"`
		word
			"Next time we meet up, maybe I'll be plundering your ship."
			"What are you looking at, punk?"
			"Hobbes and Darwin got it right: it's a war of all against all, and only the strongest deserve to survive. Without that pistol at your side, I'd slit your throat right now and take everything you own."
			"Slaves for sale! Slaves for sale! Here is an exotic beauty with eyes full of fire that you can buy!"
			"Wanna buy some death sticks?"
			"Sometimes I wonder if what I'm doing is wrong."
			"Every morning I look in the mirror... and I like what I see."
			"Why did I become a pirate? It's the only way to truly be free. I was born a slave, and look at me now! I command a fleet of warships. I pay no taxes. I obey no laws. What a life!"
			"Just watch yourself, and maybe we'll let you live."
			"At half your age, I was richer than you'll ever be. This is the life, baby."
			"Don't look at me like that. You wouldn't survive five minutes of my life."
			"Just knocked over a fat merchant ship. Can't wait to blow all this cash on slaves and drugs!"
			"I used to be a soft-bellied merchant captain before my life took a turn. Gotta get tough or get dead in this galaxy."
			"Just a word of warning: don't fall asleep in the hotels here."
			"Betcha I can name a combat use for every ship in the sky. Flivver? Might as well be a Sparrow. Freighter? Umm... it works as a great plundering vessel. Surveillance drone? Don't make me shoot you."
			"Bah. How can you not gag at the suffocating rules that the Republic forces onto you? I mean, banning chickens with dynamite strapped to them? Ridiculous!"
			"Yo, yo, yo, what's up, suckers! I'm high on ${contraband}! Wanna freebie? No? Coward!"
			"You look like a good captain. I'd bet you'd be a better slave!"
			"Hmph. You 'freelancers' have it easy, relying on the Navy as a crutch. If you wanna be your own captain, you've gotta strike out on your own!"
			"Ever heard of the game Mafia? My life's a real-life version of that, 'cept instead of a town, there's merchants, and instead of a mafia, there's us, and the town has no way to survive!"
			"Look at me like that one more time, and I'll give you plastic surgery free of charge."
			"Crime pays, and the hours are good!"
			"I'll retire as a security adviser in the Paradise Worlds. You know the saying: An old poacher makes the best gamekeeper."
			"Hey, that's a very nice ship you have there. Would be a shame if something happened to it. Do you want to make a donation to the System Safety Fund?"
			"Your credits or your life! Oh, you don't have either? Never mind then."
			"Don't count on the Navy to save you if me or any of my friends attack you. Those Navy goons only hang around near the rich planets."
			"Did I attack you? Well, I've attacked many people, could you be a bit more specific?"
			"The size of my crimes no longer matter; one may as well hang for a sheep as for a lamb."
			"Hey! We have this new Piracy As A Service offering. Want someone ambushed without incriminating yourself? Just tell me who, where, and how much it's worth to you."
			"I don't get it; if I donate a kidney, then I'm some sort of hero. But if I donate 7 kidneys, then suddenly I'm some sort of monster."
			"I wasn't close to my parents when they died. Which was quite fortunate, since they died in an exploding ship."
			"I hate double standards; burn a body in a crematorium and you're a professional, burn a body in a spaceship and you're a criminal."
			"I missed my lover during the raids today. But only by a few inches; next time I'll aim better."
			"I once prayed to God for a new ship, but quickly found out He doesn't roll that way. So then I hijacked one and prayed for his forgiveness."
			"Living on the edge."
			"You can't win the game if you're afraid to lose it."
			"Good things come to those who wait, and then I rob those from them very quickly."
			"Two heads are better than one, since you can put a spiked head on each side of the road if you have two."
			"It takes two to make a bargain. Just kill the first fool that says no, and the second one will quickly agree to my demands."
			"I fought the law, and I won."
			"Sorry, need to take a call. 'Hi, this is Joe from Syndicate support. You seem to have a problem with your flight computer.'"
			"Me a pirate? Come on! Do I look like the type of person that kills twenty-one colonists on a Corvette in Eltanin? Chops them up? Sells their remains as meat to local restaurants? And then goes and dines in one of those restaurants?"
			"I kill people for money, but you are nice, so I'll kill you for free."
			"Stop looking at me, or I will totally kill you dead."
		word
			`"`



news "merchant in pirate space"
	location
		government "Pirate"
	name
		phrase
			"merchant names"
	message
		word
			`"`
		word
			"Yikes! I just wanted to see what outfits were here! I'm out of here as soon as I get back to my ship!"
			"What are you lookin' at? Don't judge me!"
			"Nice to see a friendly face in these parts. I needed to land to shake those buggers off my tail. Pirates won't shoot at you if you're going for a landing."
			"Thank god, there's someone other than those freaky pirates around here. At least, assuming that you're not a pirate. Which you aren't, of course. Right?"
			"Why am I here? I really needed the fuel and decided that bribing off pirates until another ship entered the system wasn't smart long-term."
			"There's some real creeps around here. All I wanted to do was sell some cargo at this port, but it definitely wasn't worth the risk."
			"Whatever you do, don't try the ${contraband}. That stuff's nasty."
			"Why am I here? I could ask the same of you!"
			"I have to admit, the thought of being a pirate is tempting."
			"You're not going to kill me, are you?"
			"I flew around half the galaxy to pick up a wedding banquet, but it wasn't here and they stole my cargo instead! The cake was a lie!"
			"The optimist has the glass half full, the pessimist has the glass half empty, but here you are already lucky if the glass doesn't get shot, stolen, or broken before you take your first sip."
			"It's very silent here. Like the silence just before a huge thunderstorm hits."
		word
			`"`



news "farmer in pirate space"
	location
		government "Pirate"
	name
		word
			"Farmer"
	message
		word
			`"`
		word
			"Fancy folks in the big cities and the Paradise Planets think they've got life all figured out, but if you dig below the surface, you'll find that they're slaves to their lifestyles, and we're the ones who are free."
			"I moved here from a richer world and wouldn't ever go back."
			"Surprised to see horses and wooden carts in the 31st century, huh? Sometimes the old ways are the best."
			"Everybody who wants to stay here is crazy. We can't hardly make any money and nobody appreciates what we do."
			"Did you eat today? Thank a farmer."
			"I used to be a pirate, roamin' the skies, lootin' and plunderin'. Pockets got up to a few million at one point. Thought I had it all. One day, I realized none of it was making me happy. I bought this farm and sold the rest. Best thing I ever did."
			"I came out here because I liked the company of animals more than people like you. Go away."
			"Shocked to see some normal farmers wandering 'round here? Just because we live on a lawless world doesn't mean it's kill or be killed."
			"My son was enslaved by a gang of pirates. Not much one can do around here to prevent that."
			"My daughter was held hostage by a gang of pirates until I coughed up some money for them. It's become such a common occurrence that I have to keep a stockpile of credits just in case."
			"My father was shot by a gang of pirates. Do you want to know why he was killed? It was because he had a large nose."
			"My mother was once kidnapped by a gang of pirates. She escaped, but, well, now I'm here."
			"It'd be nice if the pirates could plunder some pesticides for us. It's little more than a pipe dream, though."
			"When one chooses the lawless lifestyle, the opportunities to grab a good bite lower drastically. That's what we're here for."
			"The pirates could easily just loot us for our last credit. Of course, if they did that, they'd lose one of their sources of food. And some of us aren't completely defenseless..."
			"The farmers in the Dirt Belt have it easy. They get the luxuries of fertilizer and pesticide."
			"Pirates may look fierce, but the moment you start pushing against most of them, they fold like paper."
			"I came here due to all of those oppressive rules and regulations that the Republic force down your throat. Now I'm dealing with all the oppressive demands and threats that pirates force down my throat. It's a start."
			"Beneath the exterior of many pirates, there's a person who desperately wishes that they'd never taken that path and could return to living normally. I'm talking from personal experience."
			"Abandon all hope, ye who enter here."
			"A fool and his money are soon parted, on this world."
		word
			`"`



news "republic reporter in pirate space"
	location
		government "Pirate"
	name
		word
			"Reporter"
	message
		word
			`"`
		word
			"I should never have taken this assignment. Yesterday I interviewed a young pirate and he tried to rob me!"
			"It really isn't so bad here, but I have to make it sound worse than it is to keep my ratings high."
			"The political hierarchy out here is way more chaotic than any other planet I've visited. In the past year, I've had to report on five coups d'etat!"
			"Understanding pirates is the key to defeating them. Yesterday I learned that the local warlord goes sock-shoe-sock-shoe and not sock-sock-shoe-shoe."
			"I titled my latest article 'New Bombshell Interview Reveals All!' In fact, there were many bombs dropped and many shells fired during my conversation. It was really quite frightening."
			"Look at this! 'Top Ten Pirates Hector Barbarossa is Too Afraid to Cross!'"
			"Read this! 'Twenty Pirates with the Highest IQs - You'll Never Guess Who's Number One!'"
			"Check this out! 'Telltale Signs Your Spouse is Secretly a Pirate - Number Five Says it All!'"
			"Read my column on how to identify pirates in disguise! Or just look around this planet, that also works."
		word
			`"`



news "conspiracy theorist"
	location
		government "Republic" "Free Worlds" "Neutral" "Independent" "Syndicate"
	name
		word
			"Conspiracy theorist"
			"Free thinker"
			"Truth seeker"
	message
		word
			`"`
		word
			"The Rigellian Plague was a fake. The government used it to implant us with tracking microchips."
			"If the Rigellian Plague really happened, how come we have so few spaceport quarantine facilities now?"
			"The Quarg built the pyramids of Earth. There is simply no way that humans could have constructed something so massive back then."
			"Spaceship windows are really just screens designed to show planets as round. One day, I'll build my own ship to prove they're flat."
			"The Quarg are not aliens, just actors in body suits. There isn't enough sunlight near gas giants for complex life to evolve."
			"Hyperdrives were given to the government by the Quarg. If it was our technology, we would have improved it by now."
			"Aliens took our people to the Deep before hyperdrives were invented to experiment on them. This is how they created the Alphas."
			"Republic Intelligence has bird-like surveillance drones in every city. There's one in front of my window every morning."
			"The Quarg are running the government. There's no way such a powerful species wouldn't be able to control us."
			"A friend of mine caught a horrible disease after visiting a Quarg ring. She had rashes and carbuncles all over her face."
			"If spaceships have drag, there must be air in the 'vacuum of space'..."
		word
			"" 2
			" Wake up, sheeple!"
			" Do your own research!"
			" If you still don't see the truth, I feel sorry for you."
			" Leave the Matrix!"
			" You are being lied to!"
			" Break the conditioning!"
		word
			`"`



news "goods handling"
	location
		government "Republic" "Free Worlds" "Neutral" "Independent" "Syndicate"
	name
		word
			"Cargo handling"
			"Cargo loading"
			"Cargo unloading"
	message
		word
			`You see a box with a label "Safe for transport" that seems to cover another label saying "Warning: Explosive".`
			`A stack of large labels saying "finest quality meat" are near food-containers with smaller labels saying "not for human consumption".`
			`A box with a label saying "this side up" is placed upside down on a cart.`
			"A group of cargo handlers seems annoyed that a captain is unloading his ship using built-in cranes instead of using their services."



news "spaceport video advertisement"
	location
		government "Republic"
	name
		word
			"Spaceport video screen"
	message
		word
			`You see a video of stuntmen making a jump from the edge of space. The "do not try this at home," "illegal on many planets," and "high risk/deadly" warnings at the end of the video suggest that this might become quite a popular sport.`
			"A video of fast spaceships racing around a three dimensional course in space is shown on the screen, interwoven with clips of very luxurious ships where people appear to be watching the race."
			"An action-packed advertisement about joining the Navy is playing on the screen. It shows impressive video-fragments of carriers, gunships, dropships and heroic marines."
			"Some video is showing Syndicate equipment. The video ends with the slogan, 'Just what's needed to get the job done.'"
			"Take a cruise of six days to hunt pirates, shoot real pirates for 2000 credits a day. 400 bullets included, for free."
			"Buy local, buy Southbound Haulers. There is always a dealer close to you."



phrase "culinary venue"
	word
		"pub"
		"restaurant"
		"cafe"


phrase "restaurant names"
	word
		"The "
	phrase
		"civilian subphrase 2"
		"civilian subphrase 3"
		"civilian subphrase 4"
		"civilian subphrase 5"
		"civilian subphrase 10"



news "syndicate pa system"
	location
		government "Syndicate"
		not attributes "station"
	name
		word
			"Public announcement system"
	message
		word
			`"`
		word
			"Attention: baggage should not be left unattended. Any unattended baggage will be auctioned within days."
			"Attention factory workers: please proceed to the fast-lane immigration desk. Time spent in regular immigration lanes will not be reimbursed."
			"Dear spaceship captains: please be aware that our outfitters are open all hours of the day. There is never a reason to delay the purchase of your next piece of Syndicate equipment."
			"Dear traveler: we recommend you to have dinner in our local ${culinary venue} '${restaurant names}'. You will not be disappointed."
			"Attention course participants: The course 'Efficient Passenger Logistics' has been canceled because the trainer got stuck in transit."
			"Attention course participants: The course 'Communication for Professionals' is canceled because the sponsor failed to provide the date to the instructor."
			"Attention: The safe spaceship piloting training course has been canceled because our instructors crashed their shuttles this morning."
			"Notice: The course on dealing with space sickness has been canceled because the instructor got seasick."
			"Notice: The Union gathering has moved from the spaceport ${culinary venue} to the prison facilities canteen. Please follow route 404."
			"Attention: To the person who parked their shuttle on the baseball court: your shuttle is wrongly parked, so please move it immediately."
		word
			`"`



phrase "tourist names"
	phrase
		"male names"
		"female names"

phrase "platform number"
	word
		"1" 100
		"2" 100
		"3" 100
		"4" 100
		"5" 100
		"6" 100
		"7" 100
		"8" 100
		"9" 100
		"10" 100
		"11" 100
		"12" 100
		"13" 100
		"14" 100
		"15" 100
		"16" 100
		"9 and three quarters"


news "tourist pa system"
	location
		government "Republic" "Free Worlds" "Syndicate" "Neutral" "Independent"
		attributes "deep" "rich" "paradise" "tourism"
	name
		word
			"Public announcement system"
	message
		word
			`"`
		word
			"Attention: baggage should not be left unattended. Keep an eye on your belongings at all times."
			"Note to travelers: the planetary security level has been changed to black."
			"Be aware that parking restrictions are in effect around the spaceport. Do not leave your personal transport vehicles unattended."
			"Dear travelers: the spaceport is a strictly no-smoking zone. Thank you for your consideration."
			"Dear travelers: welcome to our planet. Please remember to synchronize your personal clocks to the local time and night/day cycle duration."
			"Please stand clear of the doors when the shuttle train is departing."
			"This is the final boarding call for passengers ${tourist names}, ${tourist names}, and ${tourist names} ${family names}. Please proceed to platform ${platform number} for immediate boarding."
			"Dear travelers: please take the time to adjust to normal gravity."
		word
			`"`
phrase "pirate worlds"
	word
		"Albatross"
		"Bloodsea"
		"Buccaneer Bay"
		"Covert"
		"Deadman's Cove"
		"Freedom"
		"Greenrock"
		"Haven"
		"New Tortuga"
		"Smuggler's Den"
		"Stormhold"
		"Thule"
		"Zenith"

phrase "rnas travel advisory [1]"
	word
		"Please be advised: a travel advisory remains in effect for"
		"The Republic Navy strongly discourages travel to"
	word
		" "
	phrase
		"pirate worlds"
	word
		"."

phrase "rnas travel advisory [2]"
	word
		"The Republic Navy Civilian Safety Board considers travel to"
	word
		" "
	phrase
		"pirate worlds"
	word
		" "
	word
		"to represent an unacceptable risk."
		"to be extremely dangerous."
		"to place Navy rescue personnel in unnecessary danger."

phrase "rnas travel advisory [3]"
	word
		"Navigational hazard:"
	word
		" "
	phrase
		"pirate worlds"
	word
		" - "
	word
		"dangerous conditions"
		"threat to life and property"
		"violent non-state actors"
	word
		"."

phrase "rnas travel advisory"
	phrase
		"rnas travel advisory [1]"
		"rnas travel advisory [2]"
		"rnas travel advisory [3]"

phrase "rnas port emergency alert test"
	word
		"The following message is a test. The following message is a test. The following message is a test:"
	word
		" "
	word
		"Radiation hazard. Evacuate immediately. Radiation hazard. Evacuate immediately. Radiation hazard. Evacuate immediately."
		"Hyperspace fuel leak. Evacuate immediately. Hyperspace fuel leak. Evacuate immediately. Hyperspace fuel leak. Evacuate immediately."
		"Incoming meteor. Evacuate immediately. Incoming meteor. Evacuate immediately. Incoming meteor. Evacuate immediately."
		"Uncontrolled spacecraft landing. Evacuate immediately. Uncontrolled spacecraft landing. Evacuate immediately. Uncontrolled spacecraft landing. Evacuate immediately."
		"Fire. Evacuate immediately. Fire. Evacuate immediately. Fire. Evacuate immediately."
		"Cryogenic fluid release. Evacuate immediately. Cryogenic fluid release. Evacuate immediately. Cryogenic fluid release. Evacuate immediately."
		"Orbital bombardment. Evacuate immediately. Orbital bombardment. Evacuate immediately. Orbital bombardment. Evacuate immediately."

news "republic navy advisory system"
	location
		government "Republic"
	name
		word
			"Republic Navy Advisory System"
	message
		word
			`"`
		word
			"${rnas travel advisory}"
			"Please notify Republic officials immediately if you have been detained by any ship not granted legal authority to do so by the Republic Navy."
			"Report all sightings of pirate vessels immediately."
			"${rnas port emergency alert test}"
		word
			`"`

news "republic navy advisory system [wartime]"
	location
		government "Republic"
	name
		word
			"Republic Navy Advisory System"
	to show
		not "event: fw armistice"
		has "chosen sides"
	message
		word
			`"`
		word
			"Attention: Travel by civilians to rebel-held systems is to be undertaken at your own risk."
			"Attention: Dangerous combat conditions persist in the galactic South. Avoid all travel to affected systems unless strictly necessary."
		word
			`"`

news "explorer on frozen world"
	location
		government "Republic" "Free Worlds" "Neutral" "Independent" "Syndicate"
		attributes "frozen"
	name
		word
			"Arctic"
			"Glacial"
			"Polar"
		word
			" "
		word
			"explorer"
			"surveyor"
	message
		word
			`"`
		word
			"There's only so much you can get from orbital mapping. Sometimes, you've got to gear up and go see it yourself."
			"Cold? You don't know cold. You don't know true cold until you've been bivouacked in a scree field for a week, wondering when the storm will end."
			"Happiness is finding the can of peaches you buried in the snow a month ago."
			"It's my responsibility to check on the remote weather stations. If one of those go down, the whole colony could be at risk."
			"There's no bad weather, only bad clothing."
			"It lacks the romance of furs and seal skin, but I'm glad for modern textiles."
			"It's hard to have a bond with a snowcat quite like you do with a husky."
			"It's not intuitive, but make sure you wear sunglasses here. Snowblindness is a sunburn on your corneas. Trust me, it's unpleasant."
		word
			`"`


phrase "republic motto graffiti"
	word
		`` 2
		`Underneath are the words "PEACE AMONG THE STARS."` 2
		`Underneath are the words "DEATH AMONG THE STARS."`
		`Underneath are the words "TYRANNY AMONG THE STARS."`
		`Underneath are the words "POVERTY AMONG THE STARS."`
		`Underneath are the words "PEACE AMONG THE PARADISE WORLDS."`

phrase "deep motto graffiti"
	word
		`` 2
		`Underneath are the words "Peace, Prosperity, Progress."` 2
		`Underneath are the words "Power, Poverty, Pride."`
		`Underneath are the words "Peace, Prosperity, Progress, for those who are born lucky."`

news "republic navy advisory system [alphas]"
	location
		government "Republic"
	name
		word
			"Republic Navy Advisory System"
	to show
		has "alphas capture Poisonwood"
	message
		word
			`"`
		word
			"Attention: Report suspected Alpha activity to Republic authorities."
			"For your safety, do not attempt to apprehend an Alpha. Instead, contact Republic Navy personnel at once."
		word
			`"`
news "safety posters"
	location
		government "Republic" "Free Worlds" "Syndicate" "Neutral" "Independent"
		attributes "factory" "farming" "fishing" "mining" "textiles"
	name
		word
			"Safety"
			"Workplace"
		word
			" "
		word
			"Advertisement"
			"Billboard"
			"Pamphlet"
			"Placard"
			"Poster"
			"Warning"
	message
		word
			`"`
		word
			"DAYS SINCE LAST ACCIDENT: ${digit}${digit}"
			"HARD HATS MANDATORY"
			"KEEP FINGERS CLEAR OF GRINDER"
			"REPORT ALL WORKPLACE INJURIES"
			"PROTECTIVE EQUIPMENT REQUIRED WITHIN HAZARD ZONE"
			"Keep hands on railing when traversing stairs."
			"Sensitive electronics. Use electrostatic discharge protection in this area."
			"Strong magnets in use. Don't enter the production hall with metal on your body."
		word
			`"`

news "graffiti on spaceport wall"
	location
		government "Republic" "Free Worlds" "Syndicate" "Neutral" "Independent" "Pirate"
	name
		word
			"Graffiti painted on a wall"
	message
		word
			"A lone, soulless husk. / Appointed immortal king. / To sulk forever."
			"The galaxy's child / Cursed with madness of time / Behind bloody chains"
			"Too proud for farming / Too poor to buy Paradise / I'll hoist the black flag - Lake"
			"A small cosmological speck drifting in and out of time - Swiren"
			"Tear down the planet / Draw the most perfect circle / Idle endlessly"
			"Polish hull plating / Bring guns and ammunition / When will the blood stop?"
			"Farmer's family / Where's our guardian fleet? / Trapped in Paradise"
			"Built on graveyards / Our infant species pretends / No bodies remain"
			"The honest soldier / Rescue children when Hope dies / Fired by Earth's wisest"
			"Future looking bleak / Desperation reigns supreme / Light the fuse and watch"
			"A little trinket / Into the tempest of blood / Reopen the door"
			"Step into the stars / Listen to the larks dreaming / And open your eye"
			"Combined trinity / Overthrow the ringleaders / Unity through fear"
			"With a change in heart / Seeking to make a new life / But with skin of green"
			"Cloudy star shines dim / Yet your mind is clear as day / Remember the past"
			"Uncover the truth / Let sinners bask in sunlight / Reconcile freedom"
			"No more hope of peace / Become what you most dreaded / Checkmate in seven"
			"When all hope is lost / Unify the warmongers / Become the greater foe"
			"What lies beyond life / A Rampant AI wonders / Exit door leads in - Warlord Mike"
			"There once was a man from New Boston / To fly's a dream he'd had often / He purchased a shuttle / Brought folks in to huddle / Why do merchants call this a coffin? - Lake"
			"There once was a man from New Boston / He picked the ugliest of options / He purchased a star barge / Mission cargo's too large / This shipment's starting to smell rotten... - Lake"
			"There once was a man from New Boston / His loan officer advised caution / He purchased a sparrow / Took off like an arrow- / That sparrow soon turned up at auction. - Lake"
			`A captain with a troubled past / Passed through this system very fast / Was playing a game / Had no proper name / The captain was called "First Last."`
			"Haikus are easy, / but sometimes they don't make sense. / Refrigerator."
			"Haikus are easy. / I can't think of a good line. / It's snowing on Mount Fuji."
			"A long time ago / I was respected by all, / but now I sit here."
			"Mary had a little lamb / Little lamb little lamb / Mary had a little lamb / Whose fleece was white as snow"
			"You think piracy is bad and want to stop us? You and what army?"
			"Messing with the Syndicate, Does That Sound Like Fun to You?"
			"83 percent of all statistics are just made up."
			"Ask not what your planet can do for you; ask what you can do for your planet."
			"Fair is foul, and foul is fair - Shakespeare, Macbeth"
			"For want of a shoe, the crewmember was lost. / For want of a crewmember, the ship was lost. / For want of a ship, the fleet was lost. / For want of a fleet, the battle was lost. And all for the want of a shoe."
			"Shoot for the stars, but make sure you miss or your hull might not last."
			"Clippy the paperclip was here."
			"Kilroy was here."
			"The Joker was here."
			"Foo went to a Bar."
			"The Pink Elephant is in a room around here."
			"An elephant with painted nails was here but not seen by anyone."
			"Elvis was here. He is alive!"
			"Waldo was here, but where is he now?"
			"The butler did it!"
			"Hello Hero, have you heroically been hammering hostiles?"
			"What do you get when you cross a rhetorical question with a joke?"
			"Spacing out in space is never funny."
			"Don't put graffiti on the wall here."
			"A spray-painted circle surrounded by two arrows forms the Republic insignia. ${republic motto graffiti}"
			"A spray-painted tree with a mass of branches in the shape of a brain forms the Deep insignia. ${deep motto graffiti}"
			"Slow spaceships slow down speedy shipping."
			"Fast Flivvers; ferociously ferrying famous families fast and friendly."
			"Veni, vidi, hyperjumped away."
			"Those who dance will be called fools by those who cannot hear the music."
			"Better half a sentence, "
<<<<<<< HEAD

news "high tension situation"
	location
		attributes "ccor"
	name
		word
			"Standoff"
	message
		word
			"On the corner "
			"By a landing pad "
			"At the entrance to the spaceport market, "
		word
			"some CCOR guerrillas are "
			"there's a group of people in CCOR colors "
		word
			"distributing pamphlets"
			"handing out literature"
			"delivering aid"
			"rallying against the local authorities"
			"supporting local protests"
		word
			". "
		word
			"When "
		word
			"the planetary authorities "
			"a gang of local pirates "
		word
			"accost "
			"confront "
		word
			"them and demand that they "
		word
			"disperse"
			"make themselves scarce"
			"abandon their objective"
		word
			", "
		word
			"the guerrillas "
			"the group "
		word
			"bluster at them "
			"saber-rattle "
		word
			"in response"
		word
			", but they end up dispersing."
			", and the two groups back down."

phrase "pronoun"
	word
		"his"
		"her"
		"their"

phrase "careless ends well"
	word
		"turns around to reenter the ship"
	word
		" as it's struck by a wave, nudging it close to the edge of the platform. The captain then moves the ship to a lowerable pad."
		", moving it to a lowerable pad before it could be caught by a wave."

phrase "careless ends poorly"
	word
		"ignores air traffic control and heads to the bar. The ship"
		"argues with the controller about their landing. The ship"
		"turns around to reenter the ship. However, it"
	word
		" is "
	word
		"struck "
		"caught "
	word
		"by a wave and "
	word
		"swept into the sea."
		"pushed off the pad."

news "careless landing"
	location
		planet "Jakobsen"
	name
		word
			"Ship landing"
	message
		word
			"A Sparrow"
			"An Enforcer"
			"A Shuttle"
			"A Heavy Shuttle"
			"A Star Barge"
			"A Berserker"
			"A Fury"
			"A Hawk"
			"A Wasp"
			"A Scrapper"
		word
			" lands on a pad meant for heavier ships. Air traffic control is immediately upon the captain to move ${pronoun} vessel, but the captain "
		phrase
			"careless ends well"
			"careless ends poorly"

phrase "ccor song description"
	word
		"a song about "
	word
		"community and everyone pitching in where they can"
		"the tyranny of a man name Bailey, until he was overthrown"
		"the CCOR, praising their accomplishments"
		"resistance and opposition to the current planetary administration"

phrase "worker's demands"
	word
		"safety regulations"
		"increased pay"
		"restoration of the CCOR"
		"justice against planetary security brutality"
		"immediate repositioning of the spaceport"

news "Discontent"
	location
		planet "Bailey"
	name
		word
			"Conflict"
	message
		word
			"Allegations that planetary authorities will no longer move the spaceport has provoked "
		word
			"large scale "
			"mass "
			"moderate "
			"scattered "
		word
			"riots. "
			"protests. %"
		word
			"The rioters are "
		word
			"singing ${ccor song description}. "
			"chanting a list of their demands, including ${worker's demands}. "
			"sizing up the planetary security forces. "
		word
			"Security eventually steps in, "
		word
			"but they're pushed back."
			"but they're routed."
			"and they disperse the demonstrators."
			"and the demonstrators scatter but don't appear dissuaded."
		replace
			"%The rioters" "The protesters"
			"%" ""

news "clandestine"
	location
		planet "Alvorada"
	name
		word
			"Observation"
	message
		word
			"You can't escape the feeling of being watched. It"
		word
			"'s probably the security cameras; most of them are still running."
			" feels like there are eyes around every corner."
			"'s the pirates; a small number of them seem to be observing you."
		word
			" After some time of this "
		word
			"a silent alarm tells you that your should check on your ship. "
			"you feel it may be wise to make sure no one's tampering with your ship. "
		word
			"You find "
		word
			"a lone pirate prodding the ship with rudimentary tools. "
			"a few pirates watching but not apparently touching it. "
			"no one there. The area around your ship is almost suspiciously devoid of people. "
		word
			"Whatever is going on, your ship appears unscathed."

news "betelgeuse stolen ship advisory"
	location
		attributes "shipyard"
		government "Republic" "Free Worlds" "Syndicate" "Neutral"
	name
		word
			"Message on an interactive screen"
			"Audio broadcast"
			"Televised message"
	message
		word
			`"How do you know that your Betelgeuse ship`
		word
			" "
		word
			"has the time-tested quality that Betelgeuse is known for"
			"will live up to your high expectations"
			"is the genuine article"
		word
			"? "
		word
			"Ensure that when buying new you do so from a reputable dealer"
			"Buy your ships direct from a Betelgeuse-affiliated shipyard"
			"Give yourself peace of mind by purchasing your Betelgeuse ship from a reputable shipyard"
			"Request the certificate of authenticity from the seller with your purchase"
		word
			". "
		word
			"These simple precautions will ensure that"
		word
			" you're not "
		word
			"duped into buying a"
			"conned with a counterfeit"
			"purchasing a"
		word
			" ship assembled from refuse by "
			" ship assembled with inferior materials by "
			" stolen ship from "
			" hijacked ship from "
			" patchy ship from "
		word
			"a gang of "
			"a bunch of "
			"some unsavory "
			"some untrustworthy "
		word
			"pirates. "
			"bootleggers. "
			"criminals. "
		word
			`Buy a genuine Betelgeuse ship today!"`
=======
			"To the moon, and not coming back."
			"On a small space-station / early in the morning / seven spaceships landed / nicely in a line / and the captain / transmitted departure / tick tick woosh woosh / here we go"
			"Time flies like an Arrow, fruit flies like a banana."
			"The panda eats shoots and leaves. The hunter eats, shoots and leaves."
			"The hyperlane to hell is paved with good intentions."
			"Because I could not stop for Death - He kindly stopped for me - The Shuttle held but just one bunk - Most Peacefully. / We slowly flew; He knew no haste - And I had put away - My labor and my leisure too, - For His Civility." # Based on Emily Dickinson's "Because I could not stop for Death"
			"We passed the Carrier, where Soldiers strove - In Fighters; in the Void - We passed the Bays with Docked Drones - We passed the Hardened Hull. / Or rather; It passed Us - The Dew drew quivering and Chill - For decompressed, my spacesuit - My tether, torn away." # Based on Emily Dickinson's "Because I could not stop for Death"
			"We paused before a House that seemed - A Cylinder to be launched - The Roof was scarcely visible - The Flag; covering around. / Since then, 'tis Centuries, and yet - Feels shorter than the Day - I first surmised the Torpedo Bay - Aimed toward Eternity." # Based on Emily Dickinson's "Because I could not stop for Death"
>>>>>>> ba97665e
<|MERGE_RESOLUTION|>--- conflicted
+++ resolved
@@ -2384,7 +2384,14 @@
 			"Veni, vidi, hyperjumped away."
 			"Those who dance will be called fools by those who cannot hear the music."
 			"Better half a sentence, "
-<<<<<<< HEAD
+      "To the moon, and not coming back."
+			"On a small space-station / early in the morning / seven spaceships landed / nicely in a line / and the captain / transmitted departure / tick tick woosh woosh / here we go"
+			"Time flies like an Arrow, fruit flies like a banana."
+			"The panda eats shoots and leaves. The hunter eats, shoots and leaves."
+			"The hyperlane to hell is paved with good intentions."
+			"Because I could not stop for Death - He kindly stopped for me - The Shuttle held but just one bunk - Most Peacefully. / We slowly flew; He knew no haste - And I had put away - My labor and my leisure too, - For His Civility." # Based on Emily Dickinson's "Because I could not stop for Death"
+			"We passed the Carrier, where Soldiers strove - In Fighters; in the Void - We passed the Bays with Docked Drones - We passed the Hardened Hull. / Or rather; It passed Us - The Dew drew quivering and Chill - For decompressed, my spacesuit - My tether, torn away." # Based on Emily Dickinson's "Because I could not stop for Death"
+			"We paused before a House that seemed - A Cylinder to be launched - The Roof was scarcely visible - The Flag; covering around. / Since then, 'tis Centuries, and yet - Feels shorter than the Day - I first surmised the Torpedo Bay - Aimed toward Eternity." # Based on Emily Dickinson's "Because I could not stop for Death"
 
 news "high tension situation"
 	location
@@ -2618,14 +2625,4 @@
 			"bootleggers. "
 			"criminals. "
 		word
-			`Buy a genuine Betelgeuse ship today!"`
-=======
-			"To the moon, and not coming back."
-			"On a small space-station / early in the morning / seven spaceships landed / nicely in a line / and the captain / transmitted departure / tick tick woosh woosh / here we go"
-			"Time flies like an Arrow, fruit flies like a banana."
-			"The panda eats shoots and leaves. The hunter eats, shoots and leaves."
-			"The hyperlane to hell is paved with good intentions."
-			"Because I could not stop for Death - He kindly stopped for me - The Shuttle held but just one bunk - Most Peacefully. / We slowly flew; He knew no haste - And I had put away - My labor and my leisure too, - For His Civility." # Based on Emily Dickinson's "Because I could not stop for Death"
-			"We passed the Carrier, where Soldiers strove - In Fighters; in the Void - We passed the Bays with Docked Drones - We passed the Hardened Hull. / Or rather; It passed Us - The Dew drew quivering and Chill - For decompressed, my spacesuit - My tether, torn away." # Based on Emily Dickinson's "Because I could not stop for Death"
-			"We paused before a House that seemed - A Cylinder to be launched - The Roof was scarcely visible - The Flag; covering around. / Since then, 'tis Centuries, and yet - Feels shorter than the Day - I first surmised the Torpedo Bay - Aimed toward Eternity." # Based on Emily Dickinson's "Because I could not stop for Death"
->>>>>>> ba97665e
+			`Buy a genuine Betelgeuse ship today!"`