--- conflicted
+++ resolved
@@ -512,7 +512,6 @@
 	"unique" 1
 	description "A strange glowing stone gifted to you by the Skadenga. It lacks any power source, yet is quite cold."
 
-<<<<<<< HEAD
 outfit "Tear of Skade (Harmonized)"
 	category "Systems"
 	"display name" "Tear of Skade"
@@ -529,7 +528,7 @@
 	"heat generation" 4
 	"unique" 1
 	description "A strange glowing stone gifted to you by Ildico Drifa, and harmonized by Weland. It hums with energy, and heat."
-=======
+
 outfit "Blood of Surtr"
 	category "Unique"
 	series "Functional Unique"
@@ -540,8 +539,6 @@
 	"unique" 1
 	description "A strange glowing stone gifted to you by Ildico Drifa. It hums with energy and heat."
 
->>>>>>> d6f2c32c
-
 outfit "Local Map"
 	category "Special"
 	cost 1000
