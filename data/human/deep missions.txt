--- conflicted
+++ resolved
@@ -3160,13 +3160,8 @@
 			`	A lone figure stands next to the idling shuttle. As you draw closer you recognize Hjlod.`
 			`	"I just vant to thank you." Hjlod's gray-blue eyes glitter in the morning light. "I alvays say Hjlod keep tourist safe. But yesterday you save Hjlod. I vill not forgot, know this."`
 				goto lopsided
-<<<<<<< HEAD
 			label "three fingers"
-			`	A lone figure stands next to the idling shuttle. As you draw closer, you recognize Hjlod. "You see," she says, "Stick with Hjlod, and you live, probably." She holds up a bandaged, three-fingered hand and shrugs. "Mostly."`
-=======
-			label threefingers
 			`	A lone figure stands next to the idling shuttle. As you draw closer, you recognize Hjlod. "You see," she says, "stick with Hjlod, and you live, probably." She holds up a bandaged, three-fingered hand and shrugs. "Mostly."`
->>>>>>> 46b81c92
 			label lopsided
 			`	Hjlod offers one of her lopsided grins and then leaves you alone with the shuttle. It is time to go.`
 				accept
