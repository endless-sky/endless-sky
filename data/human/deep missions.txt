--- conflicted
+++ resolved
@@ -1249,6 +1249,8 @@
 			has "start: paradise"
 		<history> "You tell Pierre about your life moving around the galaxy, and how you worked on a Syndicate factory world for five years before you took a loan and begain your life as a merchant captain."
 			has "start: syndicate"
+		<history> "Making sure to not bring up <starting planet> or the Hai by name, you tell Pierre about your life, and how you did your best at a travel agency to get to the stars as soon as you could."
+			has "start: hai"
 		<response> `"We aren't too different then," Pierre remarks. "We both worked hard to get where we are today. Thanks for sharing, <first>."`
 		<response> `"So you're native to the Deep," Pierre remarks. "I felt like an outsider when I first arrived. Compared to how welcoming the Dirt Belt is, it seemed like nobody wanted to talk to me. I've gotten over that since, of course. Thanks for sharing, <first>."`
 			has "start: deep"
@@ -1275,18 +1277,8 @@
 			`	"Let me answer that question with a short story of my life." Pierre clears his throat and puffs up his chest a little, as if preparing himself to tell a great epic. He may enjoy talking about himself a little too much...`
 			`	"I was born on Windblain in the Regor system. It's a small, quiet world of little galactic importance, but you should give it a visit sometime. My family wasn't the most well off, so I needed to work hard in my studies, which paid off immensely. Thanks to my exceptional grades in university, I was offered a government job even before graduation. I've been working directly for the Deep for the past 35 years and counting, and I've loved every minute of it! My younger sister though... well, let's just say she wasn't so focused on being successful in school and ended up on the wrong side of the law.`
 			`	"How about you?"`
-<<<<<<< HEAD
-			`	You tell Pierre about your life on <starting planet>, and how you saved up your money working at the textile mill from the age of fifteen until you were able to buy a pilot's license and finally leave your home world for the stars.`
-				to display
-					has "human space start"
-			`	Making sure to not bring up <starting planet> or the Hai by name, you tell Pierre about your life, and how you did your best at a travel agency to get to the stars as soon as you could.`
-				to display
-					has "hai space start"
-			`	"We aren't too different then," Pierre remarks. "We both worked hard to get where we are today. Thanks for sharing, <first>."`
-=======
 			`	<history>`
 			`	<response>`
->>>>>>> 2fe5a9bc
 			`	"The cargo is all in, Captain!" Garrison yells down from the platform above. "We're ready when you are!"`
 				accept
 
