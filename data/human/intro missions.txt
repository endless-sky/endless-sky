# Copyright (c) 2014 by Michael Zahniser
#
# Endless Sky is free software: you can redistribute it and/or modify it under the
# terms of the GNU General Public License as published by the Free Software
# Foundation, either version 3 of the License, or (at your option) any later version.
#
# Endless Sky is distributed in the hope that it will be useful, but WITHOUT ANY
# WARRANTY; without even the implied warranty of MERCHANTABILITY or FITNESS FOR A
# PARTICULAR PURPOSE. See the GNU General Public License for more details.
#
# You should have received a copy of the GNU General Public License along with
# this program. If not, see <https://www.gnu.org/licenses/>.

conversation "intro mission"
	branch deep
		has "start: deep"
	branch paradise
		has "start: paradise"
	branch syndicate
		has "start: syndicate"
	
	`With some trepidation, you give the shipyard owner your money and take your new ship for a test drive, piloting it out of the shipyard and onto a spare landing pad by the spaceport. Then you get out and look the ship over a bit more closely. You are busy polishing out a few rust spots with a piece of steel wool when an old man in grease-stained coveralls walks up.`
	`	"Nothing quite like buying your very first starship," he says.`
	choice
		`	"Yeah, I'm still kind of in shock over how much money I spent."`
			goto money
		`	"Well, I don't plan to get too attached to this one. I'll be flying something much nicer before long."`
			goto bigger
		`	"Beat it, old-timer, I've got more important things to do than chat with you."`
			decline
	label money
	`	He grins. "I know the feeling. It's a crime how much interest the banks charge to first-timers. It's been that way ever since when I first started out."`
		goto captain
	label bigger
	`	He smiles. "I'm sure you will. But there's something nice to having a ship you can pilot all by yourself. Believe me, once you have to start managing crew and paying salaries, or keeping track of a whole fleet, you'll miss these days when everything was simple."`
		goto captain
	
	label deep
	`With some trepidation, you hand one of the salespeople your money, and they give you the passcode to your starship, along with the number of the docking bay your ship is being transported to. By the time you arrive at the bay, your ship is already there, beckoning you aboard. You spend a minute admiring your ship until a man walks up to you. You recognize him as the old man who rode the train with you and wave to him.`
	`	He waves back, turns to look at your ship and says, "Nothing quite like buying your first starship, is there?"`
	choice
		`	"Yeah, it's a real beauty."`
			goto beauty
		`	"I'm hoping that I'll be able to fly a much better ship, honestly."`
			goto bigger
		`	"I'm sorry, but I'd like to be left alone right now."`
			decline
	label beauty
	`	He grins. "And I'm sure you'll be modifying it for hours on end to make it even more beautiful. God knows how long I spent tuning my own ships."`
		goto captain
	
	label paradise
	`With some trepidation, you hand a salesperson your money and take your new ship for a test drive, piloting it out of the shipyard and onto a spare landing pad in the spaceport. You disembark and spend a minute admiring your ship until an old man in grease-stained coveralls walks up to you.`
	`	"Nothing quite like buying your first starship," he says.`
	choice
		`	"I can't wait to explore the galaxy!"`
			goto galaxy
		`	"Just you wait; I'll be flying an entire fleet soon."`
			goto bigger
		`	"If I wanted to talk, I would have said something. Beat it."`
			decline
	label galaxy
	`	He grins. "Well, don't be too hasty. The galaxy is a big and scary place, and not for the fainthearted. It'll be quite a while until you can make the universe your oyster. Took me decades."`
		goto captain
	
	label syndicate
	`With a strange sense of relief, you give the salesman your money and jump into your new ship. The flight from the shipyard to the landing bays has you navigate through tunnels with only centimeters of clearance in all directions. After reaching the safety of the bay and landing, you disembark, where an old man in grease-stained coveralls is waiting.`
	`	"Nothing quite like buying your first starship," he says.`
	choice
		`	"I'm just glad to be free from working for someone else."`
			goto freedom
		`	"And there's nothing quite like going six thousand credits into debt."`
			goto money
		`	"If I wanted to talk with you, I'd have said something. Leave me alone."`
			decline
	label freedom
	`	He grins. "Well, I wouldn't be so sure yet. Often, the quickest way to fame and fortune is to curry favor with the big players. I always preferred to work by myself, though."`
		goto captain
	
	label captain
	`	"You're a captain?" you ask.`
	`	"Was," he says. "Sold off my fleet a few days ago, and I already miss it. But it was time. Time for me to retire." His voice trails off, then his face lights up. "Say, any chance I could hitch a ride with you, maybe show you the ropes, give you some pointers? I could pay you, of course."`
	choice
		`	"Sure, where are you trying to get to?"`
		`	"Sorry, I'd rather figure things out on my own."`
			decline
	`	"Well," he says, "I've got a spot reserved in a retirement home, but I don't mind taking a roundabout way to get there. For starters, how about you give me a lift to <planet>? It's just one jump away from here; I can mark it on your map."`
	choice
		`	"Sounds good!"`
			goto end
		`	"How much will you pay me?"`
	`	"That's kind of a rude question," he says, "but I'll pay you ten thousand credits. I guarantee you that's more than any captain ever gets for carrying one passenger for one day."`
	choice
		`	"That's really generous. Thank you."`
			goto end
		`	"You're treating me like a charity case? No thanks, I'll earn my money legitimately."`
			decline
	label end
	`	"Great," he says. "My name is James, by the way."`
	`	"<first> <last>," you say.`
	branch MZ
		has "name: Michael Zahniser"
	`	"I'm looking forward to traveling with you, Captain <last>," says James.`
		goto advice
	label MZ
	`	"<first> <last>?" he stops for a moment. "I've heard that name before. Reminds me of someone famous, I think," says James. "Anyways, I'm looking forward to traveling with you."`
	
	label advice
	`	As you're helping him wheel his luggage aboard and showing him his bunk, he says, "Before we take off, you might head on over to the trading center and <trade>; we can sell those for a good profit on <planet>. Also make sure to visit the local outfitter. <while>, every world with an outfitter will at least carry a map with information on the neighboring systems. Buying them can help if you're not quite sure where you're going."`
		accept


conversation "mission intro end"
	`As you land on <planet>, James says, "Congrats on your first trip through hyperspace! I'm impressed that you didn't throw up; most folks do, the first time."`
	`	"Including you?" you ask.`
	`	"Yeah, and then spent half an hour in orbit cleaning my cabin while hoping the passengers wouldn't come out of their bunk room and see the mess. Not my proudest moment. Anyway, here's your pay." He hands you <payment>.`
	`	Then he adds, "If you're okay with giving me a lift for a while longer, sell off any of that cargo you bought and then meet me in the spaceport. I'll see if I can rustle up any interesting work for you to do."`
	``
	`	(Click the "Spaceport" button to continue this mission.)`




conversation "mining intro ingot"
	`You find James waiting for you just outside the spaceport bar. Against the steady patter of micrometeorites against the roof he tells you, "Working here on <origin> is one of the few jobs in the galaxy more dangerous than fighting pirates. And worse, because if a big meteorite decides to strike this station, there's basically nothing the miners can do about it except hope they see it coming." He turns to you with a grin. "But nonetheless, I think you might be interested in this idea."`
	`	James leads you down the side of the bar to a booth where a man with a half-eaten hamburger and a plate of fries is sitting, busily examining a star map of the local sector. He notices your arrival and stands up to greet you. "<first>, this is Captain Marshall," James says as you shake his hand. "I told him about your new ship and how it'd be a good idea for you to get a taste of asteroid mining. He mines in this part of space and says there's a good system nearby if you're willing to give it a try."`
	choice
		`	"I'll give it a shot."`
			goto mining
		`	"I think I'm ready to head out on my own."`
			decline
	
	label "mining"
	`	"That's good to hear," Captain Marshall says with a smile. "But be warned that mining isn't as easy as one might think. Especially without an asteroid scanner, mining can be just as much a test of your piloting skills as combat.`
	`	"The first challenge," he continues, "will be finding which asteroids are valuable. The worthless asteroids are either brown and smooth or gray and spiky with no apparent orbit. It doesn't matter how long you shoot them, they won't be destroyed. Valuable asteroids will always orbit the star and have a range of colors and surface textures. If you're not sure which are which and you don't have an asteroid scanner to tell you, keep a look out for other miners to see what they're firing at.`
	`	"Generally speaking, the more valuable minerals are tougher to mine, either because they're harder to break apart, or they're less common and in more dangerous regions of the galaxy. Silicon breaks up quickly; you'll fill your hold in a hurry and the stuff is everywhere. Platinum or gold asteroids are more work; they're not as common in areas where the Navy watches your back, but you make several times the number of credits for the effort.`
	`	"I could go on, but I think you get the picture."`
	`	You and James chat with Marshall a while longer, and he suggests trying your hand at mining in <system>. "It's a great place. You could throw a dart in that system and half the time you'd hit an asteroid worth at least something, and I've never been bothered by pirates while I've been there."`
	`	"That does sound like a good place for a beginner pilot," James says. "How about we start small, <first>? Let's go mine at least five tons of silicon before landing on <planet> and we can call it a day."`
		accept


conversation "mining intro end"
	`Once you've landed, you meet up with James and he asks you, "What did you think of mining?"`
	choice
		`	"I can't believe anyone would do that much work."`
		`	"I love flying like that."`
	`	James nods and says, "Chasing asteroids can be a challenge, but when you're starting off, mining can be a fast way to build cash for your next ship. It's also a great way to explore the galaxy. Jobs always follow the trade routes and settled areas. Mining makes it profitable to explore the nooks and crannies of the hyperlanes. If the place you end up landing has an economy, they'll buy the minerals in your hold. Mainly though, it's about how you like to spend your time. Some captains like managing a trading fleet while others like to strike out on their own.`
	`	"Mining can be complex compared to running jobs or trading commodities. I learned that first hand after pirates disabled my ship when I was starting out and I worked aboard a mining ship while it was being repaired. Now that was a while back so I might be a little rusty, but I could try at answering any other questions you might have about mining."`

	label choices
	choice
		`	"What equipment do I need to mine?"`
		`	"How do you deal with pirates?"`
			goto pirates
		`	"How can I check the value of minerals?"`
			goto value
		`	"I think I have enough information."`
			goto end

	`	"Well, you need a weapon that does hull damage," James says. "A Beam Laser will get the job done, but it will take a while. If you want to optimize your mining operations, however, you'll want a Mining Laser. Not only does it cut through asteroids faster, it's also more precise and preserves more minerals when the asteroid breaks apart. Some miners like to have a bit of combat flexibility by mining with Heavy Lasers, however.`
	`	"Aside from lasers, the most valuable tool is an asteroid scanner. They're expensive, but they connect into your navigation and targeting systems to point you towards minable asteroids. You can also set them to find the most valuable asteroids, which increases your profitability per run. After that, a tactical scanner will tell you how far away the asteroid is and show how much damage you're doing. An afterburner is good for chasing down fast moving asteroids or getting away from pirates without leaving the system. A ramscoop will let you refuel while mining, extend your exploration range, and allow you to be ready for a quick escape."`
	choice
		`	"I can't fit all that on my ship!"`
		`	"That all makes sense."`
			goto more

	`	James gives you a knowing smile as he answers, "Not in a factory build, you won't. But you'd be surprised how much space you can free up even in a Sparrow if you're willing to be flexible. Do you really need that much power? If you've got an outfitter on the planet where you're mining, do you need a hyperdrive, or even a shield generator? Maybe a cargo expansion would be of more use." He pauses briefly, perhaps considering what liability he's opened himself up for, then adds, "I'm not saying you should, of course, but you have options.`
		goto more

	label pirates
	`	"You can always bribe them to leave you alone. If the minerals are good enough and you have enough cargo capacity, you'll still turn a profit. Or if you have a fast ship, you can just run away. Of course, with enough of a fleet you just fight them off." He shakes his head. "Most pirates would be richer and live longer if they just mined instead of extorting merchants and plundering ships.`
		goto more
			
	label value
	`	"You will learn this by experience, but if the planet has an outfitter, you can check the price there before you sell.`

	label more
	`	"Anything else you want to ask me?"`
		goto choices
		
	label end
	branch first
		has "start: paradise"
	`	"If you're willing to take me on one more journey," James says, "meet me in the spaceport bar in a little while. Don't forget to sell off your minerals at the trading post, or if there is one, the outfitter."`
		decline
	label first
	`	"If you'd rather whet your teeth with some starfighting, come and find me in the spaceport before you leave. He picks up his suitcase and heads outside.`
	``
	`	(As before, click the "Spaceport" button to continue this mission.)`


# Missions for the New Boston start

mission "Intro [0]"
	name "Passenger to <planet>"
	description "This old-timer captain offered to ride along with you to <destination>, and to give you some tips along the way."
	landing
	passengers 1
	source "New Boston"
	destination "New Greenland"
	to offer
<<<<<<< HEAD
		not "hai space start"
=======
		has "start: default"
	substitutions
		<trade> "stock up on medical goods"
		<while> "While they don't sell much here compared to on the big manufacturing worlds"
>>>>>>> 2fe5a9bc
	
	on offer
		log "Finally scraped together enough money to buy a pilot's license. The interest on the mortgage for my starship is exorbitant."
		log "Factions" "Republic" `Hundreds of years ago, the independent territories in different parts of human space agreed to join together into a single democratic government, with Earth as its capital. The rise of the Republic ushered in a long period of peace and prosperity in human history.`
			`Representation in the Republic Parliament is based on population. That means that some individual "Paradise Worlds" have more representatives than entire regions of space like the Dirt Belt that are more sparsely settled.`
		log "Factions" "Syndicate" `The Syndicate is a megacorporation, the largest employer in human space. People who cannot find steady work elsewhere flock to the Syndicate factory worlds, where they are almost guaranteed to find a job. Although the Syndicate is technically part of the Republic, Syndicate worlds are governed directly by the corporation.`
			`The Syndicate is a central part of the Republic's economy, but they are also well known for selling shoddy products and for doing damage to the environment on the worlds they control. Their treatment of workers is questionable, and their opposition to organized labor is legendary. Some Syndicate factory towns have even been accused of human rights abuses.`
		log "Factions" "Pirates" `In poorer and more remote star systems, where the Navy seldom patrols, pirate attacks on merchant ships are frequent. Pirates are also known to attack large, unguarded convoys of freighters even in more populated areas. Most pirate fleets come from lawless worlds on the outskirts of human space.`
		conversation "intro mission"
	
	on accept
		log "Getting some basic instructions on making a living as a merchant from an old captain named James."
	
	on complete
		payment 10000
		conversation "mission intro end"



mission "Intro [1 Transport]"
	priority
	name "Transport family to <planet>"
	description "Bring your new friend James, along with this large family, to <destination>. Payment will be <payment>."
	blocked `When you meet up with James in the spaceport, he says, "Hi there, <first>! I found you another mission, but it looks like you'll need <capacity> in order to take it on. So, you'll either have to cancel another mission, or come back here later to continue this one. Sorry!"`
	source "New Greenland"
	destination "New China"
	passengers 5
	to offer
		has "Intro [0]: done"
		or
			has "ships: Transport"
			has "ships: Space Liner"
			has "ships: Utility"
			has "ships: Superheavy"
		not "Intro [1 Freighter]: offered"
		not "Intro [1 Interceptor]: offered"
	
	on offer
		conversation
			`You begin strolling through the spaceport, walking briskly in order to keep warm and wondering if it might be worth investing in a good winter coat for visiting planets like this one. Eventually you find James. He has an entire family in tow: a young couple, an elderly woman, and three children who range in age from probably about three or four up to twelve or thirteen.`
			`	"Captain <last>!" he says. "Wonderful to see you again. I was just talking to this family. They've been having trouble finding a single ship that can give them all passage, but I told them that your shuttlecraft has plenty of bunks, at least if the kids triple up. They can pay you <payment> to take them to <planet>, which is just a few jumps away from Earth, and is a planet well worth visiting in its own right. What do you say?"`
			`	You're absolutely sure that your shuttle was not designed to fit eight people including yourself, but if they're willing to squeeze into the available five bunks you've got no reason to discourage them.`
			choice
				`	"Sure, welcome aboard!"`
				`	"Sorry, I think I'd rather go off in my own direction from here."`
					decline
			`	James helps the older woman up the steps and into your ship while the younger family members carry the luggage. You are going to have quite a full ship for the next few days.`
				accept
	
	on complete
		payment 40000
		conversation
			`Along the journey, you learned that the family you are transporting are named the Hendersons, and that they are moving to <planet> mostly because they hope the urban setting will be better for their kids than <origin>, where there were hardly any children at all and their village had only a few thousand people in it. The grandmother, Olivia, has also been chattering nonstop about how excited she is about being on a world where she can actually go sunbathing: "I've gotten much too old for snowshoeing," she says.`
			`	You say goodbye to them and wish them well, and as agreed they pay you <payment>. You are already well on your way towards paying down your mortgage!`
			`	As James leaves the ship, he says, "Again, if you're okay with continuing to give me a ride, just meet me in the spaceport."`
			``
			`	(As before, click the "Spaceport" button to continue this mission.)`



mission "Intro [2 Transport]"
	priority
	name "Tourists to <planet>"
	description "These tourists will pay you <payment> to take them to <destination>. Your new friend James will also be tagging along for the ride."
	blocked `When you meet up with James in the spaceport, he says, "Hi there, <first>! I found you another mission, but it looks like you'll need <capacity> in order to take it on. So, you'll either have to cancel another mission, or come back here later to continue this one. Sorry!"`
	passengers 4
	source "New China"
	destination "Earth"
	to offer
		has "Intro [1 Transport]: done"
	
	on offer
		conversation
			`It doesn't take you long to find James in the <origin> spaceport. He's already got a small group of people with him: a middle-aged couple, and a teenage boy. "Hi there, Captain <last>!" says James. "Interested in carrying some tourists to <planet>?"`
			choice
				`	"Sure!"`
				`	"No thanks, I think I'll strike off on my own now."`
					decline
			`	"Great," he says. "This is Chuck, and Sarah, and their son Carl. Let's help them carry their luggage to your ship." As you begin walking back, slightly ahead of them, James whispers to you, "Tourists are always a good way to make money. They're on vacation, so they don't mind paying a bit extra. But no point in your cargo space going to waste, so take a look at the job board and see if there are any delivery missions we can run at the same time. And if you want to be a little safer should we come across any pirates, sell off any offensive weapons you might have. It might seem counterintuitive, but being unarmed makes you less of a target to pirates if there are others in the system that they could be defending themselves against."`
				accept
	
	on complete
		payment 15000
		conversation
			`As you make the final landing descent to the surface of <planet>, Chuck and Sarah stare out the window in rapt attention, pointing out landmarks on the planet's surface. James joins in by telling you all about some of the history of the cities you are flying over. Carl, meanwhile, has spent the entire journey playing a video game, and only glances out the window when the ship shakes from turbulence. As they all grab their luggage and step off your ship to explore humanity's homeworld, he is still immersed in the game.`
			`	As you collect your payment, James pulls the parents aside and says, "Watch out for pickpockets, okay? And take it from an experienced captain, you do not want to be out after dark here. Play it safe, and have a great time."`
			`	After they leave, James shakes his head ruefully. "It'll probably be a decade before that kid is old enough to realize what he's missing out on. Waste of money, doing a trip like this with a teenage boy. They should've gone to Skymoot and seen the dragons instead; I'm sure that would interest him a lot more than historical museums and ancient cities." Then, he picks up his luggage and adds, "Same deal as before. If you want to keep traveling together, meet me in the spaceport."`



mission "Intro [3 Transport]"
	priority
	name "Bring James to <planet>"
	description "Bring James to <destination>, where he has a spot reserved in a retirement home."
	blocked `When you meet up with James in the spaceport, he says, "Hi there, <first>! I found you another mission, but it looks like you'll need <capacity> in order to take it on. So, you'll either have to cancel another mission, or come back here later to continue this one. Sorry!"`
	passengers 1
	source "Earth"
	destination "Hestia"
	to offer
		has "Intro [2 Transport]: done"
	
	on offer
		conversation
			`The spaceport on <origin> is so big and crowded that it takes a long time to find James. The sheer number of people here is almost overwhelming. Homeless men wrapped in old army blankets beg money from well-dressed businessmen. Soldiers in Navy uniforms walk by in groups of ten or twenty, all marching in unison. Starship captains haggle with merchants over trade goods and jobs. Flashes of light come from various landing bays as welders make repairs.`
			`	When you find James, he's standing by a window, looking out at the city, watching the starships taking off and landing in a continuous stream. "This is it," he says, "where our race began. The world that all the tourists want to visit, and that no one wants to live on. Twenty billion people, more industry and exports than any other place in the galaxy. But underneath it all, poverty of a completely different sort from what you've got in the Dirt Belt."`
			`	After taking one last glance out the window, he says, "Anyway, we're nearing my destination. Are you willing to take me on one last trip? I need to get to <destination>, and of course I'll pay you quite well to take me there."`
			choice
				`	"Of course."`
				`	"Sorry, but I was planning on heading out in a different direction from here."`
					decline
			`	Once again you walk back to your ship with James. Once you get there, as he's stowing his luggage, you pull up the information your computer has on <planet>. It's one of the "Paradise Worlds," terraformed to have a perfect climate, accessible only to the very wealthy. You wonder whether James is going to be able to fit in there.`
				accept
	
	on complete
		payment 30000
		log "Dropped James off on Hestia after running a few missions with him. Met a few spoiled tourists and got to visit Earth along the way."
		conversation "end of intro missions"



mission "Intro [1 Freighter]"
	priority
	name "Delivery to <planet>"
	description "Travel with your new friend James to <destination>, and deliver <cargo>."
	blocked `When you meet up with James in the spaceport, he says, "Hi there, <first>! I found you another mission, but it looks like you'll need <capacity> in order to take it on. So, you'll either have to cancel another mission, or come back here later to continue this one. Sorry!"`
	cargo vaccines 48
	passengers 1
	source "New Greenland"
	destination "Heartland"
	to offer
		has "Intro [0]: done"
		or
			has "ships: Light Freighter"
			has "ships: Heavy Freighter"
			has "ships: Utility"
		not "Intro [1 Transport]: offered"
		not "Intro [1 Interceptor]: offered"
	
	on offer
		conversation
			`The spaceport on <origin> is small enough that it doesn't take long to find James. He's talking with a man wearing what looks like a doctor's lab coat. "Captain <last>!" says James. "Glad you could join us. It turns out there's been a flu outbreak on <planet>, and they're asking every captain with space to spare to carry some vaccines and other medical supplies over there. Are you willing to help out?"`
			choice
				`	"Sure, anything I can do to assist them!"`
				`	"Sorry, I've heard bad things about that region of space. I think I'm going to head in the other direction."`
					decline
			`	"Great!" says James. "They'll be loading up your ship shortly."`
				accept
	
	on complete
		payment 30000
		conversation
			`You drop off the shipment of <commodity> on <planet>, and collect your payment of <payment>. "Hauling freight," says James. "Not the most glamorous job, or the most interesting, but you're always guaranteed steady income. And once you know the galaxy a bit better, instead of taking missions you can find your own trade routes to follow. The only trouble is, build up a fleet with lots of cargo space and not enough defenses and the pirates begin to take notice."`
			choice
				`	"Did you have a lot of trouble with pirates when you were a captain?"`
					goto pirates
				`	"But what if I want to earn money more quickly than I can by trading?"`
					goto quick
			label pirates
			`	"Some. That's why you can't just go traipsing around the galaxy in a fleet of unarmed star barges; every pirate within a week's travel will hear you're coming through and come after you. In the long term, having a few heavy freighters with good defenses is more cost-effective than losing a star barge or two to the pirates on every journey."`
				goto port
			label quick
			`	"There's no quick road to riches, kid. The more something pays, the riskier it is. If you need to make lots of money in a hurry, bounty hunting is the way to go, but nine out of ten pilots who give bounty hunting a try end up dead. And, no one's going to give you those sorts of missions until you've proved yourself in combat, anyway."`
				goto port
			label port
			`	He picks up his suitcase. "If you want to run another mission with me, look for me in the spaceport. I'll see if I can find you something with a bit higher profit margin this time."`
			``
			`	(As before, click the "Spaceport" button to continue this mission.)`



mission "Intro [2 Freighter]"
	priority
	name "Rush delivery to <planet>"
	description "This shipment of <commodity> needs to get to <destination>, by <date>."
	blocked `When you meet up with James in the spaceport, he says, "Hi there, <first>! I found you another mission, but it looks like you'll need <capacity> in order to take it on. So, you'll either have to cancel another mission, or come back here later to continue this one. Sorry!"`
	cargo "raw eel" 34
	passengers 1
	source "Heartland"
	destination "Ingot"
	deadline
	to offer
		has "Intro [1 Freighter]: done"
	
	on offer
		conversation
			`As you walk through the spaceport, James sees you from a distance and waves you over. As you approach, the smell of raw fish overwhelms you. "I've found another job for you," he says.`
			choice
				`	"Is it by any chance an unusually smelly job?"`
				`	"Sorry, I think I'll head off on my own now."`
					decline
			`	"It is indeed," he says, "but a lucrative one. <cargo> needs to get to <planet> while it's still fresh, and that means it needs to be there no later than <day>. If we take a direct route, there should be no trouble making the delivery on time. What do you say?"`
			choice
				`	"Sounds good. Let's do it!"`
				`	"Sorry, no way am I loading up my shiny new starship with smelly fish."`
					decline
			`	"Great!" he says. "I mentioned this earlier, but you might want to stop by the outfitter and buy a local map. Hyperspace routes aren't always logical, and the last thing you want to do is get lost and end up with a pile of rotten fish that no one wants filling up your cargo hold."`
				accept
	
	on complete
		payment 35000
		conversation
			`By now, your entire ship smells like brine and raw fish, but as best you can tell the fish is still fresh enough to eat. The dock workers on <planet> offload it without comment, and give you your payment of <payment>.`
			`	"If you can line them up right," says James, "rush deliveries can be your best source of income as a freighter captain. And keep your eye out for missions with large amounts of cargo, too, because your barge's hold is definitely big enough to handle them. And if you've got any cargo space to spare and you know what the prices are going to be at your destination, be sure to stock up on something you can sell for a profit."`
			choice
				`	"What would you recommend if I want to do more than just carry cargo?"`
					goto more
				`	"Was that what you did for your whole career?"`
					goto career
			label more
			`	He pauses for a moment to think, then says, "Unless you want to do something really risky like hunting pirates, your best bet is to work with the Navy, or the Syndicate, or one of the local militias. Any of those would be a decent choice, although they've each got their own problems. If any of them offer you a mission, go ahead and take it; that's a good way to build connections and get to know the lay of the land."`
				goto end
			label career
			`	"Well," he says, "Back when I was a bit older than you, I piloted a Firebird for a while, escorting merchant convoys up and down the Rim. I used to hope we'd get attacked; I'd disable the pirate ships and rob them blind. Turnabout is fair play, after all.`
			`	"Then one day I got a bit too greedy and thought I'd try to capture a pirate ship or two, to add more firepower to my fleet. We boarded their ship, and I sent my crew through the airlock to kill off the pirates. And it turns out the pirates had grenades. Four of my men were dead before I even realized what was happening. We had to retreat, and then limp back to port without even enough crew left uninjured to pilot the ship right. After that I decided to stick to less risky jobs."`
				goto end
			label end
			`	He glances toward the spaceport and says, "Anyway, if you want to make one more trip with me, you know where to find me."`



mission "Intro [3 Freighter]"
	priority
	name "Bring James to <planet>"
	description "Drop James off on <destination>, where he has a spot reserved in a retirement home."
	blocked `When you meet up with James in the spaceport, he says, "Hi there, <first>! I found you another mission, but it looks like you'll need <capacity> in order to take it on. So, you'll either have to cancel another mission, or come back here later to continue this one. Sorry!"`
	passengers 1
	source "Ingot"
	destination "Hestia"
	to offer
		has "Intro [2 Freighter]: done"
	
	on offer
		conversation
			`You find James talking with a group of miners, who seem to be old acquaintances of his. As you approach, he says, "Well guys, here comes my ride. I should probably say goodbye." They head back off to do their work. "Every time I land here," says James, "I'm amazed that this station hasn't been wiped out yet by a meteorite. Can you imagine spending your life here?"`
			choice
				`	"It does seem awfully isolated. But some people might enjoy the solitude."`
				`	"Well, if you need the money, at least it's a steady job."`
			`	"I suppose," he says. "Anyway, I think it's time for the last leg of my journey. Do you think you can give me a lift to <planet>? I'll pay you quite well for your services, of course."`
			choice
				`	"Sure, I can take you there."`
				`	"Sorry, I was thinking of heading in a different direction from here."`
					decline
			`	Once again you walk back to your ship with James. Once you get there, as he's stowing his luggage, you pull up the information your computer has on <planet>. It's one of the "Paradise Worlds," terraformed to have a perfect climate, accessible only to the very wealthy. You wonder whether James is going to be able to fit in there.`
				accept
	
	on complete
		payment 30000
		log "Dropped James off on Hestia after running a few missions with him. Ship still smells like fish."
		conversation "end of intro missions"



mission "Intro [1 Interceptor]"
	priority
	name "Escort convoy to <planet>"
	description "Escort a merchant convoy to <destination>, along with your new friend James."
	blocked `When you meet up with James in the spaceport, he says, "Hi there, <first>! I found you another mission, but it looks like you'll need <capacity> in order to take it on. So, you'll either have to cancel another mission, or come back here later to continue this one. Sorry!"`
	passengers 1
	source "New Greenland"
	destination "Gemstone"
	to offer
		has "Intro [0]: done"
		or
			has "ships: Interceptor"
			has "ships: Drone"
			has "ships: Fighter"
			has "ships: Light Warship"
			has "ships: Medium Warship"
			has "ships: Heavy Warship"
			has "ships: Superheavy"
		not "Intro [1 Transport]: offered"
		not "Intro [1 Freighter]: offered"
	npc
		government Pirate
		personality entering plunders
		ship "Sparrow" "Bloodletter"
		ship "Fury" "Hand of Fate"
	npc save
		government Merchant
		personality timid escort
		ship "Freighter" "Horn of Plenty"
		ship "Freighter" "Morning Light"
	
	on offer
		conversation
			`You find James standing on a landing pad underneath a large freighter, chatting with a man you assume is the captain. "There you are!" he says. "Captain Eldred here says his two ships have been having trouble with pirates ever since they left the Rim ten days ago, and he's looking for an escort to get them safely to Gemstone. Are you interested?"`
			choice
				`	"Of course!"`
				`	"No, sounds a bit too risky for me."`
					decline
			`	"Great," he says. "Whenever we're ready to leave the planet, they'll take off behind us and follow us to <planet>." As you begin walking away together, he adds in a quieter voice, "Normally a fresh pilot like you with no combat reputation would never be offered a mission like this, so try not to mess things up. Remember that we don't have to kill the pirates, all we have to do is make sure the convoy isn't destroyed. But freighters are slow, so you can't just go skipping through hyperspace as fast as you want; you need to stick around and make sure they're behind you."`
				accept
	
	on visit
		dialog phrase "generic arrived-without-npc dialog"
	on complete
		payment 30000
		conversation
			`The captain of the Horn of Plenty hands you <payment> and thanks you for your escort services. From the expression on his face, you'd guess that he's feeling lucky to still be alive after entrusting the safety of his fleet to a rookie pilot like yourself.`
			`	After he is gone, James turns to you and says, "Not too bad for your first escort mission. I recognize that look on your face - it's the same one I had after my first job like this back when I was a beginner. If I recall, my first priority after touching down was replacing some of the ship's guns with missile launchers so I'd actually have a chance against pirates. It's a scandal how they sell interceptors with nothing but short-ranged energy weapons these days; trying to use them in combat on such a small ship is practically suicide. Keep your distance with some missiles and you can almost never go wrong. Anyway, I'll stop rambling. If you've still got a hankering for some dangerous missions, come and find me in the spaceport before you leave." He picks up his suitcase and heads outside.`
			``
			`	(As before, click the "Spaceport" button to continue this mission. The next mission will involve carrying cargo, so it will only show up if you have all 15 tons of space free.)`



mission "Intro [2 Interceptor]"
	priority
	name "Delivery to <planet>"
	description "Deliver <commodity> to <destination>, while avoiding pirate attacks."
	blocked `When you meet up with James in the spaceport, he says, "Hi there, <first>! I found you another mission, but it looks like you'll need <capacity> in order to take it on. So, you'll either have to cancel another mission, or come back here later to continue this one. Sorry!"`
	passengers 1
	cargo gemstones 15
	source "Gemstone"
	destination "Ingot"
	to offer
		has "Intro [1 Interceptor]: done"
	npc
		government Pirate
		personality entering plunders
		ship "Bastion" "Hammer of Thor"
	
	on offer
		conversation
			`You find James in the spaceport bar, talking with a woman wearing a business suit. The expression on James' face is growing increasingly concerned as she speaks. Seeing you come in, he waves to you and you join them at the table.`
			`	"Hello <first>," says James. "This is Marissa, a senior manager at the mines." You shake hands with her.`
			`	"Here's the deal," says Marissa. "Most of the gemstones we mine here are industrial grade, not pretty enough to be worth using as anything but sandpaper grit or drill bits. But every once in a while we happen on some higher quality gems. No one in this sector has the money to spend on jewelry, so we ship them north to the Paradise Worlds.`
			`	"But in the past few months, every shipment we've sent has been attacked by a pirate ship, the Hammer of Thor. We don't have the money to pay a bounty hunter to take out the Hammer, so instead we're going to pay you to outrun it. Is the <ship> a fast ship?"`
			choice
				`	"As fast as they come. Nothing bigger than a fighter could chase it down."`
				`	"Not fast enough. I don't think I can risk taking on this mission."`
					decline
			`	"Great," she says. "My people will load up your ship immediately. Good luck, Captain."`
			`	After she leaves, James says to you, "Now, get one thing clear. This is not your David and Goliath moment. The Hammer's shields are ten times as strong as yours, and if it's able to bring its weapons to bear, we'll be dead in two seconds. So, the moment we're in the sky, we head straight for hyperspace. Don't even wait around to see if the Hammer is coming or not. Got it?"`
			choice
				`	"Got it."`
					accept
				`	"I really shouldn't try to fight?"`
			`	"It just isn't feasible," he says. "If a ship has turrets, your Sparrow can't get close enough to hit it with your guns without being damaged, and then it's just a matter of whose weapons and shields are stronger. And two Heavy Rocket hits could nearly disable you. Also, if it has anti-missile turrets, you can't count on hanging back and bombarding it with missiles from long distances, or at least not with weapons that can fit in a Sparrow. So, don't risk it. It's like rock paper scissors; recognize what your enemy's strengths and weaknesses are, as well as your own."`
				accept
	
	on complete
		payment 40000
		conversation
			`As you land on Ingot, James says, "Well, you made it in one piece! Still think you want to be piloting an interceptor?"`
			choice
				`	"Sure, but I can't wait until I've got a ship big enough to stand up to pirates instead of running from them."`
				`	"Well, maybe I should've bought a freighter instead."`
			`	"Better start saving up then," he says. "I know a number of old Sparrow pilots who made their first million credits mining asteroids before they could afford a more combat-worthy ship. They had to look around for a while before finding a system with any asteroids worth mining, but it was worth it. Anyway, let's go get your payment." You walk out of the ship and sign the papers to hand off the <commodity> to the dock workers on <planet>. They hand you a credit chip worth <payment>.`
			`	"I've got an idea for something you might want to try," says James. "Meet me in the spaceport bar in a little while."`



mission "Intro [2.1 Interceptor]"
	priority
	name "Mine asteroids in <system>"
	description "Go to the <system> system and mine 5 tons of Silicon, then land on <planet>."
	blocked `When you meet up with James in the spaceport, he says, "Hi there, <first>! I think you'll find what I want to show you next very interesting, but you'll need to free up <capacity> first. So, you'll either have to cancel another mission, or come back here later to continue this one. Sorry!"`
	passengers 1
	source "Ingot"
	destination "New Sahara"
	to offer
		has "Intro [2 Interceptor]: done"
		not "Intro [3 Interceptor]: offered"
	
	on offer
		conversation "mining intro ingot"
	
	on visit
		dialog `You've reached <destination>, but you don't have at least five tons of silicon in your cargo hold. Locate and mine silicon asteroids in this system before returning.`
	
	on complete
		require "Silicon" 5
		conversation "mining intro end"



mission "Intro [3 Interceptor]"
	priority
	name "Bring James to <planet>"
	description "Drop James off on <destination>, where he has a spot reserved in a retirement home."
	blocked `When you meet up with James in the spaceport, he says, "Hi there, <first>! I found you another mission, but it looks like you'll need <capacity> in order to take it on. So, you'll either have to cancel another mission, or come back here later to continue this one. Sorry!"`
	passengers 1
	source "New Sahara"
	destination "Hestia"
	to offer
		has "Intro [2.1 Interceptor]: done"
	
	on offer
		conversation
			`You find James sitting at the spaceport's tiny bar, sipping a beer while watching the large displays that show the landing pads and the irrigated fields beyond. The displays are supposed to make the underground building feel less claustrophobic.`
			`	"This is one of the least habitable planets in the galaxy. But if it doesn't kill us instantly, then someone's tried to settle it." He pauses for a moment while gazing at one of the displays. You spot a sandstorm picking up in the far distance as the workers in the fields hastily finish their work before it arrives.`
			`	"Care for a drink?" he asks.`
			choice
				`	"Sure."`
				`	"No thanks."`
					goto end
			`	He buys you a beer. It tastes a little stale, but it's not the worst beer you've ever had. You can't help but feel sorry for the people who work here, so isolated and cut off from even the basic amenities you took for granted on <starting planet>.`
			label end
			`	"Anyway," says James, "would you be willing to take me on one more journey? It's time for me to head for that retirement home."`
			choice
				`	"Of course."`
				`	"Sorry, I think I'll go hunt some pirates instead."`
					decline
			`	Once again you walk back to your ship with James. Once you get there, as he's stowing his luggage, you pull up the information your computer has on <planet>. It's one of the "Paradise Worlds," terraformed to have a perfect climate, accessible only to the very wealthy. You wonder whether James is going to be able to fit in there.`
				accept
	
	on complete
		payment 30000
		log "Dropped James off on Hestia after running a few missions with him. Escort duty is a risky business."
		conversation "end of intro missions"



# Missions for the Midgard start

mission "Midgard Intro [0]"
	name "Passenger to <planet>"
	description "This old-timer captain offered to ride along with you to <destination>, and to give you some tips along the way."
	landing
	passengers 1
	source "Midgard"
	destination "Asgard"
	to offer
		has "start: deep"
	substitutions
		<trade> "load some clothing onto your ship"
		<while> "While most of the outfits will be far outside your price range"
	
	on offer
		log "Applied for the Deep's starship captain loan program, and was accepted. The loan also came with a pilot's license."
		log "Factions" "Republic" `Hundreds of years ago, the independent territories in different parts of human space agreed to join together into a single democratic government, with Earth as its capital. The rise of the Republic ushered in a long period of peace and prosperity in human history.`
			`Representation in the Republic Parliament is based on population. That means that some individual "Paradise Worlds" have more representatives than entire regions of space like the Dirt Belt that are more sparsely settled.`
		log "Factions" "Syndicate" `The Syndicate is a megacorporation, the largest employer in human space. People who cannot find steady work elsewhere flock to the Syndicate factory worlds, where they are almost guaranteed to find a job. Although the Syndicate is technically part of the Republic, Syndicate worlds are governed directly by the corporation.`
			`The Syndicate is a central part of the Republic's economy, but they are also well known for selling shoddy products and for doing damage to the environment on the worlds they control. Their treatment of workers is questionable, and their opposition to organized labor is legendary. Some Syndicate factory towns have even been accused of human rights abuses.`
		log "Factions" "Pirates" `In poorer and more remote star systems, where the Navy seldom patrols, pirate attacks on merchant ships are frequent. Pirates are also known to attack large, unguarded convoys of freighters even in more populated areas. Most pirate fleets come from lawless worlds on the outskirts of human space.`
		conversation "intro mission"
	
	on accept
		log "Getting some basic instructions on making a living as a merchant from an old captain named James."
	
	on complete
		payment 10000
		conversation "mission intro end"



mission "Midgard Intro [1 Transport]"
	priority
	name "Transport scientists to <planet>"
	description "Bring your new friend James, along with a team of scientists, to <destination>. Payment will be <payment>."
	blocked `When you meet up with James in the spaceport, he says, "Hi there, <first>! I found you another mission, but it looks like you'll need <capacity> in order to take it on. So, you'll either have to cancel another mission, or come back here later to continue this one. Sorry!"`
	source "Asgard"
	destination "Nifel"
	passengers 5
	to offer
		has "Midgard Intro [0]: done"
		or
			has "ships: Transport"
			has "ships: Space Liner"
			has "ships: Utility"
			has "ships: Superheavy"
		has "passenger space" >= 5
		not "Midgard Intro [1 Freighter]: offered"
		not "Midgard Intro [1 Interceptor]: offered"
		not "Midgard Intro [1 Transport Alt]: offered"
	
	on offer
		conversation
			`You begin strolling through the spaceport, admiring the architecture and climate of <origin>, and how it is so similar, yet so distinct from your own homeworld. Eventually you find James, with a small group of four middle-aged people in tow.`
			`	"Captain <last>!" he says. "Wonderful to see you again. I was just talking to this group of scientists. They've been having trouble finding a ship that's willing to stopover on a low-profile world like <planet>. They can pay you <payment> to take them there. What do you say?"`
			choice
				`	"Sure, welcome aboard!"`
				`	"Sorry, I think I'd rather go off in my own direction from here."`
					decline
			`	You and James direct the team to your ship. Looks like you're about to set off on your first real job...`
				accept
	
	on complete
		payment 40000
		conversation
			`Along the journey, you learned that the team of scientists you are transporting are studying indigenous life on sub-arctic worlds. <planet> is of particular interest to them, as it hosts a variety of colorful organisms, from the six-winged albatross to the all-consuming Ice-Slug. "<planet> is also a planet of great historical importance," one of the scientists says. "A bacterium living in its wilderness was able to bring the Rigellian Plague to an end four centuries ago. Before then, entire colonies could be wiped out by a single infected ship."`
			`	You say goodbye to them and wish them well, and as agreed they pay you <payment>. You are already well on your way towards paying down your mortgage!`
			`	As James leaves the ship, he says, "Again, if you're okay with continuing to give me a ride, just meet me in the spaceport."`
			``
			`	(As before, click the "Spaceport" button to continue this mission.)`



mission "Midgard Intro [2 Transport]"
	priority
	name "Tourists to <planet>"
	description "These tourists will pay you <payment> to take them to <destination>. Your new friend James will also be tagging along for the ride."
	blocked `When you meet up with James in the spaceport, he says, "Hi there, <first>! I found you another mission, but it looks like you'll need <capacity> in order to take it on. So, you'll either have to cancel another mission, or come back here later to continue this one. Sorry!"`
	passengers 4
	source "Nifel"
	destination "Calda"
	to offer
		has "Midgard Intro [1 Transport]: done"
	
	on offer
		conversation
			`<origin>'s spaceport is far colder than anything you've experienced; you try to insulate yourself as nearby vendors peddle overpriced coats. Despite its size, the port is almost completely empty. Many storefronts have been shuttered, and the provided seating looks brand-new and outdated at the same time.`
			`	By the time you see James, he's already got a small group of people with him: a middle-aged couple, and a teenage boy. "Hi there, Captain <last>!" says James. "Interested in carrying some tourists to <planet>?"`
			choice
				`	"Sure!"`
				`	"No thanks, I think I'll strike off on my own now."`
					decline
			`	"Great," he says. "This is Simon, and Chuck, and their son Christopher. Let's help them carry their luggage to your ship." As you begin walking back, slightly ahead of them, James whispers to you, "Tourists are always a good way to make money. They're on vacation, so they don't mind paying a bit extra. But no point in your cargo space going to waste, so take a look at the job board and see if there are any delivery missions we can run at the same time. Make sure your jobs go to the same planet, though; Tejat has two habitable planets orbiting around it.`
			`	"I'd also start taking more caution when flying about. We're about to leave the protection of the Deep, meaning that pirate attacks will only get more frequent. If you want to be a little safer should we be attacked, sell off any offensive weapons you might have. It might seem counterintuitive, but being unarmed makes you less of a target to pirates if there are others in the system that they could be defending themselves against."`
				accept
	
	on complete
		payment 22500
		conversation
			`Calda is everything Nifel is not. The planet is warm, wet, and filled to the brim with obnoxious tourists. Shortly after you disembark, you are approached by half a dozen salespeople talking over each other as they promote their company's luxury hotels and hot springs. When Simon, Chuck, and Christopher step off, the marketeers realize their mistake and begin harassing them instead.`
			`	While Chuck is busy talking, Simon hands you the payment for the trip. As they walk away, you see a spaceport cleaner accidentally back into Christopher while she's wiping down a bench. A nearby couple in swimsuits spots the incident, and they start chewing out the cleaner, despite Christopher's efforts to explain that he doesn't mind.`
			`	After the commotion clears, James shakes his head and says, "Some people don't have the first clue about how good they have it." Then, he turns to you and says, "Same deal as before. If you want to keep traveling together, meet me in the spaceport."`




mission "Midgard Intro [3 Transport]"
	priority
	name "Bring James to <planet>"
	description "Bring James to <destination>, where he has a spot reserved in a retirement home."
	blocked `When you meet up with James in the spaceport, he says, "Hi there, <first>! I found you another mission, but it looks like you'll need <capacity> in order to take it on. So, you'll either have to cancel another mission, or come back here later to continue this one. Sorry!"`
	passengers 1
	source "Calda"
	destination "Hestia"
	to offer
		has "Midgard Intro [2 Transport]: done"
	
	on offer
		conversation
			`By the time you find James, it is already night. You find him overlooking a cliff face covered with hot tubs. A number of the pools are coated in shimmering platinum; the rest must settle with mere gold. The patrons enjoying the tubs range from old couples enjoying their retirement to inebriated teenagers headbanging. Overhead, an aerobatics show leaves trails of light in the air, forming shapes and names. Below, in one of the tubs, you spot cleaners in drenched overalls draining a pool stained puke-green. In another, you see a waitress accosted by a red-faced man in a red business suit.`
			`	"It's hardly a wonder why they call them the 'Paradise Worlds,'" James says. "Nine planets, including Calda, each terraformed to perfection. Life on one of these worlds is the most sought-after commodity in the galaxy. But behind each of these worlds, millions of workers toil night and day to maintain a utopia that they will never enjoy."`
			`	After taking one last glance at the cliff, he says, "But that's enough of an old man's hypocritical ramblings. Are you willing to take me on one last trip? I need to get to <destination>, and of course I'll pay you quite well to take me there."`
			choice
				`	"Of course."`
				`	"Sorry, but I was planning on heading out in a different direction from here."`
					decline
			`	Once again you walk back to your ship with James. Once you get there, as he's stowing his luggage, you pull up the information your computer has on <planet>. It's another member of the "Paradise Worlds," and a retirement home for some of the richest people in the Republic. You wonder whether James is going to be able to fit in there.`
				accept
	
	on complete
		payment 30000
		log "Dropped James off on Hestia after running a few missions with him. Met a few spoiled tourists and got to visit Earth along the way."
		conversation "end of intro missions"



mission "Midgard Intro [1 Transport Alt]"
	priority
	name "Transport family to <planet>"
	description "Bring your new friend James, along with a spacediver, to <destination>. Payment will be <payment>."
	blocked `When you meet up with James in the spaceport, he says, "Hi there, <first>! I found you another mission, but it looks like you'll need <capacity> in order to take it on. So, you'll either have to cancel another mission, or come back here later to continue this one. Sorry!"`
	source "Asgard"
	destination "Norn"
	passengers 2
	to offer
		has "Midgard Intro [0]: done"
		or
			has "ships: Transport"
			has "ships: Space Liner"
			has "ships: Utility"
			has "ships: Superheavy"
		has "passenger space" < 5
		not "Midgard Intro [1 Freighter]: offered"
		not "Midgard Intro [1 Interceptor]: offered"
		not "Midgard Intro [1 Transport]: offered"
	
	on offer
		conversation
			`You begin strolling through the spaceport, admiring the architecture and climate of <origin>, and how it is so similar, yet so distinct from your own homeworld. Eventually you find James, with someone else in tow.`
			`	"Captain <last>!" he says. "Wonderful to see you again. Kath here is willing to pay <payment> if you bring them to <planet> so that they can skydive from the edge of space."`
			`	"Norn has a thick enough atmosphere and low enough gravity that you can get away with aerial stunts you wouldn't be able to on any other world," Kath says. "Don't worry about handling the procedure for the space jump; I've done it before."`
			choice
				`	"Sure, welcome aboard!"`
				`	"Sorry, I think I'd rather go off in my own direction from here."`
					decline
			`	You and James direct them to your ship.`
				accept
	
	on complete
		payment 10000
		conversation
			`Just before you enter <planet>'s atmosphere, you open your loading bay ramp, as directed by Kath. Shortly afterward, they appear on your cargo hold camera in their full skydiving garb. They takes a running start and launches themself into space, quickly vanishing from your vision.`
			`	Several minutes after your ship touches down, Kath approaches you in the spaceport, thanks you, and hands you <payment>. You are already well on your way towards paying down your mortgage!`
			`	As James leaves the ship, he says, "Again, if you're okay with continuing to give me a ride, just meet me in the spaceport."`
			``
			`	(As before, click the "Spaceport" button to continue this mission.)`



mission "Midgard Intro [2 Transport Alt]"
	priority
	name "Tourist to <planet>"
	description "This returning tourist will pay you <payment> to take them to <destination>. Your new friend James will also be tagging along for the ride."
	blocked `When you meet up with James in the spaceport, he says, "Hi there, <first>! I found you another mission, but it looks like you'll need <capacity> in order to take it on. So, you'll either have to cancel another mission, or come back here later to continue this one. Sorry!"`
	passengers 2
	source "Norn"
	destination "Earth"
	to offer
		has "Midgard Intro [1 Transport Alt]: done"
	
	on offer
		conversation
			`The smell of brine permeates <origin>'s spaceport. By the time you find James, it seems unlikely that you'll ever eat seafood without gagging again. "Hi there, Captain <last>!" he says. "Interested in carrying a returning tourist to <planet>?" Behind him is a young man in red sunglasses.`
			choice
				`	"Sure!"`
				`	"No thanks, I think I'll strike off on my own now."`
					decline
			`	"Great," he says. "This is Martin. Let's help him carry his luggage to your ship." As you begin walking back, slightly ahead of them, James whispers to you, "Tourists are always a good way to make money, especially if you're low on bunk space. They're on vacation, so they don't mind paying a bit extra. But no point in your cargo space going to waste, so take a look at the job board and see if there are any delivery missions we can run at the same time.`
			`	And if you want to be a little safer should we come across any pirates, sell off any offensive weapons you might have. It might seem counterintuitive, but being unarmed makes you less of a target to pirates if there are others in the system that they could be defending themselves against."`
				accept
	
	on complete
		payment 12000
		conversation
			`As you make the final landing descent to the surface of Earth, Martin looks down on Earth's cluttered surface and begins listing off places he recognizes. James joins in by talking about the history of the cities you're flying over, and the two of them begin joking about which of the cities would be the worst to live in.`
			`	As he steps off, Martin hands you <payment>. "Thanks for the fun times, but I'd best be going. I have work in the morning."`
			`	After he leaves, James says, "I must say that I haven't met too many people from Earth during my time. Even today, billions of people grow up and die on this planet without taking a single step on another world." Then, he picks up his luggage and adds, "Same deal as before. If you want to keep traveling together, meet me in the spaceport."`



mission "Midgard Intro [3 Transport Alt]"
	priority
	name "Bring James to <planet>"
	description "Bring James to <destination>, where he has a spot reserved in a retirement home."
	blocked `When you meet up with James in the spaceport, he says, "Hi there, <first>! I found you another mission, but it looks like you'll need <capacity> in order to take it on. So, you'll either have to cancel another mission, or come back here later to continue this one. Sorry!"`
	passengers 1
	source "Earth"
	destination "Hestia"
	to offer
		has "Midgard Intro [2 Transport Alt]: done"
	
	on offer
		conversation
			`The spaceport on <origin> is so big and crowded that it takes a long time to find James. The sheer number of people here is almost overwhelming. Homeless men wrapped in old army blankets beg money from well-dressed businessmen. Soldiers in Navy uniforms walk by in groups of ten or twenty, all marching in unison. Starship captains haggle with merchants over trade goods and jobs. Flashes of light come from various landing bays as welders make repairs.`
			`	When you find James, he's standing by a window, looking out at the city, watching the starships taking off and landing in a continuous stream. "This is it," he says, "where our race began. The world that all the tourists want to visit, and that no one wants to live on. Twenty billion people, more industry and exports than any other place in the galaxy. But underneath it all, poverty of a completely different sort from what you've in the Dirt Belt."`
			`	After taking one last glance out the window, he says, "I admit that I might have taken quite the detour going to <origin>. My destination is back on <destination>. Are you willing to take me on one last trip? Of course I'll pay you quite well to take me there."`
			choice
				`	"Of course."`
				`	"Sorry, but I was planning on heading out in a different direction from here."`
					decline
			`	Once again you walk back to your ship with James. Once you get there, as he's stowing his luggage, you pull up the information your computer has on <planet>. It's one of the "Paradise Worlds," terraformed to have a perfect climate, accessible only to the very wealthy. You wonder whether James is going to be able to fit in there.`
				accept
	
	on complete
		payment 30000
		log "Dropped James off on Hestia after running a few missions with him. Met a skydiver and a tourist, and got to visit Earth along the way."
		conversation "end of intro missions"



mission "Midgard Intro [1 Freighter]"
	priority
	name "Delivery to <planet>"
	description "Travel with your new friend James to <destination>, and deliver <cargo>."
	blocked `When you meet up with James in the spaceport, he says, "Hi there, <first>! I found you another mission, but it looks like you'll need <capacity> in order to take it on. So, you'll either have to cancel another mission, or come back here later to continue this one. Sorry!"`
	cargo "outfit parts" 40
	passengers 1
	source "Asgard"
	destination "Valhalla"
	to offer
		has "Midgard Intro [0]: done"
		or
			has "ships: Light Freighter"
			has "ships: Heavy Freighter"
		not "Midgard Intro [1 Transport]: offered"
		not "Midgard Intro [1 Transport Alt]: offered"
		not "Midgard Intro [1 Interceptor]: offered"
	
	on offer
		conversation
			`You begin strolling through the spaceport, admiring the architecture and climate of <origin>, and how it is so similar, yet so distinct from your own homeworld. You find James talking with a man wearing a business suit. "Captain <last>!" says James. "Glad you could join us. One of the most prominent manufacturers of starship outfits, Deep Sky, is headquartered on <origin>. Usually, they use a company fleet to deliver their equipment to other outfitters. However, a pirate attack has left that fleet out of commission, and they're asking merchants to do their transport. Are you willing to help out?"`
			choice
				`	"Sure, anything I can do to assist them!"`
				`	"Sorry, but I think I'm going to head out on my own."`
					decline
			`	"Great!" says James. "They'll be loading up your ship shortly."`
				accept
	
	on complete
		payment 30000
		conversation
			`You drop off the shipment of <commodity> on <planet>, and collect your payment of <payment>. "Hauling freight," says James. "Not the most glamorous job, or the most interesting, but you're always guaranteed steady income. And once you know the galaxy a bit better, instead of taking missions you can find your own trade routes to follow. The only trouble is, build up a fleet with lots of cargo space and not enough defenses and the pirates begin to take notice."`
			choice
				`	"Did you have a lot of trouble with pirates when you were a captain?"`
					goto pirates
				`	"But what if I want to earn money more quickly than I can by trading?"`
					goto quick
			label pirates
			`	"Some. That's why you can't just go traipsing around the galaxy in a fleet of unarmed star barges; every pirate within a week's travel will hear you're coming through and come after you. In the long term, having a few heavy freighters with good defenses is more cost-effective than losing a star barge or two to the pirates on every journey."`
				goto port
			label quick
			`	"There's no quick road to riches, kid. The more something pays, the riskier it is. If you need to make lots of money in a hurry, bounty hunting is the way to go, but nine out of ten pilots who give bounty hunting a try end up dead. And, no one's going to give you those sorts of missions until you've proved yourself in combat, anyway."`
				goto port
			label port
			`	He picks up his suitcase. "If you want to run another mission with me, look for me in the spaceport. I'll see if I can find you something with a bit higher profit margin this time."`
			``
			`	(As before, click the "Spaceport" button to continue this mission.)`



mission "Midgard Intro [2 Freighter]"
	priority
	name "Rush delivery to <planet>"
	description "This shipment of <commodity> needs to get to <destination>, by <date>."
	blocked `When you meet up with James in the spaceport, he says, "Hi there, <first>! I found you another mission, but it looks like you'll need <capacity> in order to take it on. So, you'll either have to cancel another mission, or come back here later to continue this one. Sorry!"`
	cargo "raw bass" 34
	passengers 1
	source "Valhalla"
	destination "Ingot"
	deadline
	to offer
		has "Midgard Intro [1 Freighter]: done"
	
	on offer
		conversation
			`The landscape of <origin> is beyond even the urban sprawls of Midgard and Asgard. Beyond the spaceport's glass walls is a vast forest of skyscrapers reaching out to the edge of your vision. Far away, the lights of distant buildings blend together, as though the horizon is ablaze.`
			`	James sees you from a distance and waves you over. As you walk over, you are treated to the overwhelming smell of raw fish, sticking out like a sore thumb in the industrial environment. "I've found another job for you," he says.`
			choice
				`	"Is it by any chance an unusually smelly job?"`
				`	"Sorry, I think I'll head off on my own now."`
					decline
			`	"It is indeed," he says, "but a lucrative one. <cargo> needs to get to <planet> while it's still fresh, and that means it needs to be there no later than <day>. If we take a direct route, there should be no trouble making the delivery on time. What do you say?"`
			choice
				`	"Sounds good. Let's do it!"`
				`	"Sorry, no way am I loading up my shiny new starship with smelly fish."`
					decline
			`	"Great!" he says. "I mentioned this earlier, but you might want to stop by the outfitter and buy a local map. Hyperspace routes aren't always logical, and the last thing you want to do is get lost and end up with a pile of rotten fish that no one wants filling up your cargo hold. Also, we're going to be leaving Deep space soon; outside of the Deep or the Paradise Worlds, pirate attacks are frequent, so watch out."`
				accept
	
	on complete
		payment 35000
		conversation
			`By now, your entire ship smells like brine and raw fish, but as best you can tell the fish is still fresh enough to eat. The dock workers on <planet> offload it without comment, and give you your payment of <payment>.`
			`	"If you can line them up right," says James, "rush deliveries can be your best source of income as a freighter captain. And keep your eye out for missions with large amounts of cargo, too, because your barge's hold is definitely big enough to handle them. And if you've got any cargo space to spare and you know what the prices are going to be at your destination, be sure to stock up on something you can sell for a profit."`
			choice
				`	"What would you recommend if I want to do more than just carry cargo?"`
					goto more
				`	"Was that what you did for your whole career?"`
					goto career
			label more
			`	He pauses for a moment to think, then says, "Unless you want to do something really risky like hunting pirates, your best bet is to work with the Navy, or the Syndicate, or one of the local militias. Any of those would be a decent choice, although they've each got their own problems. If any of them offer you a mission, go ahead and take it; that's a good way to build connections and get to know the lay of the land."`
				goto end
			label career
			`	"Well," he says, "Back when I was a bit older than you, I piloted a Firebird for a while, escorting merchant convoys up and down the Rim. I used to hope we'd get attacked; I'd disable the pirate ships and rob them blind. Turnabout is fair play, after all.`
			`	"Then one day I got a bit too greedy and thought I'd try to capture a pirate ship or two, to add more firepower to my fleet. We boarded their ship, and I sent my crew through the airlock to kill off the pirates. And it turns out the pirates had grenades. Four of my men were dead before I even realized what was happening. We had to retreat, and then limp back to port without even enough crew left uninjured to pilot the ship right. After that I decided to stick to less risky jobs."`
				goto end
			label end
			`	He glances toward the spaceport and says, "Anyway, if you want to make one more trip with me, you know where to find me."`



mission "Midgard Intro [3 Freighter]"
	priority
	name "Bring James to <planet>"
	description "Drop James off on <destination>, where he has a spot reserved in a retirement home."
	blocked `When you meet up with James in the spaceport, he says, "Hi there, <first>! I found you another mission, but it looks like you'll need <capacity> in order to take it on. So, you'll either have to cancel another mission, or come back here later to continue this one. Sorry!"`
	passengers 1
	source "Ingot"
	destination "Hestia"
	to offer
		has "Midgard Intro [2 Freighter]: done"
	
	on offer
		conversation
			`You find James talking with a group of miners, who seem to be old acquaintances of his. As you approach, he says, "Well guys, here comes my ride. I should probably say goodbye." They head back off to do their work. "Every time I land here," says James, "I'm amazed that this station hasn't been wiped out yet by a meteorite. Can you imagine spending your life here?"`
			choice
				`	"It does seem awfully isolated. But some people might enjoy the solitude."`
				`	"Well, if you need the money, at least it's a steady job."`
			`	"I suppose," he says. "Anyway, I think it's time for the last leg of my journey. Do you think you can give me a lift to <planet>? I'll pay you quite well for your services, of course."`
			choice
				`	"Sure, I can take you there."`
				`	"Sorry, I was thinking of heading in a different direction from here."`
					decline
			`	Once again you walk back to your ship with James. Once you get there, as he's stowing his luggage, you pull up the information your computer has on <planet>. It's one of the "Paradise Worlds," terraformed to have a perfect climate, accessible only to the very wealthy. You wonder whether James is going to be able to fit in there.`
				accept
	
	on complete
		payment 30000
		log "Dropped James off on Hestia after running a few missions with him. Ship still smells like fish."
		conversation "end of intro missions"



mission "Midgard Intro [1 Interceptor]"
	priority
	name "Delivery to <planet>"
	description "Deliver <commodity>, along with your new friend James, to <destination>, while avoiding a pirate warship."
	blocked `When you meet up with James in the spaceport, he says, "Hi there, <first>! I found you another mission, but it looks like you'll need <capacity> in order to take it on. So, you'll either have to cancel another mission, or come back here later to continue this one. Sorry!"`
	passengers 1
	cargo "confidential documents" 2
	source "Asgard"
	destination "Valhalla"
	to offer
		has "Midgard Intro [0]: done"
		or
			has "ships: Interceptor"
			has "ships: Drone"
			has "ships: Fighter"
			has "ships: Light Warship"
			has "ships: Medium Warship"
			has "ships: Heavy Warship"
		not "Midgard Intro [1 Transport]: offered"
		not "Midgard Intro [1 Transport Alt]: offered"
		not "Midgard Intro [1 Freighter]: offered"
	npc
		government "Merchant (Hostile)"
		personality entering plunders nemesis
		ship "Leviathan" "Arm of Odin"
	
	on offer
		conversation
			`You begin strolling through the spaceport, admiring the architecture and climate of <origin>, and how it is so similar, yet so distinct from your own homeworld. You end up finding James in one of the bars, talking to a woman wearing a military uniform. "Nice to see you, <first>," he says. "I've been talking to Lieutenant Engberg over here, and I think we have a job on our hands."`
			choice
				`	"What is it?"`
					goto job
				`	"You haven't drafted me into the Navy, have you?"`
				`	"Actually, I want to go out on my own now."`
					decline
			`	Engberg chuckles. "Firstly, I'm not part of the Navy, I'm with Deep Security. And secondly, not to disparage your abilities, but we only recruit experienced captains into our ranks."`
			label job
			`	James says, "Deep Security mainly acts as the Deep equivalent of the Navy, protecting merchants from pirates. However, they also deal with the transport of confidential documents and equipment, for both the private and government sector."`
			`	Engberg continues. "Recently, one of our logistics ships was attacked and damaged by a merchant warship named the Arm of Odin. We now believe that ship to be a pirate vessel in disguise, specifically targeting the cargo onboard. We're looking for a replacement ship capable of avoiding the threat while we track down the warlord. How fast would you say the <ship> is?"`
			choice
				`	"It'll outspeed anything short of a fighter."`
				`	"Not fast enough. You'll have to find someone else for the job."`
					decline
			`	"Good," she says. "We'll have the cargo loaded onto your ship by sundown."`
			`	After she leaves, James says to you, "Now, get one thing clear. This is not your David and Goliath moment. The Arm's shields are a hundred times as strong as yours, and if it's able to bring its weapons to bear, we'll be dead in two seconds. So, the moment we're in the sky, we head straight for hyperspace. Don't even wait around to see if the Arm is coming or not. Got it?"`
			choice
				`	"Got it."`
					accept
				`	"I really shouldn't try to fight?"`
			`	"It just isn't feasible," he says. "If a ship has turrets, your Sparrow can't get close enough to hit it with your guns without being damaged, and then it's just a matter of whose weapons and shields are stronger. Also, if it has anti-missile turrets, you can't count on hanging back and bombarding it with missiles from long distances, or at least not with weapons that can fit in a Sparrow. So, don't risk it. It's like rock paper scissors; recognize what your enemy's strengths and weaknesses are, as well as your own."`
				accept
	
	on complete
		payment 40000
		conversation
			`As you touch down on <planet>, a team of uniformed workers are ready to unload the confidential cargo. One of them thanks you and hands you a credit chip worth <payment>. James asks, "How was that, <first>?"`
			choice
				`	"It was a breeze. What's next?"`
				`	"I was hoping to do some shooting, not get shot at."`
					goto pow
			`	James lets out a laugh. "Now that's the spirit! Most Sparrow pilots get the wind knocked out of them after their first taste of danger, and decide to do some asteroid mining instead. It takes some time to find a system with good enough materials, but the lower risk is worth it. Anyway, I'll see if there's another mission in the spaceport for you. Meet me there."`
				goto end
			label pow
			`	"That's just how it is," James says. "Don't forget you're in a Sparrow; the very bottom of the food chain. You've got to respect any and all opponents, no matter how weak you think they are. Some Sparrow pilots realize how vulnerable their ship is, and decide to take up asteroid mining instead. It takes some time to find a system with good enough materials, but the lower risk is worth it. Anyway, meet me in the spaceport if you want to do another job."`
			label end
			``
			`	(As before, click the "Spaceport" button to continue this mission.)`



mission "Midgard Intro [2 Interceptor]"
	priority
	name "Escort convoy to <planet>"
	description "Escort a merchant convoy to <destination>, along with James."
	blocked `When you meet up with James in the spaceport, he says, "Hi there, <first>! I found you another mission, but it looks like you'll need <capacity> in order to take it on. So, you'll either have to cancel another mission, or come back here later to continue this one. Sorry!"`
	passengers 1
	source "Valhalla"
	destination "Ingot"
	to offer
		has "Midgard Intro [1 Interceptor]: done"
	npc
		government Pirate
		system "Tania Australis"
		personality plunders
		ship "Sparrow" "Dagger of Blood"
		ship "Fury" "Asmodan's Plunder"
	npc save
		government Merchant
		personality timid escort
		ship "Freighter" "Roots and Moonlight"
		ship "Freighter" "Serenity Sparks"
	
	on offer
		conversation
			`The landscape of <origin> is beyond even the urban sprawls of Midgard and Asgard. Beyond the spaceport's glass walls is a vast forest of skyscrapers reaching out to the edge of your vision. Far away, the lights of distant buildings blend together, as though the horizon is ablaze.`
			`	You find James standing on a landing pad underneath a large freighter, chatting with a person you assume is the captain. "There you are!" he says. "Captain Risa here says their two ships have always had troubles with pirates when venturing outside of the Deep, and they're looking for an escort to get them safely to Gemstone. Are you interested?"`
			choice
				`	"Of course!"`
				`	"No, sounds a bit too risky for me."`
					decline
			`	"Great," he says. "Whenever we're ready to leave the planet, they'll take off behind us and follow us to <planet>." As you begin walking away together, he adds in a quieter voice, "While the Deep is well guarded against pirates, most of human space is clamoring with bandits and other ruffians. Normally a fresh pilot like you with no combat reputation would never be offered a mission like this, so try not to mess things up.`
			`	"Remember that we don't have to kill the pirates, all we have to do is make sure the convoy isn't destroyed. But freighters are slow, so you can't just go skipping through hyperspace as fast as you want; you need to stick around and make sure they're behind you. Also make sure to refuel your ship before jumping into Algieba; if you run out of fuel there, you'll have to hail down another ship and ask them for help."`
				accept
	
	on visit
		dialog phrase "generic arrived-without-npc dialog"
	on complete
		payment 40000
		conversation
			`The captain of the <npc> hands you <payment> and thanks you for your escort services. From the expression on their face, you'd guess that they're feeling lucky to still be alive after entrusting the safety of their fleet to a rookie pilot like yourself.`
			`	After they are gone, James turns to you and says, "Not too bad for your first escort mission. I recognize that look on your face - it's the same one I had after my first job like this back when I was a beginner. If I recall, my first priority after touching down was replacing some of the ship's guns with missile launchers so I'd actually have a chance against pirates. It's a scandal how they sell interceptors with nothing but short-ranged energy weapons these days; trying to use them in combat on such a small ship is practically suicide. Keep your distance with some missiles and you can almost never go wrong. Anyway, I'll stop rambling.`
			`	"I've got an idea for something you might want to try," says James. "Meet me in the spaceport bar in a little while."`



mission "Midgard Intro [2.1 Interceptor]"
	priority
	name "Mine asteroids in <system>"
	description "Go to the <system> system and mine 5 tons of Silicon, then land on <planet>."
	blocked `When you meet up with James in the spaceport, he says, "Hi there, <first>! I think you'll find what I want to show you next very interesting, but you'll need to free up <capacity> first. So, you'll either have to cancel another mission, or come back here later to continue this one. Sorry!"`
	passengers 1
	source "Ingot"
	destination "New Sahara"
	to offer
		has "Midgard Intro [2 Interceptor]: done"
	
	on offer
		conversation "mining intro ingot"
	
	on visit
		dialog `You've reached <destination>, but you don't have at least five tons of silicon in your cargo hold. Locate and mine silicon asteroids in this system before returning.`
	
	on complete
		require "Silicon" 5
		conversation "mining intro end"



mission "Midgard Intro [3 Interceptor]"
	priority
	name "Bring James to <planet>"
	description "Drop James off on <destination>, where he has a spot reserved in a retirement home."
	blocked `When you meet up with James in the spaceport, he says, "Hi there, <first>! I found you another mission, but it looks like you'll need <capacity> in order to take it on. So, you'll either have to cancel another mission, or come back here later to continue this one. Sorry!"`
	passengers 1
	source "New Sahara"
	destination "Hestia"
	to offer
		has "Midgard Intro [2.1 Interceptor]: done"
	
	on offer
		conversation
			`You find James sitting at the spaceport's tiny bar, sipping a beer while watching the large displays that show the landing pads and the irrigated fields beyond. The displays are supposed to make the underground building feel less claustrophobic.`
			`	"This is one of the least habitable planets in the galaxy. But if it doesn't kill us instantly, then someone's tried to settle it." He pauses for a moment while gazing at one of the displays. You spot a sandstorm picking up in the far distance as the workers in the fields hastily finish their work before it arrives.`
			`	"Care for a drink?" he asks.`
			choice
				`	"Sure."`
				`	"No thanks."`
					goto end
			`	He buys you a beer. It tastes a little stale, but it's not the worst beer you've ever had. You can't help but feel sorry for the people who work here, so isolated and cut off from even the basic amenities you took for granted on Midgard.`
			label end
			`	"Anyway," says James, "would you be willing to take me on one more journey? It's time for me to head for that retirement home."`
			choice
				`	"Of course."`
				`	"Sorry, I think I'll go hunt some pirates instead."`
					decline
			`	Once again you walk back to your ship with James. Once you get there, as he's stowing his luggage, you pull up the information your computer has on <planet>. It's one of the "Paradise Worlds," terraformed to have a perfect climate, accessible only to the very wealthy. You wonder whether James is going to be able to fit in there.`
				accept
	
	on complete
		payment 30000
		log "Dropped James off on Hestia after running a few missions with him. Escort duty is a risky business."
		conversation "end of intro missions"



# Missions for the Mainsail start

mission "Mainsail Intro [0]"
	name "Passenger to <planet>"
	description "This old-timer captain offered to ride along with you to <destination>, and to give you some tips along the way."
	landing
	passengers 1
	source "Mainsail"
	destination "Glory"
	to offer
		has "start: paradise"
	substitutions
		<trade> "load some heavy metals onto your ship"
		<while> "While most of the outfits will be far outside your price range"
	
	on offer
		log "Got a pilot's license for my birthday, as well as a loan to purchase a starship. The galaxy is now at my fingertips."
		log "Factions" "Republic" `Hundreds of years ago, the independent territories in different parts of human space agreed to join together into a single democratic government, with Earth as its capital. The rise of the Republic ushered in a long period of peace and prosperity in human history.`
			`Representation in the Republic Parliament is based on population. That means that some individual "Paradise Worlds" have more representatives than entire regions of space like the Dirt Belt that are more sparsely settled.`
		log "Factions" "Syndicate" `The Syndicate is a megacorporation, the largest employer in human space. People who cannot find steady work elsewhere flock to the Syndicate factory worlds, where they are almost guaranteed to find a job. Although the Syndicate is technically part of the Republic, Syndicate worlds are governed directly by the corporation.`
			`The Syndicate is a central part of the Republic's economy, but they are also well known for selling shoddy products and for doing damage to the environment on the worlds they control. Their treatment of workers is questionable, and their opposition to organized labor is legendary. Some Syndicate factory towns have even been accused of human rights abuses.`
		log "Factions" "Pirates" `In poorer and more remote star systems, where the Navy seldom patrols, pirate attacks on merchant ships are frequent. Pirates are also known to attack large, unguarded convoys of freighters even in more populated areas. Most pirate fleets come from lawless worlds on the outskirts of human space.`
		conversation "intro mission"
	
	on accept
		log "Getting some basic instructions on making a living as a merchant from an old captain named James."
	
	on complete
		payment 10000
		conversation "mission intro end"



mission "Mainsail Intro [1 Transport]"
	priority
	name "Transport family to <planet>"
	description "Bring your new friend James, along with a team of engineers, to <destination>. Payment will be <payment>."
	blocked `When you meet up with James in the spaceport, he says, "Hi there, <first>! I found you another mission, but it looks like you'll need <capacity> in order to take it on. So, you'll either have to cancel another mission, or come back here later to continue this one. Sorry!"`
	source "Glory"
	destination "Tinker"
	passengers 5
	to offer
		has "Mainsail Intro [0]: done"
		or
			has "ships: Transport"
			has "ships: Space Liner"
			has "ships: Utility"
			has "ships: Superheavy"
		has "passenger space" >= 5
		not "Mainsail Intro [1 Freighter]: offered"
		not "Mainsail Intro [1 Interceptor]: offered"
		not "Mainsail Intro [1 Transport Alt]: offered"
	
	on offer
		conversation
			`The world of <origin> is in full bloom; the gardens the spaceport overlooks are filled with a spectrum of flowers, and a sweet smell rests in the air. Eventually you find James with a small group in tow: four young-looking men and women.`
			`	"Captain <last>!" he says. "Wonderful to see you again. I was just talking to this group of engineers. Their original transport has been delayed, and they're looking for another ship to take them to <planet>. They can pay you <payment> to take them there. What do you say?"`
			choice
				`	"Sure, welcome aboard!"`
				`	"Sorry, I think I'd rather go off in my own direction from here."`
					decline
			`	You and James direct the team to your ship. Looks like you're about to set off on your first real job...`
				accept
	
	on complete
		payment 40000
		conversation
			`Along the journey, you learned that the team of engineers you are transporting are working on replacing one of their automated terraforming controllers. "We all graduated from the same class on Chiron," one of the engineers says while grinning. "One of us managed to land a job on Glory thanks to a relative, and from there, we were able to form our team. There's been ups and downs over the last few decades, but we always managed to figure things out in the end." He looks barely a day over twenty-five.`
			`	You say goodbye to them and wish them well, and as agreed they pay you <payment>. You are already well on your way towards paying down your mortgage!`
			`	As James leaves the ship, he says, "Again, if you're okay with continuing to give me a ride, just meet me in the spaceport."`
			``
			`	(As before, click the "Spaceport" button to continue this mission.)`



mission "Mainsail Intro [2 Transport]"
	priority
	name "Tourists to <planet>"
	description "These tourists will pay you <payment> to take them to <destination>. Your new friend James will also be tagging along for the ride."
	blocked `When you meet up with James in the spaceport, he says, "Hi there, <first>! I found you another mission, but it looks like you'll need <capacity> in order to take it on. So, you'll either have to cancel another mission, or come back here later to continue this one. Sorry!"`
	passengers 4
	source "Tinker"
	destination "Earth"
	to offer
		has "Mainsail Intro [1 Transport]: done"
	
	on offer
		conversation
			`It is raining.`
			`	A deep fog envelops the spaceport city on <origin>. In the distance, you can see the faded lights of distant starships drifting like phantoms. On the streets below, harsh rain whips against the congested traffic, blending it into a muddy mess of red light.`
			`	By the time you see James, he's already got a small group of people with him: a young couple, and a teenage boy. "Hi there, Captain <last>!" says James. "Interested in carrying some tourists to <planet>?"`
			choice
				`	"Sure!"`
				`	"No thanks, I think I'll strike off on my own now."`
					decline
			`	"Great," he says. "This is Elona, and Matthew, and their son Logan. Let's help them carry their luggage to your ship." As you begin walking back, slightly ahead of them, James whispers to you, "Tourists are always a good way to make money. They're on vacation, so they don't mind paying a bit extra. But no point in your cargo space going to waste, so take a look at the job board and see if there are any delivery missions we can run at the same time. And if you want to be a little safer should we be attacked, sell off any offensive weapons you might have. It might seem counterintuitive, but being unarmed makes you less of a target to pirates if there are others in the system that they could be defending themselves against."`
				accept
	
	on complete
		payment 15000
		conversation
			`As you make the final landing descent to the surface of Earth, Elona and Matthew stare out the window in rapt attention, pointing out landmarks on the planet's surface. James joins in by telling you all about some of the history of the cities you are flying over. Logan, meanwhile, has spent the entire journey playing a video game, and only glances out the window when the ship shakes from turbulence. As they all grab their luggage and step off your ship to explore humanity's homeworld, he is still immersed in the game.`
			`	As you collect your payment, James pulls the parents aside and says, "Watch out for pickpockets, okay? And take it from an experienced captain, you do not want to be out after dark here. Play it safe, and have a great time."`
			`	After they leave, James shakes his head ruefully. "It'll probably be a decade before that kid is old enough to realize what he's missing out on. Waste of money, doing a trip like this with a teenage boy. They should've gone to Vinci and visited the holo-arcades; I'm sure that would interest him a lot more than historical museums and ancient cities." Then, he picks up his luggage and adds, "Same deal as before. If you want to keep traveling together, meet me in the spaceport."`



mission "Mainsail Intro [3 Transport]"
	priority
	name "Bring James to <planet>"
	description "Bring James to <destination>, where he has a spot reserved in a retirement home."
	blocked `When you meet up with James in the spaceport, he says, "Hi there, <first>! I found you another mission, but it looks like you'll need <capacity> in order to take it on. So, you'll either have to cancel another mission, or come back here later to continue this one. Sorry!"`
	passengers 1
	source "Earth"
	destination "Hestia"
	to offer
		has "Mainsail Intro [2 Transport]: done"
	
	on offer
		conversation
			`The spaceport on <origin> is so big and crowded that it takes a long time to find James. The sheer number of people here is almost overwhelming. Homeless men wrapped in old army blankets beg money from well-dressed businessmen. Soldiers in Navy uniforms walk by in groups of ten or twenty, all marching in unison. Starship captains haggle with merchants over trade goods and jobs. Flashes of light come from various landing bays as welders make repairs.`
			`	When you find James, he's standing by a window, looking out at the city, watching the starships taking off and landing in a continuous stream. "This is it," he says, "where our race began. The world that all the tourists want to visit, and that no one wants to live on. Twenty billion people, more industry and exports than any other place in the galaxy. But underneath it all, poverty of a completely different sort from what you've got in the Dirt Belt."`
			`	After taking one last glance out the window, he says, "Anyway, we're nearing my destination. Are you willing to take me on one last trip? I need to get to <destination>, and of course I'll pay you quite well to take me there."`
			choice
				`	"Of course."`
				`	"Sorry, but I was planning on heading out in a different direction from here."`
					decline
			`	Once again you walk back to your ship with James. You've heard of <planet> before; one of the Paradise Worlds terraformed from a lifeless ice planet to the largest and most luxurious retirement home in the galaxy. As you look at his clothing and his modest luggage, something seems off about the idea of James living in such a place.`
				accept
	
	on complete
		payment 30000
		log "Dropped James off on Hestia after running a few missions with him. Met a few spoiled tourists and got to visit Earth along the way."
		conversation "end of intro missions"



mission "Mainsail Intro [1 Transport Alt]"
	priority
	name "Transport family to <planet>"
	description "Bring your new friend James, along with a passenger, to <destination>. Payment will be <payment>."
	blocked `When you meet up with James in the spaceport, he says, "Hi there, <first>! I found you another mission, but it looks like you'll need <capacity> in order to take it on. So, you'll either have to cancel another mission, or come back here later to continue this one. Sorry!"`
	source "Glory"
	destination "Tinker"
	passengers 2
	to offer
		has "Mainsail Intro [0]: done"
		or
			has "ships: Transport"
			has "ships: Space Liner"
			has "ships: Utility"
			has "ships: Superheavy"
		has "passenger space" < 5
		not "Mainsail Intro [1 Freighter]: offered"
		not "Mainsail Intro [1 Interceptor]: offered"
		not "Mainsail Intro [1 Transport]: offered"
	
	on offer
		conversation
			`The world of <origin> is in full bloom; the gardens the spaceport overlooks are filled with a spectrum of flowers, and a sweet smell rests in the air. Eventually you find James, with someone else in tow.`
			`	"Captain <last>!" he says. "Wonderful to see you again. I was just talking to Jan over here. His original transport has been delayed, and he's looking for another ship to take him to <planet>. He can pay you <payment> to take him there. What do you say?"`
			choice
				`	"Sure, welcome aboard!"`
				`	"Sorry, I think I'd rather go off in my own direction from here."`
					decline
			`	You and James direct Jan to your ship. Looks like you're about to set off on your first real job...`
				accept
	
	on complete
		payment 10000
		conversation
			`Along the journey, you learned that Jan is a terraforming engineer traveling to <planet> to meet with his colleagues. "We all graduated from the same class on Chiron," he says. "One of us managed to land a job on Glory thanks to a relative, and from there, we were able to form our team. There's been ups and downs across our decades of work, but we always managed to figure things out in the end." He looks barely a day over twenty-five.`
			`	You say goodbye to Jan and wish him well, and as agreed he pays you <payment>. You are already well on your way towards paying down your mortgage!`
			`	As James leaves the ship, he says, "Again, if you're okay with continuing to give me a ride, just meet me in the spaceport."`
			``
			`	(As before, click the "Spaceport" button to continue this mission.)`



mission "Mainsail Intro [2 Transport Alt]"
	priority
	name "Tourist to <planet>"
	description "This tourist will pay you <payment> to take him to <destination>. Your new friend James will also be tagging along for the ride."
	blocked `When you meet up with James in the spaceport, he says, "Hi there, <first>! I found you another mission, but it looks like you'll need <capacity> in order to take it on. So, you'll either have to cancel another mission, or come back here later to continue this one. Sorry!"`
	passengers 2
	source "Tinker"
	destination "Earth"
	to offer
		has "Mainsail Intro [1 Transport Alt]: done"
	
	on offer
		conversation
			`It is raining.`
			`	A deep fog envelops the spaceport city on <origin>. In the distance, you can see the faded lights of distant starships drifting like phantoms. On the streets below, harsh rain whips against the congested traffic, blending it into a muddy mess of red light.`
			`	"Hi there, Captain <last>!" James says as he approaches you. "Interested in carrying a tourist to <planet>?" Behind him is a young-looking man wearing a floral shirt.`
			choice
				`	"Sure!"`
				`	"No thanks, I think I'll strike off on my own now."`
					decline
			`	"Great," he says. "This is Marshall. Let's help him carry his luggage to your ship." As you begin walking back, slightly ahead of him, James whispers to you, "Tourists are always a good way to make money, especially if you're low on bunk space. They're on vacation, so they don't mind paying a bit extra. But no point in your cargo space going to waste, so take a look at the job board and see if there are any delivery missions we can run at the same time. And if you want to be a little safer should we come across any pirates, sell off any offensive weapons you might have. It might seem counterintuitive, but being unarmed makes you less of a target to pirates if there are others in the system that they could be defending themselves against."`
				accept
	
	on complete
		payment 6000
		conversation
			`As you make the final landing descent to the surface of Earth, Marshall looks down on Earth's cluttered surface, his eyes wide open. In an attempt to lighten the mood, James begins telling the both of you some of the history of the cities you are flying over, but Marshall wears a dour expression on his face up until he picks up his luggage and prepares to disembark.`
			`	As you collect your payment, James pulls Marshall aside and says, "Watch out for pickpockets, okay? And take it from an experienced captain, you do not want to be out after dark here. Play it safe, and have a great time."`
			`	After he leaves, James shakes his head ruefully. "He probably expected Earth to be a relaxing holiday planet, like Caldra or Farseer. I just hope that he's able to see past his preconceptions and appreciate the planet's history." Then, he picks up his luggage and adds, "Same deal as before. If you want to keep traveling together, meet me in the spaceport."`



mission "Mainsail Intro [3 Transport Alt]"
	priority
	name "Bring James to <planet>"
	description "Bring James to <destination>, where he has a spot reserved in a retirement home."
	blocked `When you meet up with James in the spaceport, he says, "Hi there, <first>! I found you another mission, but it looks like you'll need <capacity> in order to take it on. So, you'll either have to cancel another mission, or come back here later to continue this one. Sorry!"`
	passengers 1
	source "Earth"
	destination "Hestia"
	to offer
		has "Mainsail Intro [2 Transport Alt]: done"
	
	on offer
		conversation
			`The spaceport on <origin> is so big and crowded that it takes a long time to find James. The sheer number of people here is almost overwhelming. Homeless men wrapped in old army blankets beg money from well-dressed businessmen. Soldiers in Navy uniforms walk by in groups of ten or twenty, all marching in unison. Starship captains haggle with merchants over trade goods and jobs. Flashes of light come from various landing bays as welders make repairs.`
			`	When you find James, he's standing by a window, looking out at the city, watching the starships taking off and landing in a continuous stream. "This is it," he says, "where our race began. The world that all the tourists want to visit, and that no one wants to live on. Twenty billion people, more industry and exports than any other place in the galaxy. But underneath it all, poverty of a completely different sort from what you've got in the Dirt Belt."`
			`	After taking one last glance out the window, he says, "Anyway, we're nearing my destination. Are you willing to take me on one last trip? I need to get to <destination>, and of course I'll pay you quite well to take me there."`
			choice
				`	"Of course."`
				`	"Sorry, but I was planning on heading out in a different direction from here."`
					decline
			`	Once again you walk back to your ship with James. You've heard of <planet> before; one of the Paradise Worlds terraformed from a lifeless ice planet to the largest and most luxurious retirement home in the galaxy. As you look at his clothing and his modest luggage, something seems off about the idea of James living in such a place.`
				accept
	
	on complete
		payment 30000
		log "Dropped James off on Hestia after running a few missions with him. Met a skydiver and a hapless tourist, and got to visit Earth along the way."
		conversation "end of intro missions"



mission "Mainsail Intro [1 Freighter]"
	priority
	name "Delivery to <planet>"
	description "Travel with your new friend James to <destination>, and deliver <cargo>."
	blocked `When you meet up with James in the spaceport, he says, "Hi there, <first>! I found you another mission, but it looks like you'll need <capacity> in order to take it on. So, you'll either have to cancel another mission, or come back here later to continue this one. Sorry!"`
	cargo "climbing equipment" 37
	passengers 1
	source "Glory"
	destination "Maelstrom"
	to offer
		has "Mainsail Intro [0]: done"
		or
			has "ships: Light Freighter"
			has "ships: Heavy Freighter"
		not "Mainsail Intro [1 Transport]: offered"
		not "Mainsail Intro [1 Transport Alt]: offered"
		not "Mainsail Intro [1 Interceptor]: offered"
	
	on offer
		conversation
			`The world of <origin> is in full bloom; the fields that the spaceport overlooks are filled with flowers of every color of the rainbow, and a sweet smell rests in the air. You find James talking with a man wearing dusty, rugged clothing, completely unlike the rest of the world around him. "Captain <last>!" says James. "Glad you could join us. Raphael here runs a tourism company centered around rock climbing. He's looking to expand his operations to <planet>, but he needs <cargo> delivered there in advance. Are you willing to help out?"`
			choice
				`	"Sure, anything I can do to assist them!"`
				`	"Sorry, but I think I'm going to head out on my own."`
					decline
			`	"Great!" says James. "They'll be loading up your ship shortly."`
				accept
	
	on complete
		payment 30000
		conversation
			`You drop off the shipment of <commodity> on <planet>, and collect your payment of <payment>. "Hauling freight," says James. "Not the most glamorous job, or the most interesting, but you're always guaranteed steady income. And once you know the galaxy a bit better, instead of taking missions you can find your own trade routes to follow. The only trouble is, build up a fleet with lots of cargo space and not enough defenses and the pirates begin to take notice."`
			choice
				`	"Did you have a lot of trouble with pirates when you were a captain?"`
					goto pirates
				`	"But what if I want to earn money more quickly than I can by trading?"`
					goto quick
			label pirates
			`	"Some. That's why you can't just go traipsing around the galaxy in a fleet of unarmed star barges; every pirate within a week's travel will hear you're coming through and come after you. In the long term, having a few heavy freighters with good defenses is more cost-effective than losing a star barge or two to the pirates on every journey."`
				goto port
			label quick
			`	"There's no quick road to riches, kid. The more something pays, the riskier it is. If you need to make lots of money in a hurry, bounty hunting is the way to go, but nine out of ten pilots who give bounty hunting a try end up dead. And, no one's going to give you those sorts of missions until you've proved yourself in combat, anyway."`
				goto port
			label port
			`	He picks up his suitcase. "If you want to run another mission with me, look for me in the spaceport. I'll see if I can find you something with a bit higher profit margin this time."`
			``
			`	(As before, click the "Spaceport" button to continue this mission.)`



mission "Mainsail Intro [2 Freighter]"
	priority
	name "Rush delivery to <planet>"
	description "This shipment of <commodity> needs to get to <destination>, by <date>."
	blocked `When you meet up with James in the spaceport, he says, "Hi there, <first>! I found you another mission, but it looks like you'll need <capacity> in order to take it on. So, you'll either have to cancel another mission, or come back here later to continue this one. Sorry!"`
	cargo "viral samples" 32
	passengers 1
	source "Maelstrom"
	destination "Hermes"
	clearance
	deadline
	to offer
		has "Mainsail Intro [1 Freighter]: done"
	
	on offer
		conversation
			`As you walk through the spaceport, James sees you from a distance and waves you over. As you approach, you see several people in hazmat suits working behind him. "I've found another job for you," he says.`
			choice
				`	"I hope it isn't related to those workers."`
				`	"Sorry, I think I'll head off on my own now."`
					decline
			`	"As long as you don't do anything stupid," James says, "like open up the cargo yourself, you'll be safe. <cargo> needs to get to the refrigeration vaults on <planet> before they decay, and that means it needs to be there no later than <day>. If we take a direct route, there should be no trouble making the delivery on time. What do you say?"`
			choice
				`	"Sounds good. Let's do it!"`
				`	"Sorry, I'm not loading diseases onto my shiny new starship."`
					decline
			`	"Great!" he says. "I mentioned this earlier, but you might want to stop by the outfitter and buy a local map. Hyperspace routes aren't always logical, and the last thing you want to do is get lost and end up with a pile of rotten fish that no one wants filling up your cargo hold. Also, we're going to be leaving Deep space soon; outside of the Deep or the Paradise Worlds, pirate attacks are frequent, so watch out."`
				accept
	
	on complete
		payment 35000
		conversation
			`Your cargo has loomed silently in your hold for the last few days, but as far as you can tell, the samples are still safely contained. The dock workers on <planet> offload it without comment, and give you your payment of <payment>.`
			`	"If you can line them up right," says James, "rush deliveries can be your best source of income as a freighter captain. And keep your eye out for missions with large amounts of cargo, too, because your barge's hold is definitely big enough to handle them. And if you've got any cargo space to spare and you know what the prices are going to be at your destination, be sure to stock up on something you can sell for a profit."`
			choice
				`	"What would you recommend if I want to do more than just carry cargo?"`
					goto more
				`	"Was that what you did for your whole career?"`
					goto career
			label more
			`	He pauses for a moment to think, then says, "Unless you want to do something really risky like hunting pirates, your best bet is to work with the Navy, or the Syndicate, or one of the local militias. Any of those would be a decent choice, although they've each got their own problems. If any of them offer you a mission, go ahead and take it; that's a good way to build connections and get to know the lay of the land."`
				goto end
			label career
			`	"Well," he says, "Back when I was a bit older than you, I piloted a Firebird for a while, escorting merchant convoys up and down the Rim. I used to hope we'd get attacked; I'd disable the pirate ships and rob them blind. Turnabout is fair play, after all.`
			`	"Then one day I got a bit too greedy and thought I'd try to capture a pirate ship or two, to add more firepower to my fleet. We boarded their ship, and I sent my crew through the airlock to kill off the pirates. And it turns out the pirates had grenades. Four of my men were dead before I even realized what was happening. We had to retreat, and then limp back to port without even enough crew left uninjured to pilot the ship right. After that I decided to stick to less risky jobs."`
				goto end
			label end
			`	He glances toward the spaceport and says, "Anyway, if you want to make one more trip with me, you know where to find me."`



mission "Mainsail Intro [3 Freighter]"
	priority
	name "Bring James to <planet>"
	description "Drop James off on <destination>, where he has a spot reserved in a retirement home."
	blocked `When you meet up with James in the spaceport, he says, "Hi there, <first>! I found you another mission, but it looks like you'll need <capacity> in order to take it on. So, you'll either have to cancel another mission, or come back here later to continue this one. Sorry!"`
	passengers 1
	source "Hermes"
	destination "Hestia"
	to offer
		has "Mainsail Intro [2 Freighter]: done"
	
	on offer
		conversation
			`You find James talking with a group of scientists and dock workers, who seem to be old acquaintances of his. As you approach, he says, "Well guys, here comes my ride. I should probably say goodbye." They head back off to do their work. "Even after all my years as a captain," says James, "I still feel uncomfortable every time I land on <origin>. Every day, scientists on this planet work with pathogens capable of wiping out a planet within months. The danger of infection is such that you need a permit just to live here. Can you imagine spending your life on this planet?"`
			choice
				`	"Somebody has to do the dangerous stuff so that the rest of humanity can prosper."`
				`	"It does seem awfully isolated. But some people might enjoy the solitude."`
			`	"I suppose," he says. "Anyway, I think it's time for the last leg of my journey. Do you think you can give me a lift to <planet>? I'll pay you quite well for your services, of course."`
			choice
				`	"Sure, I can take you there."`
				`	"Sorry, I was thinking of heading in a different direction from here."`
					decline
			`	Once again you walk back to your ship with James. You've heard of <planet> before; one of the Paradise Worlds terraformed from a lifeless ice planet to the largest and most luxurious retirement home in the galaxy. As you look at his clothing and his modest luggage, something seems off about the idea of James living in such a place.`
				accept
	
	on complete
		payment 30000
		log "Dropped James off on Hestia after running a few missions with him. Still not convinced that my hold isn't a biohazard."
		conversation "end of intro missions"



mission "Mainsail Intro [0.1 Interceptor]"
	priority
	name "Mine asteroids in <system>"
	description "Go to the <system> system and mine 5 tons of Lead, then land on <planet>."
	blocked `When you meet up with James in the spaceport, he says, "Hi there, <first>! I think you'll find what I want to show you next very interesting, but you'll need to free up <capacity> first. So, you'll either have to cancel another mission, or come back here later to continue this one. Sorry!"`
	passengers 1
	source "Glory"
	destination "Pearl"
	to offer
		has "Mainsail Intro [0]: done"
		or
			has "ships: Interceptor"
			has "ships: Drone"
			has "ships: Fighter"
			has "ships: Light Warship"
			has "ships: Medium Warship"
			has "ships: Heavy Warship"
		not "Mainsail Intro [1 Transport]: offered"
		not "Mainsail Intro [1 Transport Alt]: offered"
		not "Mainsail Intro [1 Freighter]: offered"
	
	on offer
		conversation
			`The world of <origin> is in full bloom; the fields that the spaceport overlooks are filled with flowers of every color of the rainbow, and a sweet smell rests in the air. You end up finding James in one of the spaceport's gardens, and he waives you over to a table with a man finishing off a plate of prime steak, sitting on top of a receipt with a four-figure total. On the far side of the table is a map covered in annotations. As you get closer, the man notices your arrival, wipes his mouth, and stands up.`
			`	"<first>, this is Captain Henry," James says as you shake his hand. "Rather than throwing you into the deep end of space combat, I figure you should try your hand at something a little less suicidal. Henry mines asteroids in this part of space and says there's a good system nearby if you're willing to give it a try."`
			choice
				`	"I'll give it a shot."`
					goto mining
				`	"Actually, I'd like to figure things out on my own."`
					decline
	
			label "mining"
			`	"That's good to hear," Captain Henry says with a smile. "But be warned that mining isn't as easy as one might think. Especially without an asteroid scanner, mining can be just as much a test of your piloting skills as combat.`
			`	"The first challenge," he continues, "will be finding which asteroids are valuable. The worthless asteroids are either brown and smooth or gray and spiky with no apparent orbit. It doesn't matter how long you shoot them, they won't be destroyed. Valuable asteroids will always orbit the star and have a range of colors and surface textures. If you're not sure which are which and you don't have an asteroid scanner to tell you, keep a look out for other miners to see what they're firing at.`
			`	"Generally speaking, the more valuable minerals are tougher to mine, either because they're harder to break apart, or they're less common and in more dangerous regions of the galaxy. Silicon breaks up quickly; you'll fill your hold in a hurry and the stuff is everywhere. Platinum or gold asteroids are more work; they're not as common in areas where the Navy watches your back, but you make several times the number of credits for the effort.`
			`	"I could go on, but I think you get the picture."`
			`	You and James chat with Henry a while longer, and he suggests trying your hand at mining in <system>. "It's a great place. You could throw a dart in that system and half the time you'd hit an asteroid worth at least something, and I've never been bothered by pirates while I've been there. The easiest asteroids to get there are the lead ones; you can spot them by their light gray, rounded appearance."`
			`	"That does sound like a good place for a beginner pilot," James says. "How about we start small, <first>? Let's go mine at least five tons of lead before landing on <planet> and we can call it a day."`
				accept
	
	on visit
		dialog `You've reached <destination>, but you don't have at least five tons of lead in your cargo hold. Locate and mine lead asteroids in this system before returning.`
	
	on complete
		require "Lead" 5
		conversation "mining intro end"



mission "Mainsail Intro [1 Interceptor]"
	priority
	name "Escort convoy to <planet>"
	description "Escort a merchant convoy to <destination>, along with James."
	blocked `When you meet up with James in the spaceport, he says, "Hi there, <first>! I found you another mission, but it looks like you'll need <capacity> in order to take it on. So, you'll either have to cancel another mission, or come back here later to continue this one. Sorry!"`
	passengers 1
	source "Pearl"
	destination "Prime"
	to offer
		has "Mainsail Intro [0.1 Interceptor]: done"
	npc
		government Pirate
		system "Mirzam"
		personality plunders
		ship "Sparrow" "Old Adam"
		ship "Fury" "Trojan"
	npc save
		government Merchant
		personality timid escort
		ship "Freighter" "Paradise Doll"
		ship "Freighter" "Strange Dream"
	
	on offer
		conversation
			`<origin>'s spaceport is located on one of the least interesting islands on the planet; a necessity, given that contaminants introduced by outsiders pose the greatest threat to <origin>'s wildlife sanctuaries. That has not stopped the port's architects from making it as extravagant as possible, however. Walking over the bridge between the landing peninsula and the main port, you are greeted by a verdant plaza, filled with some of the more resilient species of exotic life. Directly ahead, at the center of the spaceport, is a giant holographic globe covered with annotations showing the origins of the flora and fauna on each island.`
			`	Before you can get closer, you are knocked out of your way by several classes of students pouring out of a Star Queen. They seem to be in primary school, excitedly marching behind their teachers while holding onto an assortment of plushies, presumably depicting the animals on this planet.`
			`	You find James standing on a landing pad underneath a large freighter, chatting with a person you assume is the captain. "There you are!" he says. "Captain Donald here says his two ships have always had troubles with pirates when venturing outside of the Deep, and he's looking for an escort to get them safely to <planet>. Are you interested?"`
			choice
				`	"Of course!"`
				`	"No, sounds a bit too risky for me."`
					decline
			`	"Great," he says. "Whenever we're ready to leave the planet, they'll take off behind us and follow us to <planet>." As you begin walking away together, he adds in a quieter voice, "While the Paradise Worlds are well guarded against pirates, most of human space, especially the far north, is clamoring with bandits and other ruffians. Normally a fresh pilot like you with no combat reputation would never be offered a mission like this, so try not to mess things up.`
			`	"Remember that we don't have to kill the pirates, all we have to do is make sure the convoy isn't destroyed. But freighters are slow, so you can't just go skipping through hyperspace as fast as you want; you need to stick around and make sure they're behind you."`
				accept
	
	on complete
		payment 40000
		conversation
			`The captain of the <npc> hands you <payment> and thanks you for your escort services. From the expression on his face, you'd guess that he's feeling lucky to still be alive after entrusting the safety of his fleet to a rookie pilot like yourself.`
			`	After he is gone, James turns to you and says, "Not too bad for your first escort mission. I recognize that look on your face - it's the same one I had after my first job like this back when I was a beginner. If I recall, my first priority after touching down was replacing some of the ship's guns with missile launchers so I'd actually have a chance against pirates. It's a scandal how they sell interceptors with nothing but short-ranged energy weapons these days; trying to use them in combat on such a small ship is practically suicide. Keep your distance with some missiles and you can almost never go wrong. Anyway, I'll stop rambling. If you've still got a hankering for some dangerous missions, come and find me in the spaceport."`
			``
			`	(The next mission will involve carrying a passenger, so it will only show up if you have all your bunks free.)`



mission "Mainsail Intro [2 Interceptor]"
	priority
	name "Transport to <planet>"
	description "Transport an informant, along with James, to <destination>, while avoiding a pirate warship."
	blocked `When you meet up with James in the spaceport, he says, "Hi there, <first>! I found you another mission, but it looks like you'll need <capacity> in order to take it on. So, you'll either have to cancel another mission, or come back here later to continue this one. Sorry!"`
	passengers 2
	source "Prime"
	destination "Pearl"
	to offer
		has "Mainsail Intro [1 Interceptor]: done"
	npc
		government Pirate
		personality entering plunders nemesis
		ship "Leviathan" "Eye of Loki"
	
	on offer
		conversation
			`For a planet so close to the Paradise Worlds, <origin> could not be any more different. Where the Paradise Worlds have meticulously preplanned cities, <origin> was designed by immediate needs. Where the Paradise Worlds cover themselves with nature and sculptures, <origin> bares itself to the galaxy, indulging in concrete pillars and steel trusses. Where the Paradise Worlds believe themselves to be untouchable utopias, <origin> is hardly afraid to show the scars of battle, its turrets and Navy garrisons in full display.`
			`	You end up finding James in one of the cleaner bars, talking to a man in a Navy uniform. "Nice to see you, <first>," he says. "I've been talking to Lieutenant Armen over here, and I think we have a job on our hands."`
			choice
				`	"What is it?"`
					goto job
				`	"You haven't drafted me into the Navy, have you?"`
				`	"Actually, I want to go out on my own now."`
					decline
			`	Armen grins. "You'd have to do a lot more if you want to join the ranks of the Navy."`
			label job
			`	James says, "More than ever, the Republic Navy is struggling to hold off the threat of piracy. While they are able to keep the Paradise Worlds safe, on the edges of the known galaxy, pirates readily outnumber Navy forces. There are more ways to stop piracy than sheer force, however."`
			`	Armen continues. "Which is where you come in. Recently, we've come into contact with someone claiming to have information on pirate activity in the North. If they're telling the truth, their knowledge could open the way for preemptive strikes against the pirates, letting us relocate our ships elsewhere. The only problem is that the informant's existence has leaked, and a hired ship named the Eye of Loki is trying to cover up this loose end. We're looking for a ship able to outspeed the Eye and bring the informant safely to Pearl; we can handle transport from there. How fast would you say the <ship> is?"`
			choice
				`	"It'll outspeed anything short of a fighter."`
				`	"Not fast enough. You'll have to find someone else for the job."`
					decline
			`	"Good," he says. "I'll have the informant on your ship by sundown."`
			`	After he leaves, James says to you, "Now, get one thing clear. This is not your David and Goliath moment. The Eye's shields are a hundred times as strong as yours, and if it's able to bring its weapons to bear, we'll be dead in two seconds. So, the moment we're in the sky, we head straight for hyperspace. Don't even wait around to see if the Eye is coming or not. Got it?"`
			choice
				`	"Got it."`
					accept
				`	"I really shouldn't try to fight?"`
			`	"It just isn't feasible," he says. "If a ship has turrets, your Sparrow can't get close enough to hit it with your guns without being damaged, and then it's just a matter of whose weapons and shields are stronger. Also, if it has anti-missile turrets, you can't count on hanging back and bombarding it with missiles from long distances, or at least not with weapons that can fit in a Sparrow. So, don't risk it. It's like rock paper scissors; recognize what your enemy's strengths and weaknesses are, as well as your own."`
				accept
	
	on complete
		payment 40000
		conversation
			`As you touch down on <planet>, a team of Navy troopers are ready to escort the informant, who has dilligently hidden their appearence in a brown cloak for the entire trip, out of your ship. One of the officers hands you a credit chip worth <payment> before turning back to command their squad. From behind, James says, "Well, you made it in one piece! Still think you want to be piloting an interceptor?"`
			choice
				`	"Sure, but I can't wait until I've got a ship big enough to stand up to pirates instead of running from them."`
				`	"Well, maybe I should've bought a freighter instead."`
			`	"Better start saving up then," he says. "Remember that you can always make a living as an asteroid miner, if the interceptor life proves too much for you.`
			`	"If you're willing to take me on one more journey," James says, "meet me in the spaceport bar in a little while.`



mission "Mainsail Intro [3 Interceptor]"
	priority
	name "Bring James to <planet>"
	description "Drop James off on <destination>, where he has a spot reserved in a retirement home."
	blocked `When you meet up with James in the spaceport, he says, "Hi there, <first>! I found you another mission, but it looks like you'll need <capacity> in order to take it on. So, you'll either have to cancel another mission, or come back here later to continue this one. Sorry!"`
	passengers 1
	source "Pearl"
	destination "Hestia"
	to offer
		has "Mainsail Intro [2 Interceptor]: done"
	
	on offer
		conversation
			`Even though barely more than a week has passed since the last time you were on <origin>, something about the planet feels off. Maybe it's because the weather is different. Maybe it's because you've sensed a pattern in the way the trees have grown that isn't dissimilar to the steel trusses of Prime's spaceport. Or maybe it's because it's because the bridge acting as the only connection between the landing pad and the main port would fare as well as your own ship against a heavy pirate warship.`
			`	"You seem to have something on your mind," James says from behind you.`
			choice
				`	"It's nothing."`
					goto end
				`	"Is this place really any better than Prime?"`
			`	"Better?" James raises an eyebrow. "Well, I'm a former captain; I'd be lying if I said that one of the largest shipyards in the galaxy was worth less than a glorified zoo. I'm sure there'd be plenty of people who'd agree with me as well... and there'd be plenty who'd consider my words as nothing short of blasphemy.`
			label end
			`	"Anyway," says James, "would you be willing to take me on one more journey? It's time for me to head for that retirement home, on <planet>."`
			choice
				`	"Of course."`
				`	"Sorry, I think I'll go hunt some pirates instead."`
					decline
			`	Once again you walk back to your ship with James. You've heard of <planet> before; one of the Paradise Worlds terraformed from a lifeless ice planet to the largest and most luxurious retirement home in the galaxy. As you look at his clothing and his modest luggage, something seems off about the idea of James living in such a place.`
				accept
	
	on complete
		payment 30000
		log "Dropped James off on Hestia after running a few missions with him. Escort duty is a risky business."
		conversation "end of intro missions"



# Missions for the Delve start

mission "Delve Intro [0]"
	name "Passenger to <planet>"
	description "This old-timer captain offered to ride along with you to <destination>, and to give you some tips along the way."
	landing
	passengers 1
	source "Delve"
	destination "Burthen"
	to offer
		has "start: syndicate"
	substitutions
		<trade> "stock up on medical goods"
		<while> "While most of the outfits will be far outside your price range"
	
	on offer
		log "Bought a pilot's license and a ship, but had to take out a crushing mortgage. One last greedy stab by the Syndicate before I'm free."
		log "Factions" "Republic" `Hundreds of years ago, the independent territories in different parts of human space agreed to join together into a single democratic government, with Earth as its capital. The rise of the Republic ushered in a long period of peace and prosperity in human history.`
			`Representation in the Republic Parliament is based on population. That means that some individual "Paradise Worlds" have more representatives than entire regions of space like the Dirt Belt that are more sparsely settled.`
		log "Factions" "Syndicate" `The Syndicate is a megacorporation, the largest employer in human space. People who cannot find steady work elsewhere flock to the Syndicate factory worlds, where they are almost guaranteed to find a job. Although the Syndicate is technically part of the Republic, Syndicate worlds are governed directly by the corporation.`
			`The Syndicate is a central part of the Republic's economy, but they are also well known for selling shoddy products and for doing damage to the environment on the worlds they control. Their treatment of workers is questionable, and their opposition to organized labor is legendary. Some Syndicate factory towns have even been accused of human rights abuses.`
		log "Factions" "Pirates" `In poorer and more remote star systems, where the Navy seldom patrols, pirate attacks on merchant ships are frequent. Pirates are also known to attack large, unguarded convoys of freighters even in more populated areas. Most pirate fleets come from lawless worlds on the outskirts of human space.`
		conversation "intro mission"
	
	on accept
		log "Getting some basic instructions on making a living as a merchant from an old captain named James."
	
	on complete
		payment 10000
		conversation "mission intro end"



mission "Delve Intro [1 Transport]"
	priority
	name "Transport family to <planet>"
	description "Bring your new friend James, along with a team of engineers, to <destination>. Payment will be <payment>."
	blocked `When you meet up with James in the spaceport, he says, "Hi there, <first>! I found you another mission, but it looks like you'll need <capacity> in order to take it on. So, you'll either have to cancel another mission, or come back here later to continue this one. Sorry!"`
	source "Burthen"
	destination "Tinker"
	passengers 5
	to offer
		has "Delve Intro [0]: done"
		or
			has "ships: Transport"
			has "ships: Space Liner"
			has "ships: Utility"
			has "ships: Superheavy"
		not "Delve Intro [1 Freighter]: offered"
		not "Delve Intro [1 Interceptor]: offered"
		not "Delve Intro [1 Transport Alt]: offered"
	
	on offer
		conversation
			`The world of <origin> is in full bloom; the fields that the spaceport overlooks are filled with flowers of every color of the rainbow, and a sweet smell rests in the air. Eventually you find James with a small group in tow: four young-looking men and women.`
			`	"Captain <last>!" he says. "Wonderful to see you again. I was just talking to this group of engineers. Their original transport has been delayed, and they're looking for another ship to take them to <planet>. They can pay you <payment> to take them there. What do you say?"`
			choice
				`	"Sure, welcome aboard!"`
				`	"Sorry, I think I'd rather go off in my own direction from here."`
					decline
			`	You and James direct the team to your ship. Looks like you're about to set off on your first real job...`
				accept
	
	on complete
		payment 40000
		conversation
			`Along the journey, you learned that the team of engineers you are transporting are working on replacing one of their automated terraforming controllers. "We all graduated from the same class on Chiron," one of the engineers says while grinning. "One of us managed to land a job on Glory thanks to a family connection, and from there, we were able to form our team. There's been ups and downs across our forty years of work, but we always managed to figure things out in the end." He looks barely a day over twenty-five.`
			`	You say goodbye to them and wish them well, and as agreed they pay you <payment>. You are already well on your way towards paying down your mortgage!`
			`	As James leaves the ship, he says, "Again, if you're okay with continuing to give me a ride, just meet me in the spaceport."`
			``
			`	(As before, click the "Spaceport" button to continue this mission.)`



mission "Delve Intro [2 Transport]"
	priority
	name "Tourists to <planet>"
	description "These tourists will pay you <payment> to take them to <destination>. Your new friend James will also be tagging along for the ride."
	blocked `When you meet up with James in the spaceport, he says, "Hi there, <first>! I found you another mission, but it looks like you'll need <capacity> in order to take it on. So, you'll either have to cancel another mission, or come back here later to continue this one. Sorry!"`
	passengers 4
	source "Tinker"
	destination "Earth"
	to offer
		has "Delve Intro [1 Transport]: done"
	
	on offer
		conversation
			`It is raining.`
			`	A deep fog envelops the spaceport city on <origin>. In the distance, you can see the faded lights of distant starships drifting like phantoms. On the streets below, harsh rain whips against the congested traffic, blending it into a muddy mess of red light.`
			`	By the time you see James, he's already got a small group of people with him: a middle-aged couple, and a teenage boy. "Hi there, Captain <last>!" says James. "Interested in carrying some tourists to <planet>?"`
			choice
				`	"Sure!"`
				`	"No thanks, I think I'll strike off on my own now."`
					decline
			`	"Great," he says. "This is Elona, and Matthew, and their son Logan. Let's help them carry their luggage to your ship." As you begin walking back, slightly ahead of them, James whispers to you, "Tourists are always a good way to make money. They're on vacation, so they don't mind paying a bit extra. But no point in your cargo space going to waste, so take a look at the job board and see if there are any delivery missions we can run at the same time. I'd also start taking more caution when flying about. We're about to leave the protection of Deep Security, meaning that pirate attacks will only get more frequent. If you want to be a little safer should we be attacked, sell off any offensive weapons you might have. It might seem counterintuitive, but being unarmed makes you less of a target to pirates if there are others in the system that they could be defending themselves against."`
				accept
	
	on complete
		payment 15000
		conversation
			`As you make the final landing descent to the surface of Earth, Elona and Matthew stare out the window in rapt attention, pointing out landmarks on the planet's surface. James joins in by telling you all about some of the history of the cities you are flying over. Logan, meanwhile, has spent the entire journey playing a handheld video game, and only glances out the window when the ship shakes from turbulence. As they all grab their luggage and step off your ship to explore humanity's homeworld, he is still immersed in the game.`
			`	As you collect your payment, James pulls the parents aside and says, "Watch out for pickpockets, okay? And take it from an experienced captain, you do not want to be out after dark here. Play it safe, and have a great time."`
			`	After they leave, James shakes his head ruefully. "It'll probably be a decade before that kid is old enough to realize what he's missing out on. Waste of money, doing a trip like this with a teenage boy. They should've gone to Vinci and visited the holo-arcades; I'm sure that would interest him a lot more than historical museums and ancient cities." Then, he picks up his luggage and adds, "Same deal as before. If you want to keep traveling together, meet me in the spaceport."`



mission "Delve Intro [3 Transport]"
	priority
	name "Bring James to <planet>"
	description "Bring James to <destination>, where he has a spot reserved in a retirement home."
	blocked `When you meet up with James in the spaceport, he says, "Hi there, <first>! I found you another mission, but it looks like you'll need <capacity> in order to take it on. So, you'll either have to cancel another mission, or come back here later to continue this one. Sorry!"`
	passengers 1
	source "Earth"
	destination "Hestia"
	to offer
		has "Delve Intro [2 Transport]: done"
	
	on offer
		conversation
			`The spaceport on <origin> is so big and crowded that it takes a long time to find James. The sheer number of people here is almost overwhelming. Homeless men wrapped in old army blankets beg money from well-dressed businessmen. Soldiers in Navy uniforms walk by in groups of ten or twenty, all marching in unison. Starship captains haggle with merchants over trade goods and jobs. Flashes of light come from various landing bays as welders make repairs.`
			`	When you find James, he's standing by a window, looking out at the city, watching the starships taking off and landing in a continuous stream. "This is it," he says, "where our race began. The world that all the tourists want to visit, and that no one wants to live on. Twenty billion people, more industry and exports than any other place in the galaxy. But underneath it all, poverty of a completely different sort from what you've got in the Dirt Belt."`
			`	After taking one last glance out the window, he says, "Anyway, we're nearing my destination. Are you willing to take me on one last trip? I need to get to <destination>, and of course I'll pay you quite well to take me there."`
			choice
				`	"Of course."`
				`	"Sorry, but I was planning on heading out in a different direction from here."`
					decline
			`	Once again you walk back to your ship with James. Once you get there, as he's stowing his luggage, you pull up the information your computer has on <planet>. It's one of the "Paradise Worlds," terraformed to have a perfect climate, accessible only to the very wealthy. You wonder whether James is going to be able to fit in there.`
				accept
	
	on complete
		payment 30000
		log "Dropped James off on Hestia after running a few missions with him. Met a few spoiled tourists and got to visit Earth along the way."
		conversation "end of intro missions"



mission "Delve Intro [1 Freighter]"
	priority
	name "Delivery to <planet>"
	description "Travel with your new friend James to <destination>, and deliver <cargo>."
	blocked `When you meet up with James in the spaceport, he says, "Hi there, <first>! I found you another mission, but it looks like you'll need <capacity> in order to take it on. So, you'll either have to cancel another mission, or come back here later to continue this one. Sorry!"`
	cargo "climbing equipment" 37
	passengers 1
	source "Glory"
	destination "Maelstrom"
	to offer
		has "Delve Intro [0]: done"
		or
			has "ships: Light Freighter"
			has "ships: Heavy Freighter"
		not "Delve Intro [1 Transport]: offered"
		not "Delve Intro [1 Interceptor]: offered"
	
	on offer
		conversation
			`The world of <origin> is in full bloom; the fields that the spaceport overlooks are filled with flowers of every color of the rainbow, and a sweet smell rests in the air. You find James talking with a man wearing rugged clothing, completely unlike the rest of the world around him. "Captain <last>!" says James. "Glad you could join us. Raphael here runs a tourism company centered around rock climbing. He's looking to expand his operations to <planet>, but he needs <cargo> delivered there in advance. Are you willing to help out?"`
			choice
				`	"Sure, anything I can do to assist them!"`
				`	"Sorry, but I think I'm going to head out on my own."`
					decline
			`	"Great!" says James. "They'll be loading up your ship shortly."`
				accept
	
	on complete
		payment 30000
		conversation
			`You drop off the shipment of <commodity> on <planet>, and collect your payment of <payment>. "Hauling freight," says James. "Not the most glamorous job, or the most interesting, but you're always guaranteed steady income. And once you know the galaxy a bit better, instead of taking missions you can find your own trade routes to follow. The only trouble is, build up a fleet with lots of cargo space and not enough defenses and the pirates begin to take notice."`
			choice
				`	"Did you have a lot of trouble with pirates when you were a captain?"`
					goto pirates
				`	"But what if I want to earn money more quickly than I can by trading?"`
					goto quick
			label pirates
			`	"Some. That's why you can't just go traipsing around the galaxy in a fleet of unarmed star barges; every pirate within a week's travel will hear you're coming through and come after you. In the long term, having a few heavy freighters with good defenses is more cost-effective than losing a star barge or two to the pirates on every journey."`
				goto port
			label quick
			`	"There's no quick road to riches, kid. The more something pays, the riskier it is. If you need to make lots of money in a hurry, bounty hunting is the way to go, but nine out of ten pilots who give bounty hunting a try end up dead. And, no one's going to give you those sorts of missions until you've proved yourself in combat, anyway."`
				goto port
			label port
			`	He picks up his suitcase. "If you want to run another mission with me, look for me in the spaceport. I'll see if I can find you something with a bit higher profit margin this time."`
			``
			`	(As before, click the "Spaceport" button to continue this mission.)`



mission "Delve Intro [2 Freighter]"
	priority
	name "Rush delivery to <planet>"
	description "This shipment of <commodity> needs to get to <destination>, by <date>."
	blocked `When you meet up with James in the spaceport, he says, "Hi there, <first>! I found you another mission, but it looks like you'll need <capacity> in order to take it on. So, you'll either have to cancel another mission, or come back here later to continue this one. Sorry!"`
	cargo "sealed pathogens" 32
	passengers 1
	source "Maelstrom"
	destination "Hermes"
	clearance
	deadline
	to offer
		has "Delve Intro [1 Freighter]: done"
	
	on offer
		conversation
			`As you walk through the spaceport, James sees you from a distance and waves you over. As you approach, you see several people in hazmat suits working behind him. "I've found another job for you," he says.`
			choice
				`	"I hope it isn't related to those workers."`
				`	"Sorry, I think I'll head off on my own now."`
					decline
			`	"As long as you don't do anything stupid," James says, "like open up the cargo yourself, you'll be safe. <cargo> needs to get to the refrigeration vaults on <planet> before they decay, and that means it needs to be there no later than <day>. If we take a direct route, there should be no trouble making the delivery on time. What do you say?"`
			choice
				`	"Sounds good. Let's do it!"`
				`	"Sorry, no way am I loading up my shiny new starship with lethal diseases."`
					decline
			`	"Great!" he says. "I mentioned this earlier, but you might want to stop by the outfitter and buy a local map. Hyperspace routes aren't always logical, and the last thing you want to do is get lost and end up with a pile of rotten fish that no one wants filling up your cargo hold. Also, we're going to be leaving Deep space soon; outside of the Deep or the Paradise Worlds, pirate attacks are frequent, so watch out."`
				accept
	
	on complete
		payment 35000
		conversation
			`Your cargo has loomed silently in your hold for the last few days, but as far as you can tell, the pathogens are still safely contained. The dock workers on <planet> offload it without comment, and give you your payment of <payment>.`
			`	"If you can line them up right," says James, "rush deliveries can be your best source of income as a freighter captain. And keep your eye out for missions with large amounts of cargo, too, because your barge's hold is definitely big enough to handle them. And if you've got any cargo space to spare and you know what the prices are going to be at your destination, be sure to stock up on something you can sell for a profit."`
			choice
				`	"What would you recommend if I want to do more than just carry cargo?"`
					goto more
				`	"Was that what you did for your whole career?"`
					goto career
			label more
			`	He pauses for a moment to think, then says, "Unless you want to do something really risky like hunting pirates, your best bet is to work with the Navy, or the Syndicate, or one of the local militias. Any of those would be a decent choice, although they've each got their own problems. If any of them offer you a mission, go ahead and take it; that's a good way to build connections and get to know the lay of the land."`
				goto end
			label career
			`	"Well," he says, "Back when I was a bit older than you, I piloted a Firebird for a while, escorting merchant convoys up and down the Rim. I used to hope we'd get attacked; I'd disable the pirate ships and rob them blind. Turnabout is fair play, after all.`
			`	"Then one day I got a bit too greedy and thought I'd try to capture a pirate ship or two, to add more firepower to my fleet. We boarded their ship, and I sent my crew through the airlock to kill off the pirates. And it turns out the pirates had grenades. Four of my men were dead before I even realized what was happening. We had to retreat, and then limp back to port without even enough crew left uninjured to pilot the ship right. After that I decided to stick to less risky jobs."`
				goto end
			label end
			`	He glances toward the spaceport and says, "Anyway, if you want to make one more trip with me, you know where to find me."`



mission "Delve Intro [3 Freighter]"
	priority
	name "Bring James to <planet>"
	description "Drop James off on <destination>, where he has a spot reserved in a retirement home."
	blocked `When you meet up with James in the spaceport, he says, "Hi there, <first>! I found you another mission, but it looks like you'll need <capacity> in order to take it on. So, you'll either have to cancel another mission, or come back here later to continue this one. Sorry!"`
	passengers 1
	source "Hermes"
	destination "Hestia"
	to offer
		has "Delve Intro [2 Freighter]: done"
	
	on offer
		conversation
			`You find James talking with a group of scientists and dock workers, who seem to be old acquaintances of his. As you approach, he says, "Well guys, here comes my ride. I should probably say goodbye." They head back off to do their work. "Even after all my years as a captain," says James, "I still feel uncomfortable every time I land on <origin>. Every day, scientists on this planet work with pathogens capable of wiping out a planet within months. The risk of infection is such that you need a permit to live here. Can you imagine spending your life here?"`
			choice
				`	"Somebody has to do the risky stuff so that the rest of humanity can prosper."`
				`	"It does seem awfully isolated. But some people might enjoy the solitude."`
			`	"I suppose," he says. "Anyway, I think it's time for the last leg of my journey. Do you think you can give me a lift to <planet>? I'll pay you quite well for your services, of course."`
			choice
				`	"Sure, I can take you there."`
				`	"Sorry, I was thinking of heading in a different direction from here."`
					decline
			`	Once again you walk back to your ship with James. Once you get there, as he's stowing his luggage, you pull up the information your computer has on <planet>. It's one of the "Paradise Worlds," terraformed to have a perfect climate, accessible only to the very wealthy. You wonder whether James is going to be able to fit in there.`
				accept
	
	on complete
		payment 30000
		log "Dropped James off on Hestia after running a few missions with him. Still not convinced that my hold isn't a biohazard."
		conversation "end of intro missions"



mission "Delve Intro [1 Interceptor]"
	priority
	name "Delivery to <planet>"
	description "Deliver <commodity>, along with your new friend James, to <destination>, while avoiding a pirate warship."
	blocked `When you meet up with James in the spaceport, he says, "Hi there, <first>! I found you another mission, but it looks like you'll need <capacity> in order to take it on. So, you'll either have to cancel another mission, or come back here later to continue this one. Sorry!"`
	passengers 1
	cargo "confidential documents" 2
	source "Asgard"
	destination "Valhalla"
	to offer
		has "Delve Intro [0]: done"
		or
			has "ships: Interceptor"
			has "ships: Drone"
			has "ships: Fighter"
			has "ships: Light Warship"
			has "ships: Medium Warship"
			has "ships: Heavy Warship"
		not "Delve Intro [1 Transport]: offered"
		not "Delve Intro [1 Freighter]: offered"
	npc
		government Pirate
		personality entering plunders
		ship "Leviathan" "Arm of Odin"
	
	on offer
		conversation
			`You end up finding James in one of the spaceport's bars, talking to a woman wearing a military uniform. "Nice to see you, <first>," he says. "I've been talking to Helen over here, and I think we have a job on our hands."`
			choice
				`	"What is it?"`
					goto job
				`	"You haven't drafted me into the Navy, have you?"`
				`	"Actually, I want to go out on my own now."`
					decline
			`	Helen chuckles. "Firstly, I'm not part of the Navy, I'm with Deep Security. And secondly, not to disparage your abilities, but we only recruit experienced captains into our ranks."`
			label job
			`	James says, "Deep Security mainly acts as the Deep equivalent of the Navy, protecting merchants from pirates. However, they also deal with the transport of confidential documents and equipment, for both the private and governmental sector."`
			`	Helen continues. "Recently, one of our logistic ships was attacked and damaged by a heavy merchant warship named the Arm of Odin. We now believe that ship to be a pirate vessel in disguise, who specifically wanted the cargo onboard our ship. We're looking for a replacement ship that is able to avoid the pirate threat. How fast would you say the <ship> is?"`
			choice
				`	"It'll outspeed anything short of a fighter."`
				`	"Not fast enough. You'll have to find someone else for the job."`
					decline
			`	"Good," she says. "I'll have the cargo loaded onto your ship by sundown."`
			`	After she leaves, James says to you, "Now, get one thing clear. This is not your David and Goliath moment. The Arm's shields are a hundred times as strong as yours, and if it's able to bring its weapons to bear, we'll be dead in two seconds. So, the moment we're in the sky, we head straight for hyperspace. Don't even wait around to see if the Arm is coming or not. Got it?"`
			choice
				`	"Got it."`
					accept
				`	"I really shouldn't try to fight?"`
			`	"It just isn't feasible," he says. "If a ship has turrets, your Sparrow can't get close enough to hit it with your guns without being damaged, and then it's just a matter of whose weapons and shields are stronger. And one heavy rocket hit could nearly disable you. Also, if it has anti-missile turrets, you can't count on hanging back and bombarding it with missiles from long distances, or at least not with weapons that can fit in a Sparrow. So, don't risk it. It's like rock paper scissors; recognize what your enemy's strengths and weaknesses are, as well as your own."`
				accept
	
	on complete
		payment 40000
		conversation
			`As you touch down on <planet>, a team of uniformed workers are ready to unload the confidential cargo. One of them thanks you and hands you a credit chip worth <payment>. "How was that, <first>?" James asks.`
			choice
				`	"It was a breeze. What's next?"`
				`	"I was hoping to do some shooting, not get shot at."`
					goto pow
			`	James lets out a laugh. "Now that's the spirit! Most Sparrow pilots get the wind knocked out of them after their first combat, and decide to do some asteroid mining instead. It takes some time to find a system with good enough materials, but the lower risk is worth it. Anyway, I'll see if there's another mission in the spaceport for you. Meet me there."`
				goto end
			label pow
			`	"That's just how it is," James says. "Don't forget that you're in a Sparrow; the very bottom of the food chain. You've got to respect any and all opponents, no matter how weak you think they are. Some Sparrow pilots realize how weak their ship is, and decide to take up asteroid mining instead. It takes some time to find a system with good enough materials, but the lower risk is worth it. Anyway, meet me in the spaceport if you want to do another job."`
			label end
			``
			`	(As before, click the "Spaceport" button to continue this mission.)`



mission "Delve Intro [2 Interceptor]"
	priority
	name "Escort convoy to <planet>"
	description "Escort a merchant convoy to <destination>, along with James."
	blocked `When you meet up with James in the spaceport, he says, "Hi there, <first>! I found you another mission, but it looks like you'll need <capacity> in order to take it on. So, you'll either have to cancel another mission, or come back here later to continue this one. Sorry!"`
	passengers 1
	source "Valhalla"
	destination "Ingot"
	to offer
		has "Delve Intro [1 Interceptor]: done"
	npc
		government Pirate
		system "Phecda"
		personality plunders
		ship "Sparrow" "Dagger of Blood"
		ship "Fury" "Asmodan's Plunder"
	npc save
		government Merchant
		personality timid escort
		ship "Freighter" "Roots and Moonlight"
		ship "Freighter" "Serenity Sparks"
	
	on offer
		conversation
			`You find James standing on a landing pad underneath a large freighter, chatting with a woman you assume is the captain. "There you are!" he says. "Captain Risa here says her two ships have always had troubles with pirates when venturing outside of the Deep, and she's looking for an escort to get them safely to Gemstone. Are you interested?"`
			choice
				`	"Of course!"`
				`	"No, sounds a bit too risky for me."`
					decline
			`	"Great," he says. "Whenever we're ready to leave the planet, they'll take off behind us and follow us to <planet>." As you begin walking away together, he adds in a quieter voice, "While the Deep is well guarded against pirates, most of human space is clamoring with bandits and other ruffians. Normally a fresh pilot like you with no combat reputation would never be offered a mission like this, so try not to mess things up. Remember that we don't have to kill the pirates, all we have to do is make sure the convoy isn't destroyed. But freighters are slow, so you can't just go skipping through hyperspace as fast as you want; you need to stick around and make sure they're behind you."`
				accept
	
	on complete
		payment 40000
		conversation
			`The captain of the <npc> hands you <payment> and thanks you for your escort services. From the expression on her face, you'd guess that she's feeling lucky to still be alive after entrusting the safety of her fleet to a rookie pilot like yourself.`
			`	After she is gone, James turns to you and says, "Not too bad for your first escort mission. I recognize that look on your face - it's the same one I had after my first job like this back when I was a beginner. If I recall, my first priority after touching down was replacing some of the ship's guns with missile launchers so I'd actually have a chance against pirates. It's a scandal how they sell interceptors with nothing but short-ranged energy weapons these days; trying to use them in combat on such a small ship is practically suicide. Keep your distance with some missiles and you can almost never go wrong. Anyway, I'll stop rambling. If you want to do one last job for me, come and find me in the spaceport before you leave." He picks up his suitcase and heads outside.`



mission "Delve Intro [3 Interceptor]"
	priority
	name "Bring James to <planet>"
	description "Drop James off on <destination>, where he has a spot reserved in a retirement home."
	blocked `When you meet up with James in the spaceport, he says, "Hi there, <first>! I found you another mission, but it looks like you'll need <capacity> in order to take it on. So, you'll either have to cancel another mission, or come back here later to continue this one. Sorry!"`
	passengers 1
	source "Ingot"
	destination "Hestia"
	to offer
		has "Delve Intro [2 Interceptor]: done"
	
	on offer
		conversation
			`You find James sitting at the spaceport's tiny bar, sipping a beer while listening to the steady patter of micrometeorites against the roof. "Working here," says James, "is one of the few jobs in the galaxy more dangerous than fighting pirates. And worse, because if a big meteorite decides to strike this station, there's basically nothing they can do about it except hope they see it coming. Care for a drink?"`
			choice
				`	"Sure."`
				`	"No thanks."`
					goto end
			`	He buys you a beer. It tastes a little stale, but it's not the worst beer you've ever had. You can't help but feel sorry for the people who work here, so isolated and cut off from even the basic amenities you took for granted on Midgard.`
			label end
			`	"Anyway," says James, "would you be willing to take me on one more journey? It's time for me to head for that retirement home."`
			choice
				`	"Of course."`
				`	"Sorry, I think I'll go hunt some pirates instead."`
					decline
			`	Once again you walk back to your ship with James. Once you get there, as he's stowing his luggage, you pull up the information your computer has on <planet>. It's one of the "Paradise Worlds," terraformed to have a perfect climate, accessible only to the very wealthy. You wonder whether James is going to be able to fit in there.`
				accept
	
	on complete
		payment 30000
		log "Dropped James off on Hestia after running a few missions with him. Escort duty is a risky business."
		conversation "end of intro missions"



conversation "end of intro missions"
	branch default
		has "start: default"
	branch paradise
		has "start: paradise"
	
	`As you are piloting your ship down to land on <planet>, James disappears into his bunk room. After the ship has landed he comes out, no longer in the grease-stained coveralls he's been wearing up until now, but in a suit. He smooths down the front of the suit distractedly and then looks at his hands as if unsure of where to put them. "How do I look?" he asks.`
		goto choice
	
	label default
	`As you are piloting your ship down to land on <planet>, James disappears into his bunk room. After the ship has landed he comes out, no longer in the grease-stained coveralls he's been wearing up until now, but in a suit. As a lifelong textile worker, you automatically note that the suit is made of real wool, very finely woven, and that it has been tailored to fit him. He smooths down the front of the suit distractedly and then looks at his hands as if unsure of where to put them. "How do I look?" he asks.`
		goto choice
	
	label paradise
	`As you are piloting your ship down to land on <planet>, James disappears into his bunk room. After the ship has landed he comes out, no longer in the grease-stained coveralls he's been wearing up until now, but in a suit. You recognize a logo on the collar of the suit that belongs to a famous brand. He smooths down the front of the suit distractedly and then looks at his hands as if unsure of where to put them. "How do I look?" he asks.`
	
	label choice
	choice
		`	"Like a millionaire."`
			goto millionaire
		`	"You look great."`
			goto great
	
	label millionaire
	`	"Well, that's the other thing about being a captain," he says. "You can get filthy rich."`
		goto next
	
	label great
	`	"Let's hope the locals think so," he says.`
		goto next
	
	label next
	`	There's an awkward pause. You're unsure of how to respond. Then he says, "Thing is, this here planet is one of the most exclusive retirement communities in the galaxy. Plenty of the locals are probably worth more than a billion credits. But they're mostly financial or business types, or old money. I'm rich enough to be here, but I just hope they're willing to socialize with someone who made his fortune flying a ship.`
	`	"Before you go, is there anything else you'd like to ask me about being a new pilot?"`
	label choices
	choice
		`	"Where should I go if I want to avoid pirates?"`
		`	"Have you ever met any aliens?"`
			goto aliens
		`	"Are there any good trade routes you can give me?"`
			goto trade
		`	"Where can I find well-paying jobs?"`
			goto jobs
		`	"I think I'll manage."`
			goto end
	`	"Stay near Sol and around the Paradise Worlds. The Navy stays there the most, so even if a pirate does show up, they won't last long. The Deep is also a pretty safe place, as they have their own security forces. Once you start moving farther south, things get riskier. The worlds down there don't bring in as much tax revenue as the Paradise Worlds do, so the Navy tends to ignore them. You'll find some local militia to back you up, but they're nothing compared to one of the Navy's Cruisers.`
		goto more
	
	label aliens
	`	"I've spoken with the Quarg a few times, but what captain hasn't? You'll find them down south by Tarazed. I haven't met any other aliens," he pauses for a moment, "as far as I'm aware, that is, but I'm sure they're out there if you go looking hard enough. I've explored all of Republic space in my many years, but there are far more systems out there that we don't even know how to reach.`
		goto more
	
	label trade
	`	"One of the most reliable trade routes is to bring food from the Dirt Belt to Earth or the other urban worlds around it. There are billions of mouths to feed on those worlds, and the Dirt Belt sells food for cheap, so it's a great place to get started. Just remember though that if you use the same trade route for too long, you might end up causing the prices to stabilize. The Dirt Belt can only produce food and people can only eat it so fast, so change up your trade routes if you notice the return getting worse.`
		goto more
	
	label jobs
	`	"Getting good jobs is more about having the space to accept the good jobs than it is finding them, but if you're looking for jobs that pay well for little effort, then you'll want to watch out around the holidays. There's always a big celebration on Earth every April 22nd, Earth Day, so pay attention to the job board in the months leading up to that. The people down in the Rim have some month-long celebration every August that you should look out for too.`
	
	label more
	`	"Anything else you want to ask me?"`
		goto choices
		
	label end
	`	He hands you a credit chip worth <payment>, and says, "Best of luck to you, Captain. Don't hesitate to look me up if you're ever in the area. And remember to check the spaceports wherever you land. You never know who you'll find wandering around there."`<|MERGE_RESOLUTION|>--- conflicted
+++ resolved
@@ -200,14 +200,10 @@
 	source "New Boston"
 	destination "New Greenland"
 	to offer
-<<<<<<< HEAD
-		not "hai space start"
-=======
 		has "start: default"
 	substitutions
 		<trade> "stock up on medical goods"
 		<while> "While they don't sell much here compared to on the big manufacturing worlds"
->>>>>>> 2fe5a9bc
 	
 	on offer
 		log "Finally scraped together enough money to buy a pilot's license. The interest on the mortgage for my starship is exorbitant."
