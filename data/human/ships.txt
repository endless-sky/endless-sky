--- conflicted
+++ resolved
@@ -2687,17 +2687,10 @@
 		"cost" 1580000
 		"shields" 3500
 		"hull" 1200
-<<<<<<< HEAD
-		"required crew" 7
-		"bunks" 14
+		"required crew" 3
+		"bunks" 7
 		"mass" 130
 		"drag" 1.9
-=======
-		"required crew" 3
-		"bunks" 7
-		"mass" 180
-		"drag" 3.8
->>>>>>> 3e27b90a
 		"heat dissipation" .6
 		"fuel capacity" 500
 		"cargo space" 25
@@ -3036,15 +3029,9 @@
 		"shields" 1200
 		"hull" 300
 		"required crew" 1
-<<<<<<< HEAD
-		"bunks" 2
+		"bunks" 3
 		"mass" 45
 		"drag" .81
-=======
-		"bunks" 3
-		"mass" 50
-		"drag" .9
->>>>>>> 3e27b90a
 		"heat dissipation" .8
 		"fuel capacity" 300
 		"cargo space" 15
