--- conflicted
+++ resolved
@@ -502,14 +502,8 @@
 		"hull" 6300
 		"required crew" 12
 		"bunks" 30
-<<<<<<< HEAD
-		"mass" 1120
-		"drag" 14.6
-=======
 		"mass" 4320
-		"drag" 11.7
 		"drag" 18.2
->>>>>>> 6e01af19
 		"heat dissipation" .26
 		"fuel capacity" 1675
 		"cargo space" 490
@@ -779,13 +773,8 @@
 		"hull" 7600
 		"required crew" 12
 		"bunks" 21
-<<<<<<< HEAD
-		"mass" 1510
-		"drag" 16.8
-=======
 		"mass" 6960
 		"drag" 21
->>>>>>> 6e01af19
 		"heat dissipation" .27
 		"fuel capacity" 3500
 		"cargo space" 640
@@ -1017,13 +1006,8 @@
 		"hull" 7600
 		"required crew" 18
 		"bunks" 43
-<<<<<<< HEAD
-		"mass" 1525
-		"drag" 16.8
-=======
 		"mass" 7040
 		"drag" 21
->>>>>>> 6e01af19
 		"heat dissipation" .27
 		"fuel capacity" 3300
 		"cargo space" 20
@@ -1220,13 +1204,8 @@
 		"hull" 8000
 		"required crew" 6
 		"bunks" 18
-<<<<<<< HEAD
-		"mass" 1525
-		"drag" 21.1
-=======
 		"mass" 7040
 		"drag" 26.4
->>>>>>> 6e01af19
 		"heat dissipation" .4
 		"fuel capacity" 2350
 		"cargo space" 550
@@ -2251,13 +2230,8 @@
 		"hull" 3700
 		"required crew" 3
 		"bunks" 12
-<<<<<<< HEAD
-		"mass" 490
-		"drag" 9.8
-=======
 		"mass" 1000
 		"drag" 14.7
->>>>>>> 6e01af19
 		"heat dissipation" .43
 		"fuel capacity" 500
 		"cargo space" 130
@@ -2320,13 +2294,8 @@
 		"hull" 5200
 		"required crew" 3
 		"bunks" 12
-<<<<<<< HEAD
-		"mass" 640
-		"drag" 10.7
-=======
 		"mass" 1440
 		"drag" 16.1
->>>>>>> 6e01af19
 		"heat dissipation" .43
 		"fuel capacity" 600
 		"cargo space" 260
@@ -2391,13 +2360,8 @@
 		"hull" 6700
 		"required crew" 3
 		"bunks" 12
-<<<<<<< HEAD
-		"mass" 790
-		"drag" 11.6
-=======
 		"mass" 1880
 		"drag" 17.5
->>>>>>> 6e01af19
 		"heat dissipation" .43
 		"fuel capacity" 700
 		"cargo space" 390
@@ -3133,13 +3097,8 @@
 		"hull" 3700
 		"required crew" 5
 		"bunks" 14
-<<<<<<< HEAD
-		"mass" 510
-		"drag" 9.8
-=======
 		"mass" 1000
 		"drag" 14.7
->>>>>>> 6e01af19
 		"heat dissipation" .48
 		"fuel capacity" 625
 		"cargo space" 40
@@ -3574,13 +3533,8 @@
 		"hull" 5200
 		"required crew" 7
 		"bunks" 16
-<<<<<<< HEAD
-		"mass" 680
-		"drag" 10.7
-=======
 		"mass" 1440
 		"drag" 16.1
->>>>>>> 6e01af19
 		"heat dissipation" .48
 		"fuel capacity" 875
 		"cargo space" 80
@@ -3868,13 +3822,8 @@
 		"hull" 6700
 		"required crew" 7
 		"bunks" 18
-<<<<<<< HEAD
-		"mass" 850
-		"drag" 11.6
-=======
 		"mass" 1880
 		"drag" 17.5
->>>>>>> 6e01af19
 		"heat dissipation" .51
 		"fuel capacity" 1175 # All carriers will need fuel revised upwards
 		"cargo space" 120
