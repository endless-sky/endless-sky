--- conflicted
+++ resolved
@@ -406,30 +406,9 @@
 ship "Barb" "Barb (Proton)"
 	sprite "ship/barbp"
 	thumbnail "thumbnail/barbp"
-<<<<<<< HEAD
-	attributes
-		category "Fighter"
-		"cost" 50000
-		"shields" 800
-		"hull" 200
-		"required crew" 1
-		"bunks" 1
-		"mass" 15
-		"drag" .4
-		"heat dissipation" .78
-		"outfit space" 85
-		"weapon capacity" 28
-		"engine capacity" 22
-		weapon
-			"blast radius" 12
-			"shield damage" 120
-			"hull damage" 60
-			"hit force" 180
-=======
 	add attributes
 		"bunks" -1
 		"weapon capacity" 4
->>>>>>> 8d51dd62
 	outfits
 		"Proton Gun"
 		
