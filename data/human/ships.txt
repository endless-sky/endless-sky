# Copyright (c) 2014-2015 by Michael Zahniser
#
# Endless Sky is free software: you can redistribute it and/or modify it under the
# terms of the GNU General Public License as published by the Free Software
# Foundation, either version 3 of the License, or (at your option) any later version.
#
# Endless Sky is distributed in the hope that it will be useful, but WITHOUT ANY
# WARRANTY; without even the implied warranty of MERCHANTABILITY or FITNESS FOR A
# PARTICULAR PURPOSE.  See the GNU General Public License for more details.

ship "Aerie"
	sprite "ship/aerie"
	thumbnail "thumbnail/aerie"
	attributes
		category "Medium Warship"
		"cost" 3500000
		"shields" 5700
		"hull" 1900
		"required crew" 10
		"bunks" 28
		"mass" 1532
		"drag" 4.1
		"heat dissipation" .7
		"fuel capacity" 500
		"cargo space" 321
		"outfit space" 2501
		"weapon capacity" 150
		"engine capacity" 95
		weapon
			"blast radius" 80
			"shield damage" 800
			"hull damage" 400
			"hit force" 1200
	outfits
		"Sidewinder Missile Launcher" 2
		"Sidewinder Missile" 136
		"Sidewinder Missile Rack" 2
		"Heavy Laser Turret" 2
		"Heavy Anti-Missile Turret"
		
		"NT-200 Nucleovoltaic"
		"KP-6 Photovoltaic Panel" 2
		"LP072a Battery Pack"
		"D41-HY Shield Generator"
		"Large Radar Jammer"
		"Laser Rifle" 3
		
		"X3700 Ion Thruster"
		"X3200 Ion Steering"
		"Hyperdrive"
		
	engine -10 91
	engine 10 91
	gun -13 -79 "Sidewinder Missile Launcher"
	gun 13 -79 "Sidewinder Missile Launcher"
	turret 0 0 "Heavy Anti-Missile Turret"
	turret -17 14 "Heavy Laser Turret"
	turret 17 14 "Heavy Laser Turret"
	bay "Fighter" -42 -2
	bay "Fighter" 42 2
	leak "leak" 50 50
	leak "flame" 50 80
	leak "big leak" 90 30
	explode "tiny explosion" 10
	explode "small explosion" 25
	explode "medium explosion" 25
	explode "large explosion" 10
	"final explode" "final explosion medium"
	description "The Lionheart Aerie is a light carrier, designed to be just big enough for two fighter bays plus a decent armament of its own. Variations on this same ship design have been in use in the Deep for almost half a millennium, but this model comes with the very latest in generator and weapon technology."



ship "Argosy"
	plural "Argosies"
	sprite "ship/argosy"
	thumbnail "thumbnail/argosy"
	attributes
		category "Light Freighter"
		"cost" 1960000
		"shields" 4200
		"hull" 2600
		"required crew" 4
		"bunks" 14
		"mass" 431
		"drag" 5.9
		"heat dissipation" .7
		"fuel capacity" 400
		"cargo space" 266
		"outfit space" 599
		"weapon capacity" 90
		"engine capacity" 80
		weapon
			"blast radius" 60
			"shield damage" 600
			"hull damage" 300
			"hit force" 900
	outfits
		"Energy Blaster" 2
		"Meteor Missile Launcher" 2
		"Meteor Missile" 60
		"Blaster Turret"
		"Anti-Missile Turret"
		
		"RT-I Radiothermal"
		"LP072a Battery Pack"
		"D23-QP Shield Generator"
		
		"Greyhound Plasma Thruster"
		"Greyhound Plasma Steering"
		"Hyperdrive"
		
	engine -25 91 0.6
	engine -14 91 0.8
	engine 14 91 0.8
	engine 25 91 0.6
	gun -22 -37 "Energy Blaster"
	gun -22 -37 "Meteor Missile Launcher"
	gun 22 -37 "Energy Blaster"
	gun 22 -37 "Meteor Missile Launcher"
	turret 0 -12.5 "Blaster Turret"
	turret 0 9.5 "Anti-Missile Turret"
	leak "leak" 60 50
	leak "flame" 60 80
	explode "tiny explosion" 10
	explode "small explosion" 25
	explode "medium explosion" 25
	explode "large explosion" 10
	"final explode" "final explosion medium"
	description "The Argosy from Southbound Shipyards is very popular with merchants not because of its capacity, which is actually slightly smaller than the Syndicate Freighter, but because it can hold its own in combat even against a small pirate fleet."
	description "	The Argosy is also a very easy ship to upgrade with faster engines or more powerful weapons as needed, so many privately owned Argosies have very different capabilities than the stock model."



ship "Arrow"
	sprite "ship/arrow"
	thumbnail "thumbnail/arrow"
	attributes
		category "Transport"
		"cost" 1200000
		"shields" 2000
		"hull" 400
		"required crew" 1
		"bunks" 5
		"mass" 130
		"drag" 2.0
		"heat dissipation" .85
		"fuel capacity" 600
		"cargo space" 10
		"outfit space" 180
		"weapon capacity" 50
		"engine capacity" 75
		weapon
			"blast radius" 24
			"shield damage" 240
			"hull damage" 120
			"hit force" 360
	outfits
		"Sidewinder Missile Pod" 2
		"Sidewinder Missile" 8
		"Anti-Missile Turret"
		
		"Dwarf Core"
		"Supercapacitor"
		"D14-RN Shield Generator"
		"Small Radar Jammer"
		"Luxury Accommodations"
		
		"A250 Atomic Thruster"
		"A255 Atomic Steering"
		"Hyperdrive"
		
	engine -8 56
	engine 8 56
	gun -7.5 -36 "Sidewinder Missile Pod"
	gun 7.5 -36 "Sidewinder Missile Pod"
	turret 0 17.5 "Anti-Missile Turret"
	leak "leak" 80 50
	explode "tiny explosion" 12
	explode "small explosion" 18
	explode "medium explosion" 6
	"final explode" "final explosion small"
	description "The Arrow is a light transport, designed for bringing a small number of very rich passengers - Syndicate CEOs, for example - from one planet to another with speed and style. It makes up for its light armament by being able to outrun nearly every other ship in the sky."



ship "Auxiliary"
	plural "Auxiliaries"
	sprite "ship/auxiliaryh"
	thumbnail "thumbnail/auxiliaryh"
	attributes
		category "Transport"
		licenses
			"Navy Auxiliary"
		"cost" 13720000
		"shields" 17100
		"hull" 5900
		"required crew" 87
		"bunks" 250
		"mass" 1496
		"drag" 13.3
		"heat dissipation" .45
		"fuel capacity" 900
		"cargo space" 1165
		"outfit space" 3354
		"weapon capacity" 160
		"engine capacity" 200
		weapon
			"blast radius" 280
			"shield damage" 2800
			"hull damage" 1400
			"hit force" 4200
	outfits
		"Sidewinder Missile Launcher" 2
		"Sidewinder Missile" 100
		"Quad Blaster Turret" 2
		"Heavy Anti-Missile Turret" 2
		
		"Fusion Reactor"
		"LP288a Battery Pack"
		"D94-YV Shield Generator"
		"D67-TM Shield Generator"
		"Water Coolant System"
		"Large Radar Jammer"
		"Ramscoop"
		
		"X4700 Ion Thruster"
		"X1700 Ion Thruster"
		"X5200 Ion Steering"
		"Scram Drive"
	engine -40.5 175 0.45
	engine 40.5 175 0.45
	gun -12 -186
	gun 12.5 -186
	turret 0 -77.5 "Heavy Anti-Missile Turret"
	turret 0 -22
	turret 0 28
	turret 0 79 "Heavy Anti-Missile Turret"
	bay "Fighter" 0 -77.5
	bay "Fighter" 0 -22
	bay "Fighter" 0 28
	bay "Fighter" 0 79
	leak "leak" 30 50
	leak "flame" 30 80
	leak "big leak" 30 30
	explode "tiny explosion" 20
	explode "small explosion" 45
	explode "medium explosion" 50
	explode "large explosion" 40
	explode "huge explosion" 10
	"final explode" "final explosion large"
	description "The Auxiliary is the Republic Navy's logistical backbone. The size and durability of a capital ship but more cargo and passenger space than any other Navy ship, the Auxiliary is used whenever the Navy needs large amounts of troops or cargo transported with a guarantee that they'll reach the destination."
	description " The Auxiliary was built with modularity in mind, allowing the ship to be fitted for more cargo or bunk space depending on the mission. This modularity makes the ship rather expensive to build, however, and therefore a rare sight to see."

ship "Auxiliary" "Auxiliary (Cargo)"
	plural "Auxiliaries"
	sprite "ship/auxiliaryc"
	thumbnail "thumbnail/auxiliaryc"
	add attributes
		"mass" -166
		"bunks" -112
<<<<<<< HEAD
		"cargo space" 1204
	gun -12 -180
	gun 12 -180
	turret 0 -72 "Heavy Anti-Missile Turret"
	turret 0 -21
	turret 0 31
	turret 0 83 "Heavy Anti-Missile Turret"
	bay "Fighter" 0 -72
	bay "Fighter" 0 -21
	bay "Fighter" 0 31
	bay "Fighter" 0 83
=======
		"cargo space" 200
	gun -12 -186
	gun 12.5 -186
	turret 0 -76.5 "Heavy Anti-Missile Turret"
	turret 0 -24
	turret 0 28
	turret 0 79 "Heavy Anti-Missile Turret"
	bay "Fighter" 0 -76.5
	bay "Fighter" 0 -24
	bay "Fighter" 0 28
	bay "Fighter" 0 79
>>>>>>> 1cf42395

ship "Auxiliary" "Auxiliary (Transport)"
	plural "Auxiliaries"
	sprite "ship/auxiliaryt"
	thumbnail "thumbnail/auxiliaryt"
	add attributes
		"mass" 203
		"bunks" 112
<<<<<<< HEAD
		"cargo space" -960
	gun -12 -180
	gun 12 -180
	turret 0 -73.5 "Heavy Anti-Missile Turret"
	turret 0 -17
	turret 0 20
	turret 0 79 "Heavy Anti-Missile Turret"
	bay "Fighter" 0 -73.5
	bay "Fighter" 0 -17
	bay "Fighter" 0 20
	bay "Fighter" 0 79
=======
		"cargo space" -200
	gun -12 -186
	gun 12.5 -186
	turret 0 -77.5 "Heavy Anti-Missile Turret"
	turret 0 -22
	turret 0 16.5
	turret 0 73 "Heavy Anti-Missile Turret"
	bay "Fighter" 0 -77.5
	bay "Fighter" 0 -22
	bay "Fighter" 0 16.5
	bay "Fighter" 0 73
>>>>>>> 1cf42395



ship "Bactrian"
	sprite "ship/bactrian"
	thumbnail "thumbnail/bactrian"
	attributes
		licenses
			City-Ship
		category "Heavy Warship"
		"cost" 17600000
		"shields" 17500
		"hull" 8600
		"required crew" 70
		"bunks" 245
		"mass" 4076
		"drag" 16.1
		"heat dissipation" .4
		"fuel capacity" 700
		"cargo space" 2592
		"outfit space" 3620
		"weapon capacity" 300
		"engine capacity" 180
		weapon
			"blast radius" 260
			"shield damage" 2600
			"hull damage" 1300
			"hit force" 3900
	outfits
		"Sidewinder Missile Launcher" 2
		"Sidewinder Missile" 90
		"Torpedo Launcher" 2
		"Torpedo" 60
		"Heavy Laser Turret" 4
		"Heavy Anti-Missile Turret" 2
		
		"Fusion Reactor"
		"LP144a Battery Pack"
		"D94-YV Shield Generator"
		"Large Radar Jammer"
		"Ramscoop"
		"Laser Rifle" 15
		
		"X4700 Ion Thruster"
		"X5200 Ion Steering"
		"Hyperdrive"
		
	engine -18 230
	engine 18 230
	gun -15 -226 "Torpedo Launcher"
	gun 15 -226 "Torpedo Launcher"
	gun -40 -133 "Sidewinder Missile Launcher"
	gun -45 -128 "Sidewinder Missile Launcher"
	turret -22 -148 "Heavy Laser Turret"
	turret 26 -80 "Heavy Anti-Missile Turret"
	turret -41 -20 "Heavy Laser Turret"
	turret 32 -7 "Heavy Laser Turret"
	turret 53 82 "Heavy Laser Turret"
	turret -37 186 "Heavy Anti-Missile Turret"
	bay "Fighter" -38 -26
	bay "Fighter" 35 36
	bay "Fighter" -47 97
	leak "leak" 30 50
	leak "flame" 30 80
	leak "big leak" 50 30
	explode "small explosion" 25
	explode "medium explosion" 35
	explode "large explosion" 45
	explode "huge explosion" 30
	"final explode" "final explosion large"
	description "The Lionheart Bactrian is the last of the great city-ships, a design hearkening back to the early days of space colonization when a long-distance vessel needed to be a self-contained world, able to survive for weeks at a time without encountering an inhabited planet. It is not only a freighter, but a carrier, and a capable warship either at short range or at a distance."
	description "	Naturally, this versatility also makes it extremely expensive, and the Bactrian is normally only for sale to citizens who have been vetted by the local government of the Deep."



ship "Barb"
	sprite "ship/barb"
	thumbnail "thumbnail/barb"
	attributes
		category "Fighter"
		"cost" 50000
		"shields" 800
		"hull" 200
		"required crew" 1
		"bunks" 2
		"mass" 20
		"drag" .8
		"heat dissipation" .78
		"outfit space" 85
		"weapon capacity" 24
		"engine capacity" 22
		weapon
			"blast radius" 12
			"shield damage" 120
			"hull damage" 60
			"hit force" 180
	outfits
		"Energy Blaster"
		"Blaster Turret"
		
		"nGVF-AA Fuel Cell"
		"LP036a Battery Pack"
		"D14-RN Shield Generator"

		"X1050 Ion Engines"
		
	engine 9 25
	engine -8 25
	gun -7.5 -24.5 "Energy Blaster"
	turret 9.5 8.5 "Blaster Turret"
	leak "leak" 60 50
	explode "tiny explosion" 15
	explode "small explosion" 5
	description `Though the Syndicate doesn't build fighter carriers, it is testing the waters with the Barb, a cheap and flexible carrier-launched craft featuring newly-developed miniaturized ion engines. The design philosophy of the Barb seems to have been "uglier than the Protector," and as you look at the cockpit nestled between the massive gun port and turret mount, you wonder where the power systems are supposed to go. Though an awkward-looking ship, it seems flexible enough to become a dangerous addition to any fleet with carriers.`



ship "Barb" "Barb (Proton)"
	sprite "ship/barbp"
	thumbnail "thumbnail/barbp"
	add attributes
		"bunks" -1
		"weapon capacity" 4
	outfits
		"Proton Gun"
		
		"nGVF-AA Fuel Cell"
		"Supercapacitor"
		"D14-RN Shield Generator"

		"X1050 Ion Engines"
		
	gun -7.5 -24.5 "Proton Gun"
	leak "leak" 60 50
	description `The Barb's commercial success spurred demand for a variant equipped with a Proton Gun. Syndicated Systems had to remove the turret mounting hardware to fit the powerful cannon, but the result is a level of short-range firepower that is unheard-of for a craft its size.`



ship "Bastion"
	sprite "ship/bastion"
	thumbnail "thumbnail/bastion"
	attributes
		category "Medium Warship"
		"cost" 3860000
		"shields" 7500
		"hull" 4700
		"required crew" 17
		"bunks" 40
		"mass" 1704
		"drag" 10.3
		"heat dissipation" .5
		"fuel capacity" 500
		"cargo space" 592
		"outfit space" 2530
		"weapon capacity" 190
		"engine capacity" 120
		weapon
			"blast radius" 120
			"shield damage" 1200
			"hull damage" 600
			"hit force" 1800
	outfits
		"Plasma Cannon" 2
		"Heavy Rocket Launcher" 2
		"Heavy Rocket" 60
		"Heavy Rocket Rack" 2
		"Blaster Turret" 2
		"Anti-Missile Turret"
		
		"S3 Thermionic"
		"LP144a Battery Pack"
		"nGVF-BB Fuel Cell"
		"D67-TM Shield Generator"
		"Water Coolant System"
		"Tactical Scanner"
		"Laser Rifle" 7
		
		"Impala Plasma Thruster"
		"Impala Plasma Steering"
		"Hyperdrive"
		
	engine 31.5 89.5
	engine -31.5 89.5
	gun 52.5 -0.5 "Heavy Rocket Launcher"
	gun 52.5 -0.5 "Plasma Cannon"
	gun -52.5 -0.5 "Heavy Rocket Launcher"
	gun -52.5 -0.5 "Plasma Cannon"
	turret 35.5 29.5 "Blaster Turret"
	turret -35.5 29.5 "Blaster Turret"
	turret 0 0.5 "Anti-Missile Turret"
	leak "leak" 40 50
	leak "flame" 40 80
	leak "big leak" 70 30
	explode "tiny explosion" 5
	explode "small explosion" 15
	explode "medium explosion" 30
	explode "large explosion" 20
	"final explode" "final explosion medium"
	description "The Southbound Shipyards Bastion is designed as a heavy defense platform to accompany freighter convoys, in addition to having enough cargo capacity to serve as a freighter in its own right. Because of its heavy armament, it is classified as a warship rather than a freighter."



ship "Behemoth"
	sprite "ship/behemoth"
	thumbnail "thumbnail/behemoth"
	attributes
		category "Heavy Freighter"
		"cost" 10800000
		"shields" 7600
		"hull" 6300
		"required crew" 12
		"bunks" 30
		"mass" 4759
		"drag" 11.7
		"heat dissipation" .4
		"fuel capacity" 600
		"cargo space" 3826
		"outfit space" 3982
		"weapon capacity" 280
		"engine capacity" 90
		weapon
			"blast radius" 140
			"shield damage" 1400
			"hull damage" 700
			"hit force" 2100
	outfits
		"Heavy Laser Turret" 4
		"Heavy Anti-Missile Turret" 2
		
		"NT-200 Nucleovoltaic"
		"LP144a Battery Pack"
		"D41-HY Shield Generator"
		"Small Radar Jammer"
		"Laser Rifle" 3
		
		"X3700 Ion Thruster"
		"X3200 Ion Steering"
		"Scram Drive"
		
	engine -34 143 0.8
	engine 34 143 0.8
	engine -56 148.5 0.6
	engine 56 148.5 0.6
	gun -47.5 -57.5
	gun 47.5 -57.5
	turret -31 -50 "Heavy Laser Turret"
	turret 31 -50 "Heavy Anti-Missile Turret"
	turret -47.5 33.5 "Heavy Laser Turret"
	turret 47.5 33.5 "Heavy Laser Turret"
	turret -22 66.5 "Heavy Anti-Missile Turret"
	turret 22 66.5 "Heavy Laser Turret"
	leak "leak" 30 50
	leak "flame" 30 80
	leak "big leak" 50 30
	explode "small explosion" 15
	explode "medium explosion" 25
	explode "large explosion" 35
	explode "huge explosion" 20
	"final explode" "final explosion large"
	description "The Behemoth is a recent ship design from Betelgeuse Shipyards, designed as an alternative to the Syndicate Bulk Freighter. Although its cargo capacity is somewhat lower, it is also more maneuverable, and packs a heavier armament by default."



ship "Berserker"
	sprite "ship/berserker"
	thumbnail "thumbnail/berserker"
	attributes
		category "Interceptor"
		"cost" 520000
		"shields" 2200
		"hull" 500
		"required crew" 1
		"bunks" 2
		"mass" 110
		"drag" 2.2
		"heat dissipation" .85
		"fuel capacity" 400
		"cargo space" 10
		"outfit space" 200
		"weapon capacity" 35
		"engine capacity" 65
		weapon
			"blast radius" 30
			"shield damage" 300
			"hull damage" 150
			"hit force" 450
	outfits
		"Energy Blaster" 2
		"Javelin Mini Pod" 2
		"Javelin" 80
		
		"nGVF-CC Fuel Cell"
		"LP072a Battery Pack"
		"D23-QP Shield Generator"
		
		"X2700 Ion Thruster"
		"X3200 Ion Steering"
		"Hyperdrive"
		
	engine -10 45
	engine 10 45
	gun -20 12 "Energy Blaster"
	gun 20 12 "Energy Blaster"
	gun -44 10 "Javelin Mini Pod"
	gun 44 10 "Javelin Mini Pod"
	leak "leak" 60 50
	leak "flame" 80 80
	explode "tiny explosion" 10
	explode "small explosion" 15
	"final explode" "final explosion small"
	description "Once one of the most popular interceptor-class ships, the Berserker's popularity is now waning in favor of more modern and versatile ships like the Hawk. Although limited numbers are still produced by Betelgeuse Shipyards, most Berserkers that are in service today are more than half a century old."



ship "Blackbird"
	sprite "ship/blackbird"
	thumbnail "thumbnail/blackbird"
	attributes
		category "Transport"
		"cost" 2230000
		"shields" 4400
		"hull" 900
		"required crew" 3
		"bunks" 28
		"mass" 220
		"drag" 5.0
		"heat dissipation" .7
		"fuel capacity" 700
		"cargo space" 60
		"outfit space" 350
		"weapon capacity" 90
		"engine capacity" 110
		weapon
			"blast radius" 60
			"shield damage" 600
			"hull damage" 300
			"hit force" 900
	outfits
		"Heavy Laser Turret"
		"Heavy Anti-Missile Turret"
		
		"S3 Thermionic"
		"KP-6 Photovoltaic Array" 3
		"LP072a Battery Pack"
		"D23-QP Shield Generator"
		"Small Radar Jammer"
		"Luxury Accommodations"
		
		"Impala Plasma Thruster"
		"Impala Plasma Steering"
		"Hyperdrive"
		
	engine -42.5 52
	engine 42.5 52
	turret -26 15 "Heavy Laser Turret"
	turret 26 15 "Heavy Anti-Missile Turret"
	leak "leak" 50 50
	leak "flame" 70 80
	explode "tiny explosion" 15
	explode "small explosion" 34
	explode "medium explosion" 18
	explode "large explosion" 2
	"final explode" "final explosion small"
	description "The Tarazed Blackbird is a high-class passenger transport, designed to move large numbers of people across the galaxy with speed and safety. Although not equipped with much weaponry, a Blackbird is well protected and fast enough to evade pirate attacks, and its cargo capacity is high enough to allow the captain to take courier missions on the side."



ship "Bounder"
	sprite "ship/bounder"
	thumbnail "thumbnail/bounder"
	attributes
		category "Transport"
		"cost" 1140000
		"shields" 2200
		"hull" 700
		"required crew" 1
		"bunks" 17
		"mass" 130
		"drag" 3.7
		"heat dissipation" .8
		"fuel capacity" 900
		"cargo space" 40
		"outfit space" 220
		"weapon capacity" 50
		"engine capacity" 110
		weapon
			"blast radius" 30
			"shield damage" 300
			"hull damage" 150
			"hit force" 450
	outfits
		"Anti-Missile Turret" 2
		
		"nGVF-CC Fuel Cell"
		"KP-6 Photovoltaic Array"
		"LP036a Battery Pack"
		"D14-RN Shield Generator"
		
		"X3700 Ion Thruster"
		"X3200 Ion Steering"
		"Hyperdrive"
		
	engine -12 44
	engine 12 44
	turret -37 4 "Anti-Missile Turret"
	turret 37 4 "Anti-Missile Turret"
	leak "leak" 60 50
	explode "tiny explosion" 10
	explode "small explosion" 20
	explode "medium explosion" 15
	"final explode" "final explosion small"
	description "The Megaparsec Bounder is a scout ship and courier, designed not for battle but for carrying passengers and small amounts of cargo across large distances quickly."



ship "Boxwing"
	sprite "ship/boxwing"
	thumbnail "thumbnail/boxwing"
	attributes
		category "Fighter"
		cost 369000
		"shields" 400
		"hull" 800
		"required crew" 1
		"bunks" 1
		"mass" 45
		"drag" .59
		"heat dissipation" .27
		"outfit space" 45
		"engine capacity" 28
		"cargo space" 80
		weapon
			"blast radius" 12
			"shield damage" 120
			"hull damage" 60
			"hit force" 180
	outfits
		"nGVF-AA Fuel Cell"

		"X1050 Ion Engines"

	engine 23 -1
	engine -23 -1
	engine 19 29
	engine -19 29
	leak "leak" 70 50
	leak "flame" 50 80
	explode "tiny explosion" 15
	explode "small explosion" 5
	description `After introducing the "Type F" cargo pod for the Hauler, it became apparent to merchant captains that the new carriers could offer more flexibility within their fleet, if there were a cargo box they could attach to the fighter arms. Enter the "F6-C: Boxwing", the Fighter that doesn't fight, but carries cargo instead. Cargo preservation equipment gives the Boxwing much more mass and very poor heat dissipation characteristics compared to other fighters. That it cannot carry any weapons is only part of the reason jocks call it "Flying Coffin" amongst themselves; besides the ship resembling one and being very sluggish, the pilot "seat" doubles as a bunk, and is cramped beyond the comfort level of most. The interactive panoramic window H.U.D. is the only thing that keeps claustrophobic episodes from becoming a major problem.`


ship "Bulk Freighter"
	sprite "ship/bulk freighter"
	thumbnail "thumbnail/bulk freighter"
	attributes
		category "Heavy Freighter"
		"cost" 9400000
		"shields" 4000
		"hull" 7600
		"required crew" 6
		"bunks" 18
		"mass" 5785
		"drag" 15.8
		"heat dissipation" .5
		"fuel capacity" 600
		"cargo space" 5670
		"outfit space" 3874
		"weapon capacity" 180
		"engine capacity" 85
		weapon
			"blast radius" 120
			"shield damage" 1200
			"hull damage" 600
			"hit force" 1800
	outfits
		"Sidewinder Missile Launcher" 2
		"Sidewinder Missile" 90
		"Laser Turret" 3
		"Heavy Anti-Missile Turret" 2
		
		"RT-I Radiothermal"
		"LP144a Battery Pack"
		"D23-QP Shield Generator"
		"Laser Rifle"
		
		"X3700 Ion Thruster"
		"X3200 Ion Steering"
		"Scram Drive"
		
	engine -22 198
	engine 22 198
	gun -20 -175 "Sidewinder Missile Launcher"
	gun 20 -175 "Sidewinder Missile Launcher"
	turret -12 -155 "Laser Turret"
	turret 12 -155 "Heavy Anti-Missile Turret"
	turret 0 5 "Laser Turret"
	turret -30 175 "Heavy Anti-Missile Turret"
	turret 30 175 "Laser Turret"
	leak "leak" 40 50
	leak "flame" 30 80
	leak "big leak" 50 30
	explode "small explosion" 15
	explode "medium explosion" 25
	explode "large explosion" 35
	explode "huge explosion" 20
	"final explode" "final explosion large"
	description "The Bulk Freighter is the ultimate cargo ship, able to carry as much cargo as four ordinary Syndicate Freighters. Its on-board gearing allows it to service even the most primitive colonies, though dock workers in busier spaceports often joke that it would be simpler to carry smaller freighters within its gigantic holds."
	description "	It is also an incredibly slow and difficult to maneuver ship, especially when loaded down with cargo. Some freight caravans use ordinary freighters instead of bulk freighters just to avoid the hassle of constantly having to wait for the Bulk Freighter to properly align itself for hyperspace travel."



ship "Carrier"
	sprite "ship/carrier"
	thumbnail "thumbnail/carrier"
	attributes
		category "Heavy Warship"
		licenses
			"Navy Carrier"
		"cost" 15200000
		"shields" 21400
		"hull" 8300
		"required crew" 111
		"bunks" 184
		"mass" 8868
		"drag" 17.7
		"heat dissipation" .45
		"fuel capacity" 700
		"cargo space" 1557
		"outfit space" 12769
		"weapon capacity" 370
		"engine capacity" 210
		weapon
			"blast radius" 300
			"shield damage" 3000
			"hull damage" 1500
			"hit force" 4500
	outfits
		"Particle Cannon" 4
		"Meteor Missile Launcher" 4
		"Meteor Missile" 150
		"Meteor Missile Box" 2
		"Heavy Laser Turret" 2
		"Heavy Anti-Missile Turret" 2
		
		"Fusion Reactor"
		"LP288a Battery Pack"
		"D94-YV Shield Generator"
		"Large Radar Jammer" 2
		"Water Coolant System"
		"Brig"
		"Laser Rifle" 40
		"Fragmentation Grenades" 40
		"Security Station"
		"Tactical Scanner"
		
		"X5700 Ion Thruster"
		"X4200 Ion Steering"
		"Hyperdrive"
		
	engine -36.5 200 0.65
	engine 36.5 200 0.65
	gun -17.5 -176.5 "Particle Cannon"
	gun 17.5 -176.5 "Particle Cannon"
	gun -17.5 -176.5 "Meteor Missile Launcher"
	gun 17.5 -176.5 "Meteor Missile Launcher"
	gun -26 -167.5 "Particle Cannon"
	gun 26 -167.5 "Particle Cannon"
	gun -26 -167.5 "Meteor Missile Launcher"
	gun 26 -167.5 "Meteor Missile Launcher"
	turret 0 -49 "Heavy Laser Turret"
	turret 0 14 "Heavy Laser Turret"
	turret -22 22 "Heavy Anti-Missile Turret"
	turret 22 22 "Heavy Anti-Missile Turret"
	bay "Fighter" -38.5 -64.5
	bay "Fighter" 38.5 -64.5
	bay "Fighter" -50 40.5
	bay "Fighter" 50 40.5
	bay "Drone" -71.5 -49.5
	bay "Drone" 71.5 -49.5
	bay "Drone" -115 55
	bay "Drone" 115 55
	bay "Drone" -85 55
	bay "Drone" 85 55
	leak "leak" 30 50
	leak "flame" 30 80
	leak "big leak" 30 30
	explode "tiny explosion" 20
	explode "small explosion" 45
	explode "medium explosion" 50
	explode "large explosion" 40
	explode "huge explosion" 10
	"final explode" "final explosion large"
	description "The Carrier is more than just a warship: it is practically a mobile space station, with docking bays for an entire squadron of drones and fighters and enough crew to fill a small village. Although designed primarily for engaging enemies from a distance, a Carrier can also do significant damage in close combat."



ship "Class C Freighter"
	sprite "ship/bulk freighter"
	thumbnail "thumbnail/bulk freighter"
	attributes
		category "Heavy Warship"
		"cost" 11400000
		"shields" 13500
		"hull" 7600
		"required crew" 18
		"bunks" 43
		"mass" 2430
		"drag" 16.4
		"heat dissipation" .5
		"fuel capacity" 600
		"cargo space" 20
		"outfit space" 400
		"weapon capacity" 140
		"engine capacity" 85
		weapon
			"blast radius" 200
			"shield damage" 2000
			"hull damage" 1000
			"hit force" 3000
	outfits
		"Heavy Laser Turret" 2
		"Heavy Anti-Missile Turret" 2
		
		"Fission Reactor"
		"LP072a Battery Pack"
		"D94-YV Shield Generator"
		"Laser Rifle" 5
		
		"X3700 Ion Thruster"
		"X3200 Ion Steering"
		"Scram Drive"
		
	engine -20 195.5
	engine 20 195.5
	turret -12 -155 "Heavy Laser Turret"
	turret 12 -155 "Heavy Anti-Missile Turret"
	turret 30 175 "Heavy Laser Turret"
	turret -30 175 "Heavy Anti-Missile Turret"
	bay "Drone" -66 -115 left
	bay "Drone" -66 -65 left
	bay "Drone" -66 -15 left
	bay "Drone" -66 35 left
	bay "Drone" -66 85 left
	bay "Drone" -66 135 left
	bay "Drone" 66 -115 right
	bay "Drone" 66 -65 right
	bay "Drone" 66 -15 right
	bay "Drone" 66 35 right
	bay "Drone" 66 85 right
	bay "Drone" 66 135 right
	leak "leak" 30 50
	leak "flame" 50 80
	leak "big leak" 40 30
	explode "small explosion" 15
	explode "medium explosion" 25
	explode "large explosion" 35
	explode "huge explosion" 20
	"final explode" "final explosion large"
	description `The Class C "Freighter" is a stealth warship designed by the Syndicate for baiting pirates with the offer of a seemingly helpless, ordinary bulk freighter. Inside, its cargo space has all been converted into drone bays, allowing it to carry a dozen combat drones.`



ship "Clipper"
	sprite "ship/clipper"
	thumbnail "thumbnail/clipper"
	attributes
		category "Light Freighter"
		"cost" 900000
		"shields" 2700
		"hull" 800
		"required crew" 3
		"bunks" 9
		"mass" 415
		"drag" 3.7
		"heat dissipation" .8
		"fuel capacity" 500
		"cargo space" 176
		"outfit space" 655
		"weapon capacity" 60
		"engine capacity" 80
		weapon
			"blast radius" 36
			"shield damage" 360
			"hull damage" 180
			"hit force" 540
	outfits
		"Beam Laser" 2
		"Javelin Mini Pod" 2
		"Javelin" 80
		
		"nGVF-DD Fuel Cell"
		"LP072a Battery Pack"
		"D23-QP Shield Generator"
		
		"Greyhound Plasma Thruster"
		"Greyhound Plasma Steering"
		"Hyperdrive"
		
	engine -22 47
	engine 22 47
	gun -21.5 -18 "Javelin Mini Pod"
	gun 21.5 -18 "Javelin Mini Pod"
	gun -11 -8.5 "Beam Laser"
	gun 11 -8.5 "Beam Laser"
	leak "leak" 60 50
	leak "flame" 50 80
	explode "tiny explosion" 15
	explode "small explosion" 20
	explode "medium explosion" 10
	"final explode" "final explosion small"
	description "The Clipper is the smaller sister ship to the popular Southbound Shipyards Argosy. Although not able to carry as much cargo, Clippers are versatile ships that can be used as passenger transports, couriers, or even warships in a pinch, and they come with enough free space to be customized based on an individual captain's needs."



ship "Combat Drone"
	sprite "ship/combat drone"
	thumbnail "thumbnail/combat drone"
	attributes
		category "Drone"
		licenses
			Navy
		"cost" 83000
		"hull" 700
		"automaton" 1
		"mass" 20
		"drag" .59
		"heat dissipation" .9
		"outfit space" 58
		"weapon capacity" 8
		"engine capacity" 28
		weapon
			"blast radius" 5
			"shield damage" 50
			"hull damage" 25
			"hit force" 75
	outfits
		"Beam Laser"
		
		"nGVF-AA Fuel Cell"
		"Supercapacitor"
		
		"X1700 Ion Thruster"
		"X1200 Ion Steering"
		
	engine -8.5 28 0.9
	engine 8.5 28 0.9
	gun 0 -25.5 "Beam Laser"
	explode "tiny explosion" 15
	description "Combat drones are pilotless attack ships used primarily by the Republic Navy. Although very weak and easy to destroy, they can be very effective in large numbers. Because drones do not need a cockpit, they can be filled entirely with equipment and solid metal, which makes their hulls stronger than other small ships."



ship "Container Transport"
	sprite "ship/container transport"
	thumbnail "thumbnail/container transport"
	attributes
		category "Heavy Freighter"
		"cost" 9400000
		"shields" 4000
		"hull" 7600
		"required crew" 6
		"bunks" 18
		"mass" 870
		"drag" 15.8
		"heat dissipation" .5
		"fuel capacity" 600
		"cargo space" 600
		"outfit space" 410
		"weapon capacity" 180
		"engine capacity" 85
		weapon
			"blast radius" 120
			"shield damage" 1200
			"hull damage" 600
			"hit force" 1800
	outfits
		"Sidewinder Missile Launcher" 2
		"Sidewinder Missile" 90
		"Laser Turret" 3
		"Heavy Anti-Missile Turret" 2
		
		"RT-I Radiothermal"
		"LP144a Battery Pack"
		"D23-QP Shield Generator"
		"Laser Rifle"
		
		"X3700 Ion Thruster"
		"X3200 Ion Steering"
		"Scram Drive"
		
	engine -20 195.5
	engine 20 195.5
	gun -23.5 -182 "Sidewinder Missile Launcher"
	gun 23.5 -182 "Sidewinder Missile Launcher"
	turret 0 -90.5 "Laser Turret"
	turret 0 -40.5 "Heavy Anti-Missile Turret"
	turret 0 9.5 "Laser Turret"
	turret 0 59.5 "Heavy Anti-Missile Turret"
	turret 0 109 "Laser Turret"
	leak "leak" 40 50
	leak "flame" 30 80
	leak "big leak" 50 30
	explode "small explosion" 15
	explode "medium explosion" 25
	explode "large explosion" 35
	explode "huge explosion" 20
	"final explode" "final explosion large"
	description "The Container Transport is a newer, more popular configuration of the Bulk Freighter that replaces the outboard loose cargo holds with intermodal containers for more efficient turnaround in larger, better-equipped ports."
	description "	As with its geared cousin, however, it remains a slow and difficult to maneuver ship, especially when loaded down with cargo. Some freight caravans use ordinary freighters instead of bulk freighters just to avoid the hassle of constantly having to wait for the Bulk Freighter to properly align itself for hyperspace travel."



ship "Corvette"
	sprite "ship/corvette"
	thumbnail "thumbnail/corvette"
	attributes
		category "Medium Warship"
		"cost" 4400000
		"shields" 6800
		"hull" 800
		"required crew" 8
		"bunks" 32
		"mass" 562
		"drag" 3.5
		"heat dissipation" .7
		"fuel capacity" 500
		"cargo space" 82
		"outfit space" 864
		"weapon capacity" 150
		"engine capacity" 100
		weapon
			"blast radius" 80
			"shield damage" 800
			"hull damage" 400
			"hit force" 1200
	outfits
		"Heavy Laser" 2
		"Sidewinder Missile Launcher" 2
		"Sidewinder Missile" 90
		"Heavy Laser Turret"
		"Anti-Missile Turret"
		
		"NT-200 Nucleovoltaic"
		"KP-6 Photovoltaic Array"
		"KP-6 Photovoltaic Panel" 2
		"LP072a Battery Pack"
		"D94-YV Shield Generator"
		"Large Radar Jammer"
		"Laser Rifle" 3
		
		"X3700 Ion Thruster"
		"X3200 Ion Steering"
		"Hyperdrive"
		
	engine -11 118
	engine 11 118
	gun -12 -68 "Heavy Laser"
	gun 12 -68 "Heavy Laser"
	gun -14 -60 "Sidewinder Missile Launcher"
	gun 14 -60 "Sidewinder Missile Launcher"
	turret 0 -11 "Heavy Laser Turret"
	turret 0 74 "Anti-Missile Turret"
	leak "leak" 40 50
	leak "flame" 50 80
	leak "big leak" 90 30
	explode "tiny explosion" 18
	explode "small explosion" 36
	explode "medium explosion" 24
	explode "large explosion" 8
	"final explode" "final explosion medium"
	description "Incorporating new, experimental lightweight materials, the Lionheart Corvette combines the speed and agility of a fighter with the armament of a heavy warship. Its weak hull is more than compensated for by its advanced shielding matrix."



ship "Cruiser"
	sprite "ship/cruiser"
	thumbnail "thumbnail/cruiser"
	attributes
		category "Heavy Warship"
		licenses
			"Navy Cruiser"
		"cost" 11200000
		"shields" 19600
		"hull" 6400
		"required crew" 81
		"bunks" 136
		"mass" 2703
		"drag" 10.1
		"heat dissipation" .45
		"fuel capacity" 600
		"cargo space" 304
		"outfit space" 3857
		"weapon capacity" 320
		"engine capacity" 170
		weapon
			"blast radius" 260
			"shield damage" 2600
			"hull damage" 1300
			"hit force" 3900
	outfits
		"Particle Cannon" 4
		"Sidewinder Missile Launcher" 2
		"Sidewinder Missile" 90
		"Heavy Laser Turret" 2
		"Heavy Anti-Missile Turret" 2
		
		"Fusion Reactor"
		"LP288a Battery Pack"
		"D67-TM Shield Generator"
		"Large Radar Jammer" 2
		"Liquid Nitrogen Cooler"
		"Laser Rifle" 20
		"Fragmentation Grenades" 20
		"Security Station"
		"Tactical Scanner"
		
		"X4700 Ion Thruster"
		"X4200 Ion Steering"
		"Hyperdrive"
		
	engine -28 154 0.95
	engine 28 154 0.95
	engine -52 151 0.75
	engine 52 151 0.75
	gun -30 -55 "Particle Cannon"
	gun 30 -55 "Particle Cannon"
	gun -40.5 -52 "Particle Cannon"
	gun 40.5 -52 "Particle Cannon"
	gun -30 -30 "Sidewinder Missile Launcher"
	gun 30 -30 "Sidewinder Missile Launcher"
	turret 0 -39.5 "Heavy Anti-Missile Turret"
	turret -32 -23 "Heavy Laser Turret"
	turret 32 -23 "Heavy Laser Turret"
	turret 0 0 "Heavy Anti-Missile Turret"
	bay "Drone" -25 19.5
	bay "Drone" 25 19.5
	bay "Drone" -25 49.5
	bay "Drone" 25 49.5
	leak "leak" 30 50
	leak "flame" 50 80
	leak "big leak" 40 30
	explode "tiny explosion" 20
	explode "small explosion" 45
	explode "medium explosion" 50
	explode "large explosion" 40
	explode "huge explosion" 10
	"final explode" "final explosion large"
	description "The Republic Cruiser is a relatively recent design, a much larger version of the Frigate designed to be able to take on an entire pirate fleet if necessary. In addition to a wide variety of weaponry, Cruisers have space to carry four attack drones: fast, pilotless fighters that can be controlled remotely."



ship "Dagger"
	sprite "ship/dagger"
	thumbnail "thumbnail/dagger"
	attributes
		category "Fighter"
		"cost" 129000
		"shields" 1000
		"hull" 300
		"required crew" 1
		"bunks" 1
		"mass" 20
		"drag" .63
		"heat dissipation" .9
		"outfit space" 90
		"weapon capacity" 20
		"engine capacity" 30
		weapon
			"blast radius" 12
			"shield damage" 120
			"hull damage" 60
			"hit force" 180
	outfits
		"Beam Laser"
		"Javelin Mini Pod"
		"Javelin" 40
		
		"nGVF-AA Fuel Cell"
		"Supercapacitor"
		"D14-RN Shield Generator"
		"Small Radar Jammer"
		
		"X1700 Ion Thruster"
		"X1200 Ion Steering"
		
	engine -15 30
	engine 15 30
	gun -14 -10 "Beam Laser"
	gun 14 -10 "Javelin Mini Pod"
	leak "leak" 60 50
	explode "tiny explosion" 15
	explode "small explosion" 5
	description "The Dagger is a fighter designed by Lionheart Industries, intended to be carried by their Aerie warship, although other ships have been known to carry them, as well. As with many Lionheart ships, its chassis is largely composed of lightweight composite materials, making it considerably faster than other fighters."



ship "Dreadnought"
	sprite "ship/dreadnought"
	thumbnail "thumbnail/dreadnought"
	attributes
		category "Heavy Warship"
		licenses
			"Militia"
		"cost" 11900000
		"shields" 18100
		"hull" 7300
		"required crew" 84
		"bunks" 147
		"mass" 5335
		"drag" 10.1
		"heat dissipation" .65
		"fuel capacity" 600
		"cargo space" 953
		"outfit space" 7567
		"weapon capacity" 360
		"engine capacity" 190
		weapon
			"blast radius" 260
			"shield damage" 2600
			"hull damage" 1300
			"hit force" 3900
	outfits
		"Torpedo Launcher" 4
		"Torpedo" 120
		"Plasma Turret" 3
		"Heavy Anti-Missile Turret" 2
		
		"Breeder Reactor"
		"S3 Thermionic"
		"LP144a Battery Pack"
		"D41-HY Shield Generator"
		"Small Radar Jammer"
		"Liquid Helium Cooler"
		"Tactical Scanner"
		"Laser Rifle" 25
		
		"Orca Plasma Thruster"
		"Orca Plasma Steering"
		"Hyperdrive"
		
	engine -25.5 173.5
	engine 25.5 173.5
	gun -9.5 -186 "Torpedo Launcher"
	gun 9.5 -186 "Torpedo Launcher"
	gun -18.5 -173.5 "Torpedo Launcher"
	gun 18.5 -173.5 "Torpedo Launcher"
	turret 0 -99.5 "Plasma Turret"
	turret -39 -63.5 "Heavy Anti-Missile Turret"
	turret 39 -63.5 "Heavy Anti-Missile Turret"
	turret -39 107.5 "Plasma Turret"
	turret 39 107.5 "Plasma Turret"
	leak "leak" 40 50
	leak "flame" 20 80
	leak "big leak" 80 30
	explode "tiny explosion" 50
	explode "small explosion" 50
	explode "medium explosion" 50
	explode "large explosion" 50
	explode "huge explosion" 20
	"final explode" "final explosion large"
	description "The Dreadnought is a new warship that was designed by Southbound Shipyards in order to provide a large capital ship for the Free Worlds fleets, something capable of standing up to a Navy Cruiser or even a Carrier."


ship "Dropship"
	sprite "ship/dropship"
	thumbnail "thumbnail/dropship"
	attributes
		category "Fighter"
		licenses
			Navy
		"cost" 91000
		"shields" 600
		"hull" 200
		"required crew" 1
		"bunks" 9
		"mass" 30
		"drag" 0.8
		"heat dissipation" .9
		"cargo space" 5
		"outfit space" 100
		"weapon capacity" 16
		"engine capacity" 40
		weapon
			"blast radius" 12
			"shield damage" 120
			"hull damage" 60
			"hit force" 180
	outfits
		"Beam Laser" 2
		
		"nGVF-BB Fuel Cell"
		"Supercapacitor"
		"D14-RN Shield Generator"
		"Small Radar Jammer"
		
		"X1700 Ion Thruster"
		"X1200 Ion Steering"
	
	engine 13 26
	engine -13 26
	gun 2 -27 "Beam Laser"
	gun -2 -27 "Beam Laser"
	leak "leak" 60 50
	explode "tiny explosion" 15
	explode "small explosion" 5
	description "Dropships were designed with the Navy's Auxiliary in mind. Landed Auxiliaries often act as forward operating bases, so troops needing transport to another area often rely on their Dropships. This cramped and uncomfortable vessel is able to move a squad of Republic soldiers at great speed for its size."



ship "Falcon"
	sprite "ship/falcon"
	thumbnail "thumbnail/falcon"
	attributes
		category "Heavy Warship"
		"cost" 10900000
		"shields" 12800
		"hull" 3700
		"required crew" 52
		"bunks" 75
		"mass" 1609
		"drag" 6.7
		"heat dissipation" .7
		"fuel capacity" 600
		"cargo space" 352
		"outfit space" 2113
		"weapon capacity" 240
		"engine capacity" 150
		weapon
			"blast radius" 160
			"shield damage" 1600
			"hull damage" 800
			"hit force" 2400
	outfits
		"Plasma Cannon" 2
		"Torpedo Launcher" 2
		"Torpedo" 60
		"Quad Blaster Turret" 3
		"Heavy Anti-Missile Turret"
		
		"Breeder Reactor"
		"KP-6 Photovoltaic Array"
		"KP-6 Photovoltaic Panel" 2
		"LP144a Battery Pack"
		"D41-HY Shield Generator"
		"Large Radar Jammer"
		"Liquid Nitrogen Cooler"
		"Laser Rifle" 15
		
		"Impala Plasma Thruster"
		"Impala Plasma Steering"
		"Hyperdrive"
		
	engine -16.5 143
	engine 16.5 143
	gun -16 -86.5 "Plasma Cannon"
	gun 16 -86.5 "Plasma Cannon"
	gun -19 -76.5 "Torpedo Launcher"
	gun 19 -76.5 "Torpedo Launcher"
	turret -16 -29 "Heavy Anti-Missile Turret"
	turret 16 -29 "Quad Blaster Turret"
	turret -50 39.5 "Quad Blaster Turret"
	turret 50 39.5 "Quad Blaster Turret"
	leak "leak" 30 50
	leak "flame" 50 80
	leak "big leak" 60 30
	explode "tiny explosion" 40
	explode "small explosion" 55
	explode "medium explosion" 60
	explode "large explosion" 40
	"final explode" "final explosion medium"
	description "The Tarazed Falcon is one of the most powerful warships that civilians can buy, a sleeker and more maneuverable alternative to the venerable and somewhat outdated Leviathan."



ship "Finch"
	plural "Finches"
	sprite "ship/finch"
	thumbnail "thumbnail/finch"
	attributes
		category "Fighter"
		"cost" 126000
		"shields" 1100
		"hull" 200
		"required crew" 1
		"bunks" 1
		"mass" 40
		"drag" .83
		"heat dissipation" .85
		"outfit space" 110
		"weapon capacity" 20
		"engine capacity" 40
		weapon
			"blast radius" 12
			"shield damage" 120
			"hull damage" 60
			"hit force" 180
	outfits
		"Beam Laser"
		"Javelin Mini Pod"
		"Javelin" 40
		
		"nGVF-BB Fuel Cell"
		"LP036a Battery Pack"
		"D14-RN Shield Generator"
		
		"Chipmunk Plasma Thruster"
		"Chipmunk Plasma Steering"
		
	engine -5 32
	engine 5 32
	gun -7 -14 "Beam Laser"
	gun 7 -14 "Javelin Mini Pod"
	leak "flame" 60 80
	explode "tiny explosion" 15
	explode "small explosion" 5
	description "When the Free Worlds started requesting a Carrier solution from its local shipyards, Tarazed Shipyards quickly saw that a few modifications could make their entry level interceptor into a top tier fighter. Over 85% of the parts that make up the Finch are shared with the Sparrow assembly line, so it's no surprise that even trimmed down to (barely) fit into a fighter bay, the blindingly fast Finch bears strong resemblance to its hyperspace-faring cousin."



ship "Firebird"
	sprite "ship/firebird"
	thumbnail "thumbnail/firebird"
	attributes
		category "Medium Warship"
		"cost" 3700000
		"shields" 5800
		"hull" 3400
		"required crew" 7
		"bunks" 22
		"mass" 1271
		"drag" 4.5
		"heat dissipation" .6
		"fuel capacity" 400
		"cargo space" 261
		"outfit space" 2085
		"weapon capacity" 160
		"engine capacity" 100
		weapon
			"blast radius" 100
			"shield damage" 1000
			"hull damage" 500
			"hit force" 1500
	outfits
		"Particle Cannon" 2
		"Meteor Missile Launcher" 2
		"Meteor Missile" 60
		"Quad Blaster Turret"
		"Anti-Missile Turret"
		
		"RT-I Radiothermal"
		"nGVF-AA Fuel Cell"
		"LP144a Battery Pack"
		"D41-HY Shield Generator"
		"Laser Rifle" 3
		
		"X3700 Ion Thruster"
		"X3200 Ion Steering"
		"Hyperdrive"
		
	engine -31.5 67
	engine 31.5 67
	gun -27 -28 "Particle Cannon"
	gun 27 -28 "Particle Cannon"
	gun -38 -13 "Meteor Missile Launcher"
	gun 38 -13 "Meteor Missile Launcher"
	turret 0 -38 "Anti-Missile Turret"
	turret 0 3 "Quad Blaster Turret"
	leak "leak" 50 50
	leak "flame" 30 80
	explode "tiny explosion" 18
	explode "small explosion" 36
	explode "medium explosion" 24
	explode "large explosion" 8
	"final explode" "final explosion medium"
	description "The Betelgeuse Shipyards Firebird is a warship with a long and storied past; Firebirds fought on both sides of the Alpha Wars over half a millennium ago, and although the equipment and systems have been upgraded continuously since then, the basic design remains almost the same. The Firebird is also a very rugged ship and easy to repair; supposedly a few of the Firebirds that fought in those wars are still in service today."



ship "Flivver"
	sprite "ship/flivver"
	thumbnail "thumbnail/flivver"
	attributes
		category "Transport"
		"cost" 180000
		"shields" 1400
		"hull" 200
		"required crew" 1
		"bunks" 3
		"mass" 72
		"drag" 1.0
		"heat dissipation" .9
		"fuel capacity" 500
		"cargo space" 6
		"outfit space" 148
		"weapon capacity" 25
		"engine capacity" 45
		weapon
			"blast radius" 16
			"shield damage" 160
			"hull damage" 80
			"hit force" 240
	outfits
		"Meteor Missile Pod" 2
		"Meteor Missile" 14
		
		"nGVF-BB Fuel Cell"
		"LP036a Battery Pack"
		"D14-RN Shield Generator"
		
		"A120 Atomic Thruster"
		"X1200 Ion Steering"
		"Hyperdrive"
		
	engine -16 27
	engine 16 27
	gun -6 -31
	gun 6 -31
	leak "leak" 60 50
	explode "tiny explosion" 10
	explode "small explosion" 10
	description "With space for neither cargo nor passengers nor heavy weaponry, the Flivver's only selling point is speed. Flivvers are sold mostly to wealthy individuals who want to be able to travel the stars without needing to share a bunk room on a merchant transport with common people."



ship "Freighter"
	sprite "ship/freighter"
	thumbnail "thumbnail/freighter"
	attributes
		category "Light Freighter"
		"cost" 730000
		"shields" 2000
		"hull" 2000
		"required crew" 2
		"bunks" 7
		"mass" 124
		"drag" 5.6
		"heat dissipation" .6
		"fuel capacity" 600
		"cargo space" 150
		"outfit space" 250
		"weapon capacity" 80
		"engine capacity" 70
		weapon
			"blast radius" 40
			"shield damage" 400
			"hull damage" 200
			"hit force" 600
	outfits
		"Blaster Turret" 2
		"Heavy Anti-Missile Turret"
		
		"nGVF-EE Fuel Cell"
		"LP036a Battery Pack"
		"D14-RN Shield Generator"
		
		"X2700 Ion Thruster"
		"X2200 Ion Steering"
		"Scram Drive"
		
	engine -7.5 92
	engine 7.5 92
	turret 0 -64 "Blaster Turret"
	turret 0 -4.5 "Heavy Anti-Missile Turret"
	turret 0 64.5 "Blaster Turret"
	leak "leak" 60 50
	leak "flame" 50 80
	explode "tiny explosion" 10
	explode "small explosion" 30
	explode "medium explosion" 20
	"final explode" "final explosion small"
	description "The Freighter is designed by the Syndicate to be an efficient means of carrying cargo from system to system, but is so slow and difficult to land that most pilots hate flying them."
	description "	Freighters are an obvious target for pirates, but turn much too slowly to be able to bring any forward-facing guns to bear on an approaching enemy. As a result, the latest model of freighter is equipped only with turrets, including an anti-missile turret to prevent attackers from simply bombarding them into submission from a safe distance."



ship "Frigate"
	sprite "ship/frigate"
	thumbnail "thumbnail/frigate"
	attributes
		category "Medium Warship"
		licenses
			Navy
		"cost" 5200000
		"shields" 8000
		"hull" 2500
		"required crew" 21
		"bunks" 44
		"mass" 310
		"drag" 5.2
		"heat dissipation" .7
		"fuel capacity" 500
		"cargo space" 123
		"outfit space" 1439
		"weapon capacity" 170
		"engine capacity" 100
		weapon
			"blast radius" 100
			"shield damage" 1000
			"hull damage" 500
			"hit force" 1500
	outfits
		"Particle Cannon" 2
		"Torpedo Launcher" 2
		"Torpedo" 60
		"Blaster Turret" 2
		"Anti-Missile Turret"
		
		"NT-200 Nucleovoltaic"
		"LP144a Battery Pack"
		"D41-HY Shield Generator"
		"Large Radar Jammer"
		"Laser Rifle" 5
		"Fragmentation Grenades" 5
		"Security Station"
		
		"X3700 Ion Thruster"
		"X3200 Ion Steering"
		"Hyperdrive"
		
	engine -26 96.5
	engine 26 96.5
	gun -11 -84.5 "Particle Cannon"
	gun 11 -84.5 "Particle Cannon"
	gun -11 -84.5 "Torpedo Launcher"
	gun 11 -84.5 "Torpedo Launcher"
	turret 0 -37.5 "Anti-Missile Turret"
	turret -15.5 -12.5 "Blaster Turret"
	turret 15.5 -12.5 "Blaster Turret"
	leak "leak" 40 50
	leak "flame" 50 80
	leak "big leak" 90 30
	explode "tiny explosion" 18
	explode "small explosion" 36
	explode "medium explosion" 24
	explode "large explosion" 8
	"final explode" "final explosion medium"
	description "For centuries, the Frigate was the largest warship produced by the Republic Navy Yard, but now they seem quite small compared to a Cruiser or a Carrier. Armed with a variety of weapons, the Frigate is equally capable at fending off small fighters or bombarding larger ships. In its time it possessed relatively good maneuverability for a ship of its size, but now it sees continued use mostly due to the sheer number of them already built for service."



ship "Fury"
	plural "Furies"
	sprite "ship/fury"
	thumbnail "thumbnail/fury"
	attributes
		category "Interceptor"
		"cost" 490000
		"shields" 2000
		"hull" 400
		"required crew" 1
		"bunks" 3
		"mass" 70
		"drag" 1.6
		"heat dissipation" .9
		"fuel capacity" 600
		"cargo space" 15
		"outfit space" 160
		"weapon capacity" 40
		"engine capacity" 60
		weapon
			"blast radius" 24
			"shield damage" 240
			"hull damage" 120
			"hit force" 360
	outfits
		"Energy Blaster" 4
		
		"nGVF-CC Fuel Cell"
		"LP036a Battery Pack"
		"D14-RN Shield Generator"
		"Small Radar Jammer" 2
		
		"X2700 Ion Thruster"
		"X2200 Ion Steering"
		"Hyperdrive"
		
	engine -11 35 0.8
	engine 11 35 0.8
	engine -18 37 0.6
	engine 18 37 0.6
	gun -10.5 -25.5
	gun 10.5 -25.5
	gun -17 -19.5
	gun 17 -19.5
	leak "flame" 50 80
	explode "tiny explosion" 10
	explode "small explosion" 20
	description "The Fury is Southbound Shipyards' most popular design of escort ship. They have greater firepower than any other interceptor-class vessel, meaning that any pirate flying solo will think twice before attacking a convoy that is accompanied by a Fury. However, Furies are also much less maneuverable than other small ships."



ship "Gunboat"
	sprite "ship/gunboat"
	thumbnail "thumbnail/gunboat"
	attributes
		category "Light Warship"
		licenses
			Navy
		"cost" 3200000
		"shields" 5800
		"hull" 1400
		"required crew" 7
		"bunks" 12
		"mass" 456
		"drag" 3.1
		"heat dissipation" .8
		"fuel capacity" 600
		"cargo space" 171
		"outfit space" 924
		"weapon capacity" 100
		"engine capacity" 90
		weapon
			"blast radius" 72
			"shield damage" 720
			"hull damage" 360
			"hit force" 1080
	outfits
		"Heavy Laser" 2
		"Heavy Laser Turret"
		
		"RT-I Radiothermal"
		"LP144a Battery Pack"
		"D14-RN Shield Generator"
		"Small Radar Jammer"
		"Cargo Scanner"
		"Outfit Scanner"
		"Tactical Scanner"
		"Brig"
		
		"X3700 Ion Thruster"
		"X2200 Ion Steering"
		"Hyperdrive"
		
	engine -12 57.5 0.7
	engine 12 57.5 0.7
	gun -28.5 -27.5 "Heavy Laser"
	gun 28.5 -27.5 "Heavy Laser"
	turret 0 -1 "Heavy Laser Turret"
	leak "leak" 50 50
	leak "flame" 80 80
	explode "tiny explosion" 10
	explode "small explosion" 20
	explode "medium explosion" 15
	"final explode" "final explosion small"
	description "The Navy Gunboat is designed for engaging targets at short range, and also serves as the Navy's mobile sensor platform, scanning ships for illegal equipment or cargo."



ship "Hauler"
	sprite "ship/hauler i"
	thumbnail "thumbnail/hauler i"
	attributes
		category "Light Freighter"
		"cost" 1430000
		"shields" 2500
		"hull" 3700
		"required crew" 3
		"bunks" 12
		"mass" 1857
		"drag" 10.5
		"heat dissipation" .6
		"fuel capacity" 400
		"cargo space" 1094
		"outfit space" 2946
		"weapon capacity" 140
		"engine capacity" 80
		weapon
			"blast radius" 60
			"shield damage" 600
			"hull damage" 300
			"hit force" 900
	outfits
		"Meteor Missile Pod" 2
		"Meteor Missile" 14
		"Quad Blaster Turret" 2
		"Heavy Anti-Missile Turret" 2
		
		"S3 Thermionic"
		"LP072a Battery Pack"
		"D23-QP Shield Generator"
		"Small Radar Jammer"
		
		"Greyhound Plasma Thruster"
		"Impala Plasma Steering"
		"Hyperdrive"

	engine -45 122.5
	engine 45 122.5
	gun -14.5 -92.5
	gun 14.5 -92.5
	turret -21.5 -48 "Quad Blaster Turret"
	turret 21.5 -48 "Heavy Anti-Missile Turret"
	turret -18.5 78.5 "Heavy Anti-Missile Turret"
	turret 18.5 78.5 "Quad Blaster Turret"
	leak "leak" 60 50
	leak "flame" 50 80
	leak "big leak" 90 30
	explode "tiny explosion" 20
	explode "small explosion" 35
	explode "medium explosion" 20
	explode "large explosion" 5
	"final explode" "final explosion medium"
	description "Several centuries ago, in the early days of the Republic, the sudden increase in commerce and space travel led to high demand for cargo ships. Haulers were first created simply by bolting a cockpit and engine block onto a cargo container, and the basic design has not changed much since then."



ship "Hauler II"
	sprite "ship/hauler ii"
	thumbnail "thumbnail/hauler ii"
	attributes
		category "Heavy Freighter"
		"cost" 2340000
		"shields" 2900
		"hull" 5200
		"required crew" 3
		"bunks" 12
		"mass" 2188
		"drag" 11.5
		"heat dissipation" .6
		"fuel capacity" 400
		"cargo space" 1527
		"outfit space" 2055
		"weapon capacity" 140
		"engine capacity" 80
		weapon
			"blast radius" 80
			"shield damage" 800
			"hull damage" 400
			"hit force" 1200
	outfits
		"Meteor Missile Launcher" 2
		"Meteor Missile" 60
		"Quad Blaster Turret" 2
		"Heavy Anti-Missile Turret" 2
		
		"S3 Thermionic"
		"LP072a Battery Pack"
		"D23-QP Shield Generator"
		"Small Radar Jammer"
		"Laser Rifle"
		
		"Greyhound Plasma Thruster"
		"Impala Plasma Steering"
		"Hyperdrive"
		
	engine -45 159.5
	engine 45 159.5
	gun -14.5 -129.5
	gun 14.5 -129.5
	turret -21.5 -84.5 "Quad Blaster Turret"
	turret 21.5 -84.5 "Heavy Anti-Missile Turret"
	turret -18.5 115.5 "Heavy Anti-Missile Turret"
	turret 18.5 115.5 "Quad Blaster Turret"
	leak "leak" 60 50
	leak "flame" 40 80
	leak "big leak" 80 30
	explode "tiny explosion" 10
	explode "small explosion" 25
	explode "medium explosion" 30
	explode "large explosion" 15
	"final explode" "final explosion medium"
	description "This is a mid-sized freighter, designed for a balance between cargo capacity and defensive capability. Centuries ago, various Hauler models made up nearly half of the merchant vessels in service, but today the design is considered somewhat outdated."



ship "Hauler III"
	sprite "ship/hauler iii"
	thumbnail "thumbnail/hauler iii"
	attributes
		category "Heavy Freighter"
		"cost" 3260000
		"shields" 3300
		"hull" 6700
		"required crew" 3
		"bunks" 12
		"mass" 4704
		"drag" 12.5
		"heat dissipation" .6
		"fuel capacity" 400
		"cargo space" 1780
		"outfit space" 1598
		"weapon capacity" 140
		"engine capacity" 80
		weapon
			"blast radius" 100
			"shield damage" 1000
			"hull damage" 500
			"hit force" 1500
	outfits
		"Meteor Missile Launcher" 2
		"Meteor Missile" 60
		"Quad Blaster Turret" 2
		"Heavy Anti-Missile Turret" 2
		
		"S3 Thermionic"
		"LP072a Battery Pack"
		"D23-QP Shield Generator"
		"Small Radar Jammer"
		"Laser Rifle"
		
		"Greyhound Plasma Thruster"
		"Impala Plasma Steering"
		"Hyperdrive"

	engine -45 196.5
	engine 45 196.5
	gun -14.5 -166.5
	gun 14.5 -166.5
	turret -21.5 -122 "Quad Blaster Turret"
	turret 21.5 -122 "Heavy Anti-Missile Turret"
	turret -18.5 152.5 "Heavy Anti-Missile Turret"
	turret 18.5 152.5 "Quad Blaster Turret"
	leak "leak" 50 50
	leak "flame" 40 80
	leak "big leak" 80 30
	explode "small explosion" 15
	explode "medium explosion" 30
	explode "large explosion" 20
	explode "huge explosion" 5
	"final explode" "final explosion large"
	description "Considered by many to be outdated, there are nonetheless many Haulers still in service due to their combination of comparatively low price and simple construction. This large version of the Hauler provides the best tradeoff between price and cargo space."



ship "Hawk"
	sprite "ship/hawk"
	thumbnail "thumbnail/hawk"
	attributes
		category "Interceptor"
		"cost" 670000
		"shields" 2500
		"hull" 500
		"required crew" 2
		"bunks" 4
		"mass" 164
		"drag" 2.1
		"heat dissipation" .8
		"fuel capacity" 300
		"cargo space" 43
		"outfit space" 426
		"weapon capacity" 50
		"engine capacity" 70
		weapon
			"blast radius" 30
			"shield damage" 300
			"hull damage" 150
			"hit force" 450
	outfits
		"Heavy Laser" 2
		
		"nGVF-CC Fuel Cell"
		"KP-6 Photovoltaic Panel" 2
		"LP036a Battery Pack"
		"D23-QP Shield Generator"
		"Small Radar Jammer"
		
		"Greyhound Plasma Thruster"
		"Greyhound Plasma Steering"
		"Hyperdrive"
		
	engine -23.5 41
	engine 23.5 41
	gun -8.5 -17.5
	gun 8.5 -17.5
	leak "leak" 60 50
	explode "tiny explosion" 15
	explode "small explosion" 5
	"final explode" "final explosion small"
	description "The Tarazed Hawk is an interceptor-class warship often used as an escort for freighters or in a planetary militia's patrol squadron. Hawks are fast enough to chase down most smaller ships, but are capable of mounting much more powerful weapons. They are also, of course, a favorite ship of pirate captains who have earned enough money to afford one."



ship "Headhunter"
	sprite "ship/headhunter"
	thumbnail "thumbnail/headhunter"
	attributes
		category "Light Warship"
		"cost" 1850000
		"shields" 3800
		"hull" 700
		"required crew" 2
		"bunks" 4
		"mass" 222
		"drag" 2.6
		"heat dissipation" .8
		"fuel capacity" 400
		"cargo space" 43
		"outfit space" 435
		"weapon capacity" 60
		"engine capacity" 80
		weapon
			"blast radius" 44
			"shield damage" 440
			"hull damage" 220
			"hit force" 660
	outfits
		"Heavy Laser" 2
		"Heavy Anti-Missile Turret"
		
		"RT-I Radiothermal"
		"KP-6 Photovoltaic Array"
		"LP072a Battery Pack"
		"D23-QP Shield Generator"
		
		"Greyhound Plasma Thruster"
		"Greyhound Plasma Steering"
		"Hyperdrive"
	
	engine -16 47
	engine 16 47
	gun -17.5 -17
	gun 17.5 -17
	gun -12 -25.5 "Heavy Laser"
	gun 12 -25.5 "Heavy Laser"
	turret 0 9 "Heavy Anti-Missile Turret"
	leak "leak" 60 50
	leak "flame" 80 80
	explode "tiny explosion" 20
	explode "small explosion" 25
	explode "medium explosion" 15
	"final explode" "final explosion small"
	description "The Headhunter is one of the newest ships designed by Lionheart: a versatile ship that can serve equally well for carrying cargo or for bounty hunting. As with many of Lionheart's designs, the hull is mostly composite fiber rather than metal, sacrificing armor strength for the sake of lighter weight and faster movement."



ship "Heavy Shuttle"
	sprite "ship/heavy shuttle"
	thumbnail "thumbnail/heavy shuttle"
	attributes
		category "Transport"
		"cost" 470000
		"shields" 700
		"hull" 700
		"required crew" 1
		"bunks" 10
		"mass" 90
		"drag" 1.9
		"heat dissipation" .8
		"fuel capacity" 500
		"cargo space" 40
		"outfit space" 130
		"weapon capacity" 15
		"engine capacity" 65
		weapon
			"blast radius" 12
			"shield damage" 120
			"hull damage" 60
			"hit force" 180
	outfits
		"nGVF-AA Fuel Cell"
		"LP036a Battery Pack"
		"D14-RN Shield Generator"
		
		"X2700 Ion Thruster"
		"X2200 Ion Steering"
		"Hyperdrive"
		
	engine -6.5 38.5
	engine 6.5 38.5
	gun -3 -38.5
	gun 3 -38.5
	leak "leak" 60 50
	explode "tiny explosion" 10
	explode "small explosion" 5
	description "The Heavy Shuttle is an updated shuttle model from Betelgeuse Shipyards, attempting to improve on their perennial classic by offering slightly better cargo and passenger capacity, at the expense of some speed and maneuverability."



ship "Lance"
	sprite "ship/lance"
	thumbnail "thumbnail/lance"
	attributes
		category "Fighter"
		"cost" 93000
		"shields" 800
		"hull" 400
		"required crew" 1
		"bunks" 1
		"mass" 30
		"drag" .7
		"heat dissipation" .8
		"outfit space" 100
		"weapon capacity" 20
		"engine capacity" 30
		weapon
			"blast radius" 12
			"shield damage" 120
			"hull damage" 60
			"hit force" 180
	outfits
		"Energy Blaster"
		"Sidewinder Missile Pod"
		"Sidewinder Missile" 4
		
		"nGVF-AA Fuel Cell"
		"LP036a Battery Pack"
		"D14-RN Shield Generator"
		"Small Radar Jammer" 2
		
		"X1700 Ion Thruster"
		"X1200 Ion Steering"
		
	engine -14.5 30.5 0.5
	engine 14.5 30.5 0.5
	gun -13.5 -6.5 "Energy Blaster"
	gun 13.5 -6.5 "Sidewinder Missile Pod"
	explode "tiny explosion" 15
	explode "small explosion" 5
	description "The Lance is the primary fighter used by the Republic Navy. As with all fighters, it is weak by itself but very effective as part of a larger squadron."



ship "Leviathan"
	sprite "ship/leviathan"
	thumbnail "thumbnail/leviathan"
	attributes
		category "Heavy Warship"
		"cost" 9800000
		"shields" 14400
		"hull" 5000
		"required crew" 43
		"bunks" 64
		"mass" 2801
		"drag" 7.6
		"heat dissipation" .5
		"fuel capacity" 500
		"cargo space" 513
		"outfit space" 3973
		"weapon capacity" 240
		"engine capacity" 120
		weapon
			"blast radius" 80
			"shield damage" 800
			"hull damage" 400
			"hit force" 1200
	outfits
		"Particle Cannon" 4
		"Quad Blaster Turret" 3
		"Anti-Missile Turret"
		
		"Fusion Reactor"
		"LP144a Battery Pack"
		"D67-TM Shield Generator"
		"Liquid Helium Cooler"
		"Laser Rifle" 15
		
		"X3700 Ion Thruster"
		"X4200 Ion Steering"
		"Hyperdrive"
		
	engine -24 126
	engine 24 126
	gun -37.5 -31.5 "Particle Cannon"
	gun 37.5 -31.5 "Particle Cannon"
	gun -49 -19.5 "Particle Cannon"
	gun 49 -19.5 "Particle Cannon"
	turret -14 -10 "Quad Blaster Turret"
	turret 14 -10 "Quad Blaster Turret"
	turret -25.5 12.5 "Quad Blaster Turret"
	turret 25.5 12.5 "Anti-Missile Turret"
	leak "leak" 50 50
	leak "flame" 30 80
	leak "big leak" 60 30
	explode "tiny explosion" 18
	explode "small explosion" 36
	explode "medium explosion" 24
	explode "large explosion" 8
	"final explode" "final explosion large"
	description "The Betelgeuse Shipyards Leviathan has been in service since long before the Republic existed. Although considered today to be an outdated and clunky model, it is still a force to be reckoned with."



ship "Manta"
	sprite "ship/manta"
	thumbnail "thumbnail/manta"
	attributes
		category "Medium Warship"
		"cost" 3400000
		"shields" 5900
		"hull" 1500
		"required crew" 6
		"bunks" 10
		"mass" 930
		"drag" 4.7
		"heat dissipation" .8
		"fuel capacity" 400
		"cargo space" 93
		"outfit space" 1625
		"weapon capacity" 140
		"engine capacity" 100
		weapon
			"blast radius" 80
			"shield damage" 800
			"hull damage" 400
			"hit force" 1200
	outfits
		"Particle Cannon" 4
		"Meteor Missile Launcher" 2
		"Meteor Missile" 75
		"Meteor Missile Box"
		
		"RT-I Radiothermal"
		"LP144a Battery Pack"
		"D14-RN Shield Generator"
		"Laser Rifle"
		
		"X3700 Ion Thruster"
		"X3200 Ion Steering"
		"Hyperdrive"
		
	engine -33 38
	engine 33 38
	gun -21 -35 "Particle Cannon"
	gun 21 -35 "Particle Cannon"
	gun -27 -35 "Particle Cannon"
	gun 27 -35 "Particle Cannon"
	gun -66 -32 "Meteor Missile Launcher"
	gun 66 -32 "Meteor Missile Launcher"
	leak "leak" 60 50
	leak "flame" 40 80
	explode "tiny explosion" 10
	explode "small explosion" 20
	explode "medium explosion" 15
	"final explode" "final explosion small"
	description "After their Quicksilver light warship with its armament of particle cannons became a large success with convoy escorts and planetary defense forces, Megaparsec decided to develop a larger ship with similar maneuverability but heavier firepower. The Manta is the result: a ship with enough long-range firepower that fleeing from a battle with it is almost impossible."



ship "Modified Argosy"
	plural "Modified Argosies"
	sprite "ship/modified argosy"
	thumbnail "thumbnail/modified argosy"
	attributes
		category "Light Warship"
		"cost" 1960000
		"shields" 4800
		"hull" 1900
		"required crew" 5
		"bunks" 12
		"mass" 374
		"drag" 6.2
		"heat dissipation" .6
		"fuel capacity" 400
		"cargo space" 136
		"outfit space" 768
		"weapon capacity" 140
		"engine capacity" 80
		weapon
			"blast radius" 80
			"shield damage" 800
			"hull damage" 400
			"hit force" 1200
	outfits
		"Heavy Laser" 2
		"Meteor Missile Launcher" 2
		"Meteor Missile" 60
		"Heavy Laser Turret"
		"Heavy Anti-Missile Turret"
		
		"NT-200 Nucleovoltaic"
		"LP072a Battery Pack"
		"D23-QP Shield Generator"
		"Small Radar Jammer"
		"Brig"
		"Laser Rifle" 2
		
		"Greyhound Plasma Thruster"
		"X3200 Ion Steering"
		"Hyperdrive"
		
	engine -25 93 0.6
	engine -14 93 0.8
	engine 14 93 0.8
	engine 25 93 0.6
	gun -22 -37 "Heavy Laser"
	gun 22.5 -37 "Heavy Laser"
	gun -22 -37 "Meteor Missile Launcher"
	gun 22.5 -37 "Meteor Missile Launcher"
	turret 0 -12.5 "Heavy Anti-Missile Turret"
	turret 0 9.5 "Heavy Laser Turret"
	leak "leak" 70 50
	leak "flame" 30 80
	explode "tiny explosion" 10
	explode "small explosion" 25
	explode "medium explosion" 30
	explode "large explosion" 15
	"final explode" "final explosion medium"
	description "The Argosy has long been a favorite ship for pirates, who have come up with many tricks for modifying them to be more suitable as warships."



ship "Mule"
	sprite "ship/mule"
	thumbnail "thumbnail/mule"
	attributes
		category "Medium Warship"
		"cost" 4080000
		"shields" 5400
		"hull" 4400
		"required crew" 14
		"bunks" 43
		"mass" 838
		"drag" 5.7
		"heat dissipation" .5
		"fuel capacity" 600
		"cargo space" 540
		"outfit space" 900
		"weapon capacity" 170
		"engine capacity" 110
		weapon
			"blast radius" 100
			"shield damage" 1000
			"hull damage" 500
			"hit force" 1500
	outfits
		"Sidewinder Missile Launcher" 2
		"Sidewinder Missile" 136
		"Sidewinder Missile Rack" 2
		"Heavy Laser Turret" 2
		"Heavy Anti-Missile Turret" 2
		
		"NT-200 Nucleovoltaic"
		"KP-6 Photovoltaic Array"
		"LP072a Battery Pack"
		"D41-HY Shield Generator"
		"Small Radar Jammer" 2
		"Ramscoop"
		"Laser Rifle"
		
		"X3700 Ion Thruster"
		"X3200 Ion Steering"
		"Hyperdrive"
		
	engine -12 123
	engine 12 123
	gun -9 -119 "Sidewinder Missile Launcher"
	gun 9 -119 "Sidewinder Missile Launcher"
	turret 22 -65 "Heavy Anti-Missile Turret"
	turret -37 -21 "Heavy Laser Turret"
	turret 39 35 "Heavy Laser Turret"
	turret -9 59 "Heavy Anti-Missile Turret"
	bay "Fighter" -16 -9
	leak "leak" 50 50
	leak "flame" 80 80
	leak "big leak" 80 30
	explode "tiny explosion" 10
	explode "small explosion" 30
	explode "medium explosion" 20
	"final explode" "final explosion medium"
	description "The Mule is as much of a hodgepodge as its looks suggest. The Lionheart ship designers combined a good deal of cargo space with a decent amount of weaponry and even a fighter bay, and ended up with a ship that is mostly used as a freighter but must be classified as a warship because of its heavy armament and shields. This hodgepodge nature has its downside, though, namely its high crew requirement and the fact that any dedicated ship of the same cost will do better in a specialized role than the Mule will."



ship "Nest"
	sprite "ship/nest"
	thumbnail "thumbnail/nest"
	attributes
		category "Medium Warship"
		"cost" 2500000
		"shields" 2500
		"hull" 3700
		"required crew" 5
		"bunks" 14
		"mass" 2453
		"drag" 10.5
		"heat dissipation" .67
		"fuel capacity" 500
		"cargo space" 420
		"outfit space" 4205
		"weapon capacity" 140
		"engine capacity" 80
		weapon
			"blast radius" 60
			"shield damage" 600
			"hull damage" 300
			"hit force" 900
	outfits
		"Meteor Missile Launcher" 2
		"Meteor Missile" 60
		"Quad Blaster Turret" 2
		"Heavy Anti-Missile Turret" 2
		
		"S3 Thermionic"
		"LP072a Battery Pack"
		"D41-HY Shield Generator" 2
		"Large Radar Jammer"
		"Laser Rifle" 2
		
		"Greyhound Plasma Thruster"
		"Impala Plasma Steering"
		"Hyperdrive"
		
	engine -45 122.5
	engine 45 122.5
	gun -14.5 -92.5
	gun 14.5 -92.5
	turret -21.5 -48 "Quad Blaster Turret"
	turret 21.5 -48 "Heavy Anti-Missile Turret"
	turret -18.5 78.5 "Heavy Anti-Missile Turret"
	turret 18.5 78.5 "Quad Blaster Turret"
	bay "Fighter" -47 12 under
	bay "Fighter" 47 12 under
	leak "leak" 60 50
	leak "flame" 40 80
	leak "big leak" 80 30
	explode "tiny explosion" 20
	explode "small explosion" 35
	explode "medium explosion" 20
	explode "large explosion" 5
	"final explode" "final explosion medium"
	description `Southbound Shipyards quickly answered the Free Worlds' call for a carrier by building modified cargo containers for Haulers - adding a pair of Fighter docking arms, some additional outfit space, and even a couple of bunks. Access to the fighters from within the ship is so inconvenient that most pilots opt to just stay aboard their fighters when in flight. While the technical name for this ship is "Hauler I: Type F", Southbound assembly workers started calling the single container variant the "Nest" due to its complement of Finch Fighters, and the name stuck.`



ship "Osprey"
	sprite "ship/osprey"
	thumbnail "thumbnail/osprey"
	attributes
		category "Medium Warship"
		"cost" 4200000
		"shields" 7200
		"hull" 1600
		"required crew" 9
		"bunks" 24
		"mass" 2034
		"drag" 5.9
		"heat dissipation" .8
		"fuel capacity" 600
		"cargo space" 309
		"outfit space" 3476
		"weapon capacity" 180
		"engine capacity" 130
		weapon
			"blast radius" 80
			"shield damage" 800
			"hull damage" 400
			"hit force" 1200
	outfits
		"Plasma Cannon" 4
		"Quad Blaster Turret"
		"Heavy Anti-Missile Turret"
		
		"Breeder Reactor"
		"LP036a Battery Pack"
		"D41-HY Shield Generator"
		"Large Radar Jammer"
		"Liquid Helium Cooler"
		"Laser Rifle" 3
		
		"Impala Plasma Thruster"
		"Impala Plasma Steering"
		"Hyperdrive"
		
	engine -45.5 62.5 .8
	engine 45.5 62.5 .8
	engine -16.5 105 .6
	engine 16.5 105 .6
	gun -6.5 -100 "Plasma Cannon"
	gun 6.5 -100 "Plasma Cannon"
	gun -26.5 -54 "Plasma Cannon"
	gun 26.5 -54 "Plasma Cannon"
	turret -13 -17 "Quad Blaster Turret"
	turret 13 -17 "Heavy Anti-Missile Turret"
	leak "leak" 40 50
	leak "flame" 80 80
	leak "big leak" 80 30
	explode "medium explosion" 24
	explode "large explosion" 16
	explode "small explosion" 40
	explode "tiny explosion" 28
	"final explode" "final explosion medium"
	description "After the Blackbird gained surprising popularity as an agile light warship despite its original design as a transport, Tarazed decided to produce a new design specifically intended as a warship. The Osprey was the result. Although it is considered overpriced by most savvy pilots, it is nevertheless a perennial favorite among those who have the extra cash to spend on it."



ship "Protector"
	sprite "ship/protector"
	thumbnail "thumbnail/protector"
	attributes
		category "Heavy Warship"
		"cost" 5500000
		"shields" 9500
		"hull" 6500
		"required crew" 30
		"bunks" 69
		"mass" 4387
		"drag" 10.3
		"heat dissipation" .6
		"fuel capacity" 400
		"cargo space" 575
		"outfit space" 6553
		"weapon capacity" 220
		"engine capacity" 100
		weapon
			"blast radius" 160
			"shield damage" 1600
			"hull damage" 800
			"hit force" 2400
	outfits
		"Sidewinder Missile Launcher" 2
		"Sidewinder Missile" 90
		"Quad Blaster Turret" 4
		"Heavy Anti-Missile Turret" 2
		
		"Fusion Reactor"
		"LP288a Battery Pack"
		"D67-TM Shield Generator"
		"Small Radar Jammer" 3
		"Liquid Nitrogen Cooler"
		"Laser Rifle" 6
		
		"X3700 Ion Thruster"
		"X3200 Ion Steering"
		"Hyperdrive"
		
	engine -12 122.5
	engine 12 122.5
	gun -17.5 -101 "Sidewinder Missile Launcher"
	gun 17.5 -101 "Sidewinder Missile Launcher"
	turret -48.5 -48 "Quad Blaster Turret"
	turret 48.5 -48 "Quad Blaster Turret"
	turret -68.5 0.5 "Quad Blaster Turret"
	turret 68.5 0.5 "Quad Blaster Turret"
	turret -48.5 48.5 "Heavy Anti-Missile Turret"
	turret 48.5 48.5 "Heavy Anti-Missile Turret"
	leak "leak" 60 50
	leak "flame" 20 80
	explode "tiny explosion" 18
	explode "small explosion" 36
	explode "medium explosion" 24
	explode "large explosion" 8
	"final explode" "final explosion large"
	description `Voted the "ugliest ship in the sky" by Stars and Starships Magazine, the Protector is a typical example of brutally efficient Syndicate engineering. It is basically nothing more than six turrets attached to a set of engines and crew's quarters, designed as a defense platform that can accompany merchant convoys.`



ship "Quicksilver"
	sprite "ship/quicksilver"
	thumbnail "thumbnail/quicksilver"
	attributes
		category "Light Warship"
		"cost" 1090000
		"shields" 3000
		"hull" 800
		"required crew" 3
		"bunks" 6
		"mass" 120
		"drag" 2.7
		"heat dissipation" .8
		"fuel capacity" 400
		"cargo space" 10
		"outfit space" 240
		"weapon capacity" 60
		"engine capacity" 70
		weapon
			"blast radius" 40
			"shield damage" 400
			"hull damage" 200
			"hit force" 600
	outfits
		"Particle Cannon" 2
		
		"RT-I Radiothermal"
		"LP036a Battery Pack"
		"D23-QP Shield Generator"
		"Cooling Ducts"
		
		"Greyhound Plasma Thruster"
		"Greyhound Plasma Steering"
		"Hyperdrive"
		
	engine -17 54
	engine 17 54
	gun -6 -38 "Particle Cannon"
	gun 6 -38 "Particle Cannon"
	leak "leak" 50 50
	explode "tiny explosion" 12
	explode "small explosion" 16
	"final explode" "final explosion small"
	description "The Megaparsec Quicksilver is a warship built around a single concept: to design the smallest and fastest ship capable of carrying two particle cannons. Because of its speed and long weapons range, the Quicksilver can keep a safe distance from most targets and bombard them with particle bursts until they are destroyed. Unfortunately the Headhunter eventually surpassed the original design intent, but the Quicksilver's better durability to cost ratio, and the existence of long-term contracts, has kept it in use with Syndicate security forces."



ship "Rainmaker"
	sprite "ship/rainmaker"
	thumbnail "thumbnail/rainmaker"
	attributes
		category "Light Warship"
		licenses
			Navy
		"cost" 1580000
		"shields" 3500
		"hull" 1200
<<<<<<< HEAD
		"required crew" 7
		"bunks" 14
		"mass" 335
=======
		"required crew" 3
		"bunks" 7
		"mass" 180
>>>>>>> 1cf42395
		"drag" 3.8
		"heat dissipation" .6
		"fuel capacity" 500
		"cargo space" 76
		"outfit space" 700
		"weapon capacity" 60
		"engine capacity" 50
		weapon
			"blast radius" 40
			"shield damage" 400
			"hull damage" 200
			"hit force" 600
	outfits
		"Energy Blaster" 2
		"Meteor Missile Launcher" 4
		"Meteor Missile" 180
		"Meteor Missile Box" 4
		
		"nGVF-CC Fuel Cell"
		"LP036a Battery Pack"
		"D14-RN Shield Generator"
		"Large Radar Jammer"
		"Tactical Scanner"
		
		"X2700 Ion Thruster"
		"X2200 Ion Steering"
		"Hyperdrive"
		
	engine -8.5 45.5 0.4
	engine 8.5 45.5 0.4
	gun -11 -30.5 "Energy Blaster"
	gun 11 -30.5 "Energy Blaster"
	gun -28.5 3.5 "Meteor Missile Launcher"
	gun 28.5 3.5 "Meteor Missile Launcher"
	gun -21.5 3.5 "Meteor Missile Launcher"
	gun 21.5 3.5 "Meteor Missile Launcher"
	leak "leak" 50 50
	explode "tiny explosion" 10
	explode "small explosion" 20
	explode "medium explosion" 15
	"final explode" "final explosion small"
	description "The Rainmaker is a missile boat built in the Republic Navy Yard. It comes equipped with four missile launchers and enough ammunition to destroy even ships many times its size. Because of their lack of maneuverability and relatively light shielding, Rainmakers serve best as long-range attack ships, and once their missile supply is spent, they are relatively useless in combat."



ship "Raven"
	sprite "ship/raven"
	thumbnail "thumbnail/raven"
	attributes
		category "Light Warship"
		"cost" 2200000
		"shields" 4700
		"hull" 1400
		"required crew" 6
		"bunks" 13
		"mass" 606
		"drag" 3.7
		"heat dissipation" .8
		"fuel capacity" 500
		"cargo space" 146
		"outfit space" 1366
		"weapon capacity" 100
		"engine capacity" 100
		weapon
			"blast radius" 60
			"shield damage" 600
			"hull damage" 300
			"hit force" 900
	outfits
		"Heavy Laser" 2
		"Torpedo Launcher" 2
		"Torpedo" 60
		
		"RT-I Radiothermal"
		"KP-6 Photovoltaic Panel" 2
		"LP072a Battery Pack"
		"D41-HY Shield Generator"
		"Laser Rifle" 2
		
		"X3700 Ion Thruster"
		"X3200 Ion Steering"
		"Hyperdrive"
		
	engine -12 43
	engine 12 43
	gun -10 -33 "Heavy Laser"
	gun 10 -33 "Heavy Laser"
	gun -16 -28 "Torpedo Launcher"
	gun 16 -28 "Torpedo Launcher"
	leak "leak" 60 50
	leak "flame" 50 80
	explode "medium explosion" 24
	explode "large explosion" 16
	explode "tiny explosion" 28
	explode "small explosion" 40
	"final explode" "final explosion small"
	description "The Lionheart Raven is their most popular warship, an agile and elegant vessel that can nevertheless deal out and absorb considerable damage. Ravens are a favorite ship for bounty hunters, because they are more than a match for pirate interceptors and can be used by a skilled pilot to take down much larger ships as well."



ship "Roost"
	sprite "ship/roost"
	thumbnail "thumbnail/roost"
	attributes
		category "Medium Warship"
		"cost" 3000000
		"shields" 2900
		"hull" 5200
		"required crew" 7
		"bunks" 16
		"mass" 2645
		"drag" 11.5
		"heat dissipation" .67
		"fuel capacity" 600
		"cargo space" 752
		"outfit space" 4228
		"weapon capacity" 140
		"engine capacity" 80
		weapon
			"blast radius" 80
			"shield damage" 800
			"hull damage" 400
			"hit force" 1200
	outfits
		"Meteor Missile Launcher" 2
		"Meteor Missile" 60
		"Quad Blaster Turret" 2
		"Heavy Anti-Missile Turret" 2
		
		"S3 Thermionic"
		"LP072a Battery Pack"
		"D41-HY Shield Generator" 4
		"Large Radar Jammer"
		"Tactical Scanner"
		"Laser Rifle" 2
		
		"Greyhound Plasma Thruster"
		"Impala Plasma Steering"
		"Hyperdrive"
		
	engine -45 159.5
	engine 45 159.5
	gun -14.5 -129.5
	gun 14.5 -129.5
	turret -21.5 -84.5 "Quad Blaster Turret"
	turret 21.5 -84.5 "Heavy Anti-Missile Turret"
	turret -18.5 115.5 "Heavy Anti-Missile Turret"
	turret 18.5 115.5 "Quad Blaster Turret"
	bay "Fighter" -47 -24 under
	bay "Fighter" 47 -24 under
	bay "Fighter" -47 50 under
	bay "Fighter" 47 50 under
	leak "leak" 50 50
	leak "flame" 40 80
	leak "big leak" 80 30
	explode "tiny explosion" 10
	explode "small explosion" 25
	explode "medium explosion" 30
	explode "large explosion" 15
	"final explode" "final explosion medium"
	description `Southbound Shipyards' new fighter-carrying containers have created a new use for what many considered an outdated design. Four external fighter bays make this the biggest civilian carrier on the market, if a little awkward as a warship. After Southbound assembly workers successfully named the "Nest", "Hauler II: Type F" was quickly dubbed the "Roost" to continue the theme.`



ship "Scout"
	sprite "ship/scout"
	thumbnail "thumbnail/scout"
	attributes
		category "Transport"
		"cost" 850000
		"shields" 1200
		"hull" 400
		"required crew" 2
		"bunks" 12
		"mass" 110
		"drag" 3.4
		"heat dissipation" .7
		"fuel capacity" 800
		"cargo space" 55
		"outfit space" 220
		"weapon capacity" 40
		"engine capacity" 100
		weapon
			"blast radius" 16
			"shield damage" 160
			"hull damage" 80
			"hit force" 240
	outfits
		"Energy Blaster" 2
		"Anti-Missile Turret"
		
		"nGVF-CC Fuel Cell"
		"LP036a Battery Pack"
		"D14-RN Shield Generator"
		"Small Radar Jammer"
		"Ramscoop"
		
		"X3700 Ion Thruster"
		"X3200 Ion Steering"
		"Hyperdrive"
		
	engine -8 46
	engine 8 46
	gun -20 -7 "Energy Blaster"
	gun 20 -7 "Energy Blaster"
	turret 0 -7 "Anti-Missile Turret"
	explode "tiny explosion" 10
	explode "small explosion" 20
	explode "medium explosion" 15
	leak "leak" 50 50
	leak "flame" 60 80
	"final explode" "final explosion small"
	description "The Lionheart Scoutship was designed back in the days when the galaxy was more sparsely populated, and ships prospecting for habitable worlds or worlds rich in resources would often travel far away from any habitable ports where they would be able to refuel. Although the galaxy has now been much more thoroughly explored, the Scout remains a popular ship for long-distance travel."



ship "Shuttle"
	sprite "ship/shuttle"
		"frame time" 4
		"delay" 14
		"random start frame"
	thumbnail "thumbnail/shuttle"
	attributes
		category "Transport"
		"cost" 180000
		"shields" 500
		"hull" 600
		"required crew" 1
		"bunks" 6
		"mass" 70
		"drag" 1.7
		"heat dissipation" .8
		"fuel capacity" 400
		"cargo space" 20
		"outfit space" 120
		"weapon capacity" 10
		"engine capacity" 60
		weapon
			"blast radius" 12
			"shield damage" 120
			"hull damage" 60
			"hit force" 180
	outfits
		"nGVF-AA Fuel Cell"
		"LP036a Battery Pack"
		"D14-RN Shield Generator"
		
		"X2700 Ion Thruster"
		"X2200 Ion Steering"
		"Hyperdrive"
		
	engine -6 30
	engine 6 30
	gun 0 -31
	leak "leak" 60 50
	explode "tiny explosion" 10
	explode "small explosion" 5
	description "Although Betelgeuse Shipyards produces other ship models as well, the majority of their profits come from sales of the Shuttle. This versatile ship serves equally well as a passenger transport or a cargo courier. It also happens to be the cheapest ship you can buy which is capable of hyperspace travel."
	description `	Shuttles are not designed to withstand combat of any sort, but they are fast and maneuverable enough to get out of harm's way if attacked by a larger, slower ship. Although they are typically unarmed, they have enough space for one weapon, which is the origin of the popular phrase, "as useless as a blaster cannon on a shuttlecraft."`



ship "Skein"
	sprite "ship/skein"
	thumbnail "thumbnail/skein"
	attributes
		category "Medium Warship"
		licenses
			"Militia"
		"cost" 3500000
		"shields" 3300
		"hull" 6700
		"required crew" 7
		"bunks" 18
		"mass" 2654
		"drag" 12.5
		"heat dissipation" .71
		"fuel capacity" 700
		"cargo space" 964
		"outfit space" 4017
		"weapon capacity" 140
		"engine capacity" 80
		weapon
			"blast radius" 100
			"shield damage" 1000
			"hull damage" 500
			"hit force" 1500
	outfits
		"Meteor Missile Launcher" 2
		"Meteor Missile" 60
		"Quad Blaster Turret" 2
		"Heavy Anti-Missile Turret" 2
		
		"S3 Thermionic"
		"LP072a Battery Pack"
		"D67-TM Shield Generator" 4
		"Large Radar Jammer"
		"Tactical Scanner"
		"Laser Rifle" 4
		
		"Greyhound Plasma Thruster"
		"Impala Plasma Steering"
		"Hyperdrive"

	engine -45 196.5
	engine 45 196.5
	gun -14.5 -166.5
	gun 14.5 -166.5
	turret -21.5 -122 "Quad Blaster Turret"
	turret 21.5 -122 "Heavy Anti-Missile Turret"
	turret -18.5 152.5 "Heavy Anti-Missile Turret"
	turret 18.5 152.5 "Quad Blaster Turret"
	bay "Fighter" -47 -61 under
	bay "Fighter" 47 -61 under
	bay "Fighter" -47 14 under
	bay "Fighter" 47 14 under
	bay "Fighter" -47 88 under
	bay "Fighter" 47 88 under
	leak "leak" 50 50
	leak "flame" 40 80
	leak "big leak" 70 30
	explode "small explosion" 15
	explode "medium explosion" 30
	explode "large explosion" 20
	explode "huge explosion" 5
	"final explode" "final explosion large"
	description `This particular cockpit and engine set has found itself attached to three of Southbound Shipyards' new "Type F" Fighter-carrier pods. When the Free Worlds asked for a carrier, they did not expect one that would be able to carry more fighters than even the heaviest Navy warships. Given this fact, the Free Worlds have asked Southbound and Tarazed to restrict sale of the "Hauler III: Type F", "Skein" to its Militia only.`



ship "Sparrow"
	sprite "ship/sparrow"
	thumbnail "thumbnail/sparrow"
	attributes
		category "Interceptor"
		"cost" 225000
		"shields" 1200
		"hull" 300
		"required crew" 1
		"bunks" 3
		"mass" 50
		"drag" .9
		"heat dissipation" .8
		"fuel capacity" 300
		"cargo space" 15
		"outfit space" 130
		"weapon capacity" 20
		"engine capacity" 40
		weapon
			"blast radius" 16
			"shield damage" 160
			"hull damage" 80
			"hit force" 240
	outfits
		"Beam Laser" 2
		
		"nGVF-BB Fuel Cell"
		"LP036a Battery Pack"
		"D14-RN Shield Generator"
		
		"Chipmunk Plasma Thruster"
		"Chipmunk Plasma Steering"
		"Hyperdrive"
		
	engine -5 35
	engine 5 35
	gun -7 -10
	gun 7 -10
	leak "flame" 60 80
	explode "tiny explosion" 15
	explode "small explosion" 5
	description "Classified as an interceptor rather than a fighter because it has its own hyperdrive instead of needing to be carried inside a larger ship, the Tarazed Sparrow is the smallest and cheapest combat ship available. Because of its limited cargo and passenger space, the primary way for a Sparrow pilot to pay the bills is to upgrade the weapons and hunt pirates... or become one. In either case, it is a perilous way to earn a living."
	description "	Insurance reports indicate that as many as two out of every three first-time ship buyers who choose to pilot a Sparrow lose their ship (and often, their life as well) within the first month of owning it. Pilots who have survived longer than that tend to swear by replacing the stock weapons with missile launchers."



ship "Splinter"
	sprite "ship/splinter"
	thumbnail "thumbnail/splinter"
	attributes
		category "Medium Warship"
		"cost" 3100000
		"shields" 5200
		"hull" 1700
		"required crew" 7
		"bunks" 21
		"mass" 705
		"drag" 4.0
		"heat dissipation" .7
		"fuel capacity" 600
		"cargo space" 195
		"outfit space" 1041
		"weapon capacity" 150
		"engine capacity" 100
		weapon
			"blast radius" 60
			"shield damage" 600
			"hull damage" 300
			"hit force" 900
	outfits
		"Proton Gun" 2
		"Blaster Turret" 2
		"Anti-Missile Turret"
		
		"RT-I Radiothermal"
		"LP144a Battery Pack"
		"D67-TM Shield Generator"
		"Small Radar Jammer" 2
		"Water Coolant System"
		"Laser Rifle"
		
		"X3700 Ion Thruster"
		"X3200 Ion Steering"
		"Hyperdrive"
		
	engine -15 115
	engine 15 115
	gun -15 -80 "Proton Gun"
	gun 15 -80 "Proton Gun"
	turret -17 -28 "Blaster Turret"
	turret 0 -28 "Anti-Missile Turret"
	turret 17 -28 "Blaster Turret"
	leak "leak" 60 50
	leak "flame" 40 80
	leak "big leak" 90 30
	explode "tiny explosion" 18
	explode "small explosion" 36
	explode "medium explosion" 24
	explode "large explosion" 8
	"final explode" "final explosion medium"
	description "The Splinter is the largest warship produced by the Megaparsec shipyard. It is designed to be faster and more maneuverable than other ships of a similar size, in order to serve as a heavy escort ship or as part of a planetary defense and patrol fleet. Because of its intended use in merchant convoys, it also has a fair amount of cargo space."



ship "Star Barge"
	sprite "ship/star barge"
	thumbnail "thumbnail/star barge"
	attributes
		category "Light Freighter"
		"cost" 190000
		"shields" 600
		"hull" 1000
		"required crew" 1
		"bunks" 3
		"mass" 175
		"drag" 2.1
		"heat dissipation" .8
		"fuel capacity" 300
		"cargo space" 95
		"outfit space" 1041
		"weapon capacity" 20
		"engine capacity" 40
		weapon
			"blast radius" 16
			"shield damage" 160
			"hull damage" 80
			"hit force" 240
	outfits
		"Anti-Missile Turret"

		"nGVF-BB Fuel Cell"
		"LP036a Battery Pack"
		"D14-RN Shield Generator"
		
		"X1700 Ion Thruster"
		"X1200 Ion Steering"
		"Hyperdrive"
		
	engine -9.5 38
	engine 9.5 38
	turret 0 -18 "Anti-Missile Turret"
	leak "leak" 60 50
	explode "tiny explosion" 10
	explode "small explosion" 10
	description "The Syndicate CT-50 Star Barge is little more than a cluster of cargo containers with an engine at one end and a cockpit on the other. It is a slow and ugly ship, but it can carry enough cargo to earn its captain a steady income even in parts of the galaxy where it is hard to find passengers to carry or courier missions."
	description "	Because they often carry valuable cargo, and because they are too slow to evade any attackers, Star Barges are a common target of pirates."



ship "Star Queen"
	sprite "ship/star queen"
	thumbnail "thumbnail/star queen"
	attributes
		category "Transport"
		"cost" 5500000
		"shields" 4100
		"hull" 2200
		"required crew" 41
		"bunks" 112
		"mass" 330
		"drag" 4.5
		"heat dissipation" .65
		"fuel capacity" 700
		"cargo space" 91
		"outfit space" 547
		"weapon capacity" 120
		"engine capacity" 100
		weapon
			"blast radius" 60
			"shield damage" 600
			"hull damage" 300
			"hit force" 900
	outfits
		"Sidewinder Missile Launcher" 2
		"Sidewinder Missile" 90
		"Heavy Anti-Missile Turret" 2
		
		"KP-6 Photovoltaic Array" 4
		"LP036a Battery Pack"
		"D94-YV Shield Generator"
		"Small Radar Jammer" 3
		"Luxury Accommodations"
		
		"X3700 Ion Thruster"
		"X2200 Ion Steering"
		"AR120 Reverse Thruster"
		"Hyperdrive"
		
	engine -18.5 115
	engine 18.5 115
	"reverse engine" -19 51
		over
	"reverse engine" 19 51
		over
	gun 0 -113
	gun -24 -76 "Sidewinder Missile Launcher"
	gun 24 -76 "Sidewinder Missile Launcher"
	turret -21.5 2.5 "Heavy Anti-Missile Turret"
	turret 21.5 2.5 "Heavy Anti-Missile Turret"
	leak "leak" 50 50
	leak "big leak" 80 30
	explode "tiny explosion" 10
	explode "small explosion" 25
	explode "medium explosion" 25
	explode "large explosion" 10
	"final explode" "final explosion medium"
	description "The Star Queen is a relic of a more peaceful period of galactic history: a luxury liner for high-end tourists. Every cabin has its own mini-bar, and the bathrooms have marble tile and showers that use actual hot water instead of chemicals or sonic vibrations."
	description "	In support of environmental movements across the galaxy, all Star Queens come standard with an array of solar panels as their only source of energy as opposed to more popular power generators such as fuel cells or nuclear reactors that produce some amount of waste. Although some argue that this is a pointless move given the prevalence of clean fusion reactors, others have applauded it and cited the prohibitive costs of fusion reactors as a reason for using solar panels."



ship "Surveillance Drone"
	sprite "ship/surveillance drone"
	thumbnail "thumbnail/surveillance drone"
	attributes
		category "Drone"
		licenses
			Navy
		"cost" 50000
		"hull" 300
		"automaton" 1
		"mass" 15
		"drag" .53
		"heat dissipation" .9
		"outfit space" 53
		"weapon capacity" 0
		"engine capacity" 28
		weapon
			"blast radius" 3
			"shield damage" 30
			"hull damage" 15
			"hit force" 45
	outfits
		"nGVF-AA Fuel Cell"
		"Surveillance Pod"
		
		"X1700 Ion Thruster"
		"X1200 Ion Steering"
		
	engine -5 29
	engine 5 29
	explode "tiny explosion" 15
	description "Surveillance drones are unarmed drones used by the Republic navy to scan ships and planets in a star system."



ship "Vanguard"
	sprite "ship/vanguard"
	thumbnail "thumbnail/vanguard"
	attributes
		category "Heavy Warship"
		"cost" 7200000
		"shields" 9800
		"hull" 6000
		"required crew" 23
		"bunks" 45
		"mass" 1070
		"drag" 8
		"heat dissipation" .6
		"fuel capacity" 400
		"cargo space" 135
		"outfit space" 1514
		"weapon capacity" 220
		"engine capacity" 120
		weapon
			"blast radius" 160
			"shield damage" 1600
			"hull damage" 800
			"hit force" 2400
	outfits
		"Proton Gun" 7
		"Anti-Missile Turret"

		"Fusion Reactor"
		"LP072a Battery Pack"
		"D67-TM Shield Generator"
		"Liquid Nitrogen Cooler"
		"Laser Rifle" 4
		
		"X3700 Ion Thruster"
		"X4200 Ion Steering"
		"Hyperdrive"
	
	engine -16.5 131
	engine 16.5 131
	gun 0 -132.5 "Proton Gun"
		parallel
	gun -24 -122.5 "Proton Gun"
		parallel
	gun 24 -122.5 "Proton Gun"
		parallel
	gun -40 -47.5 "Proton Gun"
		parallel
	gun 40 -47.5 "Proton Gun"
		parallel
	gun -35 -44.5 "Proton Gun"
		parallel
	gun 35 -44.5 "Proton Gun"
		parallel
	turret 0 42 "Anti-Missile Turret"
	leak "leak" 60 50
	leak "flame" 30 80
	explode "tiny explosion" 18
	explode "small explosion" 36
	explode "medium explosion" 24
	explode "large explosion" 8
	"final explode" "final explosion medium"
	description `The Vanguard is Syndicated Systems' newest warship intended for the heavy anti-pirate defense market. Vanguards offer an unusual feature set, focusing on powerful fixed guns and featuring Syndicated Systems' latest automation technologies, resulting in an atypically low crew complement for a ship its size. Few capital ships will endure for long under the withering fusillade of gunfire that it can unleash against those in front of it.`



ship "Wasp"
	sprite "ship/wasp"
	thumbnail "thumbnail/wasp"
	attributes
		category "Interceptor"
		"cost" 400000
		"shields" 1500
		"hull" 500
		"required crew" 1
		"bunks" 2
		"mass" 60
		"drag" 1.2
		"heat dissipation" .8
		"fuel capacity" 400
		"cargo space" 10
		"outfit space" 150
		"weapon capacity" 28
		"engine capacity" 60
		weapon
			"blast radius" 20
			"shield damage" 200
			"hull damage" 100
			"hit force" 300
	outfits
		"Energy Blaster" 2
		"Sidewinder Missile Pod"
		"Sidewinder Missile" 4
		
		"nGVF-BB Fuel Cell"
		"LP036a Battery Pack"
		"D14-RN Shield Generator"
		"Small Radar Jammer"
		
		"X2700 Ion Thruster"
		"X2200 Ion Steering"
		"Hyperdrive"
		
	engine -5.5 32.5
	engine 5.5 32.5
	gun 0 -41 "Sidewinder Missile Pod"
	gun -13 -30.5 "Energy Blaster"
	gun 13 -30.5 "Energy Blaster"
	leak "leak" 60 50
	explode "tiny explosion" 20
	explode "small explosion" 10
	description "The Wasp is a medium-strength interceptor, designed by Syndicated Shipyards to serve as an escort for cargo vessels. Like most Syndicate ships, it is not particularly pretty, but it at least serves the purpose it was made for."<|MERGE_RESOLUTION|>--- conflicted
+++ resolved
@@ -258,20 +258,7 @@
 	add attributes
 		"mass" -166
 		"bunks" -112
-<<<<<<< HEAD
 		"cargo space" 1204
-	gun -12 -180
-	gun 12 -180
-	turret 0 -72 "Heavy Anti-Missile Turret"
-	turret 0 -21
-	turret 0 31
-	turret 0 83 "Heavy Anti-Missile Turret"
-	bay "Fighter" 0 -72
-	bay "Fighter" 0 -21
-	bay "Fighter" 0 31
-	bay "Fighter" 0 83
-=======
-		"cargo space" 200
 	gun -12 -186
 	gun 12.5 -186
 	turret 0 -76.5 "Heavy Anti-Missile Turret"
@@ -282,7 +269,6 @@
 	bay "Fighter" 0 -24
 	bay "Fighter" 0 28
 	bay "Fighter" 0 79
->>>>>>> 1cf42395
 
 ship "Auxiliary" "Auxiliary (Transport)"
 	plural "Auxiliaries"
@@ -291,20 +277,7 @@
 	add attributes
 		"mass" 203
 		"bunks" 112
-<<<<<<< HEAD
 		"cargo space" -960
-	gun -12 -180
-	gun 12 -180
-	turret 0 -73.5 "Heavy Anti-Missile Turret"
-	turret 0 -17
-	turret 0 20
-	turret 0 79 "Heavy Anti-Missile Turret"
-	bay "Fighter" 0 -73.5
-	bay "Fighter" 0 -17
-	bay "Fighter" 0 20
-	bay "Fighter" 0 79
-=======
-		"cargo space" -200
 	gun -12 -186
 	gun 12.5 -186
 	turret 0 -77.5 "Heavy Anti-Missile Turret"
@@ -315,7 +288,6 @@
 	bay "Fighter" 0 -22
 	bay "Fighter" 0 16.5
 	bay "Fighter" 0 73
->>>>>>> 1cf42395
 
 
 
@@ -2710,15 +2682,9 @@
 		"cost" 1580000
 		"shields" 3500
 		"hull" 1200
-<<<<<<< HEAD
 		"required crew" 7
 		"bunks" 14
 		"mass" 335
-=======
-		"required crew" 3
-		"bunks" 7
-		"mass" 180
->>>>>>> 1cf42395
 		"drag" 3.8
 		"heat dissipation" .6
 		"fuel capacity" 500
