# Copyright (c) 2014-2015 by Michael Zahniser
#
# Endless Sky is free software: you can redistribute it and/or modify it under the
# terms of the GNU General Public License as published by the Free Software
# Foundation, either version 3 of the License, or (at your option) any later version.
#
# Endless Sky is distributed in the hope that it will be useful, but WITHOUT ANY
# WARRANTY; without even the implied warranty of MERCHANTABILITY or FITNESS FOR A
# PARTICULAR PURPOSE. See the GNU General Public License for more details.
#
# You should have received a copy of the GNU General Public License along with
# this program. If not, see <https://www.gnu.org/licenses/>.

ship "Aerie"
	sprite "ship/aerie"
	thumbnail "thumbnail/aerie"
	attributes
		category "Medium Warship"
		"cost" 3500000
		"shields" 5700
		"hull" 1900
		"required crew" 10
		"bunks" 28
		"mass" 520
		"drag" 6.15
		"heat dissipation" .47
		"fuel capacity" 515
		"cargo space" 50
		"outfit space" 390
		"weapon capacity" 150
		"engine capacity" 95
		"reverse thruster slot" 1
		"steering slot" 1
		"thruster slot" 1
		weapon
			"blast radius" 80
			"shield damage" 800
			"hull damage" 400
			"hit force" 1200
	outfits
		"Sidewinder Missile Launcher" 2
		"Sidewinder Missile" 90
		"Heavy Laser Turret" 2
		"Heavy Anti-Missile Turret"
		
		"NT-200 Nucleovoltaic"
		"KP-6 Photovoltaic Panel" 2
		"LP072a Battery Pack"
		"D41-HY Shield Generator"
		"Large Radar Jammer"
		"Laser Rifle" 3
		
		"X3700 Ion Thruster"
		"X3200 Ion Steering"
		"Hyperdrive"
		
	engine 15 97
	engine -15 97
	gun -12 -78
	gun 12 -78
	pylon -58 29 "Sidewinder Missile Launcher"
		over
	pylon 58 29 "Sidewinder Missile Launcher"
		over
	turret 0 1.5 "Heavy Anti-Missile Turret"
	turret -31 15.5 "Heavy Laser Turret"
	turret 31 15.5 "Heavy Laser Turret"
	bay "Fighter" -43.5 2
		"launch effect" "human internal"
	bay "Fighter" 43.5 2
		"launch effect" "human internal"
	bay "Fighter" -43.5 2
		"launch effect" "human internal"
	bay "Fighter" 43.5 2
		"launch effect" "human internal"
	leak "leak" 50 50
	leak "flame" 50 80
	leak "big leak" 90 30
	explode "tiny explosion" 10
	explode "small explosion" 25
	explode "medium explosion" 25
	explode "large explosion" 10
	"final explode" "final explosion medium"
	description "The Lionheart Aerie is a light carrier, designed to be just big enough for two fighter bays plus a decent armament of its own. Variations on this same ship design have been in use in the Deep for almost half a millennium, but this model comes with the very latest in generator and weapon technology."



ship "Argosy"
	plural "Argosies"
	sprite "ship/argosy"
	thumbnail "thumbnail/argosy"
	attributes
		category "Medium Freighter"
		"cost" 1960000
		"shields" 4200
		"hull" 2600
		"required crew" 4
		"bunks" 14
		"mass" 1320
		"drag" 7.4
		"heat dissipation" .56
		"fuel capacity" 550
		"cargo space" 120
		"outfit space" 270
		"weapon capacity" 90
		"engine capacity" 80
		"reverse thruster slot" 1
		"steering slot" 1
		"thruster slot" 1
		weapon
			"blast radius" 60
			"shield damage" 600
			"hull damage" 300
			"hit force" 900
	outfits
		"Energy Blaster" 2
		"Meteor Missile Launcher" 2
		"Meteor Missile" 60
		"Blaster Turret"
		"Anti-Missile Turret"
		
		"RT-I Radiothermal"
		"LP072a Battery Pack"
		"D23-QP Shield Generator"
		
		"Greyhound Plasma Thruster"
		"Greyhound Plasma Steering"
		"Capybara Reverse Thruster"
		"Hyperdrive"
		
	engine -25 91 0.6
	engine -14 91 0.8
	engine 14 91 0.8
	engine 25 91 0.6
	gun -22 -37 "Energy Blaster"
	gun 22 -37 "Energy Blaster"
	gun -25 -37
	gun 25 -37
	pylon -27 63 "Meteor Missile Launcher"
	pylon 27 63 "Meteor Missile Launcher"
	pylon -27 65
		over
	pylon 27 65
		over
	turret 0 -12.5 "Blaster Turret"
	turret 0 9.5 "Anti-Missile Turret"
	leak "leak" 60 50
	leak "flame" 60 80
	explode "tiny explosion" 10
	explode "small explosion" 25
	explode "medium explosion" 25
	explode "large explosion" 10
	"final explode" "final explosion medium"
	description "The Argosy from Southbound Shipyards is very popular with merchants not because of its capacity, which is actually slightly smaller than the Syndicate Freighter, but because it can hold its own in combat even against a small pirate fleet."
	description "	The Argosy is also a very easy ship to upgrade with faster engines or more powerful weapons as needed, so many privately owned Argosies have very different capabilities than the stock model."



ship "Arrow"
	sprite "ship/arrow"
	thumbnail "thumbnail/arrow"
	attributes
		category "Transport"
		"cost" 1200000
		"shields" 2000
		"hull" 400
		"required crew" 1
		"bunks" 5
		"mass" 260
		"drag" 2.3
		"heat dissipation" .74
		"fuel capacity" 500
		"cargo space" 10
		"outfit space" 180
		"weapon capacity" 50
		"engine capacity" 75
		"reverse thruster slot" 1
		"steering slot" 1
		"thruster slot" 1
		weapon
			"blast radius" 24
			"shield damage" 240
			"hull damage" 120
			"hit force" 360
	outfits
		"Sidewinder Missile Pod" 2
		"Sidewinder Missile" 12
		"Anti-Missile Turret"
		
		"Dwarf Core"
		"Supercapacitor"
		"D14-RN Shield Generator"
		"Small Radar Jammer"
		"Luxury Accommodations"
		
		"A250 Atomic Thruster"
		"A255 Atomic Steering"
		"Hyperdrive"
		
	engine -8 56
	engine 8 56
	gun -7.5 -36
	gun 7.5 -36
	pylon -9.5 38.5 "Sidewinder Missile Pod"
		angle 180
	pylon 9.5 38.5 "Sidewinder Missile Pod"
		angle 180
	turret 0 17.5 "Anti-Missile Turret"
	leak "leak" 80 50
	explode "tiny explosion" 12
	explode "small explosion" 18
	explode "medium explosion" 6
	"final explode" "final explosion small"
	description "The Arrow is a light transport, designed for bringing a small number of very rich passengers - Syndicate CEOs, for example - from one planet to another with speed and style. It makes up for its light armament by being able to outrun nearly every other ship in the sky."
	description "Unlike most ships, which orient all their weaponry forward, th e designers of the arrow installed the pylons pointing backwards. This was done to allow at to continue running away from threats while still being able to launch its munitions into pursuing ships."



ship "Auxiliary"
	plural "Auxiliaries"
	sprite "ship/auxiliaryh"
	thumbnail "thumbnail/auxiliaryh"
	attributes
		category "Utility"
		licenses
			"Navy Auxiliary"
		"cost" 13720000
		"shields" 17100
		"hull" 5900
		"required crew" 87
		"bunks" 250
		"mass" 6560
		"drag" 22.6
		"heat dissipation" .27
		"fuel capacity" 3325
		"cargo space" 250
		"outfit space" 720
		"weapon capacity" 160
		"engine capacity" 200
		"reverse thruster slot" 1
		"steering slot" 1
		"thruster slot" 1
		weapon
			"blast radius" 280
			"shield damage" 2800
			"hull damage" 1400
			"hit force" 4200
	outfits
		"Sidewinder Missile Launcher" 2
		"Sidewinder Missile" 90
		"Quad Blaster Turret" 2
		"Heavy Anti-Missile Turret" 2
		
		"Fusion Reactor"
		"LP288a Battery Pack"
		"D94-YV Shield Generator"
		"D67-TM Shield Generator"
		"Water Coolant System"
		"Large Radar Jammer"
		"Ramscoop"
		
		"X4700 Ion Thruster"
		# "X1700 Ion Thruster" # Extra thruster
		"X5200 Ion Steering"
		"Scram Drive"
	engine -41. 180.5 0.45
	engine 41. 180.5 0.45
	pylon -12.5 -182
	pylon 12.5 -182
	turret 0 -74 "Heavy Anti-Missile Turret"
	turret 0 -17
	turret 0 32
	turret 0 83 "Heavy Anti-Missile Turret"
	bay "Fighter" 0 -74
		"launch effect" "human internal"
	bay "Fighter" 0 -17
		"launch effect" "human internal"
	bay "Fighter" 0 32
		"launch effect" "human internal"
	bay "Fighter" 0 83
		"launch effect" "human internal"
	leak "leak" 30 50
	leak "flame" 30 80
	leak "big leak" 30 30
	explode "tiny explosion" 20
	explode "small explosion" 45
	explode "medium explosion" 50
	explode "large explosion" 40
	explode "huge explosion" 10
	"final explode" "final explosion large"
	description "The Auxiliary is the Republic Navy's logistical backbone. The size and durability of a capital ship but more cargo and passenger space than any other Navy ship, the Auxiliary is used whenever the Navy needs large amounts of troops or cargo transported with a guarantee that they'll reach the destination."
	description "The Auxiliary was built with modularity in mind, allowing the ship to be fitted for more cargo or bunk space depending on the mission. This modularity makes the ship rather expensive to build, however, and therefore a rare sight to see."



ship "Bactrian"
	sprite "ship/bactrian"
	thumbnail "thumbnail/bactrian"
	attributes
		licenses
			City-Ship
		category "Utility"
		"cost" 17600000
		"shields" 17500
		"hull" 8600
		"required crew" 70
		"bunks" 245
		"mass" 7520
		"drag" 30.6
		"heat dissipation" .22
		"fuel capacity" 2950
		"cargo space" 530
		"outfit space" 740
		"weapon capacity" 300
		"engine capacity" 180
		"reverse thruster slot" 1
		"steering slot" 1
		"thruster slot" 1
		weapon
			"blast radius" 260
			"shield damage" 2600
			"hull damage" 1300
			"hit force" 3900
	outfits
		"Sidewinder Missile Launcher" 2
		"Sidewinder Missile" 90
		"Torpedo Launcher"
		"Torpedo" 30
		"Heavy Laser Turret" 4
		"Heavy Anti-Missile Turret" 2
		
		"Fusion Reactor"
		"LP144a Battery Pack"
		"D94-YV Shield Generator"
		"Large Radar Jammer"
		"Ramscoop"
		"Laser Rifle" 15
		
		"X4700 Ion Thruster"
		"X5200 Ion Steering"
		"Hyperdrive"
		
	engine 18.5 232
	engine -15 232
	gun -9 -231.5
	gun 13.5 -231.5
	gun 36.5 -197
	gun 42 -193
	pylon -27 -120.5 "Sidewinder Missile Launcher"
		angle 300
	pylon 5.5 -119 "Sidewinder Missile Launcher"
		angle 45
	pylon -29 -27.5 "Torpedo Launcher"
		angle 300
	pylon 44 119
		angle 90
	turret 37 -132.5 "Heavy Anti-Missile Turret"
	turret -39 -39 "Heavy Laser Turret"
	turret 31.5 -26 "Heavy Laser Turret"
	turret -42.5 75 "Heavy Laser Turret"
	turret 32.5 132 "Heavy Laser Turret"
	turret -33.5 192.5 "Heavy Anti-Missile Turret"
	bay "Fighter" -43.5 -125
		"launch effect" "human internal"
	bay "Fighter" 53 -72.5
		"launch effect" "human internal"
	bay "Fighter" -50 103.5
		"launch effect" "human internal"
	leak "leak" 30 50
	leak "flame" 30 80
	leak "big leak" 50 30
	explode "small explosion" 25
	explode "medium explosion" 35
	explode "large explosion" 45
	explode "huge explosion" 30
	"final explode" "final explosion large"
	description "The Lionheart Bactrian is the last of the great city-ships, a design hearkening back to the early days of space colonization when a long-distance vessel needed to be a self-contained world, able to survive for weeks at a time without encountering an inhabited planet. It is not only a freighter, but a carrier, and a capable warship either at short range or at a distance."
	description "	Naturally, this versatility also makes it extremely expensive, and the Bactrian is normally only for sale to citizens who have been vetted by the local government of the Deep."



ship "Barb"
	sprite "ship/barb"
	thumbnail "thumbnail/barb"
	attributes
		category "Fighter"
		"cost" 50000
		"shields" 800
		"hull" 200
		"required crew" 1
		"bunks" 2
		"mass" 20
		"drag" .70
		"heat dissipation" .78
		"outfit space" 85
		"weapon capacity" 28
		"engine capacity" 22
		"reverse thruster slot" 1
		"steering slot" 1
		"thruster slot" 1
		weapon
			"blast radius" 12
			"shield damage" 120
			"hull damage" 60
			"hit force" 180
	outfits
		"Energy Blaster"
		"Blaster Turret"
		
		"nGVF-AA Fuel Cell"
		"LP036a Battery Pack"
		"D14-RN Shield Generator"

		"X1050 Ion Engines"
		
	engine 9 25
	engine -8 25
	gun -7.5 -24.5 "Energy Blaster"
	pylon -7.5 -24.5
	turret 9.5 8.5 "Blaster Turret"
	leak "leak" 60 50
	explode "tiny explosion" 15
	explode "small explosion" 5
	description `Though the Syndicate doesn't build fighter carriers, it is testing the waters with the Barb, a cheap and flexible carrier-launched craft featuring newly-developed miniaturized ion engines. The design philosophy of the Barb seems to have been "uglier than the Protector," and as you look at the cockpit nestled between the massive gun port and turret mount, you wonder where the power systems are supposed to go. Though an awkward-looking ship, it seems flexible enough to become a dangerous addition to any fleet with carriers.`
	description "	In order to be capable of fitting a Proton Gun while still maintaining a turret mount, Syndicated Systems had to remove various life support systems, requiring that the pilot wear a pressurized suit rather than having the cabin be fully pressurized. Although it makes piloting a Barb an uncomfortable experience, the result is a level of short-range firepower that is unheard of for a craft its size."
	description "	Fighters do not come equipped with a hyperdrive. You cannot carry a fighter unless you have a ship in your fleet with a fighter bay."



ship "Bastion"
	sprite "ship/bastion"
	thumbnail "thumbnail/bastion"
	attributes
		category "Medium Warship"
		"cost" 3860000
		"shields" 7500
		"hull" 4700
		"required crew" 17
		"bunks" 40
		"mass" 2320
		"drag" 16.5
		"heat dissipation" .32
		"fuel capacity" 925
		"cargo space" 110
		"outfit space" 470
		"weapon capacity" 190
		"engine capacity" 120
		"reverse thruster slot" 1
		"steering slot" 1
		"thruster slot" 1
		weapon
			"blast radius" 120
			"shield damage" 1200
			"hull damage" 600
			"hit force" 1800
	outfits
		"Plasma Cannon" 2
		"Heavy Rocket Launcher" 2
		"Heavy Rocket" 60
		"Heavy Rocket Rack" 2
		"Blaster Turret" 2
		"Anti-Missile Turret"
		
		"S3 Thermionic"
		"LP144a Battery Pack"
		"nGVF-BB Fuel Cell"
		"D67-TM Shield Generator"
		"Water Coolant System"
		"Tactical Scanner"
		"Laser Rifle" 7
		
		"Impala Plasma Thruster"
		"Impala Plasma Steering"
		"Hyperdrive"
		
	engine 31.5 89.5
	engine -31.5 89.5
	gun -52.5 -0.5
	gun -52.5 -0.5 "Plasma Cannon"
	gun 52.5 -0.5
	gun 52.5 -0.5 "Plasma Cannon"
	pylon -33 32 "Heavy Rocket Launcher"
	pylon 33 32 "Heavy Rocket Launcher"
	turret 0 0.5 "Anti-Missile Turret"
	turret -35.5 29.5 "Blaster Turret"
	turret 35.5 29.5 "Blaster Turret"
	leak "leak" 40 50
	leak "flame" 40 80
	leak "big leak" 70 30
	explode "tiny explosion" 5
	explode "small explosion" 15
	explode "medium explosion" 30
	explode "large explosion" 20
	"final explode" "final explosion medium"
	description "The Southbound Shipyards Bastion is designed as a heavy defense platform to accompany freighter convoys, in addition to having enough cargo capacity to serve as a freighter in its own right. Because of its heavy armament, it is classified as a warship rather than a freighter."



ship "Behemoth"
	sprite "ship/behemoth"
	thumbnail "thumbnail/behemoth"
	attributes
		category "Heavy Freighter"
		"cost" 10800000
		"shields" 7600
		"hull" 6300
		"required crew" 12
		"bunks" 30
		"mass" 4320
		"drag" 18.2
		"heat dissipation" .26
		"fuel capacity" 1675
		"cargo space" 490
		"outfit space" 510
		"weapon capacity" 280
		"engine capacity" 90
		"reverse thruster slot" 1
		"steering slot" 1
		"thruster slot" 1
		weapon
			"blast radius" 140
			"shield damage" 1400
			"hull damage" 700
			"hit force" 2100
	outfits
		"Heavy Laser Turret" 4
		"Heavy Anti-Missile Turret" 2
		
		"NT-200 Nucleovoltaic"
		"LP144a Battery Pack"
		"D41-HY Shield Generator"
		"Small Radar Jammer"
		"Laser Rifle" 3
		
		"X3700 Ion Thruster"
		"X3200 Ion Steering"
		"X1100 Ion Reverse Thruster" 1 # Extra reverse thruster
		"Scram Drive"
		
	engine -34 143 0.8
	engine 34 143 0.8
	engine -56 148.5 0.6
	engine 56 148.5 0.6
	pylon -47.5 -57.5
	pylon 47.5 -57.5
	turret -31 -50 "Heavy Laser Turret"
	turret 31 -50 "Heavy Anti-Missile Turret"
	turret -47.5 33.5 "Heavy Laser Turret"
	turret 47.5 33.5 "Heavy Laser Turret"
	turret -22 66.5 "Heavy Anti-Missile Turret"
	turret 22 66.5 "Heavy Laser Turret"
	leak "leak" 30 50
	leak "flame" 30 80
	leak "big leak" 50 30
	explode "small explosion" 15
	explode "medium explosion" 25
	explode "large explosion" 35
	explode "huge explosion" 20
	"final explode" "final explosion large"
	description "The Behemoth is a recent ship design from Betelgeuse Shipyards, designed as an alternative to the Syndicate Bulk Freighter. Although its cargo capacity is somewhat lower, it is also more maneuverable, and packs a heavier armament by default."



ship "Berserker"
	sprite "ship/berserker"
	thumbnail "thumbnail/berserker"
	attributes
		category "Interceptor"
		"cost" 520000
		"shields" 2200
		"hull" 500
		"required crew" 1
		"bunks" 2
		"mass" 130
		"drag" 2.5
		"heat dissipation" .74
		"fuel capacity" 325
		"cargo space" 10
		"outfit space" 200
		"weapon capacity" 35
		"engine capacity" 65
		"reverse thruster slot" 1
		"steering slot" 1
		"thruster slot" 1
		weapon
			"blast radius" 30
			"shield damage" 300
			"hull damage" 150
			"hit force" 450
	outfits
		"Energy Blaster" 2
		"Javelin Mini Pod" 2
		"Javelin" 60
		
		"nGVF-CC Fuel Cell"
		"LP072a Battery Pack"
		"D23-QP Shield Generator"
		
		"X2700 Ion Thruster"
		"X3200 Ion Steering"
		"Hyperdrive"
		
	engine -10 45
	engine 10 45
	gun -20 12 "Energy Blaster"
	gun 20 12 "Energy Blaster"
	gun -44 10
	gun 44 10
	pylon -20 23 "Javelin Mini Pod"
		over
	pylon 20 23 "Javelin Mini Pod"
		over
	leak "leak" 60 50
	leak "flame" 80 80
	explode "tiny explosion" 10
	explode "small explosion" 15
	"final explode" "final explosion small"
	description "Once one of the most popular interceptor-class ships, the Berserker's popularity is now waning in favor of more modern and versatile ships like the Hawk. Although limited numbers are still produced by Betelgeuse Shipyards, most Berserkers that are in service today are more than half a century old."



ship "Blackbird"
	sprite "ship/blackbird"
	thumbnail "thumbnail/blackbird"
	attributes
		category "Transport"
		"cost" 2230000
		"shields" 4400
		"hull" 900
		"required crew" 3
		"bunks" 28
		"mass" 880
		"drag" 6.2
		"heat dissipation" .56
		"fuel capacity" 825
		"cargo space" 60
		"outfit space" 350
		"weapon capacity" 90
		"engine capacity" 110
		"reverse thruster slot" 1
		"steering slot" 1
		"thruster slot" 1
		weapon
			"blast radius" 60
			"shield damage" 600
			"hull damage" 300
			"hit force" 900
	outfits
		"Heavy Laser Turret"
		"Heavy Anti-Missile Turret"
		
		"S3 Thermionic"
		"KP-6 Photovoltaic Array" 3
		"LP072a Battery Pack"
		"D23-QP Shield Generator"
		"Small Radar Jammer"
		"Luxury Accommodations"
		
		"Impala Plasma Thruster"
		"Impala Plasma Steering"
		"Hyperdrive"
		
	engine -42.5 52
	engine 42.5 52
	turret -26 15 "Heavy Laser Turret"
	turret 26 15 "Heavy Anti-Missile Turret"
	leak "leak" 50 50
	leak "flame" 70 80
	explode "tiny explosion" 15
	explode "small explosion" 34
	explode "medium explosion" 18
	explode "large explosion" 2
	"final explode" "final explosion small"
	description "The Tarazed Blackbird is a high-class passenger transport, designed to move large numbers of people across the galaxy with speed and safety. Although not equipped with much weaponry, a Blackbird is well protected and fast enough to evade pirate attacks, and its cargo capacity is high enough to allow the captain to take courier missions on the side."



ship "Bounder"
	sprite "ship/bounder"
	thumbnail "thumbnail/bounder"
	attributes
		category "Transport"
		"cost" 1140000
		"shields" 2200
		"hull" 700
		"required crew" 1
		"bunks" 17
		"mass" 260
		"drag" 4.4
		"heat dissipation" .67
		"fuel capacity" 700
		"cargo space" 40
		"outfit space" 220
		"weapon capacity" 50
		"engine capacity" 110
		"reverse thruster slot" 1
		"steering slot" 1
		"thruster slot" 1
		weapon
			"blast radius" 30
			"shield damage" 300
			"hull damage" 150
			"hit force" 450
	outfits
		"Anti-Missile Turret" 2
		
		"nGVF-CC Fuel Cell"
		"KP-6 Photovoltaic Array"
		"LP036a Battery Pack"
		"D14-RN Shield Generator"
		
		"X3700 Ion Thruster"
		"X3200 Ion Steering"
		"Hyperdrive"
		
	engine -10 44
	engine 10 44
	turret -38 12 "Anti-Missile Turret"
	turret 38 12 "Anti-Missile Turret"
	leak "leak" 60 50
	explode "tiny explosion" 10
	explode "small explosion" 20
	explode "medium explosion" 15
	"final explode" "final explosion small"
	description "The Megaparsec Bounder is a scout ship and courier, designed not for battle but for carrying passengers and small amounts of cargo across large distances quickly."



ship "Boxwing"
	sprite "ship/boxwing"
	thumbnail "thumbnail/boxwing"
	attributes
		category "Fighter"
		cost 369000
		"shields" 400
		"hull" 800
		"required crew" 1
		"bunks" 1
		"mass" 54
		"drag" .65
		"heat dissipation" .25
		"outfit space" 45
		"engine capacity" 28
		"reverse thruster slot" 1
		"steering slot" 1
		"thruster slot" 1
		"cargo space" 80
		weapon
			"blast radius" 12
			"shield damage" 120
			"hull damage" 60
			"hit force" 180
	outfits
		"nGVF-AA Fuel Cell"

		"X1050 Ion Engines"

	engine 23 -1
	engine -23 -1
	engine 19 29
	engine -19 29
	leak "leak" 70 50
	leak "flame" 50 80
	explode "tiny explosion" 15
	explode "small explosion" 5
	description `After introducing the "Type F" cargo pod for the Hauler, it became apparent to merchant captains that the new carriers could offer more flexibility within their fleet, if there were a cargo box they could attach to the fighter arms. Enter the "F6-C: Boxwing," the Fighter that doesn't fight, but carries cargo instead. Cargo preservation equipment gives the Boxwing much more mass and very poor heat dissipation characteristics compared to other fighters. That it cannot carry any weapons is only part of the reason jocks call it "Flying Coffin" amongst themselves; besides the ship resembling one and being very sluggish, the pilot "seat" doubles as a bunk, and is cramped beyond the comfort level of most. The interactive panoramic window H.U.D. is the only thing that keeps claustrophobic episodes from becoming a major problem.`
	description "	Fighters do not come equipped with a hyperdrive. You cannot carry a fighter unless you have a ship in your fleet with a fighter bay."


ship "Bulk Freighter"
	sprite "ship/bulk freighter"
	thumbnail "thumbnail/bulk freighter"
	attributes
		category "Heavy Freighter"
		"cost" 11100000
		"shields" 4000
		"hull" 7600
		"required crew" 12
		"bunks" 21
		"mass" 6960
		"drag" 21
		"heat dissipation" .27
		"fuel capacity" 3500
		"cargo space" 640
		"outfit space" 410
		"weapon capacity" 180
		"engine capacity" 85
		"reverse thruster slot" 1
		"steering slot" 1
		"thruster slot" 1
		weapon
			"blast radius" 120
			"shield damage" 1200
			"hull damage" 600
			"hit force" 1800
	outfits
		"Sidewinder Missile Launcher"
		"Sidewinder Missile" 45
		"Laser Turret" 3
		"Heavy Anti-Missile Turret" 2
		
		"RT-I Radiothermal"
		"LP144a Battery Pack"
		"D23-QP Shield Generator"
		"Laser Rifle"
		
		"X3700 Ion Thruster"
		"X3200 Ion Steering"
		"X1100 Ion Reverse Thruster"
		"Scram Drive"
		
	engine -22 198
	engine 22 198
	pylon -11 -8 "Sidewinder Missile Launcher"
		angle 270
	pylon 11 -8
		angle 90
	turret -12 -155 "Laser Turret"
	turret 12 -155 "Heavy Anti-Missile Turret"
	turret 0 5 "Laser Turret"
	turret -30 175 "Heavy Anti-Missile Turret"
	turret 30 175 "Laser Turret"
	leak "leak" 40 50
	leak "flame" 30 80
	leak "big leak" 50 30
	explode "small explosion" 15
	explode "medium explosion" 25
	explode "large explosion" 35
	explode "huge explosion" 20
	"final explode" "final explosion large"
	description "The Bulk Freighter is the ultimate cargo ship, able to carry as much cargo as four ordinary Syndicate Freighters. Its on-board gearing allows it to service even the most primitive colonies, though dock workers in busier spaceports often joke that it would be simpler to carry smaller freighters within its gigantic holds."
	description "	It is also an incredibly slow and difficult to maneuver ship, especially when loaded down with cargo. Some freight caravans use ordinary freighters instead of Bulk Freighters just to avoid the hassle of constantly having to wait for the Bulk Freighter to properly align itself for hyperspace travel."



ship "Bulwark"
	sprite "ship/pirate bulwark"
	thumbnail "thumbnail/pirate bulwark"
	attributes
		category "Medium Warship"
		"cost" 4360000
		"shields" 7000
		"hull" 5600
		"required crew" 19
		"bunks" 31
		"mass" 3520
		"drag" 21
		"heat dissipation" .27
		"fuel capacity" 1150
		"cargo space" 12
		"outfit space" 521
		"weapon capacity" 223
		"engine capacity" 120
		"reverse thruster slot" 1
		"steering slot" 1
		"thruster slot" 1
		"threshold percentage" .08
		weapon
			"blast radius" 120
			"shield damage" 1200
			"hull damage" 600
			"hit force" 1800
	outfits
		"Plasma Cannon" 2
		"Heavy Rocket Launcher" 2
		"Heavy Rocket" 60
		"Heavy Rocket Rack" 2
		"Quad Blaster Turret" 2
		"Heavy Anti-Missile Turret"
		
		"Fission Reactor"
		"LP144a Battery Pack"
		"D94-YV Shield Generator"
		"Water Coolant System"
		"Tactical Scanner"
		"Laser Rifle" 19
		"Nerve Gas" 3
		
		"Impala Plasma Thruster"
		"Impala Plasma Steering"
		"Hyperdrive"
		
	engine 31.5 89.5
	engine -31.5 89.5
	gun -52.5 -0.5
	gun -52.5 -0.5 "Plasma Cannon"
	gun 52.5 -0.5
	gun 52.5 -0.5 "Plasma Cannon"
	pylon -33 -13 "Heavy Rocket Launcher"
	pylon 33 -13 "Heavy Rocket Launcher"
	turret 0 0.5 "Heavy Anti-Missile Turret"
	turret -35.5 29.5 "Quad Blaster Turret"
	turret 35.5 29.5 "Quad Blaster Turret"
	leak "leak" 40 50
	leak "flame" 40 80
	leak "big leak" 70 30
	explode "tiny explosion" 5
	explode "small explosion" 15
	explode "medium explosion" 30
	explode "large explosion" 20
	"final explode" "final explosion medium"
	description `The Bulwark is basically what you get by welding a bunch of scrap metal on to a Bastion. It is a tough, slow brawler that is most often used by warlords to protect their properties, whether it'd be their ships or hideouts from raids by either the authorities or their rivals. Due to their lack of speed and cargo space these ships rarely participate in raiding merchant convoys outside their home system.`



ship "Carrier"
	sprite "ship/carrier"
	thumbnail "thumbnail/carrier"
	attributes
		category "Heavy Warship"
		licenses
			"Navy Carrier"
		"cost" 15200000
		"shields" 21400
		"hull" 8300
		"required crew" 111
		"bunks" 184
		"mass" 7580
		"drag" 35.4
		"heat dissipation" .23
		"fuel capacity" 2875 # will need to adjust this for carried ships
		"cargo space" 100
		"outfit space" 820
		"weapon capacity" 240
		"engine capacity" 210
		"reverse thruster slot" 1
		"steering slot" 1
		"thruster slot" 1
		weapon
			"blast radius" 300
			"shield damage" 3000
			"hull damage" 1500
			"hit force" 4500
	outfits
		"Meteor Missile Launcher" 2
		"Meteor Missile" 60
		"Sidewinder Missile Rack" 8
		"Sidewinder Missile" 184
		"Torpedo Launcher" 2
		"Torpedo" 60
		"Heavy Laser Turret"
		"Heavy Anti-Missile Turret" 2
		
		"Fusion Reactor"
		"LP288a Battery Pack"
		"D94-YV Shield Generator" 2
		"Large Radar Jammer" 2
		"Water Coolant System"
		"Brig"
		"Laser Rifle" 40
		"Fragmentation Grenades" 40
		"Security Station" 2
		"Tactical Scanner"
		
		"X5700 Ion Thruster"
		"X4200 Ion Steering"
		"Hyperdrive"

	engine -36.5 200 0.65
	engine 36.5 200 0.65
<<<<<<< HEAD
	gun -17.5 -176.5 "Torpedo Launcher"
	gun 17.5 -176.5 "Torpedo Launcher"
	gun -26 -167.5 "Meteor Missile Launcher"
	gun 26 -167.5 "Meteor Missile Launcher"
=======
	gun -17.5 -176.5 "Particle Cannon"
	gun 17.5 -176.5 "Particle Cannon"
	gun -26 -167.5 "Particle Cannon"
	gun 26 -167.5 "Particle Cannon"
	pylon -17.5 -176.5 "Meteor Missile Launcher"
	pylon 17.5 -176.5 "Meteor Missile Launcher"
	pylon -26 -167.5 "Meteor Missile Launcher"
	pylon 26 -167.5 "Meteor Missile Launcher"
>>>>>>> 2f514663
	turret 0 -49 "Heavy Laser Turret"
	turret -22 22 "Heavy Anti-Missile Turret"
	turret 22 22 "Heavy Anti-Missile Turret"
	bay "Fighter" -38.5 -64.5
		"launch effect" "human internal"
	bay "Fighter" 38.5 -64.5
		"launch effect" "human internal"
	bay "Fighter" -38.5 -64.5
		"launch effect" "human internal"
	bay "Fighter" 38.5 -64.5
		"launch effect" "human internal"
	bay "Fighter" -50 40.5
		"launch effect" "human internal"
	bay "Fighter" 50 40.5
		"launch effect" "human internal"
	bay "Fighter" -50 40.5
		"launch effect" "human internal"
	bay "Fighter" 50 40.5
		"launch effect" "human internal"
	bay "Drone" -71.5 -49.5
		"launch effect" "human internal"
	bay "Drone" 71.5 -49.5
		"launch effect" "human internal"
	bay "Drone" -115 55
		"launch effect" "human internal"
	bay "Drone" 115 55
		"launch effect" "human internal"
	bay "Drone" -85 55
		"launch effect" "human internal"
	bay "Drone" 85 55
		"launch effect" "human internal"
	leak "leak" 30 50
	leak "flame" 30 80
	leak "big leak" 30 30
	explode "tiny explosion" 20
	explode "small explosion" 45
	explode "medium explosion" 50
	explode "large explosion" 40
	explode "huge explosion" 10
	"final explode" "final explosion large"
	description "The Carrier is more than just a warship: it is practically a mobile space station, with docking bays for an entire squadron of drones and fighters and enough crew to fill a small village. Although designed primarily for engaging enemies from a distance, a Carrier can also do significant damage in close combat."



ship "Class C Freighter"
	sprite "ship/bulk freighter"
	thumbnail "thumbnail/bulk freighter"
	attributes
		category "Heavy Warship"
		"cost" 13400000
		"shields" 13500
		"hull" 7600
		"required crew" 18
		"bunks" 43
		"mass" 7040
		"drag" 21
		"heat dissipation" .27
		"fuel capacity" 3300
		"cargo space" 20
		"outfit space" 410
		"weapon capacity" 150
		"engine capacity" 85
		"reverse thruster slot" 1
		"steering slot" 1
		"thruster slot" 1
		weapon
			"blast radius" 200
			"shield damage" 2000
			"hull damage" 1000
			"hit force" 3000
	outfits
		"Proton Turret"
		"Quad Blaster Turret" 2
		"Heavy Anti-Missile Turret"
		"Anti-Missile Turret"
		"Sidewinder Missile Launcher"
		"Sidewinder Missile" 45
		
		"Fusion Reactor"
		"LP036a Battery Pack"
		"Supercapacitor"
		"Water Coolant System"
		"Cooling Ducts"
		"S-970 Regenerator"
		"Laser Rifle" 18
		"Brig"
		"Interference Plating"
		
		"A250 Atomic Thruster"
		"A255 Atomic Steering"
		"Scram Drive"
		
	engine -20 195.5
	engine 20 195.5
	pylon -11 -8 "Sidewinder Missile Launcher"
		angle 270
	pylon 11 -8
		angle 90
	turret -12 -155 "Quad Blaster Turret"
	turret 12 -155 "Heavy Anti-Missile Turret"
	turret 0 5 "Proton Turret"
	turret 30 175 "Quad Blaster Turret"
	turret -30 175 "Anti-Missile Turret"
	bay "Drone" -66 -115 left
		"launch effect" "human internal"
	bay "Drone" -66 -65 left
		"launch effect" "human internal"
	bay "Drone" -66 -15 left
		"launch effect" "human internal"
	bay "Drone" -66 35 left
		"launch effect" "human internal"
	bay "Drone" -66 85 left
		"launch effect" "human internal"
	bay "Drone" -66 135 left
		"launch effect" "human internal"
	bay "Drone" 66 -115 right
		"launch effect" "human internal"
	bay "Drone" 66 -65 right
		"launch effect" "human internal"
	bay "Drone" 66 -15 right
		"launch effect" "human internal"
	bay "Drone" 66 35 right
		"launch effect" "human internal"
	bay "Drone" 66 85 right
		"launch effect" "human internal"
	bay "Drone" 66 135 right
		"launch effect" "human internal"
	leak "leak" 30 50
	leak "flame" 50 80
	leak "big leak" 40 30
	explode "small explosion" 15
	explode "medium explosion" 25
	explode "large explosion" 35
	explode "huge explosion" 20
	"final explode" "final explosion large"
	description `The Class C "Freighter" is a Q-ship, a stealth warship designed by the Syndicate for baiting pirates with the offer of what appears to be a helpless, ordinary Bulk Freighter.`
	description `	Inside, a layer of Interference Plating hides its military-grade equipment and a dozen combat drones secreted away in its converted cargo holds, while its faux gearing conceals extra shield emitters.`



ship "Clipper"
	sprite "ship/clipper"
	thumbnail "thumbnail/clipper"
	attributes
		category "Light Freighter"
		"cost" 900000
		"shields" 2700
		"hull" 800
		"required crew" 3
		"bunks" 9
		"mass" 300
		"drag" 4.3
		"heat dissipation" .7
		"fuel capacity" 450
		"cargo space" 70
		"outfit space" 260
		"weapon capacity" 60
		"engine capacity" 80
		"reverse thruster slot" 1
		"steering slot" 1
		"thruster slot" 1
		weapon
			"blast radius" 36
			"shield damage" 360
			"hull damage" 180
			"hit force" 540
	outfits
		"Beam Laser" 2
		"Javelin Mini Pod" 2
		"Javelin" 60
		
		"nGVF-DD Fuel Cell"
		"LP072a Battery Pack"
		"D23-QP Shield Generator"
		
		"Greyhound Plasma Thruster"
		"Greyhound Plasma Steering"
		"Hyperdrive"
		
	engine -22 47
	engine 22 47
	gun -21.5 -18
	gun 21.5 -18
	gun -11 -8.5 "Beam Laser"
	gun 11 -8.5 "Beam Laser"
	pylon -43 35 "Javelin Mini Pod"
	pylon 43 35 "Javelin Mini Pod"
	pylon -10 40
	pylon 10 40
	leak "leak" 60 50
	leak "flame" 50 80
	explode "tiny explosion" 15
	explode "small explosion" 20
	explode "medium explosion" 10
	"final explode" "final explosion small"
	description "The Clipper is the smaller sister ship to the popular Southbound Shipyards Argosy. Although not able to carry as much cargo, Clippers are versatile ships that can be used as passenger transports, couriers, or even warships in a pinch, and they come with enough free space to be customized based on an individual captain's needs."



ship "Combat Drone"
	sprite "ship/combat drone"
	thumbnail "thumbnail/combat drone"
	attributes
		category "Drone"
		licenses
			Navy
		"cost" 83000
		"hull" 700
		"automaton" 1
		"mass" 20
		"drag" .59
		"heat dissipation" .9
		"outfit space" 58
		"weapon capacity" 8
		"engine capacity" 28
		"reverse thruster slot" 1
		"steering slot" 1
		"thruster slot" 1
		weapon
			"blast radius" 5
			"shield damage" 50
			"hull damage" 25
			"hit force" 75
	outfits
		"Beam Laser"
		
		"nGVF-AA Fuel Cell"
		"Supercapacitor"
		
		"X1700 Ion Thruster"
		"X1200 Ion Steering"
		
	engine -8.5 28.5 0.9
	engine 8.5 28.5 0.9
	gun 0 -29 "Beam Laser"
	pylon 0 -29
	explode "tiny explosion" 15
	description "Combat drones are pilotless attack ships used primarily by the Republic Navy. Although very weak and easy to destroy, they can be very effective in large numbers. Because drones do not need a cockpit, they can be filled entirely with equipment and solid metal, which makes their hulls stronger than other small ships."
	description "	Drones do not come equipped with a hyperdrive. You cannot carry a drone unless you have a ship in your fleet with a drone bay."



ship "Container Transport"
	sprite "ship/container transport"
	thumbnail "thumbnail/container transport"
	attributes
		category "Heavy Freighter"
		"cost" 9200000
		"shields" 3500
		"hull" 8000
		"required crew" 6
		"bunks" 18
		"mass" 7040
		"drag" 26.4
		"heat dissipation" .4
		"fuel capacity" 2350
		"cargo space" 550
		"outfit space" 410
		"weapon capacity" 180
		"engine capacity" 85
		"reverse thruster slot" 1
		"steering slot" 1
		"thruster slot" 1
		"reverse thruster slot" 1
		"steering slot" 1
		"thruster slot" 1
		weapon
			"blast radius" 120
			"shield damage" 1200
			"hull damage" 600
			"hit force" 1800
	outfits
		"Sidewinder Missile Launcher"
		"Sidewinder Missile" 45
		"Laser Turret" 3
		"Heavy Anti-Missile Turret" 2
		
		"RT-I Radiothermal"
		"LP144a Battery Pack"
		"D23-QP Shield Generator"
		"Laser Rifle"
		
		"X3700 Ion Thruster"
		"X3200 Ion Steering"
		"X1100 Ion Reverse Thruster"
		"Scram Drive"
		
	engine -20 195.5
	engine 20 195.5
	pylon -10.5 9.5 "Sidewinder Missile Launcher"
	pylon 10.5 9.5
	turret 0 -90.5 "Laser Turret"
	turret 0 -40.5 "Heavy Anti-Missile Turret"
	turret 0 9.5 "Laser Turret"
	turret 0 59.5 "Heavy Anti-Missile Turret"
	turret 0 109 "Laser Turret"
	leak "leak" 40 50
	leak "flame" 30 80
	leak "big leak" 50 30
	explode "small explosion" 15
	explode "medium explosion" 25
	explode "large explosion" 35
	explode "huge explosion" 20
	"final explode" "final explosion large"
	description "The Container Transport is a newer, more popular configuration of the Bulk Freighter that replaces the outboard loose cargo holds with intermodal containers for more efficient turnaround in larger, better-equipped ports."
	description "	As with its geared cousin, however, it remains a slow and difficult to maneuver ship, especially when loaded down with cargo. Some freight caravans use ordinary freighters instead of Container Transports just to avoid the hassle of constantly having to wait for the Container Transport to properly align itself for hyperspace travel."



ship "Corvette"
	sprite "ship/corvette"
	thumbnail "thumbnail/corvette"
	attributes
		category "Medium Warship"
		"cost" 4400000
		"shields" 6800
		"hull" 800
		"required crew" 8
		"bunks" 32
		"mass" 600
		"drag" 4.9
		"heat dissipation" .5
		"fuel capacity" 550
		"cargo space" 40
		"outfit space" 420
		"weapon capacity" 150
		"engine capacity" 100
		"reverse thruster slot" 1
		"steering slot" 1
		"thruster slot" 1
		weapon
			"blast radius" 80
			"shield damage" 800
			"hull damage" 400
			"hit force" 1200
	outfits
		"Heavy Laser" 2
		"Sidewinder Missile Launcher" 2
		"Sidewinder Missile" 90
		"Heavy Laser Turret"
		"Anti-Missile Turret"
		
		"NT-200 Nucleovoltaic"
		"KP-6 Photovoltaic Array"
		"KP-6 Photovoltaic Panel" 2
		"LP072a Battery Pack"
		"D94-YV Shield Generator"
		"Large Radar Jammer"
		"Laser Rifle" 3
		
		"X3700 Ion Thruster"
		"X3200 Ion Steering"
		"Hyperdrive"
		
	engine -11.5 119
	engine 11.5 119
	gun -11.5 -68.5 "Heavy Laser"
	gun 11.5 -68.5 "Heavy Laser"
	gun -26 -8
	gun 26 -8
	pylon -26 68
	pylon 26 68
	pylon -28 70 "Sidewinder Missile Launcher"
		over
	pylon 28 70 "Sidewinder Missile Launcher"
		over
	turret 0 -10 "Heavy Laser Turret"
	turret 0 76 "Anti-Missile Turret"
	leak "leak" 40 50
	leak "flame" 50 80
	leak "big leak" 90 30
	explode "tiny explosion" 18
	explode "small explosion" 36
	explode "medium explosion" 24
	explode "large explosion" 8
	"final explode" "final explosion medium"
	description "Incorporating new, experimental lightweight materials, the Lionheart Corvette combines the speed and agility of a fighter with the armament of a heavy warship. Its weak hull is more than compensated for by its advanced shielding matrix."



ship "Cruiser"
	sprite "ship/cruiser"
	thumbnail "thumbnail/cruiser"
	attributes
		category "Heavy Warship"
		licenses
			"Navy Cruiser"
		"cost" 11200000
		"shields" 19600
		"hull" 6400
		"required crew" 81
		"bunks" 136
		"mass" 5440
		"drag" 18.7
		"heat dissipation" .25
		"fuel capacity" 1925
		"cargo space" 60
		"outfit space" 760
		"weapon capacity" 320
		"engine capacity" 170
		"reverse thruster slot" 1
		"steering slot" 1
		"thruster slot" 1
		weapon
			"blast radius" 260
			"shield damage" 2600
			"hull damage" 1300
			"hit force" 3900
	outfits
		"Particle Cannon" 4
		"Sidewinder Missile Launcher" 2
		"Sidewinder Missile" 90
		"Heavy Laser Turret" 2
		"Heavy Anti-Missile Turret" 2
		
		"Fusion Reactor"
		"LP288a Battery Pack"
		"D67-TM Shield Generator"
		"Large Radar Jammer" 2
		"Liquid Nitrogen Cooler"
		"Laser Rifle" 20
		"Fragmentation Grenades" 20
		"Security Station"
		"Tactical Scanner"
		
		"X4700 Ion Thruster"
		"X4200 Ion Steering"
		"Hyperdrive"
		
	engine -28 154 0.95
	engine 28 154 0.95
	engine -52 151 0.75
	engine 52 151 0.75
	gun -30 -55 "Particle Cannon"
	gun 30 -55 "Particle Cannon"
	gun -40.5 -52 "Particle Cannon"
	gun 40.5 -52 "Particle Cannon"
	gun -30 -30
	gun 30 -30
	pylon -8 -68
	pylon 8 -68
	pylon -56 91 "Sidewinder Missile Launcher"
	pylon 56 91 "Sidewinder Missile Launcher"
	pylon -69 120
		over
	pylon 69 120
		over
	turret 0 -39.5 "Heavy Anti-Missile Turret"
	turret -32 -23 "Heavy Laser Turret"
	turret 32 -23 "Heavy Laser Turret"
	turret 0 0 "Heavy Anti-Missile Turret"
	bay "Drone" -25 19.5
		"launch effect" "human internal"
	bay "Drone" 25 19.5
		"launch effect" "human internal"
	bay "Drone" -25 49.5
		"launch effect" "human internal"
	bay "Drone" 25 49.5
		"launch effect" "human internal"
	leak "leak" 30 50
	leak "flame" 50 80
	leak "big leak" 40 30
	explode "tiny explosion" 20
	explode "small explosion" 45
	explode "medium explosion" 50
	explode "large explosion" 40
	explode "huge explosion" 10
	"final explode" "final explosion large"
	description "The Republic Cruiser is a relatively recent design, a much larger version of the Frigate designed to be able to take on an entire pirate fleet if necessary. In addition to a wide variety of weaponry, Cruisers have space to carry four attack drones: fast, pilotless fighters that can be controlled remotely."



ship "Cutthroat"
	sprite "ship/pirate cutthroat"
	thumbnail "thumbnail/pirate cutthroat"
	attributes
		category "Light Warship"
		"cost" 1100000
		"shields" 2800
		"hull" 600
		"required crew" 4
		"bunks" 6
		"mass" 364
		"drag" 3.9
		"heat dissipation" .7
		"fuel capacity" 475
		"cargo space" 27
		"outfit space" 282
		"weapon capacity" 60
		"engine capacity" 111
		"reverse thruster slot" 1
		"steering slot" 1
		"thruster slot" 1
		weapon
			"blast radius" 36
			"shield damage" 360
			"hull damage" 180
			"hit force" 540
	outfits
		"Twin Modified Blaster" 2
		"Torpedo Pod" 2
		"Torpedo Storage Rack"
		"Torpedo" 21
		
		"Fission Reactor"
		"LP036a Battery Pack"
		"Water Coolant System"
		"D23-QP Shield Generator"
		"Laser Rifle" 5
		
		"A370 Atomic Thruster"
		"A375 Atomic Steering"
		"Volcano Afterburner"
		"Hyperdrive"
		
	engine -22 47
	engine 22 47
	engine -13 43.5 .7
	engine 13 43.5 .7
	gun -21.5 -18
	gun 21.5 -18
	gun -11 -8.5 "Twin Modified Blaster"
	gun 11 -8.5 "Twin Modified Blaster"
	pylon -21.5 -18 "Torpedo Pod"
	pylon 21.5 -18 "Torpedo Pod"
	leak "leak" 60 50
	leak "flame" 50 80
	explode "tiny explosion" 15
	explode "small explosion" 20
	explode "medium explosion" 10
	"final explode" "final explosion small"
	description `Pirates call this heavily modified Clipper the "Cutthroat." With an extra pair of engine pods bolted on for the sole purpose of maximizing speed, it can catch or outrun all but the most fine-tuned ships in the sky.`



ship "Dagger"
	sprite "ship/dagger"
	thumbnail "thumbnail/dagger"
	attributes
		category "Fighter"
		"cost" 129000
		"shields" 1000
		"hull" 300
		"required crew" 1
		"bunks" 1
		"mass" 20
		"drag" .65
		"heat dissipation" .9
		"outfit space" 90
		"weapon capacity" 20
		"engine capacity" 35
		"reverse thruster slot" 1
		"steering slot" 1
		"thruster slot" 1
		weapon
			"blast radius" 12
			"shield damage" 120
			"hull damage" 60
			"hit force" 180
	outfits
		"Beam Laser"
		"Javelin Mini Pod" 2
		"Javelin" 60
		
		"nGVF-AA Fuel Cell"
		"Supercapacitor"
		"D14-RN Shield Generator"
		"Small Radar Jammer"
		
		"A120 Atomic Thruster"
		"X1200 Ion Steering"
		
	engine -8 34
	engine 8 34
	gun 0 -35 "Beam Laser"
	gun -11 -21
	gun 11 -21
	pylon -15 -19 "Javelin Mini Pod"
	pylon 15 -19 "Javelin Mini Pod"
	leak "leak" 60 50
	explode "tiny explosion" 15
	explode "small explosion" 5
	description "The Dagger is a fighter designed by Lionheart Industries, intended to be carried by their Aerie warship, although other ships have been known to carry them, as well. As with many Lionheart ships, its chassis is largely composed of lightweight composite materials, making it considerably faster than other fighters."
	description "	Fighters do not come equipped with a hyperdrive. You cannot carry a fighter unless you have a ship in your fleet with a fighter bay."



ship "Dreadnought"
	sprite "ship/dreadnought"
	thumbnail "thumbnail/dreadnought"
	attributes
		category "Heavy Warship"
		licenses
			"Militia"
		"cost" 11900000
		"shields" 18100
		"hull" 7300
		"required crew" 84
		"bunks" 147
		"mass" 5040
		"mass" 1840
		"drag" 18.7
		"heat dissipation" .36
		"fuel capacity" 1050
		"cargo space" 100
		"outfit space" 790
		"weapon capacity" 360
		"engine capacity" 190
		"reverse thruster slot" 1
		"steering slot" 1
		"thruster slot" 1
		weapon
			"blast radius" 260
			"shield damage" 2600
			"hull damage" 1300
			"hit force" 3900
	outfits
		"Torpedo Launcher" 4
		"Torpedo" 120
		"Plasma Turret" 3
		"Heavy Anti-Missile Turret" 2
		
		"Breeder Reactor"
		"S3 Thermionic"
		"LP072a Battery Pack"
		"D41-HY Shield Generator"
		"Small Radar Jammer"
		"Liquid Helium Cooler"
		"Tactical Scanner"
		"Laser Rifle" 25
		
		"Orca Plasma Thruster"
		"Orca Plasma Steering"
		"Hyperdrive"
		
	engine -25.5 173.5
	engine 25.5 173.5
	gun -9.5 -186
	gun 9.5 -186
	gun -18.5 -173.5
	gun 18.5 -173.5
	pylon -36 -76 "Torpedo Launcher"
	pylon 36 -76 "Torpedo Launcher"
	pylon -44 -76 "Torpedo Launcher"
	pylon 44 -76 "Torpedo Launcher"
	turret 0 -99.5 "Plasma Turret"
	turret -39 -63.5 "Heavy Anti-Missile Turret"
	turret 39 -63.5 "Heavy Anti-Missile Turret"
	turret -39 107.5 "Plasma Turret"
	turret 39 107.5 "Plasma Turret"
	leak "leak" 40 50
	leak "flame" 20 80
	leak "big leak" 80 30
	explode "tiny explosion" 50
	explode "small explosion" 50
	explode "medium explosion" 50
	explode "large explosion" 50
	explode "huge explosion" 20
	"final explode" "final explosion large"
	description "The Dreadnought is a new warship that was designed by Southbound Shipyards in order to provide a large capital ship for the Free Worlds fleets, something capable of standing up to a Navy Cruiser or even a Carrier."


ship "Dropship"
	sprite "ship/dropship"
	thumbnail "thumbnail/dropship"
	attributes
		category "Fighter"
		licenses
			Navy
		"cost" 91000
		"shields" 600
		"hull" 200
		"required crew" 1
		"bunks" 9
		"mass" 30
		"drag" 0.8
		"heat dissipation" .9
		"cargo space" 5
		"outfit space" 100
		"weapon capacity" 16
		"engine capacity" 40
		"reverse thruster slot" 1
		"steering slot" 1
		"thruster slot" 1
		weapon
			"blast radius" 12
			"shield damage" 120
			"hull damage" 60
			"hit force" 180
	outfits
		"Beam Laser" 2
		
		"nGVF-BB Fuel Cell"
		"Supercapacitor"
		"D14-RN Shield Generator"
		"Small Radar Jammer"
		
		"X1700 Ion Thruster"
		"X1200 Ion Steering"
	
	engine 13 26
	engine -13 26
	gun 2 -27 "Beam Laser"
	gun -2 -27 "Beam Laser"
	pylon 2 -27
	pylon -2 -27
	leak "leak" 60 50
	explode "tiny explosion" 15
	explode "small explosion" 5
	description "Dropships were designed with the Navy's Auxiliary in mind. Landed Auxiliaries often act as forward operating bases, so troops needing transport to another area often rely on their Dropships. This cramped and uncomfortable vessel is able to move a squad of Republic soldiers at great speed for its size."
	description "	Fighters do not come equipped with a hyperdrive. You cannot carry a fighter unless you have a ship in your fleet with a fighter bay."



ship "Enforcer"
	sprite "ship/enforcer"
	thumbnail "thumbnail/enforcer"
	attributes
		category "Light Warship"
		"cost" 490000
		"shields" 2300
		"hull" 1100
		"required crew" 3
		"bunks" 5
		"mass" 180
		"drag" 3.3
		"heat dissipation" .61
		"fuel capacity" 325
		"cargo space" 30
		"outfit space" 210
		"weapon capacity" 55
		"engine capacity" 60
		"reverse thruster slot" 1
		"steering slot" 1
		"thruster slot" 1
		weapon
			"blast radius" 34
			"shield damage" 340
			"hull damage" 170
			"hit force" 510
	outfits
		"Energy Blaster" 4
		"Laser Turret"
		
		"nGVF-CC Fuel Cell"
		"LP036a Battery Pack"
		"D14-RN Shield Generator"
		
		"X2700 Ion Thruster"
		"X2200 Ion Steering"
		"Hyperdrive"

	engine 0 39
	gun -11 -52
	gun 11 -52
	gun -5.5 -48
	gun 5.5 -48
	pylon -7 12
	pylon 7 12
	turret 0 -0.5
	leak "leak" 40 30
	leak "flame" 50 60
	explode "tiny explosion" 8
	explode "small explosion" 12
	explode "medium explosion" 4
	description `Prior to the formation of the galactic Republic, many star systems were owned by "governing corporate entities," with the vast majority of space being inaccessible to private citizens. The only exception to this rule were the pirate bands, whose few ships were often stolen or rebellious corporate fleets of their own, yet who had an outsized impact on interstellar trade. The necessity for corporations to protect their operations meant that Enforcer was one of the most common vessels used for security and defense. The ship boasts an armament of four gun ports, two pylons and a turreted mount, all packed on a small but defensible frame that was powerful for its time.`
	description `	Although no longer on the market, the Enforcer finds itself in the possession of a small number of merchants and, ironically, various groups of pirates, as an aging combat ship easily outperformed by other light warships or even interceptors of a similar size.`



ship "Falcon"
	sprite "ship/falcon"
	thumbnail "thumbnail/falcon"
	attributes
		category "Heavy Warship"
		"cost" 10900000
		"shields" 12800
		"hull" 3700
		"required crew" 52
		"bunks" 91
		"mass" 4080
		"drag" 11.4
		"heat dissipation" .42
		"fuel capacity" 1550
		"cargo space" 130
		"outfit space" 560
		"weapon capacity" 250
		"engine capacity" 150
		"reverse thruster slot" 1
		"steering slot" 1
		"thruster slot" 1
		weapon
			"blast radius" 160
			"shield damage" 1600
			"hull damage" 800
			"hit force" 2400
	outfits
		"Plasma Cannon" 2
		"Torpedo Launcher" 2
		"Torpedo" 60
		"Quad Blaster Turret" 3
		"Heavy Anti-Missile Turret"
		
		"Breeder Reactor"
		"KP-6 Photovoltaic Array"
		"KP-6 Photovoltaic Panel" 2
		"LP144a Battery Pack"
		"D41-HY Shield Generator"
		"Large Radar Jammer"
		"Liquid Nitrogen Cooler"
		"Laser Rifle" 15
		
		"Impala Plasma Thruster"
		"Impala Plasma Steering"
		"Hyperdrive"
		
	engine -16.5 143
	engine 16.5 143
	gun -16 -86.5 "Plasma Cannon"
	gun 16 -86.5 "Plasma Cannon"
	gun -19 -76.5
	gun 19 -76.5
	pylon -47 5 "Torpedo Launcher"
	pylon 47 5 "Torpedo Launcher"
	pylon -51 84
	pylon 51 84
	turret -16 -29 "Heavy Anti-Missile Turret"
	turret 16 -29 "Quad Blaster Turret"
	turret -50 39.5 "Quad Blaster Turret"
	turret 50 39.5 "Quad Blaster Turret"
	leak "leak" 30 50
	leak "flame" 50 80
	leak "big leak" 60 30
	explode "tiny explosion" 40
	explode "small explosion" 55
	explode "medium explosion" 60
	explode "large explosion" 40
	"final explode" "final explosion medium"
	description "The Tarazed Falcon is one of the most powerful warships that civilians can buy, a sleeker and more maneuverable alternative to the venerable and somewhat outdated Leviathan."



ship "Finch"
	plural "Finches"
	sprite "ship/finch"
	thumbnail "thumbnail/finch"
	attributes
		category "Fighter"
		"cost" 126000
		"shields" 1100
		"hull" 200
		"required crew" 1
		"bunks" 1
		"mass" 50
		"drag" .87
		"heat dissipation" .81
		"outfit space" 110
		"weapon capacity" 20
		"engine capacity" 40
		"reverse thruster slot" 1
		"steering slot" 1
		"thruster slot" 1
		weapon
			"blast radius" 12
			"shield damage" 120
			"hull damage" 60
			"hit force" 180
	outfits
		"Beam Laser"
		"Javelin Mini Pod" 2
		"Javelin Storage Crate"
		"Javelin" 160
		
		"nGVF-BB Fuel Cell"
		"LP036a Battery Pack"
		"D14-RN Shield Generator"
		
		"Chipmunk Plasma Thruster"
		"Chipmunk Plasma Steering"
		
	engine -5 32
	engine 5 32
	gun 0 -31.5 "Beam Laser"
	gun -7 -14
	gun 7 -14
	pylon -23 3 "Javelin Mini Pod"
	pylon 23 3 "Javelin Mini Pod"
	leak "flame" 60 80
	explode "tiny explosion" 15
	explode "small explosion" 5
	description "When the Free Worlds started requesting a Carrier solution from its local shipyards, Tarazed Shipyards quickly saw that a few modifications could make their entry level interceptor into a top tier fighter. Over 85% of the parts that make up the Finch are shared with the Sparrow assembly line, so it's no surprise that even trimmed down to (barely) fit into a fighter bay, the blindingly fast Finch bears strong resemblance to its hyperspace-faring cousin."
	description "	Fighters do not come equipped with a hyperdrive. You cannot carry a fighter unless you have a ship in your fleet with a fighter bay."



ship "Firebird"
	sprite "ship/firebird"
	thumbnail "thumbnail/firebird"
	attributes
		category "Medium Warship"
		"cost" 3700000
		"shields" 5800
		"hull" 3400
		"required crew" 7
		"bunks" 22
		"mass" 1160
		"drag" 6.75
		"heat dissipation" .4
		"fuel capacity" 525
		"cargo space" 50
		"outfit space" 400
		"weapon capacity" 160
		"engine capacity" 100
		"reverse thruster slot" 1
		"steering slot" 1
		"thruster slot" 1
		weapon
			"blast radius" 100
			"shield damage" 1000
			"hull damage" 500
			"hit force" 1500
	outfits
		"Particle Cannon" 2
		"Meteor Missile Launcher" 2
		"Meteor Missile" 60
		"Quad Blaster Turret"
		"Anti-Missile Turret"
		
		"RT-I Radiothermal"
		"nGVF-AA Fuel Cell"
		"LP144a Battery Pack"
		"D41-HY Shield Generator"
		"Laser Rifle" 3
		
		"X3700 Ion Thruster"
		"X3200 Ion Steering"
		"Hyperdrive"
		
	engine -31.5 67
	engine 31.5 67
	gun -27 -28 "Particle Cannon"
	gun 27 -28 "Particle Cannon"
	gun -38 -13
	gun 38 -13
	pylon -39 37 "Meteor Missile Launcher"
		over
	pylon 39 37 "Meteor Missile Launcher"
		over
	pylon -10 20
		over
	pylon 10 20
		over
	turret 0 -38 "Anti-Missile Turret"
	turret 0 3 "Quad Blaster Turret"
	leak "leak" 50 50
	leak "flame" 30 80
	explode "tiny explosion" 18
	explode "small explosion" 36
	explode "medium explosion" 24
	explode "large explosion" 8
	"final explode" "final explosion medium"
	description "The Betelgeuse Shipyards Firebird is a warship with a long and storied past; Firebirds fought on both sides of the Alpha Wars over half a millennium ago, and although the equipment and systems have been upgraded continuously since then, the basic design remains almost the same. The Firebird is also a very rugged ship and easy to repair; supposedly a few of the Firebirds that fought in those wars are still in service today."



ship "Flivver"
	sprite "ship/flivver"
	thumbnail "thumbnail/flivver"
	attributes
		category "Transport"
		"cost" 180000
		"shields" 1400
		"hull" 200
		"required crew" 1
		"bunks" 3
		"mass" 50
		"drag" 1.05
		"heat dissipation" .86
		"fuel capacity" 375
		"cargo space" 15
		"outfit space" 130
		"weapon capacity" 16
		"engine capacity" 45
		"reverse thruster slot" 1
		"steering slot" 1
		"thruster slot" 1
		weapon
			"blast radius" 16
			"shield damage" 160
			"hull damage" 80
			"hit force" 240
	outfits
		
		"nGVF-BB Fuel Cell"
		"KP-6 Photovoltaic Panel" 3
		"Supercapacitor"
		"D14-RN Shield Generator"
		
		"A120 Atomic Thruster"
		"X1200 Ion Steering"
		"X1100 Ion Reverse Thruster"
		"Hyperdrive"
		
	engine -16.5 26
	engine 16.5 26
	gun -6 -35.5
	gun 6 -35.5
	pylon -6 -35.5
	pylon 6 -35.5
	leak "leak" 60 50
	explode "tiny explosion" 10
	explode "small explosion" 10
	description "With space for neither cargo nor passengers nor heavy weaponry, the Flivver's only selling point is speed. Flivvers are sold mostly to wealthy individuals who want to be able to travel the stars without needing to share a bunk room on a merchant transport with common people."



ship "Freighter"
	sprite "ship/freighter"
	thumbnail "thumbnail/freighter"
	attributes
		category "Light Freighter"
		"cost" 730000
		"shields" 2000
		"hull" 2000
		"required crew" 2
		"bunks" 7
		"mass" 960
		"drag" 7.6
		"heat dissipation" .45
		"fuel capacity" 725
		"cargo space" 150
		"outfit space" 250
		"weapon capacity" 80
		"engine capacity" 70
		"reverse thruster slot" 1
		"steering slot" 1
		"thruster slot" 1
		weapon
			"blast radius" 40
			"shield damage" 400
			"hull damage" 200
			"hit force" 600
	outfits
		"Blaster Turret" 2
		"Heavy Anti-Missile Turret"
		
		"nGVF-DD Fuel Cell"
		"LP072a Battery Pack"
		"D14-RN Shield Generator"
		
		"X2700 Ion Thruster"
		"X2200 Ion Steering"
		"X1100 Ion Reverse Thruster"
		"Scram Drive"
		
	engine -7.5 92
	engine 7.5 92
	turret 0 -64 "Blaster Turret"
	turret 0 -4.5 "Heavy Anti-Missile Turret"
	turret 0 64.5 "Blaster Turret"
	leak "leak" 60 50
	leak "flame" 50 80
	explode "tiny explosion" 10
	explode "small explosion" 30
	explode "medium explosion" 20
	"final explode" "final explosion small"
	description "The Freighter is designed by the Syndicate to be an efficient means of carrying cargo from system to system, but is so slow and difficult to land that most pilots hate flying them."
	description "	Freighters are an obvious target for pirates, but turn much too slowly to be able to bring any forward-facing guns to bear on an approaching enemy. As a result, the latest model of freighter is equipped only with turrets, including an anti-missile turret to prevent attackers from simply bombarding them into submission from a safe distance."



ship "Frigate"
	sprite "ship/frigate"
	thumbnail "thumbnail/frigate"
	attributes
		category "Medium Warship"
		licenses
			Navy
		"cost" 5200000
		"shields" 8000
		"hull" 2500
		"required crew" 21
		"bunks" 44
		"mass" 1240
		"drag" 8.1
		"heat dissipation" .46
		"fuel capacity" 675
		"cargo space" 35
		"outfit space" 410
		"weapon capacity" 170
		"engine capacity" 100
		"reverse thruster slot" 1
		"steering slot" 1
		"thruster slot" 1
		weapon
			"blast radius" 100
			"shield damage" 1000
			"hull damage" 500
			"hit force" 1500
	outfits
		"Particle Cannon" 2
		"Torpedo Launcher" 2
		"Torpedo" 60
		"Blaster Turret" 2
		"Anti-Missile Turret"
		
		"NT-200 Nucleovoltaic"
		"LP072a Battery Pack"
		"LP036a Battery Pack"
		"D41-HY Shield Generator"
		"Large Radar Jammer"
		"Laser Rifle" 5
		"Fragmentation Grenades" 5
		"Security Station"
		
		"X3700 Ion Thruster"
		"X3200 Ion Steering"
		"Hyperdrive"
		
	engine -26 96.5
	engine 26 96.5
	gun -11 -84.5 "Particle Cannon"
	gun 11 -84.5 "Particle Cannon"
	gun -11 -84.5
	gun 11 -84.5
	pylon -11 -37 "Torpedo Launcher"
		over
	pylon 11 -37 "Torpedo Launcher"
		over
	turret 0 -37.5 "Anti-Missile Turret"
	turret -15.5 -12.5 "Blaster Turret"
	turret 15.5 -12.5 "Blaster Turret"
	leak "leak" 40 50
	leak "flame" 50 80
	leak "big leak" 90 30
	explode "tiny explosion" 18
	explode "small explosion" 36
	explode "medium explosion" 24
	explode "large explosion" 8
	"final explode" "final explosion medium"
	description "For centuries, the Frigate was the largest warship produced by the Republic Navy Yard, but now they seem quite small compared to a Cruiser or a Carrier. Armed with a variety of weapons, the Frigate is equally capable at fending off small fighters or bombarding larger ships. In its time it possessed relatively good maneuverability for a ship of its size, but now it sees continued use mostly due to the sheer number of them already built for service."



ship "Fury"
	plural "Furies"
	sprite "ship/fury"
	thumbnail "thumbnail/fury"
	attributes
		category "Interceptor"
		"cost" 490000
		"shields" 2000
		"hull" 400
		"required crew" 1
		"bunks" 3
		"mass" 105
		"drag" 1.8
		"heat dissipation" .79
		"fuel capacity" 475
		"cargo space" 15
		"outfit space" 160
		"weapon capacity" 40
		"engine capacity" 60
		"reverse thruster slot" 1
		"steering slot" 1
		"thruster slot" 1
		weapon
			"blast radius" 24
			"shield damage" 240
			"hull damage" 120
			"hit force" 360
	outfits
		"Energy Blaster" 4
		
		"nGVF-CC Fuel Cell"
		"LP036a Battery Pack"
		"D14-RN Shield Generator"
		"Small Radar Jammer" 2
		
		"X2700 Ion Thruster"
		"X2200 Ion Steering"
		"Hyperdrive"
		
	engine -11 35 0.8
	engine 11 35 0.8
	engine -18 37 0.6
	engine 18 37 0.6
	gun -11 -28
	gun 11 -28
	gun -17 -19.5
	gun 17 -19.5
	gun -5.5 -33
	gun 5.5 -33
	pylon -37 27
	pylon 37 27
	pylon -13 -2
	pylon 13 -2
	leak "flame" 50 80
	explode "tiny explosion" 10
	explode "small explosion" 20
	description "The Fury is Southbound Shipyards' most popular design of escort ship. They have greater firepower than any other interceptor-class vessel, meaning that any pirate flying solo will think twice before attacking a convoy that is accompanied by a Fury. However, Furies are also much less maneuverable than other small ships."



ship "Gunboat"
	sprite "ship/gunboat"
	thumbnail "thumbnail/gunboat"
	attributes
		category "Light Warship"
		licenses
			Navy
		"cost" 3200000
		"shields" 5800
		"hull" 1400
		"required crew" 7
		"bunks" 12
		"mass" 300
		"drag" 4.0
		"heat dissipation" .62
		"fuel capacity" 550
		"cargo space" 50
		"outfit space" 270
		"weapon capacity" 100
		"engine capacity" 90
		"reverse thruster slot" 1
		"steering slot" 1
		"thruster slot" 1
		weapon
			"blast radius" 72
			"shield damage" 720
			"hull damage" 360
			"hit force" 1080
	outfits
		"Heavy Laser" 2
		"Heavy Laser Turret"
		
		"RT-I Radiothermal"
		"LP144a Battery Pack"
		"D14-RN Shield Generator"
		"Small Radar Jammer"
		"Cargo Scanner"
		"Outfit Scanner"
		"Tactical Scanner"
		"Brig"
		
		"X3700 Ion Thruster"
		"X2200 Ion Steering"
		"Hyperdrive"
		
	engine -12 57.5 0.7
	engine 12 57.5 0.7
	gun -28.5 -27.5 "Heavy Laser"
	gun 28.5 -27.5 "Heavy Laser"
	pylon -10 -14
		over
	pylon 10 -14
		over
	turret 0 -1 "Heavy Laser Turret"
	leak "leak" 50 50
	leak "flame" 80 80
	explode "tiny explosion" 10
	explode "small explosion" 20
	explode "medium explosion" 15
	"final explode" "final explosion small"
	description "The Navy Gunboat is designed for engaging targets at short range, and also serves as the Navy's mobile sensor platform, scanning ships for illegal equipment or cargo."



ship "Hauler"
	sprite "ship/hauler i"
	thumbnail "thumbnail/hauler i"
	attributes
		category "Light Freighter"
		"cost" 1430000
		"shields" 2500
		"hull" 3700
		"required crew" 3
		"bunks" 12
		"mass" 1000
		"drag" 14.7
		"heat dissipation" .43
		"fuel capacity" 500
		"cargo space" 130
		"outfit space" 350
		"weapon capacity" 140
		"engine capacity" 80
		"reverse thruster slot" 1
		"steering slot" 1
		"thruster slot" 1
		weapon
			"blast radius" 60
			"shield damage" 600
			"hull damage" 300
			"hit force" 900
	outfits
		"Meteor Missile Pod" 2
		"Meteor Missile" 14
		"Quad Blaster Turret" 2
		"Heavy Anti-Missile Turret" 2
		
		"S3 Thermionic"
		"LP072a Battery Pack"
		"D23-QP Shield Generator"
		"Small Radar Jammer"
		
		"Greyhound Plasma Thruster"
		"Impala Plasma Steering"
		"Capybara Reverse Thruster"
		"Hyperdrive"

	engine -45 122.5
	engine 45 122.5
	pylon -30 -48
		angle 270
	pylon 30 -48
		angle 90
	turret -21.5 -48 "Quad Blaster Turret"
	turret 21.5 -48 "Heavy Anti-Missile Turret"
	turret -18.5 78.5 "Heavy Anti-Missile Turret"
	turret 18.5 78.5 "Quad Blaster Turret"
	leak "leak" 60 50
	leak "flame" 50 80
	leak "big leak" 90 30
	explode "tiny explosion" 20
	explode "small explosion" 35
	explode "medium explosion" 20
	explode "large explosion" 5
	"final explode" "final explosion medium"
	description "Several centuries ago, in the early days of the Republic, the sudden increase in commerce and space travel led to high demand for cargo ships. Haulers were first created simply by bolting a cockpit and engine block onto a cargo container, and the basic design has not changed much since then."



ship "Hauler II"
	sprite "ship/hauler ii"
	thumbnail "thumbnail/hauler ii"
	attributes
		category "Medium Freighter"
		"cost" 2340000
		"shields" 2900
		"hull" 5200
		"required crew" 3
		"bunks" 12
		"mass" 1440
		"drag" 16.1
		"heat dissipation" .43
		"fuel capacity" 600
		"cargo space" 260
		"outfit space" 350
		"weapon capacity" 140
		"engine capacity" 80
		"reverse thruster slot" 1
		"steering slot" 1
		"thruster slot" 1
		weapon
			"blast radius" 80
			"shield damage" 800
			"hull damage" 400
			"hit force" 1200
	outfits
		"Meteor Missile Pod" 2
		"Meteor Missile" 59
		"Meteor Missile Box" 3
		"Quad Blaster Turret" 2
		"Heavy Anti-Missile Turret" 2
		
		"S3 Thermionic"
		"LP072a Battery Pack"
		"D23-QP Shield Generator"
		"Small Radar Jammer"
		"Laser Rifle"
		
		"Greyhound Plasma Thruster"
		"Impala Plasma Steering"
		"Capybara Reverse Thruster"
		"Hyperdrive"
		
	engine -45 159.5
	engine 45 159.5
	pylon -30 -86
		angle 270
	pylon 30 -86
		angle 90
	turret -21.5 -84.5 "Quad Blaster Turret"
	turret 21.5 -84.5 "Heavy Anti-Missile Turret"
	turret -18.5 115.5 "Heavy Anti-Missile Turret"
	turret 18.5 115.5 "Quad Blaster Turret"
	leak "leak" 60 50
	leak "flame" 40 80
	leak "big leak" 80 30
	explode "tiny explosion" 10
	explode "small explosion" 25
	explode "medium explosion" 30
	explode "large explosion" 15
	"final explode" "final explosion medium"
	description "This is a mid-sized freighter, designed for a balance between cargo capacity and defensive capability. Centuries ago, various Hauler models made up nearly half of the merchant vessels in service, but today the design is considered somewhat outdated."



ship "Hauler III"
	sprite "ship/hauler iii"
	thumbnail "thumbnail/hauler iii"
	attributes
		category "Heavy Freighter"
		"cost" 3260000
		"shields" 3300
		"hull" 6700
		"required crew" 3
		"bunks" 12
		"mass" 1880
		"drag" 17.5
		"heat dissipation" .43
		"fuel capacity" 700
		"cargo space" 390
		"outfit space" 350
		"weapon capacity" 140
		"engine capacity" 80
		"reverse thruster slot" 1
		"steering slot" 1
		"thruster slot" 1
		weapon
			"blast radius" 100
			"shield damage" 1000
			"hull damage" 500
			"hit force" 1500
	outfits
		"Meteor Missile Pod" 2
		"Meteor Missile" 59
		"Meteor Missile Box" 3
		"Quad Blaster Turret" 2
		"Heavy Anti-Missile Turret" 2
		
		"S3 Thermionic"
		"LP072a Battery Pack"
		"D23-QP Shield Generator"
		"Small Radar Jammer"
		"Laser Rifle"
		
		"Greyhound Plasma Thruster"
		"Impala Plasma Steering"
		"Capybara Reverse Thruster"
		"Hyperdrive"

	engine -45 196.5
	engine 45 196.5
	pylon -30 -122
		angle 270
	pylon 30 -122
		angle 90
	turret -21.5 -122 "Quad Blaster Turret"
	turret 21.5 -122 "Heavy Anti-Missile Turret"
	turret -18.5 152.5 "Heavy Anti-Missile Turret"
	turret 18.5 152.5 "Quad Blaster Turret"
	leak "leak" 50 50
	leak "flame" 40 80
	leak "big leak" 80 30
	explode "small explosion" 15
	explode "medium explosion" 30
	explode "large explosion" 20
	explode "huge explosion" 5
	"final explode" "final explosion large"
	description "Considered by many to be outdated, there are nonetheless many Haulers still in service due to their combination of comparatively low price and simple construction. This large version of the Hauler provides the best tradeoff between price and cargo space."



ship "Hawk"
	sprite "ship/hawk"
	thumbnail "thumbnail/hawk"
	attributes
		category "Interceptor"
		"cost" 670000
		"shields" 2500
		"hull" 500
		"required crew" 1
		"bunks" 4
		"mass" 170
		"drag" 2.5
		"heat dissipation" .67
		"fuel capacity" 250
		"cargo space" 20
		"outfit space" 200
		"weapon capacity" 50
		"engine capacity" 70
		"reverse thruster slot" 1
		"steering slot" 1
		"thruster slot" 1
		weapon
			"blast radius" 30
			"shield damage" 300
			"hull damage" 150
			"hit force" 450
	outfits
		"Heavy Laser" 2
		
		"nGVF-CC Fuel Cell"
		"KP-6 Photovoltaic Panel" 2
		"LP036a Battery Pack"
		"D23-QP Shield Generator"
		"Small Radar Jammer"
		
		"Greyhound Plasma Thruster"
		"Greyhound Plasma Steering"
		"Hyperdrive"
		
	engine -23.5 41
	engine 23.5 41
	gun -8.5 -17.5
	gun 8.5 -17.5
	pylon -38 26
	pylon 38 26
	leak "leak" 60 50
	explode "tiny explosion" 15
	explode "small explosion" 5
	"final explode" "final explosion small"
	description "The Tarazed Hawk is an interceptor-class warship often used as an escort for freighters or in a planetary militia's patrol squadron. Hawks are fast enough to chase down most smaller ships, but are capable of mounting much more powerful weapons. They are also, of course, a favorite ship of pirate captains who have earned enough money to afford one."



ship "Headhunter"
	sprite "ship/headhunter"
	thumbnail "thumbnail/headhunter"
	attributes
		category "Light Warship"
		"cost" 1850000
		"shields" 3800
		"hull" 700
		"required crew" 2
		"bunks" 4
		"mass" 240
		"drag" 3.0
		"heat dissipation" .7
		"fuel capacity" 350
		"cargo space" 50
		"outfit space" 250
		"weapon capacity" 60
		"engine capacity" 80
		"reverse thruster slot" 1
		"steering slot" 1
		"thruster slot" 1
		weapon
			"blast radius" 44
			"shield damage" 440
			"hull damage" 220
			"hit force" 660
	outfits
		"Heavy Laser" 2
		"Heavy Anti-Missile Turret"
		
		"RT-I Radiothermal"
		"KP-6 Photovoltaic Array"
		"LP072a Battery Pack"
		"D23-QP Shield Generator"
		
		"Greyhound Plasma Thruster"
		"Greyhound Plasma Steering"
		"Hyperdrive"
	
	engine -16 47
	engine 16 47
	gun -17.5 -17
	gun 17.5 -17
	gun -12 -25.5 "Heavy Laser"
	gun 12 -25.5 "Heavy Laser"
	pylon -46 51
		over
	pylon 46 51
		over
	pylon -24 21
	pylon 24 21
	pylon -31 28
	pylon 31 28
	turret 0 9 "Heavy Anti-Missile Turret"
	leak "leak" 60 50
	leak "flame" 80 80
	explode "tiny explosion" 20
	explode "small explosion" 25
	explode "medium explosion" 15
	"final explode" "final explosion small"
	description "The Headhunter is one of the newest ships designed by Lionheart: a versatile ship that can serve equally well for carrying cargo or for bounty hunting. As with many of Lionheart's designs, the hull is mostly composite fiber rather than metal, sacrificing armor strength for the sake of lighter weight and faster movement."



ship "Heavy Shuttle"
	sprite "ship/heavy shuttle"
	thumbnail "thumbnail/heavy shuttle"
	attributes
		category "Transport"
		"cost" 470000
		"shields" 700
		"hull" 700
		"required crew" 1
		"bunks" 10
		"mass" 120
		"drag" 2.1
		"heat dissipation" .73
		"fuel capacity" 400
		"cargo space" 40
		"outfit space" 130
		"weapon capacity" 16
		"engine capacity" 65
		"reverse thruster slot" 1
		"steering slot" 1
		"thruster slot" 1
		weapon
			"blast radius" 12
			"shield damage" 120
			"hull damage" 60
			"hit force" 180
	outfits
		"nGVF-AA Fuel Cell"
		"LP036a Battery Pack"
		"D14-RN Shield Generator"
		
		"X2700 Ion Thruster"
		"X2200 Ion Steering"
		"Hyperdrive"
		
	engine -6.5 38.5
	engine 6.5 38.5
	gun -3 -38.5
	gun 3 -38.5
	leak "leak" 60 50
	explode "tiny explosion" 10
	explode "small explosion" 5
	description "The Heavy Shuttle is an updated shuttle model from Betelgeuse Shipyards, attempting to improve on their perennial classic by offering slightly better cargo and passenger capacity, at the expense of some speed and maneuverability."



ship "Hogshead"
	sprite "ship/hogshead"
	thumbnail "thumbnail/hogshead"
	attributes
		category "Space Liner"
		"cost" 3150000
		"shields" 3200
		"hull" 1900
		"required crew" 18
		"bunks" 84
		"mass" 840
		"drag" 6.2
		"heat dissipation" .38
		"fuel capacity" 700
		"cargo space" 45
		"outfit space" 320
		"weapon capacity" 80
		"engine capacity" 90
		"reverse thruster slot" 1
		"steering slot" 1
		"thruster slot" 1
		weapon
			"blast radius" 51
			"shield damage" 510
			"hull damage" 255
			"hit force" 765
	outfits
		"Heavy Anti-Missile Turret"
		"Anti-Missile Turret"

		"S3 Thermionic"
		"KP-6 Photovoltaic Array" 2
		"LP036a Battery Pack"

		"D41-HY Shield Generator"
		"Small Radar Jammer" 2
		"Luxury Accommodations"
		
		"Greyhound Plasma Thruster"
		"Greyhound Plasma Steering"
		"Hyperdrive"

	engine 34 42
	engine -34 42
	gun -17.5 -79.5
	gun 17.5 -79.5
	turret 0 -44 "Heavy Anti-Missile Turret"
	turret 0 63 "Anti-Missile Turret"
	leak "leak" 50 40
	leak "big leak" 70 40
	explode "tiny explosion" 10
	explode "small explosion" 25
	explode "medium explosion" 25
	explode "large explosion" 10
	"final explode" "final explosion medium"
	description `First manufactured by a forgotten shipyard many centuries ago, the Hogshead got its iconic name from the keg-like shape of its engine pods; its design was a hot topic of discussion for captains everywhere. The ship quickly became popular after first being released for consumer purchase and was commonly seen around various systems as the go-to "space bus" in human space.`
	description `	Unfortunately, only a few decades after introducing the ship, the shipyard went bankrupt and was never heard from again, leaving the Hogshead to history as their one-hit-wonder. In the current era, Hogsheads are much less common; they are considered "unsightly" compared to modern vessels such as the Star Queen, though a few places in human space still sell them.`



ship "Lance"
	sprite "ship/lance"
	thumbnail "thumbnail/lance"
	attributes
		category "Fighter"
		"cost" 93000
		"shields" 800
		"hull" 400
		"required crew" 1
		"bunks" 1
		"mass" 30
		"drag" .7
		"heat dissipation" .8
		"outfit space" 100
		"weapon capacity" 20
		"engine capacity" 30
		"reverse thruster slot" 1
		"steering slot" 1
		"thruster slot" 1
		weapon
			"blast radius" 12
			"shield damage" 120
			"hull damage" 60
			"hit force" 180
	outfits
		"Energy Blaster"
		"Sidewinder Missile Pod" 2
		"Sidewinder Missile Rack"
		"Sidewinder Missile" 35
		
		"nGVF-AA Fuel Cell"
		"Supercapacitor" 4
		"D14-RN Shield Generator"
		"Small Radar Jammer" 2
		
		"X1700 Ion Thruster"
		"X1200 Ion Steering"
		
	engine -14.5 30.5
	engine 14.5 30.5
	gun 0 -34 "Energy Blaster"
	gun -13.5 -6.5
	gun 13.5 -6.5
	pylon -19 18 "Sidewinder Missile Pod"
	pylon 19 18 "Sidewinder Missile Pod"
	explode "tiny explosion" 15
	explode "small explosion" 5
	description "The Lance is the primary fighter used by the Republic Navy. As with all fighters, it is weak by itself but very effective as part of a larger squadron."
	description "	Fighters do not come equipped with a hyperdrive. You cannot carry a fighter unless you have a ship in your fleet with a fighter bay."



ship "Leviathan"
	sprite "ship/leviathan"
	thumbnail "thumbnail/leviathan"
	attributes
		category "Heavy Warship"
		"cost" 9800000
		"shields" 14400
		"hull" 5000
		"required crew" 43
		"bunks" 64
		"mass" 4800
		"drag" 14.2
		"heat dissipation" .3
		"fuel capacity" 1450
		"cargo space" 80
		"outfit space" 620
		"weapon capacity" 240
		"engine capacity" 120
		"reverse thruster slot" 1
		"steering slot" 1
		"thruster slot" 1
		weapon
			"blast radius" 80
			"shield damage" 800
			"hull damage" 400
			"hit force" 1200
	outfits
		"Particle Cannon" 4
		"Quad Blaster Turret" 3
		"Anti-Missile Turret"
		
		"Fusion Reactor"
		"LP144a Battery Pack"
		"D67-TM Shield Generator"
		"Liquid Helium Cooler"
		"Laser Rifle" 15
		
		"X3700 Ion Thruster"
		"X4200 Ion Steering"
		"Hyperdrive"
		
	engine -24 126
	engine 24 126
	gun -37.5 -31.5 "Particle Cannon"
	gun 37.5 -31.5 "Particle Cannon"
	gun -49 -19.5 "Particle Cannon"
	gun 49 -19.5 "Particle Cannon"
	pylon -43 46
		angle 315
		over
	pylon 43 46
		angle 45
		over
	pylon -47 56
		angle 315
		over
	pylon 47 56
		angle 45
		over
	turret -14 -10 "Quad Blaster Turret"
	turret 14 -10 "Quad Blaster Turret"
	turret -25.5 12.5 "Quad Blaster Turret"
	turret 25.5 12.5 "Anti-Missile Turret"
	leak "leak" 50 50
	leak "flame" 30 80
	leak "big leak" 60 30
	explode "tiny explosion" 18
	explode "small explosion" 36
	explode "medium explosion" 24
	explode "large explosion" 8
	"final explode" "final explosion large"
	description "The Betelgeuse Shipyards Leviathan has been in service since long before the Republic existed. Although considered today to be an outdated and clunky model, it is still a force to be reckoned with."



ship "Mammoth"
	sprite "ship/pirate mammoth"
	thumbnail "thumbnail/pirate mammoth"
	attributes
		category "Utility"
		"cost" 18800000
		"shields" 6200
		"hull" 7400
		"required crew" 18
		"bunks" 30
		"mass" 5504
		"drag" 18.5
		"heat dissipation" .21
		"fuel capacity" 3250
		"cargo space" 400
		"outfit space" 536
		"weapon capacity" 294
		"engine capacity" 114
		"reverse thruster slot" 1
		"steering slot" 1
		"thruster slot" 1
		"scan interference" 2
		weapon
			"blast radius" 140
			"shield damage" 1400
			"hull damage" 780
			"hit force" 2100
	outfits
		"Sidewinder Missile Launcher" 2
		"Sidewinder Missile" 90
		"Proton Turret" 2
		"Quad Blaster Turret" 2
		"Anti-Missile Turret" 4
		
		"Fission Reactor"
		"LP072a Battery Pack"
		"D41-HY Shield Generator"
		"Large Radar Jammer"
		"Cooling Ducts"
		"Catalytic Ramscoop"
		"Laser Rifle" 18
		
		"Volcano Afterburner" # Extra afterburner
		"AR120 Reverse Thruster"
		"A370 Atomic Thruster"
		"A375 Atomic Steering"
		"Scram Drive"
		
	engine 17 147 0.8
	engine -17 147 0.8
	engine -34 143 0.8
	engine 34 143 0.8
	engine -56 148.5 0.6
	engine 56 148.5 0.6
	gun -47.5 -57.5
	gun 47.5 -57.5
	pylon -55 35
		angle 270
	pylon 55 35
		angle 90
	turret -31 -50 "Anti-Missile Turret"
	turret 31 -50 "Anti-Missile Turret"
	turret -14.5 0 "Quad Blaster Turret"
	turret 14.5 0 "Quad Blaster Turret"
	turret -47.5 33.5 "Proton Turret"
	turret 47.5 33.5 "Proton Turret"
	turret -22 66.5 "Anti-Missile Turret"
	turret 22 66.5 "Anti-Missile Turret"
	leak "leak" 30 50
	leak "flame" 30 80
	leak "big leak" 50 30
	explode "small explosion" 15
	explode "medium explosion" 25
	explode "large explosion" 35
	explode "huge explosion" 20
	"final explode" "final explosion large"
	description "This is a rare, extensively modified Behemoth used by some pirates and smugglers to transport large amounts of goods. It is armed well enough to handle even a Navy Frigate if caught and fast enough to dash away from anything bigger."



ship "Manta"
	sprite "ship/manta"
	thumbnail "thumbnail/manta"
	attributes
		category "Medium Warship"
		"cost" 3400000
		"shields" 5900
		"hull" 1500
		"required crew" 6
		"bunks" 10
		"mass" 680
		"drag" 6.3
		"heat dissipation" .6
		"fuel capacity" 450
		"cargo space" 20
		"outfit space" 350
		"weapon capacity" 140
		"engine capacity" 100
		"reverse thruster slot" 1
		"steering slot" 1
		"thruster slot" 2
		weapon
			"blast radius" 80
			"shield damage" 800
			"hull damage" 400
			"hit force" 1200
	outfits
		"Particle Cannon" 4
		"Torpedo Storage Rack"
		"Torpedo" 21
		"Torpedo Pod" 2
		
		"RT-I Radiothermal"
		"LP144a Battery Pack"
		"D14-RN Shield Generator"
		"Laser Rifle"
		
		"X3700 Ion Thruster"
		"X3200 Ion Steering"
		"Hyperdrive"
		
	engine -33 40
	engine 33 40
	gun -20 -31 "Particle Cannon"
	gun 20 -31 "Particle Cannon"
	gun -26.5 -30 "Particle Cannon"
	gun 26.5 -30 "Particle Cannon"
	pylon -68.5 -33 "Torpedo Pod"
	pylon 68.5 -33 "Torpedo Pod"
	leak "leak" 60 50
	leak "flame" 40 80
	explode "tiny explosion" 10
	explode "small explosion" 20
	explode "medium explosion" 15
	"final explode" "final explosion small"
	description "After their Quicksilver light warship with its armament of Particle Cannons became a large success with convoy escorts and planetary defense forces, Megaparsec decided to develop a larger ship with similar maneuverability but heavier firepower. The Manta is the result: a ship with enough long-range firepower that fleeing from a battle with it is almost impossible."



ship "Mining Drone"
	sprite "ship/mining drone"
	thumbnail "thumbnail/mining drone"
	attributes
		category "Drone"
		"cost" 58000
		"hull" 300
		"automaton" 1
		"mass" 12
		"drag" .55
		"heat dissipation" .8
		"outfit space" 62
		"weapon capacity" 12
		"engine capacity" 28
		"reverse thruster slot" 1
		"steering slot" 1
		"thruster slot" 1
		weapon
			"blast radius" 3
			"shield damage" 30
			"hull damage" 15
			"hit force" 45
	outfits
		"Mining Laser"

		"nGVF-AA Fuel Cell"
		"Supercapacitor"

		"X1700 Ion Thruster"
		"X1200 Ion Steering"
		
	engine 0 22 0.9
	gun 0 -22
	explode "tiny explosion" 10
	description "The semi-autonomous Mining Drone is used by the Syndicate alongside the Sunder mining vessel in a supportive role. Not being much more than a Mining Laser with an engine stuck to the rear of it, these drones do not last long in combat with other ships due to how fragile they are."
	description "	Drones do not come equipped with a hyperdrive. You cannot carry a drone unless you have a ship in your fleet with a drone bay."



ship "Modified Argosy"
	plural "Modified Argosies"
	sprite "ship/modified argosy"
	thumbnail "thumbnail/modified argosy"
	attributes
		category "Light Warship"
		"cost" 1960000
		"shields" 4800
		"hull" 1900
		"required crew" 5
		"bunks" 12
		"mass" 500
		"drag" 7.8
		"heat dissipation" .48
		"fuel capacity" 425
		"cargo space" 60
		"outfit space" 340
		"weapon capacity" 140
		"engine capacity" 80
		"reverse thruster slot" 1
		"steering slot" 1
		"thruster slot" 1
		weapon
			"blast radius" 80
			"shield damage" 800
			"hull damage" 400
			"hit force" 1200
	outfits
		"Heavy Laser" 2
		"Meteor Missile Launcher" 2
		"Meteor Missile" 60
		"Heavy Laser Turret"
		"Heavy Anti-Missile Turret"
		
		"NT-200 Nucleovoltaic"
		"LP072a Battery Pack"
		"D23-QP Shield Generator"
		"Small Radar Jammer"
		"Brig"
		"Laser Rifle" 12
		
		"Greyhound Plasma Thruster"
		"X3200 Ion Steering"
		"Hyperdrive"
		
	engine -25 93 0.6
	engine -14 93 0.8
	engine 14 93 0.8
	engine 25 93 0.6
	gun -22 -37 "Heavy Laser"
	gun 22.5 -37 "Heavy Laser"
	gun -22 -37
	gun 22.5 -37
	pylon -22 -4 "Meteor Missile Launcher"
	pylon 22 -4 "Meteor Missile Launcher"
	pylon -29 35
		angle 300
	pylon 29 35
		angle 60
	turret 0 -12.5 "Heavy Anti-Missile Turret"
	turret 0 9.5 "Heavy Laser Turret"
	leak "leak" 70 50
	leak "flame" 30 80
	explode "tiny explosion" 10
	explode "small explosion" 25
	explode "medium explosion" 30
	explode "large explosion" 15
	"final explode" "final explosion medium"
	description "The Argosy has long been a favorite ship for pirates, who have come up with many tricks for modifying them to be more suitable as warships."



ship "Mule"
	sprite "ship/mule"
	thumbnail "thumbnail/mule"
	attributes
		category "Utility"
		"cost" 4080000
		"shields" 5400
		"hull" 4400
		"required crew" 14
		"bunks" 43
		"mass" 1280
		"drag" 9.1
		"heat dissipation" .32
		"fuel capacity" 850
		"cargo space" 170
		"outfit space" 440
		"weapon capacity" 170
		"engine capacity" 110
		"reverse thruster slot" 1
		"steering slot" 1
		"thruster slot" 1
		weapon
			"blast radius" 100
			"shield damage" 1000
			"hull damage" 500
			"hit force" 1500
	outfits
		"Sidewinder Missile Launcher" 2
		"Sidewinder Missile" 136
		"Sidewinder Missile Rack" 2
		"Heavy Laser Turret" 2
		"Anti-Missile Turret" 2
		
		"NT-200 Nucleovoltaic"
		"KP-6 Photovoltaic Array"
		"LP072a Battery Pack"
		"D41-HY Shield Generator"
		"Small Radar Jammer" 2
		"Ramscoop"
		"Laser Rifle"
		
		"X3700 Ion Thruster"
		"X3200 Ion Steering"
		"X1100 Ion Reverse Thruster"
		"Hyperdrive"
		
	engine 11 128
	engine -8 128
	gun -11 -125
	gun 11 -125
	pylon 42.5 23.5 "Sidewinder Missile Launcher"
		angle 90
	pylon 43 36 "Sidewinder Missile Launcher"
		angle 90
	turret -22 -53.5 "Heavy Laser Turret"
	turret 19.5 -39 "Anti-Missile Turret"
	turret 20 33 "Heavy Laser Turret"
	turret -20.5 103.5 "Anti-Missile Turret"
	bay "Fighter" -25 -25
		"launch effect" "human internal"
	leak "leak" 50 50
	leak "flame" 80 80
	leak "big leak" 80 30
	explode "tiny explosion" 10
	explode "small explosion" 30
	explode "medium explosion" 20
	"final explode" "final explosion medium"
	description "The Mule is as much of a hodgepodge as its looks suggest. The Lionheart ship designers combined a good deal of cargo space with a decent amount of weaponry and even a fighter bay, and ended up with a ship that is mostly used as a freighter but can also be used as a warship because of its heavy armament and shields. This hodgepodge nature has its downside, though, namely its high crew requirement and the fact that any dedicated ship of the same cost will do better in a specialized role than the Mule will."



ship "Nest"
	sprite "ship/nest"
	thumbnail "thumbnail/nest"
	attributes
		category "Utility"
		"cost" 2500000
		"shields" 2500
		"hull" 3700
		"required crew" 5
		"bunks" 14
		"mass" 1000
		"drag" 14.7
		"heat dissipation" .48
		"fuel capacity" 625
		"cargo space" 40
		"outfit space" 400
		"weapon capacity" 140
		"engine capacity" 80
		"reverse thruster slot" 1
		"steering slot" 1
		"thruster slot" 1
		weapon
			"blast radius" 60
			"shield damage" 600
			"hull damage" 300
			"hit force" 900
	outfits
		"Meteor Missile Launcher" 2
		"Meteor Missile" 60
		"Quad Blaster Turret" 2
		"Heavy Anti-Missile Turret" 2
		
		"S3 Thermionic"
		"LP072a Battery Pack"
		"D41-HY Shield Generator" 2
		"Large Radar Jammer"
		"Laser Rifle" 2
		
		"Greyhound Plasma Thruster"
		"Impala Plasma Steering"
		"Hyperdrive"
		
	engine -45 122.5
	engine 45 122.5
	pylon -14.5 -92.5
	pylon 14.5 -92.5
	turret -21.5 -48 "Quad Blaster Turret"
	turret 21.5 -48 "Heavy Anti-Missile Turret"
	turret -18.5 78.5 "Heavy Anti-Missile Turret"
	turret 18.5 78.5 "Quad Blaster Turret"
	bay "Fighter" -47 12 under
		"launch effect" "human external"
	bay "Fighter" 47 12 under
		"launch effect" "human external"
	leak "leak" 60 50
	leak "flame" 40 80
	leak "big leak" 80 30
	explode "tiny explosion" 20
	explode "small explosion" 35
	explode "medium explosion" 20
	explode "large explosion" 5
	"final explode" "final explosion medium"
	description `Southbound Shipyards quickly answered the Free Worlds' call for a carrier by building modified cargo containers for Haulers - adding a pair of Fighter docking arms, some additional outfit space, and even a couple of bunks. Access to the fighters from within the ship is so inconvenient that most pilots opt to just stay aboard their fighters when in flight. While the technical name for this ship is "Hauler I: Type F," Southbound assembly workers started calling the single container variant the "Nest" due to its complement of Finch Fighters, and the name stuck.`



ship "Nighthawk"
	sprite "ship/pirate nighthawk"
	thumbnail "thumbnail/pirate nighthawk"
	attributes
		category "Transport"
		"cost" 2530000
		"shields" 4000
		"hull" 1100
		"required crew" 4
		"bunks" 28
		"mass" 1068
		"drag" 6.5
		"heat dissipation" .52
		"fuel capacity" 875
		"cargo space" 16
		"outfit space" 362
		"weapon capacity" 102
		"engine capacity" 123
		"reverse thruster slot" 1
		"steering slot" 1
		"thruster slot" 1
		weapon
			"blast radius" 60
			"shield damage" 600
			"hull damage" 300
			"hit force" 900
	outfits
		"Quad Blaster Turret" 2
		"Heavy Anti-Missile Turret"
		
		"RT-I Radiothermal"
		"KP-6 Photovoltaic Array" 3
		"LP072a Battery Pack"
		"D23-QP Shield Generator"
		"Large Radar Jammer"
		"Tactical Scanner"
		"Laser Rifle" 24
		"Nerve Gas" 10
		
		"Impala Plasma Thruster"
		"Impala Plasma Steering"
		"Hyperdrive"
		
	engine -42.5 63 .8
	engine 42.5 63 .8
	engine -24 68 .6
	engine 24 68 .6
	turret 0 -6 "Heavy Anti-Missile Turret"
	turret -26 15 "Quad Blaster Turret"
	turret 26 15 "Quad Blaster Turret"
	leak "leak" 50 50
	leak "flame" 70 80
	explode "tiny explosion" 15
	explode "small explosion" 34
	explode "medium explosion" 18
	explode "large explosion" 2
	"final explode" "final explosion small"
	description "This is a modified Blackbird for ground raids and slave trading. It comes with an extra turret mount for suppressive fire on ground operations and additional hull reinforcement to resist returning fire."



ship "Osprey"
	sprite "ship/osprey"
	thumbnail "thumbnail/osprey"
	attributes
		category "Medium Warship"
		"cost" 4200000
		"shields" 7200
		"hull" 1600
		"required crew" 9
		"bunks" 24
		"mass" 1080
		"drag" 8.9
		"heat dissipation" .54
		"fuel capacity" 775
		"cargo space" 40
		"outfit space" 450
		"weapon capacity" 180
		"engine capacity" 130
		"reverse thruster slot" 1
		"steering slot" 1
		"thruster slot" 1
		weapon
			"blast radius" 80
			"shield damage" 800
			"hull damage" 400
			"hit force" 1200
	outfits
		"Plasma Cannon" 4
		"Quad Blaster Turret"
		"Heavy Anti-Missile Turret"
		
		"Breeder Reactor"
		"LP036a Battery Pack"
		"D41-HY Shield Generator"
		"Large Radar Jammer"
		"Liquid Helium Cooler"
		"Laser Rifle" 3
		
		"Impala Plasma Thruster"
		"Impala Plasma Steering"
		"Hyperdrive"
		
	engine -42.5 62.5 .8
	engine 42.5 62.5 .8
	engine -16.5 105 .6
	engine 16.5 105 .6
	gun -9.5 -95.5 "Plasma Cannon"
	gun 9.5 -95.5 "Plasma Cannon"
	gun -25 -49.5 "Plasma Cannon"
	gun 25 -49.5 "Plasma Cannon"
	pylon -17 -12
	pylon 17 -12
	pylon -50 29
	pylon 50 29
	turret -15.5 -12 "Quad Blaster Turret"
	turret 15.5 -12 "Heavy Anti-Missile Turret"
	leak "leak" 40 50
	leak "flame" 80 80
	leak "big leak" 80 30
	explode "medium explosion" 24
	explode "large explosion" 16
	explode "small explosion" 40
	explode "tiny explosion" 28
	"final explode" "final explosion medium"
	description "After the Blackbird gained surprising popularity as an agile light warship despite its original design as a transport, Tarazed decided to produce a new design specifically intended as a warship. The Osprey was the result. Although it is considered overpriced by most savvy pilots, it is nevertheless a perennial favorite among those who have the extra cash to spend on it."



ship "Protector"
	sprite "ship/protector"
	thumbnail "thumbnail/protector"
	attributes
		category "Heavy Warship"
		"cost" 5500000
		"shields" 10000
		"hull" 7800
		"required crew" 30
		"bunks" 69
		"mass" 4000
		"drag" 16.5
		"heat dissipation" .38
		"fuel capacity" 1025
		"cargo space" 50
		"outfit space" 590
		"weapon capacity" 230
		"engine capacity" 100
		"reverse thruster slot" 1
		"steering slot" 1
		"thruster slot" 1
		weapon
			"blast radius" 160
			"shield damage" 1600
			"hull damage" 800
			"hit force" 2400
	outfits
		"Meteor Missile Launcher" 2
		"Meteor Missile" 60
		"Quad Blaster Turret" 6
		"Heavy Anti-Missile Turret"
		"Anti-Missile Turret"
		
		"Fusion Reactor"
		"LP288a Battery Pack"
		"D67-TM Shield Generator"
		"Small Radar Jammer" 3
		"Liquid Nitrogen Cooler"
		"Laser Rifle" 6
		
		"X3700 Ion Thruster"
		"X3200 Ion Steering"
		"Hyperdrive"
		
	engine -12 122.5
	engine 12 122.5
	pylon -17.5 -101 "Meteor Missile Launcher"
	pylon 17.5 -101 "Meteor Missile Launcher"
	turret -48.5 -48.5 "Quad Blaster Turret"
	turret 48.5 -48.5 "Quad Blaster Turret"
	turret 0 -28.5 "Heavy Anti-Missile Turret"
	turret -68.5 0 "Quad Blaster Turret"
	turret 68.5 0 "Quad Blaster Turret"
	turret 0 30 "Anti-Missile Turret"
	turret -48.5 48.5 "Quad Blaster Turret"
	turret 48.5 48.5 "Quad Blaster Turret"
	leak "leak" 60 50
	leak "flame" 20 80
	explode "tiny explosion" 18
	explode "small explosion" 36
	explode "medium explosion" 24
	explode "large explosion" 8
	"final explode" "final explosion large"
	description `Voted the "ugliest ship in the sky" by Stars and Starships Magazine, the Protector is a typical example of brutally efficient Syndicate engineering. It is basically nothing more than eight turrets attached to a set of engines and crew's quarters, designed as a defense platform that can accompany merchant convoys.`



ship "Quicksilver"
	sprite "ship/quicksilver"
	thumbnail "thumbnail/quicksilver"
	attributes
		category "Light Warship"
		"cost" 836000
		"shields" 3000
		"hull" 800
		"required crew" 3
		"bunks" 6
		"mass" 240
		"drag" 3.1
		"heat dissipation" .7
		"fuel capacity" 350
		"cargo space" 15
		"outfit space" 240
		"weapon capacity" 80
		"engine capacity" 70
		"reverse thruster slot" 1
		"steering slot" 1
		"thruster slot" 1
		weapon
			"blast radius" 40
			"shield damage" 400
			"hull damage" 200
			"hit force" 600
	outfits
		"Particle Cannon" 2
		
		"nGVF-DD Fuel Cell"
		"LP036a Battery Pack"

		"Capybara Reverse Thruster"
		"Greyhound Plasma Thruster"
		"Greyhound Plasma Steering"
		"Hyperdrive"
		
	engine -15.5 54
	engine 15.5 54
	gun -6 -39.5 "Particle Cannon"
	gun 6 -39.5 "Particle Cannon"
	leak "leak" 50 50
	explode "tiny explosion" 12
	explode "small explosion" 16
	"final explode" "final explosion small"
	description "The Megaparsec Quicksilver is a warship built around a single concept: to design the smallest and fastest ship capable of carrying two Particle Cannons. Because of its speed, reverse thrusters, and long weapons range, the Quicksilver can keep a safe distance from most targets and bombard them with particle bursts until they are destroyed. The focus on its weaponry left the Quicksilver with no room for even the most basic shield generator. Unfortunately the Headhunter eventually surpassed the original design intent, but the Quicksilver's better durability to cost ratio, and the existence of long-term contracts, has kept it in use with Syndicate security forces."



ship "Rainmaker"
	sprite "ship/rainmaker"
	thumbnail "thumbnail/rainmaker"
	attributes
		category "Light Warship"
		licenses
			Navy
		"cost" 1580000
		"shields" 3500
		"hull" 1200
		"required crew" 3
		"bunks" 7
		"mass" 360
		"drag" 4.6
		"heat dissipation" .5
		"fuel capacity" 450
		"cargo space" 25
		"outfit space" 240
		"weapon capacity" 70
		"engine capacity" 50
		"reverse thruster slot" 1
		"steering slot" 1
		"thruster slot" 1
		weapon
			"blast radius" 40
			"shield damage" 400
			"hull damage" 200
			"hit force" 600
	outfits
		"Energy Blaster" 2
		"Meteor Missile Launcher" 4
		"Meteor Missile" 180
		"Meteor Missile Box" 4
		
		"nGVF-CC Fuel Cell"
		"LP036a Battery Pack"
		"D14-RN Shield Generator"
		"Large Radar Jammer"
		"Tactical Scanner"
		
		"X2700 Ion Thruster"
		"X2200 Ion Steering"
		"Hyperdrive"
		
	engine -11.5 44.5 0.4
	engine 11.5 44.5 0.4
	gun -7.5 -36.5 "Energy Blaster"
	gun 7.5 -36.5 "Energy Blaster"
	pylon -27 8 "Meteor Missile Launcher"
	pylon 27 8 "Meteor Missile Launcher"
	pylon -23 8 "Meteor Missile Launcher"
	pylon 23 8 "Meteor Missile Launcher"
	pylon -20 8
	pylon 20 8
	leak "leak" 50 50
	explode "tiny explosion" 10
	explode "small explosion" 20
	explode "medium explosion" 15
	"final explode" "final explosion small"
	description "The Rainmaker is a missile boat built in the Republic Navy Yard. It comes equipped with four missile launchers and enough ammunition to destroy even ships many times its size. Because of their lack of maneuverability and relatively light shielding, Rainmakers serve best as long-range attack ships, and once their missile supply is spent, they are relatively useless in combat."



ship "Raven"
	sprite "ship/raven"
	thumbnail "thumbnail/raven"
	attributes
		category "Light Warship"
		"cost" 2200000
		"shields" 4700
		"hull" 1400
		"required crew" 6
		"bunks" 13
		"mass" 260
		"drag" 4.8
		"heat dissipation" .62
		"fuel capacity" 450
		"cargo space" 30
		"outfit space" 280
		"weapon capacity" 100
		"engine capacity" 100
		"reverse thruster slot" 1
		"steering slot" 1
		"thruster slot" 1
		weapon
			"blast radius" 60
			"shield damage" 600
			"hull damage" 300
			"hit force" 900
	outfits
		"Heavy Laser" 2
		"Torpedo Launcher"
		"Torpedo" 30
		"Sidewinder Missile Launcher"
		"Sidewinder Missile" 45
		
		"RT-I Radiothermal"
		"KP-6 Photovoltaic Panel" 2
		"LP072a Battery Pack"
		"D41-HY Shield Generator"
		"Laser Rifle" 2
		
		"X3700 Ion Thruster"
		"X3200 Ion Steering"
		"Hyperdrive"
		
	engine -9.5 63
	engine 9.5 63
	gun -13.5 -35.5 "Heavy Laser"
	gun 13.5 -35.5 "Heavy Laser"
	gun -21 -28
	gun 21 -28
	pylon -40 -20 "Torpedo Launcher"
	pylon 40 -20 "Sidewinder Missile Launcher"
	leak "leak" 60 50
	leak "flame" 50 80
	explode "medium explosion" 24
	explode "large explosion" 16
	explode "tiny explosion" 28
	explode "small explosion" 40
	"final explode" "final explosion small"
	description "The Lionheart Raven is their most popular warship, an agile and elegant vessel that can nevertheless deal out and absorb considerable damage. Ravens are a favorite ship for bounty hunters, because they are more than a match for pirate interceptors and can be used by a skilled pilot to take down much larger ships as well."



ship "Roost"
	sprite "ship/roost"
	thumbnail "thumbnail/roost"
	attributes
		category "Utility"
		"cost" 3000000
		"shields" 2900
		"hull" 5200
		"required crew" 7
		"bunks" 16
		"mass" 1440
		"drag" 16.1
		"heat dissipation" .48
		"fuel capacity" 875
		"cargo space" 80
		"outfit space" 450
		"weapon capacity" 140
		"engine capacity" 80
		"reverse thruster slot" 1
		"steering slot" 1
		"thruster slot" 1
		weapon
			"blast radius" 80
			"shield damage" 800
			"hull damage" 400
			"hit force" 1200
	outfits
		"Meteor Missile Launcher" 2
		"Meteor Missile" 60
		"Quad Blaster Turret" 2
		"Heavy Anti-Missile Turret" 2
		
		"S3 Thermionic"
		"LP072a Battery Pack"
		"D41-HY Shield Generator" 4
		"Large Radar Jammer"
		"Tactical Scanner"
		"Laser Rifle" 2
		
		"Greyhound Plasma Thruster"
		"Impala Plasma Steering"
		"Hyperdrive"
		
	engine -45 159.5
	engine 45 159.5
	pylon -14.5 -129.5
	pylon 14.5 -129.5
	turret -21.5 -84.5 "Quad Blaster Turret"
	turret 21.5 -84.5 "Heavy Anti-Missile Turret"
	turret -18.5 115.5 "Heavy Anti-Missile Turret"
	turret 18.5 115.5 "Quad Blaster Turret"
	bay "Fighter" -47 -24 under
		"launch effect" "human external"
	bay "Fighter" 47 -24 under
		"launch effect" "human external"
	bay "Fighter" -47 50 under
		"launch effect" "human external"
	bay "Fighter" 47 50 under
		"launch effect" "human external"
	leak "leak" 50 50
	leak "flame" 40 80
	leak "big leak" 80 30
	explode "tiny explosion" 10
	explode "small explosion" 25
	explode "medium explosion" 30
	explode "large explosion" 15
	"final explode" "final explosion medium"
	description `Southbound Shipyards' new fighter-carrying containers have created a new use for what many considered an outdated design. Four external fighter bays make this the biggest civilian carrier on the market, if a little awkward as a warship. After Southbound assembly workers successfully named the "Nest," "Hauler II: Type F" was quickly dubbed the "Roost" to continue the theme.`



ship "Saber"
	sprite "ship/saber"
	thumbnail "thumbnail/saber"
	attributes
		category "Medium Warship"
		"cost" 2200000
		"shields" 4600
		"hull" 2600
		"required crew" 16
		"bunks" 25
		"mass" 660
		"drag" 8.7
		"heat dissipation" .35
		"fuel capacity" 625
		"cargo space" 30
		"outfit space" 280
		"weapon capacity" 105
		"engine capacity" 90
		"reverse thruster slot" 1
		"steering slot" 1
		"thruster slot" 1
		weapon
			"blast radius" 72
			"shield damage" 720
			"hull damage" 360
			"hit force" 1080
	outfits
		"Beam Laser" 3
		"Javelin Pod" 2
		"Javelin" 600
		"Javelin Storage Crate" 2
		"Blaster Turret"
		
		"nGVF-CC Fuel Cell"
		"LP072a Battery Pack"
		"D23-QP Shield Generator"
		
		"X3700 Ion Thruster"
		"X3200 Ion Steering"
		"Hyperdrive"

	engine 0 105
	gun -10.5 -105 "Beam Laser"
	gun 0 -105 "Beam Laser"
	gun 10.5 -105 "Beam Laser"
	gun -5 -104
	gun 5 -104
	pylon -30 77 "Javelin Pod"
		over
	pylon 30 77 "Javelin Pod"
		over
	turret 0 27.5 "Blaster Turret"
	leak "leak" 60 60
	leak "flame" 40 80
	leak "big leak" 40 20
	explode "tiny explosion" 10
	explode "small explosion" 24
	explode "medium explosion" 28
	explode "large explosion" 10
	"final explode" "final explosion medium"
	description "During the caravan era, a boom of economic development spread along the paths of more heavily armed and technologically advanced merchant fleets originating from the Deep, which resulted in ships such as the Saber being developed. This medium warship was one of the powerhouses of military might in its time, armed to the teeth with five gun ports in the nose and a dorsal turret mount to fire at anything not in front of it. As pirates began to join together in larger war bands in response to the more heavily defended merchants, the Saber became popular amongst them as well. Unlike other ships such as the Firebird, it slowly faded out as competition rose, but it is nevertheless cherished by those who still own one."



ship "Scout"
	sprite "ship/scout"
	thumbnail "thumbnail/scout"
	attributes
		category "Transport"
		"cost" 850000
		"shields" 2000
		"hull" 400
		"required crew" 1
		"bunks" 12
		"mass" 160
		"drag" 3.9
		"heat dissipation" .61
		"fuel capacity" 675
		"cargo space" 55
		"outfit space" 220
		"weapon capacity" 40
		"engine capacity" 100
		"reverse thruster slot" 1
		"steering slot" 1
		"thruster slot" 1
		weapon
			"blast radius" 16
			"shield damage" 160
			"hull damage" 80
			"hit force" 240
	outfits
		"Energy Blaster" 2
		"Anti-Missile Turret"
		
		"nGVF-CC Fuel Cell"
		"LP036a Battery Pack"
		"D14-RN Shield Generator"
		"Small Radar Jammer"
		"Ramscoop"
		
		"X3700 Ion Thruster"
		"X3200 Ion Steering"
		"Hyperdrive"
		
	engine -7 40
	engine 7 40
	gun -18.5 -6 "Energy Blaster"
	gun 18.5 -6 "Energy Blaster"
	pylon -27 30
	pylon 27 30
	turret 0 -2.5 "Anti-Missile Turret"
	explode "tiny explosion" 10
	explode "small explosion" 20
	explode "medium explosion" 15
	leak "leak" 50 50
	leak "flame" 60 80
	"final explode" "final explosion small"
	description "The Lionheart Scoutship was designed back in the days when the galaxy was more sparsely populated, and ships prospecting for habitable worlds or worlds rich in resources would often travel far away from any habitable ports where they would be able to refuel. Although the galaxy has now been much more thoroughly explored, the Scout remains a popular ship for long-distance travel."



ship "Scrapper"
	sprite "ship/pirate scrapper"
	thumbnail "thumbnail/pirate scrapper"
	attributes
		category "Interceptor"
		"cost" 60000
		"shields" 450
		"hull" 520
		"required crew" 1
		"bunks" 4
		"mass" 71
		"drag" 1.5
		"heat dissipation" .77
		"fuel capacity" 225
		"cargo space" 21
		"outfit space" 125
		"weapon capacity" 12
		"engine capacity" 58
		"reverse thruster slot" 1
		"steering slot" 1
		"thruster slot" 1
		weapon
			"blast radius" 10
			"shield damage" 80
			"hull damage" 50
			"hit force" 140
	outfits
		"Twin Blaster"
		
		"KP-6 Photovoltaic Panel" 4
		"LP036a Battery Pack"
		
		"X2700 Ion Thruster"
		"X2200 Ion Steering"
		"Hyperdrive"
		
	engine -6 30
	engine 6 30
	gun 0 -31
	leak "leak" 60 50
	explode "tiny explosion" 10
	explode "small explosion" 5
	description "Rather than being a specific model of ship, the Scrappers are instead a family of vessels cobbled together from the remains of broken shuttles. On the rare occasion that Republic authorities bother to recognize their existence, Scrappers are treated as almost-illegal, patent-infringing death traps. Despite this, these ships are where many captains (and pirates) from poorer backgrounds get their start."



ship "Shuttle"
	sprite "ship/shuttle"
		"frame time" 4
		"delay" 14
		"random start frame"
	thumbnail "thumbnail/shuttle"
	attributes
		category "Transport"
		"cost" 180000
		"shields" 500
		"hull" 600
		"required crew" 1
		"bunks" 6
		"mass" 100
		"drag" 1.8
		"heat dissipation" .77
		"fuel capacity" 300
		"cargo space" 20
		"outfit space" 120
		"weapon capacity" 10
		"engine capacity" 60
		"reverse thruster slot" 1
		"steering slot" 1
		"thruster slot" 1
		weapon
			"blast radius" 12
			"shield damage" 120
			"hull damage" 60
			"hit force" 180
	outfits
		"nGVF-AA Fuel Cell"
		"LP036a Battery Pack"
		"D14-RN Shield Generator"
		
		"X2700 Ion Thruster"
		"X2200 Ion Steering"
		"Hyperdrive"
		
	engine -6 30
	engine 6 30
	gun 0 -31
	leak "leak" 60 50
	explode "tiny explosion" 10
	explode "small explosion" 5
	description "Although Betelgeuse Shipyards produces other ship models as well, the majority of their profits come from sales of the Shuttle. This versatile ship serves equally well as a passenger transport or a cargo courier. It also happens to be the cheapest ship you can buy which is capable of hyperspace travel."
	description `	Shuttles are not designed to withstand combat of any sort, but they are fast and maneuverable enough to get out of harm's way if attacked by a larger, slower ship. Although they are typically unarmed, they have enough space for one weapon, which is the origin of the popular phrase, "as useless as a blaster cannon on a shuttlecraft."`



ship "Skein"
	sprite "ship/skein"
	thumbnail "thumbnail/skein"
	attributes
		category "Utility"
		licenses
			"Militia"
		"cost" 3500000
		"shields" 3300
		"hull" 6700
		"required crew" 7
		"bunks" 18
		"mass" 1880
		"drag" 17.5
		"heat dissipation" .51
		"fuel capacity" 1175 # All carriers will need fuel revised upwards
		"cargo space" 120
		"outfit space" 500
		"weapon capacity" 140
		"engine capacity" 80
		"reverse thruster slot" 1
		"steering slot" 1
		"thruster slot" 1
		weapon
			"blast radius" 100
			"shield damage" 1000
			"hull damage" 500
			"hit force" 1500
	outfits
		"Meteor Missile Pod" 2
		"Meteor Missile" 29
		"Meteor Missile Box"
		"Quad Blaster Turret" 2
		"Heavy Anti-Missile Turret"
		"Anti-Missile Turret"
		
		"S3 Thermionic"
		"LP072a Battery Pack"
		"D67-TM Shield Generator" 4
		"Tactical Scanner"
		"Laser Rifle" 4
		
		"Greyhound Plasma Thruster"
		"Impala Plasma Steering"
		"Capybara Reverse Thruster"
		"Hyperdrive"

	engine -45 196.5
	engine 45 196.5
	pylon -14.5 -166.5
	pylon 14.5 -166.5
	turret -21.5 -122 "Quad Blaster Turret"
	turret 21.5 -122 "Heavy Anti-Missile Turret"
	turret -18.5 152.5 "Anti-Missile Turret"
	turret 18.5 152.5 "Quad Blaster Turret"
	bay "Fighter" -47 -61 under
		"launch effect" "human external"
	bay "Fighter" 47 -61 under
		"launch effect" "human external"
	bay "Fighter" -47 14 under
		"launch effect" "human external"
	bay "Fighter" 47 14 under
		"launch effect" "human external"
	bay "Fighter" -47 88 under
		"launch effect" "human external"
	bay "Fighter" 47 88 under
		"launch effect" "human external"
	leak "leak" 50 50
	leak "flame" 40 80
	leak "big leak" 70 30
	explode "small explosion" 15
	explode "medium explosion" 30
	explode "large explosion" 20
	explode "huge explosion" 5
	"final explode" "final explosion large"
	description `This particular cockpit and engine set has found itself attached to three of Southbound Shipyards' new "Type F" Fighter-carrier pods. When the Free Worlds asked for a carrier, they did not expect one that would be able to carry almost as many fighters as the heaviest Navy warships. Given this fact, the Free Worlds have asked Southbound and Tarazed to restrict sale of the "Hauler III: Type F," "Skein" to its Militia only.`



ship "Sparrow"
	sprite "ship/sparrow"
	thumbnail "thumbnail/sparrow"
	attributes
		category "Interceptor"
		"cost" 225000
		"shields" 1400
		"hull" 300
		"required crew" 1
		"bunks" 3
		"mass" 60
		"drag" .95
		"heat dissipation" .77
		"fuel capacity" 225
		"cargo space" 15
		"outfit space" 130
		"weapon capacity" 25
		"engine capacity" 40
		"reverse thruster slot" 1
		"steering slot" 1
		"thruster slot" 1
		weapon
			"blast radius" 16
			"shield damage" 160
			"hull damage" 80
			"hit force" 240
	outfits
		"Beam Laser" 2
		
		"nGVF-BB Fuel Cell"
		"LP036a Battery Pack"
		"D14-RN Shield Generator"
		
		"Chipmunk Plasma Thruster"
		"Chipmunk Plasma Steering"
		"Hyperdrive"
		
	engine -5 35
	engine 5 35
	gun -7 -10
	gun 7 -10
	gun -10.5 -8.5
	gun 10.5 -8.5
	pylon -20 -3.5
	pylon 20 -3.5
	pylon -29 -3
	pylon 29 -3
	leak "flame" 60 80
	explode "tiny explosion" 15
	explode "small explosion" 5
	description "Classified as an interceptor rather than a fighter because it has its own hyperdrive instead of needing to be carried inside a larger ship, the Tarazed Sparrow is the smallest and cheapest combat ship available. Because of its limited cargo and passenger space, the primary way for a Sparrow pilot to pay the bills is to upgrade the weapons and hunt pirates... or become one. In either case, it is a perilous way to earn a living."
	description "	Government reports indicate that as many as two out of every three first-time ship buyers who choose to pilot a Sparrow lose their ship (and often, their life as well) within the first month of owning it. Pilots who have survived longer than that tend to swear by replacing the stock weapons with missile launchers."



ship "Splinter"
	sprite "ship/splinter"
	thumbnail "thumbnail/splinter"
	attributes
		category "Medium Warship"
		"cost" 3100000
		"shields" 5200
		"hull" 1700
		"required crew" 7
		"bunks" 21
		"mass" 1000
		"drag" 5.6
		"heat dissipation" .5
		"fuel capacity" 750
		"cargo space" 75
		"outfit space" 400
		"weapon capacity" 150
		"engine capacity" 100
		"reverse thruster slot" 1
		"steering slot" 1
		"thruster slot" 1
		weapon
			"blast radius" 60
			"shield damage" 600
			"hull damage" 300
			"hit force" 900
	outfits
		"Proton Gun" 2
		"Blaster Turret" 2
		"Anti-Missile Turret"
		
		"RT-I Radiothermal"
		"LP144a Battery Pack"
		"D67-TM Shield Generator"
		"Small Radar Jammer" 2
		"Water Coolant System"
		"Laser Rifle"
		
		"X3700 Ion Thruster"
		"X3200 Ion Steering"
		"Hyperdrive"
		
	engine -15.5 115
	engine 15.5 115
	gun -12 -93 "Proton Gun"
	gun 12 -93 "Proton Gun"
	pylon -22.5 -42
	pylon 22.5 -42
	turret -13 42 "Blaster Turret"
	turret 0 9 "Anti-Missile Turret"
	turret 13 42 "Blaster Turret"
	leak "leak" 60 50
	leak "flame" 40 80
	leak "big leak" 90 30
	explode "tiny explosion" 18
	explode "small explosion" 36
	explode "medium explosion" 24
	explode "large explosion" 8
	"final explode" "final explosion medium"
	description "The Splinter is the largest warship produced by the Megaparsec shipyard. It is designed to be faster and more maneuverable than other ships of a similar size, in order to serve as a heavy escort ship or as part of a planetary defense and patrol fleet. Because of its intended use in merchant convoys, it also has a fair amount of cargo space."



ship "Star Barge"
	sprite "ship/star barge"
	thumbnail "thumbnail/star barge"
	attributes
		category "Light Freighter"
		"cost" 190000
		"shields" 600
		"hull" 1000
		"required crew" 1
		"bunks" 3
		"mass" 100
		"drag" 2.2
		"heat dissipation" .77
		"fuel capacity" 250
		"cargo space" 50
		"outfit space" 130
		"weapon capacity" 20
		"engine capacity" 40
		"reverse thruster slot" 1
		"steering slot" 1
		"thruster slot" 1
		weapon
			"blast radius" 16
			"shield damage" 160
			"hull damage" 80
			"hit force" 240
	outfits
		"Anti-Missile Turret"

		"nGVF-BB Fuel Cell"
		"LP036a Battery Pack"
		"D14-RN Shield Generator"
		
		"X1700 Ion Thruster"
		"X1200 Ion Steering"
		"Hyperdrive"
		
	engine -9.5 38
	engine 9.5 38
	turret 0 -18 "Anti-Missile Turret"
	leak "leak" 60 50
	explode "tiny explosion" 10
	explode "small explosion" 10
	description "The Syndicate CT-50 Star Barge is little more than a cluster of cargo containers with an engine at one end and a cockpit on the other. It is a slow and ugly ship, but it can carry enough cargo to earn its captain a steady income even in parts of the galaxy where it is hard to find passengers to carry or courier missions."
	description "	Because they often carry valuable cargo, and because they are too slow to evade any attackers, Star Barges are a common target of pirates."



ship "Star Queen"
	sprite "ship/star queen"
	thumbnail "thumbnail/star queen"
	attributes
		category "Space Liner"
		"cost" 4200000
		"shields" 4100
		"hull" 2200
		"required crew" 33
		"bunks" 112
		"mass" 920
		"drag" 6.7
		"heat dissipation" .44
		"fuel capacity" 850
		"cargo space" 60
		"outfit space" 360
		"weapon capacity" 120
		"engine capacity" 100
		"reverse thruster slot" 1
		"steering slot" 1
		"thruster slot" 1
		weapon
			"blast radius" 60
			"shield damage" 600
			"hull damage" 300
			"hit force" 900
	outfits
		"Sidewinder Missile Launcher"
		"Sidewinder Missile" 45
		"Heavy Anti-Missile Turret" 2
		
		"KP-6 Photovoltaic Array" 4
		"LP036a Battery Pack"
		"D94-YV Shield Generator"
		"Small Radar Jammer" 3
		"Luxury Accommodations"
		
		"X3700 Ion Thruster"
		"X2200 Ion Steering"
		"AR120 Reverse Thruster"
		"Hyperdrive"
		
	engine -18.5 115
	engine 18.5 115
	"reverse engine" -19 51
		over
	"reverse engine" 19 51
		over
	pylon -24 -76 "Sidewinder Missile Launcher"
	pylon 24 -76
	pylon 0 113
		angle 180
	turret -21.5 2.5 "Heavy Anti-Missile Turret"
	turret 21.5 2.5 "Heavy Anti-Missile Turret"
	leak "leak" 50 50
	leak "big leak" 80 30
	explode "tiny explosion" 10
	explode "small explosion" 25
	explode "medium explosion" 25
	explode "large explosion" 10
	"final explode" "final explosion medium"
	description "The Star Queen is a relic of a more peaceful period of galactic history: a luxury liner for high-end tourists. Every cabin has its own mini-bar, and the bathrooms have marble tile and showers that use actual hot water instead of chemicals or sonic vibrations."
	description "	In support of environmental movements across the galaxy, all Star Queens come standard with an array of solar panels as their only source of energy as opposed to more popular power generators such as fuel cells or nuclear reactors that produce some amount of waste. Although some argue that this is a pointless move given the prevalence of clean fusion reactors, others have applauded it and cited the prohibitive costs of fusion reactors as a reason for using solar panels."



ship "Sunder"
	sprite "ship/sunder"
	thumbnail "thumbnail/sunder"
	attributes
		category "Utility"
		"cost" 1000000
		"shields" 1200
		"hull" 1600
		"required crew" 3
		"bunks" 5
		"mass" 320
		"drag" 4.7
		"heat dissipation" .56
		"fuel capacity" 550
		"cargo space" 80
		"outfit space" 230
		"weapon capacity" 50
		"engine capacity" 90
		"reverse thruster slot" 1
		"steering slot" 1
		"thruster slot" 1
		weapon
			"blast radius" 28
			"shield damage" 280
			"hull damage" 140
			"hit force" 420
	outfits
		"Mining Laser" 2
		"Tractor Beam"

		"Asteroid Scanner"
		"nGVF-CC Fuel Cell"
		"LP036a Battery Pack"
		"D23-QP Shield Generator"

		"X3700 Ion Thruster"
		"X3200 Ion Steering"
		"Hyperdrive"

	engine -11.5 54
	engine 11.5 54
	gun -9.5 -53
	gun 9.5 -53
	turret 0 28.5
	bay "Drone" 0 -14
		"under"
		"launch effect" "human external"
	bay "Drone" 0 38
		"under"
		angle 180
		"launch effect" "human external"
	leak "leak" 60 50
	leak "flame" 50 80
	explode "tiny explosion" 20
	explode "small explosion" 15
	explode "medium explosion" 15
	"final explode" "final explosion small"
	description "The Sunder is a versatile mining platform equipped with dedicated prospecting equipment, most notably an undercarriage that supports two Mining Drones. The lineage of this ship can be traced back to the old asteroid mining ships used in the Sol Main Belt centuries ago; however, because of recent Syndicate efforts to further exploit the Core's mineral wealth, the newest model of the Sunder is now manufactured by Syndicated Shipyards."




ship "Surveillance Drone"
	sprite "ship/surveillance drone"
	thumbnail "thumbnail/surveillance drone"
	attributes
		category "Drone"
		licenses
			Navy
		"cost" 50000
		"hull" 300
		"automaton" 1
		"mass" 15
		"drag" .53
		"heat dissipation" .9
		"outfit space" 53
		"weapon capacity" 0
		"engine capacity" 28
		"reverse thruster slot" 1
		"steering slot" 1
		"thruster slot" 1
		weapon
			"blast radius" 3
			"shield damage" 30
			"hull damage" 15
			"hit force" 45
	outfits
		"nGVF-AA Fuel Cell"
		"Surveillance Pod"
		
		"X1700 Ion Thruster"
		"X1200 Ion Steering"
		
	engine -3 29
	engine 3 29
	explode "tiny explosion" 15
	description "Surveillance drones are unarmed drones used by the Republic navy to scan ships and planets in a star system."
	description "	Drones do not come equipped with a hyperdrive. You cannot carry a drone unless you have a ship in your fleet with a drone bay."



ship "Valkyrie"
	sprite "ship/pirate valkyrie"
	thumbnail "thumbnail/pirate valkyrie"
	attributes
		category "Medium Warship"
		"cost" 3900000
		"shields" 4800
		"hull" 2800
		"required crew" 9
		"bunks" 26
		"mass" 628
		"drag" 7.4
		"heat dissipation" .42
		"fuel capacity" 550
		"cargo space" 41
		"outfit space" 400
		"weapon capacity" 170
		"engine capacity" 76
		"reverse thruster slot" 1
		"steering slot" 1
		"thruster slot" 1
		weapon
			"blast radius" 80
			"shield damage" 800
			"hull damage" 400
			"hit force" 1200
	outfits
		"Quad Blaster Turret" 2
		"Particle Cannon" 2
		"Torpedo Launcher" 2
		"Torpedo" 60
		
		"NT-200 Nucleovoltaic"
		"KP-6 Photovoltaic Panel" 3
		"LP072a Battery Pack"
		"D67-TM Shield Generator"
		"Large Radar Jammer"
		"Laser Rifle" 18
		"Nerve Gas" 3
		
		"Greyhound Plasma Thruster"
		"Greyhound Plasma Steering"
		"Hyperdrive"
		
	engine 15 97
	engine -15 97
	gun -12 -78 "Particle Cannon"
	gun 12 -78 "Particle Cannon"
	gun -64 -19
	gun 64 -19
	pylon -71 31 "Torpedo Launcher"
	pylon 71 31 "Torpedo Launcher"
	turret -31 15.5
	turret 31 15.5
	bay "Fighter" -43.5 2
	bay "Fighter" 43.5 2
	leak "leak" 50 50
	leak "flame" 50 80
	leak "big leak" 90 30
	explode "tiny explosion" 10
	explode "small explosion" 25
	explode "medium explosion" 25
	explode "large explosion" 10
	"final explode" "final explosion medium"
	description "Valkyries are pirate Aeries converted into more of a standalone warship than a support carrier. Losing a turret and a few bunks in place of increased armor protection, as well as boasting two more gun mounts, allows Valkyries to both take and put out noticeable amounts of damage. However, due to the extra weight, they are somewhat slower and lose a bit of shield efficiency."



ship "Vanguard"
	sprite "ship/vanguard"
	thumbnail "thumbnail/vanguard"
	attributes
		category "Heavy Warship"
		"cost" 7200000
		"shields" 9800
		"hull" 6000
		"required crew" 23
		"bunks" 45
		"mass" 4000
		"drag" 12
		"heat dissipation" .4
		"fuel capacity" 1025
		"cargo space" 50
		"outfit space" 560
		"weapon capacity" 220
		"engine capacity" 120
		"reverse thruster slot" 1
		"steering slot" 1
		"thruster slot" 1
		weapon
			"blast radius" 160
			"shield damage" 1600
			"hull damage" 800
			"hit force" 2400
	outfits
		"Proton Gun" 7
		"Anti-Missile Turret"

		"Fusion Reactor"
		"LP072a Battery Pack"
		"D67-TM Shield Generator"
		"Liquid Nitrogen Cooler"
		"Laser Rifle" 4
		
		"X3700 Ion Thruster"
		"X4200 Ion Steering"
		"Hyperdrive"
	
	engine -16.5 131
	engine 16.5 131
	gun 0 -132.5 "Proton Gun"
		parallel
	gun -24 -122.5 "Proton Gun"
		parallel
	gun 24 -122.5 "Proton Gun"
		parallel
	gun -40 -47.5 "Proton Gun"
		parallel
	gun 40 -47.5 "Proton Gun"
		parallel
	gun -35 -44.5 "Proton Gun"
		parallel
	gun 35 -44.5 "Proton Gun"
		parallel
	pylon 0 -72
	pylon -18 -75
	pylon 18 -75
	pylon -26 5
	pylon 26 5
	pylon -20 4
	pylon 20 4
	turret 0 42 "Anti-Missile Turret"
	leak "leak" 60 50
	leak "flame" 30 80
	explode "tiny explosion" 18
	explode "small explosion" 36
	explode "medium explosion" 24
	explode "large explosion" 8
	"final explode" "final explosion medium"
	description `The Vanguard is Syndicated Systems' newest warship intended for the heavy anti-pirate defense market. Vanguards offer an unusual feature set, focusing on powerful fixed guns and featuring Syndicated Systems' latest automation technologies, resulting in an atypically low crew complement for a ship its size. Few capital ships will endure for long under the withering fusillade of gunfire that it can unleash against those in front of it.`



ship "Wasp"
	sprite "ship/wasp"
	thumbnail "thumbnail/wasp"
	attributes
		category "Interceptor"
		"cost" 400000
		"shields" 1500
		"hull" 500
		"required crew" 1
		"bunks" 2
		"mass" 80
		"drag" 1.3
		"heat dissipation" .73
		"fuel capacity" 300
		"cargo space" 10
		"outfit space" 150
		"weapon capacity" 28
		"engine capacity" 60
		"reverse thruster slot" 1
		"steering slot" 1
		"thruster slot" 1
		weapon
			"blast radius" 20
			"shield damage" 200
			"hull damage" 100
			"hit force" 300
	outfits
		"Energy Blaster" 2
		"Sidewinder Missile Pod"
		"Sidewinder Missile" 6
		
		"nGVF-BB Fuel Cell"
		"LP036a Battery Pack"
		"D14-RN Shield Generator"
		"Small Radar Jammer"
		
		"X2700 Ion Thruster"
		"X2200 Ion Steering"
		"Hyperdrive"
		
	engine -5.5 32.5
	engine 5.5 32.5
	gun 0 -41
	gun -13.5 -35 "Energy Blaster"
	gun 13.5 -35 "Energy Blaster"
	gun -18.5 -27
	gun 18.5 -27
	pylon -19 -14.5 "Sidewinder Missile Pod"
	pylon 19 -14.5
	leak "leak" 60 50
	explode "tiny explosion" 20
	explode "small explosion" 10
	description "The Wasp is a medium-strength interceptor, designed by Syndicated Shipyards to serve as an escort for cargo vessels. Like most Syndicate ships, it is not particularly pretty, but it at least serves the purpose it was made for."<|MERGE_RESOLUTION|>--- conflicted
+++ resolved
@@ -958,21 +958,14 @@
 
 	engine -36.5 200 0.65
 	engine 36.5 200 0.65
-<<<<<<< HEAD
-	gun -17.5 -176.5 "Torpedo Launcher"
-	gun 17.5 -176.5 "Torpedo Launcher"
-	gun -26 -167.5 "Meteor Missile Launcher"
-	gun 26 -167.5 "Meteor Missile Launcher"
-=======
-	gun -17.5 -176.5 "Particle Cannon"
-	gun 17.5 -176.5 "Particle Cannon"
-	gun -26 -167.5 "Particle Cannon"
-	gun 26 -167.5 "Particle Cannon"
-	pylon -17.5 -176.5 "Meteor Missile Launcher"
-	pylon 17.5 -176.5 "Meteor Missile Launcher"
+	gun -17.5 -176.5
+	gun 17.5 -176.5
+	gun -26 -167.5
+	gun 26 -167.5
+	pylon -17.5 -176.5 "Torpedo Launcher"
+	pylon 17.5 -176.5 "Torpedo Launcher"
 	pylon -26 -167.5 "Meteor Missile Launcher"
 	pylon 26 -167.5 "Meteor Missile Launcher"
->>>>>>> 2f514663
 	turret 0 -49 "Heavy Laser Turret"
 	turret -22 22 "Heavy Anti-Missile Turret"
 	turret 22 22 "Heavy Anti-Missile Turret"
