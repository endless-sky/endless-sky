--- conflicted
+++ resolved
@@ -3592,16 +3592,10 @@
 		government "Republic"
 		personality staying target
 		system
-<<<<<<< HEAD
 			government "Republic" "Deep"
-			distance 3 6
-			not near "Cardax" 3
-=======
-			government "Republic"
 			distance 4
 			not near "Sumar" 1
 			not near "Gorvi" 1
->>>>>>> b4fc5636
 		fleet
 			names civilian
 			variant 7
@@ -3662,16 +3656,10 @@
 		government "Republic"
 		personality staying target
 		system
-<<<<<<< HEAD
 			government "Republic" "Deep"
-			distance 3 6
-			not near "Cardax" 3
-=======
-			government "Republic"
 			distance 4
 			not near "Sumar" 1
 			not near "Gorvi" 1
->>>>>>> b4fc5636
 		fleet
 			names civilian
 			variant 1
