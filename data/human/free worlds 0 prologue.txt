# Copyright (c) 2014 by Michael Zahniser
#
# Endless Sky is free software: you can redistribute it and/or modify it under the
# terms of the GNU General Public License as published by the Free Software
# Foundation, either version 3 of the License, or (at your option) any later version.
#
# Endless Sky is distributed in the hope that it will be useful, but WITHOUT ANY
# WARRANTY; without even the implied warranty of MERCHANTABILITY or FITNESS FOR A
# PARTICULAR PURPOSE. See the GNU General Public License for more details.
#
# You should have received a copy of the GNU General Public License along with
# this program. If not, see <https://www.gnu.org/licenses/>.

mission "Pact Recon 0"
	minor
	name "Pirate Reconnaissance"
	description "Fly through the <waypoints> systems, then report to <destination> so the Southern Mutual Defense Pact can analyze your logs of pirate activity (if any)."
	source
		attributes "rim" "south"
		not government "Pirate"
		not system "Alniyat" "Atria" "Lesath" "Han"
	destination "Glaze"
	waypoint "Alniyat"
	waypoint "Atria"
	waypoint "Han"
	waypoint "Lesath"
	to offer
		random < 60
		not "event: war begins"
	
	on offer
		conversation
			`You can't help noticing that the freighter parked next to the <ship> is in very bad shape, its hull pockmarked with blaster scars, as well as larger dents that may be from missiles. The crew and a number of men in militia uniforms are busy welding new hull plating onto it; the captain is having an animated conversation with a young female militia officer.`
			choice
				`	(Approach them and find out what happened.)`
				`	(Ignore them.)`
					decline
			`	You overhear enough of the conversation to figure out that the freighter was attacked by pirates, and the militia are helping to get it in working condition again. "A little spit shine and it'll look as good as new," the officer says, but the captain of the ship doesn't look convinced and walks up to his ship to work on it alongside the crew.`
			`	The militia officer glances over her shoulder and, having spotted you listening in, waves you over. "No need to be shy," she says. "I'm guessing you're not from around here."`
			choice
				`	"How can you tell?"`
				`	"Are the pirates rough around these parts?"`
					goto pirates
			`	"Because captains from around here don't rubberneck at an every-day occurrence. After seeing your first dozen or so damaged ships, you eventually get used to seeing them and just move on."`
			`	"Are the pirates rough around these parts?" you ask.`
			label pirates
			`	"Rougher than you're probably used to if you're from farther up north. The Navy doesn't patrol these parts, not unless there's some high profile warlord that's on their radar. Because of that, pirates have more free reign to terrorize us down here." She pauses for a moment while turning back to the freighter. "And the pirate fleets keep getting stronger every year," she says with concern.`
			choice
				`	"Is there something I can do to help?"`
				`	"I wish I could help, but my ship is not a warship."`
					goto warship
			`	"There is indeed," she says. "Have you heard of the Southern Mutual Defense Pact?"`
				goto pact
			label warship
			`	"There are other ways you could help us," she says. "Have you heard of the Southern Mutual Defense Pact?"`
			label pact
			choice
				`	"No. What is it?"`
				`	"Yes."`
					goto eyes
			`	She says, "We're a collection of worlds that have decided that since the Navy doesn't patrol this part of the galaxy anymore, it's up to us to keep the pirates in check. The idea is that if the pirates ever try something big, like capturing an entire planet, that planet can call on the entire Pact to assist them. And, as you can see, we also do our fair share of helping out the local merchants where we can."`
			`	"Sounds like a good idea," you say.`
			label eyes
			`	"The Pact is launching a new initiative, led by myself," she says. "We're calling it the 'Thousand Eyes.' We're asking merchant ship captains to let us access their scanner logs, basically using merchants as a surveillance network. You don't have to fight the pirates, just let us know if you see them. Interested?"`
			choice
				`	"Sure, I would be glad to help."`
				`	"Sorry, sounds too risky."`
					decline
			`	"Great!" she says. "Right now, we need more eyes on a few systems on the edge of Southern space. All you need to do is fly through those systems, then report to our base on <destination>. I'll mark the target systems on your ship's map for you. And by the way, the name's Freya Winters."`
			`	"<first> <last>," you respond, shaking her hand.`
			`	"Nice to meet you, Captain <last>. Glad to have another helping hand. I'll be heading to <planet> after I've finished my business on <origin>, so see you there."`
				accept
	
	on accept
		log "Volunteered to help the Southern Mutual Defense Pact keep tabs on pirate activity in their region of space. Pirate attacks seem to be getting worse because the Navy doesn't bother to patrol down here anymore."
	
	on visit
		dialog phrase "generic waypoint on visit"
	on complete
		payment 25000
		dialog `When you land on <planet>, you're approached by Freya Winters. She gives you <payment> in exchange for your scanner logs of the Southern systems. "Thank you, Captain. I pray the pirates didn't give you too much trouble," she says. "I'll be in touch when we've got a new assignment for you, assuming you're still interested."`



mission "Pact Recon 1"
	landing
	name "Pirate Reconnaissance"
	description "Fly through the <waypoints> systems, then report to <destination> so the Southern Mutual Defense Pact can analyze your logs of pirate activity (if any)."
	source
		attributes "dirt belt" "near earth" "rim" "south"
		not government "Pirate"
	destination "Glaze"
	waypoint "Alnasl"
	waypoint "Alpha Arae"
	waypoint "Eber"
	waypoint "Wei"
	to offer
		random < 40
		has "Pact Recon 0: done"
		not "event: war begins"
	
	on offer
		dialog `You receive a message from Freya, the militia officer in charge of tracking pirate activity. "Hello, Captain <last>. I pray you're still interested in being a part of our Thousand Eyes program. We need some more intel on the empty systems in the middle of the Dirt Belt," she says. "Pay would be a bit better than last time, since these systems are a bit more out of the way. As with before, return to <destination> once you're finished."`
	
	on visit
		dialog phrase "generic waypoint on visit"
	on complete
		payment 35000
		dialog `You transfer your sensor logs to Freya. She thanks you for your work and pays you <payment>. "I'll let you know when we need your services again," she says.`



mission "Pact Recon 2"
	landing
	name "Pirate Reconnaissance"
	description "Fly through the <waypoints> systems, then report to <destination> so the Southern Mutual Defense Pact can analyze your logs of pirate activity (if any)."
	source
		attributes "dirt belt" "near earth" "rim" "south"
		not government "Pirate"
	destination "Glaze"
	waypoint "Antares"
	waypoint "Men"
	waypoint "Nunki"
	waypoint "Shaula"
	to offer
		random < 40
		has "Pact Recon 1: done"
		not "event: war begins"
	
	on offer
		dialog `You receive another message from Freya: "Hello, Captain! I've got a more challenging and lucrative mission for you this time. We need someone to do a flyby of all four pirate systems here in the South, to gauge their strength. Again, no fighting is required, just fly in and out of the systems as fast as possible, and we're willing to pay much more than the last job given the danger involved. What do you say?"`
	
	on visit
		dialog phrase "generic waypoint on visit"
	on complete
		payment 70000
		dialog `Freya Winters meets up with you in person soon after you land. "Glad to see you're still in one piece. I pray you didn't have much trouble," she says, as she hands you a credit chip for <payment>. "You've been a great help to us. I'll be sure to contact you next time we need a scout."`



mission "Pact Recon 3"
	landing
	name "Pirate Reconnaissance"
	description "Fly through the <waypoints> systems, searching for a gathering pirate fleet. Report to the Pact on <destination> when you are done."
	source
		attributes "dirt belt" "near earth" "rim" "south"
		not government "Pirate"
	destination "Glaze"
	waypoint "Boral"
	waypoint "Hintar"
	waypoint "Naper"
	waypoint "Orvala"
	to offer
		random < 40
		has "Pact Recon 2: done"
		not "event: war begins"
	
	on offer
		dialog `Once again, you receive a message from Freya Winters. "We have another mission for you," she says, "this one a bit more dangerous. We've heard rumors of a pirate fleet amassing in one of the seldom-visited systems in the Dirt Belt, and we need to know where they are. Interested in helping to track them down? As before, you don't need to fight, just observe them."`
	
	npc
		government "Pirate"
		personality staying plunders disables
		system "Naper"
		fleet "Small Southern Pirates" 3
		fleet "Large Northern Pirates"
	
	on visit
		dialog phrase "generic waypoint on visit"
	on complete
		payment 80000
		dialog `You report to Freya that you found a sizable pirate fleet in the Naper system, as well as spotting some pirates elsewhere. She thanks you, and pays you <payment>. "Thank you for your assistance," she says. "Again, I'll be in touch if we need you."`



mission "Pact Questioning"
	source
		attributes "near earth" "paradise"
		government "Republic"
	to offer
		not "chosen sides"
		random < 7 * ( "Pact Recon 1: done" + "Pact Recon 2: done" + "Pact Recon 3: done" )
	
	on offer
		log "Apparently the Navy is suspicious of anyone who worked with the Southern Mutual Defense Pact; got questioned about it by an officer. It was unclear what his rank or position in the Navy was."
		conversation
			`As you are walking through the spaceport, a middle-aged man in a Navy uniform walks up to you and says, "Excuse me, Captain <last>. I would like to speak with you for a few minutes."`
			choice
				`	"Okay."`
					goto branch
				`	"Sorry, I'm really busy right now."`
			`	"Unfortunately, this cannot wait," he responds as he pulls you aside from the crowd.`
			label branch
			branch free
				has "event: war begins"
			`	"Am I correct that you have been assisting the Southern Mutual Defense Pact?"`
				goto start
			label free
			`	"Am I correct that you performed some missions for the Southern Mutual Defense Pact, back before they became the Free Worlds?"`
			label start
			`	His voice is very friendly, and he is not armed or accompanied by any other officers that you can see, so it doesn't seem like you are in trouble or in danger of being arrested - especially since your work for the Pact was perfectly legal.`
			choice
				`	"I don't know what you are talking about."`
				`	"I did take a few jobs helping out the local militias, yes."`
					goto pact
				`	"Yes, I ran several missions for the Pact."`
					goto pact
				`	"I'm sorry, but I don't want to talk to you about that."`
					goto quit
			`	He has been looking intently into your eye, and when you lie to him, he frowns. "It really isn't necessary to lie to me," he says. You are not sure what to say in response, so you remain quiet.`
			label pact
			`	"Tell me," he says, "was there one particular militia officer who you reported to, or was it someone different every time?" As he is speaking, you look for clues of who he is or why he is questioning you, and you notice something very odd. All Navy personnel you have encountered in the past have a name badge on their lapel and rank insignia on their collar, but his uniform is entirely blank.`
			choice
				`	"I don't remember anyone's name in particular."`
				`	"I would rather not name any names."`
				`	"I usually reported to an officer named Freya Winters."`
					goto freya
				`	"I don't want to talk about this. I'm leaving."`
					goto quit
			`	"Oh well," he says, "it was worth asking. Would you at least be willing to tell me the nature of the missions you were performing?"`
				goto missions
			label freya
			`	"Ah yes, Miss Winters," he says. "A very capable woman, although she's more skilled as an engineer than as a leader. Can you tell me what sort of work you were performing for her?"`
			label missions
			choice
				`	"I'd rather not say."`
					goto quit
				`	"Who are you? Why are you asking me these questions?"`
					goto questions
				`	"Reconnaissance missions, tracking pirate movements."`
					goto recon
				`	"Sorry, I'm done talking to you."`
					goto quit
			label recon
			`	"Are you certain your reconnaissance was only targeted at pirates?" he asks. "Did they collect only your logs on pirate ships, or on every ship you saw?"`
			choice
				`	"I honestly don't know."`
				`	"I think it was only the pirate ships."`
				`	"I just gave them all my logs. I'm not sure what parts of them they ended up using."`
			`	"I see," he says. "I wonder why they didn't share more of the details of their work with you."`
			`	"Why are you asking me all these questions?" you say.`
			label questions
			`	"I'm just collecting information," he says. "Anything you tell me is interesting to me." Then, with a mischievous grin, he adds, "Anything you refuse to tell me is also interesting. Anyway, I won't detain you any longer. Thank you for your time." He smiles and walks away. You are left with no idea of what is going on.`
				decline
			label quit
			`	"Understood," he says. "Thank you for your time." He makes no effort to detain you. As you walk away, you glance over your shoulder a few times to make sure you are not being watched or followed, but see no one.`
				decline



mission "FW Recon 0"
	minor
	name "Transport Militia Officer"
	description "Transport a Free Worlds militia officer to <destination>."
	source
		government "Free Worlds"
		near "Aldhibain" 1 10
	destination "Glaze"
	passengers 1
	to offer
		has "event: initial deployment 4"
		or
			random < 35 + 5 * "assisted free worlds" * "assisted free worlds"
			has "flagship planet: Deep"
	to fail
		has "chosen sides"
	
	on offer
		conversation
			`A man approaches you in the spaceport. "Hello. Would you be able to give me a lift to <destination>? I'd be able to pay you <payment>." You notice that he is dressed in a militia uniform.`
			choice
				`	"Sure, I'd be glad to help!"`
					accept
				`	"Sorry, I'm busy with something else right now."`
					defer
				`	"Are you connected to the Free Worlds?"`
			`	"Yes, I'm an officer in their militia." The man takes a half step back. "Is that a problem?"`
			choice
				`	"Sorry, I really don't want to assist the rebels."`
					decline
				`	"No problem at all. I'd be glad to help with your cause!"`
					accept
				`	"Not a problem, but I'm afraid I don't have space for you right now."`
					defer
	
	on visit
		dialog `You land on <planet>, but you realize that the militia officer is on one of your escorts that hasn't entered the system yet. Better depart and wait for it to arrive.`
	on complete
		payment
		dialog `The militia officer thanks you for the ride and pays you <payment>. As he is leaving, he says, "If you're interested in doing more work for us, head to the spaceport bar and find my commander. I'll tell him to keep an eye out for you."`



mission "FW Recon 1"
	name "Free Worlds Reconnaissance"
	description "Perform an outfit scan on the Cruiser <npc>, then report to a Free Worlds officer on <destination>."
	source "Glaze"
	to offer
		has "FW Recon 0: done"
	to fail
		has "chosen sides"
	
	on offer
		conversation
			`When you walk into the spaceport bar, a man in a militia uniform flags you down, and says, "Captain <last>. One of my officers told me to keep an eye out for you. Would you be willing to do another small service for the Free Worlds?"`
			choice
				`	"Perhaps. What do you want me to do?"`
				`	"Sorry, I want no part in your rebellion."`
					decline
			`	"It's a rather simple matter," he says. "Most of the Republic ships that have come through this system seem to be outfitted for surveillance, not combat. But there is one in orbit right now, the <npc>, that seems to be equipped as a warship. Would you be willing to scan its outfits and report to us what you find? We will pay <payment>."`
			choice
				`	"Sure, that sounds simple enough."`
					accept
				`	"Why can't you scan the ship yourself?"`
				`	"Sorry, I don't want to assist rebels."`
					decline
			`	"I'm sure you understand the... tensions between the Free Worlds and the Republic at the moment. We're just trying to look out for ourselves, but we don't want to provoke anything with the Navy. It'd be much simpler if we could get a sympathetic merchant to scan the ship for us."`
			choice
				`	"Sounds reasonable enough. I'll do it."`
					accept
				`	"Sorry, but that sounds too risky for me to get involved in."`
					decline
	
	on accept
		log "Volunteered to do some recon work for the Free Worlds, as long as there is nothing illegal involved."
	
	npc "scan outfits"
		government "Republic"
		personality staying uninterested target
		fleet
			names "republic capital"
			fighters "republic fighter"
			variant
				"Cruiser (Heavy)"
		conversation
			`As soon as you scan the <npc> its captain hails you. "Excuse me, captain," he says, "can I assist you with something?"`
			choice
				`	"I was just wondering what sort of engines you've got that let you move so fast."`
					goto engines
				`	"Never mind sir, I was just admiring your... impressive equipment."`
					goto equipment
			label engines
			`	"Nice, aren't they?" he says. "Atomic engines, the very latest in propulsion technology from Deep Sky. They're so smooth and responsive, I feel like I'm back piloting a shuttlecraft again."`
			`	He pauses, then adds, "They pay me a thousand credits every time I say that."`
				goto close
			label equipment
			`	He looks awfully pleased with himself. "Yes, I suppose a ship like this is sure to turn a few heads. Next time we're on the same planet, stop by my berth and I'd be glad to give you a... private tour." He winks at you. You feel a little bit creepy.`
				goto close
			label close
			`	You cut the commlink and breathe a sigh of relief that the conversation is over.`
	
	on visit
		dialog `You land on <planet>, but you haven't yet scanned the Navy Cruiser patrolling the system. Depart and scan the Cruiser's outfits before returning.`
	on complete
		payment 10000
		dialog `Soon after you land, the militia captain comes to your ship and pays you <payment> in exchange for your sensor logs regarding the <npc>. He says, "If you would be interested in continuing to work for us, meet me in the spaceport bar in an hour."`



mission "FW Recon 2"
	name "Free Worlds Reconnaissance"
	description "Scan any ships in the <waypoints> system that are equipped like the combat-ready Cruiser you scanned previously, then return to <destination>."
	source "Glaze"
	waypoint "Menkent"
	to offer
		has "FW Recon 1: done"
	to fail
		has "chosen sides"
	
	on offer
		conversation
			`You meet up with the militia captain in the spaceport bar. "Glad you showed up," he says, "I'm Jean-Jacques, by the way, but you can call me JJ."`
			`	You introduce yourself in return, and he continues. "Here's the deal. I'm the commander of the militia on Glaze. So far, we and the Navy are not shooting at each other, because no one wants to fire the first shot. But if they're getting ready to change that, they'll start refitting their Cruisers with heavy weaponry instead of surveillance equipment. So, I need to know how many more of their ships are equipped like the one you just scanned."`
			`	He continues, "I'd like you to go to <waypoints>, where our reports say there's a build-up of Navy ships. Scan any ships you think match the Cruiser we just saw, then bring your scanner logs back here for me to look at."`
			choice
				`	"Sure, I'd be glad to do that."`
					accept
				`	"Sorry, after the way this last captain responded to me scanning him, I'm not sure I want to risk it again."`
					decline
	
	npc "scan outfits"
		government "Republic"
		personality staying uninterested target
		system "Menkent"
		fleet
			names "republic capital"
			fighters "republic fighter"
			variant
				"Cruiser (Heavy)" 4
		dialog `You've scanned all the ships you can find here that seem to be upgraded for combat. Time to return to <planet> to collect your payment.`
	
	on visit
		dialog `You land on <planet>, but you haven't yet scanned the Navy Cruisers patrolling Menkent. Depart and scan the Cruisers' outfits before returning.`
	on complete
		payment 50000
		dialog `JJ meets you as soon as you land, and you hand over the scanner data in exchange for <payment>. "Thank you again," he says. "If you're willing to take on one more recon mission, meet me in the bar."`



mission "FW Recon 3"
	name "Free Worlds Reconnaissance"
	description "Land on <destination> and secretly collect information on the developing Navy base there."
	source "Glaze"
	destination "New Wales"
	to offer
		has "FW Recon 2: done"
	to fail
		has "chosen sides"
	
	on offer
		conversation
			`You meet JJ again in the bar. "I have one more reconnaissance mission for you," he says. "The Navy is building a base on New Wales, adjacent to the existing spaceport. From what I understand, they're employing thousands of locals to build it, so one more worker walking around would not seem out of place. I need you to walk around the base, take notes on the number and size of the landing pads and hangars, take pictures if you can, and report back to me. What do you say?"`
			choice
				`	"Sure, I can do that."`
					accept
				`	"What if they arrest me?"`
			`	"From what I understand," says JJ, "the base is not actually closed off to civilians. So as long as you keep out of any areas that are marked off limits, you won't be committing any crime."`
			choice
				`	"Okay, I'll do it."`
					accept
				`	"Sorry, I've decided I don't really want to side with the Free Worlds."`
			`	"I'm really sorry to hear that," says JJ. "We had high hopes for you."`
				decline



mission "FW Recon 3B"
	name "Free Worlds Reconnaissance"
	description "Return to <destination> with information on the Navy base on <origin>."
	landing
	source "New Wales"
	destination "Glaze"
	to offer
		has "FW Recon 3: done"
	to fail
		has "chosen sides"
	
	on offer
		conversation
			`You walk through the new section of the spaceport that the Navy is building, trying to look inconspicuous. When it seems that no one is watching, you snap a few photographs. You count seven hangars large enough to house a Carrier, and workers are clearing and blasting level surfaces for many more. An entire new village of identical prefabricated houses has sprung up nearby. And every few minutes, a warship flies overhead with a roar that shakes the entire mountain. It is an intimidating sight.`
			`	As you are heading back to your ship after taking note of everything you think JJ would be interested in, two officers walk past you and you overhear one saying to the other, "Secret message from fleet command."`
			`	You stop to tie your shoe and try to listen in. "What's the message?" asks the other.`
			`	"I can't tell you here," says the first, and they duck behind one of the storage sheds.`
			choice
				`	(Ignore them and return to my ship.)`
					accept
				`	(Follow them and listen in.)`
			
			action
				set "fw recon: caught"
			`	You follow the officers into a supply yard and hide behind a large stack of crates. "Lieutenant," says one of them, "we just received word that the Free Worlds have contracted with someone to spy on this facility."`
			`	"A professional, sir?"`
			`	"Hardly. My grandmother would make a better spy. It's a merchant captain, clearly an amateur." They are both speaking quite loudly; you are having no trouble listening in.`
			`	"What are we going to do, sir?" asks the lieutenant.`
			`	"Nothing. If gawking at our ships were a crime, we'd have half the local population in prison by now. But if this captain should accept any further assignments, we may have to take action."`
			`	"Should we at least inform this individual that those crates make terrible cover?" asks the lieutenant, grinning.`
			`	"Now, now," says the other officer, "no need to be spiteful." They walk off, leaving you thoroughly embarrassed.`
				accept
	
	npc evade
		government "Republic"
		personality timid
		fleet
			names "republic capital"
			variant
				"Gunboat"
	
	on visit
		set "fw recon: obvious gunboat"
		dialog `A minute after you land, a Republic Gunboat, the <npc>, lands directly next to you. JJ does not approach you. You notice from your ship's logs that this Gunboat has been following you ever since you left <origin>; before you can hand over the information, you will need to escape its pursuit.`
	on complete
		payment 80000
		"assisted free worlds" ++
		log "Gave the Free Worlds some photos and information on the Navy base on New Wales. Jean-Jacques, the militia contact, was very grateful for the help."
		conversation
			`JJ meets you as soon as you land. "Good job evading that Navy Gunboat," he says.`
			branch caught
				has "fw recon: caught"
			branch obvious
				has "fw recon: obvious gunboat"
			
			choice
				`	"Gunboat? What Gunboat?"`
				`	"I knew I had a feeling that I was being followed."`
					goto followed
			`	"You didn't notice? I have scouts that report that you were being followed by a Gunboat by the name of the <npc> ever since you left <origin>. Keeping an eye on where you were going, no doubt.`
				goto followed
			
			label caught
			choice
				`	"They knew I was gathering information on the base. It's no wonder they had someone following me."`
					goto followed
				`	"How did they know I was involved with you?"`
					goto followed
			
			label obvious
			choice
				`	"I knew I had a feeling that I was being followed."`
				`	"How did they know I was involved with you?"`
			
			label followed
			`	"The Republic's intelligence gathering capabilities are vast, far beyond anything we can muster. I can only guess how they knew you were involved and kept an eye on you."`
			choice
				`	"What should I do now that the Republic is watching me?"`
				`	"Knowing that, how can you possibly expect to stand up against the Republic?"`
					goto odds
			`	"Keep your head low. You're compromised, so I can't ask you to do any more recon work for us. So long as you don't cause them any trouble, they'll likely eventually leave you alone. We have a great number of merchants helping us, and as capable as the Republic is, they can only keep a close eye on so many people at a time."`
				goto info
			
			label odds
			`	"I pray that we don't have to," JJ responds. "We're currently attempting to prove our innocence for the bombings on Geminus and Martini. But should it come to war, if we get continued help from merchants such as yourself, then, God willing, we might just stand a chance. While the Republic may be strong, they're not omnipotent."`
			
			label info
			`	JJ takes the information and photos you gathered and pays you <payment> in return. "I'll be sure to let the rest of the Free Worlds Council know how helpful you have been."`
			choice
				`	"Thank you."`
					goto end
				`	"What are you going to do with this information?"`
				`	"Free Worlds Council? What's that?"`
					goto council
			
			`	"Full of questions, aren't we?" JJ chuckles. "We will not attack this naval base, so you don't need to worry about anyone being hurt by your actions today. But should the Free Worlds and the Republic go to war, information will be a vital resource, including the information that you've provided me, so thank you for that.`
				goto end
			
			label council
			`	"Full of questions, aren't we?" JJ chuckles. "The Council is a collection of leaders born out of what used to be the Southern Mutual Defense Pact. It includes myself and a few others. We are currently responsible for commanding the militias of the Free Worlds, and should it come to it, we will be the commanding officers in a war with the Republic.`
				goto end
			
			label end
			`	"Now if you'll excuse me, Captain, I have other work to attend to," JJ says. "If you wish to continue helping us, I'm sure there are others who could call upon you if you go looking for them."`
				decline



mission "FW Escort 0"
	autosave
	minor
	name "Free Worlds Escort"
	description "Head to <destination> to meet up with a convoy of Free Worlds freighters."
	source
		government "Free Worlds"
		near "Sabik" 1 100
	destination "Longjump"
	to offer
<<<<<<< HEAD
		has "assisted free worlds"
		or
			random < 20 * "assisted free worlds"
			has "flagship planet: Glaze"
=======
		random < 20 * "assisted free worlds"
		not "FW Escort 1: offered"
>>>>>>> b6630f9e
	to fail
		has "chosen sides"
	
	on offer
		conversation
			`As you are walking through the spaceport, a man in a militia uniform approaches you. Judging by the markings on his uniform, you suspect that he is very highly ranked within the militia.`
			`	"Captain <last>?" he asks. You nod. "Glad to finally meet you. I'm Tomek Voigt, commanding officer of the Free militias. I have officers and friends who have spoken very highly of you. They tell me that you've gone to great lengths to help us. I thank you for that."`
			choice
				`	"Oh, it was nothing. Just helping people out where I can."`
					goto humble
				`	"I've gone to great lengths because I believe you have a great cause."`
					goto cause
				`	"I'm just looking to get paid, and the Free Worlds pays well."`
			`	Tomek raises an eyebrow. "A no nonsense captain, I see. Well if it's pay you're looking for, I have another job for you on behalf of the Free Worlds.`
				goto mission
			label humble
			`	Tomek smiles. "A humble captain, I see. Well, if you're just looking to help people out, I have another job for you on behalf of the Free Worlds.`
				goto mission
			label cause
			`	Tomek grins. "Ah, a fellow freedom fighter. Always glad to see more captains earnestly joining the cause. I have another job for you on behalf of the Free Worlds.`
			label mission
			`	"We're looking for ships to help escort a freighter convoy that is traveling to Tarazed to pick up supplies. Our last few convoys have been attacked by pirates, and we suspect this one will be as well. We already have a few captains on the job, but we could always use more help. Are you interested?"`
			choice
				`	"Sure, I'd be glad to assist in the escort."`
					goto accept
				`	"What sort of supplies?"`
				`	"Sorry, but that's not the type of work I'm looking for."`
					decline
			
			`	"Outfits, weapons, and other miscellaneous materials needed for the manufacturing of new ships. The Free Worlds is looking to bolster its forces, and we're already using as much of our local industry as we can, so we've begun importing materials from companies that aren't concerned with dealing with what the Republic labels a 'terrorist organization,'" Tomek says with a smirk.`
			choice
				`	"Well, then I'd be glad to help."`
				`	"Sorry, but that's not the type of work I'm looking for."`
					decline
			
			label accept
			`	"Great!" he says. "The convoy will start from <destination> once all the escorts have arrived. I suggest you head there immediately."`
				accept



mission "FW Escort: Escorts"
	landing
	invisible
	to offer
		has "FW Escort 0: done"
	to fail
		or
			has "chosen sides"
			and
				has "event: fw escorts abandon timer"
				not "FW Escort 2: offered"
	to complete
		never
	npc
		government "Free Worlds"
		personality heroic escort
		system "Sabik"
		fleet
			cargo 0
			names "free worlds small"
			variant
				"Hawk"
				"Sparrow" 3
	npc
		government "Free Worlds"
		personality heroic escort
		system "Sabik"
		to despawn
			has "FW Escort 1B: done"
		fleet
			cargo 0
			names "free worlds small"
			variant
				"Hawk"
				"Sparrow" 2
	npc
		government "Free Worlds"
		personality heroic escort
		system "Tarazed"
		to spawn
			has "FW Escort 1: done"
		to despawn
			has "FW Escort 1B: done"
		fleet
			cargo 0
			names "free worlds capital"
			variant
				"Falcon"
	npc
		government "Free Worlds"
		personality heroic escort
		system "Sabik"
		to spawn
			has "FW Escort 1B: done"
		fleet
			cargo 0
			names "free worlds small"
			variant
				"Fury" 3



mission "FW Escort 1"
	autosave
	landing
	name "Free Worlds Escort"
	description "Escort a Free Worlds supply convoy safely to <destination>."
	source "Longjump"
	destination "Wayfarer"
	to offer
		has "FW Escort 0: done"
	to fail
		has "chosen sides"
	on offer
		conversation
			`You meet up with the convoy on <origin> in the spaceport: six freighters with an escort of... seven interceptors. Given how prevalent piracy is in this region and how strong some pirate fleets can be, you would have expected a larger escort, but it seems that this is all the Free Worlds is capable of mustering at the moment. It's no wonder they're asking merchant captains such as yourself to lend a hand.`
			`	Shortly after you arrive, the convoy is ready to go and charts a course for <destination>.`
				accept
	
	on accept
		log "Serving as an escort for a Free Worlds supply convoy to Tarazed. It sounds like pirates have been specifically targeting their convoys recently, and the Free Worlds don't have many ships to spare defending them."
	
	npc accompany save
		government "Merchant"
		personality escort timid
		ship "Freighter" "F.S. Raleigh"
		ship "Freighter" "F.S. Scott"
		ship "Freighter" "F.S. Hudson"
		ship "Freighter" "F.S. Drake"
		ship "Freighter" "F.S. Magellan"
		ship "Freighter" "F.S. Franklin"
	npc
		government "Pirate"
		personality plunders entering
		fleet "Large Southern Pirates"
	npc
		government "Pirate"
		personality plunders staying
		system "Alpha Arae"
		fleet "Large Southern Pirates"
	npc
		personality plunders staying
		government "Pirate"
		system "Lesath"
		fleet "Large Southern Pirates"
	npc
		government "Pirate"
		personality plunders waiting
		system "Tarazed"
		fleet "Large Southern Pirates" 2
	
	on abort
		fail "FW Escort: Escorts"
	on fail
		set "fw intro escort failed"
		fail "FW Escort: Escorts"
	on visit
		dialog `You have reached <planet>, but you left part of the convoy behind! Better depart and wait for them to arrive in this star system.`



mission "FW Escort 1B"
	autosave
	landing
	name "Free Worlds Escort"
	description "Escort the supply convoy safely to <destination> back in Free Worlds territory."
	source "Wayfarer"
	destination "Longjump"
	to offer
		has "FW Escort 1: done"
	to fail
		has "chosen sides"
	
	on offer
		conversation
			`Your convoy of freighters reaches <origin> intact, despite numerous encounters with pirates. The escort of interceptors was just enough to hold them off. The merchant captains sell their trade goods and stock up with weapons and ship outfits that will be used to build new ships for the Free Worlds.`
			`	Before you leave, a Free Worlds militia officer who you didn't arrive with approaches you, saying that he's finished doing business with the Tarazed Corporation and will join the convoy back to <planet>. The officer is commanding a Falcon, a much more formidable warship than your group of interceptors. Which is good, since, now that the freighters are carrying much more valuable cargo, the pirate attacks are likely to get even worse...`
				accept
	
	npc accompany save
		government "Merchant"
		personality escort timid
		ship Freighter "F.S. Raleigh"
		ship Freighter "F.S. Scott"
		ship Freighter "F.S. Hudson"
		ship Freighter "F.S. Drake"
		ship Freighter "F.S. Magellan"
		ship Freighter "F.S. Franklin"
	npc
		government "Pirate"
		personality plunders entering
		fleet "Large Southern Pirates"
	npc
		government "Pirate"
		personality plunders staying
		system "Alpha Arae"
		fleet "Large Southern Pirates"
	npc
		government "Pirate"
		personality plunders staying
		system "Lesath"
		fleet "Large Southern Pirates"
	npc
		government "Pirate"
		personality plunders waiting
		system "Sabik"
		fleet "Large Southern Pirates" 2
	
	on abort
		fail "FW Escort: Escorts"
	on fail
		set "fw intro escort failed"
		fail "FW Escort: Escorts"
	on visit
		dialog `You have reached <planet>, but you left part of the convoy behind! Better depart and wait for them to arrive in this star system.`
	on complete
		payment 400000
		event "fw escorts abandon timer"
		dialog `Upon returning with the freighters, you are once again met by Tomek. He thanks you and the other escort captains for your service, and pays you each <payment>. "The convoy is heading out again immediately," he says, "so meet me in the spaceport if you are willing to volunteer for escort duty again. Same pay."`



event "fw escorts abandon timer"



mission "FW Escort 2"
	autosave
	name "Free Worlds Escort"
	description "Escort a Free Worlds supply convoy safely to <destination>."
	source "Longjump"
	destination "Wayfarer"
	to offer
		has "FW Escort 1B: done"
		not "event: fw escorts abandon timer"
	to fail
		has "chosen sides"
	
	on offer
		conversation
			`A few of the escort pilots, yourself included, have stuck around for another mission, and luckily a few new faces have joined in as well. Tomek meets you in the spaceport and says, "You know the drill. Escort the freighters to <planet> and back. 400,000 credits for your troubles. Plus, please believe that all of you are known to the Council, and your bravery will not be forgotten. We can't afford to lose any of these freighters. Who's willing to help escort them?"`
			choice
				`	(Volunteer.)`
				`	(Go find some other work to do.)`
					decline
			
			`	"Great!" says Tomek. "Good luck to all of you, and I pray to see you all safely back here in a couple of weeks."`
				accept
	
	on decline
		fail "FW Escort: Escorts"
	
	npc accompany save
		government "Merchant"
		personality escort timid
		ship Freighter "F.S. Raleigh"
		ship Freighter "F.S. Scott"
		ship Freighter "F.S. Hudson"
		ship Freighter "F.S. Drake"
		ship Freighter "F.S. Magellan"
		ship Freighter "F.S. Franklin"
	npc
		government "Pirate"
		personality plunders staying
		system "Alpha Arae"
		fleet "Large Southern Pirates"
	npc
		government "Pirate"
		personality plunders staying
		system "Lesath"
		fleet "Large Southern Pirates"
	npc
		government "Pirate"
		personality plunders waiting
		system "Tarazed"
		fleet "Large Southern Pirates" 3
	
	on abort
		fail "FW Escort: Escorts"
	on fail
		set "fw intro escort failed"
		fail "FW Escort: Escorts"
	on visit
		dialog `You have reached <planet>, but you left part of the convoy behind! Better depart and wait for them to arrive in this star system.`



mission "FW Escort 2B"
	autosave
	landing
	name "Free Worlds Escort"
	description "Escort a Free Worlds supply convoy safely to <destination>."
	source "Wayfarer"
	destination "Longjump"
	to offer
		has "FW Escort 2: done"
	to fail
		has "chosen sides"
	
	on offer
		conversation
			`Once again, the convoy stocks up on weapons and outfits and begins preparing for the return journey. But unfortunately, there's no militia officer with a warship here to reinforce you this time. You can't help worrying that the longer these convoys keep running, the more pirates will discover their route and begin setting ambushes for them.`
				accept
	
	npc accompany save
		government "Merchant"
		personality escort timid
		ship Freighter "F.S. Raleigh"
		ship Freighter "F.S. Scott"
		ship Freighter "F.S. Hudson"
		ship Freighter "F.S. Drake"
		ship Freighter "F.S. Magellan"
		ship Freighter "F.S. Franklin"
	npc
		government "Pirate"
		personality plunders staying
		system "Alpha Arae"
		fleet "Large Southern Pirates" 2
		fleet "Small Southern Pirates" 2
	npc
		government "Pirate"
		personality plunders staying
		system "Lesath"
		fleet "Large Southern Pirates" 2
		fleet "Small Southern Pirates" 2
	npc
		government "Pirate"
		personality plunders waiting
		system "Sabik"
		fleet "Large Southern Pirates"
		fleet "Small Southern Pirates" 2
	
	on abort
		fail "FW Escort: Escorts"
	on fail
		set "fw intro escort failed"
		fail "FW Escort: Escorts"
	on visit
		dialog `You have reached <planet>, but you left part of the convoy behind! Better depart and wait for them to arrive in this star system.`
	on complete
		fail "FW Escort: Escorts"
		payment 400000
		dialog `Again, Tomek Voigt meets you and the rest of the convoy at the spaceport, thanks you all for your courage and dedication, and pays you each <payment>. Then, he pulls you aside and says, "Captain <last>, if you're interested in helping us further, please meet me in the spaceport bar."`



mission "FW Escort 3"
	autosave
	name "Stranded Freighter"
	description "Repair the <npc>, which is stranded in the <waypoints> system, and escort it safely back to <destination>."
	source "Longjump"
	waypoint "Lesath"
	to offer
		has "FW Escort 2B: done"
	to fail
		has "chosen sides"
	
	on offer
		conversation
			`When you walk into the bar, Tomek looks very glad to see you. "Here's the deal," he says. "One of our freighters, the <npc>, was just disabled in the <waypoints> system. We need you to fly there immediately, repair it, and bring it back here before it can be captured by pirates. Do you think you're up to the task?"`
			choice
				`	"Sure!"`
				`	"Sorry, I'm just a merchant captain. The Free Worlds shouldn't be asking me to do combat missions."`
					decline
		
			`	"Glad to hear it," he says. "The crew of that freighter is depending on you. I know I don't have to tell you what will happen to them if pirates board them before you get there, so get moving quickly."`
				accept
	
	npc accompany save
		government "Merchant"
		personality escort derelict timid
		system "Lesath"
		ship "Freighter" "F.S. Shackleton"
	
	on abort
		# The mission was aborted, not failed; take no action.
	on fail
		set "fw intro escort failed"
	on visit
		dialog `You've returned to <planet>, but the <npc> is not with you. If you have not repaired it yet, travel to <waypoints> to do so, or take off wait for it to arrive in this system if you already have.`
	on complete
		payment 200000
		"assisted free worlds" ++
		log "Helped rescue a Free Worlds freighter that had been disabled by pirates. Earned the gratitude of Tomek Voigt, the Council member in charge of the supply convoys."
		conversation
			`Tomek is immensely relieved to see the <npc> returned safely home. "You have done us a great service today, Captain," he says, as he hands you credit chips for <payment>. "I'll be sure to let the rest of the Council know how helpful you have been, and I pray we can call on you in the future."`
			choice
				`	"I'll be ready to answer the call whenever it comes."`
					decline
				`	"What exactly is the Council?"`
			
			`	Tomek pauses to think for a moment. "Before there was the Free Worlds, there was the Southern Mutual Defense Pact, little more than a defense agreement between the worlds that now comprise the Free Worlds. Any group needs leadership, and the Council is what was once the leadership of the Pact.`
			`	"We've retained all our powers that we held under the Pact, being the organizers and commanding officers of the various militias of the Free Worlds. With the Free Worlds having declared itself as a formal government and with tensions with the Republic so high, however, the militias are now obligated to answer to the Council as an emergency power, as opposed to the prior agreement where worlds could refuse to answer to the Pact if, for whatever reason, they chose not to.`
			`	"But the Council is only a transitional organization; upon the establishment of the Free Worlds Senate, which is already in the works, the Council will be dissolved and all its responsibilities moved to the Senate.`
			`	"Does that answer your question?" Tomek asks.`
			`	"It does," you say. "Thank you."`



mission "FW Escort Second Chance"
	minor
	name "Second Chance"
	description "Return to <destination> to meet up with Tomek Voigt and see if he will forgive you for failing the escort mission he gave you."
	source
		near "Sabik" 1 100
		government "Free Worlds"
	destination "Longjump"
	to offer
		has "fw intro escort failed"
		not "chosen sides"
		"assisted free worlds" == 2
		has "FW Katya 7C: done"
	to fail
		has "chosen sides"
	
	on offer
		conversation
			`Soon after you exit your ship a man approaches you. "Captain <last>?" he asks. You nod. "My name is Alondo," he says. "I'm a member of the Free Worlds Council. Katya speaks so highly of you that I would like to see you officially join us as a part of the Free Worlds militia, even though you messed up that escort mission that was given to you."`
			choice
				`	"Yes, I'm very sorry about that."`
				`	"Sorry, but I decided I don't want to assist the Free Worlds anyway."`
					decline
			
			`	"I'm sure," he says, "but I'm not the one you need to say that to. Right now Tomek is refusing to let us offer you a job, but if you speak with him in person, he might change his mind. Or he might not. But if you really want to work for us, you should visit him on <planet>, take full responsibility for what happened, and apologize. Just a suggestion." He walks off.`
				accept
	
	on complete
		conversation
			`Nervously, you contact Tomek and ask if he would be willing to meet with you. After a long pause, he says, "Okay. Meet me at the cantina in fifteen minutes." You wait for about twenty minutes before he finally shows up and says, without preamble, "Now, what do you have to say for yourself?"`
			choice
				`	"I take full responsibility for the loss of that freighter. I'm sorry."`
					goto responsible
				`	"There was really nothing I could have done against so many pirates."`
				`	"I'm sorry for what happened. It won't happen again."`
			`	He doesn't look entirely satisfied with that response. "I had to write letters to five different families telling them why their son or daughter or husband had been killed on a routine cargo mission. You promised to keep them safe, and you failed. You understand that, right?"`
			choice
				`	"Well, space is a dangerous place. Bad things happen. I can't stop that."`
				`	"Yes, I know that I failed, and I'm very sorry for their loss."`
					goto responsible
			action
				set "fw escort: mistrusted"
			`	"That is not an appropriate response," he says. "If we offer you a mission, we have to be able to trust that you will complete it, with no excuses. I'm sorry, but I have no interest in working with you in the future. Goodbye, Captain." He walks away.`
				decline
			
			label responsible
			`	"If we offer you a mission in the future," he says, "we have to be able to trust that you will complete it. No excuses, no second tries. Do you understand?" You nod. "Fine," he says, with a long sigh. "Katya said she trusts you, so I'll give you a second chance this one time. But please try to be more responsible in the future, okay?"`
			choice
				`	"I will. Thank you for giving me a second chance, sir."`
				`	"I'll try my best."`
			`	He shakes your hand and leaves, without ordering anything to drink. You get the feeling that he still does not think very highly of you.`
			apply
				"assisted free worlds" ++



mission "FW Bounty 1"
	minor
	name "Free Worlds Bounty Hunting"
	description `Hunt down and destroy the "Rat Pack," a gang of pirate ships led by a flagship named "Cluny" who have been attacking freighters in Free Worlds space. They were last seen attacking freighters in the Seginus system.`
	source
		government "Free Worlds"
	to offer
		"combat rating" > 200
		not "chosen sides"
		random < 20 + 5 * "assisted free worlds" * "assisted free worlds"
	
	on offer
		conversation
			`As you walk through the spaceport, a woman in a militia uniform approaches you. "Are you Captain <last>?" she asks. You nod. "I'm a commander of the local militia," she says. "There's a pirate fleet that has attacked freighters in this sector several times in the last few months, but now it seems they've moved outside of Free space. I'd like to strike at them before they return and do more damage here, but right now the Free Worlds Council won't allow militia ships to be used for preemptive attacks, so instead we're looking to enlist the help of a merchant captain, and I was told that you're a formidable pilot."`
			choice
				`	"Well, I'd be glad to destroy them for you."`
					goto accept
				`	"How powerful of a fleet do these pirates have?"`
				`	"How much will you be paying me to take out this fleet?"`
					goto payment
				`	"Sorry, I don't want to have anything to do with the Free Worlds."`
					decline
			
			`	"Well they aren't exactly a powerful fleet. They're just a collection of interceptors, but they're numerous and swift enough that we've had trouble taking them down before they can run or swarm our larger ships. We can pay you <payment> if you can take them out."`
			choice
				`	"Just a group of interceptors? That should be no problem for me to destroy."`
					goto accept
				`	"If you can't take them out then I don't know how I will. You're on your own."`
					decline
			
			label payment
			`	"Since these pirates have been particularly troublesome, we've placed a bounty of <payment> on their heads. Take them out for us and those credits are all yours."`
			choice
				`	"That sounds reasonable enough. Okay, I'll destroy them for you."`
				`	"Only <payment>? You're going to need to find someone else for the job."`
					decline
			
			label accept
			`	"Excellent," she says. "They call themselves the 'Rat Pack,' and you'll recognize them because most of their ships are named after various vermin, although for some unknown reason their flagship is just named 'Cluny.' They were last seen in the Seginus system, just northeast of Free space, so they'll probably be within a jump or two of there. Thank you in advance for your help."`
				accept
	
	on accept
		log "Hunting down a fleet of pirates called the Rat Pack, who have been giving the Free Worlds trouble lately."
	
	npc kill
		government "Bounty"
		personality heroic staying nemesis target
		system
			near "Seginus" 1 1
		ship "Hawk (Rocket)" "Cluny"
		ship "Hawk (Speedy)" "Ferret"
		ship "Berserker (Afterburner)" "Weasel"
		ship "Wasp (Proton)" "Vixen"
		ship "Fury (Laser)" "Stoat"
		ship "Sparrow" "Rat"
		dialog `The "Rat Pack" has been eliminated. You can claim the bounty payment by returning to <destination>.`
	
	on visit
		dialog phrase "generic fleet bounty hunting on visit"
	on complete
		payment 200000
		dialog `The militia officer who asked you to hunt down the "Rat Pack" arrives at your ship soon after you land and thanks you profusely. "Now we won't have to worry about them bothering ships in this sector anymore." She pays you the bounty of <payment> and says she'll tell other militia leaders how helpful you were.`



mission "FW Bounty 2"
	name "Free Worlds Bounty Hunting"
	description `A Free Worlds militia officer from <destination> asked you to hunt down the <npc>, a pirate ship last seen in the Delta Sagittarii system. The militia officer suggested trying to attack the ship from a distance.`
	source
		government "Free Worlds"
	to offer
		has "FW Bounty 1: done"
		not "chosen sides"
		random < 25 + 5 * "assisted free worlds" * "assisted free worlds"
	
	on offer
		conversation
			`A Free Worlds officer waves to you as you are walking through the spaceport. "Hello Captain <last>," he says. "I've heard you've helped us in the past to deal with pirate threats. Interested in another bounty hunting mission?"`
			choice
				`	"What will it be this time?"`
				`	"Sure, I do love destroying pirates!"`
					goto accept
				`	"Sorry, I'm way too busy right now."`
					defer
			
			`	"There's a retrofitted heavy freighter by the name of <npc> that has been stealing large amounts of cargo from our supply convoys. It was last seen in the Delta Sagittarii system. Be warned that this ship is a tough one, fitted with more heavy lasers than I've ever seen anyone install on a single ship, but it's slow as a sloth, so you might be able to hit it from afar. The bounty on it is <payment>."`
			choice
				`	"Sounds like this shouldn't be too difficult. I'm in."`
				`	"I could handle a group of interceptors, but this sounds like too much for me. You'll have to find someone else."`
					decline
			
			`	He grins. "Glad to hear you're on board. Good luck, Captain."`
				accept
			
			label accept
			`	He grins. "Your target is a retrofitted heavy freighter by the name of <npc> that has been stealing large amounts of cargo from our supply convoys. It was last seen in the Delta Sagittarii system. Be warned that this ship is a tough one, fitted with more heavy lasers than I've ever seen anyone install on a single ship, but it's slow as a sloth, so you might be able to hit it from afar. Good luck, Captain."`
				accept
	
	npc kill
		government "Bounty"
		personality heroic staying nemesis target
		system
			near "Delta Sagittarii" 1 1
		ship "Behemoth (Speedy)" "Moonless Night"
		dialog phrase "generic hunted bounty eliminated dialog"
	
	on visit
		dialog phrase "generic bounty hunting on visit"
	on complete
		payment 300000
		dialog `The militia officer who asked you to hunt down the <npc> meets you in the spaceport and pays you <payment>. "Once again, thank you for assisting us," he says.`



mission "FW Bounty 3"
	name "Free Worlds Bounty Hunting"
	description `A Free Worlds militia officer from <destination> asked you to hunt down the <npc>, a powerful pirate ship last seen in the Shaula system.`
	source
		government "Free Worlds"
	to offer
		has "FW Bounty 2: done"
		not "chosen sides"
		random < 30 + 5 * "assisted free worlds" * "assisted free worlds"
	
	on offer
		conversation
			`Once again, as you are walking through the spaceport a Free Worlds officer flags you down. "We've got another bounty hunting mission for you," he says. "This one is a bit more dangerous; this pirate ship has weapons we've never seen before, that may be alien in origin. Interested in helping us to destroy it?"`
			choice
				`	"Yes, I'm sure my ship will be up to the challenge."`
					goto accept
				`	"Alien in origin? What sort of weapons does it have?"`
				`	"Sorry, I'm not interested in giving the Free Worlds more assistance."`
					decline
			
			`	"It has a pair of strange cannons that seem to interfere with a ship's electrical systems, draining its power and causing its weapons to malfunction. It's similar to those lasers the Quarg have, which is why we think the weapons are alien technology."`
			choice
				`	"Well you came to the right person. I'll take it out for you."`
				`	"Sorry, but that sounds like a job for someone else."`
					decline
			
			label accept
			`	"Great," he says. "Your target is named the <npc>. After we nearly destroyed it, we think it went to the Shaula system to hide out, which means that you'll probably have to deal with other pirates at the same time. Good luck, Captain."`
				accept
	
	npc kill
		government "Bounty"
		personality heroic staying nemesis target
		system "Shaula"
		ship "Osprey (Alien Weapons)" "Silverhawk"
		dialog phrase "generic hunted bounty eliminated dialog"
	
	on visit
		dialog phrase "generic bounty hunting on visit"
	on complete
		payment 500000
		"assisted free worlds" ++
		log "Earned a good reputation with the Free Worlds militia by taking on missions to hunt down some dangerous pirates."
		dialog `The militia officer who asked you to hunt down the <npc> contacts you soon after you land. "You've done us a great service," he says. "I'll be telling the Council how helpful you were." He hands you a payment of <payment>.`



mission "FW Katya 1"
	minor
	name "Assist the Free Worlds"
	description "Stop by <destination>, pick up two passengers and some cargo, and distract the Republic from a more important cargo exchange going on simultaneously."
	source
		government "Free Worlds"
	destination "Glory"
	to offer
		or
			random < 10 + 7 * "assisted free worlds" * "assisted free worlds"
			has "flagship planet: Zug"
	to fail
		has "chosen sides"
	
	on offer
		conversation
			`Wandering through the spaceport, you have stopped for a moment to read the menu posted in front of a restaurant, when your thoughts are interrupted by the click of a gun being cocked right behind your head, and a woman's voice saying, "Think fast, Captain."`
			choice
				`	(Do this karate move I saw in a video one time.)`
					goto karate
				`	(Raise my hands slowly into the air and find out what she wants.)`
			
			`	"Good choice," she says. "Now, turn around, slowly, and don't try any funny business. I've got a semiautomatic pistol pointed right at your head."`
			choice
				`	(Now, try that karate move.)`
					goto karate
				`	(Turn around slowly.)`
			
			`	You turn around and find yourself facing a woman in a Free Worlds uniform. The chevrons on her collar mark her as some sort of officer. She is grinning at you. "Beautifully done, Captain," she says. "Such restraint. Such remarkable levelheadedness. Not something I often see around here. If this thing were loaded, quite a few backcountry rubes in the last few months would've had their brains blown open before I could even get around to recruiting them." She lowers the gun.`
			choice
				`	"You mean this was some sort of test? You're not trying to mug me?"`
					goto explanation
				`	(Try that karate move, just for kicks.)`
			
			`	You make a grab for the gun. A second later she's got your arm twisted behind your back, using just enough force to make it clear that things could get really painful if you continue to struggle. "Smart, and playful too," she says, "I like that. But, it'll be a cold day in hell before a kid like you gets the drop on me. Now, shall we talk?" She lets go of you, and you shake out your arm gingerly.`
			
			label explanation
			`	"I need a civilian for some courier work," she says. "Nothing illegal, at least nothing the Republic can pin on you. It just needs to be done by a ship that isn't flying our colors, and by a captain who isn't going to scream, 'Death to all tyrants!' and go in with guns blazing the first time your cargo gets scanned. What do you say?"`
			choice
				`	"I'm not sure I'm ready to pick sides in this war, yet."`
				`	"Why would I help a group of terrorists?"`
					goto terrorists
				`	"Okay, tell me more."`
					goto more
			
			`	"Look, kid," she says. "When I ask you to pick sides, when I offer you a mission that's gonna burn some bridges for you, I won't be sneaky about it. I'll tell you exactly what you're signing up for. What I'm offering you now is just a chance to get to know us, and let us get to know you, with no expectations. Heck, you can even run missions for the Reps at the same time."`
			choice
				`	"That sounds fair. I'll hear you out."`
					goto more
				`	"Fair enough, but I don't like working with people who start conversations by pointing guns at my head. Even unloaded guns. Find someone else to do this job for you."`
					decline
			
			label terrorists
			`	"Look, kid," she says. "I know the situation looks bad, but I'm telling the truth when I say that the Free Worlds aren't the ones who dropped those nukes, and we don't know who did, either. So I'll proudly be called treasonous for separating from the Republic, but I will not tolerate being called a terrorist."`
			choice
				`	"And what reason do I have to believe you?"`
				`	"I'm not convinced. You'll need to find some other sucker to do your dirty work for you."`
					decline
			
			`	She pauses for a moment. "You don't have a reason," she says with a sigh. "Sometimes you just need to take things on faith."`
			choice
				`	"Alright, I'm willing to hear you out."`
				`	"Well I don't have a lot of faith in people who start conversations by pointing guns at my head. Even unloaded guns. Find someone else to do this job for you."`
					decline
			
			label more
			`	"Okay, here's the deal. We need some cargo carried from <planet> to Skymoot. It's just medical supplies - no bombs, no contraband. But we'll load it onto your ship in the dead of night, trying our best to avoid any notice. But the Reps have the sharpest eyes in the galaxy, so you'll get noticed anyway. And since anything done in the dead of night is likely to arouse their suspicions, you'll get boarded and searched. Meanwhile, the real cargo will have been loaded onto one of our ships in broad daylight, and will pass through Republic space entirely unnoticed."`
			choice
				`	"I like the way you think. Count me in."`
					goto details
				`	"Sorry, it sounds a bit too shady for my liking. Please don't offer me any work in the future."`
			
			`	"Shucks," she says, "I liked you. I was looking forward to having you on my team." She looks genuinely crestfallen. "But fair is fair. You're free to go, and I'll tell my colleagues that you're not interested in working for us."`
				decline
			
			label details
			`	"Great," she says, grinning even more broadly. "My name's Katya Reynolds, by the way. Glad we'll be working together." She starts to walk away, then seems to remember something. "One last thing - some friends of mine on <planet>, tourists, need a lift off that rock, and I owe them a favor. Would you mind saving two bunks for them?"`
			choice
				`	"Sure, no problem."`
			
			`	"Excellent. I'm looking forward to doing business with you, Captain."`
				accept
			
			label karate
			`	You dodge sideways and spin quickly. As you do so you hear a loud click, but the gun does not fire. With one hand you knock aside the gun. With the other you land a karate chop which, if you had studied karate, would've shattered her collarbone and left her reeling in pain. But since you have not studied karate, instead your blow bounces harmlessly off her surprisingly muscular shoulder.`
			`	Your assailant turns out to be wearing a Free Worlds uniform and a disappointed expression. "Well aren't you a dumb reckless bastard!" she says, "I'd hoped for something better from you. First of all, if this gun were loaded, your brains would be splattered all over the sidewalk. And second, you fight like a girl. I have no use for hotheads like you." She stalks off, leaving you very confused. It would appear that you've just failed some sort of test.`
			choice
				`	(Let her go.)`
					decline
				`	"Oh yeah? Well you ARE a girl!"`
			
			`	She turns back around, with a fearsome gleam in her eyes, and walks up to you until your faces are only inches apart. "Yeah, but I don't fight like one," she says. "I... fight like a she-badger."`
			choice
				`	"A she... badger?"`
			
			`	"Fearsome creatures." She walks away, leaving you even more confused.`
				decline
	
	on decline
		event "FW Katya Alt 2: ready" 21
		log "Was held up at gunpoint by a militia woman in some sort of ill-conceived Free Worlds recruitment test."
	
	on accept
		log "Agreed to run interference for the Free Worlds by pretending to be a smuggler while actually carrying harmless medical supplies. It seems like this might be a ploy to make the Navy look bad."



mission "FW Katya 1B"
	landing
	name "Assist the Free Worlds"
	description "Bring some cargo (harmless but intended to look suspicious) and two tourists to <destination>."
	source "Glory"
	destination "Skymoot"
	passengers 2
	cargo "surgical gear" 10
	blocked `You have reached <origin>, but you need <capacity> in order to take on Katya's mission for the Free Worlds. Return here when you have the required space free.`
	to offer
		has "FW Katya 1: done"
	to fail
		has "chosen sides"
	
	on offer
		conversation
			`Soon after you land, a middle-aged tourist couple approach you and ask if you'd be willing to take them to Skymoot, "to see the dragons. Katerina recommended you." You tell them you would be glad to.`
			`	The man, who is wearing floral print shorts and carrying an absurdly large camera, introduces himself as Marty. "And this is my wife, Sarah," he adds. "Would you mind taking a picture of us?" They pose in front of your ship. "Better take two pictures in case she blinks," says Marty. As you help them bring their oversized suitcases on board, you can't help wondering why Katya would be friends with such a quintessential pair of rich, uncultured buffoons.`
			`	Much later that night, as planned, three shadowy figures load a set of unmarked crates into your cargo bay. Katya assured you that the contents are harmless, just intended to distract the Republic security officers, but you can't help feeling like you're getting involved in something shady.`
				accept
	
	on visit
		dialog `You land on <planet>, but realize that your escort carrying Marty, Sarah, and the medical supplies hasn't entered the system yet. Better depart and wait for it to arrive.`
	on complete
		payment 100000
		conversation
			`When you land on <planet>, before your engines have even had a chance to cool, Katya comes aboard your ship. When she sees your passengers, she breaks into a wide grin. "Lynn!" she says, running up and hugging the woman who introduced herself as "Sarah." Then she turns to "Marty" and says, "And Henry! So good to see you both. Captain <last>, allow me to introduce you to Professor Lynn Anderson, one of the galaxy's premier planetary scientists, and her husband Henry, a former Navy intelligence officer."`
			choice
				`	"Pleased to meet you both. Why the deception?"`
				`	"Wait a minute... were they the secret cargo?"`
			
			`	Katya explains, "The Andersons are defecting to the Free Worlds. Their dream is to make terraforming a public service, supported by government funds, rather than a luxury available only to the richest of planets. We worked for years to get Parliament to accept that idea, but with no luck. And because of Henry's background and knowledge about the intelligence community, the Republic would have stopped them if they knew they were defecting."`
			`	She adds, "The real secret cargo, which arrived several days ago via a faster ship, was their personal possessions and Lynn's lab equipment and instruments, which were loaded onto a ship supposedly bound for Hestia."`
			`	"We had just rented a cottage there," says Henry, "saying we were downsizing. We'll lose the security deposit, of course, but it gave us an excuse to pack up and move."`
			`	Katya says, "You might not guess it from the outfit he's wearing, but Henry is an absolute mastermind at subtlety and misdirection. He planned the whole thing." She hands you a credit chip for <payment>. "Thanks so much for your help. If you're willing to continue helping the Free Worlds, meet me in the spaceport bar in half an hour."`



mission "FW Katya 1C"
	invisible
	landing
	source
		government "Republic"
		attributes spaceport
	to offer
		has "FW Katya 1B: active"
	to fail
		has "chosen sides"
	
	on offer
		conversation
			`When you land on <origin> and open your ship's main hatch, you find yourself facing a Navy officer with several armed guards in tow. He says, "Sorry captain, but you've been selected for a random cargo screening."`
			choice
				`	(Let them in.)`
					goto enter
				`	(Attack them.)`
				`	(Shut the hatch and escape into space.)`
					goto flee
			
			`	You draw your gun while screaming "Death to all tyrants!" The officer shouts in alarm and dives out of the way. His companions, who turn out to be wearing body armor, open fire. You die quickly. Katya will be very disappointed.`
				die
			
			label flee
			`	You slam the hatch shut in their faces, quickly fire up your engines, and flee for the sky. Before you have even broken out of the atmosphere, your communicator picks up a broadcast message marking you as a wanted criminal. Also, your radar informs you that several Navy vessels are on your tail.`
				launch
			
			label enter
			`	You let the officer and his companions into your cargo bay. They immediately zero in on the crates that were loaded up during the night. One of the guards runs a quick scan and says, "No explosives, no radiation."`
			`	The Navy officer says, "Would you mind telling us what's in these crates?"`
			choice
				`	"Just medical supplies. Surgical gear, mostly."`
				`	"Just some secret illegal things."`
					goto illegal
				`	"I've never seen those crates before in my life. I don't know where they came from."`
					goto denial
			
			`	"Any biological material or restricted medications?" he asks.`
			`	"No, sir," you say.`
				goto search
			
			label illegal
			`	He laughs. "Sorry," he says, "you probably think we're just being paranoid, but rules are rules." Clearly he took what you said as a joke.`
				goto search
			
			label denial
			`	He frowns. "We're going to have to frisk you," he says. One of the guards pats you down and takes your gun and your pocketknife. "Have a seat," says the officer. They force you to sit on the ground, and one of the guards points a very large gun at you.`
				goto search
			
			label search
			`	He says, "I'm afraid we're going to have to search these crates." The guards grab a couple of crowbars and begin prying the lids off them. The contents turn out to be relatively innocuous, although one box full of scalpels and other surgical implements gives them pause. As they open crate after crate without finding anything incriminating, you can tell the officer is getting more and more frustrated and uncomfortable. When the last crate turns out to contain nothing but bandages and gauze pads, his frustration turns to embarrassment. They re-pack the crates and nail the lids back on.`
			`	"I'm sorry," says the officer, "we must have been responding to a bad tip. I'm very sorry for this invasion of your privacy, Captain."`
			choice
				`	"Never mind, I know you're just doing your job."`
				`	"Since when has the Republic gotten so heavy handed about searching civilian ships?"`
					goto angry
			
			`	"You are very gracious, Captain. We will not detain you any longer." They leave.`
				decline
			
			label angry
			`	"I am sorry, Captain. Since the terrorist attacks everyone has been on edge. I hope you won't think badly of us." They leave.`
				decline
	
	on accept
		"reputation: Republic" <?= -10
	
	npc kill
		government "Republic"
		personality nemesis
		fleet "Small Republic" 2



event "FW Katya Alt 2: ready"

mission "FW Katya Alt 2"
	minor
	name "Transport Mr. Eyes"
	description "Katya Reynolds asked you to travel to <destination>, where her friend Mr. Eyes is waiting for you."
	source
		government "Free Worlds"
	destination "Foundry"
	passengers 1
	to offer
		has "event: FW Katya Alt 2: ready"
		has "assisted free worlds"
		or
			random < 25 * "assisted free worlds"
			has "flagship planet: Zug"
	to fail
		has "chosen sides"
	
	on offer
		conversation
			`As you are walking through the spaceport, someone calls out, "Captain <last>!" A Free Worlds officer is approaching you; you recognize her as the same woman who pulled a gun on you earlier as a way to "test" you. "I apologize for pulling that trick on you before," she says. "My name is Katya Reynolds. I've heard really good things about you from some other members of the Free Worlds Council, and I'm hoping you'd reconsider working with me."`
			choice
				`	"Okay, as long as you don't point any more guns at me."`
				`	"Sorry, I just really don't like you. Or the Free Worlds."`
					decline
			`	"Great," she says. "Here's the deal. I have a friend named Mr. Eyes, who needs a lift from <destination>. For his safety, I'd rather not tell you anything about his work, but I assure you he's an upstanding citizen. A little unpopular with big corporations and certain corrupt local governments, though. Can you give him a lift?"`
			choice
				`	"Sure, I would be glad to."`
					accept
				`	"Sorry, this sounds a bit too shady to me."`
					decline
	
	on visit
		dialog `You land on <planet>, but your escort with room for Mr. Eyes hasn't entered the system yet. Better depart and wait for it to arrive.`
	on complete
		set "FW Katya 2: done"



mission "FW Katya 2"
	name "Transport Mr. Eyes"
	description "Katya Reynolds asked you to travel to <destination>, where her friend Mr. Eyes is waiting for you."
	source "Skymoot"
	destination "Foundry"
	passengers 1
	to offer
		has "FW Katya 1B: done"
	to fail
		has "chosen sides"
	
	on offer
		conversation
			`When you enter the bar, Katya waves you over to her table. "I've got another friend who needs to be transported," she says. "This one is on a boondock planet near the Core right now."`
			choice
				`	"Sure, I'd be glad to transport him."`
				`	"Sorry, but I've decided working for the Free Worlds just isn't worth the risk."`
					decline
			
			`	"Great!" she says. "His name is Mr. Eyes, and he'll meet you on <destination>. For his safety, I'd rather not tell you anything about his work, but I assure you he's an upstanding citizen. A little unpopular with big corporations and certain corrupt planetary governments, though."`
				accept
	
	on visit
		dialog `You land on <planet>, but your escort with room for Mr. Eyes hasn't entered the system yet. Better depart and wait for it to arrive.`



mission "FW Katya 2B"
	landing
	name "Transport Mr. Eyes"
	description "Transport Mr. Eyes to <destination>, where the recent terrorist attack took place."
	source "Foundry"
	destination "Geminus"
	clearance
	passengers 1
	to offer
		has "FW Katya 2: done"
	to fail
		has "chosen sides"
	
	on offer
		log "People" "Katya Reynolds" `A former member of Parliament representing the impoverished Dirt Belt worlds, Katya is now a leader in the Free Worlds movement. She is well-known for standing up for the "common people" when they are being overlooked or mistreated by the government or by corporations.`
		log "People" "Ijs Springborn" `Also known as "Mr. Eyes," Ijs worked for years as a self-appointed "vigilante nuclear power plant inspector," trying to catch and report environmental abuses that the government officials were turning a blind eye to. He has now agreed to join the Free Worlds movement.`
		conversation
			`As soon as you land and open your ship's hatch, a man wearing sunglasses and a ridiculous hat and carrying a large metal suitcase runs past you and into your ship, casting a quick furtive glance behind him to see if anyone is following.`
			choice
				`	(Draw my weapon to defend myself against him.)`
				`	(Quickly shut the hatch and find out if he is okay.)`
					goto okay
			
			`	You shut the hatch to keep anyone else from boarding your ship uninvited, then confront him. "Who are you and what are you doing on my ship?" you ask.`
				goto name
			
			label okay
			`	You shut the hatch to keep anyone else from boarding your ship, then turn around to find out who your visitor is. "My name is <first>," you say. "How can I help you?"`
			
			label name
			`	"I'm Ijs Springborn," he says, pronouncing the name like "Eyes." He takes off the glasses and hat. "Councilor Reynolds told me to meet you here."`
			choice
				`	"Wait, 'Councilor' Reynolds? You mean Katya is in Parliament?"`
			
			`	He looks genuinely shocked. "You didn't know? That woman is a legend. Did two terms representing the Dirt Belt. Defender of small worlds and the common people. In some circles her work has made her almost as unpopular as me. But she got tired of working for reform and decided to create her own government instead."`
			`	"And what do you do for work?" you ask.`
			`	"Vigilante nuclear power plant inspector," he says, nonchalantly.`
			choice
				`	"Um... what?"`
				`	"How does that even work?"`
				`	"Is that even legal?"`
			
			`	"I go from world to world checking out plant emissions, to see if they're leaking isotopes into the air, the sea, or the groundwater. And if they are I sic the Department of Atomic Safety on them. The Syndicate hates my guts right now."`
			`	"So, what has Katya asked you to do for the Free Worlds?" you ask.`
			`	"Isn't it obvious?" he says. "We're going to hunt down certain naughty people who have been developing nuclear weapons, and the Free Worlds will turn them over to the Republic. Then the Republic will know that the Free Worlds weren't behind the attacks, and we'll stop this whole mess before it devolves into a civil war."`
			choice
				`	"So, you're convinced that the Free Worlds are innocent?"`
				`	"Okay, what's our plan to do that?"`
					goto plan
			
			`	"Absolutely," he says. "It makes no sense. First of all, that attack hurt their cause more than it helped it. And second, I've known Katerina and her friends in the Free Worlds for a long time. There's no way they would agree to such a thing. So, whoever is responsible is out there somewhere, and the Free Worlds will bring them to justice."`
			choice
				`	"Well, then, what's our plan?"`
			
			label plan
			`	"First," he says, "we need to go to Geminus, where the attack happened. I can explain more when we get there. In the meantime, I should also warn you that I seem to have terrible luck with pirates showing up wherever I go. It's almost like someone has put a price on my head." He grins.`
				accept
	
	on accept
		log `Met up with a friend of Katya's named Mr. Eyes, who calls himself a "vigilante nuclear power plant inspector." He thinks he can help hunt down the people who bombed Geminus and Martini, to prove that the Free Worlds were not behind it.`
	
	npc
		government "Pirate"
		personality nemesis plunders waiting
		fleet "Small Core Pirates" 2
	
	on visit
		dialog `You land on <planet>, but you realize that Mr. Eyes is on one of your escorts that hasn't entered the system yet. Better depart and wait for it to arrive.`



mission "FW Katya 2C"
	landing
	name "Transport Mr. Eyes"
	description "Bring Mr. Eyes to <destination>, where you will meet up with Katya (and hopefully get paid)."
	source "Geminus"
	destination "Rand"
	passengers 1
	to offer
		has "FW Katya 2B: done"
	to fail
		has "chosen sides"
	
	on offer
		conversation
			`It turns out that the suitcase Mr. Eyes is carrying is full of portable sensors. He fires them up while explaining to you what he is doing. "Each world, and even each mine, has a slightly different mix of isotopes in their fissionable elements," he explains. "So what I'm doing right now is almost like taking a fingerprint. Once we've got it, we can try to find a match on another planet. I'd be willing to bet the material just came from a civilian reactor core, so tracking it back to the mine wouldn't necessarily incriminate anyone. But developing nukes is tricky, so they probably did tests. And if we can find the test site, that may lead us to the perpetrators."`
			`	A few minutes later, his measurements are done. "Got it," he says. "Time to start hunting. Katya said to meet up with her on <planet>. It's not our best bet, but it's on the list of suspects."`
				accept
	
	on visit
		dialog `You land on <planet>, but you realize that Mr. Eyes is on one of your escorts that hasn't entered the system yet. Better depart and wait for it to arrive.`
	on complete
		payment 100000
		conversation
			`As soon as you land, Mr. Eyes fires up his sensors and begins collecting data. A few minutes later, Katya shows up. "Eyes!" she says. "It's great to see you again."`
			`	"You too, Councilor," he says.`
			`	Katya hands you a credit chip for another <payment>. "Thanks again, Captain. Did Eyes explain the plan to you?" You nod. "Well," she says, "if you've got space for the two of us and want to be a part of seeing justice done, let's meet up in the spaceport once Eyes is done analyzing his data."`



mission "FW Katya 3"
	name "Drone Hunting"
	description `Disable a surveillance drone (ideally when no Cruisers are watching), board it, "salvage" its surveillance equipment, and return to <destination>. (Until you leave the system where you disabled the drone, other Republic ships may attack you.)`
	source "Rand"
	to offer
		has "FW Katya 2C: done"
	to fail
		has "chosen sides"
	
	on offer
		conversation
			`You find Eyes and Katya sitting in the shade of one of the few trees in the port, drinking some sort of frozen milkshakes while they stare out at the desert and talk in hushed voices. When you join them, Katya says, "I was just filling Eyes in on the Navy's recent fleet mobilization. Half the Dirt Belt is swarming with Cruisers and surveillance drones right now. It's hard to believe that we can find the attackers before they do, unless they're somewhere the Navy hasn't thought to look."`
			`	"Agreed," says Eyes, "and to make matters worse, their sensors are probably much better than mine."`
			`	Katya appears to be struck by a sudden idea. "The sensors on their drones," she says, "their unmanned drones..."`
			`	Eyes glances at her, sees her expression, and says, "No, Councilor, don't even think of it. That's a horrible idea."`
			`	"No," she says, "it's brilliant. Captain <last>, are you familiar with the Dereliction and Salvage Act of 2976?"`
			choice
				`	"No, I've never heard of it."`
					goto no
				`	"Of course. I read parliamentary proceedings every night when I'm trying to fall asleep."`
			
			`	"Well then," she says, "you'll probably agree that legally speaking, Navy surveillance drones count as abandoned goods the moment their owners have left the system."`
				goto response
			
			label no
			`	"Well," she says, "it started when the Syndicate began experimenting with fully automated mining facilities on uninhabitable planets. Pirates started raiding the mines to steal equipment, and the Syndicate claimed that these installations were 'colonies' and it was the Navy's job to defend them. The Act was Parliament's response, stating that taking goods from a human being is piracy, but if the owner or some living representative of theirs is not present in the system, taking those goods is a legal salvage operation. The point was to keep the Navy from being obligated to defend every equipment cache or abandoned station in the galaxy. But by the same law, those Navy surveillance drones become abandoned goods the moment their motherships leave the system."`
			
			label response
			choice
				`	"Yup. That makes perfect sense to me."`
					goto agree
				`	"So first you have me smuggling people across the galaxy, and now you want me to attack Navy ships? Next you'll ask me to start taking prisoners."`
				`	"That sounds like a terrible idea."`
					goto terrible
			
			`	Eyes laughs, spitting out his milkshake in the process. "We won't be asking you to do anything of that sort," Katya responds somewhat aggressively. "Look, if we want to track down who dropped those bombs then we need to get our hands on better scanning equipment, equipment that the Navy has on their unmanned surveillance drones, and you're the one with a ship unconnected to the Free Worlds. All you need to do is find a lone surveillance drone to plunder. Legally the Navy can't do anything about it, and no one will be hurt in the process. If we succeed in finding who's responsible for the bombings, we could prevent war between the Republic and Free Worlds, saving thousands or even potentially millions of lives. So are you with us or not?"`
				goto decision
			
			label terrible
			`	"Are you saying we're going to need to find a different captain to work with?" says Katya. "That would be a big disappointment."`
			label decision
			choice
				`	"Fine, I'll do it. But I still think it's an unwise idea."`
				`	"I'm sorry, but this is a bit farther than I'm willing to go. Count me out."`
					decline
			
			label agree
			`	"Great!" says Katya. "All we have to do is disable a drone, board it, yank out the surveillance equipment, and bring it back here to test it out."`
			`	Ijs says, "Captain, we should warn you: when you attack a drone, any Republic folks in that system will get mad at you. But once you jump out of the system, they'll calm down again."`
				accept
	
	on accept
		log "Katya's plan for hunting down the nuclear terrorists involves stealing the sensor equipment from a Navy surveillance drone. Supposedly taking equipment from a drone counts as a salvage operation as long as none of its owners are present, due to a legal loophole in an old act of Parliament."
	
	on visit
		dialog `You land on <planet>, but you don't have a Surveillance Pod. You must disable a Navy surveillance drone and plunder the outfit from it before returning.`
	on complete
		outfit "Surveillance Pod" -1
		conversation
			`You hand over the "salvaged" equipment to Mr. Eyes and Katya. Eyes begins fiddling with it, and soon discovers how to work the atmospheric scanner. "This is really nice stuff!" he says, enthusiastically.`
			`	Katya says, "We found a halfway decent restaurant in the spaceport village. If you want to keep working with us, meet us there this evening."`



mission "FW Katya 4"
	name "Katya and Mr. Eyes"
	description "Stop on <destination> and check the planet for signs of nuclear testing."
	source "Rand"
	destination "Oblivion"
	passengers 2
	blocked `You need bunks for both Katya and Eyes in order to continue this mission.`
	to offer
		has "FW Katya 3: done"
	to fail
		has "chosen sides"
	
	on offer
		log "People" "Katya Reynolds" `Katya grew up on Hope, a Dirt Belt world that is no longer inhabited because of a supervolcano eruption that triggered a new ice age. Despite her distrust of the Republic she has high regard for the Navy because they were the ones, acting without clearance from Parliament, who helped the settlers on Hope to evacuate safely.`
		conversation
			`You join Katya and Mr. Eyes in the restaurant, and order your meals. They are both in high spirits. While you are waiting for the food to arrive, Mr. Eyes raises his glass of wine and says, "A toast, to Captain <last> and our marvelous new toy. May it bring us good information and swift justice."`
			`	"We're thinking that while we're in the area, we should stop on <planet> next," says Katya, "and then work our way toward the Rim."`
			`	Your meals arrive. The food is excellent, and you spend a relaxed evening sharing stories of your childhoods. Katya turns out to be a Dirt Belt native like yourself, from a planet named Hope. "No longer settled," she explains. "Supervolcano. It was a cold planet to start out with, and the eruption sent it into an ice age that could last for millennia. My home town is under thirty meters of glacier by now."`
			choice
				`	"Was anyone killed?"`
				`	"How did you escape?"`
			
			`	"The eruption was on the other continent," she explains, "so no one was killed in the blast. It was a slow-moving disaster. We had six months or so to move two million settlers off-world before the temperatures would drop too low to be livable. More than half of the Navy was mobilized to ferry our people to other planets."`
			`	"Here's the best part," says Eyes. "The Navy operates with a certain amount of autonomy. Turns out when they found out about the disaster, they mobilized without even waiting to clear it with Parliament. Which was technically within their mandate, this being a natural disaster. But the Navy is funded by taxes, and the Paradise Planets pay ten times as much in taxes as the Dirt Belt."`
			`	"The Paradise Planets viewed the Navy as their own private security force," says Katya, "so they got really mad when half the Navy suddenly vanished to assist some dirty refugees. Because those admirals gave the order to assist us, millions of lives were saved. And then Parliament fired them."`
			choice
				`	"You're making the Navy sound like heroes. I thought they were your enemies."`
				`	"You've almost convinced me to join the Navy."`
			
			`	"Our fight isn't with the Navy," says Katya. "Most of them are good people. I'm sure they don't want war any more than we do. They're like police officers who are suddenly being asked to fight against the very people they swore to protect and serve."`
			`	"I was a child on Vinci while this was happening," says Eyes. "A Paradise World. I would listen to the news and could never understand why all the adults around me were so very, very angry that the Navy had gone off to rescue two million people from freezing to death. But they told me that we lived in one little island of safety in a dangerous galaxy, and that without the Navy protecting us the pirates or even maybe aliens would sweep in and destroy our homes and take our money. That it was us against the whole galaxy."`
			`	"I'd hate to be rich," says Katya. "So much to fear."`
			`	You finish your meal (Katya pays the tab), and agree to take off for <planet> first thing in the morning.`
				accept
	on visit
		dialog `You land on <planet>, but you realize that Katya and Mr. Eyes are on one of your escorts that hasn't entered the system yet. Better depart and wait for it to arrive.`



mission "FW Katya 5"
	landing
	name "Information Gathering"
	description "Bring Katya and Mr. Eyes to <destination>, where some monks may be able to help you negotiate with the pirates for information."
	source "Oblivion"
	destination "Harmony"
	passengers 2
	to offer
		has "FW Katya 4: done"
	to fail
		has "chosen sides"
	
	on offer
		conversation
			`You land on <origin>, and Mr. Eyes fires up the new Navy surveillance equipment to make atmospheric measurements. "Nothing here," he says after a few minutes. "Guess we should move on."`
			choice
				`	"Are we just going to search every planet in this sector? Won't that take months?"`
				`	"Are there any other ships helping us search, or is it just us?"`
					goto search
			
			`	"You've got a point," says Eyes. "And we don't even know for sure that the terrorists originated from around here. Without any additional information, we're looking for a needle in a galaxy-sized haystack."`
				goto pirates
			
			label search
			`	"No," says Eyes, "we've tried to keep this search a secret so the terrorists won't know we're looking for them. Any group with the resources to develop nuclear weapons likely has the resources to also cover their tracks, and if they know we're coming for them, they could make our job even harder than it already is."`
			
			label pirates
			`	Katya says, "What we need is some leads to follow. I bet we could buy information on Greenrock. Whenever anyone is doing something illegal in this sector, there's a good chance the pirates are helping them."`
			`	Mr. Eyes says, "Unless you've got boatloads of money to give the pirates, we need someone who's friendly with them, who can convince them to talk for free. We should go to the Brothers on Harmony."`
			`	"That's not a bad idea," says Katya, "as long as they don't make me sit through one of their church services. I'm usually all for service, but theirs always makes me fall asleep."`
			`	"What do you say, Captain?" asks Eyes. "Want to visit a monastery?"`
			choice
				`	"Sure, sounds like fun."`
					accept
				`	"You guys have interesting friends. How do you know these monks?"`
				`	"Sounds boring. Can't we go shoot down more surveillance drones instead?"`
					goto shoot
			
			`	"When I grew up and left the Paradise sector, as a young idealist," says Eyes, "I decided I wanted to take a vow of poverty, so I came to live with the Brothers. But it turns out they also wanted me to take a vow of obedience. And chastity. Not so much my cup of tea." He winks at Katya.`
			`	"Are the monks really as boring as Katya says?" you ask.`
			
			label shoot
			`	"Sorry kid," says Eyes. "Take it from me, working for justice is not always exciting."`
			choice
				`	"Fine, I'm in."`
					accept
				`	"Sorry, but I think I'm done with helping the Free Worlds. I'd rather strike out on my own."`
					decline
	
	on visit
		dialog `You land on <planet>, but you realize that Katya and Mr. Eyes are on one of your escorts that hasn't entered the system yet. Better depart and wait for it to arrive.`



mission "FW Katya 5B"
	landing
	name "Information Gathering"
	description "Travel to <planet> with Brother Greg and see if he can get any information from the pirates there. (Hail the planet to have him negotiate landing clearance.)"
	source "Harmony"
	destination "Greenrock"
	clearance `Brother Greg talks briefly with the spaceport traffic controller. When they realize who he is, they agree to let you land "without paying the usual fee."`
	passengers 2
	to offer
		has "FW Katya 5: done"
	to fail
		has "chosen sides"
	
	on offer
		log "Factions" "Pirates" `Pirate ships are often crewed by children, the equivalent of street gangs or child soldiers. Many lawless worlds are so poor that joining a pirate gang is one of the only attractive options for earning a living.`
		conversation
			`Katya and Eyes lead you to the monastery. As you are approaching, you meet a monk who is wearing a long black robe and kneeling in a small vegetable garden, pulling weeds. When he looks up and sees you, he leaps to his feet and runs over. "Katya! And Ijs! Welcome back!" Then he turns to you. "I'm David," he says.`
			choice
				`	"I'm <first>. Pleased to meet you."`
			
			`	Katya asks, "Is Brother Greg here?"`
			`	"He is," says David. "Come inside." The monastery building is a stone and brick structure that looks like pictures you have seen of ancient Earth. He leads you down a long hallway and into a sitting room with furniture that looks equally antique, then leaves.`
			`	As you are waiting, Eyes explains, "Brother Greg is in charge of the monastery's outreach and ministry to pirate crew members."`
			choice
				`	"That sounds even odder than being a vigilante nuclear inspector."`
				`	"Why would anyone want to reach out to pirates?"`
					goto outreach
			
			`	Eyes laughs. "Yes, the monks were a big influence in helping me to think creatively about my own vocation."`
			
			label outreach
			`	"Consider this," says Katya. "In the galactic south, the average age of a pirate crew member is seventeen years old. And many are much younger than that. They're more like street kids than like hardened criminals."`
			`	Just then, Brother Greg walks in. Mr. Eyes introduces you to him and explains your situation. Greg frowns, thoughtfully. "What do we have to offer in exchange for that information?" he asks.`
			`	Katya says, "Ever since the bombings, Southern space has been swarming not only with an increased militia presence, but with the whole Republic Navy. That must make it awfully hard to be a pirate. Seems like the pirates would be glad if the Navy got what they were looking for and went back up north."`
			`	Brother Greg nods. "It's worth a try. Why don't you join us for dinner, and we'll depart for Greenrock in the morning. When we get there, just hail the planet and let me do the talking, and I can probably get permission to land for free."`
			`	You join the brothers for a simple but delicious dinner, soup and salad made entirely from their own gardens. After dinner, Greg asks you, "Do you want to join us for evening prayer?"`
			choice
				`	"Sure, I'd be glad to."`
					goto prayer
				`	"Sorry, I've got some other stuff to get done tonight."`
			
			`	"No problem," he says. "See you in the morning."`
				goto morning
			
			label prayer
			`	"Evening prayer" turns out to be a lengthy church service that apparently begins with the monks listing every bad thing they can possibly imagine and praying that it would not happen: "From lightning and tempest; from earthquake, fire, and flood; from plague, pestilence, and famine, good Lord, deliver us. From all oppression, conspiracy, and rebellion; from violence, battle, murder, and war; and from dying suddenly and unprepared, good Lord, deliver us..." It's very monotonous.`
			`	At some point, they switch to praying for different people: for the Parliament of the Republic, and everyone in authority; for the governor of <origin>, their world; for the Quarg and all sentient species; for prisoners, for the homeless and poor, for orphans, for pregnant women and young children, for travelers, for starship crews and captains, for miners and oil crews, for mill and factory workers; for the abused; for the mentally ill; for pirates and street gangs; for all creatures and planets vulnerable to exploitation or ecological destruction. (Eyes, who is sitting next to you, responds to that last petition with a fervent "Amen!") The litany is so detailed and specific that you find it both exhausting and fascinating.`
			`	When the service ends, the monks depart for their rooms in silence, and Eyes, with a brief nod to you, does the same.`
			
			label morning
			`	At breakfast in the monastery, Mr. Eyes tells you, "I'm going to be staying here until you get back. Greenrock is no place for a man with a price on his head. But Katya will be going with you." You bring Katya and Greg back to your ship and get ready to take off.`
				accept
	
	on visit
		dialog `You land on <planet>, but you realize that Katya and Brother Greg are on one of your escorts that hasn't entered the system yet. Better depart and wait for it to arrive.`



mission "FW Katya 5C"
	landing
	name "Information Gathering"
	description "Return to <planet> with Katya and Brother Greg."
	source "Greenrock"
	destination "Harmony"
	passengers 2
	to offer
		has "FW Katya 5B: done"
	to fail
		has "chosen sides"
	
	on offer
		conversation
			`Brother Greg disappears for several hours to talk with his various contacts, then returns and reports to you and Katya. "No one has heard anything specific," he says, "and they say keeping a nuclear program secret would take an incredible amount of resources, or a very remote location with very good security."`
			`	"Any hints on where we should look?" asks Katya.`
			`	"A few. I talked to one friend who had done research into nuclear development 'for purely academic reasons,' and he said that only a fool would perform atmospheric tests; Intelligence would notice that immediately, no matter what world you were on. He said the ideal development location would be a sparsely populated planet with some abandoned deep underground mines."`
			`	"Anything else?" you ask.`
			`	"Just one more thing," says Greg. "Several people mentioned that they think the Navy itself may have a nuclear arsenal, and that a renegade may have stolen the weapons from them. Much easier than developing them yourself."`
			`	"Well, let's head back to <planet> and see what Eyes thinks," says Katya, "but I can't imagine the Navy would have such an arsenal. Searching on mining planets sounds like our best bet for now."`
				accept
	
	on visit
		dialog `You land on <planet>, but you realize that Katya and Brother Greg are on one of your escorts that hasn't entered the system yet. Better depart and wait for it to arrive.`
	on complete
		payment 100000
		conversation
			`When you land on <planet>, as Brother Greg is gathering his luggage, Katya hands you another credit chip for <payment>. "Thanks for risking your life with the pirates," she says. "You've got real guts."`
			`	You return to the monastery and share your new information with Mr. Eyes. His reaction is the same as Katya's. "No way the Navy has nukes," he says. "Some other secret branch of the government, maybe, but not the Navy. That would offend their sense of honor."`
			`	"Still," says Katya, "if there was such a program and the weapons were stolen from it, that would explain why Intelligence has not named a suspect yet. They would have to reveal the program's existence."`
			`	Eyes shakes his head. "This isn't a productive line of investigation," he says. "If it was some local terrorists, we've got some hope of tracking them down. If it's some shadowy government organization, there's no way we can find them. So, the local terrorist angle is the only one worth pursuing."`
			`	"Very well," says Katya. "Captain <last>, meet us in the spaceport if you're willing to continue working with us."`



mission "FW Katya 6"
	name "The Hunt Continues"
	description "Take Katya and Eyes to <destination>."
	source "Harmony"
	destination "Sinter"
	passengers 2
	to offer
		has "FW Katya 5C: done"
	to fail
		has "chosen sides"
	
	on offer
		conversation
			`You find Katya and Mr. Eyes sitting at a table in the corner of a small cafe, talking in hushed voices and examining a galactic map that is spread out in front of them. Several of the nearby systems are circled. Katya says, "Hello again, Captain. We've picked three planets that we think are our best options: <planet>, Hopper, and New Iceland. It should only take a few weeks to visit all of them. What do you say?"`
			choice
				`	"Sure, I definitely want to help solve this case!"`
					goto sure
				`	"Why these worlds specifically? Why not check worlds in Free space if the Republic thinks you did it?"`
				`	"Sorry, I'm through with helping the Free Worlds. I don't think we have a chance of beating the Navy to the punch."`
					decline
			
			`	"I suppose that showing a lack of evidence for nuclear testing done on Free planets would be circumstantial evidence for us," Eyes says, "but we're specifically hunting for the culprit, so these are our best bets as far as nearby mining worlds go. And searching these three worlds would be quicker than searching all of Free space."`
			`	"Another thing we have to keep in mind is that we may not be able to operate outside of Free space forever," Katya responds. "I pray that we find answers before it comes to it, but war between the Free Worlds and Republic would cut us off from freely searching most of the galaxy."`
			choice
				`	"Okay, I'll help you search these worlds."`
				`	"Sorry, but I don't think this is the best course of action. You'll have to find someone else to help you with this."`
					decline
			
			label sure
			`	"Great!" says Katya. "We'll stop on <destination> first, then swing by Hopper and on to New Iceland. If we still haven't found anything by that point, we'll start working our way up the Rim."`
				accept
	
	on visit
		dialog `You land on <planet>, but you realize that Katya and Mr. Eyes are on one of your escorts that hasn't entered the system yet. Better depart and wait for it to arrive.`



mission "FW Katya 6B"
	landing
	name "The Hunt Continues"
	description "Take Katya and Eyes to <destination>."
	source "Sinter"
	destination "Hopper"
	passengers 2
	to offer
		has "FW Katya 6: done"
	to fail
		has "chosen sides"
	
	on offer
		conversation
			`Mr. Eyes fires up his instruments and looks at the results for a few minutes. "Nothing," he says. "Even underground testing would've thrown up a debris plume large enough to measure traces of it. But I'm picking up nothing."`
			`	"No problem," says Katya. "Let's continue to <planet>."`
				accept
	
	on visit
		dialog `You land on <planet>, but you realize that Katya and Mr. Eyes are on one of your escorts that hasn't entered the system yet. Better depart and wait for it to arrive.`



mission "FW Katya 6C"
	landing
	name "The Hunt Continues"
	description "Take Katya and Eyes to <destination>."
	source "Hopper"
	destination "New Iceland"
	passengers 2
	to offer
		has "FW Katya 6B: done"
	to fail
		has "chosen sides"
	
	on offer
		conversation
			`Again, Eyes runs his tests, and again, nothing shows up. "One more planet to go," he says. "Time to try <planet>." You can tell that they are both starting to feel a bit discouraged, and you are overwhelmed by the thought of how many planets in this sector you may need to search unless you get a lucky break soon.`
				accept
	
	on visit
		dialog `You land on <planet>, but you realize that Katya and Mr. Eyes are on one of your escorts that hasn't entered the system yet. Better depart and wait for it to arrive.`



mission "FW Katya 7"
	landing
	name "The Hunt Continues"
	description "Take Katya and Eyes to <destination> to check for signs of underwater testing."
	source "New Iceland"
	destination "Deep"
	passengers 2
	to offer
		has "FW Katya 6C: done"
	to fail
		has "chosen sides"
	
	on offer
		conversation
			`<origin> turns out no differently than the previous two. "We need a change in strategy," says Katya. "We've been talking about something while we were in transit."`
			`	Eyes says, "It occurred to me that underwater testing might be even easier than underground: no need to dig or find a mine shaft. And, the Navy's sensors are for atmosphere, not oceans. But I've still got my old test kits with me for seawater."`
			`	Katya says, "So then we wondered, what sort of world would you go to if you wanted rumblings in the ocean to go unnoticed? Either an unpopulated one, or one with lots of meteorite activity. And that leads us to... <planet>." She points out the system on your map. "Mild tidal surges on almost a weekly basis, due to impacts from all the asteroids in system. Perfect place to hide an undersea explosion."`
			choice
				`	"Sounds like a good possibility. Let's give it a try!"`
					goto agree
				`	"But <planet> is part of the Free Worlds. What happens if we do find evidence there?"`
				`	"Sorry, I've got some other missions I need to run instead of continuing this wild goose chase."`
					decline
			
			`	"The plan hasn't changed," Eyes responds. "We find where the testing occurred, and that will lead us to the culprits. Even if it turns out that someone connected to the Free Worlds is responsible, they'll be turned over to the Republic."`
			`	"I pray that no one within the Free Worlds is a part of this, though," Katya says quietly. "I'm almost hoping we find nothing."`
			choice
				`	"Fair enough. Let's give it a try."`
				`	"The Free Worlds is looking guiltier the more we look. I'm out of here."`
					decline
			
			label agree
			`	"I appreciate your help, Captain <last>," says Katya. "Let's get going."`
				accept
	
	on visit
		dialog `You land on <planet>, but you realize that Katya and Mr. Eyes are on one of your escorts that hasn't entered the system yet. Better depart and wait for it to arrive.`



mission "FW Katya 7B"
	landing
	name "The Hunt Continues"
	description "Take Katya and Eyes to the mining moon <planet>."
	source "Deep"
	destination "Clink"
	passengers 2
	to offer
		has "FW Katya 7: done"
	to fail
		has "chosen sides"
	
	on offer
		conversation
			`After landing, you go for a walk along the beach with Katya and Eyes. They both go barefoot, walking in the surf. Eyes is collecting pebbles and shells from under the water, and at one point instead of grabbing a pebble he surreptitiously reaches down and fills a small vial with seawater.`
			`	Back at your ship he runs his tests, with you and Katya watching eagerly. He looks at the results, frowns, and then repeats the whole procedure with a second test kit. Finally he sighs. "Nothing," he says.`
			`	Katya shouts in frustration and bangs her fists against the bulkheads. "We're never going to find anything," she says. "Forget it, I'm going for a walk." She leaves your ship.`
			`	Mr. Eyes packs up his instruments, and then you walk outside and find her sitting on the landing pad near your ship, watching the moon rise over the ocean. She seems much calmer.`
			choice
				`	(Sit down next to her and try to comfort her.)`
				`	"What should we do now?"`
					goto last
			
			`	You sit on one side of her, and Eyes sits on the other. "It's really admirable, what you're doing," you say. "You're trying to work for peace, and for justice. It's valuable work. Don't lose heart."`
				goto last
			
			label last
			`	"One more try," she says. "One last world, and then we give up. I want you to take me... there." She points at the moon, hanging just above the horizon.`
			`	Eyes says, "Mining world. Dusty atmosphere. Frequent meteorite impacts. You could set off a nuke on the far side of that world and the miners would probably sleep right through it."`
			choice
				`	"Okay, I'll take you to this one last world, and then we're done."`
				`	"Sorry, 'one more world' is what you said two planets ago. I'm done with this."`
					decline
			`	"I promise it will be the last one," says Katya.`
				accept
	
	on visit
		dialog `You land on <planet>, but you realize that Katya and Mr. Eyes are on one of your escorts that hasn't entered the system yet. Better depart and wait for it to arrive.`



mission "FW Katya 7C"
	landing
	name "Bring Eyes to <planet>"
	description "While Katya is undercover on <origin>, bring Mr. Eyes to <destination> to report to the Free Worlds."
	source "Clink"
	destination "Zug"
	passengers 1
	to offer
		has "FW Katya 7B: done"
	to fail
		has "chosen sides"
	
	on offer
		log "Found evidence of nuclear testing on Clink, a mining moon on the edge of Free Worlds territory. It's strange that the perpetrators left such clear evidence behind; the Navy's drones will certainly have discovered it before we did. Katya stayed behind to try to infiltrate the mining compound and collect more information."
		conversation
			`You land some distance from the mining settlement, and Mr. Eyes goes into the airlock in a pressure suit, cycling it to bring in some of the moon's thin atmosphere for him to test. "Firing up my instruments now," he says through the commlink. There is a long pause, and then he starts spouting a long string of creative profanity. Katya runs over to the airlock window to see what is happening.`
			`	Finally, Eyes calms down enough to say, "It's a match! Not only has there been a recent test here, but the signature matches the one we took on Geminus. This is it."`
			`	He cycles the airlock and comes back inside. "Let's fly around and see if we can find the site," he says. After a few hours of flying low over the surface and scanning for radiation signatures, you find a spot that looks like all the other meteorite craters but is full of radiation. Katya and Eyes look at the images of the surface almost in disbelief.`
			`	"Based on the isotopic decay rates, this explosion happened in mid-June," says Eyes. "Just before the attacks happened."`
			`	"It makes no sense," says Katya. "It's a blatant atmospheric test. No way the Navy hasn't found this. The Navy could act on this at any moment."`
			choice
				`	"What do we do now that we've found the test site?"`
					goto now
				`	"So the Free Worlds is behind this! This is one of your planets!"`
			
			`	"Yes, this a Free planet, but this evidence is far too blatant," Eyes responds. "Just because we found a match here doesn't mean this is where all the testing happened. I'm only detecting enough isotopes to account for one explosion, and you wouldn't just test once. If anything, this shows that the Free Worlds is being framed by someone, and they used one nuke here before bombing Geminus and Martini to make it look like it was the Free Worlds who did it."`
			`	"I swear before God when I say that the Free Worlds has nothing to do with this, Captain," Katya says. "But we'll find whoever is responsible and bring them to justice."`
			
			label now
			`	Katya thinks for a moment. "Captain, is the outpost reporting any job openings?"`
			`	You check your computer. "One job opening, for a janitor in the mess hall."`
			`	She grimaces. "Okay, it's better than nothing. I'll take the job to go undercover and see what I can find out. You take Eyes to <planet>, where he can get in touch with the Free Worlds Council. I'll find a way to send you a message once I've found the perpetrators."`
			`	"Katerina," says Eyes, "this is way too dangerous. As I said, if we were able to detect this then so can the Navy, and they probably already have. They could decide to occupy Clink at any moment, and you'd be trapped here with no way out."`
			`	"There's no other way," she says. "We have no time to lose. I'm willing to risk it."`
			`	With deep reservations, you drop her off at the outpost. Katya ruffles her hair and rubs some moon dust onto her face to blend in while asking about the job, which she is quickly offered. "Not many folks care to work up here," says the foreman, "so your help would be much appreciated." You and Eyes return to your ship and get ready to travel to <planet> with the evidence.`
				accept
	
	on visit
		dialog `You land on <planet>, but you realize that Mr. Eyes is on one of your escorts that hasn't entered the system yet. Better depart and wait for it to arrive.`
	on complete
		payment 250000
		"assisted free worlds" ++
		conversation
			`Eyes has been really quiet for the whole journey; you're sure that he's worried about Katya. When you land, he hands you <payment> and says, "Thank you for all your help, Captain. I pray that this leads to justice being done."`
			`	He starts to walk off, then comes back. "By the way, Katya wanted to keep this a secret, but I think you should know." He points to the credit chips he just handed you. "Katya's been funding this out of her own pocket. That's the last of her savings that she just paid you."`
			choice
				`	"I had no idea."`
				`	"Wow, she really is dedicated to this work, isn't she?"`
			`	"She's a unique woman," says Eyes. "I hope we see her again soon. Goodbye for now, <first>."`



mission "FW Commitment"
	minor
	landing
	name "Join the Free Worlds"
	description "If you want to join the Free Worlds, report to their headquarters on <destination>."
	source
		government "Free Worlds"
	destination "Bourne"
	to offer
		"assisted free worlds" >= 3
		has "FW Katya 7C: done"
	to fail
		has "chosen sides"
	to complete
		never
	
	on offer
		log "Got invited to join the Free Worlds. It's a valuable opportunity, but it would also be a fast way to become an enemy of the Republic."
		conversation
			`Soon after you land, a courier arrives at your ship and hands you a formal looking letter. It reads:`
			``
			`Dear Captain <last>,`
			`	The Free Worlds Council would like to thank you for the invaluable assistance you have rendered to us recently. We are prepared to offer you a position as an officer in our militia, remaining in command of your own ship. Your starting salary will be 1,100 credits per diem. If you want to join us, please report to our headquarters on Bourne at your earliest convenience.`
			`	Sincerely,`
			`				Tomek Voigt`
			`				Jean-Jacques Soleau`
			`				Freya Winters`
			`				Alondo Gruyere`
			`				Katerina Reynolds`
			``
			`	You notice that Katya's name is printed, instead of signed like the others; she must still be undercover on Clink.`
				accept



mission "Rescue Katya 1"
	landing
	name "Rescue Katya"
	description "Rescue Katya from <planet>, before the Navy discovers her, and bring her safely to Longjump."
	source "Bourne"
	destination "Clink"
	to offer
		has "FW Commitment: offered"
		not "chosen sides"
	on fail
		dialog `You have failed an essential Free Worlds mission. If you want to complete the story line, revert to the autosave or another earlier snapshot of the game.`
	
	on offer
		conversation
			`You are on Bourne, the capital of the Free Worlds. Do you take them up on their job offer and volunteer to officially join them? With tensions between the Free Worlds and Republic so high, it's not unthinkable that they could go to war with one another, so it would be a good idea to have a warship and some spare funds before siding with the Free Worlds.`
			choice
				`	(Yes.)`
				`	(Not yet.)`
					defer
			
			branch mistrust
				has "fw escort: mistrusted"
			
			`	You find the Free Worlds offices and give your name to the person at the front desk. A few minutes later Tomek Voigt, who manages supplies and fleet movements for the Council, comes down the stairs to greet you. "I'm so glad you've agreed to join us, Captain <last>," he says.`
				goto next
			
			label mistrust
			`	You find the Free Worlds offices and give your name to the person at the front desk. A few minutes later Tomek Voigt, who manages supplies and fleet movements for the Council, comes down the stairs to greet you. "Captain <last>," he says with a stern glare. "If it were up to me alone you would not be standing in front of me today, but it would appear that your continued help has earned you enough good will to surpass my mistrust of you.`
			`	"But I'm a reasonable man," he continues, his expression changing to a smile. "If my friends trust you, then I will give you a second chance, even if it is against my better judgment. Now please, join us."`
			
			label next
			`	That night you are introduced to the rest of the Council: Alondo Gruyere, the Council's chief diplomat, Freya Winters, an adept engineer and the Council's head of logistics, and Jean-Jacques "JJ" Soleau, an ex-Navy officer who now leads the training of the Free Worlds militias. Katya Reynolds, the final member of the Council, is not present.`
			`	They take you out to dinner at a very fancy restaurant. Halfway through the third course of the meal, Tomek's communicator beeps. He reaches over to turn it off, then sees the message and turns pale. A hush falls over the table. "<system> has been captured by the Navy," he announces.`
			`	After a long silence, JJ asks, "How many casualties?"`
			`	"None," says Tomek. "The Navy claimed that <system> was the source of the terrorist attack, and after they showed the evidence to the militia commander on Deep he surrendered and yielded control of the system to them without a fight."`
			choice
				`	"Was Katya still there? We need to rescue her!"`
				`	"We can't allow them to do that. We should gather our fleets and attack."`
					goto attack
			
			`	"Indeed," says Freya. "That should be our first priority."`
				goto help
			
			label attack
			`	JJ says, "Calm down, Captain. Combat is our last option, not our first. And if their claim is correct, they were justified in taking the system."`
			`	Freya says, "Uniting the militias could take weeks. A much more pressing issue is that Katya is still on Clink, unless anyone has heard otherwise from her."`
			
			label help
			`	"Well," says Alondo, "it's a good thing we haven't yet publicly announced that Captain <last> is working for us. Captain, we have one final mission for you as an independent merchant captain. We need you to stop on Clink, locate Katya, and bring her safely to Longjump without being stopped by the Navy."`
				accept
	
	on accept
		set "chosen sides"
		event "capture of Kornephoros"
		log "People" "Alondo Gruyere" `Alondo grew up on Bourne, the relatively prosperous planet on the edge of the Rim that is now the capital of the Free Worlds. He served as a Republic diplomat for years before becoming convinced that Parliament was just using him to "pacify" the less developed worlds in the South with empty promises. He joined the Southern Mutual Defense Pact in the early days, before it became the Free Worlds, and is now a member of the Council.`
		log "People" "Tomek Voigt" `Tomek is a young and ambitious militia commander. His brilliant tactical leadership and charismatic personality gained him quite a following in the Dirt Belt region even before the Free Worlds came into existence. He was asked to join the Council in part because of his popularity with the local militias throughout the region.`
		log "People" "Freya Winters" `Freya is an engineer, specializing in surveillance equipment but with a wide range of talents. She organized the "Thousand Eyes" program run by the Southern Mutual Defense Pact, which was an attempt to reduce the power of the pirate fleets in the region by tracking their fleet movements. Despite her relative lack of interest in politics, she was asked to join the Free Worlds Council because of her expertise in optimizing the distribution and management of resources.`
		log "People" "Jean-Jacques Soleau" `Known to most people simply as "JJ," Jean-Jacques grew up in the Dirt Belt and served in the Navy for years before quitting in frustration over the fact that the Navy was no longer defending his home region of space. He now serves on the Free Worlds Council, where he is tasked with coordinating actions between the local militias and shaping them into a single fighting force that can act in concert with each other.`



mission "Rescue Katya 2"
	autosave
	landing
	name "Rescue Katya"
	description "Return to <planet> and report to the Free Worlds Council that you were unable to locate Katya."
	source "Clink"
	destination "Longjump"
	to offer
		has "Rescue Katya 1: done"
	on fail
		dialog `You have failed an essential Free Worlds mission. If you want to complete the story line, revert to the autosave or another earlier snapshot of the game.`
	
	on offer
		conversation
			`The mining outpost on Clink is swarming with Navy officers; you would guess that they in fact outnumber the miners. You are not sure how you are going to get in there and contact Katya without the Navy noticing.`
			choice
				`	(Wait in my ship and see if she approaches.)`
				`	(Check if she is waiting for me out by the test site.)`
					goto site
				`	(Make some excuse to enter the outpost.)`
					goto enter
			
			label wait
			`	You wait on the landing pad for several hours. Katya does not show up. Navy officers in pressure suits walk by your ship about every fifteen minutes, no doubt wondering what you are doing here.`
			choice
				`	(Check if she is waiting for me out by the test site.)`
				`	(Make some excuse to enter the outpost.)`
					goto enter
				`	(Give up and report my failure to the Council.)`
					goto fail
			
			label site
			`	You fly over the test site scanning for life signs or energy signatures, but there is nothing. And, there is little chance that Katya could be living out here for long, because she would need an oxygen source.`
			choice
				`	(Wait on the landing pad and see if she approaches.)`
					goto wait
				`	(Make some excuse to enter the outpost.)`
				`	(Give up and report my failure to the Council.)`
					goto fail
			
			label enter
			`	You put on a pressure suit, leave your ship, and approach the outpost. As soon as you step through the airlock you are stopped by a Navy officer. "What is your business here?" he asks.`
			`	"My brother is a miner here," you say. "Our mother sent me to check on him."`
			`	The officer says, "Don't worry, no one here has been hurt, and they will all be free to continue their work shortly. But for now, I'm going to have to ask you to leave this world." He calls over several guards who are wearing pressure suits; they escort you to your ship and command you to take off.`
			
			label fail
			`	You have no choice but to head back to <planet> without Katya. The Council is going to be very disappointed.`
				launch
	
	on accept
		log "The Navy has invaded Kornephoros, while Katya was still undercover on Clink. No sign of where she is. She may have been taken as a prisoner."



mission "Defend Sabik"
	landing
	name "Defend Sabik"
	description "Help to repulse a Navy attack on Sabik, then land on Longjump to debrief."
	source "Longjump"
	to offer
		has "Rescue Katya 2: done"
	on fail
		dialog `You have failed an essential Free Worlds mission. If you want to complete the story line, revert to the autosave or another earlier snapshot of the game.`
	
	on offer
		set "license: Militia"
		"salary: Free Worlds" = 1100
		"reputation: Republic" <?= -10
		event "start of hostilities"
		event "joined the free worlds"
		conversation
			`When you land on <planet>, you discover that Tomek has already found transportation here; he meets you almost as soon as your ship lands. When you step out of the hatch alone, without Katya, he turns away in grief. "I'm sorry," you say, "I couldn't locate her. The whole place is under guard."`
			`	"Very well," he says, "we'll have to pray that she's still hidden there somewhere. In the meantime, we need to make your allegiance official so that you can fight alongside us if it comes to that."`
			`	He is carrying a paintbrush and a very large can of green paint. "Would you like to do the honors?" he asks.`
			choice
				`	"Sure."`
					goto paint
				`	"I can't just keep flying merchant colors?"`
			
			`	"No," he says, "it would be dishonest, and if you were to fight alongside us you would be classified as a partisan, a criminal rather than an enemy combatant. Believe it or not, you're better off as an official prisoner of war than as a partisan, if you ever do get captured. So, time to start painting."`
			
			label paint
			`	You take the paintbrush, climb on top of your ship, and begin painting it in the green and gold of the Free Worlds. Suddenly you hear a cheer from one of the other ships parked nearby; someone has seen what you are doing and is shouting, "For freedom! Another ship for freedom!" Soon several other people see you, and before long it seems like everyone in the port has picked up the cheer.`
			`	Tomek stands by, silently, until you finish, and then approaches you with an outstretched arm holding onto a license. "Here. You're going to need this. I'm sure your assistance will be invaluable to our cause," he says as you accept the militia license. "Now if you'll excuse me, I must gather the militia for the coming battle."`
			`	You find that the militia are collecting at the spaceport bar. Some congratulate you on joining the Free Worlds, but most are standing around quietly, waiting for something to happen. More gather as time goes by, to the point that the bar becomes overcrowded and militia are waiting in the streets outside the building.`
			`	An hour later, while standing outside the bar, you look up and notice the flashing lights of ship weapon fire off in the distance above the planet. Some militia begin running to their ships, but most stand there like a deer in headlights. Just then, Tomek returns with a megaphone and begins shouting orders. "The Navy has entered the system! We can't let them take it, or they'll have us completely bottled up. This is where it begins. We need to fight! Get to your ships, quickly! We have more reinforcements on their way from deeper in the Rim!`
			`	"And if you can, disable their ships instead of destroying them. These are Navy ships, after all, and most of them don't want war any more than we do. Now go! Your worlds need you!" You hurry to join all the other ships taking off to defend the system.`
				launch
	
	on accept
		log "Officially joined the Free Worlds. Helping to defend Sabik, which is now under attack by the Navy. This Free Worlds work may mean getting involved in a lot more battles like this one."
	
	npc evade
		government "Republic"
		personality waiting heroic
		fleet
			names "republic capital"
			fighters "republic fighter"
			variant
				"Carrier"
				"Lance" 4
				"Combat Drone" 6
				"Frigate" 2
				"Gunboat" 3
				"Rainmaker" 3
	npc evade
		government "Republic"
		personality heroic
		system "Kornephoros"
		fleet 2
			names "republic capital"
			fighters "republic fighter"
			variant
				"Carrier"
				"Lance" 4
				"Combat Drone" 6
				"Frigate" 2
				"Gunboat" 3
				"Rainmaker" 3
	
	npc
		government "Free Worlds"
		personality heroic disables
		fleet
			names "free worlds capital"
			variant
				"Falcon"
				"Hawk" 2
		fleet
			names "free worlds small"
			variant
				"Hawk"
				"Sparrow" 2
		fleet
			names "free worlds small"
			variant
				"Hawk"
				"Fury" 2
	npc
		government "Free Worlds"
		personality heroic disables
		system "Zubenelgenubi"
		fleet
			names "free worlds capital"
			variant
				"Falcon"
				"Osprey" 2
				"Hawk" 3
				"Sparrow" 5
	npc
		government "Free Worlds"
		personality heroic disables
		system "Zubeneschamali"
		fleet
			names "free worlds capital"
			variant
				"Bastion" 2
				"Argosy" 4
				"Fury" 6
		fleet
			names "free worlds capital"
			variant
				"Bastion" 2
				"Argosy" 4
	npc
		government "Free Worlds"
		personality heroic disables
		system "Unukalhai"
		fleet
			names "free worlds capital"
			variant
				"Falcon" 2
	npc
		government "Free Worlds"
		personality heroic waiting disables
		fleet
			names "free worlds small"
			variant
				"Hawk" 2
				"Sparrow"
	
	on visit
		dialog `You've landed on <planet>, but there are still Navy ships circling overhead. You should take off and help finish them off.`
	on complete
		dialog `The Navy has been driven off, but at a great cost. You should probably visit the spaceport and see if Tomek is there, or someone else who can tell you what to do next.`



mission "FW License Fix"
	invisible
	landing
	to offer
		has "license: Militia Carrier"
	on offer
		set "license: Militia"
		clear "license: Militia Carrier"
		fail<|MERGE_RESOLUTION|>--- conflicted
+++ resolved
@@ -542,15 +542,11 @@
 		near "Sabik" 1 100
 	destination "Longjump"
 	to offer
-<<<<<<< HEAD
 		has "assisted free worlds"
+		not "FW Escort 1: offered"
 		or
 			random < 20 * "assisted free worlds"
 			has "flagship planet: Glaze"
-=======
-		random < 20 * "assisted free worlds"
-		not "FW Escort 1: offered"
->>>>>>> b6630f9e
 	to fail
 		has "chosen sides"
 	
