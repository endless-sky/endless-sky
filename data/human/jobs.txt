# Copyright (c) 2014 by Michael Zahniser
#
# Endless Sky is free software: you can redistribute it and/or modify it under the
# terms of the GNU General Public License as published by the Free Software
# Foundation, either version 3 of the License, or (at your option) any later version.
#
# Endless Sky is distributed in the hope that it will be useful, but WITHOUT ANY
# WARRANTY; without even the implied warranty of MERCHANTABILITY or FITNESS FOR A
# PARTICULAR PURPOSE. See the GNU General Public License for more details.
#
# You should have received a copy of the GNU General Public License along with
# this program. If not, see <https://www.gnu.org/licenses/>.

mission "Escort (Tiny, Northern, Dangerous Destination)"
	name "Escort to <planet>"
	description "Despite your relative inexperience, the captain of the <npc> is willing to pay you <payment> for an escort into a dangerous region of space to reach <destination> by <date>."
	repeat
	job
	deadline 8
	to offer
		random < 40
		"combat rating" < 6
		or
			"combat rating" > 0
			has "ships: Interceptor"
	source
		government "Republic" "Free Worlds" "Syndicate" "Neutral" "Independent"
		attributes "deep" "paradise" "near earth"
	destination
		government "Republic" "Free Worlds" "Syndicate" "Neutral" "Independent"
		attributes "frontier" "north"
		distance 2 4
	npc
		government "Pirate"
		personality nemesis staying harvests plunders
			confusion 40
		system destination
		fleet
			names "pirate"
			variant
				"Sparrow"
			variant
				"Fury"
			variant
				"Berserker"
			variant
				"Scrapper"
	npc
		government "Pirate"
		personality nemesis harvests plunders
			confusion 40
		system destination
		fleet
			names "pirate"
			variant
				"Sparrow"
			variant
				"Fury"
			variant
				"Berserker"
			variant
				"Scrapper"
	
	npc accompany save
		government "Merchant"
		personality escort timid
		fleet
			names "civilian"
			variant
				"Shuttle"
			variant
				"Star Barge"
	on complete
		payment 15000
		dialog phrase "generic safe escort completion dialog"
	on visit
		dialog phrase "generic arrived-without-npc dialog"

mission "Escort (Tiny, Northern, Dangerous Origin)"
	name "Escort to <planet>"
	description "Despite your relative inexperience, the captain of the <npc> is willing to pay you <payment> for an escort out of this dangerous region of space to reach <destination> by <date>."
	repeat
	job
	deadline 8
	to offer
		random < 40
		"combat rating" < 6
		or
			"combat rating" > 0
			has "ships: Interceptor"
	source
		government "Republic" "Free Worlds" "Syndicate" "Neutral" "Independent"
		attributes "frontier" "north"
	destination
		government "Republic" "Free Worlds" "Syndicate" "Neutral" "Independent"
		attributes "deep" "paradise" "near earth" "core"
		distance 2 4
	npc
		government "Pirate"
		personality nemesis harvests plunders
			confusion 40
		fleet
			names "pirate"
			variant
				"Sparrow"
			variant
				"Fury"
			variant
				"Berserker"
			variant
				"Scrapper"
	npc
		government "Pirate"
		personality nemesis harvests plunders
			confusion 40
		system
			distance 1
		fleet
			names "pirate"
			variant
				"Sparrow"
			variant
				"Fury"
			variant
				"Berserker"
			variant
				"Scrapper"
	
	npc accompany save
		government "Merchant"
		personality escort timid
		fleet
			names "civilian"
			variant
				"Shuttle"
			variant
				"Star Barge"
	on complete
		payment 15000
		dialog phrase "generic safe escort completion dialog"
	on visit
		dialog phrase "generic arrived-without-npc dialog"

mission "Escort (Small, Northern, Dangerous Destination)"
	name "Escort to <planet>"
	description "The captain of the <npc> will pay you <payment> to escort them safely into a dangerous region of space to reach <destination> by <date>."
	repeat
	job
	deadline 10
	to offer
		random < 70
		"combat rating" > 5
	source
		government "Republic" "Free Worlds" "Syndicate" "Neutral" "Independent"
		attributes "deep" "paradise" "near earth"
	destination
		government "Republic" "Free Worlds" "Syndicate" "Neutral" "Independent"
		attributes "frontier" "north"
		distance 3 4
	npc
		government "Pirate"
		personality nemesis harvests plunders
			confusion 30
		system destination
		fleet "Small Northern Pirates"
	npc
		government "Pirate"
		personality nemesis entering harvests plunders
			confusion 30
		system destination
		fleet "Small Northern Pirates"
	npc
		government "Pirate"
		personality nemesis staying harvests plunders
			confusion 30
		system destination
		fleet "Small Northern Pirates"
	
	npc accompany save
		government "Merchant"
		personality escort timid
		fleet
			names "civilian"
			variant
				"Freighter"
	on complete
		payment 60000
		dialog phrase "generic safe escort completion dialog"
	on visit
		dialog phrase "generic arrived-without-npc dialog"

mission "Escort (Small, Northern, Dangerous Origin)"
	name "Escort to <planet>"
	description "The captain of the <npc> will pay you <payment> to escort them safely out of this dangerous region of space to reach <destination> by <date>."
	repeat
	job
	deadline 10
	to offer
		random < 40
		"combat rating" > 5
	source
		government "Republic" "Free Worlds" "Syndicate" "Neutral" "Independent"
		attributes "frontier" "north"
	destination
		government "Republic" "Free Worlds" "Syndicate" "Neutral" "Independent"
		attributes "deep" "paradise" "near earth" "core"
		distance 3 4
	npc
		government "Pirate"
		personality nemesis harvests plunders
			confusion 30
		fleet "Small Northern Pirates"
	npc
		government "Pirate"
		personality nemesis harvests plunders
			confusion 30
		system
			distance 1
		fleet "Small Northern Pirates"
	npc
		government "Pirate"
		personality nemesis harvests plunders
			confusion 30
		system
			distance 1
		fleet "Small Northern Pirates"
	
	npc accompany save
		government "Merchant"
		personality escort timid
		fleet
			names "civilian"
			variant
				"Freighter"
	on complete
		payment 60000
		dialog phrase "generic safe escort completion dialog"
	on visit
		dialog phrase "generic arrived-without-npc dialog"

mission "Escort (Medium, Northern, Dangerous Destination)"
	name "Escort to <planet>"
	description "The captain of the <npc> will pay you <payment> to escort them safely into a dangerous region of space to reach <destination> by <date>."
	repeat
	job
	deadline 10
	to offer
		random < 40
		"combat rating" > 20
	source
		government "Republic" "Free Worlds" "Syndicate" "Neutral" "Independent"
		attributes "deep" "paradise" "near earth"
	destination
		government "Republic" "Free Worlds" "Syndicate" "Neutral" "Independent"
		attributes "frontier" "north"
		distance 3 4
	npc
		government "Pirate"
		personality nemesis harvests plunders
			confusion 20
		system destination
		fleet "Small Northern Pirates"
	npc
		government "Pirate"
		personality nemesis harvests plunders
			confusion 20
		system destination
		fleet "Small Northern Pirates"
	npc
		government "Pirate"
		personality nemesis entering harvests plunders
			confusion 20
		system destination
		fleet "Small Northern Pirates"
	npc
		government "Pirate"
		personality nemesis staying harvests plunders
			confusion 20
		system destination
		fleet "Small Northern Pirates" 2
	
	npc accompany save
		government "Merchant"
		personality escort timid
		fleet
			names "civilian"
			variant
				"Freighter"
	on complete
		payment 90000
		dialog phrase "generic safe escort completion dialog"
	on visit
		dialog phrase "generic arrived-without-npc dialog"

mission "Escort (Medium, Northern, Dangerous Origin)"
	name "Escort to <planet>"
	description "The captain of the <npc> will pay you <payment> to escort them safely out of this dangerous region of space to reach <destination> by <date>."
	repeat
	job
	deadline 10
	to offer
		random < 40
		"combat rating" > 20
	source
		government "Republic" "Free Worlds" "Syndicate" "Neutral" "Independent"
		attributes "frontier" "north"
	destination
		government "Republic" "Free Worlds" "Syndicate" "Neutral" "Independent"
		attributes "deep" "paradise" "near earth" "core"
		distance 3 4
	npc
		government "Pirate"
		personality nemesis harvests plunders
			confusion 20
		fleet "Small Northern Pirates" 2
	npc
		government "Pirate"
		personality nemesis harvests plunders
			confusion 20
		system
			distance 1 2
		fleet "Small Northern Pirates"
	npc
		government "Pirate"
		personality nemesis harvests plunders
			confusion 20
		system destination
		fleet "Small Northern Pirates"
	npc
		government "Pirate"
		personality nemesis staying harvests plunders
			confusion 20
		system destination
		fleet "Small Northern Pirates"
	
	npc accompany save
		government "Merchant"
		personality escort timid
		fleet
			names "civilian"
			variant
				"Freighter"
	on complete
		payment 90000
		dialog phrase "generic safe escort completion dialog"
	on visit
		dialog phrase "generic arrived-without-npc dialog"

mission "Escort (Large, Northern, Dangerous Destination)"
	name "Escort to <planet>"
	description "The captain of the <npc> will pay you <payment> to escort them safely into a dangerous region of space to reach <destination> by <date>."
	repeat
	job
	deadline 10
	to offer
		random < 30
		"combat rating" > 60
	source
		government "Republic" "Free Worlds" "Syndicate" "Neutral" "Independent"
		attributes "deep" "paradise" "near earth"
	destination
		government "Republic" "Free Worlds" "Syndicate" "Neutral" "Independent"
		attributes "frontier" "north"
		distance 3 4
	npc
		government "Pirate"
		personality nemesis harvests plunders
		system destination
		fleet "Large Northern Pirates"
	npc
		government "Pirate"
		personality nemesis entering harvests plunders
		system destination
		fleet "Small Northern Pirates"
	npc
		government "Pirate"
		personality nemesis staying harvests plunders
		system destination
		fleet "Large Northern Pirates"
	
	npc accompany save
		government "Merchant"
		personality escort timid
		fleet
			names "civilian"
			variant
				"Behemoth"
	on complete
		payment 120000
		dialog phrase "generic safe escort completion dialog"
	on visit
		dialog phrase "generic arrived-without-npc dialog"

mission "Escort (Large, Northern, Dangerous Origin)"
	name "Escort to <planet>"
	description "The captain of the <npc> will pay you <payment> to escort them safely out of this dangerous region of space to reach <destination> by <date>."
	repeat
	job
	deadline 10
	to offer
		random < 30
		"combat rating" > 60
	source
		government "Republic" "Free Worlds" "Syndicate" "Neutral" "Independent"
		attributes "frontier" "north"
	destination
		government "Republic" "Free Worlds" "Syndicate" "Neutral" "Independent"
		attributes "deep" "paradise" "near earth" "core"
		distance 3 4
	npc
		government "Pirate"
		personality nemesis harvests plunders
		fleet "Large Northern Pirates"
	npc
		government "Pirate"
		personality nemesis harvests plunders
		system
			distance 1
		fleet "Large Northern Pirates"
	npc
		government "Pirate"
		personality nemesis harvests plunders
		system
			distance 1 2
		fleet "Small Northern Pirates"
	
	npc accompany save
		government "Merchant"
		personality escort timid
		fleet
			names "civilian"
			variant
				"Behemoth"
	on complete
		payment 120000
		dialog phrase "generic safe escort completion dialog"
	on visit
		dialog phrase "generic arrived-without-npc dialog"

mission "Escort (Extra Large, Northern, Dangerous Destination)"
	name "Escort to <planet>"
	description "The captain of the <npc> will pay you <payment> to escort them safely into a dangerous region of space to reach <destination> by <date>."
	repeat
	job
	deadline 10
	to offer
		random < 15
		"combat rating" > 100
	source
		government "Republic" "Free Worlds" "Syndicate" "Neutral" "Independent"
		attributes "deep" "paradise" "near earth"
	destination
		government "Republic" "Free Worlds" "Syndicate" "Neutral" "Independent"
		attributes "frontier" "north"
		distance 3 4
	npc
		government "Pirate"
		personality nemesis harvests plunders
		system destination
		fleet "Small Northern Pirates"
		fleet "Large Northern Pirates"
	npc
		government "Pirate"
		personality nemesis entering harvests plunders
		system destination
		fleet "Large Northern Pirates"
	npc
		government "Pirate"
		personality nemesis staying harvests plunders
		system destination
		fleet "Small Northern Pirates"
		fleet "Large Northern Pirates"
	
	npc accompany save
		government "Merchant"
		personality escort timid
		fleet
			names "civilian"
			variant
				"Behemoth"
	on complete
		payment 150000
		dialog phrase "generic safe escort completion dialog"
	on visit
		dialog phrase "generic arrived-without-npc dialog"

mission "Escort (Extra Large, Northern, Dangerous Origin)"
	name "Escort to <planet>"
	description "The captain of the <npc> will pay you <payment> to escort them safely out of this dangerous region of space to reach <destination> by <date>."
	repeat
	job
	deadline 10
	to offer
		random < 15
		"combat rating" > 100
	source
		government "Republic" "Free Worlds" "Syndicate" "Neutral" "Independent"
		attributes "frontier" "north"
	destination
		government "Republic" "Free Worlds" "Syndicate" "Neutral" "Independent"
		attributes "deep" "paradise" "near earth" "core"
		distance 3 4
	npc
		government "Pirate"
		personality nemesis harvests plunders
		fleet "Small Northern Pirates"
		fleet "Large Northern Pirates"
	npc
		government "Pirate"
		personality nemesis harvests plunders
		system
			distance 1 2
		fleet "Small Northern Pirates"
	npc
		government "Pirate"
		personality nemesis harvests plunders
		system
			distance 1 1
		fleet "Large Northern Pirates"
	npc
		government "Pirate"
		personality nemesis harvests plunders
		system destination
		fleet "Large Northern Pirates"
	
	npc accompany save
		government "Merchant"
		personality escort timid
		fleet
			names "civilian"
			variant
				"Behemoth"
	on complete
		payment 150000
		dialog phrase "generic safe escort completion dialog"
	on visit
		dialog phrase "generic arrived-without-npc dialog"


mission "Escort (Tiny, Core, Dangerous Destination)"
	name "Escort to <planet>"
	description "Despite your relative inexperience, the captain of the <npc> is willing to pay you <payment> for an escort into a dangerous region of space to reach <destination> by <date>."
	repeat
	job
	deadline 8
	to offer
		random < 40
		"combat rating" < 6
		or
			"combat rating" > 0
			has "ships: Interceptor"
	source
		government "Republic" "Free Worlds" "Syndicate" "Neutral" "Independent"
		attributes "core" "near earth"
	destination
		government "Republic" "Free Worlds" "Syndicate" "Neutral" "Independent"
		attributes "core" "north" "frontier" "dirt belt"
		distance 2 4
	npc
		government "Pirate"
		personality nemesis harvests plunders
			confusion 40
		system destination
		fleet
			names "pirate"
			variant
				"Sparrow"
			variant
				"Fury"
			variant
				"Berserker"
			variant
				"Scrapper"
	npc
		government "Pirate"
		personality nemesis staying harvests plunders
			confusion 40
		system destination
		fleet
			names "pirate"
			variant
				"Sparrow"
			variant
				"Fury"
			variant
				"Berserker"
			variant
				"Scrapper"
	
	npc accompany save
		government "Merchant"
		personality escort timid
		fleet
			names "civilian"
			variant
				"Shuttle"
			variant
				"Star Barge"
	on complete
		payment 20000
		dialog phrase "generic safe escort completion dialog"
	on visit
		dialog phrase "generic arrived-without-npc dialog"

mission "Escort (Tiny, Core, Dangerous Origin)"
	name "Escort to <planet>"
	description "Despite your relative inexperience, the captain of the <npc> is willing to pay you <payment> for an escort out of this dangerous region of space to reach <destination> by <date>."
	repeat
	job
	deadline 8
	to offer
		random < 40
		"combat rating" < 6
		or
			"combat rating" > 0
			has "ships: Interceptor"
	source
		government "Republic" "Free Worlds" "Syndicate" "Neutral" "Independent"
		attributes "core" "north" "frontier"
	destination
		government "Republic" "Free Worlds" "Syndicate" "Neutral" "Independent"
		attributes "paradise" "near earth"
		distance 2 5
	npc
		government "Pirate"
		personality nemesis harvests plunders
			confusion 40
		system
			distance 2 2
		fleet
			names "pirate"
			variant
				"Sparrow"
			variant
				"Fury"
			variant
				"Berserker"
			variant
				"Scrapper"
	npc
		government "Pirate"
		personality nemesis harvests plunders
			confusion 40
		fleet
			names "pirate"
			variant
				"Sparrow"
			variant
				"Fury"
			variant
				"Berserker"
			variant
				"Scrapper"
	
	npc accompany save
		government "Merchant"
		personality escort timid
		fleet
			names "civilian"
			variant
				"Shuttle"
			variant
				"Star Barge"
	on complete
		payment 20000
		dialog phrase "generic safe escort completion dialog"
	on visit
		dialog phrase "generic arrived-without-npc dialog"

mission "Escort (Small, Core, Dangerous Destination)"
	name "Escort to <planet>"
	description "The captain of the <npc> will pay you <payment> to escort them safely into a dangerous region of space to reach <destination> by <date>."
	repeat
	job
	deadline 10
	to offer
		random < 70
		"combat rating" > 5
	source
		government "Republic" "Free Worlds" "Syndicate" "Neutral" "Independent"
		attributes "paradise" "near earth"
	destination
		government "Republic" "Free Worlds" "Syndicate" "Neutral" "Independent"
		attributes "core" "north" "frontier" "dirt belt"
		distance 3 4
	npc
		government "Pirate"
		personality nemesis harvests plunders
			confusion 30
		system destination
		fleet "Small Core Pirates"
	npc
		government "Pirate"
		personality nemesis entering harvests plunders
			confusion 30
		system destination
		fleet "Small Core Pirates"
	npc
		government "Pirate"
		personality nemesis staying harvests plunders
			confusion 30
		system destination
		fleet "Small Core Pirates"
	
	npc accompany save
		government "Merchant"
		personality escort timid
		fleet
			names "civilian"
			variant
				"Freighter"
	on complete
		payment 60000
		dialog phrase "generic safe escort completion dialog"
	on visit
		dialog phrase "generic arrived-without-npc dialog"

mission "Escort (Small, Core, Dangerous Origin)"
	name "Escort to <planet>"
	description "The captain of the <npc> will pay you <payment> to escort them safely out of this dangerous region of space to reach <destination> by <date>."
	repeat
	job
	deadline 10
	to offer
		random < 70
		"combat rating" > 5
	source
		government "Republic" "Free Worlds" "Syndicate" "Neutral" "Independent"
		attributes "core" "north" "frontier"
	destination
		government "Republic" "Free Worlds" "Syndicate" "Neutral" "Independent"
		attributes "paradise" "near earth"
		distance 3 5
	npc
		government "Pirate"
		personality nemesis harvests plunders
			confusion 30
		system
			distance 1
		fleet "Small Core Pirates"
	npc
		government "Pirate"
		personality nemesis harvests plunders
			confusion 30
		system
			distance 1 2
		fleet "Small Core Pirates"
	npc
		government "Pirate"
		personality nemesis harvests plunders
			confusion 30
		fleet "Small Core Pirates"
	
	npc accompany save
		government "Merchant"
		personality escort timid
		fleet
			names "civilian"
			variant
				"Freighter"
	on complete
		payment 60000
		dialog phrase "generic safe escort completion dialog"
	on visit
		dialog phrase "generic arrived-without-npc dialog"

mission "Escort (Medium, Core, Dangerous Destination)"
	name "Escort to <planet>"
	description "The captain of the <npc> will pay you <payment> to escort them safely into a dangerous region of space to reach <destination> by <date>."
	repeat
	job
	deadline 10
	to offer
		random < 40
		"combat rating" > 20
	source
		government "Republic" "Free Worlds" "Syndicate" "Neutral" "Independent"
		attributes "paradise" "near earth"
	destination
		government "Republic" "Free Worlds" "Syndicate" "Neutral" "Independent"
		attributes "core" "north" "frontier" "dirt belt"
		distance 3 4
	npc
		government "Pirate"
		personality nemesis harvests plunders
			confusion 20
		system destination
		fleet "Small Core Pirates" 2
	npc
		government "Pirate"
		personality nemesis entering harvests plunders
			confusion 20
		system destination
		fleet "Small Core Pirates"
	npc
		government "Pirate"
		personality nemesis staying harvests plunders
			confusion 20
		system destination
		fleet "Small Core Pirates" 2
	
	npc accompany save
		government "Merchant"
		personality escort timid
		fleet
			names "civilian"
			variant
				"Freighter"
	on complete
		payment 90000
		dialog phrase "generic safe escort completion dialog"
	on visit
		dialog phrase "generic arrived-without-npc dialog"

mission "Escort (Medium, Core, Dangerous Origin)"
	name "Escort to <planet>"
	description "The captain of the <npc> will pay you <payment> to escort them safely out of this dangerous region of space to reach <destination> by <date>."
	repeat
	job
	deadline 10
	to offer
		random < 40
		"combat rating" > 20
	source
		government "Republic" "Free Worlds" "Syndicate" "Neutral" "Independent"
		attributes "core" "north" "frontier"
	destination
		government "Republic" "Free Worlds" "Syndicate" "Neutral" "Independent"
		attributes "paradise" "near earth"
		distance 3 5
	npc
		government "Pirate"
		personality nemesis harvests plunders
			confusion 20
		system
			distance 1
		fleet "Small Core Pirates"
	npc
		government "Pirate"
		personality nemesis harvests plunders
			confusion 20
		system
			distance 1
		fleet "Small Core Pirates"
	npc
		government "Pirate"
		personality nemesis harvests plunders
			confusion 20
		system
			distance 1 2
		fleet "Small Core Pirates"
	npc
		government "Pirate"
		personality nemesis harvests plunders
			confusion 20
		fleet "Small Core Pirates" 2
	
	npc accompany save
		government "Merchant"
		personality escort timid
		fleet
			names "civilian"
			variant
				"Freighter"
	on complete
		payment 90000
		dialog phrase "generic safe escort completion dialog"
	on visit
		dialog phrase "generic arrived-without-npc dialog"

mission "Escort (Large, Core, Dangerous Destination)"
	name "Escort to <planet>"
	description "The captain of the <npc> will pay you <payment> to escort them safely into a dangerous region of space to reach <destination> by <date>."
	repeat
	job
	deadline 10
	to offer
		random < 50
		"combat rating" > 60
	source
		government "Republic" "Free Worlds" "Syndicate" "Neutral" "Independent"
		attributes "paradise" "near earth"
	destination
		government "Republic" "Free Worlds" "Syndicate" "Neutral" "Independent"
		attributes "core" "north" "frontier" "dirt belt"
		distance 3 4
	npc
		government "Pirate"
		personality nemesis harvests plunders
		system destination
		fleet "Large Core Pirates"
	npc
		government "Pirate"
		personality nemesis entering harvests plunders
		system destination
		fleet "Small Core Pirates"
	npc
		government "Pirate"
		personality nemesis staying harvests plunders
		system destination
		fleet "Large Core Pirates"
	
	npc accompany save
		government "Merchant"
		personality escort timid
		fleet
			names "civilian"
			variant
				"Container Transport"
	on complete
		payment 120000
		dialog phrase "generic safe escort completion dialog"
	on visit
		dialog phrase "generic arrived-without-npc dialog"

mission "Escort (Large, Core, Dangerous Origin)"
	name "Escort to <planet>"
	description "The captain of the <npc> will pay you <payment> to escort them safely out of this dangerous region of space to reach <destination> by <date>."
	repeat
	job
	deadline 10
	to offer
		random < 50
		"combat rating" > 60
	source
		government "Republic" "Free Worlds" "Syndicate" "Neutral" "Independent"
		attributes "core" "north" "frontier"
	destination
		government "Republic" "Free Worlds" "Syndicate" "Neutral" "Independent"
		attributes "paradise" "near earth"
		distance 3 5
	npc
		government "Pirate"
		personality nemesis harvests plunders
		system
			distance 1
		fleet "Large Core Pirates"
	npc
		government "Pirate"
		personality nemesis harvests plunders
		system
			distance 1 2
		fleet "Small Core Pirates"
	npc
		government "Pirate"
		personality nemesis harvests plunders
		fleet "Large Core Pirates"
	
	npc accompany save
		government "Merchant"
		personality escort timid
		fleet
			names "civilian"
			variant
				"Container Transport"
	on complete
		payment 120000
		dialog phrase "generic safe escort completion dialog"
	on visit
		dialog phrase "generic arrived-without-npc dialog"

mission "Escort (Extra Large, Core, Dangerous Destination)"
	name "Escort to <planet>"
	description "The captain of the <npc> will pay you <payment> to escort them safely into a dangerous region of space to reach <destination> by <date>."
	repeat
	job
	deadline 10
	to offer
		random < 20
		"combat rating" > 100
	source
		government "Republic" "Free Worlds" "Syndicate" "Neutral" "Independent"
		attributes "paradise" "near earth"
	destination
		government "Republic" "Free Worlds" "Syndicate" "Neutral" "Independent"
		attributes "core" "north" "frontier" "dirt belt"
		distance 3 4
	npc
		government "Pirate"
		personality nemesis harvests plunders
		system destination
		fleet "Large Core Pirates"
		fleet "Small Core Pirates"
	npc
		government "Pirate"
		personality nemesis entering harvests plunders
		system destination
		fleet "Small Core Pirates"
	npc
		government "Pirate"
		personality nemesis staying harvests plunders
		system destination
		fleet "Large Core Pirates"
		fleet "Small Core Pirates"
	
	npc accompany save
		government "Merchant"
		personality escort timid
		fleet
			names "civilian"
			variant
				"Container Transport"
	on complete
		payment 150000
		dialog phrase "generic safe escort completion dialog"
	on visit
		dialog phrase "generic arrived-without-npc dialog"

mission "Escort (Extra Large, Core, Dangerous Origin)"
	name "Escort to <planet>"
	description "The captain of the <npc> will pay you <payment> to escort them safely out of this dangerous region of space to reach <destination> by <date>."
	repeat
	job
	deadline 10
	to offer
		random < 20
		"combat rating" > 100
	source
		government "Republic" "Free Worlds" "Syndicate" "Neutral" "Independent"
		attributes "core" "north" "frontier"
	destination
		government "Republic" "Free Worlds" "Syndicate" "Neutral" "Independent"
		attributes "paradise" "near earth"
		distance 3 5
	npc
		government "Pirate"
		personality nemesis harvests plunders
		system
			distance 1
		fleet "Large Core Pirates"
	npc
		government "Pirate"
		personality nemesis harvests plunders
		system
			distance 1
		fleet "Small Core Pirates"
	npc
		government "Pirate"
		personality nemesis harvests plunders
		system
			distance 1 2
		fleet "Small Core Pirates"
	npc
		government "Pirate"
		personality nemesis harvests plunders
		fleet "Small Core Pirates"
		fleet "Large Core Pirates"
	
	npc accompany save
		government "Merchant"
		personality escort timid
		fleet
			names "civilian"
			variant
				"Container Transport"
	on complete
		payment 150000
		dialog phrase "generic safe escort completion dialog"
	on visit
		dialog phrase "generic arrived-without-npc dialog"


mission "Escort (Tiny, Southern, Dangerous Origin or Destination)"
	name "Escort to <planet>"
	description "Despite your relative inexperience, the captain of the <npc> is willing to pay you <payment> for an escort through this dangerous region of space to reach <destination> by <date>."
	repeat
	job
	deadline 8
	to offer
		random < 50
		"combat rating" < 6
		or
			"combat rating" > 0
			has "ships: Interceptor"
	source
		government "Republic" "Free Worlds" "Syndicate" "Neutral" "Independent"
		attributes "frontier" "south" "rim" "dirt belt"
	destination
		government "Republic" "Free Worlds" "Syndicate" "Neutral" "Independent"
		attributes "frontier" "south" "rim" "dirt belt"
		distance 2 4
	npc
		government "Pirate"
		personality nemesis harvests plunders
			confusion 40
		fleet
			names "pirate"
			variant
				"Sparrow"
			variant
				"Fury"
			variant
				"Hawk"
			variant
				"Scrapper"
	npc
		government "Pirate"
		personality nemesis staying harvests plunders
			confusion 40
		system destination
		fleet
			names "pirate"
			variant
				"Sparrow"
			variant
				"Fury"
			variant
				"Hawk"
			variant
				"Scrapper"
	
	npc accompany save
		government "Merchant"
		personality escort timid
		fleet
			names "civilian"
			variant
				"Shuttle"
			variant
				"Star Barge"
	on complete
		payment 15000
		dialog phrase "generic safe escort completion dialog"
	on visit
		dialog phrase "generic arrived-without-npc dialog"

mission "Escort (Small, Southern, Dangerous Origin or Destination)"
	name "Escort to <planet>"
	description "The captain of the <npc> will pay you <payment> to escort them safely through this dangerous region of space to reach <destination> by <date>."
	repeat
	job
	deadline 10
	to offer
		random < 70
		"combat rating" > 5
	source
		government "Republic" "Free Worlds" "Syndicate" "Neutral" "Independent"
		attributes "frontier" "south" "rim" "dirt belt"
	destination
		government "Republic" "Free Worlds" "Syndicate" "Neutral" "Independent"
		attributes "frontier" "south" "rim" "dirt belt"
		distance 3 4
	npc
		government "Pirate"
		personality nemesis harvests plunders
			confusion 30
		fleet "Small Southern Pirates"
	npc
		government "Pirate"
		personality nemesis staying harvests plunders
			confusion 30
		system destination
		fleet "Small Southern Pirates"
	
	npc accompany save
		government "Merchant"
		personality escort timid
		fleet
			names "civilian"
			variant
				"Freighter"
	on complete
		payment 60000
		dialog phrase "generic safe escort completion dialog"
	on visit
		dialog phrase "generic arrived-without-npc dialog"

mission "Escort (Medium, Southern, Dangerous Origin or Destination)"
	name "Escort to <planet>"
	description "The captain of the <npc> will pay you <payment> to escort them safely through this dangerous region of space to reach <destination> by <date>."
	repeat
	job
	deadline 10
	to offer
		random < 40
		"combat rating" > 20
	source
		government "Republic" "Free Worlds" "Syndicate" "Neutral" "Independent"
		attributes "frontier" "south" "rim" "dirt belt"
	destination
		government "Republic" "Free Worlds" "Syndicate" "Neutral" "Independent"
		attributes "frontier" "south" "rim" "dirt belt"
		distance 3 4
	npc
		government "Pirate"
		personality nemesis harvests plunders
			confusion 20
		fleet "Small Southern Pirates" 2
	npc
		government "Pirate"
		personality nemesis staying harvests plunders
			confusion 20
		system destination
		fleet "Small Southern Pirates" 2
	
	npc accompany save
		government "Merchant"
		personality escort timid
		fleet
			names "civilian"
			variant
				"Freighter"
	on complete
		payment 90000
		dialog phrase "generic safe escort completion dialog"
	on visit
		dialog phrase "generic arrived-without-npc dialog"

mission "Escort (Large, Southern, Dangerous Origin or Destination)"
	name "Escort to <planet>"
	description "The captain of the <npc> will pay you <payment> to escort them safely through this dangerous region of space to reach <destination> by <date>."
	repeat
	job
	deadline 10
	to offer
		random < 50
		"combat rating" > 60
	source
		government "Republic" "Free Worlds" "Syndicate" "Neutral" "Independent"
		attributes "frontier" "south" "rim" "dirt belt"
	destination
		government "Republic" "Free Worlds" "Syndicate" "Neutral" "Independent"
		attributes "frontier" "south" "rim" "dirt belt"
		distance 3 4
	npc
		government "Pirate"
		personality nemesis harvests plunders
		fleet "Large Southern Pirates"
	npc
		government "Pirate"
		personality nemesis staying harvests plunders
		system destination
		fleet "Large Southern Pirates"
	
	npc accompany save
		government "Merchant"
		personality escort timid
		fleet
			names "civilian"
			variant
				"Bulk Freighter"
	on complete
		payment 120000
		dialog phrase "generic safe escort completion dialog"
	on visit
		dialog phrase "generic arrived-without-npc dialog"

mission "Escort (Extra Large, Southern, Dangerous Origin or Destination)"
	name "Escort to <planet>"
	description "The captain of the <npc> will pay you <payment> to escort them safely through this dangerous region of space to reach <destination> by <date>."
	repeat
	job
	deadline 10
	to offer
		random < 20
		"combat rating" > 100
	source
		government "Republic" "Free Worlds" "Syndicate" "Neutral" "Independent"
		attributes "frontier" "south" "rim" "dirt belt"
	destination
		government "Republic" "Free Worlds" "Syndicate" "Neutral" "Independent"
		attributes "frontier" "south" "rim" "dirt belt"
		distance 3 4
	npc
		government "Pirate"
		personality nemesis harvests plunders
		fleet "Large Southern Pirates"
		fleet "Small Southern Pirates"
	npc
		government "Pirate"
		personality nemesis staying harvests plunders
		system destination
		fleet "Large Southern Pirates"
		fleet "Small Southern Pirates"
	
	npc accompany save
		government "Merchant"
		personality escort timid
		fleet
			names "civilian"
			variant
				"Behemoth"
	on complete
		payment 150000
		dialog phrase "generic safe escort completion dialog"
	on visit
		dialog phrase "generic arrived-without-npc dialog"



mission "Southern Pirate Attack"
	name "Defend <planet>"
	description "Defeat a pirate raid on <destination>."
	minor
	repeat
	to offer
		"combat rating" > 100
		random < 10
	source
		not government "Pirate" "Humanika Rafeki Port"
		attributes "frontier"
		attributes "rim" "south" "dirt belt"
	npc evade
		government "Pirate"
		personality heroic staying target harvests plunders
		fleet "Small Southern Pirates"
		fleet "Large Southern Pirates" 2
	npc
		government "Militia"
		personality heroic staying
		fleet "Small Militia" 2
	on offer
		conversation
			`Suddenly you hear raised voices and shouting outside: "We are under attack! <planet> is under attack by pirates! We need every combat-worthy ship to join the defenses!" The authorities will probably pay you quite well if you assist them, but this could also be an easy way to get yourself killed.`
			choice
				`	(Stay here until the fight is over.)`
					decline
				`	(Join the defense fleet.)`
			`A few militia pilots have gathered to help repel the pirate attack. You join them, and take off together...`
				launch
	on visit
		dialog phrase "generic pirate fleet battle on visit"
	on complete
		payment 150000
		dialog phrase "generic pirate attack payment dialog"

mission "Northern Pirate Attack"
	name "Defend <planet>"
	description "Defeat a pirate raid on <destination>."
	minor
	repeat
	to offer
		"combat rating" > 100
		random < 10
	source
		not government "Pirate" "Humanika Rafeki Port"
		attributes "frontier"
		attributes "north" "paradise" "deep"
	npc evade
		government "Pirate"
		personality heroic staying target harvests plunders
		fleet "Small Northern Pirates"
		fleet "Large Northern Pirates" 2
	npc
		government "Republic"
		personality heroic staying
		fleet "Small Republic" 2
	on offer
		conversation
			`Suddenly you hear raised voices and shouting outside: "We are under attack! <planet> is under attack by pirates! We need every combat-worthy ship to join the defenses!" The authorities will probably pay you quite well if you assist them, but this could also be an easy way to get yourself killed.`
			choice
				`	(Stay here until the fight is over.)`
					decline
				`	(Join the defense fleet.)`
			`The local Navy garrison is preparing to repel the pirate attack. You join them, and take off together...`
				launch
	on visit
		dialog phrase "generic pirate fleet battle on visit"
	on complete
		payment 250000
		dialog phrase "generic pirate attack payment dialog"

mission "Core Pirate Attack"
	name "Defend <planet>"
	description "Defeat a pirate raid on <destination>."
	minor
	repeat
	to offer
		"combat rating" > 100
		random < 10
	source
		not government "Pirate" "Humanika Rafeki Port"
		attributes "frontier"
		attributes "core" "near earth"
	npc evade
		government "Pirate"
		personality heroic staying target harvests plunders
		fleet "Small Core Pirates"
		fleet "Large Core Pirates" 2
	npc
		government "Syndicate"
		personality heroic staying
		fleet "Small Syndicate" 2
	on offer
		conversation
			`Suddenly you hear raised voices and shouting outside: "We are under attack! <planet> is under attack by pirates! We need every combat-worthy ship to join the defenses!" The authorities will probably pay you quite well if you assist them, but this could also be an easy way to get yourself killed.`
			choice
				`	(Stay here until the fight is over.)`
					decline
				`	(Join the defense fleet.)`
			`The local Syndicate defense forces are preparing to repel the pirate attack. You join them, and take off together...`
				launch
	on visit
		dialog phrase "generic pirate fleet battle on visit"
	on complete
		payment 200000
		dialog phrase "generic pirate attack payment dialog"

mission "Raider Attack 1"
	name "Defend <planet>"
	description "Defeat an alien raid on <destination>."
	minor
	repeat
	to offer
		"combat rating" > 550
		random < 7
		has "main plot completed"
	source
		planet "Sundive"
		planet "Shangri-La"
		planet "Nimbus"
	npc evade
		government "Korath"
		personality target timid unconstrained uninterested harvests plunders
		fleet "Korath Raid" 2
	npc
		government "Syndicate"
		personality heroic staying vindictive
		fleet "Large Syndicate"
		fleet "Small Syndicate"
	on offer
		conversation
			`Suddenly you hear raised voices and shouting outside: "We are under attack! <planet> is under attack by alien raiders! We need every combat-worthy ship to join the defenses!" The authorities will probably pay you quite well if you assist them, but this could also be an easy way to get yourself killed.`
			choice
				`	(Stay here until the fight is over.)`
					decline
				`	(Join the defense fleet.)`
			`The local Syndicate defense forces are preparing to repel the alien attack. You join them, and take off together...`
				launch
	on visit
		dialog `You've landed on <planet>, but there are still Korath circling overhead. You should take off and help finish them off.`
	on complete
		payment 550000
		dialog `The government of <planet> pays you <payment> for helping to drive off the raiders.`

mission "Raider Attack 2"
	name "Defend <planet>"
	description "Defeat an alien raid on <destination>."
	minor
	repeat
	to offer
		"combat rating" > 750
		random < 5
		has "main plot completed"
	source
		planet "Sundive"
		planet "Shangri-La"
		planet "Nimbus"
	npc evade
		government "Korath"
		personality target timid unconstrained uninterested harvests plunders
		fleet "Korath Raid" 3
		
	npc
		government "Syndicate"
		personality heroic staying vindictive
		fleet "Large Syndicate" 2
	on offer
		conversation
			`Suddenly you hear raised voices and shouting outside: "We are under attack! <planet> is under attack by alien raiders! We need every combat-worthy ship to join the defenses!" The authorities will probably pay you quite well if you assist them, but this could also be an easy way to get yourself killed.`
			choice
				`	(Stay here until the fight is over.)`
					decline
				`	(Join the defense fleet.)`
			`The local Syndicate defense forces are preparing to repel the alien attack. You join them, and take off together...`
				launch
	on visit
		dialog `You've landed on <planet>, but there are still Korath circling overhead. You should take off and help finish them off.`
	on complete
		payment 750000
		dialog `The government of <planet> pays you <payment> for helping to drive off the raiders.`



mission "Cargo [0]"
	name "Delivery to <planet>"
	job
	repeat
	description "Deliver <cargo> to <destination>. Payment is <payment>."
	cargo random 5 2 .1
	source
		government "Republic" "Free Worlds" "Syndicate" "Neutral" "Independent"
	destination
		distance 2 8
		government "Republic" "Free Worlds" "Syndicate" "Neutral" "Independent"
	on visit
		dialog phrase "generic cargo on visit"
	on complete
		payment
		dialog phrase "generic cargo delivery payment"

mission "Cargo [1]"
	name "Delivery to <planet>"
	job
	repeat
	description "Deliver <cargo> to <destination>. Payment is <payment>."
	cargo random 5 2 .1
	to offer
		random < 90
	source
		government "Republic" "Free Worlds" "Syndicate" "Neutral" "Independent"
	destination
		distance 2 10
		government "Republic" "Free Worlds" "Syndicate" "Neutral" "Independent"
	on visit
		dialog phrase "generic cargo on visit"
	on complete
		payment
		dialog phrase "generic cargo delivery payment"

mission "Cargo [2]"
	name "Delivery to <planet>"
	job
	repeat
	description "Deliver <cargo> to <destination>. Payment is <payment>."
	cargo random 5 2 .1
	to offer
		random < 80
	source
		attributes "mining" "textiles" "factory" "farming" "fishing" "oil"
		government "Republic" "Free Worlds" "Syndicate" "Neutral" "Independent"
	destination
		distance 2 12
		government "Republic" "Free Worlds" "Syndicate" "Neutral" "Independent"
	on visit
		dialog phrase "generic cargo on visit"
	on complete
		payment
		dialog phrase "generic cargo delivery payment"

mission "Cargo [3]"
	name "Delivery to <planet>"
	job
	repeat
	description "Deliver <cargo> to <destination>. Payment is <payment>."
	cargo random 5 2 .1
	to offer
		random < 70
	source
		attributes "mining" "textiles" "factory" "farming" "fishing" "oil"
		government "Republic" "Free Worlds" "Syndicate" "Neutral" "Independent"
	destination
		distance 3 14
		government "Republic" "Free Worlds" "Syndicate" "Neutral" "Independent"
	on visit
		dialog phrase "generic cargo on visit"
	on complete
		payment
		payment 2000
		dialog phrase "generic cargo delivery payment"

mission "Cargo [4]"
	name "Delivery to <planet>"
	job
	repeat
	description "Deliver <cargo> to <destination>. Payment is <payment>."
	cargo random 5 2 .1
	to offer
		random < 60
	source
		attributes "mining" "textiles" "factory" "farming" "fishing" "oil"
		government "Republic" "Free Worlds" "Syndicate" "Neutral" "Independent"
	destination
		distance 4 16
		government "Republic" "Free Worlds" "Syndicate" "Neutral" "Independent"
	on visit
		dialog phrase "generic cargo on visit"
	on complete
		payment
		payment 4000
		dialog phrase "generic cargo delivery payment"

mission "Cargo [5]"
	name "Delivery to <planet>"
	job
	repeat
	description "Deliver <cargo> to <destination>. Payment is <payment>."
	cargo random 5 2 .1
	source
		government "Republic" "Free Worlds" "Syndicate" "Neutral" "Independent"
	destination
		distance 1 3
		government "Republic" "Free Worlds" "Syndicate" "Neutral" "Independent"
	on visit
		dialog phrase "generic cargo on visit"
	on complete
		payment
		dialog phrase "generic cargo delivery payment"

mission "Bulk Delivery [0]"
	name "Bulk delivery to <planet>"
	job
	repeat
	description "Deliver <cargo> to <destination>. Payment is <payment>."
	cargo random 25 2 .05
	to offer
		random < 70
	source
		government "Republic" "Free Worlds" "Syndicate" "Neutral" "Independent"
	destination
		distance 2 8
		government "Republic" "Free Worlds" "Syndicate" "Neutral" "Independent"
	on visit
		dialog phrase "generic cargo on visit"
	on complete
		payment
		dialog phrase "generic cargo delivery payment"

mission "Bulk Delivery [1]"
	name "Bulk delivery to <planet>"
	job
	repeat
	description "Deliver <cargo> to <destination>. Payment is <payment>."
	cargo random 25 2 .05
	to offer
		random < 60
	source
		government "Republic" "Free Worlds" "Syndicate" "Neutral" "Independent"
	destination
		distance 3 12
		government "Republic" "Free Worlds" "Syndicate" "Neutral" "Independent"
	on visit
		dialog phrase "generic cargo on visit"
	on complete
		payment
		payment 2000
		dialog phrase "generic cargo delivery payment"

mission "Bulk Delivery [2]"
	name "Bulk delivery to <planet>"
	job
	repeat
	description "Deliver <cargo> to <destination>. Payment is <payment>."
	cargo random 25 2 .05
	to offer
		random < 50
	source
		attributes "mining" "textiles" "factory" "farming" "fishing" "oil"
		government "Republic" "Free Worlds" "Syndicate" "Neutral" "Independent"
	destination
		distance 4 16
		government "Republic" "Free Worlds" "Syndicate" "Neutral" "Independent"
	on visit
		dialog phrase "generic cargo on visit"
	on complete
		payment
		payment 4000
		dialog phrase "generic cargo delivery payment"

mission "Bulk Delivery [3]"
	name "Bulk delivery to <planet>"
	job
	repeat
	description "Deliver <cargo> to <destination>. Payment is <payment>."
	cargo random 25 2 .05
	to offer
		random < 70
	source
		government "Republic" "Free Worlds" "Syndicate" "Neutral" "Independent"
	destination
		distance 1 3
		government "Republic" "Free Worlds" "Syndicate" "Neutral" "Independent"
	on visit
		dialog phrase "generic cargo on visit"
	on complete
		payment
		dialog phrase "generic cargo delivery payment"

mission "Rush Delivery [0]"
	name "Rush delivery to <planet>"
	job
	repeat
	deadline
	description "Deliver <cargo> to <destination> by <date>. Payment is <payment>."
	cargo random 5 2 .1
	to offer
		random < 90
	source
		government "Republic" "Free Worlds" "Syndicate" "Neutral" "Independent"
	destination
		distance 4 10
		government "Republic" "Free Worlds" "Syndicate" "Neutral" "Independent"
	on visit
		dialog phrase "generic cargo on visit"
	on complete
		payment
		payment 16000
		dialog phrase "generic cargo delivery payment"

mission "Rush Delivery [1]"
	name "Rush delivery to <planet>"
	job
	repeat
	deadline
	description "Deliver <cargo> to <destination> by <date>. Payment is <payment>."
	cargo random 5 2 .1
	to offer
		random < 80
	source
		government "Republic" "Free Worlds" "Syndicate" "Neutral" "Independent"
	destination
		distance 5 12
		government "Republic" "Free Worlds" "Syndicate" "Neutral" "Independent"
	on visit
		dialog phrase "generic cargo on visit"
	on complete
		payment
		payment 18000
		dialog phrase "generic cargo delivery payment"

mission "Rush Delivery [2]"
	name "Rush delivery to <planet>"
	job
	repeat
	deadline
	description "Deliver <cargo> to <destination> by <date>. Payment is <payment>."
	cargo random 5 2 .1
	to offer
		random < 70
	source
		attributes "mining" "textiles" "factory" "farming" "fishing" "oil"
		government "Republic" "Free Worlds" "Syndicate" "Neutral" "Independent"
	destination
		distance 6 14
		government "Republic" "Free Worlds" "Syndicate" "Neutral" "Independent"
	on visit
		dialog phrase "generic cargo on visit"
	on complete
		payment
		payment 20000
		dialog phrase "generic cargo delivery payment"

mission "Rush Delivery [3]"
	name "Rush delivery to <planet>"
	job
	repeat
	deadline
	description "Deliver <cargo> to <destination> by <date>. Payment is <payment>."
	cargo random 5 2 .1
	to offer
		random < 60
	source
		attributes "mining" "textiles" "factory" "farming" "fishing" "oil"
		government "Republic" "Free Worlds" "Syndicate" "Neutral" "Independent"
	destination
		distance 7 16
		government "Republic" "Free Worlds" "Syndicate" "Neutral" "Independent"
	on visit
		dialog phrase "generic cargo on visit"
	on complete
		payment
		payment 22000
		dialog phrase "generic cargo delivery payment"

mission "Rush Delivery [4]"
	name "Rush delivery to <planet>"
	job
	repeat
	deadline
	description "Deliver <cargo> to <destination> by <date>. Payment is <payment>."
	cargo random 5 2 .1
	to offer
		random < 90
	source
		government "Republic" "Free Worlds" "Syndicate" "Neutral" "Independent"
	destination
		distance 1 3
		government "Republic" "Free Worlds" "Syndicate" "Neutral" "Independent"
	on visit
		dialog phrase "generic cargo on visit"
	on complete
		payment
		payment 10000
		dialog phrase "generic cargo delivery payment"



mission "Passengers [0]"
	name "Passenger transport to <planet>"
	job
	repeat
	description "Bring <fare> to <destination>. Payment is <payment>."
	passengers 1 10 .9
	source
		government "Republic" "Free Worlds" "Syndicate" "Neutral" "Independent"
	destination
		distance 2 10
		government "Republic" "Free Worlds" "Syndicate" "Neutral" "Independent"
	on visit
		dialog phrase "generic passenger on visit"
	on complete
		payment
		payment 2000
		dialog phrase "generic passenger dropoff payment"

mission "Passengers [1]"
	name "Passenger transport to <planet>"
	job
	repeat
	description "Bring <fare> to <destination>. Payment is <payment>."
	passengers 1 10 .9
	to offer
		random < 75
	source
		government "Republic" "Free Worlds" "Syndicate" "Neutral" "Independent"
	destination
		distance 2 10
		government "Republic" "Free Worlds" "Syndicate" "Neutral" "Independent"
	on visit
		dialog phrase "generic passenger on visit"
	on complete
		payment
		dialog phrase "generic passenger dropoff payment"

mission "Passengers [2]"
	name "Passenger transport to <planet>"
	job
	repeat
	description "Bring <fare> to <destination>. Payment is <payment>."
	passengers 1 10 .9
	to offer
		random < 50
	source
		government "Republic" "Free Worlds" "Syndicate" "Neutral" "Independent"
	destination
		distance 2 10
		government "Republic" "Free Worlds" "Syndicate" "Neutral" "Independent"
	on visit
		dialog phrase "generic passenger on visit"
	on complete
		payment
		dialog phrase "generic passenger dropoff payment"

mission "Passengers [3]"
	name "Passenger transport to <planet>"
	job
	repeat
	description "Bring <fare> to <destination>. Payment is <payment>."
	passengers 1 10 .9
	to offer
		random < 25
	source
		government "Republic" "Free Worlds" "Syndicate" "Neutral" "Independent"
	destination
		distance 2 10
		government "Republic" "Free Worlds" "Syndicate" "Neutral" "Independent"
	on visit
		dialog phrase "generic passenger on visit"
	on complete
		payment
		dialog phrase "generic passenger dropoff payment"

mission "Passengers [4]"
	name "Passenger transport to <planet>"
	job
	repeat
	description "These <bunks> passengers want to escape the pollution and crime on <origin> and settle on <destination>. Payment is <payment>."
	passengers 2 10 .9
	to offer
		random < 50
	source
		attributes "urban"
		government "Republic" "Free Worlds" "Syndicate" "Neutral" "Independent"
	destination
		distance 2 10
		government "Republic" "Free Worlds" "Syndicate" "Neutral" "Independent"
	on visit
		dialog phrase "generic passenger on visit"
	on complete
		payment
		payment 2000
		dialog phrase "generic passenger dropoff payment"

mission "Passengers [5]"
	name "Passenger transport to <planet>"
	job
	repeat
	description "Bring <fare> to <destination>. Payment is <payment>."
	passengers 1 10 .9
	source
		government "Republic" "Free Worlds" "Syndicate" "Neutral" "Independent"
	destination
		distance 1 3
		government "Republic" "Free Worlds" "Syndicate" "Neutral" "Independent"
	on visit
		dialog phrase "generic passenger on visit"
	on complete
		payment
		payment 500
		dialog phrase "generic passenger dropoff payment"

mission "Transport miners to <planet>"
	job
	repeat
	description "This family of <bunks> miners is hoping to find work on <destination>, and they will pay you <payment> to take them there."
	passengers 2 2 .8
	to offer
		random < 50
	source
		government "Republic" "Free Worlds" "Syndicate" "Neutral" "Independent"
	destination
		attributes "mining"
		distance 3 12
		government "Republic" "Free Worlds" "Syndicate" "Neutral" "Independent"
	on visit
		dialog phrase "generic passenger on visit"
	on complete
		payment
		payment 2000
		dialog "You wish the mining family the best of luck on <planet>, and collect your payment of <payment>."

mission "Transport farmers to <planet>"
	job
	repeat
	description "This family of <bunks> farmers is hoping to find work on <destination>, and they will pay you <payment> to take them there."
	passengers 2 2 .8
	to offer
		random < 50
	source
		government "Republic" "Free Worlds" "Syndicate" "Neutral" "Independent"
	destination
		attributes "farming"
		distance 3 12
		government "Republic" "Free Worlds" "Syndicate" "Neutral" "Independent"
	on visit
		dialog phrase "generic passenger on visit"
	on complete
		payment
		payment 2000
		dialog "You wish the farm family the best of luck on <planet>, and collect your payment of <payment>."

mission "Transport mill workers to <planet>"
	job
	repeat
	description "This family of <bunks> mill workers is hoping to find work on <destination>, and they will pay you <payment> to take them there."
	passengers 2 2 .8
	to offer
		random < 50
	source
		government "Republic" "Free Worlds" "Syndicate" "Neutral" "Independent"
	destination
		attributes "textiles"
		distance 3 12
		government "Republic" "Free Worlds" "Syndicate" "Neutral" "Independent"
	on visit
		dialog phrase "generic passenger on visit"
	on complete
		payment
		payment 2000
		dialog "You wish the workers the best of luck on <planet>, and collect your payment of <payment>."

mission "Transport workers to <planet>"
	job
	repeat
	description "This family of <bunks> factory workers is hoping to find work on <destination>, and they will pay you <payment> to take them there."
	passengers 2 2 .8
	to offer
		random < 80
	source
		government "Republic" "Free Worlds" "Syndicate" "Neutral" "Independent"
	destination
		attributes "factory"
		distance 3 12
		government "Republic" "Free Worlds" "Syndicate" "Neutral" "Independent"
	on visit
		dialog phrase "generic passenger on visit"
	on complete
		payment
		payment 2000
		dialog "You wish the workers the best of luck on <planet>, and collect your payment of <payment>."

mission "Tourists out [0]"
	name "Bring a tourist to <planet>"
	job
	repeat
	description "This tourist wants to see <destination>, and will pay you <payment>."
	passengers 1
	to offer
		random < 20
	source
		government "Republic" "Free Worlds" "Syndicate" "Neutral" "Independent"
	destination
		attributes "tourism"
		distance 6 35
		government "Republic" "Free Worlds" "Syndicate" "Neutral" "Independent"
	on visit
		dialog phrase "generic passenger on visit"
	on complete
		payment
		payment 6000
		dialog phrase "generic passenger dropoff payment"

mission "Tourists out [1]"
	name "Bring tourists to <planet>"
	job
	repeat
	description "These <bunks> tourists want to see <destination>. They are willing to pay you <payment>."
	passengers 2 10 .9
	to offer
		random < 50
	source
		government "Republic" "Free Worlds" "Syndicate" "Neutral" "Independent"
	destination
		attributes "tourism"
		distance 2 25
		government "Republic" "Free Worlds" "Syndicate" "Neutral" "Independent"
	on visit
		dialog phrase "generic passenger on visit"
	on complete
		payment
		payment 4000
		dialog phrase "generic passenger dropoff payment"

mission "Wealthy tourists out"
	name "Bring wealthy tourists to <planet>"
	job
	repeat
	description "These <bunks> wealthy tourists want to see <destination>, and wish to travel in a luxurious ship for the journey. They are willing to pay you <payment>."
	passengers 2 10 .9
	to offer
		random < 75
	to accept
		has "outfit (installed): Luxury Accommodations"
	source
		attributes "rich" "urban"
		government "Republic" "Free Worlds" "Syndicate" "Neutral" "Independent"
	destination
		attributes "tourism"
		distance 4 30
		government "Republic" "Free Worlds" "Syndicate" "Neutral" "Independent"
	on visit
		dialog phrase "generic passenger on visit"
	on complete
		payment 10000 200
		dialog phrase "generic passenger dropoff payment"

mission "Tourists back [0]"
	name "Bring a tourist home to <planet>"
	job
	repeat
	description "This tourist is headed home to <destination>, and will pay you <payment>."
	passengers 1
	to offer
		random < 20
	source
		government "Republic" "Free Worlds" "Syndicate" "Neutral" "Independent"
		attributes "tourism"
	destination
		distance 6 35
		government "Republic" "Free Worlds" "Syndicate" "Neutral" "Independent"
	on visit
		dialog phrase "generic passenger on visit"
	on complete
		payment
		payment 6000
		dialog phrase "generic passenger dropoff payment"

mission "Tourists back [1]"
	name "Bring tourists home to <planet>"
	job
	repeat
	description "These <bunks> tourists are headed home to <destination>. They are willing to pay you <payment>."
	passengers 2 10 .9
	to offer
		random < 50
	source
		government "Republic" "Free Worlds" "Syndicate" "Neutral" "Independent"
		attributes "tourism"
	destination
		distance 2 25
		government "Republic" "Free Worlds" "Syndicate" "Neutral" "Independent"
	on visit
		dialog phrase "generic passenger on visit"
	on complete
		payment
		payment 4000
		dialog phrase "generic passenger dropoff payment"

mission "Wealthy tourists back"
	name "Bring wealthy tourists home to <planet>"
	job
	repeat
	description "These <bunks> wealthy tourists are headed home to <destination>, and wish to travel in a luxurious ship for the journey. They are willing to pay you <payment>."
	passengers 2 10 .9
	to offer
		random < 75
	to accept
		has "outfit (installed): Luxury Accommodations"
	source
		attributes "tourism"
		government "Republic" "Free Worlds" "Syndicate" "Neutral" "Independent"
	destination
		attributes "rich" "urban"
		distance 4 30
		government "Republic" "Free Worlds" "Syndicate" "Neutral" "Independent"
	on visit
		dialog phrase "generic passenger on visit"
	on complete
		payment 10000 200
		dialog phrase "generic passenger dropoff payment"

mission "Family [0]"
	name "Transport family to <planet>"
	job
	repeat
	description "This family of <bunks> is relocating to <destination>. They will pay you <payment> to take them there."
	passengers 2 4 .5
	to offer
		random < 60
		"passenger space" >= 5
	source
		government "Republic" "Free Worlds" "Syndicate" "Neutral" "Independent"
	destination
		distance 4 16
		government "Republic" "Free Worlds" "Syndicate" "Neutral" "Independent"
	on visit
		dialog phrase "generic passenger on visit"
	on complete
		payment
		payment 4000
		dialog "The family you have been transporting departs your ship after paying you <payment>."

mission "Family [1]"
	name "Transport family to <planet>"
	job
	repeat
	description "This family of <bunks> is relocating to <destination>. They will pay you <payment> to take them there."
	passengers 2 4 .5
	to offer
		random < 50
		"passenger space" >= 5
	source
		government "Republic" "Free Worlds" "Syndicate" "Neutral" "Independent"
	destination
		distance 5 20
		government "Republic" "Free Worlds" "Syndicate" "Neutral" "Independent"
	on visit
		dialog phrase "generic passenger on visit"
	on complete
		payment
		payment 6000
		dialog "The family you have been transporting departs your ship after paying you <payment>."

mission "Family [2]"
	name "Transport family to <planet>"
	job
	repeat
	description "This family of <bunks> is relocating to <destination>. They will pay you <payment> to take them there."
	passengers 2 4 .5
	to offer
		random < 40
		"passenger space" >= 5
	source
		government "Republic" "Free Worlds" "Syndicate" "Neutral" "Independent"
	destination
		distance 6 24
		government "Republic" "Free Worlds" "Syndicate" "Neutral" "Independent"
	on visit
		dialog phrase "generic passenger on visit"
	on complete
		payment
		payment 8000
		dialog "The family you have been transporting departs your ship after paying you <payment>."

mission "Family [3]"
	name "Transport family to <planet>"
	job
	repeat
	description "This family of <bunks> is relocating to <destination>. They will pay you <payment> to take them there."
	passengers 2 4 .5
	to offer
		random < 30
		"passenger space" >= 5
	source
		government "Republic" "Free Worlds" "Syndicate" "Neutral" "Independent"
	destination
		distance 8 32
		government "Republic" "Free Worlds" "Syndicate" "Neutral" "Independent"
	on visit
		dialog phrase "generic passenger on visit"
	on complete
		payment
		payment 10000
		dialog "The family you have been transporting departs your ship after paying you <payment>."

mission "Strike Breakers [mining]"
	name "Strike breakers to <planet>"
	job
	repeat
	description "Bring <bunks> strike breakers to <destination>, to take the place of mine workers who are on strike. The company will pay you <payment>."
	passengers 5 5 .2
	to offer
		random < 10
		"passenger space" > 15
	source
		government "Republic" "Free Worlds" "Syndicate" "Neutral" "Independent"
	destination
		attributes "mining"
		distance 2 20
		government "Republic" "Free Worlds" "Syndicate" "Neutral" "Independent"
	on visit
		dialog phrase "generic passenger on visit"
	on complete
		payment
		payment 10000
		dialog "You unload the strike breakers amid an angry crowd of protesters held back by police. When you return to your ship, you find that the company has transferred the agreed-upon payment of <payment> into your account."

mission "Strike Breakers [textile]"
	name "Strike breakers to <planet>"
	job
	repeat
	description "Bring <bunks> strike breakers to <destination>, to take the place of textile workers who are on strike. The company will pay you <payment>."
	passengers 5 5 .2
	to offer
		random < 10
		"passenger space" > 15
	source
		government "Republic" "Free Worlds" "Syndicate" "Neutral" "Independent"
	destination
		attributes "textiles"
		distance 2 20
		government "Republic" "Free Worlds" "Syndicate" "Neutral" "Independent"
	on visit
		dialog phrase "generic passenger on visit"
	on complete
		payment
		payment 10000
		dialog "You unload the strike breakers amid an angry crowd of protesters held back by police. When you return to your ship, you find that the company has transferred the agreed-upon payment of <payment> into your account."

mission "Strike Breakers [factory]"
	name "Strike breakers to <planet>"
	job
	repeat
	description "Bring <bunks> strike breakers to <destination>, to take the place of factory workers who are on strike. The company will pay you <payment>."
	passengers 5 5 .2
	to offer
		random < 10
		"passenger space" > 15
	source
		government "Republic" "Free Worlds" "Syndicate" "Neutral" "Independent"
	destination
		attributes "factory"
		distance 2 20
		government "Republic" "Free Worlds" "Syndicate" "Neutral" "Independent"
	on visit
		dialog phrase "generic passenger on visit"
	on complete
		payment
		payment 10000
		dialog "You unload the strike breakers amid an angry crowd of protesters held back by police. When you return to your ship, you find that the company has transferred the agreed-upon payment of <payment> into your account."

mission "Colonists [0]"
	name "Colonists to <planet>"
	job
	repeat
	description "These <bunks> people are hoping to join a colony on <destination>. They will pay you <payment> to take them there."
	passengers 10 4 .1
	to offer
		random < 30
		"passenger space" > 30
	source
		attributes "urban" "near earth" "core" "factory"
		government "Republic" "Free Worlds" "Syndicate" "Neutral" "Independent"
	destination
		attributes "frontier" "dirt belt" "south" "farming" "mining" "rim" "forest"
		not attributes "station" "urban"
		distance 2 20
		government "Republic" "Free Worlds" "Syndicate" "Neutral" "Independent"
	on visit
		dialog phrase "generic passenger on visit"
	on complete
		payment
		payment 8000
		dialog "The colonists depart your ship after paying you <payment>."

mission "Colonists [1]"
	name "Colonists to <planet>"
	job
	repeat
	description "These <bunks> people are hoping to join a colony on <destination>. They will pay you <payment> to take them there."
	passengers 10 4 .1
	to offer
		random < 20
		"passenger space" > 20
	source
		attributes "urban" "near earth" "core" "factory"
		government "Republic" "Free Worlds" "Syndicate" "Neutral" "Independent"
	destination
		attributes "frontier" "dirt belt" "south" "farming" "mining" "rim" "forest"
		not attributes "station" "urban"
		distance 4 30
		government "Republic" "Free Worlds" "Syndicate" "Neutral" "Independent"
	on visit
		dialog phrase "generic passenger on visit"
	on complete
		payment
		payment 10000
		dialog "The colonists depart your ship after paying you <payment>."

mission "Stranded Field Trip"
	name "Stranded field trip to <planet>"
	job
	repeat
	description `These <bunks> pupils have been stranded on a field trip due to the unexpected bankruptcy of their booked transport. A reward of <payment> is available for them and their <tons> of luggage to be returned home to <destination>.`
	passengers 20 4 .1
	cargo "educational supplies" 2 10 .6
	to offer
		random < 10
		"passenger space" > 30
	source
		attributes "near earth" "deep" "paradise" "tourism"
		government "Republic" "Free Worlds" "Syndicate" "Neutral" "Independent"
	destination
		attributes "near earth" "deep" "paradise" "urban"
		not attributes "station" "urban"
		distance 4 16
		government "Republic" "Free Worlds" "Syndicate" "Neutral" "Independent"
	on visit
		dialog phrase "generic passenger on visit"
	on complete
		payment
		payment 10000
		dialog `The students excitedly rush off your ship into the arms of their waiting parents. The adventure was fun, but they're very pleased to be safely home after so long. The school deposits <payment> into your account.`

mission "Prisoners [0]"
	name "Prisoner transport to <planet>"
	job
	repeat
	description "Bring <bunks> petty criminals to <destination>, where they will serve their sentences as mine laborers. They must be held in suitable facilities made for the transfer of criminals. Payment is <payment>."
	passengers 2 10 .9
	source
		government "Republic" "Free Worlds" "Syndicate" "Neutral" "Independent"
	destination
		distance 2 10
		government "Republic" "Free Worlds" "Syndicate" "Neutral" "Independent"
		attributes "mining"
		attributes "north" "south" "rim" "frontier" "core"
	to offer
		random < 15
	to accept
		has "outfit (installed): Brig"
	on visit
		dialog phrase "generic passenger on visit"
	on complete
		payment 5000 165
		dialog "The passengers shuffle unhappily out of the ship under the watchful eye of several well-armed guards as they prepare to repay their debts to society as forced laborers in <planet>'s mines. You collect your payment of <payment>."

mission "Prisoners [1]"
	name "Prisoner transport to <planet>"
	job
	repeat
	description "Transport <bunks> petty criminals to <destination>, where they will serve their sentences as factory laborers. They must be held in suitable facilities made for the transfer of criminals. Payment is <payment>."
	passengers 2 10 .9
	to offer
		random < 15
	to accept
		has "outfit (installed): Brig"
	source
		government "Republic" "Free Worlds" "Syndicate" "Neutral" "Independent"
	destination
		distance 2 10
		government "Republic" "Free Worlds" "Syndicate" "Neutral" "Independent"
		attributes "factory"
		attributes "north" "south" "rim" "frontier" "core"
	on visit
		dialog phrase "generic passenger on visit"
	on complete
		payment 5000 165
		dialog "The passengers shuffle unhappily out of the ship under the watchful eye of several well-armed guards as they prepare to repay their debts to society as forced laborers in <planet>'s factories. You collect your payment of <payment>."

mission "Prisoners [2]"
	name "Prisoner transport to <planet>"
	job
	repeat
	description "Transport <bunks> petty criminals to <destination>, where they will serve their sentences as domestic servants. They must be held in suitable facilities made for the transfer of criminals. Payment is <payment>."
	passengers 2 10 .9
	to offer
		random < 15
	to accept
		has "outfit (installed): Brig"
	source
		government "Republic" "Free Worlds" "Syndicate" "Neutral" "Independent"
	destination
		distance 2 10
		government "Republic" "Free Worlds" "Syndicate" "Neutral" "Independent"
		attributes "paradise"
	on visit
		dialog phrase "generic passenger on visit"
	on complete
		payment 5000 165
		dialog "The passengers shuffle unhappily out of the ship under the watchful eye of several well-armed guards as they prepare to repay their debts to society as domestic servants for <planet>'s wealthy elite. You collect your payment of <payment>."

mission "Prisoners [3]"
	name "Prisoner transport to <planet>"
	job
	repeat
	description "Transport <bunks> petty criminals to a penal colony on <destination>. They must be held in suitable facilities made for the transfer of criminals. Payment is <payment>."
	passengers 2 15 .9
	to offer
		random < 15
	to accept
		has "outfit (installed): Brig"
	source
		government "Republic" "Free Worlds" "Syndicate" "Neutral" "Independent"
	destination
		distance 2 10
		government "Republic" "Free Worlds" "Syndicate" "Neutral" "Independent"
		attributes "frontier" "moon" "military"
	on visit
		dialog phrase "generic passenger on visit"
	on complete
		payment 5000 165
		dialog "The passengers shuffle unhappily out of the ship under the watchful eye of several well-armed guards as they prepare to repay their debts to society in a penal colony on this remote world. You collect your payment of <payment>."

mission "Prisoners [4]"
	name "Prisoner transport to <planet>"
	job
	repeat
	description "Transport <bunks> violent felons to a penal colony on <destination>. They must be held in suitable facilities made for the transfer of criminals. Payment is <payment>."
	passengers 2 10 .9
	to offer
		random < 10
		"combat rating" > 50
	to accept
		has "outfit (installed): Brig"
	source
		government "Republic" "Free Worlds" "Syndicate" "Neutral" "Independent"
	destination
		distance 2 10
		government "Republic" "Free Worlds" "Syndicate" "Neutral" "Independent"
		attributes "frontier" "moon" "military"
	on visit
		dialog phrase "generic passenger on visit"
	on complete
		payment 25000 175
		dialog "Your shackled passengers offer bitter curses as burly and well-armed guards practically beat them out of your ship, driving them in the direction of a penal colony on this remote world. You collect your payment of <payment>."
	npc
		government "Pirate"
		personality nemesis plunders
		system
			distance 3 4
		fleet "pirate raid"

mission "Released Prisoners [0]"
	name "Parolee transport to <planet>"
	job
	repeat
	description "Transport <bunks> prisoners home after completing their sentences of hard labor. Payment is <payment>."
	passengers 2 10 .9
	source
		government "Republic" "Free Worlds" "Syndicate" "Neutral" "Independent"
		attributes "mining" "factory"
		attributes "north" "south" "rim" "frontier" "core"
	destination
		distance 2 10
		government "Republic" "Free Worlds" "Syndicate" "Neutral" "Independent"
	to offer
		random < 15
	on visit
		dialog phrase "generic passenger on visit"
	on complete
		payment 3000 150
		dialog "The released prisoners walk out into the spaceport with nothing but their meager belongings and discharge paperwork. You collect your payment of <payment>."

mission "Released Prisoners [1]"
	name "Parolee transport to <planet>"
	job
	repeat
	description "Transport <bunks> prisoners home after completing their sentences as domestic servants. Payment is <payment>."
	passengers 2 10 .9
	source
		government "Republic" "Free Worlds" "Syndicate" "Neutral" "Independent"
		attributes "paradise"
	destination
		distance 2 10
		government "Republic" "Free Worlds" "Syndicate" "Neutral" "Independent"
	to offer
		random < 15
	on visit
		dialog phrase "generic passenger on visit"
	on complete
		payment 3000 150
		dialog "The released prisoners walk out into the spaceport with nothing but their meager belongings and discharge paperwork. You collect your payment of <payment>."

mission "Released Prisoners [2]"
	name "Parolee transport to <planet>"
	job
	repeat
	description "Transport <bunks> prisoners home after completing their sentences in a penal colony. Payment is <payment>."
	passengers 2 10 .9
	source
		government "Republic" "Free Worlds" "Syndicate" "Neutral" "Independent"
		attributes "frontier" "moon" "military"
	destination
		distance 2 10
		government "Republic" "Free Worlds" "Syndicate" "Neutral" "Independent"
	to offer
		random < 15
	on visit
		dialog phrase "generic passenger on visit"
	on complete
		payment 3000 150
		dialog "The released prisoners walk into the spaceport with nothing but discharge paperwork and the clothes on their backs. You collect your payment of <payment>."

mission "Large Bulk Delivery [0]"
	name "Large bulk delivery to <planet>"
	job
	repeat
	description "Deliver <cargo> to <destination>. Payment is <payment>."
	cargo random 40 2 .02
	to offer
		random < 70
		"cargo space" > 100
	source
		government "Republic" "Free Worlds" "Syndicate" "Neutral" "Independent"
	destination
		distance 2 8
		government "Republic" "Free Worlds" "Syndicate" "Neutral" "Independent"
	on visit
		dialog phrase "generic cargo on visit"
	on complete
		payment
		payment 4000
		dialog phrase "generic cargo delivery payment"

mission "Large Bulk Delivery [1]"
	name "Large bulk delivery to <planet>"
	job
	repeat
	description "Deliver <cargo> to <destination>. Payment is <payment>."
	cargo random 40 2 .02
	to offer
		random < 60
		"cargo space" > 100
	source
		government "Republic" "Free Worlds" "Syndicate" "Neutral" "Independent"
	destination
		distance 3 12
		government "Republic" "Free Worlds" "Syndicate" "Neutral" "Independent"
	on visit
		dialog phrase "generic cargo on visit"
	on complete
		payment
		payment 6000
		dialog phrase "generic cargo delivery payment"

mission "Large Bulk Delivery [2]"
	name "Large bulk delivery to <planet>"
	job
	repeat
	description "Deliver <cargo> to <destination>. Payment is <payment>."
	cargo random 40 2 .02
	to offer
		random < 50
		"cargo space" > 100
	source
		attributes "mining" "textiles" "factory" "farming" "fishing" "oil"
		government "Republic" "Free Worlds" "Syndicate" "Neutral" "Independent"
	destination
		distance 4 16
		government "Republic" "Free Worlds" "Syndicate" "Neutral" "Independent"
	on visit
		dialog phrase "generic cargo on visit"
	on complete
		payment
		payment 8000
		dialog phrase "generic cargo delivery payment"

mission "Large Rush Delivery [0]"
	name "Large rush delivery to <planet>"
	job
	repeat
	deadline
	description "Deliver <cargo> to <destination> by <date>. Payment is <payment>."
	cargo random 20 6 .1
	to offer
		random < 90
		"cargo space" >= 50
	source
		government "Republic" "Free Worlds" "Syndicate" "Neutral" "Independent"
	destination
		distance 4 10
		government "Republic" "Free Worlds" "Syndicate" "Neutral" "Independent"
	on visit
		dialog phrase "generic cargo on visit"
	on complete
		payment
		payment 36000
		dialog phrase "generic cargo delivery payment"

mission "Large Rush Delivery [1]"
	name "Large rush delivery to <planet>"
	job
	repeat
	deadline
	description "Deliver <cargo> to <destination> by <date>. Payment is <payment>."
	cargo random 20 6 .1
	to offer
		random < 80
		"cargo space" >= 50
	source
		government "Republic" "Free Worlds" "Syndicate" "Neutral" "Independent"
	destination
		distance 5 12
		government "Republic" "Free Worlds" "Syndicate" "Neutral" "Independent"
	on visit
		dialog phrase "generic cargo on visit"
	on complete
		payment
		payment 38000
		dialog phrase "generic cargo delivery payment"

mission "Large Rush Delivery [2]"
	name "Large rush delivery to <planet>"
	job
	repeat
	deadline
	description "Deliver <cargo> to <destination> by <date>. Payment is <payment>."
	cargo random 20 6 .1
	to offer
		random < 70
		"cargo space" >= 50
	source
		attributes "mining" "textiles" "factory" "farming" "fishing" "oil"
		government "Republic" "Free Worlds" "Syndicate" "Neutral" "Independent"
	destination
		distance 6 14
		government "Republic" "Free Worlds" "Syndicate" "Neutral" "Independent"
	on visit
		dialog phrase "generic cargo on visit"
	on complete
		payment
		payment 40000
		dialog phrase "generic cargo delivery payment"

mission "Large Rush Delivery [3]"
	name "Large rush delivery to <planet>"
	job
	repeat
	deadline
	description "Deliver <cargo> to <destination> by <date>. Payment is <payment>."
	cargo random 20 6 .1
	to offer
		random < 60
		"cargo space" >= 50
	source
		attributes "mining" "textiles" "factory" "farming" "fishing" "oil"
		government "Republic" "Free Worlds" "Syndicate" "Neutral" "Independent"
	destination
		distance 7 16
		government "Republic" "Free Worlds" "Syndicate" "Neutral" "Independent"
	on visit
		dialog phrase "generic cargo on visit"
	on complete
		payment
		payment 42000
		dialog phrase "generic cargo delivery payment"

mission "Recycle garbage"
	name "Recycle garbage"
	description "<origin> produces a lot of garbage that needs to be disposed of off-station. Transport <cargo> to the industrial solid waste recycler on <destination>. Payment is <payment>."
	job
	repeat
	to offer
		random < 70
	cargo "Garbage" 15 100
	source
		attributes station
	destination
		attributes "factory" "mining" "dirt belt"
		distance 9 12
	on visit
		dialog phrase "generic cargo on visit"
	on complete
		dialog "You drop off the <commodity> at an especially smelly solid waste recycler and collect your payment of <payment>."
		payment
		payment 20000

mission "FW Wildfire Aid [1]"
	job
	repeat
	name "Wildfire aid to <planet>"
	substitutions
		"<problem>" "forest fire"
		"<problem>" "brush fire"
			"random" < 60
		"<problem>" "wildfire"
			"random" < 30
	description "A major <problem> has occurred on <destination> and various settlements on the planet have been affected. Bring <cargo> to <planet> by <date> to assist in the firefighting efforts. Payment is <payment>."
	cargo "flames aid" 25 2 .05
	deadline
	to offer
		random < 5
	source
		government "Free Worlds"
	destination
<<<<<<< HEAD
		not government "Pirate" "Humanika Rafeki Port"
=======
		government "Free Worlds"
>>>>>>> e37732d4
		distance 2 8
		attributes "forest"
	on visit
		dialog phrase "generic cargo on visit"
	on complete
		payment 8500 80
		dialog "You drop off your cargo of <commodity> and collect your payment of <payment>. A group of <planet> citizens thank you for your assistance and bid you farewell."

mission "FW Wildfire Aid [2]"
	job
	repeat
	name "Firefighters to <planet>"
	substitutions
		"<problem>" "forest fire"
		"<problem>" "brush fire"
			"random" < 60
		"<problem>" "wildfire"
			"random" < 30
	description "A major <problem> has occurred on <destination> and various settlements on the planet have been affected. Transport a team of <bunks> firefighters to <planet> by <date> to assist in the firefighting efforts. Payment is <payment>."
	passengers 5 10
	deadline
	to offer
		random < 5
	source
		government "Free Worlds"
	destination
<<<<<<< HEAD
		not government "Pirate" "Humanika Rafeki Port"
=======
		government "Free Worlds"
>>>>>>> e37732d4
		distance 2 8
		attributes "forest"
	on visit
		dialog phrase "generic passenger on visit"
	on complete
		payment 10500 80
		dialog "You wish the firefighting team well in their efforts and collect your payment of <payment>. A group of <planet> citizens comes to guide the team away to a nearby tent, and thank you for your assistance."



mission "Bounty Hunting (Very Tiny)"
	name "Wanted corsair near <system>"
	description "A small pirate fighter named the <npc> has been attacking merchants near the <system> system. Destroy it by <day> for payment (<payment>)."
	repeat
	job
	deadline 14
	"apparent payment" 25000
	to offer
		or
			"combat rating" > 15
			has "ships: Interceptor"
			has "ships: Light Warship"
		"combat rating" < 80
		random < 50
	source
		government "Republic" "Free Worlds" "Syndicate" "Neutral" "Independent"
		attributes "rim" "south" "north" "dirt belt" "core" "frontier"
	npc kill
		government "Bounty"
		personality heroic staying nemesis target
		system
			distance 1 1
		fleet
			names "pirate"
			variant 3
				"Scrapper"
			variant 6
				"Sparrow"
			variant
				"Wasp"
			variant
				"Wasp (Gatling)"
			variant
				"Wasp (Javelin)"
			variant
				"Wasp (Meteor)"
			variant
				"Wasp (Plasma)"
			variant
				"Wasp (Proton)"
		dialog phrase "generic hunted bounty eliminated and payment dialog"
		on kill
			payment 25000
			fail



mission "Bounty Hunting (Tiny)"
	name "Wanted outlaw near <system>"
	description "A well armed pirate fighter named the <npc> has been attacking merchants a jump away from the <system> system. Destroy it by <day> for payment (<payment>)."
	repeat
	job
	deadline 14
	"apparent payment" 50000
	to offer
		or
			"combat rating" > 30
			has "ships: Interceptor"
			has "ships: Light Warship"
		"combat rating" < 200
		random < 45
	source
		government "Republic" "Free Worlds" "Syndicate" "Neutral" "Independent"
		attributes "rim" "south" "north" "dirt belt" "core" "frontier"
	npc kill
		government "Bounty"
		personality heroic staying nemesis target
		system
			distance 1 1
		fleet
			names "pirate"
			variant
				"Hawk"
			variant
				"Hawk (Rocket)"
			variant
				"Hawk (Speedy)"
			variant
				"Hawk (Bomber)"
			variant
				"Berserker"
			variant
				"Berserker (Afterburner)"
			variant
				"Berserker (Strike)"
			variant
				"Fury"
			variant
				"Fury (Missile)"
			variant
				"Fury (Heavy)"
			variant
				"Fury (Laser)"
			variant
				"Fury (Bomber)"
		dialog phrase "generic hunted bounty eliminated and payment dialog"
		on kill
			payment 50000
			fail

mission "Bounty Hunting (Very Small)"
	name "Wanted criminal near <system>"
	description "A light pirate warship named the <npc> has been attacking merchants a jump away from the <system> system. Destroy it by <day> for payment (<payment>)."
	repeat
	job
	deadline 14
	"apparent payment" 95000
	to offer
		or
			"combat rating" > 80
			has "ships: Light Warship"
			has "ships: Medium Warship"
		"combat rating" < 350
		random < 40
	source
		government "Republic" "Free Worlds" "Syndicate" "Neutral" "Independent"
		attributes "rim" "south" "north" "dirt belt" "core" "frontier"
	npc kill
		government "Bounty"
		personality heroic staying nemesis target
		system
			distance 1 1
		fleet
			names "pirate"
			variant
				"Quicksilver"
			variant
				"Quicksilver (Proton)"
			variant
				"Raven"
			variant
				"Raven (Heavy)"
			variant
				"Raven (Afterburner)"
			variant
				"Headhunter"
			variant
				"Headhunter (Strike)"
			variant
				"Headhunter (Particle)"
			variant
				"Clipper"
			variant
				"Clipper (Heavy)"
			variant
				"Clipper (Speedy)"
		dialog phrase "generic hunted bounty eliminated and payment dialog"
		on kill
			payment 95000
			fail

mission "Bounty Hunting (Small)"
	name "Wanted bandit near <system>"
	description "A medium pirate warship named the <npc> has been attacking merchants a jump away from the <system> system. Destroy it by <day> for payment (<payment>)."
	repeat
	job
	deadline 14
	"apparent payment" 180000
	to offer
		"combat rating" > 200
		"combat rating" < 500
		random < 40
	source
		government "Republic" "Free Worlds" "Syndicate" "Neutral" "Independent"
		attributes "rim" "south" "north" "dirt belt" "core" "frontier"
	npc kill
		government "Bounty"
		personality heroic staying nemesis target
		system
			distance 1 1
		fleet
			names "pirate"
			variant
				"Firebird"
			variant
				"Firebird (Missile)"
			variant
				"Splinter"
			variant
				"Splinter (Laser)"
			variant
				"Osprey"
			variant
				"Osprey (Laser)"
			variant
				"Bastion"
			variant
				"Manta"
			variant
				"Manta (Proton)"
		dialog phrase "generic hunted bounty eliminated and payment dialog"
		on kill
			payment 180000
			fail

mission "Bounty Hunting (Medium)"
	name "Wanted pirate near <system>"
	description "A sizeable pirate warship named the <npc> has been attacking merchants a jump away from the <system> system. Destroy it by <day> for payment (<payment>)."
	repeat
	job
	deadline 14
	"apparent payment" 240000
	to offer
		"combat rating" > 350
		"combat rating" < 1200
		random < 40
	source
		government "Republic" "Free Worlds" "Syndicate" "Neutral" "Independent"
		attributes "rim" "south" "north" "dirt belt" "core" "frontier"
	npc kill
		government "Bounty"
		personality heroic staying nemesis target
		system
			distance 1 1
		fleet
			names "pirate"
			variant
				"Protector"
			variant
				"Protector (Laser)"
			variant
				"Osprey (Missile)"
			variant
				"Bastion (Heavy)"
			variant
				"Bastion (Laser)"
			variant
				"Firebird (Plasma)"
		dialog phrase "generic hunted bounty eliminated and payment dialog"
		on kill
			payment 240000
			fail

mission "Bounty Hunting (Big)"
	name "Wanted warlord near <system>"
	description "A heavy warship known as the <npc> has been attacking merchants a jump away from the <system> system. Destroy it by <day> for payment (<payment>)."
	repeat
	job
	deadline 14
	"apparent payment" 300000
	to offer
		"combat rating" > 500
		"combat rating" < 2500
		random < 40
	source
		government "Republic" "Free Worlds" "Syndicate" "Neutral" "Independent"
		attributes "rim" "south" "north" "dirt belt" "core" "frontier"
	npc kill
		government "Bounty"
		personality heroic staying nemesis target
		system
			distance 1 1
		fleet
			names "pirate"
			variant
				"Leviathan"
			variant
				"Leviathan (Heavy)"
			variant
				"Leviathan (Laser)"
			variant
				"Falcon"
			variant
				"Falcon (Heavy)"
			variant
				"Falcon (Laser)"
			variant
				"Vanguard"
			variant
				"Vanguard (Particle)"
		dialog phrase "generic hunted bounty eliminated and payment dialog"
		on kill
			payment 300000
			fail

mission "Bounty Hunting (Small, Hidden)"
	name "Disguised bandit near <system>"
	description "A medium pirate warship named the <npc> is posing as a merchant ship within two jumps of the <system> system. Find a merchant ship with a matching name and destroy it <day> for payment (<payment>)."
	repeat
	job
	deadline 30
	"apparent payment" 360000
	to offer
		"combat rating" > 200
		or
			random < 5
			and
				"combat rating" < 500
				random < 20
	source
		government "Republic" "Free Worlds" "Syndicate" "Neutral" "Independent"
		attributes "rim" "south" "north" "dirt belt" "core" "frontier"
	npc kill
		government "Bounty (Disguised)"
		personality heroic staying
		system
			distance 1 2
		fleet
			names "pirate"
			variant
				"Firebird"
			variant
				"Firebird (Missile)"
			variant
				"Splinter"
			variant
				"Splinter (Laser)"
			variant
				"Osprey"
			variant
				"Osprey (Laser)"
			variant
				"Bastion"
			variant
				"Manta"
			variant
				"Manta (Proton)"
		dialog phrase "generic hunted bounty eliminated and payment dialog"
		on kill
			payment 360000
			fail

mission "Bounty Hunting (Medium, Hidden)"
	name "Disguised pirate near <system>"
	description "A sizable pirate warship named the <npc> is posing as a merchant ship within two jumps of the <system> system. Find a merchant ship with a matching name and destroy it by <day> for payment (<payment>)."
	repeat
	job
	deadline 30
	"apparent payment" 480000
	to offer
		"combat rating" > 350
		or
			random < 5
			and
				"combat rating" < 1200
				random < 20
	source
		government "Republic" "Free Worlds" "Syndicate" "Neutral" "Independent"
		attributes "rim" "south" "north" "dirt belt" "core" "frontier"
	npc kill
		government "Bounty (Disguised)"
		personality heroic staying
		system
			distance 1 2
		fleet
			names "pirate"
			variant
				"Protector"
			variant
				"Protector (Laser)"
			variant
				"Osprey (Missile)"
			variant
				"Bastion (Heavy)"
			variant
				"Bastion (Laser)"
			variant
				"Firebird (Plasma)"
		dialog phrase "generic hunted bounty eliminated and payment dialog"
		on kill
			payment 480000
			fail

mission "Bounty Hunting (Big, Hidden)"
	name "Disguised warlord near <system>"
	description "A heavy warship known as the <npc> is posing as a merchant ship within two jumps of the <system> system. Find a merchant ship with a matching name and destroy it by <day> for payment (<payment>)."
	repeat
	job
	deadline 30
	"apparent payment" 600000
	to offer
		"combat rating" > 500
		or
			random < 5
			and
				"combat rating" < 2500
				random < 20
	source
		government "Republic" "Free Worlds" "Syndicate" "Neutral" "Independent"
		attributes "rim" "south" "north" "dirt belt" "core" "frontier"
	npc kill
		government "Bounty (Disguised)"
		personality heroic staying
		system
			distance 1 2
		fleet
			names "pirate"
			variant
				"Leviathan"
			variant
				"Leviathan (Heavy)"
			variant
				"Leviathan (Laser)"
			variant
				"Falcon"
			variant
				"Falcon (Heavy)"
			variant
				"Falcon (Laser)"
			variant
				"Vanguard"
			variant
				"Vanguard (Particle)"
		dialog phrase "generic hunted bounty eliminated and payment dialog"
		on kill
			payment 600000
			fail

mission "Bounty Hunting (Small, Boarding, Entering)"
	name "Stolen ship near <system>"
	description "A wanted criminal is fleeing in a stolen ship, the <npc>, which is about to enter this system. Board the ship and detain the criminal in a brig, then bring them to <destination> by <date>. Reward for capture: <payment>."
	passengers 1
	deadline 14
	repeat
	job
	to offer
		"combat rating" > 50
		random < 15
	to accept
		has "outfit (installed): Brig"
	source
		government "Republic" "Free Worlds" "Syndicate" "Neutral" "Independent"
		attributes "rim" "south" "north" "dirt belt" "core" "frontier"
	destination
		government "Republic" "Free Worlds" "Syndicate" "Neutral" "Independent"
		attributes "rim" "south" "north" "dirt belt" "core" "frontier"
		distance 2 6
	npc board
		government "Bounty"
		personality timid fleeing uninterested entering target
		fleet
			names "civilian"
			variant
				"Flivver (Racing)"
			variant
				"Arrow"
			variant
				"Scout (Speedy)"
			variant
				"Clipper (Speedy)"
		dialog "You blast your way onto the ship and confine the fleeing criminal to your ship's brig. Time to deliver them to <planet>."
	on visit
		dialog phrase "generic bounty hunting boarding on visit"
	on complete
		payment 175000
		dialog "The government of <planet> gratefully pays you <payment> for apprehending the criminal."

mission "Bounty Hunting (Medium, Boarding, Entering)"
	name "Stolen warship near <system>"
	description "Several wanted criminals are fleeing in a stolen warship, the <npc>, which is about to enter this system. Board the ship and detain the criminals in a brig, then bring them to <destination> by <date>. Reward for capture: <payment>."
	passengers 4
	deadline 14
	repeat
	job
	to offer
		"combat rating" > 200
		random < 15
	to accept
		has "outfit (installed): Brig"
	source
		government "Republic" "Free Worlds" "Syndicate" "Neutral" "Independent"
		attributes "rim" "south" "north" "dirt belt" "core" "frontier"
	destination
		government "Republic" "Free Worlds" "Syndicate" "Neutral" "Independent"
		attributes "rim" "south" "north" "dirt belt" "core" "frontier"
		distance 2 6
	npc board
		government "Bounty"
		personality timid fleeing uninterested entering target
		fleet
			names "civilian"
			variant
				"Corvette (Speedy)"
			variant
				"Osprey (Missile)"
			variant
				"Argosy (Missile)"
			variant
				"Modified Argosy (Heavy)"
			variant
				"Raven (Heavy)"
		dialog "You blast your way onto the ship, subdue the fleeing criminals, and confine them to your ship's brig. Time to deliver them to <planet>."
	on visit
		dialog phrase "generic bounty hunting boarding on visit"
	on complete
		payment 350000
		dialog "The government of <planet> gratefully pays you <payment> for apprehending the criminal gang."

mission "Bounty Hunting (Solo Marauder I)"
	name "Marauder interceptor near <system>"
	description "A Marauder interceptor named the <npc> has been attacking merchants a jump away from the <system> system. Destroy it by <day> for payment (<payment>)."
	repeat
	job
	deadline 14
	"apparent payment" 130000
	to offer
		or
			"combat rating" > 100
			has "ships: Interceptor"
			has "ships: Light Warship"
		"combat rating" > 50
		"combat rating" < 500
		random < 5
	source
		government "Republic" "Free Worlds" "Syndicate" "Neutral" "Independent"
		attributes "rim" "south" "north" "dirt belt" "core" "frontier"
	npc kill
		government "Bounty"
		personality heroic staying nemesis target
		system
			distance 1 1
		fleet "Marauder I"
		dialog phrase "generic hunted bounty eliminated and payment dialog"
		on kill
			payment 130000
			fail

mission "Bounty Hunting (Solo Marauder II)"
	name "Small Marauder near <system>"
	description "A small Marauder ship named the <npc> has been attacking merchants a jump away from the <system> system. Destroy it by <day> for payment (<payment>)."
	repeat
	job
	deadline 14
	"apparent payment" 200000
	to offer
		or
			"combat rating" > 200
			has "ships: Light Warship"
			has "ships: Medium Warship"
		"combat rating" > 100
		"combat rating" < 500
		random < 5
	source
		government "Republic" "Free Worlds" "Syndicate" "Neutral" "Independent"
		attributes "rim" "south" "north" "dirt belt" "core" "frontier"
	npc kill
		government "Bounty"
		personality heroic staying nemesis target
		system
			distance 1 1
		fleet "Marauder II"
		dialog phrase "generic hunted bounty eliminated and payment dialog"
		on kill
			payment 200000
			fail

mission "Bounty Hunting (Solo Marauder III)"
	name "Marauder near <system>"
	description "A Marauder ship named the <npc> has been attacking merchants a jump away from the <system> system. Destroy it by <day> for payment (<payment>)."
	repeat
	job
	deadline 14
	"apparent payment" 310000
	to offer
		"combat rating" > 300
		"combat rating" < 1200
		random < 5
	source
		government "Republic" "Free Worlds" "Syndicate" "Neutral" "Independent"
		attributes "rim" "south" "north" "dirt belt" "core" "frontier"
	npc kill
		government "Bounty"
		personality heroic staying nemesis target
		system
			distance 1 1
		fleet "Marauder III"
		dialog phrase "generic hunted bounty eliminated and payment dialog"
		on kill
			payment 310000
			fail

mission "Bounty Hunting (Solo Marauder IV)"
	name "Large Marauder near <system>"
	description "A large Marauder ship named the <npc> has been attacking merchants a jump away from the <system> system. Destroy it by <day> for payment (<payment>)."
	repeat
	job
	deadline 14
	"apparent payment" 500000
	to offer
		"combat rating" > 500
		"combat rating" < 2500
		random < 5
	source
		government "Republic" "Free Worlds" "Syndicate" "Neutral" "Independent"
		attributes "rim" "south" "north" "dirt belt" "core" "frontier"
	npc kill
		government "Bounty"
		personality heroic staying nemesis target
		system
			distance 1 1
		fleet "Marauder IV"
		dialog phrase "generic hunted bounty eliminated and payment dialog"
		on kill
			payment 500000
			fail

mission "Bounty Hunting (Marauder I)"
	name "Small Marauders near <system>"
	description "A fleet of small Marauder ships, led by a vessel named the <npc>, has been attacking merchants a jump away from the <system> system. Destroy the whole fleet by <day> for payment (<payment>)."
	repeat
	job
	deadline 14
	"apparent payment" 360000
	to offer
		"combat rating" > 500
		or
			random < 5
			and
				"combat rating" < 1200
				random < 35
	source
		government "Republic" "Free Worlds" "Syndicate" "Neutral" "Independent"
		attributes "rim" "south" "north" "dirt belt" "core" "frontier"
	npc kill
		government "Bounty"
		personality heroic staying nemesis target
		system
			distance 1 1
		fleet "Marauder fleet I"
		dialog phrase "generic hunted bounty fleet eliminated and payment dialog"
		on kill
			payment 360000
			fail

mission "Bounty Hunting (Marauder II)"
	name "Small Marauders near <system>"
	description "A fleet of small Marauder ships, led by a vessel named the <npc>, has been attacking merchants a jump away from the <system> system. Destroy the whole fleet by <day> for payment (<payment>)."
	repeat
	job
	deadline 14
	"apparent payment" 380000
	to offer
		"combat rating" > 600
		or
			random < 5
			and
				"combat rating" < 1800
				random < 45
	source
		government "Republic" "Free Worlds" "Syndicate" "Neutral" "Independent"
		attributes "rim" "south" "north" "dirt belt" "core" "frontier"
	npc kill
		government "Bounty"
		personality heroic staying nemesis target
		system
			distance 1 1
		fleet "Marauder fleet II"
		dialog phrase "generic hunted bounty fleet eliminated and payment dialog"
		on kill
			payment 380000
			fail

mission "Bounty Hunting (Marauder III)"
	name "Small Marauders near <system>"
	description "A fleet of small Marauder ships, led by a vessel named the <npc>, has been attacking merchants a jump away from the <system> system. Destroy the whole fleet by <day> for payment (<payment>)."
	repeat
	job
	deadline 14
	"apparent payment" 400000
	to offer
		"combat rating" > 700
		or
			random < 5
			and
				"combat rating" < 2200
				random < 45
	source
		government "Republic" "Free Worlds" "Syndicate" "Neutral" "Independent"
		attributes "rim" "south" "north" "dirt belt" "core" "frontier"
	npc kill
		government "Bounty"
		personality heroic staying nemesis target
		system
			distance 1 1
		fleet "Marauder fleet III"
		dialog phrase "generic hunted bounty fleet eliminated and payment dialog"
		on kill
			payment 400000
			fail

mission "Bounty Hunting (Marauder IV)"
	name "Marauders near <system>"
	description "A fleet of Marauder ships, led by a vessel named the <npc>, has been attacking merchants a jump away from the <system> system. Destroy the whole fleet by <day> for payment (<payment>)."
	repeat
	job
	deadline 14
	"apparent payment" 480000
	to offer
		"combat rating" > 1200
		or
			random < 5
			and
				"combat rating" < 2700
				random < 30
	source
		government "Republic" "Free Worlds" "Syndicate" "Neutral" "Independent"
		attributes "rim" "south" "north" "dirt belt" "core" "frontier"
	npc kill
		government "Bounty"
		personality heroic staying nemesis target
		system
			distance 1 1
		fleet "Marauder fleet IV"
		dialog phrase "generic hunted bounty fleet eliminated and payment dialog"
		on kill
			payment 480000
			fail

mission "Bounty Hunting (Marauder V)"
	name "Marauders near <system>"
	description "A fleet of Marauder ships, led by a vessel named the <npc>, has been attacking merchants a jump away from the <system> system. Destroy the whole fleet by <day> for payment (<payment>)."
	repeat
	job
	deadline 14
	"apparent payment" 500000
	to offer
		"combat rating" > 1400
		or
			random < 5
			and
				"combat rating" < 3500
				random < 25
	source
		government "Republic" "Free Worlds" "Syndicate" "Neutral" "Independent"
		attributes "rim" "south" "north" "dirt belt" "core" "frontier"
	npc kill
		government "Bounty"
		personality heroic staying nemesis target
		system
			distance 1 1
		fleet "Marauder fleet V"
		dialog phrase "generic hunted bounty fleet eliminated and payment dialog"
		on kill
			payment 500000
			fail


mission "Bounty Hunting (Marauder VI)"
	name "Marauders near <system>"
	description "A fleet of Marauder ships, led by a vessel named the <npc>, has been attacking merchants a jump away from the <system> system. Destroy the whole fleet by <day> for payment (<payment>)."
	repeat
	job
	deadline 14
	"apparent payment" 520000
	to offer
		"combat rating" > 1600
		or
			random < 5
			and
				"combat rating" < 5000
				random < 20
	source
		government "Republic" "Free Worlds" "Syndicate" "Neutral" "Independent"
		attributes "rim" "south" "north" "dirt belt" "core" "frontier"
	npc kill
		government "Bounty"
		personality heroic staying nemesis target
		system
			distance 1 1
		fleet "Marauder fleet VI"
		dialog phrase "generic hunted bounty fleet eliminated and payment dialog"
		on kill
			payment 520000
			fail

mission "Bounty Hunting (Marauder VII)"
	name "Large Marauders near <system>"
	description "A fleet of large Marauder ships, led by a vessel named the <npc>, has been attacking merchants a jump away from the <system> system. Destroy the whole fleet by <day> for payment (<payment>)."
	repeat
	job
	deadline 14
	"apparent payment" 620000
	to offer
		"combat rating" > 2500
		random < 20
	source
		government "Republic" "Free Worlds" "Syndicate" "Neutral" "Independent"
		attributes "rim" "south" "north" "dirt belt" "core" "frontier"
	npc kill
		government "Bounty"
		personality heroic staying nemesis target
		system
			distance 1 1
		fleet "Marauder fleet VII"
		dialog phrase "generic hunted bounty fleet eliminated and payment dialog"
		on kill
			payment 620000
			fail

mission "Bounty Hunting (Marauder VIII)"
	name "Large Marauders near <system>"
	description "A fleet of large Marauder ships, led by a vessel named the <npc>, has been attacking merchants a jump away from the <system> system. Destroy the whole fleet by <day> for payment (<payment>)."
	repeat
	job
	deadline 14
	"apparent payment" 640000
	to offer
		"combat rating" > 2800
		random < 15
	source
		government "Republic" "Free Worlds" "Syndicate" "Neutral" "Independent"
		attributes "rim" "south" "north" "dirt belt" "core" "frontier"
	npc kill
		government "Bounty"
		personality heroic staying nemesis target
		system
			distance 1 1
		fleet "Marauder fleet VIII"
		dialog phrase "generic hunted bounty fleet eliminated and payment dialog"
		on kill
			payment 640000
			fail

mission "Bounty Hunting (Marauder IX)"
	name "Large Marauders near <system>"
	description "A fleet of large Marauder ships, led by a vessel named the <npc>, has been attacking merchants a jump away from the <system> system. Destroy the whole fleet by <day> for payment (<payment>)."
	repeat
	job
	deadline 14
	"apparent payment" 660000
	to offer
		"combat rating" > 3100
		random < 10
	source
		government "Republic" "Free Worlds" "Syndicate" "Neutral" "Independent"
		attributes "rim" "south" "north" "dirt belt" "core" "frontier"
	npc kill
		government "Bounty"
		personality heroic unconstrained staying nemesis target
		system
			distance 1 1
		fleet "Marauder fleet IX"
		dialog phrase "generic hunted bounty fleet eliminated and payment dialog"
		on kill
			payment 660000
			fail

mission "Bounty Hunting (Marauder X)"
	name "Large Marauders near <system>"
	description "A fleet of large Marauder ships, led by a vessel named the <npc>, has been attacking merchants a jump away from the <system> system. Destroy the whole fleet by <day> for payment (<payment>)."
	repeat
	job
	deadline 14
	"apparent payment" 1000000
	source
		government "Republic" "Free Worlds" "Syndicate" "Neutral" "Independent"
		attributes "rim" "south" "north" "dirt belt" "core" "frontier"
	to offer
		"combat rating" > 8103
		random < 5
	npc kill
		government "Bounty"
		personality heroic unconstrained staying nemesis target
		system
			distance 1 1
		fleet "Marauder fleet X"
		dialog phrase "generic hunted bounty fleet eliminated and payment dialog"
		on kill
			payment 1000000
			fail



mission "Republic Navy Advisory System [frozen]"
	name "Cold relief to <planet>"
	description "Deliver humanitarian aid of <cargo> to <destination> by <date> following a severe cold snap. Payment is <payment>."
	minor
	repeat
	deadline
	source
		government "Republic" "Syndicate"
	destination
		government "Republic" "Syndicate" "Independent" "Neutral"
		distance 1 8
		attributes "frozen"
	substitutions
		"<problem>" "cold snap"
		"<problem>" "freeze"
			"random" < 60
		"<problem>" "snowstorm"
			"random" < 30
		"<problem>" "blizzard"
			"random" < 10
	cargo "cold aid" 10 15 0.5
	to offer
		random < 1
	on offer
		dialog `This is the Republic Navy Advisory System: <planet> is experiencing a severe <problem>. Volunteers are requested to supply <cargo> to <planet> by <date>. A stipend of <payment> is provided to cover fuel, crew, and any incidental expenses.`
	on complete
		payment 8500 80
		dialog `Shivering, appreciative aid workers welcome your shipment. You look on, feeling satisfied that <cargo> will soon arrive to those that need it most. Back in your ship, you're notified that you've received <payment> for your service.`

mission "Republic Navy Advisory System [volcanic]"
	name "Volcanic relief to <planet>"
	description "Deliver humanitarian aid of <cargo> to <destination> by <date> following a severe volcanic eruption. Payment is <payment>."
	minor
	repeat
	deadline
	source
		government "Republic" "Syndicate"
	destination
		government "Republic" "Syndicate" "Independent" "Neutral"
		distance 1 8
		attributes "volcanic" "lava"
	substitutions
		"<problem>" "volcanic event"
		"<problem>" "volcanic eruption"
			"random" < 60
		"<problem>" "gas eruption"
			"random" < 30
	cargo "flames aid" 10 15 0.5
	to offer
		random < 1
	on offer
		dialog `This is the Republic Navy Advisory System: <planet> is experiencing a severe <problem>. Volunteers are requested to supply <cargo> to <planet> by <date>. A stipend of <payment> is provided to cover fuel, crew, and any incidental expenses.`
	on complete
		payment 8500 80
		dialog `Relieved-looking aid workers welcome your shipment. You look on, feeling satisfied that <cargo> will soon arrive to those that need it most. Back in your ship, you're notified that you've received <payment> for your service.`

mission "Republic Navy Advisory System [wildfire cargo]"
	name "Wildfire relief to <planet>"
	description "Deliver humanitarian aid of <cargo> to <destination> by <date> following a severe wildfire. Payment is <payment>."
	minor
	repeat
	deadline
	source
<<<<<<< HEAD
		government "Republic" "Free Worlds" "Syndicate" "Neutral" "Independent"
		attributes "rim" "south" "north" "dirt belt" "core" "frontier"
	to offer
		"combat rating" > 8103
		"armament deterrence" >= 2
		"ship scale" = "ship: Light Warship" + "ship: Medium Warship" * 2 + "ship: Heavy Warship" * 4
		or
			and
				not "Hunted: active"
				"ship scale" < 32
				random < 2 + "ship scale" / 4
			and
				"ship scale" >= 32 + "Hunted: active" * 4
				random < 10
		or
			not "chosen sides"
			has "main plot completed"
	# For weaker players, killing a single one of the attacking NPCs and then landing is sufficient to "complete" the mission.
	npc save
		to despawn
			or
				"armament deterrence" < 2
				"armament deterrence" >= 3
		government "Bounty Hunter"
		personality heroic unconstrained waiting nemesis plunders harvests
		system
			distance 5 5
		fleet "Bounty Hunters"
	npc save
		to despawn
			or
				"armament deterrence" < 3
				"armament deterrence" >= 4
		government "Bounty Hunter"
		personality heroic unconstrained waiting nemesis plunders harvests
		system
			distance 5 5
		fleet "Marauder fleet I"
	npc save
		to despawn
			or
				"armament deterrence" < 4
				"armament deterrence" >= 8
		government "Bounty Hunter"
		personality heroic unconstrained waiting nemesis plunders harvests
		system
			distance 5 5
		fleet "Marauder fleet IV"
	npc save
		to despawn
			or
				"armament deterrence" < 8
				"armament deterrence" >= 16
		government "Bounty Hunter"
		personality heroic unconstrained waiting nemesis plunders harvests
		system
			distance 5 5
		fleet "Marauder fleet VII"
	npc save
		to despawn
			or
				"armament deterrence" < 16
				"armament deterrence" >= 32
		government "Bounty Hunter"
		personality heroic unconstrained waiting nemesis plunders harvests
		system
			distance 5 5
		fleet "Marauder fleet X"
	# For stronger players, all attacking NPCs must be killed before the mission will be completed.
	npc kill
		to despawn
			"armament deterrence" < 32
		government "Bounty Hunter"
		personality heroic unconstrained waiting nemesis plunders harvests
		system
			distance 5 5
		fleet "Marauder fleet X" 2
	npc kill
		to despawn
			"armament deterrence" < 64
		government "Bounty Hunter"
		personality heroic unconstrained waiting nemesis plunders harvests
		system
			distance 5 5
		fleet "Marauder fleet X"

mission "Syndicate Defectors [0]"
	name "Syndicate defectors to <planet>"
	job
	repeat
	description "Go to <stopovers> and pick up <bunks> Syndicate defectors. Fly them to <destination> for <payment>. Expect bounty hunters."
	passengers 2 8 .8
	clearance "You provide a passcode given to you on <origin> and the authorities give you landing coordinates."
	to offer
		random < 60
	source
		government "Humanika Rafeki Port"
	destination
		government "Humanika Rafeki Port"
	stopover
		government "Pirate"
		not attributes uninhabited
		distance 5 16
	on visit
		dialog phrase "generic passenger on visit"
	on stopover
		dialog phrase "generic passenger stopover pickup"
	on complete
		payment 15000 180
		dialog phrase "generic passenger dropoff payment"
	npc
		government "Bounty Hunter"
		personality heroic unconstrained nemesis plunders harvests waiting
		fleet "Bounty Hunters"
		system
			distance 1 2

mission "Syndicate Defectors [1]"
	name "Syndicate defectors to <planet>"
	job
	repeat
	description "Go to <stopovers> and pick up <bunks> Syndicate defectors. Fly them to <destination> for <payment>. Expect bounty hunters."
	passengers 4 15 .8
	clearance "You provide a passcode given to you on <origin> and the authorities give you landing coordinates."
	to offer
		random < 50
		"passenger space" > 5
	source
		government "Humanika Rafeki Port"
	destination
		government "Humanika Rafeki Port"
	stopover
		government "Pirate"
		not attributes uninhabited
		distance 5 16
	on visit
		dialog phrase "generic passenger on visit"
	on stopover
		dialog phrase "generic passenger stopover pickup"
	on complete
		payment 15000 180
		dialog phrase "generic passenger dropoff payment"
	npc
		government "Bounty Hunter"
		personality heroic unconstrained nemesis plunders harvests waiting
		fleet "Bounty Hunters"
		system
			distance 1 2

mission "Syndicate Defectors [2]"
	name "Syndicate defectors to <planet>"
	job
	repeat
	description "Go to <stopovers> and pick up <bunks> Syndicate defectors. Fly them to <destination> for <payment>. Expect bounty hunters."
	passengers 7 28 .8
	clearance "You provide a passcode given to you on <origin> and the authorities give you landing coordinates."
	to offer
		random < 40
		"passenger space" > 10
	source
		government "Humanika Rafeki Port"
	destination
		government "Humanika Rafeki Port"
	stopover
		government "Pirate"
		not attributes uninhabited
		distance 5 16
	on stopover
		dialog phrase "generic passenger stopover pickup"
	on visit
		dialog phrase "generic passenger on visit"
	on complete
		payment 15000 180
		dialog phrase "generic passenger dropoff payment"
	npc
		government "Bounty Hunter"
		personality heroic unconstrained nemesis plunders harvests waiting
		fleet "Bounty Hunters"
		system
			distance 1 2

mission "Rescue Slaves [0]"
	name "Emancipation on <planet stopovers>"
	job
	repeat
	description "An anonymous group will pay <payment> to transport <bunks> people out of slavery on <stopovers> to freedom on <planet>. You will have a passcode for landing clearance. Expect bounty hunters."
	passengers 2 8 .8
	clearance "You provide a passcode given to you on <origin> and the authorities give you landing coordinates."
	to offer
		random < 60
	source
		government "Humanika Rafeki Port"
		attributes "slavery ban"
	stopover
		government "Pirate"
		not attributes "slavery ban"
		attributes spaceport
		distance 5 16
	on visit
		dialog phrase "generic passenger on visit"
	on stopover
		dialog phrase "generic infiltrating emancipation stopover pickup"
	on complete
		payment 30000 170
		dialog phrase "generic completed emancipation mission"
	npc
		government "Bounty Hunter"
		personality heroic unconstrained nemesis plunders harvests waiting
		fleet "Bounty Hunters"
		system
			distance 1 2

mission "Rescue Slaves [1]"
	name "Emancipation on <planet stopovers>"
	job
	repeat
	description "An anonymous group will pay <payment> to transport <bunks> people out of slavery on <stopovers> to freedom on <planet>. You will have a passcode for landing clearance. Expect bounty hunters."
	passengers 4 15 .8
	clearance "You provide a passcode given to you on <origin> and the authorities give you landing coordinates."
	to offer
		random < 50
		"passenger space" > 5
	source
		government "Humanika Rafeki Port"
		attributes "slavery ban"
	stopover
		government "Pirate"
		not attributes "slavery ban"
		attributes spaceport
		distance 5 16
	on visit
		dialog phrase "generic passenger on visit"
	on stopover
		dialog phrase "generic infiltrating emancipation stopover pickup"
	on complete
		payment 30000 170
		dialog phrase "generic completed emancipation mission"
	npc
		government "Bounty Hunter"
		personality heroic unconstrained nemesis plunders harvests waiting
		fleet "Bounty Hunters"
		system
			distance 1 2

mission "Rescue Slaves [2]"
	name "Emancipation on <planet stopovers>"
	job
	repeat
	description "An anonymous group will pay <payment> to transport <bunks> people out of slavery on <stopovers> to freedom on <planet>. You will have a passcode for landing clearance. Expect bounty hunters."
	passengers 7 28 .8
	clearance "You provide a passcode given to you on <origin> and the authorities give you landing coordinates."
	to offer
		random < 40
		"passenger space" > 10
	source
		government "Humanika Rafeki Port"
		attributes "slavery ban"
	stopover
		government "Pirate"
		not attributes "slavery ban"
		attributes spaceport
		distance 5 16
	on visit
		dialog phrase "generic passenger on visit"
	on stopover
		dialog phrase "generic infiltrating emancipation stopover pickup"
	on complete
		payment 30000 170
		dialog phrase "generic completed emancipation mission"
	npc
		government "Bounty Hunter"
		personality heroic unconstrained nemesis plunders harvests waiting
		fleet "Bounty Hunters"
		system
			distance 1 2

mission "Escaped Slaves [0]"
	name "Help slaves escape to <planet>"
	job
	repeat
	description "An anonymous group will pay <payment> to transport <bunks> slaves to a new life on <planet>. Expect bounty hunters."
	passengers 2 8 .8
	to offer
		random < 60
	source
		government "Pirate"
		not attributes "slavery ban"
	destination
		government "Humanika Rafeki Port"
		attributes "slavery ban"
	on visit
		dialog phrase "generic passenger on visit"
	on complete
		payment 7000 170
		dialog phrase "generic completed emancipation mission"
	npc
		government "Bounty Hunter"
		personality heroic unconstrained nemesis plunders harvests waiting
		fleet "Bounty Hunters"
		system
			distance 1 2

mission "Escaped Slaves [1]"
	name "Help slaves escape to <planet>"
	job
	repeat
	description "An anonymous group will pay <payment> to transport <bunks> slaves to a new life on <planet>. Expect bounty hunters."
	passengers 4 15 .8
	to offer
		random < 50
		"passenger space" > 5
	source
		government "Pirate"
		not attributes "slavery ban"
	destination
		government "Humanika Rafeki Port"
		attributes "slavery ban"
	on visit
		dialog phrase "generic passenger on visit"
	on complete
		payment 7000 170
		dialog phrase "generic completed emancipation mission"
	npc
		government "Bounty Hunter"
		personality heroic unconstrained nemesis plunders harvests waiting
		fleet "Bounty Hunters"
		system
			distance 1 2

mission "Escaped Slaves [2]"
	name "Help slaves escape to <planet>"
	job
	repeat
	description "An anonymous group will pay <payment> to transport <bunks> slaves to a new life on <planet>. Expect bounty hunters."
	passengers 7 28 .8
	to offer
		random < 40
		"passenger space" > 10
	source
		government "Pirate"
		not attributes "slavery ban"
	destination
		government "Humanika Rafeki Port"
		attributes "slavery ban"
	on visit
		dialog phrase "generic passenger on visit"
	on complete
		payment 7000 170
		dialog phrase "generic completed emancipation mission"
	npc
		government "Bounty Hunter"
		personality heroic unconstrained nemesis plunders harvests waiting
		fleet "Bounty Hunters"
		system
			distance 1 2

mission "Emancipation Raid Escort [0]"
	name "Emancipation escort: <planet stopovers>"
	job
	repeat
	description "Escort a Nighthawk to <stopovers> for an emancipation raid, then back to <planet> for <payment>. You will have a passcode for landing clearance. The Syndicate and bounty hunters will attack these ships."
	clearance "You provide a passcode given to you on <origin> and the authorities give you landing coordinates."
	to offer
		"combat rating" > 50
		random < 40
	source
		government "Humanika Rafeki Port"
		attributes "slavery ban"
	stopover
		government "Pirate"
		not attributes "slavery ban"
		attributes spaceport
		distance 5 16
	on visit
		dialog "The emancipation raid isn't complete. The Nighthawk must reach <planet stopovers> and then <planet>."
	on stopover
		dialog "The Nighthawk lands on a different vector. You can see a bunker explode from bombardment before it lands. Not long after, it meets you in the spaceport, filled with freed slaves."
	on complete
		payment 130000
		dialog phrase "generic completed emancipation raid mission"
	npc save accompany
		government "Humanika Rafeki"
		personality timid escort
		fleet
			names "emancipation fleet"
			variant
				"Nighthawk (New Tortuga)"
	npc
		government "Bounty Hunter"
		personality heroic unconstrained nemesis plunders harvests waiting
		fleet "Bounty Hunters"
		system
			distance 1 2
	npc
		government "Syndicate"
		personality heroic unconstrained nemesis waiting
		fleet "Small Syndicate"
		system
			distance 3 5

mission "Emancipation Raid Escort [1]"
	name "Emancipation escort: <planet stopovers>"
	job
	repeat
	description "Escort three Nighthawks to <stopovers> for an emancipation raid, then back to <planet> for <payment>. You will have a passcode for landing clearance. The Syndicate and bounty hunters will attack these ships."
	clearance "You provide a passcode given to you on <origin> and the authorities give you landing coordinates."
	to offer
		"combat rating" > 100
		random < 40
	source
		government "Humanika Rafeki Port"
		attributes "slavery ban"
	stopover
		government "Pirate"
		not attributes "slavery ban"
		attributes spaceport
		distance 5 16
	on visit
		dialog "The emancipation raid isn't complete. All Nighthawks must arrive together at <planet stopovers> and then <planet>."
	on stopover
		dialog "The Nighthawks land on a different vector. You can see a hardened bunker explode from bombardment before they land. Not long after, they meet you at the spaceport, filled with freed slaves."
	on complete
		payment 240000
		dialog phrase "generic completed emancipation raid mission"
	npc save accompany
		government "Humanika Rafeki"
		personality timid escort
		fleet
			names "emancipation fleet"
			variant
				"Nighthawk (New Tortuga)" 3
	npc
		government "Bounty Hunter"
		personality heroic unconstrained nemesis plunders harvests waiting
		fleet "Small Core Pirates" 2
		system
			distance 1 2
	npc
		government "Syndicate"
		personality heroic unconstrained nemesis waiting
		fleet "Small Syndicate" 2
		system
			distance 3 5

mission "Emancipation Raid Escort [2]"
	name "Emancipation escort: <planet stopovers>"
	job
	repeat
	description "Escort a fleet of Nighthawks to <stopovers> for an emancipation raid, then back to <planet> for <payment>. You will have a passcode for landing clearance. The Syndicate and bounty hunters will attack these ships."
	clearance "You provide a passcode given to you on <origin> and the authorities give you landing coordinates."
	to offer
		"combat rating" > 150
		random < 25
	source
		government "Humanika Rafeki Port"
		attributes "slavery ban"
	stopover
		government "Pirate"
		not attributes "slavery ban"
		attributes spaceport
		distance 5 16
	on visit
		dialog "The emancipation raid isn't complete. All Nighthawks must arrive together at <planet stopovers> and then <planet>."
	on stopover
		dialog "The Nighthawks land on a different vector. You can see hardened bunkers explode from bombardment before the ships land. Not long after, they meet you at the spaceport, filled with freed slaves."
	on complete
		payment 380000
		dialog phrase "generic completed emancipation raid mission"
	npc save accompany
		government "Humanika Rafeki"
		personality timid escort
		fleet
			names "emancipation fleet"
			variant
				"Nighthawk (New Tortuga)" 5
			variant 3
				"Nighthawk (New Tortuga)" 6
			variant
				"Nighthawk (New Tortuga)" 7
	npc
		government "Bounty Hunter"
		personality heroic unconstrained nemesis plunders harvests waiting
		fleet "Small Core Pirates"
		fleet "Large Core Pirates" 2
		system
			distance 1 2
	npc
		government "Syndicate"
		personality heroic unconstrained nemesis waiting
		fleet "Large Syndicate"
		fleet "Small Syndicate"
		system
			distance 3 5

mission "Emancipation Raid Escort [3]"
	name "Emancipation escort: <planet stopovers>"
	job
	repeat
	description "Escort a large fleet of Nighthawks to <stopovers> for an emancipation raid, then back to <planet> for <payment>. You will have a passcode for landing clearance. The Syndicate and bounty hunters will attack these ships."
	clearance "You provide a passcode given to you on <origin> and the authorities give you landing coordinates."
	to offer
		"combat rating" > 250
		random < 15
	source
		government "Humanika Rafeki Port"
		attributes "slavery ban"
	stopover
		government "Pirate"
		not attributes "slavery ban"
		attributes spaceport
		distance 5 16
	on stopover
		dialog "The Nighthawks land on a different vector. You can see hardened bunkers and ground turrets explode from bombardment before the ships land. Not long after, they meet you at the spaceport, filled with freed slaves."
	on visit
		dialog "The emancipation raid isn't complete. All Nighthawks must arrive together at <planet stopovers> and then <planet>."
	on complete
		payment 640000
		dialog phrase "generic completed emancipation raid mission"
	npc save accompany
		government "Humanika Rafeki"
		personality timid escort
		fleet
			names "emancipation fleet"
			variant 1
				"Nighthawk (New Tortuga)" 7
			variant 1
				"Nighthawk (New Tortuga)" 8
			variant 2
				"Nighthawk (New Tortuga)" 9
			variant 5
				"Nighthawk (New Tortuga)" 10
			variant 1
				"Nighthawk (New Tortuga)" 11
			variant 1
				"Nighthawk (New Tortuga)" 12
	npc
		government "Bounty Hunter"
		personality heroic unconstrained nemesis plunders harvests waiting
		fleet "Small Core Pirates"
		fleet "Marauder fleet IV"
		system
			distance 1 2
	npc
		government "Syndicate"
		personality heroic unconstrained nemesis waiting
		fleet "Small Syndicate"
		fleet "Large Syndicate" 2
		system
			distance 3 5

mission "Transport recruiters [0]"
	name "Recruiter and supplies to <planet>"
	job
	repeat
	description `Transport a <origin> recruiter and <tons> of recruitment supplies to <planet> by <date> for <payment>.`
	passengers 1
	cargo 2 5 0.8
	deadline 5 3
	to offer
		random < 40
	source
		government "Humanika Rafeki Port"
		attributes research
	destination
		government "Republic" "Pirate" "Free Worlds" "Neutral" "Independent"
		not attributes uninhabited
		attributes farming mining research factory urban
	on complete
		payment 7000 170
		dialog phrase "generic passenger dropoff payment"
	on visit
		dialog phrase "generic passenger on visit"

mission "Transport recruiters [1]"
	name "Recruiters and supplies to <planet>"
	job
	repeat
	description `Transport <bunks> <origin> recruiters and <tons> of recruitment supplies to <planet> by <date> for <payment>.`
	passengers 2 5 0.8
	cargo 4 12 0.8
	deadline 5 3
	to offer
		random < 40
	source
		government "Humanika Rafeki Port"
		attributes research
	destination
		government "Republic" "Pirate" "Free Worlds" "Neutral" "Independent"
		not attributes uninhabited
		attributes farming mining research factory urban
	on complete
		payment 7000 170
		dialog phrase "generic passenger dropoff payment"
	on visit
		dialog phrase "generic passenger on visit"

mission "Transport recruiters [2]"
	name "Recruiters and supplies to <planet>"
	job
	repeat
	description `Transport a team of <bunks> <origin> recruiters and <tons> of recruitment supplies to <planet> by <date> for <payment>.`
	passengers 7 20 0.8
	cargo 12 40 0.8
	deadline 5 3
	to offer
		random < 40
		"cargo space" > 10
		"passenger space" > 5
	source
		government "Humanika Rafeki Port"
		attributes research
	destination
		government "Republic" "Pirate" "Free Worlds" "Neutral" "Independent"
		not attributes uninhabited
		attributes farming mining research factory urban
	on complete
		payment 7000 170
		dialog phrase "generic passenger dropoff payment"
	on visit
		dialog phrase "generic passenger on visit"

mission "Retrieve recruiters [0]"
	name "Return a recruiter home to <planet>"
	job
	repeat
	description `Pick up a recruiter on <stopovers> and fly them home to <planet> by <date> for <payment>.`
	passengers 1
	deadline 5 3
	to offer
		random < 40
	source
		government "Humanika Rafeki Port"
		attributes research
	stopover
		government "Republic" "Pirate" "Free Worlds" "Neutral" "Independent"
		attributes farming mining research factory urban
		not attributes uninhabited
	on complete
		payment 7000 170
		dialog phrase "generic passenger dropoff payment"
	on visit
		dialog phrase "generic passenger on visit"

mission "Retrieve recruiters [1]"
	name "Return recruiters home to <planet>"
	job
	repeat
	description `Pick up <bunks> recruiters on <stopovers> and fly them home to <planet> by <date> for <payment>.`
	passengers 2 5 0.8
	deadline 5 3
	to offer
		random < 40
	source
		government "Humanika Rafeki Port"
		attributes research
	stopover
		government "Republic" "Pirate" "Free Worlds" "Neutral" "Independent"
		attributes farming mining research factory urban
		not attributes uninhabited
	on complete
		payment 7000 170
		dialog phrase "generic passenger dropoff payment"
	on visit
		dialog phrase "generic passenger on visit"

mission "Retrieve recruiters [2]"
	name "Return recruiters home to <planet>"
	job
	repeat
	description `Pick up a team of <bunks> recruiters on <stopovers> and fly them home to <planet> by <date> for <payment>.`
	passengers 7 20 0.8
	deadline 5 3
	to offer
		random < 40
		"passenger space" > 5
	source
		government "Humanika Rafeki Port"
		attributes research
	stopover
		government "Republic" "Pirate" "Free Worlds" "Neutral" "Independent"
		attributes farming mining research factory urban
		not attributes uninhabited
	on complete
		payment 7000 170
		dialog phrase "generic passenger dropoff payment"
	on visit
		dialog phrase "generic passenger on visit"

mission "Farming Employee Poaching"
	name "Research farmer to <planet>"
	job
	repeat
	description `A research farmer needs a ride to their lucrative new job. Fly them to <planet> before <date> for <payment>.`
	passengers 1
	deadline 5 2
	to offer
		or
			random < 20
			and
				not "event: know about Korath fish jobs"
				random < 35
	source
		government "Republic" "Pirate" "Free Worlds" "Neutral" "Independent"
		not attributes uninhabited
		attributes farming
		distance 5 100
	destination
		government "Humanika Rafeki Port"
	on visit
		dialog phrase "generic passenger on visit"
	on complete
		payment 35000 300
		dialog phrase "generic passenger dropoff payment"

mission "Mining Employee Poaching"
	name "Skilled miner to <planet>"
	job
	repeat
	description `A skilled miner needs a ride to their lucrative new job. Fly them to <planet> before <date> for <payment>.`
	passengers 1
	deadline 5 2
	to offer
		or
			random < 20
			and
				not "event: know about Korath fish jobs"
				random < 35
	source
		government "Republic" "Pirate" "Free Worlds" "Neutral" "Independent"
		not attributes uninhabited
		attributes mining
		distance 5 100
	destination
		government "Humanika Rafeki Port"
	on visit
		dialog phrase "generic passenger on visit"
	on complete
		payment 35000 300
		dialog phrase "generic passenger dropoff payment"

mission "Science Employee Poaching"
	name "Scientist to <planet>"
	job
	repeat
	description `A scientist needs a ride to their lucrative new job. Fly them to <planet> before <date> for <payment>.`
	passengers 1
	deadline 5 2
	to offer
		or
			random < 20
			and
				not "event: know about Korath fish jobs"
				random < 35
	source
		government "Republic" "Pirate" "Free Worlds" "Neutral" "Independent"
		not attributes uninhabited
		attributes research
		distance 5 100
	destination
		government "Humanika Rafeki Port"
	on visit
		dialog phrase "generic passenger on visit"
	on complete
		payment 35000 300
		dialog phrase "generic passenger dropoff payment"

mission "Factory Employee Poaching"
	name "Skilled factory worker to <planet>"
	job
	repeat
	description `A skilled factory worker needs a ride to their lucrative new job. Fly them to <planet> before <date> for <payment>.`
	passengers 1
	deadline 5 2
	to offer
		or
			random < 20
			and
				not "event: know about Korath fish jobs"
				random < 35
	source
		government "Republic" "Pirate" "Free Worlds" "Neutral" "Independent"
		not attributes uninhabited
		attributes factory
		distance 5 100
	destination
		government "Humanika Rafeki Port"
	on visit
		dialog phrase "generic passenger on visit"
	on complete
		payment 35000 300
		dialog phrase "generic passenger dropoff payment"

mission "Urban Employee Poaching"
	name "Urban worker to <planet>"
	job
	repeat
	description `A skilled city worker needs a ride to their lucrative new job. Fly them to <planet> before <date> for <payment>.`
	passengers 1
	deadline 5 2
	to offer
		or
			random < 20
			and
				not "event: know about Korath fish jobs"
				random < 35
	source
		government "Republic" "Pirate" "Free Worlds" "Neutral" "Independent"
		not attributes uninhabited
		attributes urban
		distance 5 100
	destination
		government "Humanika Rafeki Port"
	on visit
		dialog phrase "generic passenger on visit"
	on complete
		payment 35000 300
		dialog phrase "generic passenger dropoff payment"

mission "Farming Team Recruitment"
	name "Research farmers to <planet>"
	job
	repeat
	description `A team of <bunks> research farmers need a ride to their lucrative new jobs. Pick them up at <stopovers> and take them to <planet> before <date> for <payment>.`
	passengers 2 5 0.8
	deadline 5 3
	to offer
		random < 40
	source
		government "Humanika Rafeki Port"
		attributes research
	stopover
		government "Republic" "Pirate" "Free Worlds" "Neutral" "Independent"
		attributes farming
		not attributes uninhabited
		distance 5 100
	destination
		government "Humanika Rafeki Port"
	on stopover
		dialog phrase "generic passenger stopover pickup"
	on visit
		dialog phrase "generic passenger on visit"
	on complete
		payment 35000 160
		dialog phrase "generic passenger dropoff payment"

mission "Mining Team Recruitment"
	name "Skilled miners to <planet>"
	job
	repeat
	description `A team of <bunks> skilled miners need a ride to their lucrative new jobs. Pick them up at <stopovers> and take them to <planet> before <date> for <payment>.`
	passengers 2 5 0.8
	deadline 5 3
	to offer
		random < 40
	source
		government "Humanika Rafeki Port"
		attributes research
	stopover
		government "Republic" "Pirate" "Free Worlds" "Neutral" "Independent"
		attributes mining
		not attributes uninhabited
		distance 5 100
	destination
		government "Humanika Rafeki Port"
	on stopover
		dialog phrase "generic passenger stopover pickup"
	on visit
		dialog phrase "generic passenger on visit"
	on complete
		payment 35000 160
		dialog phrase "generic passenger dropoff payment"

mission "Science Team Recruitment"
	name "Scientists to <planet>"
	job
	repeat
	description `A team of <bunks> scientists need a ride to their lucrative new jobs. Pick them up at <stopovers> and take them to <planet> before <date> for <payment>.`
	passengers 2 5 0.8
	deadline 5 3
	to offer
		random < 40
	source
		government "Humanika Rafeki Port"
		attributes research
	stopover
		government "Republic" "Pirate" "Free Worlds" "Neutral" "Independent"
		attributes research
		not attributes uninhabited
		distance 5 100
	destination
		government "Humanika Rafeki Port"
	on stopover
		dialog phrase "generic passenger stopover pickup"
	on visit
		dialog phrase "generic passenger on visit"
	on complete
		payment 35000 160
		dialog phrase "generic passenger dropoff payment"

mission "Factory Team Recruitment"
	name "Skilled factory workers to <planet>"
	job
	repeat
	description `A team of <bunks> skilled factory workers need a ride to their lucrative new jobs. Pick them up at <stopovers> and take them to <planet> before <date> for <payment>.`
	passengers 2 5 0.8
	deadline 5 3
	to offer
		random < 40
	source
		government "Humanika Rafeki Port"
		attributes research
	stopover
		government "Republic" "Pirate" "Free Worlds" "Neutral" "Independent"
		attributes factory
		not attributes uninhabited
		distance 5 100
	destination
		government "Humanika Rafeki Port"
	on stopover
		dialog phrase "generic passenger stopover pickup"
	on visit
		dialog phrase "generic passenger on visit"
	on complete
		payment 35000 160
		dialog phrase "generic passenger dropoff payment"

mission "Urban Employee Team Recruitment"
	name "Urban workers to <planet>"
	job
	repeat
	description `A team of <bunks> skilled city workers need a ride to their lucrative new jobs. Pick them up at <stopovers> and take them to <planet> before <date> for <payment>.`
	passengers 2 5 0.8
	deadline 5 3
	to offer
		random < 40
	source
		government "Humanika Rafeki Port"
		attributes research
	stopover
		government "Republic" "Pirate" "Free Worlds" "Neutral" "Independent"
		attributes urban
		not attributes uninhabited
		distance 5 100
	destination
		government "Humanika Rafeki Port"
	on stopover
		dialog phrase "generic passenger stopover pickup"
	on visit
		dialog phrase "generic passenger on visit"
	on complete
		payment 35000 160
		dialog phrase "generic passenger dropoff payment"

mission "Banned Syndicate Items [0]"
	name "Banned items to <planet>"
	job
	repeat
	description `Anti-Syndicate activists will pay <payment> for delivery of <cargo> on <planet>, in violation of the law. Take care not to get caught.`
	cargo "Syndicate-banned items" 2 5 0.8
	illegal 50000
	to offer
		random < 50
	source
		government "Humanika Rafeki Port"
	destination
		government Syndicate
		not attributes uninhabited
		distance 5 100
	on stopover
		dialog phrase "generic passenger stopover pickup"
	on visit
		dialog phrase "generic passenger on visit"
	on complete
		payment 40000 170
		dialog phrase "generic passenger dropoff payment"

mission "Banned Syndicate Items [1]"
	name "Banned items to <planet>"
	job
	repeat
	description `Anti-Syndicate activists will pay <payment> for delivery of <cargo> on <planet>, in violation of the law. Take care not to get caught.`
	cargo "Syndicate-banned items" 4 7 0.8
	illegal 50000
	to offer
		random < 50
		"cargo space" > 3
	source
		government "Humanika Rafeki Port"
	destination
		government Syndicate
		not attributes uninhabited
		distance 5 100
	on stopover
		dialog phrase "generic passenger stopover pickup"
	on visit
		dialog phrase "generic passenger on visit"
	on complete
		payment 40000 170
		dialog phrase "generic passenger dropoff payment"

mission "Banned Syndicate Items [2]"
	name "Banned items to <planet>"
	job
	repeat
	description `Anti-Syndicate activists will pay <payment> for delivery of <cargo> on <planet>, in violation of the law. Take care not to get caught.`
	cargo "Syndicate-banned items" 7 20 0.8
	illegal 50000
	to offer
		random < 50
		"cargo space" > 5
	source
		government "Humanika Rafeki Port"
	destination
		government Syndicate
		not attributes uninhabited
		distance 5 100
	on stopover
		dialog phrase "generic passenger stopover pickup"
	on visit
		dialog phrase "generic passenger on visit"
	on complete
		payment 40000 170
		dialog phrase "generic passenger dropoff payment"

mission "Banned Syndicate Items [3]"
	name "Banned items to <planet>"
	job
	repeat
	description `Anti-Syndicate activists will pay <payment> for delivery of <cargo> on <planet>, in violation of the law. Take care not to get caught.`
	cargo "Syndicate-banned items" 16 40 0.8
	illegal 50000
	to offer
		random < 40
		"cargo space" > 20
	source
		government "Humanika Rafeki Port"
	destination
		government Syndicate
		not attributes uninhabited
		distance 5 100
	on stopover
		dialog phrase "generic passenger stopover pickup"
	on visit
		dialog phrase "generic passenger on visit"
	on complete
		payment 40000 170
		dialog phrase "generic passenger dropoff payment"

mission "Banned Syndicate Items [4]"
	name "Banned items to <planet>"
	job
	repeat
	description `Anti-Syndicate activists will pay <payment> for delivery of <cargo> on <planet>, in violation of the law. Take care not to get caught.`
	cargo "Syndicate-banned items" 35 100 0.8
	illegal 50000
	to offer
		random < 40
		"cargo space" > 40
	source
		government "Humanika Rafeki Port"
	destination
		government Syndicate
		not attributes uninhabited
		distance 5 100
	on stopover
		dialog phrase "generic passenger stopover pickup"
	on visit
		dialog phrase "generic passenger on visit"
	on complete
		payment 40000 170
		dialog phrase "generic passenger dropoff payment"
=======
		government "Republic"
	destination
		government "Republic" "Syndicate" "Independent" "Neutral"
		distance 1 8
		attributes "forest"
	substitutions
		"<problem>" "forest fire"
		"<problem>" "brush fire"
			"random" < 60
		"<problem>" "wildfire"
			"random" < 30
	cargo "flames aid" 10 15 0.5
	to offer
		random < 1
	on offer
		dialog `This is the Republic Navy Advisory System: <planet> is experiencing a severe <problem>. Volunteers are requested to supply <cargo> to <planet> by <date>. A stipend of <payment> is provided to cover fuel, crew, and any incidental expenses.`
	on complete
		payment 8500 80
		dialog `Ash-covered, relieved aid workers welcome your shipment. You look on, feeling satisfied that <cargo> will soon arrive to those that need it most. Back in your ship, you're notified that you've received <payment> for your service.`

mission "Republic Navy Advisory System [wildfire firefighters]"
	name "Transport Firefighters"
	description "Transport <bunks> firefighters to <planet> by <date>. Payment is <payment>."
	minor
	repeat
	deadline
	source
		government "Republic" "Syndicate"
	destination
		government "Republic" "Syndicate" "Independent" "Neutral"
		distance 1 8
		attributes "forest"
	substitutions
		"<problem>" "forest fire"
		"<problem>" "brush fire"
			"random" < 60
		"<problem>" "wildfire"
			"random" < 30
	passengers 5 15
	to offer
		random < 1
	on offer
		dialog `This is the Republic Navy Advisory System: <planet> is experiencing a severe <problem>. Volunteers are requested to transport <bunks> firefighters to <planet> by <date>. A stipend of <payment> is provided to cover fuel, crew, and any incidental expenses.`
	on complete
		payment 9000 85
		dialog "You land at a makeshift landing site a few minutes flight from the blaze. The smoky haze that drifts into your ship when the firefighters open the hatch to depart makes your eyes and nose itch. As you watch your passengers heading toward a staging area nearby, you think about the inferno they will soon be voluntarily entering. A chirp from your communications system indicates your stipend of <payment> has been deposited, and you begin your atmospheric flight back to <planet>'s main spaceport."
>>>>>>> e37732d4
<|MERGE_RESOLUTION|>--- conflicted
+++ resolved
@@ -2694,11 +2694,7 @@
 	source
 		government "Free Worlds"
 	destination
-<<<<<<< HEAD
-		not government "Pirate" "Humanika Rafeki Port"
-=======
 		government "Free Worlds"
->>>>>>> e37732d4
 		distance 2 8
 		attributes "forest"
 	on visit
@@ -2725,11 +2721,7 @@
 	source
 		government "Free Worlds"
 	destination
-<<<<<<< HEAD
-		not government "Pirate" "Humanika Rafeki Port"
-=======
 		government "Free Worlds"
->>>>>>> e37732d4
 		distance 2 8
 		attributes "forest"
 	on visit
@@ -3666,92 +3658,52 @@
 	repeat
 	deadline
 	source
-<<<<<<< HEAD
-		government "Republic" "Free Worlds" "Syndicate" "Neutral" "Independent"
-		attributes "rim" "south" "north" "dirt belt" "core" "frontier"
-	to offer
-		"combat rating" > 8103
-		"armament deterrence" >= 2
-		"ship scale" = "ship: Light Warship" + "ship: Medium Warship" * 2 + "ship: Heavy Warship" * 4
-		or
-			and
-				not "Hunted: active"
-				"ship scale" < 32
-				random < 2 + "ship scale" / 4
-			and
-				"ship scale" >= 32 + "Hunted: active" * 4
-				random < 10
-		or
-			not "chosen sides"
-			has "main plot completed"
-	# For weaker players, killing a single one of the attacking NPCs and then landing is sufficient to "complete" the mission.
-	npc save
-		to despawn
-			or
-				"armament deterrence" < 2
-				"armament deterrence" >= 3
-		government "Bounty Hunter"
-		personality heroic unconstrained waiting nemesis plunders harvests
-		system
-			distance 5 5
-		fleet "Bounty Hunters"
-	npc save
-		to despawn
-			or
-				"armament deterrence" < 3
-				"armament deterrence" >= 4
-		government "Bounty Hunter"
-		personality heroic unconstrained waiting nemesis plunders harvests
-		system
-			distance 5 5
-		fleet "Marauder fleet I"
-	npc save
-		to despawn
-			or
-				"armament deterrence" < 4
-				"armament deterrence" >= 8
-		government "Bounty Hunter"
-		personality heroic unconstrained waiting nemesis plunders harvests
-		system
-			distance 5 5
-		fleet "Marauder fleet IV"
-	npc save
-		to despawn
-			or
-				"armament deterrence" < 8
-				"armament deterrence" >= 16
-		government "Bounty Hunter"
-		personality heroic unconstrained waiting nemesis plunders harvests
-		system
-			distance 5 5
-		fleet "Marauder fleet VII"
-	npc save
-		to despawn
-			or
-				"armament deterrence" < 16
-				"armament deterrence" >= 32
-		government "Bounty Hunter"
-		personality heroic unconstrained waiting nemesis plunders harvests
-		system
-			distance 5 5
-		fleet "Marauder fleet X"
-	# For stronger players, all attacking NPCs must be killed before the mission will be completed.
-	npc kill
-		to despawn
-			"armament deterrence" < 32
-		government "Bounty Hunter"
-		personality heroic unconstrained waiting nemesis plunders harvests
-		system
-			distance 5 5
-		fleet "Marauder fleet X" 2
-	npc kill
-		to despawn
-			"armament deterrence" < 64
-		government "Bounty Hunter"
-		personality heroic unconstrained waiting nemesis plunders harvests
-		system
-			distance 5 5
-		fleet "Marauder fleet X"
+		government "Republic"
+	destination
+		government "Republic" "Syndicate" "Independent" "Neutral"
+		distance 1 8
+		attributes "forest"
+	substitutions
+		"<problem>" "forest fire"
+		"<problem>" "brush fire"
+			"random" < 60
+		"<problem>" "wildfire"
+			"random" < 30
+	cargo "flames aid" 10 15 0.5
+	to offer
+		random < 1
+	on offer
+		dialog `This is the Republic Navy Advisory System: <planet> is experiencing a severe <problem>. Volunteers are requested to supply <cargo> to <planet> by <date>. A stipend of <payment> is provided to cover fuel, crew, and any incidental expenses.`
+	on complete
+		payment 8500 80
+		dialog `Ash-covered, relieved aid workers welcome your shipment. You look on, feeling satisfied that <cargo> will soon arrive to those that need it most. Back in your ship, you're notified that you've received <payment> for your service.`
+
+mission "Republic Navy Advisory System [wildfire firefighters]"
+	name "Transport Firefighters"
+	description "Transport <bunks> firefighters to <planet> by <date>. Payment is <payment>."
+	minor
+	repeat
+	deadline
+	source
+		government "Republic" "Syndicate"
+	destination
+		government "Republic" "Syndicate" "Independent" "Neutral"
+		distance 1 8
+		attributes "forest"
+	substitutions
+		"<problem>" "forest fire"
+		"<problem>" "brush fire"
+			"random" < 60
+		"<problem>" "wildfire"
+			"random" < 30
+	passengers 5 15
+	to offer
+		random < 1
+	on offer
+		dialog `This is the Republic Navy Advisory System: <planet> is experiencing a severe <problem>. Volunteers are requested to transport <bunks> firefighters to <planet> by <date>. A stipend of <payment> is provided to cover fuel, crew, and any incidental expenses.`
+	on complete
+		payment 9000 85
+		dialog "You land at a makeshift landing site a few minutes flight from the blaze. The smoky haze that drifts into your ship when the firefighters open the hatch to depart makes your eyes and nose itch. As you watch your passengers heading toward a staging area nearby, you think about the inferno they will soon be voluntarily entering. A chirp from your communications system indicates your stipend of <payment> has been deposited, and you begin your atmospheric flight back to <planet>'s main spaceport."
 
 mission "Syndicate Defectors [0]"
 	name "Syndicate defectors to <planet>"
@@ -4737,52 +4689,4 @@
 		dialog phrase "generic passenger on visit"
 	on complete
 		payment 40000 170
-		dialog phrase "generic passenger dropoff payment"
-=======
-		government "Republic"
-	destination
-		government "Republic" "Syndicate" "Independent" "Neutral"
-		distance 1 8
-		attributes "forest"
-	substitutions
-		"<problem>" "forest fire"
-		"<problem>" "brush fire"
-			"random" < 60
-		"<problem>" "wildfire"
-			"random" < 30
-	cargo "flames aid" 10 15 0.5
-	to offer
-		random < 1
-	on offer
-		dialog `This is the Republic Navy Advisory System: <planet> is experiencing a severe <problem>. Volunteers are requested to supply <cargo> to <planet> by <date>. A stipend of <payment> is provided to cover fuel, crew, and any incidental expenses.`
-	on complete
-		payment 8500 80
-		dialog `Ash-covered, relieved aid workers welcome your shipment. You look on, feeling satisfied that <cargo> will soon arrive to those that need it most. Back in your ship, you're notified that you've received <payment> for your service.`
-
-mission "Republic Navy Advisory System [wildfire firefighters]"
-	name "Transport Firefighters"
-	description "Transport <bunks> firefighters to <planet> by <date>. Payment is <payment>."
-	minor
-	repeat
-	deadline
-	source
-		government "Republic" "Syndicate"
-	destination
-		government "Republic" "Syndicate" "Independent" "Neutral"
-		distance 1 8
-		attributes "forest"
-	substitutions
-		"<problem>" "forest fire"
-		"<problem>" "brush fire"
-			"random" < 60
-		"<problem>" "wildfire"
-			"random" < 30
-	passengers 5 15
-	to offer
-		random < 1
-	on offer
-		dialog `This is the Republic Navy Advisory System: <planet> is experiencing a severe <problem>. Volunteers are requested to transport <bunks> firefighters to <planet> by <date>. A stipend of <payment> is provided to cover fuel, crew, and any incidental expenses.`
-	on complete
-		payment 9000 85
-		dialog "You land at a makeshift landing site a few minutes flight from the blaze. The smoky haze that drifts into your ship when the firefighters open the hatch to depart makes your eyes and nose itch. As you watch your passengers heading toward a staging area nearby, you think about the inferno they will soon be voluntarily entering. A chirp from your communications system indicates your stipend of <payment> has been deposited, and you begin your atmospheric flight back to <planet>'s main spaceport."
->>>>>>> e37732d4
+		dialog phrase "generic passenger dropoff payment"