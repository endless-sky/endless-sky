# Copyright (c) 2014 by Michael Zahniser
#
# Endless Sky is free software: you can redistribute it and/or modify it under the
# terms of the GNU General Public License as published by the Free Software
# Foundation, either version 3 of the License, or (at your option) any later version.
#
# Endless Sky is distributed in the hope that it will be useful, but WITHOUT ANY
# WARRANTY; without even the implied warranty of MERCHANTABILITY or FITNESS FOR A
# PARTICULAR PURPOSE.  See the GNU General Public License for more details.

mission "Immigrant Workers"
	description "This young couple wants to start a new life on <destination>."
	minor
	passengers 2
	cargo "luggage and furniture" 2
	to offer
		random < 50
	source "New Iceland"
	destination
		attributes "core"
		attributes "factory" "textile"
	on complete
		payment
		payment 10000
		dialog "The young couple from <origin> pays you and thanks you profusely as they gather up their goods and depart. You wish them the best of luck in their new life on <planet>."
		log "Minor People" "George and Samantha" `George and Samantha used to work on New Iceland before they decided to leave due to Samantha's conditions.`
	on offer
		conversation
			"As you leave your ship and walk toward the cafeteria at the center of the spaceport, you notice a young couple standing near the edge of the landing area next to a cart loaded high with a jumble of boxes and furniture. Like many of the locals, they are both wearing dust masks over their mouths, and the woman is also wearing goggles."
			choice
				"	(Talk to them.)"
				"	(Ignore them.)"
					decline
			"	The couple introduces themselves as George and Samantha. As you shake hands with them, you notice that Samantha's eyes under the goggles are rimmed in red, and she keeps coughing quietly: a dry, careful cough. George explains that they came here several years ago to take jobs in the factories, but the volcanic fumes have been giving Samantha trouble ever since they arrived. They will pay for transport for themselves and their household goods to <destination>."
			choice
				"	(Accept.)"
				"	(Decline.)"
					decline
			"	They thank you for your assistance, and you give them a hand pushing the heavy cart into your cargo bay."
				accept
	on visit
		dialog phrase "generic cargo and passenger on visit"



mission "Pookie, Part 1"
	name "Pookie"
	description "Travel to <destination> and meet Pookie, who is staying with her aunt and may be scared of flying."
	minor
	to offer
		random < 50
	source "Hestia"
	destination "Shroud"
	passengers 1
	cargo "(reserved)" 1
	on offer
		conversation
			`As you walk through the spaceport, you hear a voice behind you, saying, "Excuse me, captain." You turn around and see a woman trying to flag you down. Her hairdo is tall and somewhat confusing; her high heels are also tall and are giving her considerable trouble as she walks towards you.`
			`	"You look like the sort of captain I can trust," she says. "My darling Pookie has been visiting her aunt on Shroud, and it's time for her to come home, but she's not used to space travel and it scares her. I would feel so much better if you could go pick her up and bring her back here. Can you do that for me?" You can't help noticing that the jewelry she's wearing probably costs as much as a small fighter craft. This job sounds easy, and has the potential to be quite lucrative.`
			choice
				"	(Accept.)"
				"	(Decline.)"
					decline
			"	You tell her that you would be glad to assist, and that you can personally assure her that no harm will come to Pookie while on board your ship. She thanks you, and gives you contact information for her aunt in the <system> system."
				accept
	on visit
		dialog `You have reached <planet>, but your escort with the space reserved for Pookie has not arrived! Better depart and wait for your escorts to arrive in this star system.`



mission "Pookie, Part 2"
	name "Pookie"
	landing
	description "Return Pookie the poodle to <destination>."
	source "Shroud"
	destination "Hestia"
	passengers 1
	cargo "chew toys" 1
	to offer
		has "Pookie, Part 1: done"
	on offer
		conversation
			`You called ahead while your ship was landing and agreed to meet Pookie's aunt at the spaceport. She told you, "Meet me outside the shop with the ridiculous sheepskin coats." The shop is not hard to find; the mannequins in the window look like feral sheep with overgrown wool in bad need of grooming.`
			"	The only person standing outside the shop is a tall woman in a suit who is busy making furious marks on some sort of document with a red pen. She has a small poodle on a leash; it is busy nipping the heels of everyone who walks by."
			choice
				"	(Interrupt her.)"
					goto interrupt
				"	(Wait to see if someone else shows up.)"
					goto wait
		
			label interrupt
			`	"Excuse me," you say. She looks up at you with a withering glare. "I'm looking for someone named Pookie."`
				goto response
		
			label wait
			`	Eventually she looks up from the paper and sees you standing there. "Are you Captain <last>?" she asks. You nod.`
				goto response
		
			label response
			`	"Thank heavens," she says. "She's all yours." She hands you the leash and a large bag that appears to be full of chew toys. "Here are her toys, her food, and her... outfits. Which she hates. Feed her twice a day, or she will go berserk. Do not feed her more than twice a day, or she will throw up..."`
			`	As she continues rattling off instructions, you ask, "Wait, Pookie is the dog?"`
			`	"Short for 'Pocahontas,"' she explains. "Good luck, and I hope my sister pays you well." She walks away. There's nothing else you can do but bring Pookie back to your ship, where she immediately lifts her leg against the landing strut.`
				accept
	on visit
		dialog `You have reached <planet>, but your escort carrying Pookie has not arrived! Better depart and wait for your escorts to arrive in this star system.`
	on complete
		payment 80000
		dialog "In the past few days, Pookie has barked incessantly and thrown up several times despite being fed perfectly on schedule, and the room you've been keeping her in will likely smell like dog urine for months. You are all too happy to return her to her owner, who pays you <payment>."
		log "Minor People" "Pocahontas (Pookie)" `A dog...`
		


mission "Smuggler's Den, Part 1"
	name "Refugees to <planet>"
	description "You met Joe and Maria, a young couple with a newborn baby, on the Smuggler's Den station. They want to start a new life on <destination>."
	minor
	source "Smuggler's Den"
	destination "Arabia"
	passengers 2
	on offer
		conversation
			`You wander into one of several dimly lit, smoke-filled bars near your docking bay. Soon after you sit down, a pair of hooded figures stand up and begin moving toward you. They aren't carrying any visible weapons, but on a station like this one there's a good chance that everyone you meet has a concealed gun. One of them is carrying a bundle wrapped in cloth. You can't see their faces.`
			choice
				`	(Get out of here.)`
				`	(Wait and see what they want.)`
					goto meet
			
			`	You've heard too many stories of kidnappings and murders on this station to be willing to take any risks. You quickly get up and leave the bar, and walk down the passageway back toward your ship. Glancing behind you, you see that the hooded figures have decided not to follow you.`
				decline
			
			label meet
			`	The hooded figures turn out to be a boy and a girl, both perhaps thirteen or fourteen years old. The bundle in the girl's arms is a baby. "Are you a captain?" the boy asks.`
			`	"Yes," you say.`
			`	"We're looking for passage off-world," he says. "My cousin works in the refineries on Arabia, and I'm hoping he can get me a job there."`
			choice
				`	"I don't want to be involved in anything illegal. Are you in some sort of trouble with the law?"`
					goto legal
				`	"Well, how much would you be able to pay me?"`
					goto payment
			
			label legal
			`	The boy grins. "No, not at all. I mean, aside from the fact that we're pirates."`
			`	Seeing the incredulous look on your face, the girl says, "Members of a pirate gang. Crew on a pirate ship. Captains are usually older, but most of the pirate ships you see out there are crewed by kids like us. It's a hard place to grow up. We want something better for our daughter."`
				goto search
			
			label payment
			`	They are silent for a long moment, looking down at the table. Finally, the boy says, "We're crew on a pirate ship, hardly better than slaves. The captain keeps our wages. We don't get paid anything unless they agree to let us go. But if you help us start a new life, we'll work hard and some day we'll pay you back."`
			`	The girl adds, "You don't know what it's like for a little girl to grow up on a pirate ship. We want something better than that for our daughter."`
			
			label search
			`	As you are conversing a bearded man and a rough-looking teenage boy enter the bar and begin looking around the room. "That's our captain," she says. "Please, you have to help us. There's a service tunnel that connects to the back entrance of the bar. We can escape through there."`
			`	You've heard of these service passageways: the most dangerous part of this lawless station, dimly lit and seldom traveled, except by drug addicts and prostitutes. This whole thing might just be a ruse to lure you into one, where they can attack you without anyone interfering. "No," says the boy, "if we head for the service tunnel, they'll be sure to notice us. Let's just stay at the table until they go away."`
			`	The baby begins to cry, softly, and she bounces it gently, trying desperately to quiet it. "Shh. Shh." For the moment, it falls silent.`
			choice
				`	(Try the service tunnel.)`
					goto tunnel
				`	(Wait.)`
					goto outside
				`	"I'm sorry, this isn't worth risking my life for. I'm leaving."`
	
			`	You stand up and leave. The men in the doorway make no effort to stop you.`
				decline
			
			label `tunnel`
			`	The boy stands up. "Wait ten seconds, then head to the tunnel," he says. He walks into the bathroom, which is right next to the back entrance that she pointed out. You wait for a few seconds, then stand up. "Don't run," says the girl. "Walk slowly. Pretend. You've had a bit too much to drink. We're headed out back to find some privacy." You don't dare look behind you to see if the men in the doorway are watching you.`
			`	Finally, you reach the back entrance, and she spins the wheel to unlock it. The hinges squeal, but it opens enough for you to squeeze through. You find yourselves in a narrow corridor lit only by flickering sodium lamps. In the yellow lamplight her face and hands look pale, jaundiced. The floor of the corridor is littered with beer bottles and discarded hypodermic needles. To one side of the door are several over-stuffed trash cans. As you step into the corridor, a rat scurries away into the darkness.`
			`	A few seconds later, watching through the open airlock, you see the boy walk out of the bathroom. He can't help stealing a quick glance towards the men in the doorway, after which he quickly ducks through the airlock and slams the door shut. "Run!" he whispers.`
			`	You begin running down the corridor, in the direction of your ship. You pass a man, slumped over in a corner; there is no time to see if he is dead, or just sleeping. In places the lights have gone out, and it is so dim that you can barely see the floor beneath you. Your footsteps pounding on the metal decking ring terribly loud up and down the empty hallway.`
			`	Eventually the passageway widens out into a maintenance room, full of humming equipment and large tanks. You duck behind one of them and listen for sounds of pursuit. "I think we're safe," says the boy. He walks over to another airlock door on the opposite wall and tugs it open. Light pours in, almost blinding at first. You are looking out into the rimway, the main passage in this ring of the station. Crowds of people are walking past, paying no attention to you. He glances quickly in both directions, then gestures for you to follow.`
				goto ship
			
			label outside
			`	You wait at the table, pretending that you are busy placing a drink order. The men at the door do not leave. Instead, they step into the room and begin circling around the edge of it. "What berth is your ship in?" asks the boy. You tell him. "Wait ten seconds, then follow," he says. He stands up and walks through the door. The searchers glance at him as he leaves, but they must be looking for two people together, because they ignore him.`
			`	The searchers approach the bar and begin talking to one of the bartenders. You and the girl stand up. "Walk slowly," she hisses under her breath. "Saunter. Don't run." You put an arm around her shoulders and do your best to act like an ordinary bar patron headed home with a new friend after having a bit too much to drink. You don't dare to glance at the bar to see if you are being watched.`
			`	Finally you reach the door. You are in the rimway, the main passage in this ring of the station. It is crowded and brightly lit. You quicken your pace slightly and begin walking toward your ship, still afraid that if you break into a run, you will attract attention. The girl keeps glancing at the shop windows that you pass by: checking the reflection to see if anyone is following you. "They're leaving the bar," she says. And then, "They're walking in the other direction. I think we're safe."`
			`	You pass a narrow doorway, probably an entrance to one of the service tunnels. The boy is standing there, holding a gun by his side. His grim expression softens somewhat when he sees you approaching.`
				goto ship
			
			label ship
			`	You quickly make your way back to your ship. As soon as the door has closed behind you, all three of you breathe a sigh of relief. A second later, the baby begins to wail, loudly. As you show them to their bunks, they introduce themselves as Joe and Maria; the baby's name is Jesse. "I don't know how to thank you," says Maria.`
			`	"Please don't take too long leaving the station," adds Joe. "But, I think we'll be safe here until you're ready to leave. There's no way they can search all the ships at the dock."`
				accept
	on visit
		dialog `You land on <planet> and look for Joe and Maria, but you realize that they were in one of your escorts that has not yet entered the system. Better depart and wait for them.`



mission "Smuggler's Den, Part 2"
	landing
	name "Refugees to <planet>"
	description "Joe and Maria were unable to find work on <origin>. Take them to <destination> to see if they can get a job there."
	destination "Millrace"
	passengers 2
	to offer
		has "Smuggler's Den, Part 1: done"
	on offer
		conversation
			`As soon as you have landed, Joe finds a computer terminal and tries to look up his cousin who works here, but with no success. You go with him to the company office, where after a short wait you are ushered in to meet with a foreman. After Joe introduces himself, the man says, "I'm really sorry to tell you this, but Leroy died in a refinery fire several months ago."`
			`	Joe is crestfallen. After a long silence, you say, "Sir, do you have any work available for Joe? He and his family were hoping to be able to put down roots here."`
			`	"I'm sorry," says the foreman, "but we've had a ton of immigrants recently. The waiting list for new jobs is about five months long. They could stay here and hope for the best, but if they need work right away, they would be better off going to one of the Syndicate worlds, like <planet>."`
			choice
				`	(Volunteer to take them to <planet>.)`
				`	(Leave them here and hope for the best.)`
					decline
			
			`	Despite his shock and grief, Joe is quite grateful. "You know we can't pay you, right?"`
			`	"Don't worry about it," you say. You return to your ship and tell the bad news to Maria.`
				accept
	on visit
		dialog `You land on <planet> and look for Joe and Maria, but you realize that they were in one of your escorts that has not yet entered the system. Better depart and wait for them.`
	on complete
		event "smuggler's den: payment" 365
		log `Helped two teens named Joe and Maria and their daughter Jesse to escape their pirate captain. Dropped them off on Millrace where they'll start a new life.`
		conversation
			`You help Joe and Maria, and their daughter Jesse, to carry their few belongings down to the immigration desk, where a clerk lists the job openings available and asks them each to fill out a skill survey. Maria says, "Captain <last>, I don't know how to thank you, but I promise you that once we've got steady jobs, we'll save up and pay you our fare for transporting us here."`
			`	You wish them the best of luck, and return to your ship.`

event "smuggler's den: payment"



mission "Smuggler's Den: Payment"
	landing
	source
		government "Republic" "Free Worlds" "Syndicate" "Quarg" "Neutral"
		near Sol 100
	to offer
		has "event: smuggler's den: payment"
	
	on offer
		payment 35000
		conversation
			`When you land, you are surprised to find a message waiting for you from Joe and Maria, the young couple you transported from Smuggler's Den to Millrace a year ago to help them and their baby escape their lives as pirate crew members. "Dear Captain <last>," they write, "we promised you we would save up enough money to pay you back for transporting us. Attached is <payment>. Thank you for giving us a chance at a new life." They've also enclosed a picture of themselves and their baby Jesse, who is now more than a year old.`
				decline



mission "Smuggler's Den: Follow Up"
	invisible
	landing
	source Millrace
	to offer
		has "Smuggler's Den: Payment: offered"
	
	on offer
		conversation
			`As you're coming in for a landing, you realize that Millrace is where Joe and Maria live, the couple you transported from Smuggler's Den. They recently wrote to you thanking you for helping them to begin a new life. Do you want to stop by and see how they are doing?`
			choice
				`	(Yes.)`
				`	(No.)`
					decline
			`	You contact Joe and Maria and they say they would definitely enjoy seeing you. On your way to the workers' barracks where they live, you stop by a small store and buy some chocolate, plus bread and fresh fruit and some canned goods you think they would be able to use. They thank you for coming and welcome you into their home. Jesse is continuing to grow up, and they have another baby too, now. Joe says the work in the factories is exhausting, and the hours are long, but they never need to worry about where their next meal will come from, or what they'll be required to do to earn it. You leave feeling very glad that you have been able to make such a difference in someone's life.`
				accept
				
	on accept
		log `Visited Joe and Maria on Millrace. Life is tough, but they are doing far better now than they were on a pirate ship. Jesse has grown and the couple already has another baby to look after.`
		log "Minor People" "Joe and Maria" `Two teenagers who were under the employs of pirates, the couple wanted your aid with an escape from their lives and after a time have informed you that they are now living in relative peace where you left them on Millrace.`
		fail



mission "Expedition to Hope 1"
	name "Expedition to Hope"
	description "Transport a team of scientists to the abandoned world of <planet>, where they will be placing some meteorological equipment."
	minor
	source
		near Wei 2 8
		attributes "dirt belt"
	destination Hope
	to offer
		random < 40
	cargo "scientific equipment" 4
	passengers 4
	
	on offer
		conversation
			`A group of scientists approaches you and asks if you would be willing to take them to the abandoned planet of Hope, and then back home from there. "The transport we'd arranged for bailed out on us at the last moment," says their leader, a middle-aged man wearing thick-rimmed glasses.`
			choice
				`	"Sure, I'd be glad to help."`
					goto yes
				`	"What sort of research are you doing?"`
				`	"Sorry, I don't have space for you."`
					decline
			`	"You probably know about the supervolcano that forced the evacuation of Hope some decades ago," he says. "My family lived on Hope back then. We want to measure how much ash is still in the air, to see how long it will be before the glaciers recede and the planet is habitable again."`
			choice
				`	"That sounds like a worthy cause. I'd be glad to transport you."`
					goto yes
				`	"Sorry, I'm not going to be headed in that direction any time soon."`
					decline
			label yes
			`	"Thank you," he says. You help them to load their meteorological equipment onto your ship.`
				accept
	
	on visit
		dialog `You enter the atmosphere of <planet>, but realize that the scientists and their equipment were on one of your escorts who hasn't entered the system yet. Better depart and wait for them.`
	on complete
		payment 40000



mission "Expedition to Hope 2"
	landing
	name "Expedition to Hope"
	description "Transport the team of scientists home to <destination>."
	source Hope
	destination
		distance 2 5
		government Republic "Free Worlds" Neutral
	to offer
		has "Expedition to Hope 1: done"
	passengers 4
	
	on offer
		conversation
			`You fly around the planet to several different sites that the scientists have identified as good places for their equipment. They also make some deep radar scans of the glaciers. "That's my old house, down there," says one of the scientists, pointing to the radar picture of one of the buried villages. "Under thirty meters of ice, now."`
			`	The lead scientist hands you forty thousand credits, and says, "Here's the first part of your payment. Now we need to get home to <planet>. I'll pay you the rest once we get there."`
				accept
	
	on visit
		dialog `You land on <planet>, but realize that the scientists and their equipment were on one of your escorts who hasn't entered the system yet. Better depart and wait for them.`
	on complete
		payment 40000
		dialog `You drop the team of scientists off on <planet>. They thank you for helping them out, and pay you <payment>.`



mission "Transport Workers A"
	name "Transport Family"
	description "Transport this family to <destination>, where they hope that steady work will be easier to come by."
	minor
	source
		attributes "dirt belt"
	destination
		government "Syndicate"
		attributes "factory"
	to offer
		random < 5
	passengers 4
	cargo "household goods" 2
	
	on offer
		dialog `In one of the corners of the spaceport, you meet a family with two kids, and a pile of trunks and boxes spread out next to them. They tell you that they are trying to book passage to <planet>. "Work has gotten way too hard to come by here," explains the father. "I've had seven different jobs in the past year, and none of them lasted more than a month. So we thought we'd try our luck on a Syndicate world."`
	
	on visit
		dialog phrase "generic cargo and passenger on visit"
	on complete
		payment
		payment 20000
		dialog `You drop off the family from <origin>, and wish them the best of luck on <planet>. They seem optimistic, and their kids are still quite excited about having taken their first ever space journey. You're sure that they will be remembering this trip for years to come. Their parents thank you, and pay you <payment>.`



mission "Transport Workers B"
	name "Transport Worker"
	description `This young man is headed to the factories on <destination>. He says he wants to save enough money to be able to ask his "true love" to marry him.`
	minor
	source
		attributes "dirt belt"
	destination
		government "Syndicate"
		attributes "factory"
	to offer
		random < 5
	passengers 1
	
	on offer
		conversation
			`As you are walking through the spaceport, a young man approaches you and says, "Excuse me, Captain. Is there any chance you're traveling towards the Core?" He's probably in his late teens, barely more than a kid.`
			choice
				`	"I'm sure I could work that into my plans. Where are you headed?"`
				`	"You're traveling all by yourself? You aren't in any trouble, I hope?"`
				`	"Sorry, I don't expect to be headed that way any time soon."`
					decline
			`	"Well, here's the story," he says. "My girlfriend's father won't let us get married until I have some money saved up. They say there's plenty of jobs to be had on <planet>. So I'm headed there to put down roots and get myself established, then in a year or two she can come and join me."`
			choice
				`	"I'd be glad to take you there."`
					goto thanks
				`	"Are you sure about that? I've heard some bad things about the Syndicate's company towns."`
					goto towns
				`	"Do you really think she's going to wait around for you?"`
					goto wait
			label towns
			`	"Me too," he says, "but it's a lifetime of steady work, and you know how hard that is to come by in this part of the galaxy. Can you help me out?"`
				goto choice
			label wait
			`	"She'll be true to me," he says, with absolute confidence.`
				goto choice
			label choice
			choice
				`	"Okay, I'll take you to <planet>."`
					goto thanks
				`	"Sorry, I'm not headed in that direction."`
					decline
			label thanks
			`	"Thank you, Captain," he says, shaking your hand. You bring him aboard your ship and show him to one of the empty bunks.`
				accept
	
	on visit
		dialog phrase "generic cargo and passenger on visit"
	on complete
		payment
		payment 10000
		dialog `You drop off the young man from <origin> who is hoping to find work and save enough money for his girlfriend to join him. "Good luck," you say. "Be wise. Don't let yourself get into debt." He thanks you, and pays you <payment>.`



mission "Transport Workers C"
	name "Farming Family"
	description "Transport this family of farmers, and their livestock, to <destination>."
	minor
	source
		attributes "dirt belt"
		attributes "farming"
	destination
		government "Syndicate"
		attributes "farming"
	to offer
		random < 15
	passengers 5
	cargo "farm animals" 10
	
	on offer
		conversation
			`On the dirt near your landing pad is parked a large wagon, hitched to a draft horse and loaded down with furniture and various farming implements. A family is gathered in the shade of the cart, and several goats and sheep are tied up behind it. Do you approach them and find out where they are headed?`
			choice
				`	(Yes.)`
				`	(No, I'm not interested in carrying livestock in my shiny new space ship.)`
					defer
			`	The farmers introduce themselves as Jim and Annette Patterson; their kids are Erin, Kyle, and Sarah. "Any chance you've got space for some livestock?" asks Jim. "The droughts the last few years have been fierce, and we're hoping to start a new homestead on <planet>."`
			choice
				`	"Sure, I'd be glad to take you there."`
					accept
				`	"Sorry, that's way too far from here."`
					decline
	
	on visit
		dialog phrase "generic cargo and passenger on visit"
	on complete
		payment
		payment 10000
		dialog `You drop off the Pattersons, the farm family from <origin>, and help them to unload their wagon and cattle from your cargo hold. They thank you, and Jim pays you <payment>.`
		log "Minor People" "Jim and Annette Patterson" `An unusual family who needed you to make a very unconventional trip with a sizeable number of farm animals that had to be kept happy in an enclosed area of your spaceship.`



mission "WR Star 1"
	name "Star Research"
	description "Fly through the <waypoints> system with this team of scientists, then return them to <destination>."
	minor
	source
		attributes "deep"
		attributes "urban" "research"
	waypoint "Ildaria"
	to offer
		random < 20
	passengers 3
	cargo "sensors" 2
	
	on offer
		dialog `A group of scientists approaches you and asks if you will be headed to the Rim any time soon. "We're doing research on Wolf-Rayet stars," they explain, "and we're hoping to find a captain who can do a fly-by of <waypoints>." Scientific research in the Deep is notoriously well-funded, so they will probably pay you quite well.`
	
	on visit
		dialog phrase "generic missing waypoint or cargo and passengers"
	on complete
		payment 250000
		dialog `The team of scientists thanks you for bringing them to <waypoints> and back, and pays you <payment>. They seem eager to get back to their lab and start analyzing their measurements.`



mission "There Might Be Riots 1"
	name "Transport band to <planet>"
	description `Give the band "There Might Be Riots" a ride to <destination>.`
	minor
	source
		near Tarazed 5 10
		government "Republic" "Free Worlds" "Neutral"
	destination "Wayfarer"
	cargo "musical equipment" 4
	passengers 8
	to offer
		random < 15
	
	on offer
		conversation
			`A woman in a well-tailored suit approaches you. "Captain <last>?" she asks. You nod. "My name is Becca," she says. "I'm a stage manager for a band, and the transport we had under contract bailed out on us. Any chance you could take us to <destination>? Given the circumstances, we can pay quite well."`
			choice
				`	"Sure!"`
				`	"Sorry, I'm not headed in that direction right now."`
					defer
			`	"Great," she says, "I'll tell the boys to start loading their gear into your ship." About a half an hour later the road crew begins carting instruments and amplifiers into your cargo hold. Soon after that, you hear the roar of a crowd in the distance and another group of men comes running into your ship. "We're with the band," they say. "Quick, shut the hatch." Half a minute later, a mob of people has surrounded your ship and a few of them are even climbing on top of it. It takes you a second to realize they're not angry or bent on destruction - they're just a group of crazy fans.`
			`	"Happens everywhere we go," says one of the musicians, calmly, as he watches a video feed of the mob on one of your monitors. He tells you that he's Ulrich, the lead singer. Then he introduces the rest of the singers and musicians.`
			choice
				`	"Pleased to meet you all. What's the name of your band?"`
			`	"Oh," Ulrich says, "we call ourselves, 'There Might Be Riots.'"`
			`	Eventually, the spaceport police arrive and disperse the crowd, and the band settles in for their trip to <destination>.`
				accept
	
	on visit
		dialog `You arrive on <planet>, but realize that your escort carrying the band and their supplies has not arrived yet. Better depart and wait for your escorts to enter the system.`
	on complete
		payment
		payment 100000
		log `Dropped the famous band "There Might Be Riots" off on Wayfarer. They drew quite the crowd, and paid very well.`
		conversation
			`You drop off the band "There Might Be Riots" on <destination>. Along the way, you got to hear some of their music, which is mostly characterized by frenzied instrumentals, a very energetic brass section, and bizarre lyrics. One day while you were in transit, they nearly drove you insane by playing their catchy but nonsensical song "Henhouse In Your Soul" for four hours straight, but other than that they have been good passengers, and their stage manager gives you an incredibly generous payment of <payment>.`
			`	"We've already got a gig lined up for tonight," says Ulrich. "Want to come? We'll give you free tickets." Given how well they just paid you, it might be worth going just to build a relationship with the band, even if not for the music itself.`
			choice
				`	"Sure!"`
				`	"Sorry, I've got other things to do."`
					decline
			`	The band is even louder in concert than they were when practicing in the confines of your ship. About thirty minutes into the concert, the energy of the crowd and the surreal lyrics finally begin to soak in, and rather than seeming meaningless their music feels fraught with meaning that hovers just beyond your grasp.`
			`	Finally the band announces that their last song will be "Sad Archie." You've never heard of it, but the fans scream in approval. It's a slow, ballad-like song about a man named Archie who lives forever and is sad because the friends he makes all grow old and die. Archie has a pet dragon, and he builds a beautiful house for the dragon, but the dragon dies young. Archie is so sad seeing the dragon's house empty and gathering dust that he rents it out to some friends, but they fight with each other and trash the place. The story makes no sense, but some of the fans are wiping away tears as the song ends.`
			`	Becca, who is sitting next to you in the VIP section, says, "We learned years ago that we need to end every concert with a sad song. Otherwise the fans leave with way too much energy and start destroying public property."`
			`	The concert ends, and you say goodbye to the band. They say they'll be in touch if they ever need a ride again.`



mission "There Might Be Riots part 2"
	name "Transport band to <planet>"
	description `Give the band "There Might Be Riots" a ride to <destination>.`
	minor
	source
		government Syndicate
	destination "Prime"
	cargo "musical equipment" 4
	passengers 8
	to offer
		has "There Might Be Riots 1: done"
		has "Deep Archaeology 5: done"
		random < 30
	
	on offer
		conversation
			`As you walk through the spaceport, you see a large crowd gathered outside a small pub, and hear the unmistakable music of There Might Be Riots from inside. The concert seems to be just winding down. Do you want to wait around and say hello to them?`
			choice
				`	(Okay.)`
				`	(Not right now.)`
					defer
			`	"<first>!" says Ulrich, when they see you. "What luck! We're doing a concert tonight on landing pad ninety-four, part of our 'Trouble on the Tarmac Tour.' We're going to need a lift to <planet> right after the concert. Or possibly in the middle of it. Can you help us out?"`
			choice
				`	"Okay. But why the hurry to leave?"`
					goto okay
				`	"Sorry, I've got other plans."`
			`	"Please," he says, "I'm serious. You'll be saving our skins. Whatever else you've got, it's not this important."`
			choice
				`	"Okay, I'll do it. Why's it so urgent?"`
				`	"Sorry, I really don't want to work with you guys anymore."`
					decline
			label okay
			`	"You'll see," he says. "You should park your ship right behind us in case the natives get restless and we need to skedaddle."`
			`	With some trepidation, you sit by the hatchway of your ship and watch as the band sets up directly outside it and the concert begins. Nothing seems out of the ordinary until the band introduces a song called "Gluttony," and you can feel a sudden tension fill the air. The Syndicate security guards, who until now have been standing at the periphery of the landing pad, begin to disperse themselves throughout the crowd.`
			`	It's a song about a man who will die if he ever stops eating, so he eats more and more and grows bigger and bigger. A second after you realize that the whole thing is a thinly veiled critique of the Syndicate, a group up front unrolls a banner that reads "End Wage Slavery!" and begins shouting and chanting slogans. As the band plays on, there is some sort of scuffle at the back of the crowd, and then you see stun guns begin to flash, and rising plumes of what you would guess is tear gas.`
			`	As the demonstrators are driven away, a group of guards approach you. "What is your connection to these musicians?" they ask.`
			choice
				`	"I'm just their transport. They're paying me to carry them to their next destination."`
					goto transport
				`	"They're friends of mine. Why? They haven't done anything illegal, that I can see."`
			`	"Be careful what friends you choose," says the guard, "or you might find that no one in this sector will offer you any jobs. Now, get them packed up and get out of here." You have no choice but to leave the planet immediately...`
				launch
			label transport
			`	"Then I suggest you do your job and transport them. Immediately." The guards leave. As soon as the band is packed up, you leave the planet...`
				launch
	
	on visit
		dialog `You arrive on <planet>, but realize that your escort carrying the band and their supplies has not arrived yet. Better depart and wait for your escorts to enter the system.`
	on complete
		payment
		payment 200000
		conversation
			`As generous as before, the band pays you generously: <payment>. "Where will you be going next, from here?" you ask.`
			`	"Who knows," says Ulrich. "Our music has taken us throughout human space, and beyond."`
			choice
				`	"What do you mean, 'beyond' human space?"`
				`	"Well, I'll look forward to the next time we meet."`
					accept
			`	Ulrich launches into a story. "Years ago when the band was young and we had a month off in between gigs, we found an old gray merchant captain with a glass eye and asked him to transport us to one of the Paradise Worlds for an extended 'drug vacation,' if you know what I mean. He said, 'Boys, why don't you leave the drugs behind, and I'll take you on a real mind-altering trip,' and a few days later we were playing a concert on this world where the people were giant squirrels. They loved our music, too. Never did find anyone who could take us back there, though."`
			branch known
				has "First Contact: Hai: offered"
			`	You're tempted to laugh, but he sounds serious. "Well," you say, "if I ever find a planet of intelligent squirrels, I'll be glad to take you guys there." You help them to unload their stuff, and say goodbye for now.`
				accept
			label known
			apply
				set "met hai before TMBR"
			`	"It sounds like you were visiting Hai space," you say, and you describe the aliens who live beyond the wormhole. "Yeah, that would be them," says Ulrich. "I'd love to go back there some time, but for now we have commitments closer to home." You help them to unload their stuff, and say goodbye for now.`
				accept



mission "There Might Be Riots part 3A"
	name "Transport band to <planet>"
	description `Give the band "There Might Be Riots" a ride to <destination>.`
	minor
	source
		attributes "dirt belt" "south" "rim"
		government "Republic" "Free Worlds" "Neutral"
	destination "Pilot"
	clearance
	infiltrating
	cargo "musical equipment" 4
	passengers 8
	to offer
		has "There Might Be Riots part 2: done"
		has "First Contact: Hai: offered"
		random < 30
	
	on offer
		conversation
			`As you walk through the spaceport, you see a distinctive group of people lugging a collection of instruments: the band There Might Be Riots. Would you like to see if there is anything more you can do for them?`
			choice
				`	(Yes.)`
				`	(Not right now.)`
					defer
			`	They're very happy to see you. "You always seem to have amazing timing," says Ulrich. "We were just wondering who could transport us to a... gig of sorts... up north, and then you come along. Any chance you could take us to <destination>?"`
			`	You've heard of that planet. "The weapons testing world for Lovelace Labs?" you ask. "I'm surprised you'd be able to find a big audience there."`
			`	"Oh, we'll have an audience, all right," he says. "We've just put out a new album called 'Songs for the End of Civilization.' A war protest album. We want to film ourselves playing a concert right in the middle of the missile testing range. Of course we'll probably end up running out of there with Republic Intelligence nipping at our heels. What do you say?"`
			choice
				`	"Sorry, that's further than I'm willing to go for you guys."`
					goto no
				`	"Sounds like a worthy cause. Count me in!"`
					goto yes
				`	"You're going to do a concert on ground that could be littered with unexploded ordnance?"`
			`	"Yeah. What an adventure!" he says. "Come on, it will be worth it."`
			choice
				`	"Sorry, that's further than I'm willing to go for you guys."`
					goto no
				`	"Sounds like a worthy cause. Count me in!"`
					goto yes
			label no
			`	"Are you sure?" he asks. "We'll pay you with more than just money. Do this for us, and I'll share a story with you that very few have heard."`
			choice
				`	"Sorry, but it's still a 'no.'"`
					decline
				`	"Okay, I'm intrigued. But it still sounds risky."`
			label yes
			branch known
				has "met hai before TMBR"
			`	"Great," he says. "Now, the only question is where we'll go afterwards until the fuss dies down. Say, did you ever find that planet of squirrel people? We'd love to go back there."`
			`	"Yes," you say, "they're called the Hai. They live in a whole big region to the north."`
				goto end
			label known
			`	"Great," he says. "Now, the only question is where we'll go afterwards until the fuss dies down. I was thinking it'd be a great chance for our band to reconnect with the squirrel people - what did you call them?"`
			`	"The Hai," you say.`
			label end
			`	"Excellent," he says. "We go thumb our noses at the military industrial complex, then you take us to stay with the peaceful squirrel people where the government won't bother us."`
			`	Once more, they begin loading their stuff onto your ship, while you chart a course to <destination>.`
				accept
	on visit
		dialog `You arrive on <planet>, but realize that your escort carrying the band and their supplies has not arrived yet. Better depart and wait for your escorts to enter the system.`



mission "There Might Be Riots part 3B"
	landing
	name "Transport band to <planet>"
	description `Avoid the Navy combat drones and give the band "There Might Be Riots" a ride to <destination>.`
	source "Pilot"
	destination "Allhome"
	cargo "musical equipment" 4
	passengers 8
	to offer
		has "There Might Be Riots part 3A: done"
	
	on offer
		conversation
			`You bring your ship to a gingerly landing in a section of the testing range that doesn't look too pockmarked with craters, and the band begins setting up their equipment and video cameras. "This is great," says Ulrich. "We'll be broadcasting live over the Net. It's time people started asking why the government thinks it needs all these weapons of war."`
			`	The band plays through about a third of their set without any evidence that the locals even know you are here, which is surprising for such a tightly secured planet. Then, right in the middle of a particularly crunchy anti-war song, your long range radar picks up something: a large number of ships approaching from a hundred kilometers away.`
			choice
				`	"Guys, I think we should get out of here."`
				`	"We've got ships incoming. Could be trouble."`
					goto ships
			`	The band stops playing. Ulrich turns to the cameras and says, "For all our fans out there, we'll be back after a brief intermission." Then he walks over to you and says, "What is it?"`
			`	"Ships incoming," you say.`
				goto bad
			label ships
			`	The band stops playing. Ulrich turns to the cameras and says, "For all our fans out there, we'll be back after a brief intermission." Then he walks over to you.`
			label bad
			`	"Did they hail us?" asks Ulrich.`
			`	"No," you say.`
			`	He swears, then shouts to the rest of the band, "Gentlemen, time to pack it up posthaste, before we get turned into a tragic industrial accident!"`
			`	The band has just packed the last of their equipment away when the ships come into view. It's a swarm of unpiloted combat drones, and they seem to be engaged in mock combat with each other. But, their flight path is taking them straight in your direction. You power up your shields just as the first of the drones decide that your ship is a valid target for their lasers...`
				launch
	
	npc
		government "Team Red"
		personality heroic nemesis
		fleet
			variant
				"Combat Drone" 15
	npc
		government "Team Red"
		personality waiting heroic
		fleet
			variant
				"Combat Drone" 20
	npc
		government "Team Blue"
		personality waiting heroic
		fleet
			variant
				"Combat Drone" 35
	
	on visit
		dialog `You arrive on <planet>, but realize that your escort carrying the band and their supplies has not arrived yet. Better depart and wait for your escorts to enter the system.`
	on complete
		payment 500000
		log `Brought "There Might Be Riots" to the Hai world of Allhome after escaping a swarm of combat drones that disrupted their performance on Pilot. Ulrich spoke of a cloudy star in the Rim where he heard a voice in his head after parking his ship.`
		conversation
			`You drop off There Might Be Riots on Allhome. Ulrich is looking around the spaceport in wide-eyed excitement. "This is it, guys!" he says. "We're back in the land of the peaceful squirrels. Captain <last>, I don't know how to thank you, but here's a start." He hands you <payment>.`
			`	As the rest of the band begins unloading their things, Ulrich adds speaking more quietly, "And, in good minstrel fashion I will pay you not just with money, but with a story.`
			`	"Back when the fame first became too much for me, I rented a shuttlecraft under an assumed name and went tooling around the galaxy just to get away from it all. I found some cloudy star out along the Rim, parked my ship where no one would bother me, shut down everything but life support, and just sat there meditating and enjoying the silence for two or three days.`
			`	"Then suddenly clear as day I heard a voice say, 'Are you okay? Do you need anything?' I was so shocked that without even thinking I said, 'I'm fine. How about you?' And the voice told me he was sad. Sad, because that part of space used to be the home of another species, and now they're all dead. He said we humans built our cities on the graveyards of a great civilization and didn't even know it. And if we didn't stop fighting each other, our species would die off too.`
			`	"That's when the band started to speak out against war."`
			choice
				`	"Do you think the voice was real, or just in your head?"`
				`	"It sounds like a good warning. I'll try to take it to heart."`
					goto end
			`	"It was in my head," he says, "And it was real. Very real. When it spoke I felt like the whole galaxy had just tipped sideways, or like I'd just stepped too close to the edge of a cliff and got vertigo. I've imagined some crazy things, but I tell you, this I did not imagine."`
			`	You wish him the best of luck in Hai space, and he heads off into the spaceport with the rest of the band.`
				accept
			label end
			`	"Then best of luck to you," he says, and he heads off into the spaceport with the rest of the band.`
				accept



mission "Drug Running 1"
	name "Drug Running"
	description "Bring a shipment of illegal drugs to <destination>. If you are caught with this cargo, you may be fined."
	minor
	repeat
	source
		attributes "near earth" "dirt belt" "north"
	destination
		attributes "paradise"
		distance 1 100
	cargo "illegal drugs" 5 2 .1
	illegal 40000 `In addition to the fine, the illegal drugs are confiscated from your cargo hold.`
	stealth
	to offer
		random < 10
		"said no to drugs" < 4
	
	on offer
		dialog `As you are walking through the spaceport, a man pulls you aside and asks if you would like to help transport some "recreational pharmaceuticals" to <planet>. (This sounds like an illegal mission, so you'll need to avoid getting scanned or landing on planets with high security.)`
	
	on accept
		"said no to drugs" --
	on decline
		"said no to drugs" ++
	
	on visit
		dialog phrase "generic cargo on visit"
	on complete
		payment
		payment 80000
		"drug smuggler" ++
		dialog `Some disreputable-looking locals unload the illegal drugs from your cargo bay, and hand you your payment of <payment>.`



mission "Drug Running 2"
	name "Drug Running"
	description "Bring a shipment of illegal drugs to <destination>. If you are caught with this cargo, you may be fined."
	minor
	repeat
	source
		attributes "near earth" "dirt belt" "north"
	destination
		attributes "rich"
		distance 1 100
	cargo "illegal drugs" 5 2 .1
	illegal 50000 `In addition to the fine, the illegal drugs are confiscated from your cargo hold.`
	stealth
	to offer
		random < 10
		has "Drug Running 1: done"
	
	on offer
		dialog `When you walk into the local bar, a man sitting in the corner waves you over and says in a hushed voice, "Captain, we've got a shipment of the good stuff that needs to get to <planet>. I promise you this will be a very lucrative operation. What do you say?"`
	
	on visit
		dialog phrase "generic cargo on visit"
	on complete
		payment
		payment 100000
		"drug smuggler" ++
		dialog `Immediately after you land, some workers show up to unload the "stuff." They give you <payment>.`



mission "Drug Running 3"
	name "Drug Running"
	description "Bring a shipment of illegal drugs to <destination>. If you are caught with this cargo, you may be fined."
	minor
	repeat
	source
		attributes "near earth" "dirt belt" "north"
	destination
		attributes "urban"
		distance 1 100
	cargo "illegal drugs" 5 2 .1
	illegal 70000 `In addition to the fine, the illegal drugs are confiscated from your cargo hold.`
	stealth
	to offer
		random < 10
		has "Drug Running 2: done"
	
	on offer
		dialog `A well-dressed woman approaches you as you are walking through the spaceport and asks quietly if you would be willing to help facilitate the transport of some "naughty substances" to a certain individual on <planet>.`
	
	on visit
		dialog phrase "generic cargo on visit"
	on complete
		payment
		payment 120000
		"drug smuggler" ++
		dialog `You hand off the illegal "substances" to your contact on <planet>, who pays you <payment>.`



effect "puff"
	sprite "effect/puff"
		"no repeat"
		"frame rate" 10
	"lifetime" 20
	"random angle" 360
	"velocity scale" -.005

outfit "Imaginary Weapon"
	category "Guns"
	"gun ports" -1
	weapon
		sprite "projectile/rainbow"
			"frame rate" 12
			"random start frame"
		"hit effect" "puff"
		"die effect" "puff"
		"inaccuracy" 20
		"velocity" 12
		"lifetime" 60
		"reload" 10
		"acceleration" 1.2
		"drag" .1
		"turn" 3
		"homing" 4
		"tracking" 1.

ship "Hallucination"
	sprite "ship/hallucination"
		"frame rate" 1
		"random start frame"
	"never disabled"
	attributes
		"hull" 1000
		"mass" 180
		"drag" 2.1
		"heat dissipation" .7
		"fuel capacity" 100000
		"jump fuel" 100
		"jump speed" 1
		"jump drive" 1
		"automaton" 1
		"thrust" 30
		"turn" 500
		"energy generation" 1
	outfits
		"Imaginary Weapon" 1
	gun 0 0

mission "Hallucination"
	invisible
	landing
	to offer
		has "Drug Running 2: active"
		random < 50
	
	on offer
		conversation
			`During your brief stop on <origin>, it occurs to you that it really is a shame to have a cargo hold full of the finest of illegal drugs, and not to take even a small sample for yourself. There is no way the loss of a tiny bit of drugs could be noticed. Give it a try?`
			choice
				`	(No, I never touch that stuff.)`
					defer
				`	(Sure, sounds like fun!)`
			`	The room begins to spin, and strange things happen...`
				launch
	
	npc kill
		government "Bad Trip"
		personality nemesis heroic
		ship "Hallucination" "Love"
		ship "Hallucination" "Peace"
		ship "Hallucination" "Happy"
		ship "Hallucination" "Shiny"
		
	on complete
		log `Agreed to transport illegal drugs. Tried some of them while refueling and instantly regretted it. The sky truly is endless.`



mission "Shady passenger transport 1"
	name "Shady passenger transport"
	description "Discreetly transport a passenger to <destination>. If you are caught with him, you may be fined."
	minor
	repeat
	source
		attributes "near earth" "core" "urban"
	destination
		attributes "frontier" "dirt belt" "rim" "north" "south" "pirate"
		distance 2 3
	passengers 1
	illegal 75000 `Your passenger turns out to be a small-time wanted criminal. As he is hauled off in chains, you vehemently protest that you knew nothing of his shady history. You wind up quite a bit poorer through a combination of fines and bribes (the breakdown remains somewhat unclear).`
	stealth

	to offer
		random < 10
		"rejected illegal jobs" < 3

	on offer
		dialog `While having a drink at one of the spaceport's bars, a somewhat scruffy-looking man in a dark cloak pulls you aside and offers <payment> for discreet, no-questions-asked passage to <destination>, which is quite close by. This could be a quick and lucrative job. (It also sounds illegal, so you'll need to avoid getting scanned or landing on planets with high security.)`

	on accept
		"rejected illegal jobs" --

	on decline
		"rejected illegal jobs" ++

	on visit
		dialog phrase "generic passenger on visit"
	on complete
		"getaway driver" ++
		payment 50000
		dialog `Your mysterious passenger has spoken hardly a word during the entire trip. As soon as you land, he hands you your payment of <payment> and disappears into a crowd.`



mission "Shady passenger transport 2"
	name "Shady passenger transport"
	description "Discreetly transport two passengers to <destination>. If you are caught with them, you may be fined."
	minor
	repeat
	source
		attributes "near earth" core urban
	destination
		attributes "frontier" "dirt belt" "rim" "north" "south" "pirate"
		distance 3 7
	passengers 2
	illegal 150000 `Your passengers turn out to be wanted criminals. As they are hauled off in chains, you vehemently protest that you knew nothing of their shady histories. You wind up quite a bit poorer through a combination of fines and bribes (the breakdown remains somewhat unclear).`
	stealth

	to offer
		random < 8
		"rejected illegal jobs" < 3
		"getaway driver" > 2

	on offer
		dialog `As you are walking through the spaceport, two men in nondescript clothing appear out of nowhere and offer <payment> for discreet, no-questions-asked passage to <destination>. Though they say very little, you get the distinct sense that their presence on this planet and motivation to be elsewhere may not be entirely legal.`

	on accept
		"rejected illegal jobs" --
		"getaway driver" ++
		dialog `You bundle the men onto your ship before anyone sees them. As you're helping unpack their luggage, one of them casually mentions that they may have attracted the attention of some bounty hunters, and would prefer not to be captured. You should probably avoid being scanned, too.`

	on decline
		"rejected illegal jobs" ++

	on visit
		dialog phrase "generic passenger on visit"
	on complete
		"getaway driver" ++
		payment 100000
		dialog `Your passengers depart after paying you the agreed-upon sum of <payment>, off to make new lives for themselves doing who-knows-what.`

	npc
		government "Bounty Hunter"
		personality nemesis plunders waiting
		system
			distance 6 9
		fleet "Bounty Hunters"



mission "Shady passenger transport 3"
	name "Shady passenger transport"
	description "Discreetly transport <bunks> passengers to <destination>. If you are caught with them, the legal consequences may be severe."
	minor
	repeat
	source
		attributes "frontier" "dirt belt" "rim" "north" "south" "pirate"
	destination
		attributes "near earth" "core" "urban"
		distance 5 10
	passengers 4 8
	illegal 400000 `It's difficult to feign ignorance of your passengers' background during your questioning. You wind up having to pay a small fortune in fines and bribes to keep yourself from being charged as an accomplice to some very serious-sounding crimes.`
	stealth

	to offer
		random < 5
		"rejected illegal jobs" < 3
		"getaway driver" > 5
		has "Shady passenger transport 2: done"

	on offer
		dialog `A group of <bunks> fearsome-looking young men and women brazenly walk up to you in broad daylight, explaining that they're in some legal trouble and need to get to <destination> as quickly as possible. They offer <payment> to secure discreet passage. You must be getting quite a reputation in certain circles. Transporting them might be very dangerous. On the other hand, they're offering a small fortune...`

	on accept
		dialog `The mercenaries (or gang members, or fleeing bank robbers, or who knows what else) make themselves at home on your ship, and begin drinking and arguing. You wonder what you've gotten yourself into...`
		"rejected illegal jobs" --

	on decline
		"rejected illegal jobs" ++

	on visit
		dialog phrase "generic passenger on visit"
	on complete
		payment 350000
		dialog `During the voyage, you've come to understand that your passengers are mercenaries whose latest exploits put them on the wrong side of the law. They pay you the agreed-upon sum of <payment> and disappear into a crowd, no doubt off to cause chaos and mayhem for some unsuspecting victims. Oh well, not your problem...`
		"getaway driver" ++
	npc
		government "Bounty Hunter"
		personality nemesis plunders
		system
			distance 2 3
		fleet "Bounty Hunters"
	npc
		government "Bounty Hunter"
		personality nemesis plunders
		system
			distance 2 3
		fleet "Bounty Hunters"
	npc
		government "Bounty Hunter"
		personality nemesis plunders
		system
			distance 6 9
		fleet "Bounty Hunters"



mission "Shady passenger transport 3 - double cross"
	name "Shady passenger transport"
	description "Discreetly transport <bunks> passengers to <destination>. If you are caught with them, the legal consequences may be severe."
	minor
	source
		attributes "frontier" "dirt belt" "rim" "north" "south" "pirate"
	destination
		attributes "near earth" "core" "urban"
		distance 5 10
	passengers 4 8

	to offer
		random < 5
		"rejected illegal jobs" < 3
		"getaway driver" > 5
		has "Shady passenger transport 2: done"
		credits >= 10000000

	on offer
		dialog `A group of <bunks> fearsome-looking young men and women brazenly walk up to you in broad daylight, explaining that they're in some legal trouble and need to get to <destination> as quickly as possible. They offer <payment> to secure discreet passage. You must be getting quite a reputation in certain circles. Transporting them might be very dangerous. On the other hand, they're offering a small fortune...`

	to fail
		has "bribed mercenaries"

	to complete
		not "bribed mercenaries"

	on accept
		dialog `The mercenaries (or gang members, or fleeing bank robbers, or who knows what else) make themselves at home on your ship, and begin drinking and arguing. You wonder what you've gotten yourself into...`
		"rejected illegal jobs" --

	on decline
		"rejected illegal jobs" ++

	on enter
		conversation
			`You'd begun to doubt the wisdom of your decision to transport this band of cutthroats from the moment you agreed to it, but the money was too good to resist. You settle into the captain's chair and prepare for the voyage ahead.`
			`	But something feels wrong. You expect to hear the sounds of drunkenness and violence coming from the passenger compartment, but instead a deathly silence fills the air. You whirl around in your seat and come face-to-face with the entire gang. They're all armed. And their weapons are pointing at you. Your heart sinks.`
			`	Their leader appears to be a lithe and dangerous-looking young woman who holds an enormous shotgun that's almost as big as her. "Looks like we boarded the ship of fools, and here's the biggest one!" she says mockingly. "We didn't have a credit to our names, but soon we'll own your ship. Hand over the access codes and we'll let you live."`
			choice
				`	(Shoot first!)`
					goto shoot
				`	(Negotiate.)`
					goto negotiate
				`	(Surrender.)`
					goto betrayed

			label shoot
			branch "shoot and die" "shoot and live"
				random < 75

			label "shoot and die"
			`	That turns out to be a really bad decision. It's also your last. A truly excessive barrage of projectiles ends your life.`
				die

			label negotiate
			`	"You don't want my ship, you want my money," you stammer, stalling for time while you try to think of a way out of this situation. "This ship is registered to me; nobody would believe that you came across it honestly. You want a fresh start in an anonymous ship. I'll give you 4 million credits, and you can buy a Modified Argosy or some other vessel better suited to your line of work."`
			`	The gang leader snorts derisively. "Why don't we just kill you and hotwire this ship? That sounds more fun."`
			choice
				`	(Shoot first!)`
					goto shoot
				`	(Offer more money.)`
					goto "more money"
				`	(Surrender.)`
					goto betrayed

			label "more money"
			apply
				set "bribed mercenaries"
			`	You up your bribe to 8 million credits. It's enough. A sigh of relief escapes your lips as everyone lowers their weapons.`
			`	You arrange for a merchant captain to transport the renegades down to the surface, along with a password-protected credit chip. Once the airlock closes, you send them the password. At least you have escaped with your life and your ship.`
				defer

			label betrayed
			`You go to the security station and bitterly hand over the ship's access codes.`
			`	"Smart move," the leader says. "Or was it? Now we don't need you alive for anything, do we?"`
			`	She fires her shotgun into you from behind, and for a brief moment, you are treated to the sight of your internal organs splattered all over the console. It's the last thing you ever see.`
				die

			label "shoot and live"
			`Somehow, miraculously, you manage to reach your gun before she fires. Perhaps it's the sheer brazenness of it - no one would expect someone staring down the barrels of half a dozen guns to actually draw against them. Nevertheless, you do, and it works.`
			`	Your first shot finds its mark, and the gang leader crumples to the floor. The other thugs shriek in alarm and begin to spray gunfire in all directions, but it's ineffective panic fire. Taking cover behind the armored captain's chair, you dispatch two more with well-aimed shots.`
			`	The remaining goons attempt to flee, but your fingers find the button controlling the bridge door and it slams down before they can escape. They throw down their weapons and surrender. You toss them into the brig and decide that it might be a hoot to take them to their original destination as prisoners instead of passengers, and see if you can get a bounty for bringing them in.`

	on visit
		dialog phrase "generic passenger on visit"
	on complete
		dialog `You hand off your prisoners to the planetary authorities who gratefully take them into custody. It turns out that they were wanted, and there's a substantial bounty. You find yourself richer to the tune of <payment>.`
		payment 250000

	npc
		government "Bounty Hunter"
		personality nemesis plunders
		system
			distance 2 3
		fleet "Bounty Hunters"
	npc
		government "Bounty Hunter"
		personality nemesis plunders
		system
			distance 2 3
		fleet "Bounty Hunters"
	npc
		government "Bounty Hunter"
		personality nemesis plunders
		system
			distance 6 9
		fleet "Bounty Hunters"



mission "Shady passenger transport 3 - double cross big payment"
	name "Shady passenger transport big payment"
	landing
	invisible

	to offer
		has "bribed mercenaries"
		credits >= 8000000

	on offer
		payment -8000000
		conversation
			`You receive a message informing you of an unusually large transaction: 8 million credits. The gang of cutthroats must have withdrawn the money you bought them off with. You are now free to continue your career - poorer, but hopefully wiser.`
				decline



mission "Rescue Miners 1"
	description "Participate in the medical evacuation of some miners injured in a recent accident on <planet>."
	name "Rescue Miners"
	minor
	source
		attributes "core"
		attributes "urban"
	destination
		attributes "core"
		attributes "mining"
		distance 1 100
	passengers 15
	cargo "emergency supplies" 15
	to offer
		random < 60
	
	on offer
		dialog `You've just sat down in the spaceport bar and ordered a drink when someone in uniform runs into the room and shouts, "There's been a mine explosion on <planet>! We need all available ships to carry relief workers and supplies and to evacuate the injured to a world where there are better medical facilities." Do you volunteer?`
	on visit
		dialog phrase "generic cargo and passenger on visit"



mission "Rescue Miners 2"
	landing
	description "Participate in the medical evacuation of some miners injured in a recent accident on <origin>."
	name "Rescue Miners"
	destination
		attributes "core"
		attributes "urban"
		distance 2 10
	passengers 15
	to offer
		has "Rescue Miners 1: done"
	
	on offer
		dialog `You drop off the medical personnel on <origin>. There are nearly a hundred injured miners waiting for medical evacuation to <planet>. Do you volunteer to carry some of them?`
	
	on visit
		dialog phrase "generic passenger on visit"
	on complete
		payment 80000
		dialog `You drop off the injured miners at one of the medical facilities on <planet> that has agreed to care for the survivors. It's a somewhat chaotic process, but eventually someone thanks you for your help and pays you <payment>.`



mission "Courier 1"
	name "Rush delivery to <planet>"
	repeat
	deadline
	description "Deliver <cargo> to <destination> by <date>. Payment is <payment>."
	minor
	cargo random 5 2 .1
	to offer
		random < 5
	source
		government "Republic" "Free Worlds" "Syndicate" "Quarg" "Neutral"
	destination
		distance 4 10
		government "Republic" "Free Worlds" "Syndicate" "Quarg" "Neutral"
	on offer
		dialog `As you are walking through the spaceport, a man approaches you and says, "Excuse me, Captain. I took on a rush delivery to <planet>, but my ship needs repairs and there's no way I can make it there before <day>. Can you take this job for me?"`
	on visit
		dialog phrase "generic cargo on visit"
	on complete
		payment
		payment 30000
		dialog phrase "generic cargo delivery payment"


phrase "generic human package offer"
	word
		`A local`
		`A man`
		`A resident of <origin>`
		`A stranger`
		`A woman`
	word
		` `
	word
		`appears from seemingly nowhere to ask,`
		`approaches you and says,`
		`flags you down and asks,`
		`walks up to you and asks,`
		`stops you and asks,`
	word
		` "`
	word
		`Captain,`
		`Excuse me, Captain.`
		`Sorry to interrupt, but`
		`Hey there, Captain.`
	word
		` `
	word
		`I have a small package that needs to get to <planet> by <day>.`
		`I'm trying to get a package to a relative on <planet> by <day>.`
		`I need to get this package to one of my clients on <planet> by <day>.`
		`I'm trying to get this package to <planet> before <day>.`
	word
		` `
	word
		`Are you able to carry it for me?`
		`Can you carry it for me?`
		`Could you take it there?`
		`Can you help me out with this?`
	word
		` I'll give you <payment> for the effort.`
		` I'm willing to pay you <payment>.`
		` I can afford to give you <payment> for it.`
	word
		`"`

mission "Courier 2"
	name "Package to <planet>"
	repeat
	deadline
	description "Deliver a package to <destination> by <date>. Payment is <payment>."
	minor
	cargo package 2
	to offer
		random < 5
	source
		government "Republic" "Free Worlds" "Syndicate" "Quarg" "Neutral"
	destination
		distance 7 14
		government "Republic" "Free Worlds" "Syndicate" "Quarg" "Neutral"
	on offer
		dialog phrase "generic human package offer"
	on visit
		dialog phrase "generic cargo on visit"
	on complete
		payment
		payment 50000
		dialog "You drop off the package and collect your payment of <payment>."



mission "Courier 3"
	name "Papers to <planet>"
	deadline
	description "Deliver some legal papers to <destination> by <date>. Payment is <payment>."
	minor
	cargo "legal papers" 1
	to offer
		random < 5
	source
		government "Republic" "Free Worlds" "Syndicate" "Quarg" "Neutral"
	destination
		distance 7 14
		government "Republic" "Free Worlds" "Syndicate" "Quarg" "Neutral"
	on offer
		dialog `A woman in a suit walks up to you and says, "Pardon me, Captain. I represent a recently deceased client here on <origin> whose legal papers need to be delivered to his next of kin on <destination>. Would you be willing to do some courier work? The papers must be delivered by <day>."`
	on visit
		dialog phrase "generic cargo on visit"
	on complete
		payment 100000
		dialog "You drop off the legal papers and collect your payment of <payment>."



mission "Courier 4"
	name "Lizard to <planet>"
	deadline
	description "Deliver an exotic pet to <destination> by <date>. Payment is <payment>."
	minor
	cargo "exotic lizard" 3
	to offer
		random < 5
	source
		government "Republic" "Free Worlds" "Syndicate" "Quarg" "Neutral"
	destination
		distance 7 14
		government "Republic" "Free Worlds" "Syndicate" "Quarg" "Neutral"
		attributes "rich"
	on offer
		conversation
			`A man wearing a very complicated hat waves to you from the other side of a landing pad. "Yoo-hoo, Captain!" he says. "I have a courier mission for you if you're interested."`
			choice
				`	(Find out what he wants.)`
				`	(Ignore him.)`
					decline
			`	"My name is Alphonse," he says. "I am a breeder of exotic lizards. A new client on <planet> has just ordered one, and will pay you quite handsomely to transport it. Naturally, being a live animal, it's a rush delivery; it needs to be done by <day>. What do you say?"`
			choice
				`	"I'd be glad to."`
				`	"Sorry, I'm not interested in that sort of work."`
					decline
			`	"Excellent!" he says. "Come, let me introduce you to your cargo." He leads you to a supply shed where an enormous lizard, taller than you and probably weighing several tons, is being held in a cage that looks far too flimsy for it. "I'll have my men load her aboard your ship at once," says the man, "along with some meat for her to eat on the journey. Watch out for your fingers when you feed her, by the way. Thank you!"`
				accept
	
	on visit
		dialog phrase "generic cargo on visit"
	on complete
		payment
		payment 100000
		dialog `Somehow, you have managed to bring the large lizard to <planet> without it breaking loose and eating you. You unload it and wait for its new owner to come. When he does, he pays you <payment>.`



mission "Migrant Workers 1"
	name "Migrant Workers"
	description "Bring this group of migrant workers to <planet>."
	minor
	passengers 6 7
	source
		attributes "dirt belt"
		attributes "farming"
		near "Zeta Aquilae" 1 100
	destination Rand
	to offer
		random < 5
	
	on offer
		conversation
			`In the spaceport, you can't help but notice a group of six or seven men in ragged farm clothing, sitting by the edge of one of the launch pads. They are probably migrant workers looking for a lift.`
			choice
				`	(Approach them.)`
				`	(Ignore them.)`
					defer
			`	You strike up a conversation with the workers. They say that they are tired of the seasonal fluctuations of farm work, and are looking for something a bit steadier and better paying. "We hear there's always work to be had in the mines on <planet>," they say. "Can you take us there?"`
			choice
				`	"Sure!"`
					accept
				`	"No, sorry, I'm not headed in that direction."`
					decline
	
	on visit
		dialog phrase "generic passenger on visit"
	on complete
		payment
		payment 20000
		dialog `The migrant workers thank you for transporting them, and hand you <payment>. You hope that they will be able to find better work here than they had on <origin>.`



mission "Humanitarian 1"
	name "Vaccine to <planet>"
	description "Bring a shipment of flu vaccines to the lawless world of <planet>. Be sure the medicine gets into the right hands."
	minor
	cargo "vaccine" 20
	to offer
		random < 5
		"combat rating" > 0
	source
		government "Republic" "Free Worlds" "Syndicate" "Quarg" "Neutral"
	destination
		government "Pirate"
		distance 2 10
	clearance
	
	on offer
		conversation
			`While you are sitting at a table in a local cafe, a woman sits down across from you and says, "Pardon me, Captain. I wonder if you would be interested in helping with a humanitarian mission."`
			choice
				`	"Tell me more."`
				`	"Sorry, I'm too busy."`
					decline
			`	"There's a flu epidemic on <planet>," she says. "It's a lawless world, so they have not been able to find any merchants willing to bring them medicine. But if they don't get a shipment of vaccine soon, the epidemic could become much worse, and even spread to other worlds."`
			choice
				`	"I'd be glad to help."`
				`	"Sorry, I don't believe in helping pirates."`
					decline
			`	"Thank you," she says. "Your contact on <planet> will be a man named 'Raven Hunter.' Don't let anyone but him trick you into giving them the supplies."`
				accept
	
	on visit
		dialog phrase "generic cargo on visit"
	on complete
		payment
		payment 50000
		dialog
			`After several shady characters have offered to buy the vaccines off you, or threatened to rob you, "Raven Hunter" finally shows up and collects them. He thanks you, and pays you <payment>.`



mission "Humanitarian 2"
	name "Food to <planet>"
	description "Bring a shipment of food to the lawless world of <planet>, to help alleviate a famine."
	minor
	cargo "emergency rations" 50
	to offer
		random < 5
		"combat rating" > 0
	source
		government "Republic" "Free Worlds" "Syndicate" "Quarg" "Neutral"
	destination
		government "Pirate"
		distance 2 10
	clearance
	
	on offer
		conversation
			`As you are walking through the local market, a man says, "Captain, do you have room in your hold to bring food to a starving planet?"`
			choice
				`	"Yes, but I hadn't heard news of a famine recently."`
				`	"Sorry, not today."`
					decline
			`	"No, this one wouldn't be in the news," he says. "It's <planet>, a lawless world. They're desperately in need of food, although it's mostly due to corruption and mismanagement of resources."`
			choice
				`	"Well, it sounds like they're getting exactly what they deserve. And, I have no intention of risking my life to land on a pirate world."`
					decline
				`	"Well, even so, no one deserves to starve to death. I'll help them."`
			`	"Thank you," he says. "We'll load the food into your cargo hold immediately. The sooner you can drop it off on <planet>, the better."`
				accept
	
	on visit
		dialog phrase "generic cargo on visit"
	on complete
		payment
		payment 50000
		dialog
			`It takes a while to figure out who exactly is in charge here. You sell off parts of your shipment of food to a few different local leaders, receiving <payment> in exchange.`



mission "Terraforming 1"
	name "Terraforming Rand"
	description "Bring a delegation from Rand to the Academy of Planetary Sciences on Glory."
	minor
	source "Rand"
	destination "Glory"
	passengers 2
	
	to offer
		or
			has "main plot completed"
			and
				not "event: pug invasion"
				not "event: fwc pug invasion"
	on offer
		conversation
			`You stop in to the spaceport bar for a drink. The bar seems to be frequented mostly by the managers of the mining corporation; you suspect the workers don't earn enough to visit a bar very frequently. In one corner, two of the managers are having a very animated discussion. When they see you, they say, "Hello there, Captain! Interested in taking us on a business trip?"`
			choice
				`	"What sort of trip?"`
				`	"Sorry, I'm just in here for the drinks."`
					defer
			`	"To Glory, to the Academy of Planetary Sciences," he says. "This world is rich in resources, and we're thinking that if we could only cool down the deserts a bit and get more plants to grow here, it would be a decent place to live. We've been dreaming about this for years, and I think it's time to go pay a terraforming consultant to tell us whether it's actually possible or not."`
			choice
				`	"Sure, I'd be glad to take you there."`
					accept
				`	"Sorry, that's way too far away for me to travel right now."`
					decline
	on visit
		dialog `You land on <planet>, but realize that your escort carrying the managers hasn't entered the system yet. Better depart and wait for it.`



mission "Terraforming 2"
	landing
	name "Terraforming Rand"
	description "Return to Rand with a student who thinks she can terraform the planet cheaply."
	source "Glory"
	destination "Rand"
	passengers 3
	blocked "You have reached <origin>, but you need <capacity> in order to take on the next mission. Return here when you have the required space free."
	to offer
		has "Terraforming 1: done"
	
	on offer
		log `Brought Eric and Alaric to Glory, two managers of a mining corporation on Rand hoping to terraform the planet. Terraforming Rand would be immensely expensive, but a girl named Amy has a theory that may make the process cheap.`
		conversation
			`You drop off the two managers from Rand, whose names are Eric and Alaric, at the Academy. While you wait for their meeting to end, you look around the lobby. The students have apparently just had some sort of science symposium, and poster boards are on display all along the walls. One of them catches your eye: the title is "Affordable Terraforming through Equilibrium Mapping."`
			`	The basic concept of the poster seems to be that instead of altering the climate of a planet through brute force, it ought to instead be feasible to use a properly timed nudge in the right direction to cause the climate to shift toward a new equilibrium point that supports greater biological complexity. This student seems to think that planets naturally "want" to grow more complex and support more life, but that they sometimes get "stuck" in less optimum states.`
			`	It's an intriguing idea. On the other hand, at the bottom of the paper, the professor has written, "Very poor scholarship. Do not anthropomorphize planets."`
			`	Just then, Eric and Alaric return, looking disappointed.`
			choice
				`	"No luck?"`
			`	They shake their heads. "It would cost fifteen million just to bring a specialist out for an initial consultation," says Eric, "and besides, the cost of terraforming machinery and upkeep is prohibitive. I think this whole Academy is just a money-making racket."`
			choice
				`	"Have a look at this poster. Maybe this student would help us. We could bill it as a sort of internship for her."`
				`	"Indeed. They gave this student a failing grade just for suggesting it could be done more cheaply."`
			
			`	They look at the poster. "Sounds almost too good to be true," says Alaric. "Hang on, I'll look her up in the campus directory." A few minutes later, he is on the phone with the student who made the poster. Her name is Amy. It turns out she is about to flunk out anyway, and is more than willing to travel back to Rand with you when offered a tiny fraction of what the consultant would have received.`
			`	An hour later, you meet up with Amy, and arrange for her to join you on your ship before it takes off. Eric and Alaric are very excited, but you are a bit worried about the wisdom of entrusting their planet's future to someone so young and inexperienced.`
				accept
	
	on visit
		dialog `You land on <planet>, but realize that your escort carrying Eric, Alaric, and Amy hasn't entered the system yet. Better depart and wait for it.`
	on complete
		payment 140000
		dialog `On the entire return journey, Eric and Alaric have been busy showing Amy geological survey maps of Rand and asking her for ideas. The moment you land, they hurry out of the ship. "I'm going to show Amy around," says Eric, "but meet us in the spaceport bar later if you want to help out with whatever we do next." Alaric hands you <payment> as payment for your services, and then follows after them.`



ship "Asteroid"
	noun "asteroid"
	sprite "asteroid/medium rock/spin"
		"frame rate" 10
	attributes
		"fuel capacity" 1
		"hull" 10000
		"mass" 1000
		"drag" 10
		"heat dissipation" .1
		"required crew" 0
		"automaton" 1
		"bunks" 0
		"thrust" 10
		"turn" 100
		"thrusting energy" 1
		"turning energy" 1
		"energy generation" 3
		"inscrutable" 1
	explode "small explosion" 25
	explode "medium explosion" 35
	explode "large explosion" 45
	explode "huge explosion" 30



mission "Terraforming 3"
	name "Terraforming Rand"
	description "Plant a thruster on an asteroid to guide it into a collision with the northern pole of Rand."
	blocked "You'll need more cargo space in order to take the next mission from Eric and Alaric. Return here when you have <capacity>."
	cargo "thruster equipment" 10
	source "Rand"
	to offer
		has "Terraforming 2: done"
	
	on offer
		conversation
			`Alaric, Eric, and Amy are having a heated conversation at a table in the bar. When they see you, Alaric says, "Okay, let's let Captain <last> be the tie breaker." He motions to you to join them.`
			`	Amy explains, "Based on my data, it appears that Rand once had a cooler, more moist climate. But the trouble is, it has almost no axial tilt."`
			`	"That means no changing seasons," explains Eric.`
			`	"The result is that much of the planet is very hot, but the poles are very cold. Nearly all the planet's water has migrated to the poles and ended up frozen into the ice caps. Because the weather is so unchanging here, nothing ever prompts that water to melt and rejoin the hydrological cycle."`
			choice
				`	"Well, that seems impossible to fix. It's not like you can rotate a planet's axis."`
					goto rotate
				`	"Are you suggesting melting the ice caps somehow?"`
					goto melting
			label rotate
			`	"Of course not," she says. "But what we can do is introduce a sudden variation in the planet's climate that will allow water to be distributed more evenly across the surface again."`
				goto danger
			label melting
			`	"That would be the traditional terraforming approach," she says, "using orbital mirrors, or geothermal power, or something similar to evaporate the ice caps at a faster rate than new ice is being deposited. That approach would take a century or so."`
				goto danger
			label danger
			`	"This is where Amy's plan gets a bit scary," says Alaric.`
			`	"I'm proposing crashing a medium-sized asteroid into the ice cap," she says. "If we pick the right asteroid, we can control the amount of dust that is created. The result will be a sudden influx of variability, that may allow the planet to revert to a wetter, more biodiverse state."`
			choice
				`	"That is a stupid idea, and I want nothing to do with it."`
					decline
				`	"Well, if you think it will work, I'm willing to try it!"`
			`	"Great!" says Amy. "I'll mark the asteroid on your radar. You just need to board it, install a small ion thruster, and return here."`
			`	Eric contacts some spaceport workers and has them load a small thruster onto your ship, along with the equipment you will need to mount it on the asteroid.`
				accept
	
	npc save assist
		government "Uninhabited"
		personality derelict fleeing uninterested waiting pacifist mute
		ship "Asteroid" "Target Asteroid"
	
	on visit
		dialog `You return to the spaceport to the confused looks of Eric, Alaric, and Amy. "You didn't put the thrusters on the asteroid," Amy says. "Just board the asteroid to attach the thrusters." Amy begins pushing you back to your ship, clearly eager to see the results of this experiment.`
	on complete
		payment 20000
		log `Agreed with Amy's idea to steer an asteroid into Rand's polar ice cap in order to change the planet's climate. Hopefully this ends well.`
		dialog
			`When you land, the sky already seems noticeably darker than before. Eric runs up to your ship. "You did it!" he says, excited. "A perfect hit. Now we just have to wait and see what the results are. Meet us in the spaceport bar again in a few hours, and Amy will have her initial measurements ready." He hands you a credit chip for <payment>.`



mission "Terraforming 4"
	name "Terraforming Rand"
	description "Collect some hardy plants that can grow in a low-light environment from <destination>."
	source "Rand"
	destination "New Portland"
	to offer
		has "Terraforming 3: done"
	passengers 1
	
	on offer
		conversation
			`By the time you meet up with Eric, Alaric, and Amy, the cloud cover already seems to have visibly increased. Amy is very enthusiastic. "Atmospheric water vapor is on the rise," she says. "The impact vaporized enough ice to form a small ocean. I wouldn't be surprised if we get a rainstorm here in a day or two."`
			`	"What's next?" you ask.`
			`	She says, "I'd like to travel with you to <planet>, and collect some seeds and cuttings from plants that can handle a cooler world with dimmer light, since that's what we'll have here until the dust settles down. I'd say we'll need about ten tons of cargo space."`
			choice
				`	"I'd be glad to take you there."`
					accept
				`	"Sorry, I need to move on to some other work now."`
					decline
	
	on visit
		dialog `You land on <planet>, but realize that your escort carrying Amy hasn't entered the system yet. Better depart and wait for it.`
	on complete
		dialog `As soon as you land, Amy heads off to meet with some local biologists who she contacted during the trip over here. "We'll be back in the spaceport in two hours," she says. "Be sure to have ten tons of cargo space free."`



mission "Terraforming 5"
	name "Terraforming Rand"
	description "Bring some hardy plants that can grow in a low-light environment back to <destination>."
	source "New Portland"
	destination "Rand"
	to offer
		has "Terraforming 4: done"
	passengers 1
	cargo "seeds and plants" 10
	
	on offer
		conversation
			`You meet up with Amy, and load the seeds and plant cuttings onto your ship.`
			choice
				`	"Looks good, let's head back to Rand."`
					accept
				`	"So, how do you plan to seed the whole planet with these, anyway?"`
			`	She says, "My idea is to just disperse them in a few different locations, and trust that they will spread out over the next decade or so. We picked plants that are hardy and can spread very rapidly."`
			choice
				`	"Sounds good to me."`
					accept
				`	"What happens if the plants are too invasive, and choke out all the local wildlife?"`
			`	"Well," she says, "in order to keep the climate on <planet> dynamic, they're going to need regular asteroid impacts every few decades. If these plants are too invasive, they can just wait an extra decade or so in between impacts and let the desert creep back in and kill off the invasive plants."`
			choice
				`	"Okay, I guess that would work."`
					accept
				`	"Wait, they're going to have to keep smashing asteroids into their world in perpetuity to maintain the new environment?"`
			`	"For a century or so, yes," she says. "But that's a whole lot more economical than vaporizing the ice caps using traditional terraforming equipment. Come on, let's get back to <planet>."`
				accept
	
	on visit
		dialog `You land on <planet>, but realize that your escort carrying Amy and the seeds hasn't entered the system yet. Better depart and wait for it.`
	on complete
		payment 60000
		event "terraforming timer" 4 8
		log `Amy's theory to terraform Rand seems to have worked. Precipitation around the planet has greatly increased with the introduction of new water into the water cycle.`
		conversation
			`When you get back to <planet>, Amy has you fly in a random path a few kilometers above the surface while she periodically dumps loads of seeds and plant material out the airlock. In the process, you fly through several rainstorms. This world's climate has indeed been altered. But you can't help wonder how a few tons of seed spread out over the entire surface of a planet is really going to help anything.`
			`	Then you meet up with Eric and Alaric. Eric is elated. "We just got a massive rainstorm here!" he says. "We haven't had that much precipitation in a decade!"`
			`	Alaric is less enthusiastic. "Flash floods washed out the road through the canyon," he says, "and very nearly flooded one of the mines, too."`
			`	Amy says, "It will take a year or two for things to begin to settle down. Then we can figure out what our next steps should be."`
			`	"I just hope we haven't made things worse than they were," says Alaric. He hands you your payment of <payment>. "Anyway, thanks for your help, <first>. It sounds like there's nothing more to be done here for the time being."`
		event "terraforming Rand"



event "terraforming Rand"
	planet "Rand"
		add description `	Recent terraforming experiments have caused an increase in precipitation. Flash floods have scoured the landscape in some areas, but sandstorms are also less frequent, and the locals say the heat is a bit less oppressive than it used to be.`

event "terraforming timer"

mission "Terraforming 6"
	landing
	name "Unlawful Use of an Asteroid"
	description `Travel to <destination> by <date> for questioning on your "unlawful use of an asteroid."`
	source
		government "Republic"
		attributes "spaceport"
		not attributes "deep"
		not system "Sol"
	destination "Earth"
	deadline
	deadline 2
	to offer
		has "event: terraforming timer"
		or
			has "main plot completed"
			and
				not "event: pug invasion"
				not "event: fwc pug invasion"
	
	on offer
		conversation
			`When you land on <origin> and exit your ship, you are stopped by a Navy officer with a group of guards. "Captain <last>. You are wanted for..." The officer pauses and looks down at the tablet in his hand. "The 'unlawful use of an asteroid.' You are to travel to <destination> immediately for questioning."`
			choice
				`	"Understood, officer."`
					accept
				`	"I'm wanted for what?"`
				`	(Run away.)`
					flee
			
			`	"The unlawful use of an asteroid, Captain. I'm not entirely sure what that means, but I've been told to send you to <planet> by <day>. Your compliance would be much appreciated."`
			choice
				`	"Alright. Hopefully I can get an answer as to what this is about."`
					accept
				`	(Run away.)`
					flee
			
	on decline
		"reputation: Republic" <?= -10
	on fail
		"reputation: Republic" <?= -10
		dialog `You receive a message from the Republic itself. "Captain <last>. You have not arrived on Earth for your trial on the 'unlawful use of an asteroid' in the time provided to you and therefore are now a criminal of the Republic."`
	on complete
		log `Had to travel to Earth to answer for crashing an asteroid into Rand. Luckily, thanks to Alaric and Eric's lawyer, the case was dropped.`
		conversation
			`You are quickly escorted from the crowded <planet> spaceport to a court building in a wealthy district of the city and asked multiple questions pertaining to the events on Rand. "Why did you purposefully crash an asteroid into a planet? What did you expect to happen? Do you know how many people could have died?" You answer to the best of your ability, and after roughly an hour of questioning you are transferred to a different room where you find Eric, Alaric, and Amy.`
			choice
				`	"What are we going to do?"`
					goto lawyer
				`	"Do you know what we're doing here?"`
			
			`	"Apparently someone had a problem with us terraforming Rand," Amy says, looking rather disappointed.`
			
			label lawyer
			`	"Don't worry," Alaric says. "Our lawyer is on his way right now. We'll all be out of here by the end of the day."`
			`	Alaric's optimism turns out to be justified, as the lawyer quickly finds that there are no actual laws on the books that define lawful or unlawful uses of an asteroid. Since no one was hurt by the asteroid impact and data that Amy had been collecting shows that Rand's climate has changed for the better so far, the case is quickly dropped and you are escorted back to your ship.`
			`	Before you are able to leave, Amy stops you. "Could you meet me in the spaceport bar, Captain? I have some good news to share with you."`



mission "Terraforming 7"
	name "Terraforming Research"
	description "Bring Amy and Nolan to <destination>, where they will research and publish Amy's terraforming methods."
	source "Earth"
	destination "Valhalla"
	passengers 2
	blocked "You need <capacity> in order to take on the next mission. Return here when you have the required space free."
	to offer
		has "Terraforming 6: done"
	
	on offer
		conversation
			`You find Amy in heated discussion with someone about her academy project, "Affordable Terraforming through Equilibrium Mapping." She takes a sip of her drink and invites you to sit down with them.`
			`	"Hello, Captain! This is Nolan. He works in the Deep's Department of Terraforming Research and Application, and he contacted me after hearing about how we started terraforming Rand."`
			`	Nolan outstretches his hand to you. "Nice to meet you, Captain."`
			choice
				`	"Nice to meet you too."`
					goto next
				`	"I take it you're interested in Amy's ideas."`
			
			`	"Absolutely. It's an extraordinary concept, and no offense to you Amy, but it's spectacular that someone of such little experience would imagine such a method of terraforming."`
			
			label next
			`	Amy continues. "Nolan wants to help pursue research of my terraforming techniques. Would you be able to give us a lift to <destination>? I'll pay you <payment>."`
			choice
				`	"Sure, I'd be glad to take you there."`
					accept
				`	"Sorry, I have other places to be."`
					decline
	
	on visit
		dialog `You land on <planet>, but realize that your escort carrying Amy and Nolan hasn't entered the system yet. Better depart and wait for it.`
	on complete
		payment 50000
		event "terraforming research" 120 180
		log `Amy has been noticed by the Deep's Department of Terraforming Research. She will be spending time researching her terraforming theories in the hopes that there are more worlds that can be helped.`
		dialog `The whole journey to <planet>, Amy and Nolan discussed the multiple planets within the Dirt Belt that would be perfect candidates for terraforming. "Nolan and I will spend the next few months here researching my theories," Amy says as she steps off of your ship. "I'll make sure to contact you once we're ready to try terraforming another planet." She hands you <payment>, then follows Nolan out of the spaceport.`



event "terraforming research"

mission "Terraforming 8"
	landing
	name "Terraforming Research"
	description "Meet with Amy and Nolan on <destination> to talk about experimentally terraforming another planet."
	source
		near "Epsilon Leonis" 1 100
	destination "Valhalla"
	to offer
		has "event: terraforming research"
	
	on offer
		dialog `You receive a message from Amy: "Hello, Captain <last>. I just wanted to tell you that Nolan and I have recently published our work on 'Reducing Terraforming Expenses Through Equilibrium Mapping,' and we've received a grant from the Deep for it! We're going to begin experiments with terraforming on a different world. Don't worry, the Republic has approved our experiment this time, so we won't get dragged off for any more cases of an 'unlawful use of an asteroid.' If you're interested in helping, pick us up on <destination>."`



mission "Terraforming 9"
	landing
	name "Terraforming Tundra"
	description "Travel to <destination> with Amy, Nolan, and four others."
	source "Valhalla"
	destination "Tundra"
	passengers 6
	cargo "scientific equipment" 10
	blocked "You need <capacity> in order to take on the next mission. Return here when you have the required space free."
	to offer
		has "Terraforming 8: done"
	
	on offer
		conversation
			`The spaceport is crowded with ships and people when you land. Amy's publication must have stirred up quite the commotion among terraforming scientists.`
			`	Spaceport security clears a path to your ship for Amy, Nolan, and four people you do not recognize. You notice that a few among the crowd of people are jeering and holding signs, one reading "Don't asteroid my planet!" and a half-eaten sandwich gets thrown in Amy's path as she approaches.`
			`	"Not everyone is as happy with the prospect of affordable terraforming as we are," Amy says to you as she boards your ship along with suitcases full of scientific supplies. "But that's no reason to stop, now is it?"`
			`	Amy introduces you to the four others that she brought on board. Two of them are terraforming experts who helped Amy and Nolan with their research. The other two are representatives: one sent by the Republic Parliament in order to oversee the project, and another from Tundra.`
			`	"Once you're ready, Captain, please bring us to <destination>. Tundra was a tropical world millions of years ago, but became cold after a cataclysmic event of some sort. There's a good chance that we may be able to nudge the planet back toward a warmer climate if we do this right."`
				accept
	
	on visit
		dialog `You land on <planet>, but realize that your escort carrying the scientists and their equipment hasn't entered the system yet. Better depart and wait for it.`
	on complete
		dialog
			`The journey to Tundra was spent by your passengers discussing the possible methods of terraforming the planet. The Republic representative was none too pleased when Nolan, perhaps jokingly, suggested crashing an asteroid into it.`
			`	Everyone except for the Tundra native begins to shiver after stepping out of your ship onto the planet, even while inside a protective dome. "Meet us in the spaceport bar in a few hours. We need to finalize our plans of how we're going to execute this experiment."`



mission "Terraforming 10"
	name "Terraforming Tundra"
	description "Bring the Republic representative overseeing the terraforming project to <destination>, where he will attempt to find an alternative solution to terraforming Tundra that does not involve an asteroid."
	source "Tundra"
	destination "Earth"
	passengers 1
	to offer
		has "Terraforming 9: done"
	
	on offer
		log `Began the process of trying to terraform Tundra with new research from Amy and Nolan. Nolan has suggested that another asteroid be used, but the representative for the Republic overseeing the project is displeased with this approach.`
		conversation
			`Amy, Nolan, and the other two scientists tell you the known history of Tundra's climate. Millions of years ago, an asteroid impact or large volcanic eruption altered the planet's atmosphere. Now, the planet no longer retains enough heat from its host star in order to stay warm.`
			`	"Tundra's snow covered surface only exacerbates the problem, reflecting most of the star's light back into space," Nolan explains. "This means that we need to both alter the atmosphere in order for it to retain more heat and alter the surface in order for it to reflect less heat."`
			`	Amy rolls out a map of the entire planet onto the table. Different regions of the surface are color coded, and a large red spot in the planet's southern hemisphere sticks out to you.`
			`	"Tundra has very low volcanic activity, but seismic mapping has lead us to this area." Amy circles the red spot with her finger. "Magma from the planet's mantle is building up under this area of the crust, which lucky for us is unusually thin. Still, it could be another ten thousand years before the magma builds up enough pressure under the surface to cause a supereruption, melting the snow around it and releasing greenhouse gases into the atmosphere that over time will raise the global temperatures."`
			choice
				`	"So are we going to wait ten thousand years for it to erupt?"`
				`	"How does this help our situation?"`
					goto situation
			
			`	The Republic representative scoffs at your comment. "If we were then we wouldn't be here, now would we, Captain?"`
			
			label situation
			`	One of the other scientists responds, "What we plan to do is encourage the eruption of this volcano by making the crust above the volcano thinner. When the pressure of the magma is able to overcome the pressure of the crust, an eruption will occur."`
			`	"How exactly do you plan to do that?" the Tundra representative responds. "And what will happen to the people who live near that area?"`
			`	Nolan answers, "The people who live near the volcano will need to evacuate the area with all their belongings. The Republic should provide any assistance needed for the evacuation. As for how we will cause the volcano to erupt, we need something energetic enough to crack the planet's crust in the location of the volcano, releasing the pressure that the magma is causing to spark an eruption. That's where we bring in another asteroi--"`
			`	"No, no, no!" the Republic representative exclaims, cutting Nolan off mid-sentence. "The Republic will not gain a reputation for crashing asteroids into its own planets. The consequences of such an action could be disastrous should it go wrong! And in what way will this warm the planet when the resulting volcanic winter could last decades and only result in an even colder climate? Are you not even old enough to remember how a supereruption on Hope caused the evacuation of the entire planet? If the people of Tundra are this desperate to terraform their planet then normal techniques should be employed, none of this 'equilibrium mapping' nonsense."`
			`	"Sir," Amy speaks up with a stern tone of voice, "we have already been authorized by the Republic to undergo this terraforming experiment, so unless you have half a teraton of cheap explosives, we're going to need to use an asteroid. The volcanic winter can be easily avoided by having a fleet of freighters sweep the volcanic ash out of the atmosphere, meaning we'll get the benefits of the greenhouse gases without the detriments of volcanic ash reflecting Cebalrai's heat back into space. No one knew the volcano on Hope was going to erupt, but we can prepare for this eruption and take steps to mitigate the problems." Amy looks the representative straight in the eyes and smirks. "We're scientists, we have this handled."`
			`	The representative falls silent. After a moment of thinking, he says "Captain, I need you to take me to Parliament. I may be able to authorize the use of explosives that should suffice, but it may not be as cheap as Ms. Amy is hoping. We're not about to turn asteroids into our single solution for everything."`
			choice
				`	"I'll get my ship ready to launch."`
				`	"Sorry, I have other things I could be doing."`
					decline
			
			`	The representative leaves the bar. "We'll wait here," Amy says to you. "I'll speak with the Tundra government about evacuating the area around where the impact site will be so that we can start when you get back."`
				accept
	on visit
		dialog `You land on <planet>, but realize that your escort carrying the representative hasn't entered the system yet. Better depart and wait for it.`



mission "Terraforming 11"
	landing
	name "Terraforming Tundra"
	description "Return to <destination> with the Republic representative."
	source "Earth"
	destination "Tundra"
	passengers 1
	to offer
		has "Terraforming 10: done"
	
	on offer
		conversation
			`"Wait here," the Republic representative says curtly. Several hours later, he returns, not looking very happy. "What a waste of time. Parliament has declined my request. I don't much agree with this, but you will need to crash an asteroid into Tundra if you wish to achieve your goal." Before you ready for launch, you send a message to Amy and Nolan telling them that an asteroid will be used after all. You don't receive an immediate response.`
				accept
	
	on enter "Cebalrai"
		dialog
			`Your ship is targeted by pirate fleets when you enter the system. Before you engage, you receive a message from Amy.`
			`"Captain, these pirate ships have been occupying the system for days. You must take them out if we are to safely crash an asteroid into Tundra."`
	on visit
		dialog `You return to <planet>, but not all of the pirates have been fought off. They don't look like they're leaving any time soon either. Better depart and finish them off for good.`
	npc evade
		government "Pirate"
		personality nemesis staying target
		system "Cebalrai"
		fleet
			names "pirate"
			variant
				"Marauder Quicksilver"
				"Marauder Arrow (Weapons)"
				"Marauder Bounder (Engines)"
				"Bastion"



mission "Terraforming 12"
	landing
	name "Terraforming Tundra"
	description "Plant a thruster on an asteroid to guide it into a collision with the dormant supervolcano on Tundra."
	source "Tundra"
	cargo "thruster equipment" 10
	blocked "You need <capacity> in order to take on the next mission. Return here when you have the required space free."
	to offer
		has "Terraforming 11: done"
	
	on offer
		payment 300000
		conversation
			`The pirates that occupied the system did not make an effort to land on Tundra, but they did harass any merchant ships that passed through the system. The government of Tundra pays you <payment> for ridding the system of the pirates, a pleasantly unexpected reward.`
			`	You gather with the scientists in the spaceport bar. The Tundra native informs you that all residents close enough to the volcano to be in danger have been evacuated. "All we need to do now is find the right asteroid," Amy says, and after only a short time of searching, she finds the perfect candidate. "Just like last time, Captain."`
			`	 Spaceport workers load a small thruster and the equipment you will need to mount it on the asteroid into your ship.`
				accept
	
	npc assist
		government "Uninhabited"
		personality derelict fleeing uninterested waiting pacifist mute
		ship "Asteroid" "Target Asteroid"
	
	on visit
		dialog `You return to the spaceport to the confused looks of Amy and the rest of the scientists. "You didn't put the thrusters on the asteroid," Amy says. "Just board the asteroid to attach the thrusters." Amy begins pushing you back to your ship, clearly eager to see the results of this experiment.`
	on complete
		payment 200000
		event "terraforming timer 2" 730 912
		event "terraforming Tundra"
		log `Fought off a fleet of pirates preventing the terraforming of Tundra, then maneuvered an asteroid into Tundra to trigger the eruption of a supervolcano. Tundra's global temperatures will initially drop, but the increased volume of greenhouse gases in the atmosphere will eventually improve Tundra's climate.`
		conversation
			`A plume of debris has formed in a mushroom cloud shape above where the asteroid hit. The scientists are viewing their instruments in anticipation for what happens next.`
			`	Almost an hour after the impact, the ground begins to shake slightly, even though the volcano is located hundreds of kilometers away. "This might be it!" Nolan exclaims as he closely watches a seismometer receiving readings from near the impact site. Suddenly the seismometer spikes, and another plume, much larger than the asteroid impact, rises from the impact site. Half an hour later, the low sound of the massive eruption can be heard in the spaceport, triggering another burst of cheers from the scientists. "It actually worked!" one of them yells out.`
			`	You fly the scientists over top of the volcano, allowing them to take readings of the air and surface. "Greenhouse gas levels are off the charts!" Amy exclaims. "Once these gases disperse across the planet's atmosphere, they should begin warming the entire planet."`
			`	The heat has formed a huge circle of melted snow around the volcano, revealing the green color of trees and the dull grays and browns of rock. Closer to the center of the eruption you spot dozens of lava flows emanating from the center of the impact crater.`
			choice
				`	"What do we do now?"`
					goto what
				`	"It looks beautiful from up here."`
			
			`	"Yes it does, Captain," the Republic representative says. "Yes it does."`
				goto end
			
			label what
			`	"First we need to clear all this volcanic ash out of the atmosphere, as otherwise the planet's temperature will drop, then we wait," Amy says to you. "We should be able to tell how this will affect Tundra's climate in a year or two."`
			
			label end
			`	You steer your ship back to the spaceport. Amy pays you <payment> after you land. "Thanks for your help, Captain. We're going to stay here and monitor Tundra's climate as it shifts, so there's nothing more that we need you for."`



event "terraforming Tundra"
	planet "Tundra"
		description `Millions of years ago, this was a warm world, perhaps even tropical. But some cataclysmic event, perhaps a meteor strike or a massive volcanic eruption, altered the planet's atmosphere enough to turn it into the nearly lifeless, frozen planet it is today. Recent experiments in terraforming the planet have attempted to remedy the climate by causing a supervolcano to prematurely erupt.`
		description `	The first settlers came here to drill for the oil trapped deep under the surface, a relic of Tundra's former, more lively days. Instead of refining the oil into plastic, which sells relatively cheap in this region, they have developed an industry in synthetic fabrics and clothing.`



event "terraforming timer 2"

mission "Terraforming Follow-up"
	landing
	source
		government "Republic" "Free Worlds" "Syndicate" "Independent" "Neutral"
		near "Sol" 100
		attributes spaceport
	to offer
		has "event: terraforming timer 2"
	on offer
		event "terraforming follow-up"
		conversation
			`When you land, you receive a message from Amy, the girl you helped to terraform Rand and Tundra.`
			`	"I hope everything is going well, Captain. I just wanted to give you an update on what has occurred in the past year.`
			`	"Tundra's climate has drastically improved. Areas around the equator are starting to become completely snow free, and I was amazed when I was able to walk outside without a heavy coat on. The Republic has placed a halt on any more experiments, as they wish to see how the situations on Tundra and Rand turn out.`
			`	"Speaking of Rand, last month I got to catch up with Eric and Alaric when I visited the planet. They've told me that Rand is becoming a far better place to live on now. It's even becoming a popular tourist destination. They wanted me to relay their gratitude to you for making their dream come true.`
			`	"That's all I have to say. Thanks again for all the help. I don't know where I would be without it."`
				decline



event "terraforming follow-up"
	planet "Rand"
		add attributes "tourism"
		description `Rand is a desert world, too dry for much farming and with gravity low enough to be uncomfortable for most human beings. It is, however, the best source of heavy metals in the galactic south. Aside from the managers of the mining companies, nearly all the people here are migrant workers from elsewhere in the Dirt Belt, who have come to spend a season working for the relatively high wages that uranium mining offers, either to send money off-world or to save it up in order to build a better life for themselves.`
		description `	Due to the results of recent terraforming experiments, Rand has become a moderately more habitable place. Fascination with this change in climate has led to Rand becoming a semi-popular tourist destination of the Dirt Belt.`
	planet "Tundra"
		spaceport `The spaceport village consists of several large domes, which keep out the wind and driving snow; ships enter and exit the largest of the domes through a hatch that closes as soon as they have come through. Before the planet was terraformed, enough snow would pile up on top of one of the domes every decade or so that it became a danger of collapsing under its own weight; the locals would simply move out of that dome and build another one higher up on the snowpack, but the changing climate has reduced the amount of snow enough that the locals may never need to build another dome again.`



mission "A wolf, a goat, and a cabbage"
	job
	description "Transport a wolf, a goat, and a cabbage to <destination>. Payment will be 100,000 credits."
	to offer
		"day" == 1
		"month" == 4
	source
		government "Republic" "Free Worlds" "Syndicate" "Neutral"
	destination
		distance 3 5
		government "Republic" "Free Worlds" "Syndicate" "Neutral"
	cargo "wolf" 1
	
	on enter
	on enter
		dialog
			`You hear a strange crunching sound coming from your cargo hold.`
	on enter
		dialog
			`The worrisome munching sound in your ship's hold is followed by a horrific shrieking bleating noise and then an equally horrific silence. Turning on your cargo hold's security camera, you discover that there is nothing left of the goat and the cabbage that you were transporting except a few scraps of cabbage, some bones, and a lot of blood.`
			`	Meanwhile, the wolf is calmly gnawing on what you suspect is the goat's femur, with a rather self-satisfied look in its eyes. Apparently the goat ate the cabbage, and shortly after that the wolf ate the goat.`
	
	on complete
		payment 33000
		dialog
			`The man who collects the wolf from you on the landing pad is furious. "I told the shipping company not to put the goat in the same ship as the wolf or the cabbage," he says, "but I guess they tried to save money by subcontracting it all to the same captain."`
			`	Because you only delivered a third of the cargo safely, he only pays you 33,000 credits.`



mission "Terminus exploration"
	name "Missing drone"
	description "Travel to the <waypoints> system to see if you can find any sign of a probe drone that had been launched by a team of scientists before they were attacked by pirates and forced to flee."
	source
		planet "Memory" "Haze" "Nifel"
	waypoint "Terminus"
	destination "Bounty"
	to offer
		"combat rating" > 20
	on offer
		conversation
			`As you are exploring the marketplace, a man wearing comically thick glasses comes over to talk to you. "Captain <last>?" he asks. You nod. "I hear that you're not averse to taking on risks," he says. "I'm the lead scientist on a project studying a spatial anomaly in an uninhabited system nearby. We had just launched a probe to study the anomaly more closely when a band of pirates arrived and forced us to flee the system. Would you be willing to travel there and see if you can retrieve the drone's data?"`
			choice
				`	"Sure, I would be glad to."`
					goto end
				`	"How strong of a threat is the pirate fleet?"`
				`	"Sorry, I don't have time to help you."`
					decline
			`	"Just a couple of interceptors," he says. "We were in a scoutship, with no real weapons to speak of, and none of us on the ship have any combat experience. So, we felt it was safer to run away than to try to fight, even though we were leaving valuable equipment behind."`
			choice
				`	"That doesn't sound like much of a threat. I'd be glad to help."`
				`	"Sorry, I don't want to help with this."`
					decline
			label end
			`	"Thank you so much!" he says. "All I need you to do is board the drone and download its database. Unless the pirates have already stripped out the computer, of course. The drone is in the Terminus system, a few jumps away from here. We'll be waiting on <destination> for your return."`
				accept
	npc assist
		system "Terminus"
		government "Derelict"
		personality derelict target pacifist mute
		ship "Science Drone" "Beagle"
		dialog `You board the science drone and discover that the pirates have stripped just about everything of value from it: the engines, the sensors, and the fuel cell that powered it. But the computer system is either too deeply integrated into the drone, or too specialized, to be of any value to the pirates. You transfer enough power to the drone's batteries to reactivate it, and are able to retrieve the data that the scientist was looking for. But it's clear that this drone, or what's left of it, is not going anywhere. You'll have to leave it behind.`
	npc
		system "Terminus"
		government "Pirate"
		personality staying
		fleet "Small Southern Pirates" 2
	on visit
		dialog `You've returned to <planet>, but you don't have the drone's data. Go to Terminus and board the science drone to retrieve the data.`
	on complete
		payment 90000
		log `Recovered data from a derelict science drone for a team of scientists who were studying a strange red anomaly in the Terminus system. The lead scientist on the team, Ivan, suggested that it may be a partially collapsed wormhole.`
		conversation
			`The scientist is overjoyed that you were able to retrieve the data from the drone. Almost in tears, he says, "We were worried that all our planning and fundraising had been for nothing. These measurements will help us to understand that spatial anomaly far better than we do right now." He hands you a credit chip worth <payment>. "And by the way, my name is Ivan. I have an office near the spaceport on Valhalla that you can visit if ever you're wanting to help, or just curious."`
			choice
				`	"Can you tell me more about this anomaly you are studying?"`
				`	"I'm glad I was able to help."`
					decline
			`	Ivan says, "It seems to be a partially collapsed wormhole, something that once linked this part of the galaxy to somewhere else. But, we haven't succeeded in sending anything through it. Maybe the wormhole is no longer passable. Or maybe there's some way to make it open more fully. Or maybe only ships that are specially attuned to its energy signature can travel through it. We don't even know if the wormhole is a natural phenomenon or some sort of alien artifact. Honestly, we aren't sure if it's even a wormhole at all. We'll need to study the data you've recovered to understand it further."`
			choice
				`	"A wormhole? Those actually exist?"`
				`	"What makes you think it's a wormhole? Have you found anomalies similar to this before?"`
					goto similar
			`	"Well of course. The existence of wormholes has been proven for some time now. The Deep managed to create wormholes on the atomic scale before the Republic was even founded." He lowers his voice. "But I suspect that you're asking about wormholes large enough for a ship to pass through."`
			label similar
			`	Ivan looks around the spaceport, as if checking to see if he's being watched. He then looks back to you and motions for you to lean in. Whispering, he says, "The Republic doesn't like when people share this information, but there is one stable wormhole just beyond the Republic's borders."`
			branch skip
				not "First Contact: Hai: offered"
			action
				log `Ivan said that although he's not sure if the anomaly is a wormhole or not, it does bear striking resemblance to the wormhole that leads to the Hai.`
			`	"You mean the wormhole to the Hai?" you ask.`
			`	"Interesting, you know of it," Ivan responds. "The anomaly in Terminus bearings striking resemblance to it in some of our readings, although it is very different in others."`
				goto end
			label skip
			action
				log `Ivan said that although he's not sure if the anomaly is a wormhole or not, there is a wormhole "just beyond the Republic's borders" that the Republic doesn't like people sharing information on.`
			label end
			`	He looks around again and stands up straight. He then raises his voice, almost projecting it for anyone around you to hear. "But of course the Deep never figured out how to make wormholes big enough for anything useful, otherwise we wouldn't even need hyperdrives," he says with a wink. "Anyway, thank you again for helping me. Hopefully we meet again in the future."`

ship "Science Drone"
	sprite "ship/science drone"
	attributes
		category "Drone"
		hull 200
		mass 30
		drag 2
		"heat dissipation" 1
	explode "tiny explosion" 5
	explode "small explosion" 2



mission "Lost Boy 1"
	minor
	name `Rescue Tod`
	description `Travel to <destination> in search for Tod, the son of a single mother from <origin>.`
	source "Moonshake"
	destination "Deadman's Cove"
	to offer
		"combat rating" > 100
	
	on offer
		conversation
			`Wandering around the spaceport to see what it has to offer, you make your way into one of the dimly lit restaurants to avoid the crowded streets and metallic-tasting air outside. The restaurant is mostly empty. One of its only inhabitants is a dirty looking woman crying with her head down in one of the booths.`
			choice
				`	(Approach the woman and ask why she is crying.)`
				`	(Ignore her and leave the restaurant.)`
					goto leave
			
			`	As you walk close to the woman, she raises her head from her arms and brushes her hair out of her face to look at you. Tears run down her cheeks and her nose is running. "Wh-wh-what do you w-want?" she asks in a quiet voice, trying to speak through sobs.`
			choice
				`	"Can I help you?"`
				`	"Why are you crying?"`
			
			`	You ask the woman if she needs help. She wipes away the tears with the sleeve of her shirt and tells you that she is looking for her son, Tod. "I sent him away to a mining job on Placer because I don't have the money to support him myself, but on the way the ship he was on was attacked and boarded by pirates." She begins to sob again. "I d-don't know if he's d-dead or a slave. I tried t-talking to someone from the Syndicate, but they said that saving him wouldn't be w-worth it.`
			`	"W-would you be able to help? Please do if you c-can."`
			choice
				`	"Alright, I'll help you. Where should I look for him?"`
					goto accept
				`	"Sorry, I'm not going to risk my life for someone I don't know."`
			
			`	The woman begins crying even louder than she was before. A waiter walks up to you and suggests that you leave before making the situation worse, and one of the few customers in the restaurant gives you a dirty look for making his meal experience even worse.`
			
			label leave
			`	You wait for the streets to become less crowded before leaving the restaurant. As you look back through the windows of the restaurant, you catch a glimpse of the woman still crying in the booth before the crowd blocks your line of sight and you continue walking.`
				decline

			label accept
			`	"Thank you s-so much! The closest pirate planet to here is <destination>. If he's still alive then I'm sure he would be there. I can feel it." The woman gives you a description of Tod Copper so that you may find him and thanks you again for agreeing to help her. She asks that if you find him to bring him to a location in the <origin> spaceport where she will be waiting.`
				accept



mission "Lost Boy 2"
	landing
	name `Rescue Tod`
	description `Locate the <npc> and board it to rescue Tod, then bring him to <destination> so that he may reunite with his mother.`
	source "Deadman's Cove"
	destination "Moonshake"
	to offer
		has "Lost Boy 1: done"
	
	on offer
		conversation
			`The air in the <origin> spaceport smells of tobacco and tastes of the salt from the world's vast oceans. You receive sideways looks from rough-looking pirates, but none make a move to cause any trouble. As lawless as pirates can be, they still adhere to a form of honor code when in a planet's main spaceport. At least generally.`
			`	You ask a bartender for directions to the local slave traders, as that is the likely place that Tod would be if he was taken here. He points you to a slave trader by the name of Cygnet Brig who "runs the slave trade 'round these parts."`
			`	Cygnet owns a large warehouse building located on the edge of the spaceport island where he keeps all his slaves packed together in groups of three in small holding cells. Some slaves are rattling the bars on their cell or screaming in protest, but many have seemed to accept their fate. Cygnet, a tall, thin, mustachioed man, notices you gazing at the cells. "Can't keep 'em too packed together, oth'wise they's get each otha sick," he remarks in a thick accent of unknown origin to you. "What can I get ya?"`
			choice
				`	"I'm here to buy a slave."`
					goto description
				`	"Do you have a boy by the name of Tod Copper?"`
			
			`	Cygnet strokes his mustache. "Tod Copper. Tod Copper. Tell you what, that name doesn' ring a bell. Heck, I don' even keep track of names 'less I get someone impor'ant. If ya lookin' for someone in particular to buy, can I get a description?"`
			
			label description
			`	You provide Cygnet with the description of Tod that his mother gave you, then explain to him that Tod would have been taken from a ship bound for Placer.`
			`	"Oh yeah, that bugger! That little rebel was causin' me trouble so I sold him off soon as I could. If ya looking for him, then you're gonna need to look for a ship by the name of <npc>. They bought your boy Tod 'bout four days ago. Might be hangin' around a system nearby."`
			`	You thank Cygnet, who has been surprisingly polite for a slave trader, for the information. "If ya ever need a slave, just come talk to me," he remarks as you walk back to your ship. "I've got the cheapest slaves this side of Sol."`
				accept
	on visit
		dialog `You've landed on <planet>, but you haven't yet found Tod. Keep looking for the <npc> and then board the ship; it can't be far from Deadman's Cove.`
	
	npc board
		personality staying nemesis target plunders
		government "Bounty"
		system
			distance 2 4
		ship "Vanguard (Particle)" "Lord Ligonier"
		conversation
			`When you breach the ship's hull, you find the crew of the <npc> more concerned with containing the fires caused by your weapons than with you walking onto their ship. Almost every one of the crew members is a teenager. One looks at you and the pistol in your hand with mortal fear in his eyes.`
			`	Through the smoke and steam, you see a boy running toward you who fits the description of Tod Copper.`
			choice
				`	"Get on my ship!"`
					goto ship
				`	"Are you Tod?"`
			
			`	"Yeah! Are you here to save me?"`
			`	"Get on my ship!" you yell, motioning for him to come toward you.`
			
			label ship
			`	The boy runs past you and into your ship. Following closely behind Tod is a large bearded man holding a laser rifle in one hand and a fragmentation grenade in the other.`
			`	"That's my crew member, you no-good piece of sh--"`
			`	Before the captain is able to finish his sentence, pipes in the wall next to him explode, blasting hot steam all over the right side of his body, causing him to begin rolling on the floor in horrible screeches of pain. Not wanting to stay connected to the ship any longer than you need to be, you run back into your ship and fly away.`
				launch



mission "Lost Boy 3"
	landing
	name `Bring Tod to <planet>`
	description `Now that Tod's mother knows he is safe, bring him to <destination> so that he may start his mining job to support him and his mother.`
	source "Moonshake"
	destination "Placer"
	passengers 1
	blocked "This mission requires that you have at least one free bunk. Return once you have the space."
	to offer
		has "Lost Boy 2: done"
	
	on offer
		conversation
			`Tod's mother almost tears up at the sight of him as you approach. "Oh, my baby boy is alive!" she exclaims, running up and hugging Tod as his face reddens with embarrassment. "Are you hurt? Are you okay? Do you think you'll be fine?" Tod's mother asks, kissing his cheeks between each question.`
			`	"I'm fine, Mom," Tod says in an annoyed tone of voice. Some things never change.`
			`	The mother gives you a handful of credit chips. At a glance, you guess that they couldn't be worth more than 1,000 credits. "I know it isn't much for the work you've done, Captain, but it's all I have to give you in return."`
			choice
				`	"Don't worry about it."`
				`	"I'm sorry but I can't take this from you."`
					goto reject
			
			action
				payment 952
			`	"This is just so wonderful. There aren't many people around here who would do such a thing for such little pay."`
				goto end
			
			label reject
			`	You hand the credits back to the mother as she begins to tear up again. "Thank you so much, Captain."`
			
			label end
			`	"Hold on," Tod chimes in. "I still need to get to <planet>."`
			`	"Of course!" his mother yells out. "Captain, would you please make sure that Tod has a safe passage to <destination>?"`
			`	"And make sure I don't become a slave this time," Tod quips jokingly.`
			choice
				`	"Okay, I'll take Tod to <planet>."`
					accept
				`	"Sorry, I'm not headed in that direction."`
					decline
	
	npc
		government "Pirate"
		personality staying plunders disables
		system "Al Dhanab"
		ship "Falcon (Heavy)" "Cygnet's Slaver"
	
	on visit
		dialog `You land on <planet>, but remember that Tod is in one of your escorts that has yet to enter the system. Better depart and wait for it to arrive.`
	on complete
		dialog `You wish Tod the best of luck on <planet>. "Thank you, Captain. Hopefully I can repay you one day. As cliche as it sounds, I owe you my life."`



mission "Paradise Fortune 1"
	minor
	name `Flee to <planet>`
	description `Flee from <origin> to <destination> with the girl you let on to your ship.`
	source
		planet "Follower" "Mainsail"
	destination
		attributes spaceport
		distance 1 1
	passengers 1
	to offer
		has "main plot completed"
		random < 50
	
	on offer
		conversation
			`As with all Paradise Worlds, the air is just the right temperature when you step out of your ship, and a light breeze rustles the leaves of the trees planted around the spaceport. While taking a moment to breathe in the fresh air, you hear yelling coming from the entrance to the <origin> shipyard. Looking over, you spot a young girl with a backpack running from two spaceport security guards. "Get back here!" they yell at the girl, chasing her with no success.`
			`	"Someone help me!" the girl shrieks out. As she runs, a credit chip falls out of her backpack. `
			choice
				`	(Let her onto my ship.)`
					goto continue
				`	(Ignore the scene.)`
			
			`	The girl looks you in the eyes as she approaches, expecting help that will never come. Air rushes past you as she and the security guards run by. After a few meters, the security guards catch up to the girl, tackling her to the ground and detaining her as they remove her backpack full of credit chips.`
				decline
			
			label continue
			`	You open the hatch to your ship and yell "Get on!" as the girl approaches. "Thank you, Captain," she says while getting closer, to much protest from the approaching security guards.`
			`	As she enters your ship, she grabs your arm and pulls you in with her before closing the hatch. "Launch and go to <destination>, now! I'll explain when we get there."`
				launch
	on visit
		dialog `You land on <planet>, but realize that the girl is in one of your escorts that hasn't entered the system yet. Better depart and wait for it to arrive.`



mission "Paradise Fortune 2"
	landing
	name `Escaping Paradise`
	description `Escape the Paradise Worlds and travel to <destination> where Diana Howl will give over part of her family's fortune to the local government of <planet>.`
	destination
		attributes "dirt belt"
		government Republic
	passengers 1
	to offer
		has "Paradise Fortune 1: done"
	
	on offer
		conversation
			`"You need to explain what is going on here," you say just after setting your ship down.`
			`	"Alright, alright, I'll explain." You notice that the girl has a strange mix between a posh Paradise World accent and a Dirt Belt or possibly even Rim accent. "My name is Diana Howl. My father is the CEO of a large marketing firm. And this," Diana opens her backpack, revealing its full contents of thousands of credit chips, "this is part of my family fortune, about half a billion credits of it. Don't worry, my father should be able to make this back in a few months' time."`
			choice
				`	"Why have you stolen all this?"`
					goto story
				`	"I'm calling the spaceport authorities."`
			
			`	"No, wait! Let me explain!" Diana protests.`
			
			label story
			`	"All my life I've been fascinated with the world outside my little bubble of the Paradise Planets. My father met my mother on Heartland in the Cor Caroli system while he was on a business trip, so my mother would often take me on trips to the Dirt Belt. The last time I went was before the war though; my mother didn't want me anywhere near the 'Free Loafers,' as she called them. Back then life in the Dirt Belt didn't seem anywhere near comparable to life in the Paradise Worlds, and I can only imagine how much worse it might be after being so close to a war, so I decided that I needed to do something to help.`
			`	"Now, can you take me to <destination>? I wish to hand this over to the government there to help them. It may not seem like much in the grand scheme of how many credits go into running a planet, but it should be a huge boost to their economy."`
			choice
				`	"Alright, I'll help you."`
					goto accept
				`	"What makes you think they won't hand it over to your father?"`
				`	"This is a crime. I don't want to get in trouble helping you."`
					goto decline
			
			`	Diana pauses. "I hadn't thought of that," she says in a downtrodden tone, "but I at least have to try! Please just bring me to <planet>. Please!" Diana looks up at you with puppy dog eyes, quivering her lip with the backpack of credit chips held against her chest.`
			choice
				`	"Alright, I'll bring you to <planet>."`
				`	"Sorry, but I'm not putting myself on the line for this."`
					goto decline
			
			label accept
			`	"Excellent!" Diana yells out. She drops the bag of credits on the floor and gives you a hug. "We'll have to leave immediately, for I fear that the spaceport authorities here might be searching for us."`
				launch
			
			label decline
			`	You call the spaceport authorities and tell them that Diana Howl is on your ship. Moments later when they arrive, they take Diana kicking and screaming off of your ship. She yells harsh profanities at you as she is taken away, one among them being "Syndicate lover." As a reward for "catching" Diana, the spaceport authorities transfer 150,000 credits to your account.`
				decline
			
	on decline
		payment 150000
		log "People" "Diana Howl" `A teenager who stole half a billion credits from her family's wealth, you turned her in to the authorities for a meagre reward.`
	on visit
		dialog `You land on <planet>, but realize that Diana is in one of your escorts that hasn't entered the system yet. Better depart and wait for it to arrive.`



mission "Paradise Fortune 3"
	landing
	name `Last Hope`
	description `Escape from the Navy and travel to <destination> where Diana Howl hopes that the Free Worlds will help her.`
	destination "Bourne"
	passengers 1
	to offer
		has "Paradise Fortune 2: done"
	
	on offer
		conversation
			`Diana is eager to get going as soon as you land. "This is going to be great! I'm going to do so much good with this! I can't wait to see the look on their faces when I open up my backpack in front of them!" Diana says rapidly as she bounces up and down with the backpack of credit chips on her back.`
			`	As you gather a few credits to bring with you in case you see something you want to buy, Diana bounces off the ship. Suddenly, her crazed rambling stops. Diana comes running back onto the ship yelling "We need to go! Fly to <destination>! The Free Worlds should protect me!"`
			choice
				`	"What is it? What's happening?"`
				`	(Launch immediately.)`
					launch
			
			`	"Look outside," Diana says with a ghastly look on her face. You check your ship's external cameras, and roaming around your ship is a group of men in Navy uniforms. One of them raises a megaphone to their mouth.`
			`	"Hand over the girl and her credits and we can all walk away from this peacefully, Captain."`
			choice
				`	"Why do you need her?"`
				`	"Over my dead body!"`
					goto launch
				`	"Alright, I'll bring her out."`
					goto agree
			
			`	"In case you haven't noticed, Captain, that girl is in possession of over half a billion stolen credits. She's a criminal, and helping her makes you a criminal too. Given your status, Captain <last>, I'd appreciate it if you didn't make me the officer that put <first> <last> behind bars."`
			choice
				`	"I'm sorry officer, but I can't help you."`
					goto launch
				`	"Okay, I'll hand her over."`
			
			label agree
			`	Diana looks to you in shock. "You wouldn't!" she screeches. "You can't! Fly me to <planet> right now!"`
			choice
				`	"I'm not going to become a criminal to fulfill your crazy dream."`
				`	"Okay, we'll fly to <planet>."`
					goto launch
			
			`	You allow the Navy officer and his troops onto your ship, where they apprehend Diana and her stolen credits. They take her kicking and screaming off of your ship. She yells harsh profanities at you as she is taken away, one among them being "Syndicate lover."`
			`	"Thank you for not causing any more trouble, Captain," the officer says to you. He then hands you 500,000 credits for "playing nice" and leaves.`
				decline
			
			label launch
			`	You activate your repulsor engines, sending the Navy troops recoiling away from your ship. As you ascend into space, your computers detect multiple ships targeting you.`
				launch
			
	on accept
		"reputation: Republic" <?= -10
	
	on decline
		payment 500000
		log "People" "Diana Howl" `A teenager who stole half a billion credits from her family's wealth, you turned her in to the authorities for a moderate reward.`
	
	on visit
		dialog `You land on <planet>, but realize that Diana is in one of your escorts that hasn't entered the system yet. Better depart and wait for it to arrive.`
	
	npc evade
		government "Republic"
		personality heroic
		fleet "Large Republic"



mission "Paradise Fortune 4"
	landing
	name `Exchange of Goods`
	description `Travel to <destination> and hand the backpack of credits and Diana Howl's note over to the Navy.`
	source "Bourne"
	destination "New Boston"
	to offer
		has "Paradise Fortune 3: done"
	
	on offer
		conversation
			`While in flight, Diana tells you the stories that she heard of the war. In the Paradise Planets region, they were told that declaring independence and bombing Geminus and Martini was the Free Worlds' first step in overthrowing the Republic.`
			`	"We should talk to Alondo," Diana says. "He'll be able to handle this situation."`
			
			branch epilogue
				has "FW Epilogue: Alondo: offered"
			`	As you're coming in for a landing on Bourne, you receive a message from Alondo. "<first>!" he says. "I just heard that you were in system. Want to meet up for a drink and talk about old times?"`
			choice
				`	"I'd be glad to any other time, but I need your help at the moment."`
					goto conversation
			
			label epilogue
			`	As you're coming in for a landing, you contact Alondo, who is luckily on Bourne. "What have you gotten yourself into?" he responds after you mention that you need his help.`
			choice
				`	"I'll explain the situation when we meet."`
			
			label conversation
			`	You meet with Alondo at his office in the Free Worlds Senate building. After he and Diana exchange greetings, you explain the situation to him.`
			`	"You what?" Alondo responds. "You have to turn her in. The war may be over, Captain, but there is still tension between the Republic and Free Worlds that we cannot have a situation like this exacerbating."`
			`	"You can't do that!" Diana yells in protest. "I thought the Free Worlds was supposed to be all about going against the Republic, but you're just going to give in?"`
			`	"Look here, kid," Alondo says in a stern tone. "The Free Worlds was never about being against the Republic, it was only ever about being against Parliament. There's a big difference there. What you've done is a crime, even to the Free Worlds. We are not about to gain a reputation of harboring criminals of the Republic."`
			`	Diana, instead of protesting further, puts her head down. "I'll be in your ship, Captain," she says. Diana storms off, making an effort to create as much noise as possible with the stomps of her feet.`
			`	"Spoiled kid," Alondo says quietly. "Attitudes like that are why I joined the Southern Defense Pact. Anyway Captain, I suggest you hand her over to the Navy immediately. I'll contact the Republic if you need me to."`
			choice
				`	"Alright, I'll hand her over."`
				`	"Sorry, Alondo, but I agree with her cause."`
					goto agree
			
			apply
				set "navy contacted"
			`	Alondo breathes a sigh of relief. "You should probably go check on her. I'll message you where the Navy wants to pick her up."`
				goto end
			
			label agree
			`	"I understand. Please, just don't drag the Free Worlds into this."`
			
			label end
			`	You say goodbye to Alondo and return to your ship. When you arrive and look around, Diana is notably absent. In your pilot's seat she has left her backpack and a written note. The paper has noticeable tear stains in one of the corners.`
			``
			`Dear <first> <last>,`
			`	I don't care about the credits anymore, but I can't go back to my family. I'll be too much of a disgrace, and I can't even imagine looking my parents in the eyes after what I've done. I've left the credits with you. You can do with them as you wish.`
			`	I've taken this chance to escape from my old life. I want to become my own person in the world, and I want to do it on my own. Please don't come looking for me, because wherever I am I'll be happier than when I was with my parents. I've failed myself today, but I'm still going to strive for the betterment of the less fortunate. Thank you for trying to make my dreams come true, even if you couldn't succeed.`
			`	Sincerely,`
			`				Diana W. Howl`
			``
			`	You stare down at the backpack, stuffed full with over half a billion credits.`
			choice
				`	(Hand the credits over to the Navy.)`
				`	(Steal the credits.)`
					goto steal
			
			branch navy
				has "navy contacted"
			`	You fold the note and slip it into the backpack so that you can show it to the Navy to explain why Diana is not with you. You contact the Navy's crime report hotline and tell them that you have the stolen credits. A few minutes later, they respond telling you that a fleet is waiting on <destination> to retrieve the credits.`
				accept
			
			label navy
			apply
				clear "navy contacted"
			`	You fold the note and slip it into the backpack so that you can show it to the Navy to explain why Diana is not with you. Alondo sends you a message, telling you that the Navy says they are waiting on <destination> for the credits.`
				accept
			
			label steal
			`	You rip the note apart and begin counting the credits. In total, the backpack contains a whopping 525,894,400 credits. Over half a billion credits richer, you sit down and wonder what you will spend it on.`
				decline
	
	on accept
		"reputation: Republic" >?= 10
	on decline
		payment 525894400
		"reputation: Republic" <?= -1000
		log "People" "Diana Howl" `A teenager who stole half a billion credits from her family's wealth, she decided to start a new life outside the Paradise Planets while you decided to pocket the substantial fortune she left behind to avoid being hunted down.`
	on complete
		payment 1000000
		conversation
			`You spot a fleet of docked Navy ships as you come in for a landing. A small squad of troops gather around your ship after you land. You are greeted by a Navy officer upon exiting your ship and explain to him where Diana is, showing him the note she wrote.`
			`	"That is unfortunate," he responds with a troubled look on his face. "We'll contact the Howl family about this." Before letting you go, the officer hands you <payment>. "This is the reward that Mr. Howl put out for the return of his credits. Thank you for doing the right thing, Captain."`
		log "People" "Diana Howl" `A teenager who stole half a billion credits from her family's wealth, she decided to start a new life outside the Paradise Planets while you dutifully turned in the credits to the authorities to keep the peace. You received a substantial reward for your integrity.`



mission "Northern Blockade"
	minor
	name `Mebsuta Disaster`
	description `<destination> is under attack by pirates. Assist the Republic by delivering <commodity> to the planet as soon as possible.`
	source
		near "Mebsuta" 2 4
	destination "Featherweight"
	cargo "relief supplies" 178
	to offer
		random < 20
		"combat rating" > 200
		"reputation: Republic" >= 0
	
	on offer
		conversation
			`You are approached by a Navy officer. "Are you Captain <last>?" You nod. "Would you be able to assist us? A sizable gang of pirates has occupied <system> and raided the spaceport. A Navy fleet is on its way to eliminate the pirates, but reports from the planet indicate that the spaceport of <planet> is in dire need of supplies. Any building above three stories was badly damaged and everything in the warehouses was either stolen or destroyed. We need a ship to bring <cargo> to them as soon as possible, but there are no available Navy ships capable of doing the job. Would you deliver the supplies for us, Captain?"`
			choice
				`	"I'd be glad to help, Officer."`
					accept
				`	"Sorry, but I'm not traveling in that direction."`
					decline
	
	npc
		government "Pirate"
		personality staying harvests plunders
		system destination
		fleet "Large Northern Pirates" 3
	npc
		government "Republic"
		personality staying heroic
		system destination
		fleet "Large Republic"
		fleet "Small Republic" 2
	npc
		government "Pirate"
		personality nemesis staying harvests plunders
		system "Mirzam"
		fleet "Large Northern Pirates"
		fleet "Small Northern Pirates" 3
	
	on visit
		dialog phrase "generic cargo on visit"
	on complete
		payment
		payment 7500
		dialog `As the last crate of supplies is loaded off of your ship, the Navy ships defending the system land. The local authorities thank you for helping, and you are paid <payment>.`



mission "Southern Blockade"
	minor
	name `Spaceport Defenses`
	description `<stopovers> are under attack and in need of spaceport defenses. Drop off your cargo on these three planets and return to <destination> for payment.`
	source
		near "Pherkad" 2 4
		government "Free Worlds"
	stopover "Cornucopia"
	stopover "Solace"
	stopover "Winter"
	cargo "spaceport turrets" 75
	to offer
		random < 20
		"combat rating" > 150
		not "event: Thule becomes independent"
		"reputation: Free Worlds" >= 0
	
	on offer
		conversation
			`A captain in a Free Worlds uniform enters the spaceport and turns on a megaphone. "Attention! The Free Worlds are in need of volunteers able to carry <cargo> to <stopovers> for fortifying the spaceports nearest to the pirate system of Men. Free Worlds ships are currently preoccupied with fighting off a pirate incursion into those systems, and we are unable to spare enough ships for the job. Our hope is that these defenses will deter any future incursions. Payment will be <payment> for the first captain who accepts." The spaceport falls quiet as captains contemplate this offer.`
			choice
				`	(Volunteer.)`
				`	(Ignore.)`
					decline
			
			`	The Free Worlds captain thanks you for offering your help. Spaceport workers load the turrets onto your ship, and the captain tells you to return to <origin> once you have dropped off the turrets for payment.`
				accept
	
	npc
		government "Pirate"
		personality staying harvests plunders
		system "Kappa Centauri"
		fleet "Large Southern Pirates"
	npc
		government "Pirate"
		personality nemesis staying harvests plunders
		system "Kappa Centauri"
		fleet "Large Southern Pirates"
	npc
		government "Pirate"
		personality staying harvests plunders
		system "Yed Prior"
		fleet "Large Southern Pirates"
		fleet "Small Southern Pirates" 2
	npc
		government "Pirate"
		personality nemesis staying harvests plunders
		system "Yed Prior"
		fleet "Large Southern Pirates"
	npc
		government "Pirate"
		personality staying harvests plunders
		system "Pherkad"
		fleet "Small Southern Pirates" 3
	npc
		government "Free Worlds"
		personality staying heroic
		system "Kappa Centauri"
		fleet "Large Free Worlds"
	npc
		government "Free Worlds"
		personality staying heroic
		system "Yed Prior"
		fleet "Large Free Worlds"
	npc
		government "Free Worlds"
		personality staying heroic
		system "Pherkad"
		fleet "Large Free Worlds"
	on stopover
		dialog `The last of the defenses are quickly unloaded from your ship, put into place, and activated. A pirate ship attacking the system attempts to follow you down to the surface, but the fire coming from the newly installed spaceport turrets forces the pirate to turn away and flee for orbit. Time to return to <destination>.`
	on visit
		dialog phrase "generic cargo on visit"
	on complete
		payment
		payment 5000
		log `Installed spaceport defense turrets on three frontier worlds. The Free Worlds hopes that this will reduce the piracy in the region.`
		dialog `The Free Worlds captain thanks you for helping to fortify the frontier worlds, and pays you <payment>.`



mission "Core Blockade"
	minor
	name `Bad Harvest`
	description `The pirate world of <destination> is experiencing a famine. Warlords of the planet have threatened the Syndicate into giving them food. Deliver <cargo> to the world for <payment>.`
	source
		near "Almach" 2 4
	destination "Deadman's Cove"
	clearance
	cargo "food" 287
	to offer
		random < 20
		"combat rating" > 400
	
	on offer
		conversation
			`In the <origin> spaceport, you are approached by a Syndicate employee. By the looks of his uniform, he works for Syndicated Security. "Hello, Captain. You're a competent pilot, correct?" You nod your head. "Excellent. The Syndicate needs <cargo> transported to <destination>. The pirate world has seen a particularly bad harvest this past season, so much of the population is without sufficient food. Pirate warlords have threatened to begin raiding our freighters and frontier worlds if we don't provide them with food. It's cheaper to do what they want, so we've agreed to the deal, but we don't want to risk any of our own ships being destroyed. The Syndicate will pay you <payment> should you accept and complete this job."`
			choice
				`	"Alright, I'll get my ship ready."`
					accept
				`	"Sorry, but I have better things to be doing."`
					decline
	
	npc
		government "Pirate"
		personality nemesis staying harvests plunders
		system destination
		fleet "Large Core Pirates" 2
	npc
		government "Pirate"
		personality nemesis staying harvests plunders
		system "Schedar"
		fleet "Large Core Pirates"
		fleet "Small Core Pirates" 3
	
	on visit
		dialog phrase "generic cargo on visit"
	on complete
		payment
		payment 10000
		dialog `Multiple bands of pirates, each run by a different warlord, are waiting in the spaceport when you land. They take the food from your cargo hold like animals, leaving quite the mess behind. When you return to your ship, you find that the Syndicate has deposited <payment> into your account.`



mission "Pirate Blockade"
	minor
	name `Escape to Freedom`
	description `Bring <bunks> escaped slaves to freedom on <destination>, far away from their pirate oppressor. The woman on <origin> promised that a person on <planet> would give you <payment>.`
	source "Buccaneer Bay"
	destination "Hippocrates"
	passengers 19
	to offer
		"combat rating" > 500
	
	on offer
		conversation
			`It is dusk at the <origin> spaceport, and the setting sun casts long shadows across the spaceport deck. You take notice of a slim cloaked figure walking only a few meters behind you who seems to be keeping pace.`
			choice
				`	(Confront them.)`
					goto confront
				`	(Stop walking and see if they stop as well.)`
			
			`	You stop by the entrance to a store that claims to have "the best Polecats!" and lean against the building, trying not to draw attention to yourself. The figure keeps walking at the same pace, and as they pass you, a soft voice says, "Follow me," from under the cloak. The figure bolts off into a dark alleyway next to the building.`
				goto choice
			
			label confront
			`	You turn around and stare right at the figure, who stops within a foot of you. The shadows cast by the sun make it impossible for you to make out their face under the cloak. "Follow me," a soft voice says from under the cloak, before the figure bolts off into a dark alleyway next to the building.`
			
			label choice
			choice
				`	(Follow the figure.)`
				`	(Return to my ship.)`
					decline
			
			`	You step into the alleyway and find the figure standing under a lamp. The figure removes their cloak, revealing the face of a woman with short dark hair and a distinct, jagged scar across her right cheek. She begins whispering to you. "You're not from this world. I can tell. You're too clean and unscarred. Could you help me?"`
			choice
				`	"What do you want?"`
					goto need
				`	"Why would I help a pirate?"`
			
			`	The woman chuckles. "Not everyone who lives on a pirate world is a pirate, you know. Maybe you need to learn how not to stereotype. Regardless..." She trails off.`
			
			label need
			`	"It isn't what I want, it's what I need," she whispers, putting heavy emphasis on the word "need."`
			`	"You undoubtedly know about the horrendous slave trade that still exists on pirate worlds today. A slave trade that the Republic doesn't care to abolish, leaving innocent people to waste away like rats in a cage, working for their lives. As if the politicians of the Republic aren't vermin themselves..." Her face twists into a hate filled scorn as she speaks of the Republic. It then returns to normal as she continues. "I'm part of a group of people who have decided to take matters into our own hands. We're mostly people who grew up on pirate worlds, but some of us were born elsewhere.`
			`	"I assassinated a pirate warlord a couple of days ago, and I have been sheltering his slaves ever since. What I need from you is to transport the <bunks> people in my care to <destination>. Another member of my group should be there to pay you <payment> and take the people somewhere far away from here." She cocks her head to the right. "Will you fight for justice and transport these people, Captain?" The look in her eyes suggests that she won't take no for an answer.`
			choice
				`	"Anything for the freedom of the innocent."`
				`	"Sorry, but I'm not going to risk my life for your cause."`
					goto decline
			
			`	"Good choice, Captain. We'll wait till the sun has fully set, then I will bring the people to your ship. I'll be traveling in my own ship and launch ahead of you, which should hopefully distract the pirates looking for their warlord's assassin and give you enough room to escape. Wait for me after you land on <planet>."`
				accept
			
			label decline
			apply
				set "denied freeing slaves"
			`	"Poor choice, Captain." The woman pulls a knife from under her cloak and tilts it to blind you with the glare of the lamp above her. You stumble backward in anticipation of an attack, but the woman does not move. "I'll remember this, Captain," she hisses at you. The woman puts her cloak back up and sprints down the alleyway into darkness.`
				decline
	
	npc
		government "Pirate"
		personality nemesis staying harvests plunders
		system destination
		fleet "Large Core Pirates"
	npc
		government "Pirate"
		personality nemesis staying harvests plunders
		system "Persian"
		fleet "Small Core Pirates" 3
	npc
		government "Pirate"
		personality nemesis staying harvests plunders
		fleet "Large Core Pirates"
	
	on visit
		dialog `You land on <planet> and begin looking around for the man you are suppose to meet, but then you realize that not all of the escaped slaves are here. Better depart and wait for your escorts holding the rest to arrive.`
	on complete
		payment
		payment 1000
		log `Helped members of a group fighting to end slavery on pirate worlds. Safely rescued 19 slaves from Buccaneer Bay and left them with a man who said that they will be brought somewhere safer, but the woman of the group seems to have not made it out.`
		conversation
			`Just as was promised, a man approaches you in the spaceport and tells you that he is part of the same group as the woman. Interestingly, the man has a similar scar as the woman on his left cheek. "I'll make sure these people find a safe home somewhere far away from here," he says to you. After greeting each of your former passengers, he thanks you and pays you <payment>.`
			`	You and the man, who does not give his name to you in order to "keep us both safe," wait for the woman to arrive in her own ship. Hours pass, but there is no sign of her. The man tries to contact her, but he is unable to reach her. "You can leave now," the man says to you. "I don't think she'll be coming."`



mission "Capture Smuggler"
	name "Capture rogue smuggler"
	minor
	description `A smuggler absconded with his illegal cargo near <system>. The unknown person he stole it from wants it back. Recover the cargo from the <npc> and return both it and the smuggler to <origin> for <payment>.`
	to offer
		random < 15
		"combat rating" > 2000
		"reputation: Pirate" > 10
	passengers 1
	source
		government "Pirate"
	on offer
		require "Brig"
		conversation
			`As you step into a dive bar for a quick drink, the largest man you've ever seen stands up and blocks your path. He's well over two meters tall, and his muscles seem to ripple with barely restrained violence when he moves. "<first> <last>," he says in a thick accent. "My employer hears you do certain jobs, take money, do not ask questions. He hears you are reliable. A man, a smuggler, he steals cargo from my employer. My employer very much wants cargo returned, and this man as well."`
			choice
				`	"I'm sorry, sir, but I'm not taking new jobs today. Please give your employer my most gracious thanks for this kind offer."`
				`	"Of course. I won't say a word."`
					goto accept
				`	"Get out of my way. I don't take jobs from any schlub who bothers me when I need a drink."`
					goto mistake

			`	The man looks down at you with no change in expression. "My employer, he will not be happy. I will tell him, '<first> <last> is not so reliable.' I hope next time, you are reliable." As the man speaks, you notice that his teeth are filed to vicious points. Every patron in the bar stares at you in shock as you sit down for a badly-needed drink.`
				decline

			label accept
			`	The man looks down at you with no change in expression. "This is good. To be reliable, it is a great thing on <origin>." As the man speaks, you notice that his teeth are filed to vicious points. He holds out a round, flat object about the size of your palm. It has a recessed button in the center of one side. "This is gift for this smuggler. Press button, it becomes surprise. Make sure surprise is not on you." He hands you the object and a data chip containing details of the job. As the man leaves, you see every patron in the bar staring warily at his back.`
				accept

			label mistake
			`	The man looks down at you with no change in expression. "This is great shame. I will tell my employer, '<first> <last> was not so reliable. I had to make example.'" The man grabs your neck with one monstrous hand. The last thing you see as your vision fades to black is a mouth full of pointed teeth.`
				die
	npc board
		conversation
			`The smuggler and his crew are ready and waiting when you board. You pull out the "gift" and press the button, then quickly toss it down the hallway. For a moment, you meet the smuggler's eyes. They widen with terror when he sees the "gift." You duck back into cover. A few seconds later, you hear a strangely muted detonation, followed by silence. After a minute, you hazard another peek out of cover. The smuggler and all his men are unconscious on the ground. One crewman has blood dripping from his nose and ears. You tie them all up and stow the smuggler in a locked cabin on your ship.`
			`	Once they're secured, you sweep the ship. Ultimately you find the stolen cargo in the captain's cabin, hidden behind a false panel. The cargo is a nondescript storage container, but upon closer inspection you see that it's code-locked and covered with interference plating.`
				launch
		government "Merchant"
		personality staying uninterested timid target marked
		system
			distance 2 3
		fleet
			names "civilian"
			variant
				"Modified Argosy (Smuggler)"
	on fail
		dialog `You have failed to capture the smuggler and recover the stolen cargo. This will probably not be good for your reputation.`
		"reputation: Pirate" <?= -10
	on visit
		dialog `You land on <origin>, but you don't have the smuggler and the cargo he stole. You should probably be careful not to run into your contact until you do.`
	on complete
		payment 150000
		conversation
			`The huge man drags the unconscious smuggler out of the cargo container with one hand and carries the cargo box with the other. He stops in front of you. "<first> <last>," he says. "My employer, he will be very happy. Your payment, you will receive soon. Is it not good, to be reliable?" The man leaves your ship, letting the smuggler's legs scrape along the ground as he walks. A moment later, you receive <payment> from an anonymous account.`



mission "Inheritance Redirection"
	description "Travel to <destination> to act as heir for the late warlord Limping Pappa."
	minor
	source
		attributes "frontier"
	destination
		distance 7 9
		government "Republic" "Free Worlds" "Syndicate"
	to offer
		credits >= 400000
	on accept
		payment -200000
	on offer
		conversation
			`You are walking near the spaceport and suddenly a computer terminal starts blinking and beeping when you pass it.`
			choice
				`	(Check it out.)`
				`	(Ignore it.)`
					decline
			`When you approach, you are greeted by a voice from the terminal: "Dear Sir or Madam, please respond!"`
			choice
				`	"Hello!"`
				`	(Ignore it and walk away.)`
					decline
			`	"My name is Mr. Smith and I'm contacting you with a highly confidential and urgent proposal. I am, or more accurately was, the financial manager of the recently deceased warlord Limping Pappa. I am looking for a highly trustworthy individual who can help me relocate Mr. Pappa's fortune of 300 million credits."`
			choice
				`	"How did Mr. Pappa acquire his fortune exactly?"`
				`	"What are you proposing?"`
					goto proposal
				`	"This sounds like a credits-stealing scam, I will not fall for this!"`
					decline
			`	"Oh, uh, Mr. Pappa was specialized into tricking rich victims to transfer credits to him.`
			label proposal
			`	"I obviously cannot make myself an heir to Mr. Pappa. So what I propose is to present you as an heir and have the inheritance transferred to you.`
			`	"When you receive the inheritance on <destination>, then you send half of it back to me."`
			choice
				`	"Okay, let's do this."`
				`	"Sounds too good to be true. What's the catch?"`
				`	"Sorry, this sounds too fishy for me."`
					decline
			`	Mr. Smith responds: "There is one small problem with the inheritance tax, it needs to be paid upfront. Can you pay 200,000 credits so that I can get the process going?"`
			choice
				`	"Sure, no problem."`
					goto pay
				`	"Are you trying to trick me?"`
				`	"Sounds too risky, I don't want to pay anything upfront."`
					goto no
			`	"Of course I'm not trying to trick you! Mr. Pappa's victims were all persons that had more credits than common sense. But you look a lot smarter than any of Mr. Pappa's victims.`
			`	"Think of the huge amount of credits you will receive just for acting as heir! Can I count on you to pay the tax and make both of us very wealthy?"`
			choice
				`	"Sure, no problem."`
					goto pay
				`	"Sounds too risky, I don't want to pay anything upfront."`
					goto no
			label pay
			`	The terminal suddenly goes black after you transfer 200,000 credits to the account given by Mr. Smith.`
			`	You wonder if you did the right thing.`
				accept
			label no
			`	The terminal suddenly goes black. Mr. Smith is apparently no longer interested in doing business with you.`
				decline
	on complete
		dialog "There is no inheritance for Mr. Pappa waiting for you at the bank, but there are many other victims that paid some credits while expecting to earn a larger amount of credits in return. Some make a big fuss about it, until the alerted authorities start fining them for attempted inheritance fraud. You leave the bank in silence."
		log "Minor People" "Mr. Smith" `A mysterious individual who asked for 200,000 credits to process a rich inheritance from the deceased warlord Limping Pappa, but was then proven to be a scam.`
	on decline
		log "Minor People" "Mr. Smith" `A mysterious individual who asked for 200,000 credits to process a rich inheritance from the deceased warlord Limping Pappa. You presume he was a scammer and had no part in it.`



mission "Hauler VI cargo prototype 1"
	name "Escort Hauler prototype to formal dinner"
	description "Escort the <npc> to <destination> to deliver sushi for a formal dinner."
	minor
	source
		planet "Deep"
	destination "Skymoot"
	npc accompany
		government "Merchant"
		personality escort timid
		ship "Hauler III" "SB-Labs Testament"
	on offer
		conversation
			`A lady in a formal business suit walks gracefully over to you. "Captain <last>, Captain <last>! It is so nice to meet you here!"`
			choice
				`	"Hello, did we meet before? How do you know my name?"`
				`	"Hello, nice to meet you too."`
					goto "hello too"
				`	"Sorry, I don't have time to talk. I'm really busy."`
					defer
			`	She smiles and replies, "Well, I actually don't know you, but I just read your name on one of the cargo manifests. And my experience is that this greeting works best if you need something from a spaceship captain."`
			label "hello too"
			`	She says, "My name is Veronica Oxygenpocket, and I'm the lead for a team that's designing the new Hauler VI transport ship series at Southbound Shipyards."`
			choice
				`	"'Oxygenpocket' is an uncommon name."`
				`	"And what help do you need from me?"`
					goto "help request"
			`	Veronica responds, "Well, it might sound uncommon to people from a planet with a breathable atmosphere, but it is actually similar to Vanderberg, which means 'from the mountain,' or Langley, which means 'woodland.'`
			`	"Oxygenpockets were as much a feature on my home-planet as mountains and woodlands are on more habitable planets."`
			label "help request"
			`	Veronica pauses for a moment and then continues, "We're testing the VI's cargo refrigeration system using the Testament, a modified Hauler III. This system is one of our biggest achievements. To show how well it works, we plan to throw a formal dinner on <destination> with fresh sushi transported from here. I'm sure everyone at the dinner will be amazed by how well the food has been preserved despite the travel time. I'd like you to escort the ship and its cargo to <planet>."`
			choice
				`	"Isn't it a bit risky to transport food using a refrigeration system that hasn't been tested yet?"`
					goto refrigerate
				`	"Am I also invited for the dinner?"`
					goto invited
				`	"Why do you need me to escort the ship?"`
					goto internal
				`	"Shouldn't you be making the Hauler IV first?"`
				`	"Sure, I'll help you."`
					accept
			`	Veronica softly chuckles. "That would be the obvious choice, wouldn't it be? But this isn't just a case of slapping another cargo pod between the cockpit and engines. We've modified the design to have the optimal amount of cargo pods without compromising the integrity of the vessel, or making it difficult to build in our existing shipyards. And besides, our marketing department has found that captains willing to buy a Hauler IV are just as willing to buy larger Haulers."`
			choice
				`	"Isn't it a bit risky to transport food using a refrigeration system that hasn't been tested yet?"`
				`	"Am I also invited for the dinner?"`
					goto invited
				`	"Why do you need me to escort the ship?"`
					goto internal
			label "refrigerate"
			`	"Risky, why? I don't see what can go wrong. The system is quite well designed. I'm so proud of my team."`
			choice
				`	"Am I also invited for the dinner?"`
				`	"Why do you need me to escort the ship?"`
					goto internal
			label "invited"
			`	"I'm sorry, but you are not invited. This dinner is only for Southbound Shipyards top-level management and representatives of the <planet> government.`
			label "internal"
			`	"Normally we'd look internally to satisfy any escort needs, that's true. But we suspect there is a mole in our organization spying for Syndicated Shipyards. Going externally is safer in this case, and you came recommended when we searched through the list of captains available on short notice. You will be paid well for your time. Will you help us?"`
			choice
				`	"Sure, I'll help you."`
					accept
				`	"Sorry, I don't have time to help you."`
					decline
	on visit
		dialog `You land on <planet>, but the Testament hasn't caught up with you yet. Better take off and wait for it to appear in this system.`
	on complete
		dialog
			`You wait for the Testament to land, but it remains in orbit. There is no response to your hails. Maybe you should take off and investigate.`

mission "Hauler VI cargo prototype 2"
	name "Escort Hauler prototype to <planet>"
	description "Escort the <npc> to <destination> to deliver cooked fish dishes to a streetfood festival."
	source "Skymoot"
	destination "Zug"
	landing
	to offer
		has "Hauler VI cargo prototype 1: done"
	npc accompany
		government "Merchant"
		personality escort timid
		ship "Hauler III" "SB-Labs Testament"
	on enter
		dialog
			`You take off and try to contact Veronica, but you receive an angry message: "Why were you trying to contact me? Does everyone need to know that we're here?"`
			`	She adds, "The cooling failed and the sushi nearly cooked. Let's go to the Southbound Shipyards on <destination> instead, then we can save face by claiming that we were in time for the dinner, but on the wrong planet due to some miscommunication. We might even be able to hide all evidence of the overheating by giving away the sushi as fish dishes on a streetfood festival."`
	on visit
		dialog `You land on <planet>, but the Testament didn't catch up with you yet.`
	on complete
		dialog
			`This time the Testament appears to be landing right behind you, but the ship flies away at full thrust just before touching the landing pad. You receive another message: "The Sushi completely burned. We cannot be seen near the festival or near the shipyard with this burned sushi! Our new destination is the waste processing plant at Longjump."`

mission "Hauler VI cargo prototype 3"
	name "Escort Hauler prototype to waste plant"
	description "Escort the <npc> to <destination> to deliver charred food waste to a waste-processing plant."
	destination "Longjump"
	landing
	to offer
		has "Hauler VI cargo prototype 2: done"
	npc accompany
		government "Merchant"
		personality escort timid
		ship "Hauler III" "SB-Labs Testament"
	on visit
		dialog `You land on <planet>, but the Testament didn't catch up with you yet.`
	on complete
		payment 140000
		dialog
			`The Testament enters the planet's atmosphere at high speed and lands somewhat uncontrolled near a waste processing plant. The cargo hold is glowing red hot and some areas in the cargo hold appear to be on fire.`
			`	Veronica disembarks, walks over to you, and apologizes for the difficult trip. She explains that the cooling systems failed, causing the sushi calamity you experienced during the multiple legs of your journey.`
			`	You are paid <payment> and she asks you not to talk about this escort job to anybody. You leave the docks quickly in order to escape the horrible smell of overheated fish that is coming from Veronica and her ship.`



mission "Antibiotics To South"
	name "Antibiotics shipment to <planet>"
	description `Deliver <cargo> to <destination>. Payment is <payment>. Expect attacks from a pirate ship known as the "Australis."`
	minor
	source
		attributes "medical"
		not attributes "south" "rim"
		near "Sol" 100
	destination
		attributes "south"
	to offer
		"combat rating" > 10
		"armament deterrence" > 2
		random < 5
	cargo "antibiotics" 25 2 .05
	
	on offer
		conversation
			`As you wander around the spaceport, you spot a well dressed man who seems to be eyeing your ship. When you approach him, he turns to you and asks, "Is this your ship? I'm looking for someone in charge of a heavily armed fleet."`
			choice
				`	"It is. Why?"`
				`	"Sorry, I think you're mistaken."`
					decline
			`	The man begins to explain himself. "I'm arranging a shipment from a pharmaceutical plant here on <origin> to <destination>. Specifically, <cargo>. I'm sure you're aware of the fact that they're in very high demand in the south, so we have a trade deal with that planet. Unfortunately, <commodity> are in even higher demand in pirate territory, so the last two merchants I've sent down there have been attacked by pirate ships. My company won't give the budget for an escort, so anyone I send down there has to be alone. Fortunately, I do have the budget for a high risk contract, so if you can take one of these shipments to <destination>, I can arrange a payment of <payment>. Does this sound fair so far?"`
			choice
				`	"Sure, but do you know anything about these pirates?"`
				`	"No thanks, that sounds too risky for me."`
					decline
			`	He seems to have anticipated this question, and quickly responds by saying "Oh, it's mostly just opportunistic raiders, much like the ones you've probably already seen a lot of down there. Pretty sure a ship like this one will make those guys hesitant enough. The problem is a modified medium warship called the <npc>. It's faster than a Bounder and persistent beyond any reasonable measure. Which is, of course, why I'm talking to you. There is no way you're going to avoid a fight with it. However, I think your ship is a match for it. So, is this acceptable?"`
			choice
				`	"Of course."`
				`	"No thanks, that sounds like too much of a risk."`
					decline
			`	"Thank you very much, Captain," he says. "I'll take care of everything else from here."`
				accept
	npc
		government "Bounty Hunter"
		personality nemesis heroic disables harvests plunders
			confusion 20
		system
			distance 2 3
		ship "Marauder Manta (Engines)" "Australis"
	
	on visit
		dialog phrase "generic cargo on visit"
	on complete
		payment
		payment 20000
		dialog phrase "generic cargo delivery payment"



mission "Pirate Duel"
	name "Fight at Umbral"
	description `Head as quickly as you can to the Umbral system, where you will duel with a small militia vessel named the Esca. After fighting, go to <destination> to follow up.`
	minor
	deadline 5 1
	source
		near "Tarazed" 1 5
		government "Republic" "Free Worlds"
	waypoint "Umbral"
	destination "Wayfarer"
	
	to offer
		"combat rating" > 20
		"combat rating" < 400
		random < 35
		not "ships: Medium Warship"
		not "ships: Heavy Warship"
		not "ships: Heavy Freighter"
		"ships: Light Warship" + "ships: Light Freighter" + "ships: Transport" + "ships: Interceptor" == 1
	
	on offer
		conversation
			`While you are walking around the spaceport, you accidentally bump into a sturdily-built man. "Oh, I'm sorry," he responds in a gruff voice. When he takes a closer look at you, his expression changes to shock. "Oh! You're Captain <last>!"`
			choice
				`	"How did you know my name?"`
					goto offer
				`	"I don't know who you're talking about."`
			`	The man's expression changes to one of slight disappointment. "Oh. I see." He walks away without another word.`
				decline
			label offer
			`	"I happen to take an interest in young pioneering privateers, and your performance, even in a small vessel like the <ship>, has impressed me greatly. I'll tell you more if you let me take you somewhere."`
			choice
				`	"Sure, I'll follow."`
					goto follow
				`	"Where are you taking me?"`
			`	The man chuckles nervously. "Just to somewhere more private. Don't worry, I won't bite."`
			choice
				`	"Fine, I'll go."`
				`	"I still don't buy this. I'm out."`
					decline
			label follow
			`	You follow the man into a series of winding alleyways, keeping your eyes alert for any danger. After a while, the man stops. "I suppose I can tell you more about myself now. I... am the leader of the local militia, and I believe that, considering your proficiency in piloting smaller craft, you would be a great candidate to join our team. However, there is a test you must pass. I will use one of our smaller ships in our fleet, the Esca, to challenge you to a duel in the system of Umbral. If you manage to disable me, go to our base in Wayfarer, and I'll let you join."`
			choice
				`	"What sort of vessel is the Esca?"`
					goto vessel
				`	"Why did you need to bring me to here? Couldn't you have made this offer in the spaceport?"`
			`	The man hesitates for a moment. "Well, being in the open when admitting that you're the leader of the ragtag that hunts down pirates in a potentially pirate infested spaceport isn't a good idea. You can't ever be too sure about who's listening.`
				goto end
			label vessel
			`	The man hesitates for a moment. "Oh, just some low-end Southbound Shipyards light warship. Nothing to worry about for a captain like you.`
			label end
			`	"Well, I better be going now. Meet me at Umbral as fast as you can if you want to take up my challenge." The man walks away, leaving you to your own devices.`
			choice
				`	(Ready your ship for the battle with the Esca.)`
					accept
				`	(Ignore the invitation.)`
					decline
	
	on accept
		"reputation: Independent (Killable)" = 10
	
	on enter
		dialog `When you take off, you run a quick scan on all other ships that are taking off. You see no sign of the Esca. Maybe it's already waiting for you at Umbral.`
	on enter "Umbral"
		"reputation: Independent (Killable)" = -1000
		conversation
			`When you enter Umbral, you continue to see no sign of the Esca. Suddenly, an alarm rings out as your sensors detect that a pirate Vanguard has entered the system alongside you. Before you can respond, your ship intercepts a hail, and it opens communication.`
			`	The voice of the alleged captain of the Esca shouts out towards you. "Ho ho ho! Did you really think that I was the leader of the militia? Well, considering that you're here, I suppose you did. And now you'll pay for your mistake! Don't bother trying to call for help either, the militia don't patrol this system!"`
			`	The Vanguard powers up its weapons.`
	
	npc kill
		government "Independent (Killable)"
		personality heroic vindictive unconstrained launching
			confusion 20
		ship "Vanguard (Plasma Slow)" "Anglerfish"
		dialog `The Anglerfish and the "captain of the Esca" have been destroyed. You consider going back to Wayfarer to see if you can grab some sort of reward for your effort.`
	
	on complete
		"reputation: Independent (Killable)" = 10
		payment 250000
		conversation
			`When you land on Wayfarer, you look up bounties and wanted pirate documents, searching for any mention of the Anglerfish and the Esca. Eventually, you find a bounty for the destruction of the Anglerfish.`
			choice
				`	(Take the bounty money.)`
					goto end
				`	(Read more about the bounty.)`
			`	You decide to read more of the bounty documents. It appears that the pirate that you killed was Enrico Snake, a pirate that mainly dealt in cargo smuggling. However, he also had a curious tick of hunting aspiring privateers by luring them to Umbral, where he easily took them out with his superior ship.`
			label end
			`	You head to the local authorities, and show them your combat logs of your fight against the Anglerfish. They pay you <payment> for your effort.`

ship "Vanguard" "Vanguard (Plasma Slow)"
	outfits
		"Plasma Cannon" 7
		"Heavy Anti-Missile Turret"
		"Fusion Reactor"
		Supercapacitor
		"D14-RN Shield Generator"
		"Fuel Pod" 5
		"Small Radar Jammer" 2
		"Interference Plating" 4
		"Cargo Expansion" 3
		"Laser Rifle" 11
		"X3700 Ion Thruster"
		"X3200 Ion Steering"
		"Scram Drive"



mission "Earth Retirement"
	name "Retired Family to Earth"
	description "Transport two seniors to <destination>, where they plan to retire. They can only promise you <payment>."
	minor
	source
		attributes paradise
	destination "Earth"
	to offer
		random < 15
	passengers 2
	
	on offer
		conversation
			`As you wander through the spaceport, you see an elderly man and woman sitting on a bench, talking about something that seems to be causing them some amount of stress.`
			choice
				`	(Ask them what the problem is.)`
				`	(Ignore them.)`
					decline
			`	You inquire as to what's troubling them, and the woman begins telling you her life's story. "We were yard workers here on <origin> for nearly fifty years, but we're both starting to get too old for our jobs. So, we've made the hard decision to retire. We've already chosen a location on the best place we could afford, which... well, happened to be on Earth, so Charles and I are looking for someone to transport us. Oh, where are my manners? I'm Donna. Pleased to meet you."`
			`	Donna was clearly looking for someone besides her husband to talk to, but Charles begins to frown. "I suppose you could put it like that."`
			`	"Is that wrong?" Donna replies anxiously, bracing for the response.`
			`	The man's look of resignation starts to turn to one of anger. "Of course it's wrong. We've spent our whole lives working for these spoiled brats, and what do we get in return? We get dumped on Earth like we're dead weight!"`
			`	"I know you're upset about this," interrupts Donna, "but just getting angry isn't going to change anything!" Charles remains silent for a long time, and then mutters a reluctant apology.`
			`	Donna talks to you again. "I'm sorry about that. As you can tell, we're under a lot of stress right now. I can tell that you're a star captain. Can you help take us to Earth? We don't have a lot of money, but we'll be glad to pay <payment>."`
			choice
				`	"I can handle two passengers."`
				`	"I'm sorry, but I'm not headed to Earth right now."`
					decline
			`	You show Charles and Donna to their bunks, and they both thank you in advance.`
				accept
	
	on visit
		dialog phrase "generic passenger on visit"
	on complete
		conversation
			`Once you land on Earth, Donna and Charles pick up their belongings and start to leave your ship. Before he leaves, Charles stops and takes out a large clump of credit chips. "Here you go," he mutters. "I hope your life goes better than ours has."`
			choice
				`	"Thank you. I hope you have the best of luck on Earth."`
					goto payment
				`	"You can keep those. You sound like you need them more than I do."`
					goto reject
			
			label payment
			action
				payment 2000 80
			`	As you count up the large clump of credits you were handed (the sum comes out to <payment>), they slowly make their way to the train station. Presumably, their new apartment is far from here.`
				accept
			label reject
			`	Charles looks surprised for a moment, and then, for the first time you've seen, he smiles. "Thank you, Captain <last>. I wish there were more people like you in the Paradise Worlds."`
			`	You wish the couple the best of luck on Earth, and they slowly make their way to the train station. Presumably, their new apartment is far from here.`



mission "Spacediving professionals"
	job
	repeat
	name "Spacediving at <planet>"
	description "Head to <destination> with <bunks> professionally equipped skydivers and drop them from the edge of space. They've agreed to pay <payment> when they land."
	passengers 5 10
	source
		government "Republic" "Free Worlds" "Syndicate" "Neutral" "Independent"
	destination
		distance 1 7
		government "Republic" "Free Worlds" "Syndicate" "Neutral" "Independent"
		not attributes "station" "research" "moon"
	to offer
		random < 14
	on visit
		dialog phrase "generic passenger on visit"
	on complete
		payment 120000
		dialog "As you descend through the upper atmosphere, the skydivers jump from your ship, spectacularly diving until they open their parachutes and land safely near the spaceport. You collect your payment of <payment>."



mission "Spacediving professionals accident"
	job
	repeat
	name "Spacediving at <planet>"
	description "Head to <destination> with <bunks> professionally equipped skydivers and drop them from the edge of space. They've agreed to pay 120000 credits when they land."
	passengers 5 10
	source
		government "Republic" "Free Worlds" "Syndicate" "Neutral" "Independent"
	destination
		distance 1 7
		government "Republic" "Free Worlds" "Syndicate" "Neutral" "Independent"
		not attributes "station" "research" "moon"
	to offer
		"Spacediving professionals: done" > 7
		random < 2
	on visit
		dialog phrase "generic passenger on visit"
	on complete
		dialog "As you descend through the upper atmosphere, the skydivers jump from your ship, spectacularly diving until they try to open their parachutes. Some of the parachutes open only partially and part of the team suffers an uncontrolled hard landing. Medical teams respond quickly, but the skydivers are too preoccupied with their injured teammates to pay you the credits they owe you."



mission "Spacediving professionals disaster"
	job
	repeat
	name "Spacediving at <planet>"
	description "Head to <destination> with <bunks> professionally equipped skydivers and drop them from the edge of space. They've agreed to pay 120000 credits when they land."
	passengers 5 10
	source
		government "Republic" "Free Worlds" "Syndicate" "Neutral" "Independent"
	destination
		distance 1 7
		government "Republic" "Free Worlds" "Syndicate" "Neutral" "Independent"
		not attributes "station" "research" "moon"
	to offer
		has "Spacediving professionals accident: done"
		random < 1
		credits >= 5000000
	on visit
		dialog phrase "generic passenger on visit"
	on complete
		payment -200000
		dialog "As you descend through the upper atmosphere, the skydivers jump from your ship. Some minutes into the jump disaster strikes; the skydivers start moving in an uncontrolled manner. It's unclear if the spacesuits or the oxygen supplies were at fault, but it looks unlikely that any of the skydivers makes it safely to the ground. Authorities investigate the incident and although they don't find serious wrongdoings on your part, they still fine you <payment> for enabling such a dangerous and deadly act."



mission "Spacediving amateurs"
	job
	repeat
	name "Spacediving at <planet>"
	description "Head to <destination> with <bunks> poorly equipped skydivers and drop them from the edge of space. They've agreed to pay 120000 credits when they land."
	passengers 5 10
	source
		government "Republic" "Free Worlds" "Syndicate" "Neutral" "Independent"
	destination
		distance 1 7
		government "Republic" "Free Worlds" "Syndicate" "Neutral" "Independent"
		not attributes "station" "research" "moon"
	to offer
		"Spacediving professionals: done" > 3
		random < 5
	on visit
		dialog phrase "generic passenger on visit"
	on complete
		payment 30000
		dialog "As you descend through the upper atmosphere, you inform your skydivers that it's time to jump. However, after being able to see the distances and atmospheric conditions involved, all of them are far less keen on the idea than when you first picked them up. You bring them down to the landing pad, and they pay you a meager <payment> before hopping off."


mission "Human to Hai Space - No Contact"
	minor
	source
		government "Republic" "Syndicate" "Free Worlds"
		attributes "tourism" "urban"
	to offer
		random < 2
		not "First Contact: Hai: offered"
	on offer
		conversation
			`	A young man carrying luggage approaches you. "You look like a knowledgeable captain," he says. "In all your travels, have you ever heard tell of any... intelligent rodents?"`
			choice
				`	"What are you talking about?"`
					goto confused
				`	"What, like in a zoo?"`
					goto confused
				`	"Are you high?"`
			`	"No, I want to go to the high-" He stops once he realizes you have no idea what he's talking about. "Oh, never mind then," he says, with a note of disappointment in his voice. As he leaves, you can't help feeling like you were missing some context.`
				decline
			label confused
			`	"Oh, never mind then," he says, with a note of disappointment in his voice. As he leaves, you can't help feeling like you were missing some context.`
				decline


mission "Human to Hai Space"
	minor
	description "Bring a human passenger to <destination> in Hai space."
	source
		government "Republic" "Syndicate" "Free Worlds"
		attributes "tourism" "urban"
	destination "Greenwater"
	to offer
		random < 10
		has "First Contact: Hai: offered"
		not "Human to Hai Space - No Contact: offered"
	on offer
		conversation
			`	A young man carrying luggage approaches you. "You look like a knowledgeable captain," he says. "In all your travels, have you ever heard tell of any... intelligent rodents?"`
			choice
				`	"You mean the Hai? You'll have to go up north for that."`
					goto hai
				`	"Ah, I think I know of some large squirrels to the north of here."`
					goto hai
				`	"What are you talking about?"`
			`	"Oh, never mind then," he says, with a note of disappointment in his voice. You feel good knowing that you are helping to keep the Hai's existence a secret in human space. Better safe than sorry.`
				decline
			
			label hai
			`	"If that's the case, could you bring me to <destination>? I'll give you <payment>."`
			choice
				`	"Alright, I'll take you there."`
					accept
				`	"Sorry, I'm too busy right now."`
					decline
				`	"Why would you want to go all the way out to <planet>?"`
			`	"I have family there," he says. "I came out here to do some traveling and see a bit of human space, but now I have to get back home. You see, I was born on <planet>, and this is my first time out of the wormhole."`
			choice
				`	"Really? How did you like human space?"`
					goto travel
				`	"You've never been to human space before?"`
			`	"Nope, first time! I've never been so far from home before. Now that I think about it, I probably should've arranged transport back to Hai space beforehand. You wouldn't believe how hard it is to find a captain here that knows about the Hai. I had to ask about six others until I found you. They all thought I was crazy, talking about meeting giant squirrels." He laughs and shakes his head. "So anyways, would you be willing to take me to <destination>?"`
				goto decision
			
			label travel
			`	"It was quite the trip! It's a bit odd to see only humans around, and I had to be careful to not mention where I was from. But it was definitely worth it! I got to see Earth, Skymoot, Chiron, and so many other beautiful planets. Seeing human culture with my own eyes was an eye-opening experience, although some of the places there were less... clean than I expected. I was almost robbed on Earth; I'm not used to pickpockets back home. Perhaps human space isn't as safe as Hai space, but I still don't regret coming here. It's about time for me to go back, though."`
				
			label decision
			choice
				`	"Alright, I'll take you there."`
					accept
				`	"Sorry, I'm too busy right now."`
					decline
	on complete
		payment 9000
		conversation
			`During the trip, you learn that your passenger is named Benjamin. He gets off your ship, thanks you, and gives you your payment of <payment>. Benjamin then walks over to greet a group of Hai, who embrace him and start talking in a mix of the human and Hai languages.`
			choice
				`	(Leave.)`
					decline
				`	"That's your family?"`
			`	The man looks at you. "I'm adopted," he says. One of the Hai notices your confusion, and chitters. "Ah, you have not seen a human-Hai family, have you? Perhaps it is strange, but we are happy together nonetheless. Thank you for transporting our son safely."`
			choice
				`	"I didn't mean to be rude, I just didn't know that Hai adopted humans here."`
				`	"No problem, I hope you enjoyed the trip."`
			`	After thanking you once again, they walk off. As they leave, you overhear Benjamin talk to his family about his trip. "They had so many kinds of food there, it was delicious! Although I did get homesick for pickled acorns..."`



mission "Mafia Extortion"
	minor
	source
		government "Pirate"
	on accept
		payment -200000
		fail
	to offer
		random < 2
		credits >= 2000000
	on offer
		conversation
			`A man in a tailored suit, sunglasses, shiny shoes, and green hair approaches you. "Hey, that's a very nice ship you have there. Would be a shame if anything happened to it."`
			`	You notice that he is missing a finger on each hand.`
			choice
				`	"Thank you. My name is <first> <last>. To whom do I have the pleasure of speaking?`
					goto nameless
				`	"Yes, I'm very happy with my ship."`
					goto specifics
				`	"What should I be afraid of happening to my ship?"`
					goto specifics
				`	"You sound like one of those Mafia goons."`
					goto mafia
				`	"Are you trying to extort me?"`
					goto mafia
				`	"Yes, it helps me transport goods for some of the most dangerous people on this planet."`
					goto unnerved
				`	"I don't have time to talk."`
					goto funeral
			label nameless
			`	The man snorts. "Wow, telling everybody you meet your full name. That totally won't end up painting a huge target on your head if said name has a bounty on it. But I digress."`
			choice
				`	"What should I be afraid of happening to my ship?"`
					goto specifics
				`	"You sound like one of those mafia goons."`
					goto mafia
				`	"Are you trying to extort me?"`
					goto mafia
			label specifics
			`	The man responds, "Well, a fleet of unfriendly ships in this system might blow you to pieces when you take off. It's been known to happen from time to time."`
			choice
				`	"Ha, business as usual around here."`
					goto unconcerned
				`	"Are you trying to extort me?"`
					goto mafia
				`	"And you have a way to prevent this from happening?"`
					goto mafia
				`	"And you're the local goon who takes bribes to keep such ships docked?"`
					goto mafia
				`	"That would be unfortunate. I run jobs for some of the most dangerous people on this planet, and they wouldn't be happy if that happened."`
					goto unnerved
				`	"I really don't have time to talk to you."`
					goto funeral
			label unconcerned
			`	The man responds, "Maybe you want to improve that situation?`
				goto donation
			label mafia
			`	The man acts shocked by your remark. "No way! I'm just a simple man walking around the spaceport and helping people out. You would be wise to listen to locals with experience, especially in dangerous places like this."`
			label donation
			`	"If you care about safety, then I could make a donation to the System Safety Foundation on your behalf. 200,000 credits really goes a long way around here."`
			choice
				`	(Pay 200,000 credits.)`
					goto payup
				`	"How can I be sure the money is spent well?"`
					goto impatient
				`	"Sorry, I already made a donation to the 'Security Support Fund' earlier today, and I don't donate twice in one day."`
					goto impatient
				`	"I've already heard enough, I'm going to talk to the authorities."`
					goto nextsteps
				`	"And what dangers should I be afraid of?"`
					goto impatient
				`	"Listen, I see that you're missing a finger on each hand. You look like a goon, and not a very successful one."`
					goto unnerved
			label impatient
			`	The man sounds annoyed. "Listen, I don't have all day to talk! Are you going to pay or not?!"`
			choice
				`	(Pay 200,000 credits.)`
					goto payup
				`	"I don't trust you. You aren't getting any money from me."`
					goto funeral
				`	"I've heard enough, I'm going to talk to the authorities."`
					goto nextsteps
				`	"Listen, I see that you're missing a finger on each hand. You look like a goon, and not a very successful one."`
					goto unnerved
			label funeral
			`	The man responds "Your funeral, not mine," and turns away from you.`
				goto walksaway
			label nextsteps
			`	"Look, that's not a smart move. Most of them are in on it anyway."`
			label walksaway
			`	The man walks away. You consider what to do next.`
			choice
				`	(Shrug off the whole thing and take no further action.)`
					decline
				`	(Find the closest thing to a police force that this planet has.)`
					goto police
				`	(Go to a bar and ask for whoever is in charge.)`
					goto bar
			label police
			`	It's not long before you find the ruins of what used to be a police station... you think. The building has been thoroughly destroyed, hopefully not while anybody was inside.`
			choice
				`	(Go to a bar and ask for whoever is in charge.)`
					goto bar
				`	(Shrug off the whole thing and take no further action.)`
					decline
			label bar
			`	You walk towards the closest bar, but stumble into the green-haired man that you just had a conversation with.`
			`	He looks surprised and asks, "Were you going to rat me out to the local boss?"`
			choice
				`	"What an excellent idea! Yes, I'll just do that."`
				`	"What I'm going to do is none of your business."`
				`	"Don't worry, I'm just taking a walk."`
			label unnerved
			`	The man is starting to act a bit nervous. "Sorry I bothered you. Can we forget this happened?"`
			choice
				`	"Well, conversations like this are hard to forget."`
					goto cornered
				`	"Nice scam you have running here. Would be a shame if somebody told the local godfather about it."`
					goto payback
				`	(Agree.)`
					goto zerodeal
			label cornered
			`	"Well, what do you want? Do I have to do something for you?"`
			choice
				`	"No, let's just forget it happened."`
					goto zerodeal
				`	"Compensation for the time that you've wasted would be excellent."`
			label payback
			`	A bead of sweat travels down the man's face as he asks, "How many credits do you need to just forget this whole conversation happened?"`
			choice
				`	"100,000,000."`
					goto panicking
				`	"1,000,000."`
					goto much
				`	"200,000."`
					goto much
				`	"50,000."`
					goto much
				`	"5,000."`
					goto counterdeal
				`	"2,000."`
					goto counterdeal
				`	"1,000."`
					goto counterdeal
				`	"I don't need your credits, just forget it."`
					goto zerodeal
			label zerodeal
			`The man walks away without saying a word.`
				decline
			label much
			`	"That's too much! 2,389 credits is all I have. Would that be enough?"`
			choice
				`	"Sure."`
					goto counterdeal
				`	"No way, I want a lot more."`
					goto panicking
			label counterdeal
			`	The man hands you a credit chip, nods and walks away. You pocket the chip quickly, more ready to be done with this neighborhood than you want to visibly show.`
			`	A few minutes later you reach into your pocket for the chip... to find it missing. Looks like even a hardened captain like you isn't immune to being pickpocketed on a planet like this.`
				decline
			label panicking
			`	The man starts panicking and clumsily reaches into his jacket, maybe to get some money, but more likely reaching for a gun.`
			choice
				`	(Try to calm down the man.)`
					goto draws
				`	(Mock the man further.)`
					goto draws
				`	(Draw your sidearm and shoot the man.)`
					goto shoot
			label draws
			`	The man manages to draw a weapon! You brace for impact, but after a few seconds of waiting, you realize his weapon is only making a clicking sound when he tries to shoot.`
			choice
				`	"Ha, ha, you really are a failure of a goon."`
				`	(Draw your sidearm and shoot the man.)`
					goto shoot
			`	As you finish talking, you see a flash of light come from the muzzle of the man's weapon as a bullet hits you between the eyes. You die almost instantly, but you do have a few microseconds to reflect on the wisdom of mocking a man that is trying to fire a gun at you.`
				die
			label shoot
			`	Your bullet hits the man right between the eyes; he dies instantly, and a crowd starts to form around you.`
			`	Most bystanders are surprised, but you also notice an angry sentiment brewing in the (not unarmed) crowd. It might be wise to leave quickly.`
			choice
				`	(Run towards your ship and leave immediately.)`
					goto leave
				`	(Put away your sidearm and pretend nothing happened.)`
			`	You walk away nonchalantly, but you don't get far before multiple laser blasts slice through you.`
				die
			label leave
			`	You make it to your ship alive and depart under a rain of bullets and laser-weapons fire. This is a pirate planet so there are unlikely to be any lasting consequences, but you might want to stay away for a few days.`
				flee
			label payup
			`	The man takes your credits, responds with a brief "Thank you," and walks away.`
				accept
				
mission "Street Swindle"
	minor
	source
		government "Free Worlds" "Republic" "Syndicate"
		attributes "urban"
	on accept
		payment -6000
		fail
	to offer
		random < 4
		credits >= 10000
	on offer
		conversation
			`You see a small crowd beginning to gather on a street corner. A man in a flamboyant striped suit and matching hat calls, "Come here! Come here! Come see the marvelous magician Mistress Marionette corral the crowded crossroads with her extravagant schemes!"`
			choice
				`	(Check it out.)`
					goto observe
				`	(Ignore it.)`
					decline
			label observe
			`	You join them. A woman in similarly fancy garb sits behind a table, swiftly shuffling three cups before a hulking man. The announcer continues, "For our new guests, the chosen challenger's chance approaches! The current buy-in bet was 7000 credits; yes, we play with the big money here! Double or nothing, bet your bet: are you a player or a puppet?"`
			`	The cups stop. After a brief pause, the man points to the cup on the right.`
			choice
				`	(Watch what happens.)`
						goto continue
				`	"You know these things are scams, right?"`
			`	You try to warn him, but someone in the crowd shushes you. He doesn't hear.`
				goto continue
			label continue
			`	"Are you certain in your choice?" the magician asks. "Once you-"`
			`	"Yes, I'm certain," the man interrupts. He draws 7000 credits and tosses them on the table. The magician lifts the cup, and a small red ball rolls from beneath. "And the first challenger proves to be a player!" the announcer says, mustering enthusiasm as the magician counts 14,000 credits to pay the man. "Let us find a new challenger! The next buy-in is a mere 400 credits; if you haven't played before, now's the time to test your skill!"`
			choice
				`	"I'd like to give it a try." (Bet 400 credits).`
					goto firstgameplay
				`	(Wait and watch.)`
					goto firstgamewatch
				`	(Walk away.)`
					decline
			label firstgamewatch
			`	A short woman volunteers. The game progresses in a similar manner; by the end, you are certain the ball is underneath the center cup. Sure enough, the woman chooses that cup, and she walks away 400 credits richer.`
			`	"The next buy-in is a larger prize!" the announcer calls after her before turing to address the crowd. "Six thousand credits, only for the proudest of players." The magician shakes her head softly, frowning at the cups.` 
			choice
				`	"I'll do it!" (Bet 6000 credits).`
					goto secondgameplay
				`	(Continue watching.)`
					goto secondgamewatch
				`	(Walk away.)`
					decline
			label firstgameplay
			`	You pay 400 credits and sit across from the magician. "Double or nothing, bet your bet!" the announcer repeats. "Are you a player or a puppet?"`
			`	The magician places the ball beneath the center and begins moving the cups. This one seems faster, but that might just be from the pressure. You keep your eyes trained on the cup as it shifts back and forth, around in circles, and occasionally remains untouched. By the end, you're pretty sure it's in the center cup.`
			`	"What's your choice?" the magician asks, smirking.`
			choice
				`	"Left."`
					goto wrong
				`	"Center."`
					goto correct
				`	"Right."`
					goto wrong
			label wrong
			`	"Better luck next time," she says as she reveals your incorrect choice. The ball was in the center; you feel silly for not going with your gut.`
			`	"The next buy-in is a larger prize!" the announcer calls. "Six thousand credits, reserved for the most daring. As the previous player, you have first priority."`
			action
				payment -400
			choice
				`	"Let's go again."`
					goto secondgameplay
				`	"I think I'm done."`
					goto secondgamewatch
			label correct
			`	She asks if you're sure, and you stick with your gut. With a grimace, she lifts the cup to reveal the ball and counts out your winnings. "And the player prevails!" the announcer says. "Earning a small bounty. But wait: the next buy-in is bigger yet! Six thousand credits, reserved for the most daring. As the previous player, you have first priority."`
			action
				payment 400
			choice
				`	"Let's go again."`
					goto secondgameplay
				`	"I think I'm done."`
					goto secondgamewatch
			label secondgameplay
			`	You place your 6000 credit bet on the table, and the game begins. The pattern is slightly longer, but once the magician's hands stop, you feel like the ball lies beneath the left cup.`
			choice
				`	"Left."`
					goto left
				`	"Center."`
					goto center
				`	"Right."`
					goto right
			label left
			`	With a grin, she reveals the left cup, and it's... wrong! "Nice try," she says, pocketing your money. "It is a bit tricky."`
			`	"Well, that's all for today, folks!" the announcer says as you realize you've been conned. Worse still, after they pack up and leave, you notice that the first winner walks away beside them.`
				accept
			label center
			`	With a raised eyebrow, she reveals the center cup. It's... wrong! "Nice try," she says, pocketing your money. "That one was a bit tricky."`
			`	"Well, that's all for today, folks!" the announcer says. As they pack up and leave, you notice that the first winner walks away beside them.`
				accept
			label right
			`	With a raised eyebrow, she reveals the right cup. It's... wrong! "Nice try," she says, pocketing your money. "That one was a bit tricky."`
			`	"Well, that's all for today, folks!" the announcer says. As they pack up and leave, you notice that the first winner walks away beside them.`
				accept
			label secondgamewatch
			`	Sensing that something's up, you decide to watch the next game. A sprightly young fellow confidently hands over 6000 credits; when the cups stop, you feel like the ball is under the left one. The boy points to it; with a grin, the magician reveals the left cup, and it's... wrong! "Nice try," she says, pocketing the shocked boy's money. "It is a bit tricky."`
<<<<<<< HEAD
			`	"Well, that's all for today, folks!" the announcer says. You're glad you avoided the con. As they pack up and leave, you notice the first winner walks away beside them.`
=======
			`	"Well, that's all for today, folks!" the announcer says. You're glad you avoided the con. As they pack up and leave, you notice that the first winner walks away beside them.`
>>>>>>> c9fdf8d3
				decline<|MERGE_RESOLUTION|>--- conflicted
+++ resolved
@@ -3703,9 +3703,5 @@
 				accept
 			label secondgamewatch
 			`	Sensing that something's up, you decide to watch the next game. A sprightly young fellow confidently hands over 6000 credits; when the cups stop, you feel like the ball is under the left one. The boy points to it; with a grin, the magician reveals the left cup, and it's... wrong! "Nice try," she says, pocketing the shocked boy's money. "It is a bit tricky."`
-<<<<<<< HEAD
-			`	"Well, that's all for today, folks!" the announcer says. You're glad you avoided the con. As they pack up and leave, you notice the first winner walks away beside them.`
-=======
 			`	"Well, that's all for today, folks!" the announcer says. You're glad you avoided the con. As they pack up and leave, you notice that the first winner walks away beside them.`
->>>>>>> c9fdf8d3
 				decline