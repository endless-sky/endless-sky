--- conflicted
+++ resolved
@@ -4076,8 +4076,8 @@
 		payment 17000
 		conversation
 			`You receive a payment of <payment> from the down-on-his-luck laborer that you transported a while back, along with a message. "Hello <last>. Not sure if you remember me. I'm the one that had to deal with my boss bad-talking me to everyone on my home planet. I've been doing better, but my new boss keeps trying to rip me off and make me come in for overtime." He goes into detail about the sordid working conditions in his new job, but you stop reading after the third paragraph.`
-<<<<<<< HEAD
 				decline
+
 
 mission "Riley"
 	name "Visiting Home"
@@ -4208,7 +4208,4 @@
 				decline
 			label end
 				You say your goodbyes, leaving to your ship and returning to the stars.`
-				decline
-=======
-				decline
->>>>>>> 58190d7b
+				decline