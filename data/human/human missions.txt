--- conflicted
+++ resolved
@@ -6302,132 +6302,6 @@
 			`	With that, he grabs his cane and his luggage, and follows a hospital attendant toward his daughter's room, leaving you in the reception.`
 
 
-<<<<<<< HEAD
-mission "Derelict Informer"
-	minor
-	landing
-	source
-		government "Republic" "Free Worlds" "Syndicate" "Neutral" "Independent"
-		not attributes "uninhabited"
-		not system "Rutilicus"
-	to offer
-		random < 4
-	on offer
-		conversation
-			`As you touch down on <origin>, you see that the landing pad next to yours holds a freighter that is practically falling apart. Standing next to it is a man with the grizzled look of an experienced captain.`
-			`	Given the sorry state of his ship he might be in need of assistance.`
-			choice
-				`	(Offer your help.)`
-				`	(Don't help him.)`
-					decline
-			`	The captain notices you approaching, and clearly guessing your intentions, speaks. "Oh don't worry, this ain't my ship."`
-			choice
-				`	"What are you doing with it then?"`
-					goto what
-				`	"Whose is it then?"`
-			`	"Well quite simply, it's nobody's."`
-			choice
-				`	"What are you doing with it then?"`
-				`	"If it isn't yours, why do you have it?"`
-			label what
-			`	An easy, broad smile upon his face tells you he's heard such a question before. "Glad you asked. It's always a pleasure to teach another captain about the niche trade of derelict hunting."`
-			choice
-				`	"Derelict hunting?"`
-					goto confused
-				`	"So you search for abandoned ships?"`
-					goto precisely
-			label confused
-			`	"Derelict hunting involves searching abandoned ship hulls. They usually have a few parts left on them that you can sell for a few credits, and if you're lucky you might even score some rare outfits or the whole hull if it's stable enough. Wouldn't recommend actually using that hull though. They're usually very fragile like this freighter here."`
-			choice
-				`	"So you search for abandoned ships and loot them?"`
-				`	"I get it, you're recycling old ships for profit."`
-			label precisely
-			`	"Precisely. If you want to go hunting for derelicts yourself, they can be rarely found in out of the way uninhabited systems. Good hunting out there." He turns back to his score.`
-				decline
-
-mission "Derelict Treasure Map"
-	description "Follow the treasure map you found in a derelict ship."
-	landing
-	to offer
-		has "derelict treasure map"
-	destination "New Argentina"
-	on offer
-		conversation
-			`Upon landing on <origin> you take out the treasure map you recovered from the derelict ship. The map gives detailed instructions about where the treasure was buried on the sparsely populated world of <destination>. However, the map's creator claims to have obtained some kind of alien weapons that disrupts a ship's electrical systems. The outlandish claim seems to bring doubt to the validity of the map.`
-			choice
-				`	(Follow the map.)`
-					accept
-				`	(Throw the map away, it's probably fake.)`
-					decline
-	on complete
-		conversation
-			`Flying low over <planet> you follow the instructions to an isolated valley where you promptly land and get to digging. After hours of shovelling the hard soil you're met with a thunk as you strike metal.`
-			branch hai
-				has "First Contact: Hai: offered"
-			`	Opening the cache reveals a large store of credits along with the alien weapons the map's owner wrote about. You marvel at their strange design and wonder at their power.`
-			choice
-				`	(Loot the treasure.)`
-					goto end
-			label hai
-			`	Opening the cache reveals a large store of credits along with two Hai Ion Cannons. These must be the alien weapons the map's owner wrote about.`
-			choice
-				`	(Loot the treasure.)`
-					goto end
-			label end
-			action
-				payment 386000
-				outfit "Ion Cannon" 2
-			`	You grab the <payment> credits, and with the assistance of some machinery you bring the weapons back to your ship.`
-
-mission "Derelict Family Investment 1"
-	name "Lost Family Investment"
-	description "Return the credits you found in a derelict ship to the family it belongs to."
-	name "Colin Sawyer's Investment"
-	landing
-	to offer
-		has "derelict family investment"
-	destination "Sundive"
-	on offer
-		conversation
-			`Upon landing on <origin> you take out the text log you recovered alongside the case of credits from the derelict ship. The log reveals the credits were the result of a risky investment in an attempt to buy a better life for the captain of the ship, Colin Sawyer, and his family. You assume that the captain never made it home, and looking further into the personal log you find that the family used to reside on <destination>.`
-			`	Perhaps the family still live there?`
-			choice
-				`	(Attempt to return the credits.)`
-					accept
-				`	(Keep the credits to yourself.)`
-			action
-				payment 325000
-			`	You decide to keep the money. After all, it's not every day that you find a score worth <payment>.`
-				decline
-	on complete
-		conversation
-			`	Upon landing on <planet> you take a transport out to the small farm indicated in the log as the home of Captain Sawyer's family. After knocking on the door of the farmhouse a man opens the door and asks, "Can I help you?"`
-			choice
-				`	"Do you know a Colin Sawyer?"`
-				`	"Do the Sawyers live here?"`
-			`	"Sawyer? Yeah, that's the family that sold me this here farm. If you're looking for them I believe they moved to a more populated planet, own some big corporation now." The man gives you the Sawyer's new place of residence and bids you farewell.`
-
-mission "Derelict Family Investment 2"
-	name "Lost Family Investment"
-	description "Return the credits you found in a derelict ship to the family it belongs to."
-	name "Colin Sawyer's Investment"
-	landing
-	to offer
-		has "Derelict Family Investment 1: done"
-	destination "Foundry"
-	on complete
-		payment 500000
-		conversation
-			`	It doesn't take long to find the Sawyers' home on <planet>. The building makes it clear that the family has done well for themselves. After a quick explanation with the desk clerk that you have something important to give, you take an elevator ride to the penthouse. You ring the buzzer and are greeted by a woman in her late fifties. "A delivery?" she asks.`
-			choice
-				`	"Do you know a Colin Sawyer?"`
-			`	A scowl appears on her face as she spits out a response. "What do you know of my Da? That deadbeat left me and my family with next to nothing."`
-			choice
-				`	"I don't know what happened to him personally, but I found this case of credits and a log explaining how he was trying to invest in a better life for his family."`
-				`	"I believe he died before he was able to bring back his business investment to your family. Here's his personal log, it explains everything."`
-			`	She takes the log from you and quickly scrolls through it, emotion washing over her features as she reads. Eventually she looks up, and with all the anger towards her father gone, she speaks. "Thank you for this. All these years I had believed he had just taken our money and run off. But knowing he had been trying to help is worth more than all the credits in the galaxy. Take them and then some as a reward for bringing me this last piece of him."`
-			`	You leave the building with a total of <payment> credits from both the case and Ms. Sawyer.`
-=======
 
 mission "FW Refugees to Humanika"
 	name "Transport Refugee Family"
@@ -6495,4 +6369,130 @@
 		payment 20000
 		dialog "Penny and Rosa thank you for getting them safely to <destination>, handing you <payment> for your troubles. You wish them and Eduardo the best of luck starting their new life away from a potential war in human space."
 		log "Minor People" "Penny Little, Rosa Perkins, and Eduardo" `A young family who wanted to escape a potential war in human space. Took them to the planet Humanika, where the Quarg let humans settle.`
->>>>>>> 37022606
+
+
+
+mission "Derelict Informer"
+	minor
+	landing
+	source
+		government "Republic" "Free Worlds" "Syndicate" "Neutral" "Independent"
+		not attributes "uninhabited"
+		not system "Rutilicus"
+	to offer
+		random < 4
+	on offer
+		conversation
+			`As you touch down on <origin>, you see that the landing pad next to yours holds a freighter that is practically falling apart. Standing next to it is a man with the grizzled look of an experienced captain.`
+			`	Given the sorry state of his ship he might be in need of assistance.`
+			choice
+				`	(Offer your help.)`
+				`	(Don't help him.)`
+					decline
+			`	The captain notices you approaching, and clearly guessing your intentions, speaks. "Oh don't worry, this ain't my ship."`
+			choice
+				`	"What are you doing with it then?"`
+					goto what
+				`	"Whose is it then?"`
+			`	"Well quite simply, it's nobody's."`
+			choice
+				`	"What are you doing with it then?"`
+				`	"If it isn't yours, why do you have it?"`
+			label what
+			`	An easy, broad smile upon his face tells you he's heard such a question before. "Glad you asked. It's always a pleasure to teach another captain about the niche trade of derelict hunting."`
+			choice
+				`	"Derelict hunting?"`
+					goto confused
+				`	"So you search for abandoned ships?"`
+					goto precisely
+			label confused
+			`	"Derelict hunting involves searching abandoned ship hulls. They usually have a few parts left on them that you can sell for a few credits, and if you're lucky you might even score some rare outfits or the whole hull if it's stable enough. Wouldn't recommend actually using that hull though. They're usually very fragile like this freighter here."`
+			choice
+				`	"So you search for abandoned ships and loot them?"`
+				`	"I get it, you're recycling old ships for profit."`
+			label precisely
+			`	"Precisely. If you want to go hunting for derelicts yourself, they can be rarely found in out of the way uninhabited systems. Good hunting out there." He turns back to his score.`
+				decline
+
+mission "Derelict Treasure Map"
+	description "Follow the treasure map you found in a derelict ship."
+	landing
+	to offer
+		has "derelict treasure map"
+	destination "New Argentina"
+	on offer
+		conversation
+			`Upon landing on <origin> you take out the treasure map you recovered from the derelict ship. The map gives detailed instructions about where the treasure was buried on the sparsely populated world of <destination>. However, the map's creator claims to have obtained some kind of alien weapons that disrupts a ship's electrical systems. The outlandish claim seems to bring doubt to the validity of the map.`
+			choice
+				`	(Follow the map.)`
+					accept
+				`	(Throw the map away, it's probably fake.)`
+					decline
+	on complete
+		conversation
+			`Flying low over <planet> you follow the instructions to an isolated valley where you promptly land and get to digging. After hours of shovelling the hard soil you're met with a thunk as you strike metal.`
+			branch hai
+				has "First Contact: Hai: offered"
+			`	Opening the cache reveals a large store of credits along with the alien weapons the map's owner wrote about. You marvel at their strange design and wonder at their power.`
+			choice
+				`	(Loot the treasure.)`
+					goto end
+			label hai
+			`	Opening the cache reveals a large store of credits along with two Hai Ion Cannons. These must be the alien weapons the map's owner wrote about.`
+			choice
+				`	(Loot the treasure.)`
+					goto end
+			label end
+			action
+				payment 386000
+				outfit "Ion Cannon" 2
+			`	You grab the <payment> credits, and with the assistance of some machinery you bring the weapons back to your ship.`
+
+mission "Derelict Family Investment 1"
+	name "Lost Family Investment"
+	description "Return the credits you found in a derelict ship to the family it belongs to."
+	name "Colin Sawyer's Investment"
+	landing
+	to offer
+		has "derelict family investment"
+	destination "Sundive"
+	on offer
+		conversation
+			`Upon landing on <origin> you take out the text log you recovered alongside the case of credits from the derelict ship. The log reveals the credits were the result of a risky investment in an attempt to buy a better life for the captain of the ship, Colin Sawyer, and his family. You assume that the captain never made it home, and looking further into the personal log you find that the family used to reside on <destination>.`
+			`	Perhaps the family still live there?`
+			choice
+				`	(Attempt to return the credits.)`
+					accept
+				`	(Keep the credits to yourself.)`
+			action
+				payment 325000
+			`	You decide to keep the money. After all, it's not every day that you find a score worth <payment>.`
+				decline
+	on complete
+		conversation
+			`	Upon landing on <planet> you take a transport out to the small farm indicated in the log as the home of Captain Sawyer's family. After knocking on the door of the farmhouse a man opens the door and asks, "Can I help you?"`
+			choice
+				`	"Do you know a Colin Sawyer?"`
+				`	"Do the Sawyers live here?"`
+			`	"Sawyer? Yeah, that's the family that sold me this here farm. If you're looking for them I believe they moved to a more populated planet, own some big corporation now." The man gives you the Sawyer's new place of residence and bids you farewell.`
+
+mission "Derelict Family Investment 2"
+	name "Lost Family Investment"
+	description "Return the credits you found in a derelict ship to the family it belongs to."
+	name "Colin Sawyer's Investment"
+	landing
+	to offer
+		has "Derelict Family Investment 1: done"
+	destination "Foundry"
+	on complete
+		payment 500000
+		conversation
+			`	It doesn't take long to find the Sawyers' home on <planet>. The building makes it clear that the family has done well for themselves. After a quick explanation with the desk clerk that you have something important to give, you take an elevator ride to the penthouse. You ring the buzzer and are greeted by a woman in her late fifties. "A delivery?" she asks.`
+			choice
+				`	"Do you know a Colin Sawyer?"`
+			`	A scowl appears on her face as she spits out a response. "What do you know of my Da? That deadbeat left me and my family with next to nothing."`
+			choice
+				`	"I don't know what happened to him personally, but I found this case of credits and a log explaining how he was trying to invest in a better life for his family."`
+				`	"I believe he died before he was able to bring back his business investment to your family. Here's his personal log, it explains everything."`
+			`	She takes the log from you and quickly scrolls through it, emotion washing over her features as she reads. Eventually she looks up, and with all the anger towards her father gone, she speaks. "Thank you for this. All these years I had believed he had just taken our money and run off. But knowing he had been trying to help is worth more than all the credits in the galaxy. Take them and then some as a reward for bringing me this last piece of him."`
+			`	You leave the building with a total of <payment> credits from both the case and Ms. Sawyer.`