--- conflicted
+++ resolved
@@ -7216,7 +7216,6 @@
 					goto nodanger
 				`	"I'll protect you. Don't worry."`
 					goto protect
-<<<<<<< HEAD
 				`	"We have no choice if you want answers."`
 			`	Ildico nods and then enters the vehicle and you follow behind her.`
 				goto ridealong
@@ -7228,20 +7227,6 @@
 				`	(Follow her in.)`
 			label protect
 			`	Ildico's laughs hard and sheds tears, "You? Protect me?" She wipes her tears as her mirth subsides and her cold intense coutenance reasserts itself. `
-=======
-				`	"We have no choice if you answers."`
-
-			`	Ildico nods and then enters the vehicle and you follow behind her.`
-				goto ridealong
-			
-			label nodanger
-			`	Ildico barks out a laugh. "So naive. We're always in danger. But for answers I will risk it."`
-			`	She carefully checks the inside of the vehicle before carefully climbing in.`
-				goto ridealong
-
-			label protect
-			`	Ildico's laughs hard and sheds tears, "You? Protect me?" She wipes her tears as her mirth subsides and her cold intense countenance reasserts itself.`
->>>>>>> 4e304e45
 			`	"No, <first>. I will protect you." Her voice is deadly serious. She then inspects the inside of the vehicle carfully and takes a seat, "It seems safe. And I need answers."`
 			choice
 				`	(Follow her in.)`
