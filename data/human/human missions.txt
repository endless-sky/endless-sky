--- conflicted
+++ resolved
@@ -5229,7 +5229,192 @@
 			`	You say your goodbyes, leaving to your ship and returning to the stars.`
 				decline
 
-<<<<<<< HEAD
+mission "Wool Smuggling 1"
+	minor
+	name "Pickup at <planet>"
+	description "Head to <destination> to pick up a shipment of 15 tons of woollen goods for delivery to Bloodsea."
+	source
+		near "Muhlifain" 1 3
+	destination "New Kansas"
+	to offer
+		random < 45
+		"cargo space" >= 15
+		not "event: bloodsea joins free worlds"
+		not "event: bloodsea independent"
+	on offer
+		conversation
+			`As you walk around the spaceport, a stout man wearing a fine wool coat approaches you. "Captain, could you help me out with a delivery? I've been asking around the spaceport to get a shipment of woolen goods to another planet, but every merchant I've talked to so far has refused."`
+			choice
+				`	"Where are you taking the goods to?"`
+				`	"How much do I have to carry?"`
+				`	"Sorry, but I'll also have to pass."`
+					decline
+			`	"The cargo's stored on <planet>, so you'll have to go there first to pick up the 15 tons of wool garments." The man hesitates. "Then, take the cargo to Bloodsea. I have a contact there that can pick up the goods and distribute them fairly." You recall that Bloodsea is a lawless world, home to countless bloodthirsty pirates.`
+			choice
+				`	"I'll do it."`
+					goto accept
+				`	"How much are you willing to pay?"`
+					goto payment
+				`	"I'm not interested in risking my hide just to aid pirates."`
+			`	"They aren't all pirates," the man protests. "Most of them are just trying to live their lives away from the Republic, and it's unfortunate that the anarchist lifestyle also attracts criminals. The people living on those planets need clothing as much as you or I do."`
+			choice
+				`	"How much are you willing to pay?"`
+				`	"Fine, I'll do it."`
+					goto accept
+				`	"I'm still not going to do it."`
+					goto decline
+			label payment
+			`	"Two hundred thousand credits for the job." You wonder how he's able to pay so much for a small delivery job.`
+			choice
+				`	"Fine, I'll do it."`
+					goto accept
+				`	"That's not enough for me."`
+					goto decline
+			label accept
+			`	"Great! I'll call up the spaceport workers on <planet> to tell them to load the cargo onto your ship." The man walks away, leaving you to your own devices.`
+				accept
+			label decline
+			`	"Suit yourself, then." He haughtily walks off into the spaceport.`
+				decline
+	on complete
+		dialog `When you land, dock workers begin loading crates with woolen garments on board as arranged. Time to set course for Bloodsea.`
+
+
+mission "Wool Smuggling 2"
+	landing
+	clearance `You talk to the closest thing that Bloodsea has to a spaceport traffic controller, and they agree to let you land.`
+	name "Wool to <planet>"
+	description "Deliver <cargo> to the pirate world of <destination>. Payment will be <payment>."
+	cargo "wool garments" 15
+	blocked `The spaceport workers inform you that you need <tons> of cargo free to pick up the woollen goods intended for <planet>.`
+	source "New Kansas"
+	destination "Bloodsea"
+	to offer
+		has "Wool Smuggling 1: done"
+	on visit
+		dialog phrase "generic cargo on visit"
+	on complete
+		payment 200000
+		dialog `Your cargo of woolen garments is unloaded by several bulky workers led by a one-armed woman. She hands you <payment> for the trouble of transport, then says, "Thanks for the shipment. I know that you captains think that we're all bad, but I'm glad that you were able to aid the more friendly among us.`
+
+
+
+mission "Deal Change 1"
+	minor
+	name "Inheritance to <planet>"
+	description "Deliver <cargo> to <destination>. Payment will be <payment>."
+	cargo "inherited assets" 5
+	source
+		attributes "paradise"
+	destination "Skymoot"
+	to offer
+		random < 35
+	on offer
+		conversation
+			`The spaceport on <origin> is as spirited as ever: to your left, a family wearing floral shirts pull along their luggage, with the man of the family flaunting a souvenir from some far-away planet. To your right, a cleaner whistles a tuneless song while they wipe down a bench.`
+			`	A young man in a prim suit approaches you. "Good day, Captain! Would you mind if I spoke to you for a moment?"`
+			choice
+				`	"I'd be glad to listen."`
+					goto listen
+				`	"No, I'm busy right now."`
+			`	The man frowns. "I see. Well, it's not like I was going to offer you a highly profitable job." He begins to shout while stepping away. "And that job certainly wouldn't have paid hundreds of thousands of credits!"`
+			choice
+				`	"Alright, what do you want?"`
+					goto late
+				`	"Shut the hell up."`
+			`	Seemingly unfazed by your bluntness, the man coolly walks away while saying, "I'm sorry you feel that way, Captain. Perhaps you can assist us at a later date. Farewell."`
+				decline
+			label late
+			`	He smirks as he walks back towards you. "I'm glad that you've changed your mind."`
+			label listen
+			`	The man pulls you aside to talk. "You see, one of our clients recently passed away, and in his will, he divided his property between each of his relatives. The only problem is that one of his family members, his niece, lives all the way down in the Rim. We would like you to deliver her portion of the inheritance, weighing <tons>, to her residence on <destination>. We can pay you <payment> upon completion of the job."`
+			choice
+				`	"I'll do it."`
+					goto agree
+				`	"What did she inherit?"`
+				`	"Sorry, but I don't want to do this job."`
+					goto nope
+			`	"My sincerest apologies, but I'm afraid that is confidential information. Our prioritization of privacy is one of our main selling points."`
+			choice
+				`	"I'll take the job."`
+				`	"I don't like the idea of carrying an unknown cargo. Count me out."`
+					goto nope
+			label agree
+			`	The man smiles. "I'm glad to hear that. We'll have the cargo loaded onto your ship by sundown." He walks away into the spaceport, leaving you to prepare for the journey.`
+				accept
+			label nope
+			`	The man frowns. "I see. Well, I appreciate that you listened to our offer, and I hope that you may assist us at a later date. Farewell." He walks away into the spaceport but doesn't appear to seek out any other captains.`
+				decline
+	on visit
+		dialog phrase "generic cargo on visit"
+	on complete
+		fail "Deal Change 2"
+		payment 100000
+		conversation
+			`You step off your ship and order the spaceport crew to unload your cargo. As you do, a large, fat-lipped woman walks up to you and says in the most exaggerated manner possible, "Oh, thank you so much, Captain! You must have gone through so much trouble to help little old me!" She gasps. "Oh, silly old me! I forgot to tell you who I am! I'm the recipient of the inheritance from <origin>, of course! You have truly made a great contribution to the galaxy!" She chuckles.`
+			choice
+				`	"Thank you?"`
+				`	"Could you tell me what the inheritance is?"`
+			`	Before you can get a single word out, the woman exclaims, "I'll be sure to inform your employers of the wonderful work you've done. Ta ta!" She begins to swagger towards a cream-colored car as her inheritance is loaded into a truck beside it. When you return to your ship's cockpit, you find that <payment> have been deposited into your account.`
+
+
+
+mission "Deal Change 2"
+	landing
+	name "Inheritance to <planet>"
+	description "Instead of bringing the inheritance to Skymoot, deliver it to <destination>. You were promised <payment> for doing so."
+	source
+		attributes "dirt belt" "south" "rim"
+		not planet "Greenrock"
+	destination "Greenrock"
+	clearance `You read out the code on the back of the paper you received and get a green light from Greenrock's authorities, along with a set of coordinates.`
+	to offer
+		has "Deal Change 1: active"
+	on offer
+		conversation
+			`You touch down on <origin>'s surface and step out into the open air. The landing docks are emptier than usual, with only a handful of people walking around. Suddenly, you feel the wind knocked out of you as you collide with another person and fall on the pavement with a thud.`
+			choice
+				`	(Get up and apologize.)`
+				`	(Get up and demand the other person's apology.)`
+			`	You open your mouth as you lift yourself up, only to find that the other person is already gone. As you look around, you spot a piece of paper with writing lying on the ground beside you. You pick up the note and read it:`
+			``
+			`<first> <last>,`
+			`		You are currently carrying five tons of cargo to Skymoot. This cargo has been described to you as an "inheritance," and you have been promised 100,000 credits as payment for the job. Under no circumstances should you allow the cargo to reach the destination. Instead, bring it to <destination>. You will be paid <payment> if you do so. The back of this note has a code you can use to pass through spaceport security.`
+			``
+			`	You flip the paper over and see a string of letters and numbers. The note has no signature, nor anything else to identify the person who wrote it.`
+			choice
+				`	(Keep the note.)`
+					goto accept
+				`	(Throw the note away.)`
+			`	You stand up and crumple the note in your hand before throwing it into a bin. You think you catch a glance of a cloaked figure, but don't meet any more trouble on your way to the spaceport.`
+				decline
+			label accept
+			`	You stand up and stuff the note in your pocket before continuing towards the spaceport.`
+				accept
+	on complete
+		fail "Deal Change 1"
+		payment 500000
+		conversation
+			`You follow the coordinates to a clearing within the forests of Greenrock. Several other ships are present near the landing site, all of which wear pirate colors. A person wearing a cloak steps out of one of the vessels to greet you. "I am glad that you were able to trust us," they say. "My name is not Ci, but you may refer to me as such." A gang of pirates emerges from the foliage around your ship and begin to unload the cargo from your ship.`
+			choice
+				`	(Stay silent.)`
+					goto skip
+				`	"Can I ask you some questions?"`
+			`	One of the pirates near you bares his pointy teeth, but Ci steps forward and raises their hand. "Please forgive the naivety of this captain," they say to the pirate before turning towards you. "I apologize, but I am afraid that I cannot answer your questions. This is a very volatile matter, and any misplaced information could spell death. You are safer knowing as little as possible."`
+			choice
+				`	"I understand."`
+					goto skip
+				`	"I'm taking back the cargo if you're not answering me."`
+			`	Ci gestures towards the pirates around them. "Are you sure that is a wise choice, Captain?" They step closer. "The only reason you are still alive is because it is more convenient than killing you. It would be in your best interests to keep it that way."`
+			choice
+				`	"Okay, I'll stay quiet."`
+					goto skip
+				`	(Pull out my gun.)`
+			`	The moment your hand touches the handle of your gun, you are blinded by bright lights and searing pain. You die before your body falls to the ground.`
+				die
+			label skip
+			`	After a few minutes, the pirates finish unloading the cargo, and Ci steps forward, holding out a credit chip. "<payment>, for making the right choice." Ci and the pirates return to their ships as you take off and head towards the main spaceport of <planet>.`
+
 mission "A dead man's path I"
 	name "Siblings to New China"
 	description "Bring these siblings to New China to hear their father's last will by <date>. They offer to pay you <payment>."
@@ -5421,193 +5606,4 @@
 			`	After he hands you two credit chips of <payment>, you say goodbye to them and leave them in their father's mysterious dome.`
 			to display
 				has "A Dead Man's Path: did not accept old man's sword"
-				decline
-=======
-
-
-mission "Wool Smuggling 1"
-	minor
-	name "Pickup at <planet>"
-	description "Head to <destination> to pick up a shipment of 15 tons of woollen goods for delivery to Bloodsea."
-	source
-		near "Muhlifain" 1 3
-	destination "New Kansas"
-	to offer
-		random < 45
-		"cargo space" >= 15
-		not "event: bloodsea joins free worlds"
-		not "event: bloodsea independent"
-	on offer
-		conversation
-			`As you walk around the spaceport, a stout man wearing a fine wool coat approaches you. "Captain, could you help me out with a delivery? I've been asking around the spaceport to get a shipment of woolen goods to another planet, but every merchant I've talked to so far has refused."`
-			choice
-				`	"Where are you taking the goods to?"`
-				`	"How much do I have to carry?"`
-				`	"Sorry, but I'll also have to pass."`
-					decline
-			`	"The cargo's stored on <planet>, so you'll have to go there first to pick up the 15 tons of wool garments." The man hesitates. "Then, take the cargo to Bloodsea. I have a contact there that can pick up the goods and distribute them fairly." You recall that Bloodsea is a lawless world, home to countless bloodthirsty pirates.`
-			choice
-				`	"I'll do it."`
-					goto accept
-				`	"How much are you willing to pay?"`
-					goto payment
-				`	"I'm not interested in risking my hide just to aid pirates."`
-			`	"They aren't all pirates," the man protests. "Most of them are just trying to live their lives away from the Republic, and it's unfortunate that the anarchist lifestyle also attracts criminals. The people living on those planets need clothing as much as you or I do."`
-			choice
-				`	"How much are you willing to pay?"`
-				`	"Fine, I'll do it."`
-					goto accept
-				`	"I'm still not going to do it."`
-					goto decline
-			label payment
-			`	"Two hundred thousand credits for the job." You wonder how he's able to pay so much for a small delivery job.`
-			choice
-				`	"Fine, I'll do it."`
-					goto accept
-				`	"That's not enough for me."`
-					goto decline
-			label accept
-			`	"Great! I'll call up the spaceport workers on <planet> to tell them to load the cargo onto your ship." The man walks away, leaving you to your own devices.`
-				accept
-			label decline
-			`	"Suit yourself, then." He haughtily walks off into the spaceport.`
-				decline
-	on complete
-		dialog `When you land, dock workers begin loading crates with woolen garments on board as arranged. Time to set course for Bloodsea.`
-
-
-mission "Wool Smuggling 2"
-	landing
-	clearance `You talk to the closest thing that Bloodsea has to a spaceport traffic controller, and they agree to let you land.`
-	name "Wool to <planet>"
-	description "Deliver <cargo> to the pirate world of <destination>. Payment will be <payment>."
-	cargo "wool garments" 15
-	blocked `The spaceport workers inform you that you need <tons> of cargo free to pick up the woollen goods intended for <planet>.`
-	source "New Kansas"
-	destination "Bloodsea"
-	to offer
-		has "Wool Smuggling 1: done"
-	on visit
-		dialog phrase "generic cargo on visit"
-	on complete
-		payment 200000
-		dialog `Your cargo of woolen garments is unloaded by several bulky workers led by a one-armed woman. She hands you <payment> for the trouble of transport, then says, "Thanks for the shipment. I know that you captains think that we're all bad, but I'm glad that you were able to aid the more friendly among us.`
-
-
-
-mission "Deal Change 1"
-	minor
-	name "Inheritance to <planet>"
-	description "Deliver <cargo> to <destination>. Payment will be <payment>."
-	cargo "inherited assets" 5
-	source
-		attributes "paradise"
-	destination "Skymoot"
-	to offer
-		random < 35
-	on offer
-		conversation
-			`The spaceport on <origin> is as spirited as ever: to your left, a family wearing floral shirts pull along their luggage, with the man of the family flaunting a souvenir from some far-away planet. To your right, a cleaner whistles a tuneless song while they wipe down a bench.`
-			`	A young man in a prim suit approaches you. "Good day, Captain! Would you mind if I spoke to you for a moment?"`
-			choice
-				`	"I'd be glad to listen."`
-					goto listen
-				`	"No, I'm busy right now."`
-			`	The man frowns. "I see. Well, it's not like I was going to offer you a highly profitable job." He begins to shout while stepping away. "And that job certainly wouldn't have paid hundreds of thousands of credits!"`
-			choice
-				`	"Alright, what do you want?"`
-					goto late
-				`	"Shut the hell up."`
-			`	Seemingly unfazed by your bluntness, the man coolly walks away while saying, "I'm sorry you feel that way, Captain. Perhaps you can assist us at a later date. Farewell."`
-				decline
-			label late
-			`	He smirks as he walks back towards you. "I'm glad that you've changed your mind."`
-			label listen
-			`	The man pulls you aside to talk. "You see, one of our clients recently passed away, and in his will, he divided his property between each of his relatives. The only problem is that one of his family members, his niece, lives all the way down in the Rim. We would like you to deliver her portion of the inheritance, weighing <tons>, to her residence on <destination>. We can pay you <payment> upon completion of the job."`
-			choice
-				`	"I'll do it."`
-					goto agree
-				`	"What did she inherit?"`
-				`	"Sorry, but I don't want to do this job."`
-					goto nope
-			`	"My sincerest apologies, but I'm afraid that is confidential information. Our prioritization of privacy is one of our main selling points."`
-			choice
-				`	"I'll take the job."`
-				`	"I don't like the idea of carrying an unknown cargo. Count me out."`
-					goto nope
-			label agree
-			`	The man smiles. "I'm glad to hear that. We'll have the cargo loaded onto your ship by sundown." He walks away into the spaceport, leaving you to prepare for the journey.`
-				accept
-			label nope
-			`	The man frowns. "I see. Well, I appreciate that you listened to our offer, and I hope that you may assist us at a later date. Farewell." He walks away into the spaceport but doesn't appear to seek out any other captains.`
-				decline
-	on visit
-		dialog phrase "generic cargo on visit"
-	on complete
-		fail "Deal Change 2"
-		payment 100000
-		conversation
-			`You step off your ship and order the spaceport crew to unload your cargo. As you do, a large, fat-lipped woman walks up to you and says in the most exaggerated manner possible, "Oh, thank you so much, Captain! You must have gone through so much trouble to help little old me!" She gasps. "Oh, silly old me! I forgot to tell you who I am! I'm the recipient of the inheritance from <origin>, of course! You have truly made a great contribution to the galaxy!" She chuckles.`
-			choice
-				`	"Thank you?"`
-				`	"Could you tell me what the inheritance is?"`
-			`	Before you can get a single word out, the woman exclaims, "I'll be sure to inform your employers of the wonderful work you've done. Ta ta!" She begins to swagger towards a cream-colored car as her inheritance is loaded into a truck beside it. When you return to your ship's cockpit, you find that <payment> have been deposited into your account.`
-
-
-
-mission "Deal Change 2"
-	landing
-	name "Inheritance to <planet>"
-	description "Instead of bringing the inheritance to Skymoot, deliver it to <destination>. You were promised <payment> for doing so."
-	source
-		attributes "dirt belt" "south" "rim"
-		not planet "Greenrock"
-	destination "Greenrock"
-	clearance `You read out the code on the back of the paper you received and get a green light from Greenrock's authorities, along with a set of coordinates.`
-	to offer
-		has "Deal Change 1: active"
-	on offer
-		conversation
-			`You touch down on <origin>'s surface and step out into the open air. The landing docks are emptier than usual, with only a handful of people walking around. Suddenly, you feel the wind knocked out of you as you collide with another person and fall on the pavement with a thud.`
-			choice
-				`	(Get up and apologize.)`
-				`	(Get up and demand the other person's apology.)`
-			`	You open your mouth as you lift yourself up, only to find that the other person is already gone. As you look around, you spot a piece of paper with writing lying on the ground beside you. You pick up the note and read it:`
-			``
-			`<first> <last>,`
-			`		You are currently carrying five tons of cargo to Skymoot. This cargo has been described to you as an "inheritance," and you have been promised 100,000 credits as payment for the job. Under no circumstances should you allow the cargo to reach the destination. Instead, bring it to <destination>. You will be paid <payment> if you do so. The back of this note has a code you can use to pass through spaceport security.`
-			``
-			`	You flip the paper over and see a string of letters and numbers. The note has no signature, nor anything else to identify the person who wrote it.`
-			choice
-				`	(Keep the note.)`
-					goto accept
-				`	(Throw the note away.)`
-			`	You stand up and crumple the note in your hand before throwing it into a bin. You think you catch a glance of a cloaked figure, but don't meet any more trouble on your way to the spaceport.`
-				decline
-			label accept
-			`	You stand up and stuff the note in your pocket before continuing towards the spaceport.`
-				accept
-	on complete
-		fail "Deal Change 1"
-		payment 500000
-		conversation
-			`You follow the coordinates to a clearing within the forests of Greenrock. Several other ships are present near the landing site, all of which wear pirate colors. A person wearing a cloak steps out of one of the vessels to greet you. "I am glad that you were able to trust us," they say. "My name is not Ci, but you may refer to me as such." A gang of pirates emerges from the foliage around your ship and begin to unload the cargo from your ship.`
-			choice
-				`	(Stay silent.)`
-					goto skip
-				`	"Can I ask you some questions?"`
-			`	One of the pirates near you bares his pointy teeth, but Ci steps forward and raises their hand. "Please forgive the naivety of this captain," they say to the pirate before turning towards you. "I apologize, but I am afraid that I cannot answer your questions. This is a very volatile matter, and any misplaced information could spell death. You are safer knowing as little as possible."`
-			choice
-				`	"I understand."`
-					goto skip
-				`	"I'm taking back the cargo if you're not answering me."`
-			`	Ci gestures towards the pirates around them. "Are you sure that is a wise choice, Captain?" They step closer. "The only reason you are still alive is because it is more convenient than killing you. It would be in your best interests to keep it that way."`
-			choice
-				`	"Okay, I'll stay quiet."`
-					goto skip
-				`	(Pull out my gun.)`
-			`	The moment your hand touches the handle of your gun, you are blinded by bright lights and searing pain. You die before your body falls to the ground.`
-				die
-			label skip
-			`	After a few minutes, the pirates finish unloading the cargo, and Ci steps forward, holding out a credit chip. "<payment>, for making the right choice." Ci and the pirates return to their ships as you take off and head towards the main spaceport of <planet>.`
->>>>>>> dedd02fc
+				decline