# Copyright (c) 2014 by Michael Zahniser
#
# Endless Sky is free software: you can redistribute it and/or modify it under the
# terms of the GNU General Public License as published by the Free Software
# Foundation, either version 3 of the License, or (at your option) any later version.
#
# Endless Sky is distributed in the hope that it will be useful, but WITHOUT ANY
# WARRANTY; without even the implied warranty of MERCHANTABILITY or FITNESS FOR A
# PARTICULAR PURPOSE.  See the GNU General Public License for more details.

mission "Immigrant Workers"
	description "This young couple wants to start a new life on <destination>."
	minor
	passengers 2
	cargo "luggage and furniture" 2
	to offer
		random < 50
	source "New Iceland"
	destination
		attributes "core"
		attributes "factory" "textile"
	on complete
		payment
		payment 10000
		dialog "The young couple from <origin> pays you and thanks you profusely as they gather up their goods and depart. You wish them the best of luck in their new life on <planet>."
		log "Minor People" "George and Samantha" `George and Samantha used to work on New Iceland before they decided to leave due to Samantha's conditions.`
	on offer
		conversation
			"As you leave your ship and walk toward the cafeteria at the center of the spaceport, you notice a young couple standing near the edge of the landing area next to a cart loaded high with a jumble of boxes and furniture. Like many of the locals, they are both wearing dust masks over their mouths, and the woman is also wearing goggles."
			choice
				"	(Talk to them.)"
				"	(Ignore them.)"
					decline
			"	The couple introduces themselves as George and Samantha. As you shake hands with them, you notice that Samantha's eyes under the goggles are rimmed in red, and she keeps coughing quietly: a dry, careful cough. George explains that they came here several years ago to take jobs in the factories, but the volcanic fumes have been giving Samantha trouble ever since they arrived. They will pay for transport for themselves and their household goods to <destination>."
			choice
				"	(Accept.)"
				"	(Decline.)"
					decline
			"	They thank you for your assistance, and you give them a hand pushing the heavy cart into your cargo bay."
				accept
	on visit
		dialog phrase "generic cargo and passenger on visit"



mission "Pookie, Part 1"
	name "Pookie"
	description "Travel to <destination> and meet Pookie, who is staying with her aunt and may be scared of flying."
	minor
	to offer
		random < 50
	source "Hestia"
	destination "Shroud"
	passengers 1
	cargo "(reserved)" 1
	on offer
		conversation
			`As you walk through the spaceport, you hear a voice behind you, saying, "Excuse me, captain." You turn around and see a woman trying to flag you down. Her hairdo is tall and somewhat confusing; her high heels are also tall and are giving her considerable trouble as she walks towards you.`
			`	"You look like the sort of captain I can trust," she says. "My darling Pookie has been visiting her aunt on Shroud, and it's time for her to come home, but she's not used to space travel and it scares her. I would feel so much better if you could go pick her up and bring her back here. Can you do that for me?" You can't help noticing that the jewelry she's wearing probably costs as much as a small fighter craft. This job sounds easy, and has the potential to be quite lucrative.`
			choice
				"	(Accept.)"
				"	(Decline.)"
					decline
			"	You tell her that you would be glad to assist, and that you can personally assure her that no harm will come to Pookie while on board your ship. She thanks you, and gives you contact information for her aunt in the <system> system."
				accept
	on visit
		dialog `You have reached <planet>, but your escort with the space reserved for Pookie has not arrived! Better depart and wait for your escorts to arrive in this star system.`



mission "Pookie, Part 2"
	name "Pookie"
	landing
	description "Return Pookie the poodle to <destination>."
	source "Shroud"
	destination "Hestia"
	passengers 1
	cargo "chew toys" 1
	to offer
		has "Pookie, Part 1: done"
	on offer
		conversation
			`You called ahead while your ship was landing and agreed to meet Pookie's aunt at the spaceport. She told you, "Meet me outside the shop with the ridiculous sheepskin coats." The shop is not hard to find; the mannequins in the window look like feral sheep with overgrown wool in bad need of grooming.`
			"	The only person standing outside the shop is a tall woman in a suit who is busy making furious marks on some sort of document with a red pen. She has a small poodle on a leash; it is busy nipping the heels of everyone who walks by."
			choice
				"	(Interrupt her.)"
					goto interrupt
				"	(Wait to see if someone else shows up.)"
					goto wait
		
			label interrupt
			`	"Excuse me," you say. She looks up at you with a withering glare. "I'm looking for someone named Pookie."`
				goto response
		
			label wait
			`	Eventually she looks up from the paper and sees you standing there. "Are you Captain <last>?" she asks. You nod.`
				goto response
		
			label response
			`	"Thank heavens," she says. "She's all yours." She hands you the leash and a large bag that appears to be full of chew toys. "Here are her toys, her food, and her... outfits. Which she hates. Feed her twice a day, or she will go berserk. Do not feed her more than twice a day, or she will throw up..."`
			`	As she continues rattling off instructions, you ask, "Wait, Pookie is the dog?"`
			`	"Short for 'Pocahontas,"' she explains. "Good luck, and I hope my sister pays you well." She walks away. There's nothing else you can do but bring Pookie back to your ship, where she immediately lifts her leg against the landing strut.`
				accept
	on visit
		dialog `You have reached <planet>, but your escort carrying Pookie has not arrived! Better depart and wait for your escorts to arrive in this star system.`
	on complete
		payment 80000
		dialog "In the past few days, Pookie has barked incessantly and thrown up several times despite being fed perfectly on schedule, and the room you've been keeping her in will likely smell like dog urine for months. You are all too happy to return her to her owner, who pays you <payment>."
		log "Minor People" "Pocahontas (Pookie)" `A dog...`
		


mission "Smuggler's Den, Part 1"
	name "Refugees to <planet>"
	description "You met Joe and Maria, a young couple with a newborn baby, on the Smuggler's Den station. They want to start a new life on <destination>."
	minor
	source "Smuggler's Den"
	destination "Arabia"
	passengers 2
	on offer
		conversation
			`You wander into one of several dimly lit, smoke-filled bars near your docking bay. Soon after you sit down, a pair of hooded figures stand up and begin moving toward you. They aren't carrying any visible weapons, but on a station like this one there's a good chance that everyone you meet has a concealed gun. One of them is carrying a bundle wrapped in cloth. You can't see their faces.`
			choice
				`	(Get out of here.)`
				`	(Wait and see what they want.)`
					goto meet
			
			`	You've heard too many stories of kidnappings and murders on this station to be willing to take any risks. You quickly get up and leave the bar, and walk down the passageway back toward your ship. Glancing behind you, you see that the hooded figures have decided not to follow you.`
				decline
			
			label meet
			`	The hooded figures turn out to be a boy and a girl, both perhaps thirteen or fourteen years old. The bundle in the girl's arms is a baby. "Are you a captain?" the boy asks.`
			`	"Yes," you say.`
			`	"We're looking for passage off-world," he says. "My cousin works in the refineries on Arabia, and I'm hoping he can get me a job there."`
			choice
				`	"I don't want to be involved in anything illegal. Are you in some sort of trouble with the law?"`
					goto legal
				`	"Well, how much would you be able to pay me?"`
					goto payment
			
			label legal
			`	The boy grins. "No, not at all. I mean, aside from the fact that we're pirates."`
			`	Seeing the incredulous look on your face, the girl says, "Members of a pirate gang. Crew on a pirate ship. Captains are usually older, but most of the pirate ships you see out there are crewed by kids like us. It's a hard place to grow up. We want something better for our daughter."`
				goto search
			
			label payment
			`	They are silent for a long moment, looking down at the table. Finally, the boy says, "We're crew on a pirate ship, hardly better than slaves. The captain keeps our wages. We don't get paid anything unless they agree to let us go. But if you help us start a new life, we'll work hard and some day we'll pay you back."`
			`	The girl adds, "You don't know what it's like for a little girl to grow up on a pirate ship. We want something better than that for our daughter."`
			
			label search
			`	As you are conversing a bearded man and a rough-looking teenage boy enter the bar and begin looking around the room. "That's our captain," she says. "Please, you have to help us. There's a service tunnel that connects to the back entrance of the bar. We can escape through there."`
			`	You've heard of these service passageways: the most dangerous part of this lawless station, dimly lit and seldom traveled, except by drug addicts and prostitutes. This whole thing might just be a ruse to lure you into one, where they can attack you without anyone interfering. "No," says the boy, "if we head for the service tunnel, they'll be sure to notice us. Let's just stay at the table until they go away."`
			`	The baby begins to cry, softly, and she bounces it gently, trying desperately to quiet it. "Shh. Shh." For the moment, it falls silent.`
			choice
				`	(Try the service tunnel.)`
					goto tunnel
				`	(Wait.)`
					goto outside
				`	"I'm sorry, this isn't worth risking my life for. I'm leaving."`
	
			`	You stand up and leave. The men in the doorway make no effort to stop you.`
				decline
			
			label `tunnel`
			`	The boy stands up. "Wait ten seconds, then head to the tunnel," he says. He walks into the bathroom, which is right next to the back entrance that she pointed out. You wait for a few seconds, then stand up. "Don't run," says the girl. "Walk slowly. Pretend. You've had a bit too much to drink. We're headed out back to find some privacy." You don't dare look behind you to see if the men in the doorway are watching you.`
			`	Finally, you reach the back entrance, and she spins the wheel to unlock it. The hinges squeal, but it opens enough for you to squeeze through. You find yourselves in a narrow corridor lit only by flickering sodium lamps. In the yellow lamplight her face and hands look pale, jaundiced. The floor of the corridor is littered with beer bottles and discarded hypodermic needles. To one side of the door are several over-stuffed trash cans. As you step into the corridor, a rat scurries away into the darkness.`
			`	A few seconds later, watching through the open airlock, you see the boy walk out of the bathroom. He can't help stealing a quick glance towards the men in the doorway, after which he quickly ducks through the airlock and slams the door shut. "Run!" he whispers.`
			`	You begin running down the corridor, in the direction of your ship. You pass a man, slumped over in a corner; there is no time to see if he is dead, or just sleeping. In places the lights have gone out, and it is so dim that you can barely see the floor beneath you. Your footsteps pounding on the metal decking ring terribly loud up and down the empty hallway.`
			`	Eventually the passageway widens out into a maintenance room, full of humming equipment and large tanks. You duck behind one of them and listen for sounds of pursuit. "I think we're safe," says the boy. He walks over to another airlock door on the opposite wall and tugs it open. Light pours in, almost blinding at first. You are looking out into the rimway, the main passage in this ring of the station. Crowds of people are walking past, paying no attention to you. He glances quickly in both directions, then gestures for you to follow.`
				goto ship
			
			label outside
			`	You wait at the table, pretending that you are busy placing a drink order. The men at the door do not leave. Instead, they step into the room and begin circling around the edge of it. "What berth is your ship in?" asks the boy. You tell him. "Wait ten seconds, then follow," he says. He stands up and walks through the door. The searchers glance at him as he leaves, but they must be looking for two people together, because they ignore him.`
			`	The searchers approach the bar and begin talking to one of the bartenders. You and the girl stand up. "Walk slowly," she hisses under her breath. "Saunter. Don't run." You put an arm around her shoulders and do your best to act like an ordinary bar patron headed home with a new friend after having a bit too much to drink. You don't dare to glance at the bar to see if you are being watched.`
			`	Finally you reach the door. You are in the rimway, the main passage in this ring of the station. It is crowded and brightly lit. You quicken your pace slightly and begin walking toward your ship, still afraid that if you break into a run, you will attract attention. The girl keeps glancing at the shop windows that you pass by: checking the reflection to see if anyone is following you. "They're leaving the bar," she says. And then, "They're walking in the other direction. I think we're safe."`
			`	You pass a narrow doorway, probably an entrance to one of the service tunnels. The boy is standing there, holding a gun by his side. His grim expression softens somewhat when he sees you approaching.`
				goto ship
			
			label ship
			`	You quickly make your way back to your ship. As soon as the door has closed behind you, all three of you breathe a sigh of relief. A second later, the baby begins to wail, loudly. As you show them to their bunks, they introduce themselves as Joe and Maria; the baby's name is Jesse. "I don't know how to thank you," says Maria.`
			`	"Please don't take too long leaving the station," adds Joe. "But, I think we'll be safe here until you're ready to leave. There's no way they can search all the ships at the dock."`
				accept
	on visit
		dialog `You land on <planet> and look for Joe and Maria, but you realize that they were in one of your escorts that has not yet entered the system. Better depart and wait for them.`



mission "Smuggler's Den, Part 2"
	landing
	name "Refugees to <planet>"
	description "Joe and Maria were unable to find work on <origin>. Take them to <destination> to see if they can get a job there."
	destination "Millrace"
	passengers 2
	to offer
		has "Smuggler's Den, Part 1: done"
	on offer
		conversation
			`As soon as you have landed, Joe finds a computer terminal and tries to look up his cousin who works here, but with no success. You go with him to the company office, where after a short wait you are ushered in to meet with a foreman. After Joe introduces himself, the man says, "I'm really sorry to tell you this, but Leroy died in a refinery fire several months ago."`
			`	Joe is crestfallen. After a long silence, you say, "Sir, do you have any work available for Joe? He and his family were hoping to be able to put down roots here."`
			`	"I'm sorry," says the foreman, "but we've had a ton of immigrants recently. The waiting list for new jobs is about five months long. They could stay here and hope for the best, but if they need work right away, they would be better off going to one of the Syndicate worlds, like <planet>."`
			choice
				`	(Volunteer to take them to <planet>.)`
				`	(Leave them here and hope for the best.)`
					decline
			
			`	Despite his shock and grief, Joe is quite grateful. "You know we can't pay you, right?"`
			`	"Don't worry about it," you say. You return to your ship and tell the bad news to Maria.`
				accept
	on visit
		dialog `You land on <planet> and look for Joe and Maria, but you realize that they were in one of your escorts that has not yet entered the system. Better depart and wait for them.`
	on complete
		event "smuggler's den: payment" 365
		log `Helped two teens named Joe and Maria and their daughter Jesse to escape their pirate captain. Dropped them off on Millrace where they'll start a new life.`
		conversation
			`You help Joe and Maria, and their daughter Jesse, to carry their few belongings down to the immigration desk, where a clerk lists the job openings available and asks them each to fill out a skill survey. Maria says, "Captain <last>, I don't know how to thank you, but I promise you that once we've got steady jobs, we'll save up and pay you our fare for transporting us here."`
			`	You wish them the best of luck, and return to your ship.`

event "smuggler's den: payment"



mission "Smuggler's Den: Payment"
	landing
	source
		government "Republic" "Free Worlds" "Syndicate" "Quarg" "Neutral"
		near Sol 100
	to offer
		has "event: smuggler's den: payment"
	
	on offer
		payment 35000
		conversation
			`When you land, you are surprised to find a message waiting for you from Joe and Maria, the young couple you transported from Smuggler's Den to Millrace a year ago to help them and their baby escape their lives as pirate crew members. "Dear Captain <last>," they write, "we promised you we would save up enough money to pay you back for transporting us. Attached is <payment>. Thank you for giving us a chance at a new life." They've also enclosed a picture of themselves and their baby Jesse, who is now more than a year old.`
				decline



mission "Smuggler's Den: Follow Up"
	invisible
	landing
	source Millrace
	to offer
		has "Smuggler's Den: Payment: offered"
	
	on offer
		conversation
			`As you're coming in for a landing, you realize that Millrace is where Joe and Maria live, the couple you transported from Smuggler's Den. They recently wrote to you thanking you for helping them to begin a new life. Do you want to stop by and see how they are doing?`
			choice
				`	(Yes.)`
				`	(No.)`
					decline
			`	You contact Joe and Maria and they say they would definitely enjoy seeing you. On your way to the workers' barracks where they live, you stop by a small store and buy some chocolate, plus bread and fresh fruit and some canned goods you think they would be able to use. They thank you for coming and welcome you into their home. Jesse is continuing to grow up, and they have another baby too, now. Joe says the work in the factories is exhausting, and the hours are long, but they never need to worry about where their next meal will come from, or what they'll be required to do to earn it. You leave feeling very glad that you have been able to make such a difference in someone's life.`
				accept
				
	on accept
		log `Visited Joe and Maria on Millrace. Life is tough, but they are doing far better now than they were on a pirate ship. Jesse has grown and the couple already has another baby to look after.`
		log "Minor People" "Joe and Maria" `Two teenagers who were under the employs of pirates, the couple wanted your aid with an escape from their lives and after a time have informed you that they are now living in relative peace where you left them on Millrace.`
		fail



mission "Expedition to Hope 1"
	name "Expedition to Hope"
	description "Transport a team of scientists to the abandoned world of <planet>, where they will be placing some meteorological equipment."
	minor
	source
		near Wei 2 8
		attributes "dirt belt"
	destination Hope
	to offer
		random < 40
	cargo "scientific equipment" 4
	passengers 4
	
	on offer
		conversation
			`A group of scientists approaches you and asks if you would be willing to take them to the abandoned planet of Hope, and then back home from there. "The transport we'd arranged for bailed out on us at the last moment," says their leader, a middle-aged man wearing thick-rimmed glasses.`
			choice
				`	"Sure, I'd be glad to help."`
					goto yes
				`	"What sort of research are you doing?"`
				`	"Sorry, I don't have space for you."`
					decline
			`	"You probably know about the supervolcano that forced the evacuation of Hope some decades ago," he says. "My family lived on Hope back then. We want to measure how much ash is still in the air, to see how long it will be before the glaciers recede and the planet is habitable again."`
			choice
				`	"That sounds like a worthy cause. I'd be glad to transport you."`
					goto yes
				`	"Sorry, I'm not going to be headed in that direction any time soon."`
					decline
			label yes
			`	"Thank you," he says. You help them to load their meteorological equipment onto your ship.`
				accept
	
	on visit
		dialog `You enter the atmosphere of <planet>, but realize that the scientists and their equipment were on one of your escorts who hasn't entered the system yet. Better depart and wait for them.`
	on complete
		payment 40000



mission "Expedition to Hope 2"
	landing
	name "Expedition to Hope"
	description "Transport the team of scientists home to <destination>."
	source Hope
	destination
		distance 2 5
		government Republic "Free Worlds" Neutral
	to offer
		has "Expedition to Hope 1: done"
	passengers 4
	
	on offer
		conversation
			`You fly around the planet to several different sites that the scientists have identified as good places for their equipment. They also make some deep radar scans of the glaciers. "That's my old house, down there," says one of the scientists, pointing to the radar picture of one of the buried villages. "Under thirty meters of ice, now."`
			`	The lead scientist hands you forty thousand credits, and says, "Here's the first part of your payment. Now we need to get home to <planet>. I'll pay you the rest once we get there."`
				accept
	
	on visit
		dialog `You land on <planet>, but realize that the scientists and their equipment were on one of your escorts who hasn't entered the system yet. Better depart and wait for them.`
	on complete
		payment 40000
		dialog `You drop the team of scientists off on <planet>. They thank you for helping them out, and pay you <payment>.`



mission "Transport Workers A"
	name "Transport Family"
	description "Transport this family to <destination>, where they hope that steady work will be easier to come by."
	minor
	source
		attributes "dirt belt"
	destination
		government "Syndicate"
		attributes "factory"
	to offer
		random < 5
	passengers 4
	cargo "household goods" 2
	
	on offer
		dialog `In one of the corners of the spaceport, you meet a family with two kids, and a pile of trunks and boxes spread out next to them. They tell you that they are trying to book passage to <planet>. "Work has gotten way too hard to come by here," explains the father. "I've had seven different jobs in the past year, and none of them lasted more than a month. So we thought we'd try our luck on a Syndicate world."`
	
	on visit
		dialog phrase "generic cargo and passenger on visit"
	on complete
		payment
		payment 20000
		dialog `You drop off the family from <origin>, and wish them the best of luck on <planet>. They seem optimistic, and their kids are still quite excited about having taken their first ever space journey. You're sure that they will be remembering this trip for years to come. Their parents thank you, and pay you <payment>.`



mission "Transport Workers B"
	name "Transport Worker"
	description `This young man is headed to the factories on <destination>. He says he wants to save enough money to be able to ask his "true love" to marry him.`
	minor
	source
		attributes "dirt belt"
	destination "Maker"
	to offer
		random < 5
	passengers 1
	
	on offer
		conversation
			`As you are walking through the spaceport, a young man approaches you and says, "Excuse me, Captain. Is there any chance you're traveling towards the Core?" He's probably in his late teens, barely more than a kid.`
			choice
				`	"I'm sure I could work that into my plans. Where are you headed?"`
				`	"You're traveling all by yourself? You aren't in any trouble, I hope?"`
				`	"Sorry, I don't expect to be headed that way any time soon."`
					decline
			`	"Well, here's the story," he says. "My girlfriend's father won't let us get married until I have some money saved up. They say there's plenty of jobs to be had on <planet>. So I'm headed there to put down roots and get myself established, then in a year or two she can come and join me."`
			choice
				`	"I'd be glad to take you there."`
					goto thanks
				`	"Are you sure about that? I've heard some bad things about the Syndicate's company towns."`
					goto towns
				`	"Do you really think she's going to wait around for you?"`
					goto wait
			label towns
			`	"Me too," he says, "but it's a lifetime of steady work, and you know how hard that is to come by in this part of the galaxy. Can you help me out?"`
				goto choice
			label wait
			`	"She'll be true to me," he says, with absolute confidence.`
				goto choice
			label choice
			choice
				`	"Okay, I'll take you to <planet>."`
					goto thanks
				`	"Sorry, I'm not headed in that direction."`
					decline
			label thanks
			`	"Thank you, Captain," he says, shaking your hand. You bring him aboard your ship and show him to one of the empty bunks.`
				accept
	
	on visit
		dialog phrase "generic cargo and passenger on visit"
	on complete
		payment
		payment 10000
		log `Transported a teenage boy to Maker so that he can work to marry his girlfriend.`
		dialog `You drop off the young man from <origin> who is hoping to find work and save enough money for his girlfriend to join him. "Good luck," you say. "Be wise. Don't let yourself get into debt." He thanks you, and pays you <payment>.`



mission "Transport Workers C"
	name "Farming Family"
	description "Transport this family of farmers, and their livestock, to <destination>."
	minor
	source
		attributes "dirt belt"
		attributes "farming"
	destination
		government "Syndicate"
		attributes "farming"
	to offer
		random < 15
	passengers 5
	cargo "farm animals" 10
	
	on offer
		conversation
			`On the dirt near your landing pad is parked a large wagon, hitched to a draft horse and loaded down with furniture and various farming implements. A family is gathered in the shade of the cart, and several goats and sheep are tied up behind it. Do you approach them and find out where they are headed?`
			choice
				`	(Yes.)`
				`	(No, I'm not interested in carrying livestock in my shiny new space ship.)`
					defer
			`	The farmers introduce themselves as Jim and Annette Patterson; their kids are Erin, Kyle, and Sarah. "Any chance you've got space for some livestock?" asks Jim. "The droughts the last few years have been fierce, and we're hoping to start a new homestead on <planet>."`
			choice
				`	"Sure, I'd be glad to take you there."`
					accept
				`	"Sorry, that's way too far from here."`
					decline
	
	on visit
		dialog phrase "generic cargo and passenger on visit"
	on complete
		payment
		payment 10000
		dialog `You drop off the Pattersons, the farm family from <origin>, and help them to unload their wagon and cattle from your cargo hold. They thank you, and Jim pays you <payment>.`
		log "Minor People" "Jim and Annette Patterson" `An unusual family who needed you to make a very unconventional trip with a sizeable number of farm animals that had to be kept happy in an enclosed area of your spaceship.`



mission "WR Star 1"
	name "Star Research"
	description "Fly through the <waypoints> system with this team of scientists, then return them to <destination>."
	minor
	source
		attributes "deep"
		attributes "urban" "research"
	waypoint "Ildaria"
	to offer
		random < 20
	passengers 3
	cargo "sensors" 2
	
	on offer
		dialog `A group of scientists approaches you and asks if you will be headed to the Rim any time soon. "We're doing research on Wolf-Rayet stars," they explain, "and we're hoping to find a captain who can do a fly-by of <waypoints>." Scientific research in the Deep is notoriously well-funded, so they will probably pay you quite well.`
	
	on visit
		dialog phrase "generic missing waypoint or cargo and passengers"
	on complete
		payment 250000
		dialog `The team of scientists thanks you for bringing them to <waypoints> and back, and pays you <payment>. They seem eager to get back to their lab and start analyzing their measurements.`



mission "There Might Be Riots 1"
	name "Transport band to <planet>"
	description `Give the band "There Might Be Riots" a ride to <destination>.`
	minor
	source
		near Tarazed 5 10
		government "Republic" "Free Worlds" "Neutral"
	destination "Wayfarer"
	cargo "musical equipment" 4
	passengers 8
	to offer
		random < 15
	
	on offer
		conversation
			`A woman in a well-tailored suit approaches you. "Captain <last>?" You nod. "Are you available for a transport job?" she asks.`
			choice
				`	"What is it?"`
				`	"Not right now."`
					defer
			`	"My name is Becca," she says. "I'm a stage manager for a band, and the transport we had under contract bailed out on us. Any chance you could take us to <destination>? Given the circumstances, we can pay quite well."`
			choice
				`	"Sure!"`
				`	"Sorry, I'm not headed in that direction right now."`
					decline
			`	"Great," she says, "I'll tell the boys to start loading their gear into your ship." About a half an hour later the road crew begins carting instruments and amplifiers into your cargo hold. Soon after that, you hear the roar of a crowd in the distance and another group of men comes running into your ship. "We're with the band," they say. "Quick, shut the hatch." Half a minute later, a mob of people has surrounded your ship and a few of them are even climbing on top of it. It takes you a second to realize they're not angry or bent on destruction - they're just a group of crazy fans.`
			`	"Happens everywhere we go," says one of the musicians, calmly, as he watches a video feed of the mob on one of your monitors. He tells you that he's Ulrich, the lead singer. Then he introduces the rest of the singers and musicians.`
			choice
				`	"Pleased to meet you all. What's the name of your band?"`
			`	"Oh," Ulrich says, "we call ourselves, 'There Might Be Riots.'"`
			`	Eventually, the spaceport police arrive and disperse the crowd, and the band settles in for their trip to <destination>.`
				accept
	
	on visit
		dialog `You arrive on <planet>, but realize that your escort carrying the band and their supplies has not arrived yet. Better depart and wait for your escorts to enter the system.`
	on complete
		payment
		payment 100000
		log `Dropped the famous band "There Might Be Riots" off on Wayfarer. They drew quite the crowd, and paid very well.`
		conversation
			`You drop off the band "There Might Be Riots" on <destination>. Along the way, you got to hear some of their music, which is mostly characterized by frenzied instrumentals, a very energetic brass section, and bizarre lyrics. One day while you were in transit, they nearly drove you insane by playing their catchy but nonsensical song "Henhouse In Your Soul" for four hours straight, but other than that they have been good passengers, and their stage manager gives you an incredibly generous payment of <payment>.`
			`	"We've already got a gig lined up for tonight," says Ulrich. "Want to come? We'll give you free tickets." Given how well they just paid you, it might be worth going just to build a relationship with the band, even if not for the music itself.`
			choice
				`	"Sure!"`
				`	"Sorry, I've got other things to do."`
					decline
			`	The band is even louder in concert than they were when practicing in the confines of your ship. About thirty minutes into the concert, the energy of the crowd and the surreal lyrics finally begin to soak in, and rather than seeming meaningless their music feels fraught with meaning that hovers just beyond your grasp.`
			`	Finally the band announces that their last song will be "Sad Archie." You've never heard of it, but the fans scream in approval. It's a slow, ballad-like song about a man named Archie who lives forever and is sad because the friends he makes all grow old and die. Archie has a pet dragon, and he builds a beautiful house for the dragon, but the dragon dies young. Archie is so sad seeing the dragon's house empty and gathering dust that he rents it out to some friends, but they fight with each other and trash the place. The story makes no sense, but some of the fans are wiping away tears as the song ends.`
			`	Becca, who is sitting next to you in the VIP section, says, "We learned years ago that we need to end every concert with a sad song. Otherwise the fans leave with way too much energy and start destroying public property."`
			`	The concert ends, and you say goodbye to the band. They say they'll be in touch if they ever need a ride again.`



mission "There Might Be Riots part 2"
	name "Transport band to <planet>"
	description `Give the band "There Might Be Riots" a ride to <destination>.`
	minor
	source
		government Syndicate
	destination "Prime"
	cargo "musical equipment" 4
	passengers 8
	to offer
		has "There Might Be Riots 1: done"
		has "Deep Archaeology 5: done"
		random < 30
	
	on offer
		conversation
			`As you walk through the spaceport, you see a large crowd gathered outside a small pub, and hear the unmistakable music of There Might Be Riots from inside. The concert seems to be just winding down. Do you want to wait around and say hello to them?`
			choice
				`	(Okay.)`
				`	(Not right now.)`
					defer
			`	"<first>!" says Ulrich, when they see you. "What luck! We're doing a concert tonight on landing pad ninety-four, part of our 'Trouble on the Tarmac Tour.' We're going to need a lift to <planet> right after the concert. Or possibly in the middle of it. Can you help us out?"`
			choice
				`	"Okay. But why the hurry to leave?"`
					goto okay
				`	"Sorry, I've got other plans."`
			`	"Please," he says, "I'm serious. You'll be saving our skins. Whatever else you've got, it's not this important."`
			choice
				`	"Okay, I'll do it. Why's it so urgent?"`
				`	"Sorry, I really don't want to work with you guys anymore."`
					decline
			label okay
			`	"You'll see," he says. "You should park your ship right behind us in case the natives get restless and we need to skedaddle."`
			`	With some trepidation, you sit by the hatchway of your ship and watch as the band sets up directly outside it and the concert begins. Nothing seems out of the ordinary until the band introduces a song called "Gluttony," and you can feel a sudden tension fill the air. The Syndicate security guards, who until now have been standing at the periphery of the landing pad, begin to disperse themselves throughout the crowd.`
			`	It's a song about a man who will die if he ever stops eating, so he eats more and more and grows bigger and bigger. A second after you realize that the whole thing is a thinly veiled critique of the Syndicate, a group up front unrolls a banner that reads "End Wage Slavery!" and begins shouting and chanting slogans. As the band plays on, there is some sort of scuffle at the back of the crowd, and then you see stun guns begin to flash, and rising plumes of what you would guess is tear gas.`
			`	As the demonstrators are driven away, a group of guards approach you. "What is your connection to these musicians?" they ask.`
			choice
				`	"I'm just their transport. They're paying me to carry them to their next destination."`
					goto transport
				`	"They're friends of mine. Why? They haven't done anything illegal, that I can see."`
			`	"Be careful what friends you choose," says the guard, "or you might find that no one in this sector will offer you any jobs. Now, get them packed up and get out of here." You have no choice but to leave the planet immediately...`
				launch
			label transport
			`	"Then I suggest you do your job and transport them. Immediately." The guards leave. As soon as the band is packed up, you leave the planet...`
				launch
	
	on visit
		dialog `You arrive on <planet>, but realize that your escort carrying the band and their supplies has not arrived yet. Better depart and wait for your escorts to enter the system.`
	on complete
		payment
		payment 200000
		conversation
			`As generous as before, the band pays you generously: <payment>. "Where will you be going next, from here?" you ask.`
			`	"Who knows," says Ulrich. "Our music has taken us throughout human space, and beyond."`
			choice
				`	"What do you mean, 'beyond' human space?"`
				`	"Well, I'll look forward to the next time we meet."`
					accept
			`	Ulrich launches into a story. "Years ago when the band was young and we had a month off in between gigs, we found an old gray merchant captain with a glass eye and asked him to transport us to one of the Paradise Worlds for an extended 'drug vacation,' if you know what I mean. He said, 'Boys, why don't you leave the drugs behind, and I'll take you on a real mind-altering trip,' and a few days later we were playing a concert on this world where the people were giant squirrels. They loved our music, too. Never did find anyone who could take us back there, though."`
			branch known
				has "First Contact: Hai: offered"
			`	You're tempted to laugh, but he sounds serious. "Well," you say, "if I ever find a planet of intelligent squirrels, I'll be glad to take you guys there." You help them to unload their stuff, and say goodbye for now.`
				accept
			label known
			apply
				set "met hai before TMBR"
			`	"It sounds like you were visiting Hai space," you say, and you describe the aliens who live beyond the wormhole. "Yeah, that would be them," says Ulrich. "I'd love to go back there some time, but for now we have commitments closer to home." You help them to unload their stuff, and say goodbye for now.`
				accept



mission "There Might Be Riots part 3A"
	name "Transport band to <planet>"
	description `Give the band "There Might Be Riots" a ride to <destination>.`
	minor
	source
		attributes "dirt belt" "south" "rim"
		government "Republic" "Free Worlds" "Neutral"
	destination "Pilot"
	clearance
	infiltrating
	cargo "musical equipment" 4
	passengers 8
	to offer
		has "There Might Be Riots part 2: done"
		has "First Contact: Hai: offered"
		random < 30
	
	on offer
		conversation
			`As you walk through the spaceport, you see a distinctive group of people lugging a collection of instruments: the band There Might Be Riots. Would you like to see if there is anything more you can do for them?`
			choice
				`	(Yes.)`
				`	(Not right now.)`
					defer
			`	They're very happy to see you. "You always seem to have amazing timing," says Ulrich. "We were just wondering who could transport us to a... gig of sorts... up north, and then you come along. Any chance you could take us to <destination>?"`
			`	You've heard of that planet. "The weapons testing world for Lovelace Labs?" you ask. "I'm surprised you'd be able to find a big audience there."`
			`	"Oh, we'll have an audience, all right," he says. "We've just put out a new album called 'Songs for the End of Civilization.' A war protest album. We want to film ourselves playing a concert right in the middle of the missile testing range. Of course, we'll probably end up running out of there with Republic Intelligence nipping at our heels. What do you say?"`
			choice
				`	"Sorry, that's further than I'm willing to go for you guys."`
					goto no
				`	"Sounds like a worthy cause. Count me in!"`
					goto yes
				`	"You're going to do a concert on ground that could be littered with unexploded ordnance?"`
			`	"Yeah. What an adventure!" he says. "Come on, it will be worth it."`
			choice
				`	"Sorry, that's further than I'm willing to go for you guys."`
					goto no
				`	"Sounds like a worthy cause. Count me in!"`
					goto yes
			label no
			`	"Are you sure?" he asks. "We'll pay you with more than just money. Do this for us, and I'll share a story with you that very few have heard."`
			choice
				`	"Sorry, but it's still a 'no.'"`
					decline
				`	"Okay, I'm intrigued. But it still sounds risky."`
			label yes
			branch known
				has "met hai before TMBR"
			`	"Great," he says. "Now, the only question is where we'll go afterwards until the fuss dies down. Say, did you ever find that planet of squirrel people? We'd love to go back there."`
			`	"Yes," you say, "they're called the Hai. They live in a whole big region to the north."`
				goto end
			label known
			`	"Great," he says. "Now, the only question is where we'll go afterwards until the fuss dies down. I was thinking it'd be a great chance for our band to reconnect with the squirrel people - what did you call them?"`
			`	"The Hai," you say.`
			label end
			`	"Excellent," he says. "We go thumb our noses at the military-industrial complex, then you take us to stay with the peaceful squirrel people where the government won't bother us."`
			`	Once more, they begin loading their stuff onto your ship, while you chart a course to <destination>.`
				accept
	on visit
		dialog `You arrive on <planet>, but realize that your escort carrying the band and their supplies has not arrived yet. Better depart and wait for your escorts to enter the system.`



mission "There Might Be Riots part 3B"
	landing
	name "Transport band to <planet>"
	description `Avoid the Navy combat drones and give the band "There Might Be Riots" a ride to <destination>.`
	source "Pilot"
	destination "Allhome"
	cargo "musical equipment" 4
	passengers 8
	to offer
		has "There Might Be Riots part 3A: done"
	
	on offer
		conversation
			`You bring your ship to a gingerly landing in a section of the testing range that doesn't look too pockmarked with craters, and the band begins setting up their equipment and video cameras. "This is great," says Ulrich. "We'll be broadcasting live over the Net. It's time people started asking why the government thinks it needs all these weapons of war."`
			`	The band plays through about a third of their set without any evidence that the locals even know you are here, which is surprising for such a tightly secured planet. Then, right in the middle of a particularly crunchy anti-war song, your long-range radar picks up something: a large number of ships approaching from a hundred kilometers away.`
			choice
				`	"Guys, I think we should get out of here."`
				`	"We've got ships incoming. Could be trouble."`
					goto ships
			`	The band stops playing. Ulrich turns to the cameras and says, "For all our fans out there, we'll be back after a brief intermission." Then he walks over to you and says, "What is it?"`
			`	"Ships incoming," you say.`
				goto bad
			label ships
			`	The band stops playing. Ulrich turns to the cameras and says, "For all our fans out there, we'll be back after a brief intermission." Then he walks over to you.`
			label bad
			`	"Did they hail us?" asks Ulrich.`
			`	"No," you say.`
			`	He swears, then shouts to the rest of the band, "Gentlemen, time to pack it up posthaste, before we get turned into a tragic industrial accident!"`
			`	The band has just packed the last of their equipment away when the ships come into view. It's a swarm of unpiloted combat drones, and they seem to be engaged in mock combat with each other. But, their flight path is taking them straight in your direction. You power up your shields just as the first of the drones decide that your ship is a valid target for their lasers...`
				launch
	
	npc
		government "Team Red"
		personality heroic nemesis
		fleet
			variant
				"Combat Drone" 15
	npc
		government "Team Red"
		personality waiting heroic
		fleet
			variant
				"Combat Drone" 20
	npc
		government "Team Blue"
		personality waiting heroic
		fleet
			variant
				"Combat Drone" 35
	
	on visit
		dialog `You arrive on <planet>, but realize that your escort carrying the band and their supplies has not arrived yet. Better depart and wait for your escorts to enter the system.`
	on complete
		payment 500000
		log `Brought "There Might Be Riots" to the Hai world of Allhome after escaping a swarm of combat drones that disrupted their performance on Pilot. Ulrich spoke of a cloudy star in the Rim where he heard a voice in his head after parking his ship.`
		conversation
			`You drop off There Might Be Riots on Allhome. Ulrich is looking around the spaceport in wide-eyed excitement. "This is it, guys!" he says. "We're back in the land of the peaceful squirrels. Captain <last>, I don't know how to thank you, but here's a start." He hands you <payment>.`
			`	As the rest of the band begins unloading their things, Ulrich adds speaking more quietly, "And, in good minstrel fashion I will pay you not just with money, but with a story.`
			`	"Back when the fame first became too much for me, I rented a shuttlecraft under an assumed name and went tooling around the galaxy just to get away from it all. I found some cloudy star out along the Rim, parked my ship where no one would bother me, shut down everything but life support, and just sat there meditating and enjoying the silence for two or three days.`
			`	"Then suddenly clear as day I heard a voice say, 'Are you okay? Do you need anything?' I was so shocked that without even thinking I said, 'I'm fine. How about you?' And the voice told me he was sad. Sad, because that part of space used to be the home of another species, and now they're all dead. He said we humans built our cities on the graveyards of a great civilization and didn't even know it. And if we didn't stop fighting each other, our species would die off too.`
			`	"That's when the band started to speak out against war."`
			choice
				`	"Do you think the voice was real, or just in your head?"`
				`	"It sounds like a good warning. I'll try to take it to heart."`
					goto end
			`	"It was in my head," he says, "And it was real. Very real. When it spoke I felt like the whole galaxy had just tipped sideways, or like I'd just stepped too close to the edge of a cliff and got vertigo. I've imagined some crazy things, but I tell you, this I did not imagine."`
			`	You wish him the best of luck in Hai space, and he heads off into the spaceport with the rest of the band.`
				accept
			label end
			`	"Then best of luck to you," he says, and he heads off into the spaceport with the rest of the band.`
				accept



mission "Drug Running 1"
	name "Drug Running"
	description "Bring a shipment of illegal drugs to <destination>. Payment will be <payment>. If you are caught with this cargo, you may be fined."
	minor
	repeat
	source
		attributes "near earth" "dirt belt" "north"
	destination
		attributes "paradise"
		distance 1 100
	cargo "illegal drugs" 5 2 .1
	illegal 40000 `In addition to the fine, the illegal drugs are confiscated from your cargo hold.`
	stealth
	to offer
		random < 10
		"said no to drugs" < 4
	
	on offer
		dialog `As you are walking through the spaceport, a man pulls you aside and asks if you would like to help transport some "recreational pharmaceuticals" to <planet> for <payment>. (This sounds like an illegal mission, so you'll need to avoid getting scanned or landing on planets with high security.)`
	
	on accept
		"said no to drugs" --
	on decline
		"said no to drugs" ++
	
	on visit
		dialog phrase "generic cargo on visit"
	on complete
		payment
		payment 80000
		"drug smuggler" ++
		dialog `Some disreputable-looking locals unload the illegal drugs from your cargo bay, and hand you your payment of <payment>.`



mission "Drug Running 2"
	name "Drug Running"
	description "Bring a shipment of illegal drugs to <destination>. Payment will be <payment>. If you are caught with this cargo, you may be fined."
	minor
	repeat
	source
		attributes "near earth" "dirt belt" "north"
	destination
		attributes "rich"
		distance 1 100
	cargo "illegal drugs" 5 2 .1
	illegal 50000 `In addition to the fine, the illegal drugs are confiscated from your cargo hold.`
	stealth
	to offer
		random < 10
		has "Drug Running 1: done"
	
	on offer
		dialog `When you walk into the local bar, a man sitting in the corner waves you over and says in a hushed voice, "Captain, we've got a shipment of the good stuff that needs to get to <planet>. I promise you this will be a very lucrative operation. What do you say?"`
	
	on visit
		dialog phrase "generic cargo on visit"
	on complete
		payment
		payment 100000
		"drug smuggler" ++
		dialog `Immediately after you land, some workers show up to unload the "stuff." They give you <payment>.`



mission "Drug Running 3"
	name "Drug Running"
	description "Bring a shipment of illegal drugs to <destination>. Payment will be <payment>. If you are caught with this cargo, you may be fined."
	minor
	repeat
	source
		attributes "near earth" "dirt belt" "north"
	destination
		attributes "urban"
		distance 1 100
	cargo "illegal drugs" 5 2 .1
	illegal 70000 `In addition to the fine, the illegal drugs are confiscated from your cargo hold.`
	stealth
	to offer
		random < 10
		has "Drug Running 2: done"
	
	on offer
		dialog `A well-dressed woman approaches you as you are walking through the spaceport and asks quietly if you would be willing to help facilitate the transport of some "naughty substances" to a certain individual on <planet> for <payment>.`
	
	on visit
		dialog phrase "generic cargo on visit"
	on complete
		payment
		payment 120000
		"drug smuggler" ++
		dialog `You hand off the illegal "substances" to your contact on <planet>, who pays you <payment>.`



effect "puff"
	sprite "effect/puff"
		"no repeat"
		"frame rate" 10
	"lifetime" 20
	"random angle" 360
	"velocity scale" -.005

outfit "Imaginary Weapon"
	category "Guns"
	"gun ports" -1
	weapon
		sprite "projectile/rainbow"
			"frame rate" 12
			"random start frame"
		"hit effect" "puff"
		"die effect" "puff"
		"inaccuracy" 20
		"velocity" 12
		"lifetime" 60
		"reload" 10
		"acceleration" 1.2
		"drag" .1
		"turn" 3
		"homing" 4
		"tracking" 1.

ship "Hallucination"
	sprite "ship/hallucination"
		"frame rate" 1
		"random start frame"
	"never disabled"
	attributes
		"hull" 1000
		"mass" 180
		"drag" 2.1
		"heat dissipation" .7
		"fuel capacity" 100000
		"jump fuel" 100
		"jump speed" 1
		"jump drive" 1
		"automaton" 1
		"thrust" 30
		"turn" 500
		"energy generation" 1
	outfits
		"Imaginary Weapon" 1
	gun 0 0

mission "Hallucination"
	invisible
	landing
	to offer
		has "Drug Running 2: active"
		random < 50
	
	on offer
		conversation
			`During your brief stop on <origin>, it occurs to you that it really is a shame to have a cargo hold full of the finest of illegal drugs, and not to take even a small sample for yourself. There is no way the loss of a tiny bit of drugs could be noticed. Give it a try?`
			choice
				`	(No, I never touch that stuff.)`
					defer
				`	(Sure, sounds like fun!)`
			`	The room begins to spin, and strange things happen...`
				launch
	
	npc kill
		government "Bad Trip"
		personality nemesis heroic
		ship "Hallucination" "Love"
		ship "Hallucination" "Peace"
		ship "Hallucination" "Happy"
		ship "Hallucination" "Shiny"
		
	on complete
		log `Agreed to transport illegal drugs. Tried some of them while refueling and instantly regretted it. The sky truly is endless.`



mission "Shady passenger transport 1"
	name "Shady passenger transport"
	description "Discreetly transport a passenger to <destination>. Payment will be <payment>. If you are caught with him, you may be fined."
	minor
	repeat
	source
		attributes "near earth" "core" "urban"
	destination
		attributes "frontier" "dirt belt" "rim" "north" "south" "pirate"
		distance 2 3
	passengers 1
	illegal 75000 `Your passenger turns out to be a small-time wanted criminal. As he is hauled off in chains, you vehemently protest that you knew nothing of his shady history. You wind up quite a bit poorer through a combination of fines and bribes (the breakdown remains somewhat unclear).`
	stealth

	to offer
		random < 10
		"rejected illegal jobs" < 3

	on offer
		dialog `While having a drink at one of the spaceport's bars, a somewhat scruffy-looking man in a dark cloak pulls you aside and offers <payment> for discreet, no-questions-asked passage to <destination>, which is quite close by. This could be a quick and lucrative job. (It also sounds illegal, so you'll need to avoid getting scanned or landing on planets with high security.)`

	on accept
		"rejected illegal jobs" --

	on decline
		"rejected illegal jobs" ++

	on visit
		dialog phrase "generic passenger on visit"
	on complete
		"getaway driver" ++
		payment 50000
		dialog `Your mysterious passenger has spoken hardly a word during the entire trip. As soon as you land, he hands you your payment of <payment> and disappears into a crowd.`



mission "Shady passenger transport 2"
	name "Shady passenger transport"
	description "Discreetly transport two passengers to <destination>. Payment will be <payment>. If you are caught with them, you may be fined."
	minor
	repeat
	source
		attributes "near earth" core urban
	destination
		attributes "frontier" "dirt belt" "rim" "north" "south" "pirate"
		distance 3 7
	passengers 2
	illegal 150000 `Your passengers turn out to be wanted criminals. As they are hauled off in chains, you vehemently protest that you knew nothing of their shady histories. You wind up quite a bit poorer through a combination of fines and bribes (the breakdown remains somewhat unclear).`
	stealth

	to offer
		random < 8
		"rejected illegal jobs" < 3
		"getaway driver" > 2

	on offer
		dialog `As you are walking through the spaceport, two men in nondescript clothing appear out of nowhere and offer <payment> for discreet, no-questions-asked passage to <destination>. Though they say very little, you get the distinct sense that their presence on this planet and motivation to be elsewhere may not be entirely legal.`

	on accept
		"rejected illegal jobs" --
		"getaway driver" ++
		dialog `You bundle the men onto your ship before anyone sees them. As you're helping unpack their luggage, one of them casually mentions that they may have attracted the attention of some bounty hunters, and would prefer not to be captured. You should probably avoid being scanned, too.`

	on decline
		"rejected illegal jobs" ++

	on visit
		dialog phrase "generic passenger on visit"
	on complete
		"getaway driver" ++
		payment 100000
		dialog `Your passengers depart after paying you the agreed-upon sum of <payment>, off to make new lives for themselves doing who-knows-what.`

	npc
		government "Bounty Hunter"
		personality nemesis plunders waiting
		system
			distance 6 9
		fleet "Bounty Hunters"



mission "Shady passenger transport 3"
	name "Shady passenger transport"
	description "Discreetly transport <bunks> passengers to <destination>. Payment will be <payment>. If you are caught with them, the legal consequences may be severe."
	minor
	repeat
	source
		attributes "frontier" "dirt belt" "rim" "north" "south" "pirate"
	destination
		attributes "near earth" "core" "urban"
		distance 5 10
	passengers 4 8
	illegal 400000 `It's difficult to feign ignorance of your passengers' background during your questioning. You wind up having to pay a small fortune in fines and bribes to keep yourself from being charged as an accomplice to some very serious-sounding crimes.`
	stealth

	to offer
		random < 5
		"rejected illegal jobs" < 3
		"getaway driver" > 5
		has "Shady passenger transport 2: done"

	on offer
		dialog `A group of <bunks> fearsome-looking young men and women brazenly walk up to you in broad daylight, explaining that they're in some legal trouble and need to get to <destination> as quickly as possible. They offer <payment> to secure discreet passage. You must be getting quite a reputation in certain circles. Transporting them might be very dangerous. On the other hand, they're offering a small fortune...`

	on accept
		dialog `The mercenaries (or gang members, or fleeing bank robbers, or who knows what else) make themselves at home on your ship, and begin drinking and arguing. You wonder what you've gotten yourself into...`
		"rejected illegal jobs" --

	on decline
		"rejected illegal jobs" ++

	on visit
		dialog phrase "generic passenger on visit"
	on complete
		payment 350000
		dialog `During the voyage, you've come to understand that your passengers are mercenaries whose latest exploits put them on the wrong side of the law. They pay you the agreed-upon sum of <payment> and disappear into a crowd, no doubt off to cause chaos and mayhem for some unsuspecting victims. Oh well, not your problem...`
		"getaway driver" ++
	npc
		government "Bounty Hunter"
		personality nemesis plunders
		system
			distance 2 3
		fleet "Bounty Hunters"
	npc
		government "Bounty Hunter"
		personality nemesis plunders
		system
			distance 2 3
		fleet "Bounty Hunters"
	npc
		government "Bounty Hunter"
		personality nemesis plunders
		system
			distance 6 9
		fleet "Bounty Hunters"



mission "Shady passenger transport 3 - double cross"
	name "Shady passenger transport"
	description "Discreetly transport <bunks> passengers to <destination>. Payment will be 350,000 credits. If you are caught with them, the legal consequences may be severe."
	minor
	source
		attributes "frontier" "dirt belt" "rim" "north" "south" "pirate"
	destination
		attributes "near earth" "core" "urban"
		distance 5 10
	passengers 4 8

	to offer
		random < 5
		"rejected illegal jobs" < 3
		"getaway driver" > 5
		has "Shady passenger transport 2: done"
		credits >= 10000000

	on offer
		dialog `A group of <bunks> fearsome-looking young men and women brazenly walk up to you in broad daylight, explaining that they're in some legal trouble and need to get to <destination> as quickly as possible. They offer <payment> to secure discreet passage. You must be getting quite a reputation in certain circles. Transporting them might be very dangerous. On the other hand, they're offering a small fortune...`

	to fail
		has "bribed mercenaries"

	to complete
		not "bribed mercenaries"

	on accept
		dialog `The mercenaries (or gang members, or fleeing bank robbers, or who knows what else) make themselves at home on your ship, and begin drinking and arguing. You wonder what you've gotten yourself into...`
		"rejected illegal jobs" --

	on decline
		"rejected illegal jobs" ++

	on enter
		conversation
			`You'd begun to doubt the wisdom of your decision to transport this band of cutthroats from the moment you agreed to it, but the money was too good to resist. You settle into the captain's chair and prepare for the voyage ahead.`
			`	But something feels wrong. You expect to hear the sounds of drunkenness and violence coming from the passenger compartment, but instead a deathly silence fills the air. You whirl around in your seat and come face-to-face with the entire gang. They're all armed. And their weapons are pointing at you. Your heart sinks.`
			`	Their leader appears to be a lithe and dangerous-looking young woman who holds an enormous shotgun that's almost as big as her. "Looks like we boarded the ship of fools, and here's the biggest one!" she says mockingly. "We didn't have a credit to our names, but soon we'll own your ship. Hand over the access codes and we'll let you live."`
			choice
				`	(Shoot first!)`
					goto shoot
				`	(Negotiate.)`
					goto negotiate
				`	(Surrender.)`
					goto betrayed

			label shoot
			branch "shoot and die" "shoot and live"
				random < 75

			label "shoot and die"
			`	That turns out to be a really bad decision. It's also your last. A truly excessive barrage of projectiles ends your life.`
				die

			label negotiate
			`	"You don't want my ship, you want my money," you stammer, stalling for time while you try to think of a way out of this situation. "This ship is registered to me; nobody would believe that you came across it honestly. You want a fresh start in an anonymous ship. I'll give you 4 million credits, and you can buy a Modified Argosy or some other vessel better suited to your line of work."`
			`	The gang leader snorts derisively. "Why don't we just kill you and hotwire this ship? That sounds more fun."`
			choice
				`	(Shoot first!)`
					goto shoot
				`	(Offer more money.)`
					goto "more money"
				`	(Surrender.)`
					goto betrayed

			label "more money"
			apply
				set "bribed mercenaries"
			`	You up your bribe to 8 million credits. It's enough. A sigh of relief escapes your lips as everyone lowers their weapons.`
			`	You arrange for a merchant captain to transport the renegades down to the surface, along with a password-protected credit chip. Once the airlock closes, you send them the password. At least you have escaped with your life and your ship.`
				defer

			label betrayed
			`You go to the security station and bitterly hand over the ship's access codes.`
			`	"Smart move," the leader says. "Or was it? Now we don't need you alive for anything, do we?"`
			`	She fires her shotgun into you from behind, and for a brief moment, you are treated to the sight of your internal organs splattered all over the console. It's the last thing you ever see.`
				die

			label "shoot and live"
			`Somehow, miraculously, you manage to reach your gun before she fires. Perhaps it's the sheer brazenness of it - no one would expect someone staring down the barrels of half a dozen guns to actually draw against them. Nevertheless, you do, and it works.`
			`	Your first shot finds its mark, and the gang leader crumples to the floor. The other thugs shriek in alarm and begin to spray gunfire in all directions, but it's ineffective panic fire. Taking cover behind the armored captain's chair, you dispatch two more with well-aimed shots.`
			`	The remaining goons attempt to flee, but your fingers find the button controlling the bridge door and it slams down before they can escape. They throw down their weapons and surrender. You toss them into the brig and decide that it might be a hoot to take them to their original destination as prisoners instead of passengers, and see if you can get a bounty for bringing them in.`

	on visit
		dialog phrase "generic passenger on visit"
	on complete
		dialog `You hand off your prisoners to the planetary authorities who gratefully take them into custody. It turns out that they were wanted, and there's a substantial bounty. You find yourself richer to the tune of <payment>.`
		payment 250000

	npc
		government "Bounty Hunter"
		personality nemesis plunders
		system
			distance 2 3
		fleet "Bounty Hunters"
	npc
		government "Bounty Hunter"
		personality nemesis plunders
		system
			distance 2 3
		fleet "Bounty Hunters"
	npc
		government "Bounty Hunter"
		personality nemesis plunders
		system
			distance 6 9
		fleet "Bounty Hunters"



mission "Shady passenger transport 3 - double cross big payment"
	name "Shady passenger transport big payment"
	landing
	invisible

	to offer
		has "bribed mercenaries"
		credits >= 8000000

	on offer
		payment -8000000
		conversation
			`You receive a message informing you of an unusually large transaction: 8 million credits. The gang of cutthroats must have withdrawn the money you bought them off with. You are now free to continue your career - poorer, but hopefully wiser.`
				decline



mission "Rescue Miners 1"
	description "Participate in the medical evacuation of some miners injured in a recent accident on <planet>."
	name "Rescue Miners"
	minor
	source
		attributes "core"
		attributes "urban"
	destination
		attributes "core"
		attributes "mining"
		distance 1 100
	passengers 15
	cargo "emergency supplies" 15
	to offer
		random < 60
	
	on offer
		dialog `You've just sat down in the spaceport bar and ordered a drink when someone in uniform runs into the room and shouts, "There's been a mine explosion on <planet>! We need all available ships to carry relief workers and supplies and to evacuate the injured to a world where there are better medical facilities." Do you volunteer?`
	on visit
		dialog phrase "generic cargo and passenger on visit"



mission "Rescue Miners 2"
	landing
	description "Participate in the medical evacuation of some miners injured in a recent accident on <origin>."
	name "Rescue Miners"
	destination
		attributes "core"
		attributes "urban"
		distance 2 10
	passengers 15
	to offer
		has "Rescue Miners 1: done"
	
	on offer
		dialog `You drop off the medical personnel on <origin>. There are nearly a hundred injured miners waiting for medical evacuation to <planet>. Do you volunteer to carry some of them?`
	
	on visit
		dialog phrase "generic passenger on visit"
	on complete
		payment 80000
		dialog `You drop off the injured miners at one of the medical facilities on <planet> that has agreed to care for the survivors. It's a somewhat chaotic process, but eventually someone thanks you for your help and pays you <payment>.`



mission "Courier 1"
	name "Rush delivery to <planet>"
	repeat
	deadline
	description "Deliver <cargo> to <destination> by <date>. Payment is <payment>."
	minor
	cargo random 5 2 .1
	to offer
		random < 5
	source
		government "Republic" "Free Worlds" "Syndicate" "Quarg" "Neutral"
	destination
		distance 4 10
		government "Republic" "Free Worlds" "Syndicate" "Quarg" "Neutral"
	on offer
		dialog `As you are walking through the spaceport, a man approaches you and says, "Excuse me, Captain. I took on a rush delivery to <planet>, but my ship needs repairs and there's no way I can make it there before <day>. Can you take this job for me? The payment for the job is <payment>."`
	on visit
		dialog phrase "generic cargo on visit"
	on complete
		payment
		payment 30000
		dialog phrase "generic cargo delivery payment"


phrase "generic human package offer"
	word
		`A local`
		`A man`
		`A resident of <origin>`
		`A stranger`
		`A woman`
	word
		` `
	word
		`appears from seemingly nowhere to ask,`
		`approaches you and says,`
		`flags you down and asks,`
		`walks up to you and asks,`
		`stops you and asks,`
	word
		` "`
	word
		`Captain,`
		`Excuse me, Captain.`
		`Sorry to interrupt, but`
		`Hey there, Captain.`
	word
		` `
	word
		`I have a small package that needs to get to <planet> by <day>.`
		`I'm trying to get a package to a relative on <planet> by <day>.`
		`I need to get this package to one of my clients on <planet> by <day>.`
		`I'm trying to get this package to <planet> before <day>.`
	word
		` `
	word
		`Are you able to carry it for me?`
		`Can you carry it for me?`
		`Could you take it there?`
		`Can you help me out with this?`
	word
		` I'll give you <payment> for the effort.`
		` I'm willing to pay you <payment>.`
		` I can afford to give you <payment> for it.`
	word
		`"`

mission "Courier 2"
	name "Package to <planet>"
	repeat
	deadline
	description "Deliver a package to <destination> by <date>. Payment is <payment>."
	minor
	cargo package 2
	to offer
		random < 5
	source
		government "Republic" "Free Worlds" "Syndicate" "Quarg" "Neutral"
	destination
		distance 7 14
		government "Republic" "Free Worlds" "Syndicate" "Quarg" "Neutral"
	on offer
		dialog phrase "generic human package offer"
	on visit
		dialog phrase "generic cargo on visit"
	on complete
		payment
		payment 50000
		dialog "You drop off the package and collect your payment of <payment>."



mission "Courier 3"
	name "Papers to <planet>"
	deadline
	description "Deliver some legal papers to <destination> by <date>. Payment is <payment>."
	minor
	cargo "legal papers" 1
	to offer
		random < 5
	source
		government "Republic" "Free Worlds" "Syndicate" "Quarg" "Neutral"
	destination
		distance 7 14
		government "Republic" "Free Worlds" "Syndicate" "Quarg" "Neutral"
	on offer
		dialog `A woman in a suit walks up to you and says, "Pardon me, Captain. I represent a recently deceased client here on <origin> whose legal papers need to be delivered to his next of kin on <destination>. Would you be willing to do some courier work? The papers must be delivered by <day>, and you will be paid <payment>."`
	on visit
		dialog phrase "generic cargo on visit"
	on complete
		payment 100000
		dialog "You drop off the legal papers and collect your payment of <payment>."



mission "Courier 4"
	name "Lizard to <planet>"
	deadline
	description "Deliver an exotic pet to <destination> by <date>. Payment is <payment>."
	minor
	cargo "exotic lizard" 3
	to offer
		random < 5
	source
		government "Republic" "Free Worlds" "Syndicate" "Quarg" "Neutral"
	destination
		distance 7 14
		government "Republic" "Free Worlds" "Syndicate" "Quarg" "Neutral"
		attributes "rich"
	on offer
		conversation
			`A man wearing a very complicated hat waves to you from the other side of a landing pad. "Yoo-hoo, Captain!" he says. "I have a courier mission for you if you're interested."`
			choice
				`	(Find out what he wants.)`
				`	(Ignore him.)`
					decline
			`	"My name is Alphonse," he says. "I am a breeder of exotic lizards. A new client on <planet> has just ordered one, and will pay you quite handsomely to transport it. Naturally, being a live animal, it's a rush delivery; it needs to be done by <day>. What do you say?"`
			choice
				`	"I'd be glad to."`
				`	"Sorry, I'm not interested in that sort of work."`
					decline
			`	"Excellent!" he says. "Come, let me introduce you to your cargo." He leads you to a supply shed where an enormous lizard, taller than you and probably weighing several tons, is being held in a cage that looks far too flimsy for it. "I'll have my men load her aboard your ship at once," says the man, "along with some meat for her to eat on the journey. Watch out for your fingers when you feed her, by the way. Thank you!"`
				accept
	
	on visit
		dialog phrase "generic cargo on visit"
	on complete
		payment
		payment 100000
		dialog `Somehow, you have managed to bring the large lizard to <planet> without it breaking loose and eating you. You unload it and wait for its new owner to come. When he does, he pays you <payment>.`



mission "Migrant Workers 1"
	name "Migrant Workers"
	description "Bring this group of migrant workers to <planet>."
	minor
	passengers 6 7
	source
		attributes "dirt belt"
		attributes "farming"
		near "Zeta Aquilae" 1 100
	destination Rand
	to offer
		random < 5
	
	on offer
		conversation
			`In the spaceport, you can't help but notice a group of six or seven men in ragged farm clothing, sitting by the edge of one of the launch pads. They are probably migrant workers looking for a lift.`
			choice
				`	(Approach them.)`
				`	(Ignore them.)`
					defer
			`	You strike up a conversation with the workers. They say that they are tired of the seasonal fluctuations of farm work, and are looking for something a bit steadier and better paying. "We hear there's always work to be had in the mines on <planet>," they say. "Can you take us there?"`
			choice
				`	"Sure!"`
					accept
				`	"No, sorry, I'm not headed in that direction."`
					decline
	
	on visit
		dialog phrase "generic passenger on visit"
	on complete
		payment
		payment 20000
		dialog `The migrant workers thank you for transporting them, and hand you <payment>. You hope that they will be able to find better work here than they had on <origin>.`



mission "Humanitarian 1"
	name "Vaccine to <planet>"
	description "Bring a shipment of flu vaccines to the lawless world of <planet>. Be sure the medicine gets into the right hands."
	minor
	cargo "vaccine" 20
	to offer
		random < 5
		"combat rating" > 0
	source
		government "Republic" "Free Worlds" "Syndicate" "Quarg" "Neutral"
	destination
		government "Pirate"
		distance 2 10
	clearance
	
	on offer
		conversation
			`While you are sitting at a table in a local cafe, a woman sits down across from you and says, "Pardon me, Captain. I wonder if you would be interested in helping with a humanitarian mission."`
			choice
				`	"Tell me more."`
				`	"Sorry, I'm too busy."`
					decline
			`	"There's a flu epidemic on <planet>," she says. "It's a lawless world, so they have not been able to find any merchants willing to bring them medicine. But if they don't get a shipment of vaccine soon, the epidemic could become much worse, and even spread to other worlds."`
			choice
				`	"I'd be glad to help."`
				`	"Sorry, I don't believe in helping pirates."`
					decline
			`	"Thank you," she says. "Your contact on <planet> will be a man named 'Raven Hunter.' Don't let anyone but him trick you into giving them the supplies."`
				accept
	
	on visit
		dialog phrase "generic cargo on visit"
	on complete
		payment
		payment 50000
		dialog
			`After several shady characters have offered to buy the vaccines off you, or threatened to rob you, "Raven Hunter" finally shows up and collects them. He thanks you, and pays you <payment>.`



mission "Humanitarian 2"
	name "Food to <planet>"
	description "Bring a shipment of food to the lawless world of <planet>, to help alleviate a famine."
	minor
	cargo "emergency rations" 50
	to offer
		random < 5
		"combat rating" > 0
	source
		government "Republic" "Free Worlds" "Syndicate" "Quarg" "Neutral"
	destination
		government "Pirate"
		distance 2 10
	clearance
	
	on offer
		conversation
			`As you are walking through the local market, a man says, "Captain, do you have room in your hold to bring food to a starving planet?"`
			choice
				`	"Yes, but I hadn't heard news of a famine recently."`
				`	"Sorry, not today."`
					decline
			`	"No, this one wouldn't be in the news," he says. "It's <planet>, a lawless world. They're desperately in need of food, although it's mostly due to corruption and mismanagement of resources."`
			choice
				`	"Well, it sounds like they're getting exactly what they deserve. And, I have no intention of risking my life to land on a pirate world."`
					decline
				`	"Well, even so, no one deserves to starve to death. I'll help them."`
			`	"Thank you," he says. "We'll load the food into your cargo hold immediately. The sooner you can drop it off on <planet>, the better."`
				accept
	
	on visit
		dialog phrase "generic cargo on visit"
	on complete
		payment
		payment 50000
		dialog
			`It takes a while to figure out who exactly is in charge here. You sell off parts of your shipment of food to a few different local leaders, receiving <payment> in exchange.`



mission "Terraforming 1"
	name "Terraforming Rand"
	description "Bring a delegation from Rand to the Academy of Planetary Sciences on Glory."
	minor
	source "Rand"
	destination "Glory"
	passengers 2
	
	to offer
		or
			has "main plot completed"
			and
				not "event: pug invasion"
				not "event: fwc pug invasion"
	on offer
		conversation
			`You stop in to the spaceport bar for a drink. The bar seems to be frequented mostly by the managers of the mining corporation; you suspect the workers don't earn enough to visit a bar very frequently. In one corner, two of the managers are having a very animated discussion. When they see you, they say, "Hello there, Captain! Interested in taking us on a business trip?"`
			choice
				`	"What sort of trip?"`
				`	"Sorry, I'm just in here for the drinks."`
					defer
			`	"To Glory, to the Academy of Planetary Sciences," he says. "This world is rich in resources, and we're thinking that if we could only cool down the deserts a bit and get more plants to grow here, it would be a decent place to live. We've been dreaming about this for years, and I think it's time to go pay a terraforming consultant to tell us whether it's actually possible or not."`
			choice
				`	"Sure, I'd be glad to take you there."`
					accept
				`	"Sorry, that's way too far away for me to travel right now."`
					decline
	on visit
		dialog `You land on <planet>, but realize that your escort carrying the managers hasn't entered the system yet. Better depart and wait for it.`



mission "Terraforming 2"
	landing
	name "Terraforming Rand"
	description "Return to Rand with a student who thinks she can terraform the planet cheaply."
	source "Glory"
	destination "Rand"
	passengers 3
	blocked "You have reached <origin>, but you need <capacity> in order to take on the next mission. Return here when you have the required space free."
	to offer
		has "Terraforming 1: done"
	
	on offer
		log `Brought Eric and Alaric to Glory, two managers of a mining corporation on Rand hoping to terraform the planet. Terraforming Rand would be immensely expensive, but a girl named Amy has a theory that may make the process cheap.`
		conversation
			`You drop off the two managers from Rand, whose names are Eric and Alaric, at the Academy. While you wait for their meeting to end, you look around the lobby. The students have apparently just had some sort of science symposium, and poster boards are on display all along the walls. One of them catches your eye: the title is "Affordable Terraforming through Equilibrium Mapping."`
			`	The basic concept of the poster seems to be that instead of altering the climate of a planet through brute force, it ought to instead be feasible to use a properly timed nudge in the right direction to cause the climate to shift toward a new equilibrium point that supports greater biological complexity. This student seems to think that planets naturally "want" to grow more complex and support more life, but that they sometimes get "stuck" in less optimum states.`
			`	It's an intriguing idea. On the other hand, at the bottom of the paper, the professor has written, "Very poor scholarship. Do not anthropomorphize planets."`
			`	Just then, Eric and Alaric return, looking disappointed.`
			choice
				`	"No luck?"`
			`	They shake their heads. "It would cost fifteen million just to bring a specialist out for an initial consultation," says Eric, "and besides, the cost of terraforming machinery and upkeep is prohibitive. I think this whole Academy is just a money-making racket."`
			choice
				`	"Have a look at this poster. Maybe this student would help us. We could bill it as a sort of internship for her."`
				`	"Indeed. They gave this student a failing grade just for suggesting it could be done more cheaply."`
			
			`	They look at the poster. "Sounds almost too good to be true," says Alaric. "Hang on, I'll look her up in the campus directory." A few minutes later, he is on the phone with the student who made the poster. Her name is Amy. It turns out she is about to flunk out anyway, and is more than willing to travel back to Rand with you when offered a tiny fraction of what the consultant would have received.`
			`	An hour later, you meet up with Amy, and arrange for her to join you on your ship before it takes off. Eric and Alaric are very excited, but you are a bit worried about the wisdom of entrusting their planet's future to someone so young and inexperienced.`
				accept
	
	on visit
		dialog `You land on <planet>, but realize that your escort carrying Eric, Alaric, and Amy hasn't entered the system yet. Better depart and wait for it.`
	on complete
		payment 140000
		dialog `On the entire return journey, Eric and Alaric have been busy showing Amy geological survey maps of Rand and asking her for ideas. The moment you land, they hurry out of the ship. "I'm going to show Amy around," says Eric, "but meet us in the spaceport bar later if you want to help out with whatever we do next." Alaric hands you <payment> as payment for your services, and then follows after them.`



ship "Asteroid"
	noun "asteroid"
	sprite "asteroid/medium rock/spin"
		"frame rate" 10
	attributes
		"fuel capacity" 1
		"hull" 10000
		"mass" 1000
		"drag" 10
		"heat dissipation" .1
		"required crew" 0
		"automaton" 1
		"bunks" 0
		"thrust" 10
		"turn" 100
		"thrusting energy" 1
		"turning energy" 1
		"energy generation" 3
		"inscrutable" 1
	explode "small explosion" 25
	explode "medium explosion" 35
	explode "large explosion" 45
	explode "huge explosion" 30



mission "Terraforming 3"
	name "Terraforming Rand"
	description "Plant a thruster on an asteroid to guide it into a collision with the northern pole of Rand."
	blocked "You'll need more cargo space in order to take the next mission from Eric and Alaric. Return here when you have <capacity>."
	cargo "thruster equipment" 10
	source "Rand"
	to offer
		has "Terraforming 2: done"
	
	on offer
		conversation
			`Alaric, Eric, and Amy are having a heated conversation at a table in the bar. When they see you, Alaric says, "Okay, let's let Captain <last> be the tie breaker." He motions to you to join them.`
			`	Amy explains, "Based on my data, it appears that Rand once had a cooler, more moist climate. But the trouble is, it has almost no axial tilt."`
			`	"That means no changing seasons," explains Eric.`
			`	"The result is that much of the planet is very hot, but the poles are very cold. Nearly all the planet's water has migrated to the poles and ended up frozen into the ice caps. Because the weather is so unchanging here, nothing ever prompts that water to melt and rejoin the hydrological cycle."`
			choice
				`	"Well, that seems impossible to fix. It's not like you can rotate a planet's axis."`
					goto rotate
				`	"Are you suggesting melting the ice caps somehow?"`
					goto melting
			label rotate
			`	"Of course not," she says. "But what we can do is introduce a sudden variation in the planet's climate that will allow water to be distributed more evenly across the surface again."`
				goto danger
			label melting
			`	"That would be the traditional terraforming approach," she says, "using orbital mirrors, or geothermal power, or something similar to evaporate the ice caps at a faster rate than new ice is being deposited. That approach would take a century or so."`
				goto danger
			label danger
			`	"This is where Amy's plan gets a bit scary," says Alaric.`
			`	"I'm proposing crashing a medium-sized asteroid into the ice cap," she says. "If we pick the right asteroid, we can control the amount of dust that is created. The result will be a sudden influx of variability, that may allow the planet to revert to a wetter, more biodiverse state."`
			choice
				`	"That is a stupid idea, and I want nothing to do with it."`
					decline
				`	"Well, if you think it will work, I'm willing to try it!"`
			`	"Great!" says Amy. "I'll mark the asteroid on your radar. You just need to board it, install a small ion thruster, and return here."`
			`	Eric contacts some spaceport workers and has them load a small thruster onto your ship, along with the equipment you will need to mount it on the asteroid.`
				accept
	
	npc save assist
		government "Uninhabited"
		personality derelict fleeing uninterested waiting pacifist mute
		ship "Asteroid" "Target Asteroid"
	
	on visit
		dialog `You return to the spaceport to the confused looks of Eric, Alaric, and Amy. "You didn't put the thrusters on the asteroid," Amy says. "Just board the asteroid to attach the thrusters." Amy begins pushing you back to your ship, clearly eager to see the results of this experiment.`
	on complete
		payment 20000
		log `Agreed with Amy's idea to steer an asteroid into Rand's polar ice cap in order to change the planet's climate. Hopefully this ends well.`
		dialog
			`When you land, the sky already seems noticeably darker than before. Eric runs up to your ship. "You did it!" he says, excited. "A perfect hit. Now we just have to wait and see what the results are. Meet us in the spaceport bar again in a few hours, and Amy will have her initial measurements ready." He hands you a credit chip for <payment>.`



mission "Terraforming 4"
	name "Terraforming Rand"
	description "Collect some hardy plants that can grow in a low-light environment from <destination>."
	source "Rand"
	destination "New Portland"
	to offer
		has "Terraforming 3: done"
	passengers 1
	
	on offer
		conversation
			`By the time you meet up with Eric, Alaric, and Amy, the cloud cover already seems to have visibly increased. Amy is very enthusiastic. "Atmospheric water vapor is on the rise," she says. "The impact vaporized enough ice to form a small ocean. I wouldn't be surprised if we get a rainstorm here in a day or two."`
			`	"What's next?" you ask.`
			`	She says, "I'd like to travel with you to <planet>, and collect some seeds and cuttings from plants that can handle a cooler world with dimmer light, since that's what we'll have here until the dust settles down. I'd say we'll need about ten tons of cargo space."`
			choice
				`	"I'd be glad to take you there."`
					accept
				`	"Sorry, I need to move on to some other work now."`
					decline
	
	on visit
		dialog `You land on <planet>, but realize that your escort carrying Amy hasn't entered the system yet. Better depart and wait for it.`
	on complete
		dialog `As soon as you land, Amy heads off to meet with some local biologists who she contacted during the trip over here. "We'll be back in the spaceport in two hours," she says. "Be sure to have ten tons of cargo space free."`



mission "Terraforming 5"
	name "Terraforming Rand"
	description "Bring some hardy plants that can grow in a low-light environment back to <destination>."
	source "New Portland"
	destination "Rand"
	to offer
		has "Terraforming 4: done"
	passengers 1
	cargo "seeds and plants" 10
	
	on offer
		conversation
			`You meet up with Amy, and load the seeds and plant cuttings onto your ship.`
			choice
				`	"Looks good, let's head back to Rand."`
					accept
				`	"So, how do you plan to seed the whole planet with these, anyway?"`
			`	She says, "My idea is to just disperse them in a few different locations, and trust that they will spread out over the next decade or so. We picked plants that are hardy and can spread very rapidly."`
			choice
				`	"Sounds good to me."`
					accept
				`	"What happens if the plants are too invasive, and choke out all the local wildlife?"`
			`	"Well," she says, "in order to keep the climate on <planet> dynamic, they're going to need regular asteroid impacts every few decades. If these plants are too invasive, they can just wait an extra decade or so in between impacts and let the desert creep back in and kill off the invasive plants."`
			choice
				`	"Okay, I guess that would work."`
					accept
				`	"Wait, they're going to have to keep smashing asteroids into their world in perpetuity to maintain the new environment?"`
			`	"For a century or so, yes," she says. "But that's a whole lot more economical than vaporizing the ice caps using traditional terraforming equipment. Come on, let's get back to <planet>."`
				accept
	
	on visit
		dialog `You land on <planet>, but realize that your escort carrying Amy and the seeds hasn't entered the system yet. Better depart and wait for it.`
	on complete
		payment 60000
		event "terraforming timer" 4 8
		log `Amy's theory to terraform Rand seems to have worked. Precipitation around the planet has greatly increased with the introduction of new water into the water cycle.`
		conversation
			`When you get back to <planet>, Amy has you fly in a random path a few kilometers above the surface while she periodically dumps loads of seeds and plant material out the airlock. In the process, you fly through several rainstorms. This world's climate has indeed been altered. But you can't help wonder how a few tons of seed spread out over the entire surface of a planet is really going to help anything.`
			`	Then you meet up with Eric and Alaric. Eric is elated. "We just got a massive rainstorm here!" he says. "We haven't had that much precipitation in a decade!"`
			`	Alaric is less enthusiastic. "Flash floods washed out the road through the canyon," he says, "and very nearly flooded one of the mines, too."`
			`	Amy says, "It will take a year or two for things to begin to settle down. Then we can figure out what our next steps should be."`
			`	"I just hope we haven't made things worse than they were," says Alaric. He hands you your payment of <payment>. "Anyway, thanks for your help, <first>. It sounds like there's nothing more to be done here for the time being."`
		event "terraforming Rand"



event "terraforming Rand"
	planet "Rand"
		add description `	Recent terraforming experiments have caused an increase in precipitation. Flash floods have scoured the landscape in some areas, but sandstorms are also less frequent, and the locals say the heat is a bit less oppressive than it used to be.`

event "terraforming timer"

mission "Terraforming 6"
	landing
	name "Unlawful Use of an Asteroid"
	description `Travel to <destination> by <date> for questioning on your "unlawful use of an asteroid."`
	source
		government "Republic"
		attributes "spaceport"
		not attributes "deep"
		not system "Sol"
	destination "Earth"
	deadline
	deadline 2
	to offer
		has "event: terraforming timer"
		or
			has "main plot completed"
			and
				not "event: pug invasion"
				not "event: fwc pug invasion"
	
	on offer
		conversation
			`When you land on <origin> and exit your ship, you are stopped by a Navy officer with a group of guards. "Captain <last>. You are wanted for..." The officer pauses and looks down at the tablet in his hand. "The 'unlawful use of an asteroid.' You are to travel to <destination> immediately for questioning."`
			choice
				`	"Understood, officer."`
					accept
				`	"I'm wanted for what?"`
				`	(Run away.)`
					flee
			
			`	"The unlawful use of an asteroid, Captain. I'm not entirely sure what that means, but I've been told to send you to <planet> by <day>. Your compliance would be much appreciated."`
			choice
				`	"Alright. Hopefully I can get an answer as to what this is about."`
					accept
				`	(Run away.)`
					flee
			
	on decline
		"reputation: Republic" <?= -10
	on fail
		"reputation: Republic" <?= -10
		dialog `You receive a message from the Republic itself. "Captain <last>. You have not arrived on Earth for your trial on the 'unlawful use of an asteroid' in the time provided to you and therefore are now a criminal of the Republic."`
	on complete
		log `Had to travel to Earth to answer for crashing an asteroid into Rand. Luckily, thanks to Alaric and Eric's lawyer, the case was dropped.`
		conversation
			`You are quickly escorted from the crowded <planet> spaceport to a court building in a wealthy district of the city and asked multiple questions pertaining to the events on Rand. "Why did you purposefully crash an asteroid into a planet? What did you expect to happen? Do you know how many people could have died?" You answer to the best of your ability, and after roughly an hour of questioning you are transferred to a different room where you find Eric, Alaric, and Amy.`
			choice
				`	"What are we going to do?"`
					goto lawyer
				`	"Do you know what we're doing here?"`
			
			`	"Apparently someone had a problem with us terraforming Rand," Amy says, looking rather disappointed.`
			
			label lawyer
			`	"Don't worry," Alaric says. "Our lawyer is on his way right now. We'll all be out of here by the end of the day."`
			`	Alaric's optimism turns out to be justified, as the lawyer quickly finds that there are no actual laws on the books that define lawful or unlawful uses of an asteroid. Since no one was hurt by the asteroid impact and data that Amy had been collecting shows that Rand's climate has changed for the better so far, the case is quickly dropped and you are escorted back to your ship.`
			`	Before you are able to leave, Amy stops you. "Could you meet me in the spaceport bar, Captain? I have some good news to share with you."`



mission "Terraforming 7"
	name "Terraforming Research"
	description "Bring Amy and Nolan to <destination>, where they will research and publish Amy's terraforming methods."
	source "Earth"
	destination "Valhalla"
	passengers 2
	blocked "You need <capacity> in order to take on the next mission. Return here when you have the required space free."
	to offer
		has "Terraforming 6: done"
	
	on offer
		conversation
			`You find Amy in heated discussion with someone about her academy project, "Affordable Terraforming through Equilibrium Mapping." She takes a sip of her drink and invites you to sit down with them.`
			`	"Hello, Captain! This is Nolan. He works in the Deep's Department of Terraforming Research and Application, and he contacted me after hearing about how we started terraforming Rand."`
			`	Nolan outstretches his hand to you. "Nice to meet you, Captain."`
			choice
				`	"Nice to meet you too."`
					goto next
				`	"I take it you're interested in Amy's ideas."`
			
			`	"Absolutely. It's an extraordinary concept, and no offense to you Amy, but it's spectacular that someone of such little experience would imagine such a method of terraforming."`
			
			label next
			`	Amy continues. "Nolan wants to help pursue research of my terraforming techniques. Would you be able to give us a lift to <destination>? I'll pay you <payment>."`
			choice
				`	"Sure, I'd be glad to take you there."`
					accept
				`	"Sorry, I have other places to be."`
					decline
	
	on visit
		dialog `You land on <planet>, but realize that your escort carrying Amy and Nolan hasn't entered the system yet. Better depart and wait for it.`
	on complete
		payment 50000
		event "terraforming research" 120 180
		log `Amy has been noticed by the Deep's Department of Terraforming Research. She will be spending time researching her terraforming theories in the hopes that there are more worlds that can be helped.`
		dialog `The whole journey to <planet>, Amy and Nolan discussed the multiple planets within the Dirt Belt that would be perfect candidates for terraforming. "Nolan and I will spend the next few months here researching my theories," Amy says as she steps off of your ship. "I'll make sure to contact you once we're ready to try terraforming another planet." She hands you <payment>, then follows Nolan out of the spaceport.`



event "terraforming research"

mission "Terraforming 8"
	landing
	name "Terraforming Research"
	description "Meet with Amy and Nolan on <destination> to talk about experimentally terraforming another planet."
	source
		near "Epsilon Leonis" 1 100
	destination "Valhalla"
	to offer
		has "event: terraforming research"
	
	on offer
		dialog `You receive a message from Amy: "Hello, Captain <last>. I just wanted to tell you that Nolan and I have recently published our work on 'Reducing Terraforming Expenses Through Equilibrium Mapping,' and we've received a grant from the Deep for it! We're going to begin experiments with terraforming on a different world. Don't worry, the Republic has approved our experiment this time, so we won't get dragged off for any more cases of an 'unlawful use of an asteroid.' If you're interested in helping, pick us up on <destination>."`



mission "Terraforming 9"
	landing
	name "Terraforming Tundra"
	description "Travel to <destination> with Amy, Nolan, and four others."
	source "Valhalla"
	destination "Tundra"
	passengers 6
	cargo "scientific equipment" 10
	blocked "You need <capacity> in order to take on the next mission. Return here when you have the required space free."
	to offer
		has "Terraforming 8: done"
	
	on offer
		conversation
			`The spaceport is crowded with ships and people when you land. Amy's publication must have stirred up quite the commotion among terraforming scientists.`
			`	Spaceport security clears a path to your ship for Amy, Nolan, and four people you do not recognize. You notice that a few among the crowd of people are jeering and holding signs, one reading "Don't asteroid my planet!" and a half-eaten sandwich gets thrown in Amy's path as she approaches.`
			`	"Not everyone is as happy with the prospect of affordable terraforming as we are," Amy says to you as she boards your ship along with suitcases full of scientific supplies. "But that's no reason to stop, now is it?"`
			`	Amy introduces you to the four others that she brought on board. Two of them are terraforming experts who helped Amy and Nolan with their research. The other two are representatives: one sent by the Republic Parliament in order to oversee the project, and another from Tundra.`
			`	"Once you're ready, Captain, please bring us to <destination>. Tundra was a tropical world millions of years ago, but became cold after a cataclysmic event of some sort. There's a good chance that we may be able to nudge the planet back toward a warmer climate if we do this right."`
				accept
	
	on visit
		dialog `You land on <planet>, but realize that your escort carrying the scientists and their equipment hasn't entered the system yet. Better depart and wait for it.`
	on complete
		dialog
			`The journey to Tundra was spent by your passengers discussing the possible methods of terraforming the planet. The Republic representative was none too pleased when Nolan, perhaps jokingly, suggested crashing an asteroid into it.`
			`	Everyone except for the Tundra native begins to shiver after stepping out of your ship onto the planet, even while inside a protective dome. "Meet us in the spaceport bar in a few hours. We need to finalize our plans of how we're going to execute this experiment."`



mission "Terraforming 10"
	name "Terraforming Tundra"
	description "Bring the Republic representative overseeing the terraforming project to <destination>, where he will attempt to find an alternative solution to terraforming Tundra that does not involve an asteroid."
	source "Tundra"
	destination "Earth"
	passengers 1
	to offer
		has "Terraforming 9: done"
	
	on offer
		log `Began the process of trying to terraform Tundra with new research from Amy and Nolan. Nolan has suggested that another asteroid be used, but the representative for the Republic overseeing the project is displeased with this approach.`
		conversation
			`Amy, Nolan, and the other two scientists tell you the known history of Tundra's climate. Millions of years ago, an asteroid impact or large volcanic eruption altered the planet's atmosphere. Now, the planet no longer retains enough heat from its host star in order to stay warm.`
			`	"Tundra's snow covered surface only exacerbates the problem, reflecting most of the star's light back into space," Nolan explains. "This means that we need to both alter the atmosphere in order for it to retain more heat and alter the surface in order for it to reflect less heat."`
			`	Amy rolls out a map of the entire planet onto the table. Different regions of the surface are color coded, and a large red spot in the planet's southern hemisphere sticks out to you.`
			`	"Tundra has very low volcanic activity, but seismic mapping has led us to this area." Amy circles the red spot with her finger. "Magma from the planet's mantle is building up under this area of the crust, which lucky for us is unusually thin. Still, it could be another ten thousand years before the magma builds up enough pressure under the surface to cause a supereruption, melting the snow around it and releasing greenhouse gases into the atmosphere that over time will raise the global temperatures."`
			choice
				`	"So are we going to wait ten thousand years for it to erupt?"`
				`	"How does this help our situation?"`
					goto situation
			
			`	The Republic representative scoffs at your comment. "If we were then we wouldn't be here, now would we, Captain?"`
			
			label situation
			`	One of the other scientists responds, "What we plan to do is encourage the eruption of this volcano by making the crust above the volcano thinner. When the pressure of the magma is able to overcome the pressure of the crust, an eruption will occur."`
			`	"How exactly do you plan to do that?" the Tundra representative responds. "And what will happen to the people who live near that area?"`
			`	Nolan answers, "The people who live near the volcano will need to evacuate the area with all their belongings. The Republic should provide any assistance needed for the evacuation. As for how we will cause the volcano to erupt, we need something energetic enough to crack the planet's crust in the location of the volcano, releasing the pressure that the magma is causing to spark an eruption. That's where we bring in another asteroi--"`
			`	"No, no, no!" the Republic representative exclaims, cutting Nolan off mid-sentence. "The Republic will not gain a reputation for crashing asteroids into its own planets. The consequences of such an action could be disastrous should it go wrong! And in what way will this warm the planet when the resulting volcanic winter could last decades and only result in an even colder climate? Are you not even old enough to remember how a supereruption on Hope caused the evacuation of the entire planet? If the people of Tundra are this desperate to terraform their planet then normal techniques should be employed, none of this 'equilibrium mapping' nonsense."`
			`	"Sir," Amy speaks up with a stern tone of voice, "we have already been authorized by the Republic to undergo this terraforming experiment, so unless you have half a teraton of cheap explosives, we're going to need to use an asteroid. The volcanic winter can be easily avoided by having a fleet of freighters sweep the volcanic ash out of the atmosphere, meaning we'll get the benefits of the greenhouse gases without the detriments of volcanic ash reflecting Cebalrai's heat back into space. No one knew the volcano on Hope was going to erupt, but we can prepare for this eruption and take steps to mitigate the problems." Amy looks the representative straight in the eyes and smirks. "We're scientists, we have this handled."`
			`	The representative falls silent. After a moment of thinking, he says "Captain, I need you to take me to Parliament. I may be able to authorize the use of explosives that should suffice, but it may not be as cheap as Ms. Amy is hoping. We're not about to turn asteroids into our single solution for everything."`
			choice
				`	"I'll get my ship ready to launch."`
				`	"Sorry, I have other things I could be doing."`
					decline
			
			`	The representative leaves the bar. "We'll wait here," Amy says to you. "I'll speak with the Tundra government about evacuating the area around where the impact site will be so that we can start when you get back."`
				accept
	on visit
		dialog `You land on <planet>, but realize that your escort carrying the representative hasn't entered the system yet. Better depart and wait for it.`



mission "Terraforming 11"
	landing
	name "Terraforming Tundra"
	description "Return to <destination> with the Republic representative."
	source "Earth"
	destination "Tundra"
	passengers 1
	to offer
		has "Terraforming 10: done"
	
	on offer
		conversation
			`"Wait here," the Republic representative says curtly. Several hours later, he returns, not looking very happy. "What a waste of time. Parliament has declined my request. I don't much agree with this, but you will need to crash an asteroid into Tundra if you wish to achieve your goal." Before you ready for launch, you send a message to Amy and Nolan telling them that an asteroid will be used after all. You don't receive an immediate response.`
				accept
	
	on enter "Cebalrai"
		dialog
			`Your ship is targeted by pirate fleets when you enter the system. Before you engage, you receive a message from Amy.`
			`"Captain, these pirate ships have been occupying the system for days. You must take them out if we are to safely crash an asteroid into Tundra."`
	on visit
		dialog `You return to <planet>, but not all of the pirates have been fought off. They don't look like they're leaving any time soon either. Better depart and finish them off for good.`
	npc evade
		government "Pirate"
		personality nemesis staying target
		system "Cebalrai"
		fleet
			names "pirate"
			variant
				"Marauder Quicksilver"
				"Marauder Arrow (Weapons)"
				"Marauder Bounder (Engines)"
				"Bastion"



mission "Terraforming 12"
	landing
	name "Terraforming Tundra"
	description "Plant a thruster on an asteroid to guide it into a collision with the dormant supervolcano on Tundra."
	source "Tundra"
	cargo "thruster equipment" 10
	blocked "You need <capacity> in order to take on the next mission. Return here when you have the required space free."
	to offer
		has "Terraforming 11: done"
	
	on offer
		payment 300000
		conversation
			`The pirates that occupied the system did not make an effort to land on Tundra, but they did harass any merchant ships that passed through the system. The government of Tundra pays you <payment> for ridding the system of the pirates, a pleasantly unexpected reward.`
			`	You gather with the scientists in the spaceport bar. The Tundra native informs you that all residents close enough to the volcano to be in danger have been evacuated. "All we need to do now is find the right asteroid," Amy says, and after only a short time of searching, she finds the perfect candidate. "Just like last time, Captain."`
			`	 Spaceport workers load a small thruster and the equipment you will need to mount it on the asteroid into your ship.`
				accept
	
	npc assist
		government "Uninhabited"
		personality derelict fleeing uninterested waiting pacifist mute
		ship "Asteroid" "Target Asteroid"
	
	on visit
		dialog `You return to the spaceport to the confused looks of Amy and the rest of the scientists. "You didn't put the thrusters on the asteroid," Amy says. "Just board the asteroid to attach the thrusters." Amy begins pushing you back to your ship, clearly eager to see the results of this experiment.`
	on complete
		payment 200000
		event "terraforming timer 2" 730 912
		event "terraforming Tundra"
		log `Fought off a fleet of pirates preventing the terraforming of Tundra, then maneuvered an asteroid into Tundra to trigger the eruption of a supervolcano. Tundra's global temperatures will initially drop, but the increased volume of greenhouse gases in the atmosphere will eventually improve Tundra's climate.`
		conversation
			`A plume of debris has formed in a mushroom cloud shape above where the asteroid hit. The scientists are viewing their instruments in anticipation for what happens next.`
			`	Almost an hour after the impact, the ground begins to shake slightly, even though the volcano is located hundreds of kilometers away. "This might be it!" Nolan exclaims as he closely watches a seismometer receiving readings from near the impact site. Suddenly the seismometer spikes, and another plume, much larger than the asteroid impact, rises from the impact site. Half an hour later, the low sound of the massive eruption can be heard in the spaceport, triggering another burst of cheers from the scientists. "It actually worked!" one of them yells out.`
			`	You fly the scientists over top of the volcano, allowing them to take readings of the air and surface. "Greenhouse gas levels are off the charts!" Amy exclaims. "Once these gases disperse across the planet's atmosphere, they should begin warming the entire planet."`
			`	The heat has formed a huge circle of melted snow around the volcano, revealing the green color of trees and the dull grays and browns of rock. Closer to the center of the eruption you spot dozens of lava flows emanating from the center of the impact crater.`
			choice
				`	"What do we do now?"`
					goto what
				`	"It looks beautiful from up here."`
			
			`	"Yes it does, Captain," the Republic representative says. "Yes it does."`
				goto end
			
			label what
			`	"First we need to clear all this volcanic ash out of the atmosphere, as otherwise the planet's temperature will drop, then we wait," Amy says to you. "We should be able to tell how this will affect Tundra's climate in a year or two."`
			
			label end
			`	You steer your ship back to the spaceport. Amy pays you <payment> after you land. "Thanks for your help, Captain. We're going to stay here and monitor Tundra's climate as it shifts, so there's nothing more that we need you for."`



event "terraforming Tundra"
	planet "Tundra"
		description `Millions of years ago, this was a warm world, perhaps even tropical. But some cataclysmic event, perhaps a meteor strike or a massive volcanic eruption, altered the planet's atmosphere enough to turn it into the nearly lifeless, frozen planet it is today. Recent experiments in terraforming the planet have attempted to remedy the climate by causing a supervolcano to prematurely erupt.`
		description `	The first settlers came here to drill for the oil trapped deep under the surface, a relic of Tundra's former, more lively days. Instead of refining the oil into plastic, which sells relatively cheap in this region, they have developed an industry in synthetic fabrics and clothing.`



event "terraforming timer 2"

mission "Terraforming Follow-up"
	landing
	source
		government "Republic" "Free Worlds" "Syndicate" "Independent" "Neutral"
		near "Sol" 100
		attributes spaceport
	to offer
		has "event: terraforming timer 2"
	on offer
		event "terraforming follow-up"
		conversation
			`When you land, you receive a message from Amy, the girl you helped to terraform Rand and Tundra.`
			`	"I hope everything is going well, Captain. I just wanted to give you an update on what has occurred in the past year.`
			`	"Tundra's climate has drastically improved. Areas around the equator are starting to become completely snow-free, and I was amazed when I was able to walk outside without a heavy coat on. The Republic has placed a halt on any more experiments, as they wish to see how the situations on Tundra and Rand turn out.`
			`	"Speaking of Rand, last month I got to catch up with Eric and Alaric when I visited the planet. They've told me that Rand is becoming a far better place to live on now. It's even becoming a popular tourist destination. They wanted me to relay their gratitude to you for making their dream come true.`
			`	"That's all I have to say. Thanks again for all the help. I don't know where I would be without it."`
				decline



event "terraforming follow-up"
	planet "Rand"
		add attributes "tourism"
		description `Rand is a desert world, too dry for much farming and with gravity low enough to be uncomfortable for most human beings. It is, however, the best source of heavy metals in the galactic south. Aside from the managers of the mining companies, nearly all the people here are migrant workers from elsewhere in the Dirt Belt, who have come to spend a season working for the relatively high wages that uranium mining offers, either to send money off-world or to save it up in order to build a better life for themselves.`
		description `	Due to the results of recent terraforming experiments, Rand has become a moderately more habitable place. Fascination with this change in climate has led to Rand becoming a semi-popular tourist destination of the Dirt Belt.`
	planet "Tundra"
		spaceport `The spaceport village consists of several large domes, which keep out the wind and driving snow; ships enter and exit the largest of the domes through a hatch that closes as soon as they have come through. Before the planet was terraformed, enough snow would pile up on top of one of the domes every decade or so that it became a danger of collapsing under its own weight; the locals would simply move out of that dome and build another one higher up on the snowpack, but the changing climate has reduced the amount of snow enough that the locals may never need to build another dome again.`



mission "A wolf, a goat, and a cabbage"
	job
	description "Transport a wolf, a goat, and a cabbage to <destination>. Payment will be 100,000 credits."
	to offer
		"day" == 1
		"month" == 4
	source
		government "Republic" "Free Worlds" "Syndicate" "Neutral"
	destination
		distance 3 5
		government "Republic" "Free Worlds" "Syndicate" "Neutral"
	cargo "wolf" 1
	
	on enter
	on enter
		dialog
			`You hear a strange crunching sound coming from your cargo hold.`
	on enter
		dialog
			`The worrisome munching sound in your ship's hold is followed by a horrific shrieking bleating noise and then an equally horrific silence. Turning on your cargo hold's security camera, you discover that there is nothing left of the goat and the cabbage that you were transporting except a few scraps of cabbage, some bones, and a lot of blood.`
			`	Meanwhile, the wolf is calmly gnawing on what you suspect is the goat's femur, with a rather self-satisfied look in its eyes. Apparently the goat ate the cabbage, and shortly after that the wolf ate the goat.`
	
	on complete
		payment 33000
		dialog
			`The man who collects the wolf from you on the landing pad is furious. "I told the shipping company not to put the goat in the same ship as the wolf or the cabbage," he says, "but I guess they tried to save money by subcontracting it all to the same captain."`
			`	Because you only delivered a third of the cargo safely, he only pays you 33,000 credits.`



mission "Terminus exploration"
	name "Missing drone"
	description "Travel to the <waypoints> system to see if you can find any sign of a probe drone that had been launched by a team of scientists before they were attacked by pirates and forced to flee."
	source
		planet "Memory" "Haze" "Nifel"
	waypoint "Terminus"
	destination "Bounty"
	to offer
		"combat rating" > 20
	on offer
		conversation
			`As you are exploring the marketplace, a man wearing comically thick glasses comes over to talk to you. "Captain <last>?" he asks. You nod. "I hear that you're not averse to taking on risks," he says. "I'm the lead scientist on a project studying a spatial anomaly in an uninhabited system nearby. We had just launched a probe to study the anomaly more closely when a band of pirates arrived and forced us to flee the system. Would you be willing to travel there and see if you can retrieve the drone's data?"`
			choice
				`	"Sure, I would be glad to."`
					goto end
				`	"How strong of a threat is the pirate fleet?"`
				`	"Sorry, I don't have time to help you."`
					decline
			`	"Just a couple of interceptors," he says. "We were in a scoutship, with no real weapons to speak of, and none of us on the ship have any combat experience. So, we felt it was safer to run away than to try to fight, even though we were leaving valuable equipment behind."`
			choice
				`	"That doesn't sound like much of a threat. I'd be glad to help."`
				`	"Sorry, I don't want to help with this."`
					decline
			label end
			`	"Thank you so much!" he says. "All I need you to do is board the drone and download its database. Unless the pirates have already stripped out the computer, of course. The drone is in the Terminus system, a few jumps away from here. We'll be waiting on <destination> for your return."`
				accept
	npc assist
		system "Terminus"
		government "Derelict"
		personality derelict target pacifist mute
		ship "Science Drone" "Beagle"
		dialog `You board the science drone and discover that the pirates have stripped just about everything of value from it: the engines, the sensors, and the fuel cell that powered it. But the computer system is either too deeply integrated into the drone, or too specialized, to be of any value to the pirates. You transfer enough power to the drone's batteries to reactivate it, and are able to retrieve the data that the scientist was looking for. But it's clear that this drone, or what's left of it, is not going anywhere. You'll have to leave it behind.`
	npc
		system "Terminus"
		government "Pirate"
		personality staying
		fleet "Small Southern Pirates" 2
	on visit
		dialog `You've returned to <planet>, but you don't have the drone's data. Go to Terminus and board the science drone to retrieve the data.`
	on complete
		payment 90000
		log `Recovered data from a derelict science drone for a team of scientists who were studying a strange red anomaly in the Terminus system. The lead scientist on the team, Ivan, suggested that it may be a partially collapsed wormhole.`
		conversation
			`The scientist is overjoyed that you were able to retrieve the data from the drone. Almost in tears, he says, "We were worried that all our planning and fundraising had been for nothing. These measurements will help us to understand that spatial anomaly far better than we do right now." He hands you a credit chip worth <payment>. "And by the way, my name is Ivan. I have an office near the spaceport on Valhalla that you can visit if ever you're wanting to help, or just curious."`
			choice
				`	"Can you tell me more about this anomaly you are studying?"`
				`	"I'm glad I was able to help."`
					decline
			`	Ivan says, "It seems to be a partially collapsed wormhole, something that once linked this part of the galaxy to somewhere else. But, we haven't succeeded in sending anything through it. Maybe the wormhole is no longer passable. Or maybe there's some way to make it open more fully. Or maybe only ships that are specially attuned to its energy signature can travel through it. We don't even know if the wormhole is a natural phenomenon or some sort of alien artifact. Honestly, we aren't sure if it's even a wormhole at all. We'll need to study the data you've recovered to understand it further."`
			choice
				`	"A wormhole? Those actually exist?"`
				`	"What makes you think it's a wormhole? Have you found anomalies similar to this before?"`
					goto similar
			`	"Well of course. The existence of wormholes has been proven for some time now. The Deep managed to create wormholes on the atomic scale before the Republic was even founded." He lowers his voice. "But I suspect that you're asking about wormholes large enough for a ship to pass through."`
			label similar
			`	Ivan looks around the spaceport, as if checking to see if he's being watched. He then looks back to you and motions for you to lean in. Whispering, he says, "The Republic doesn't like when people share this information, but there is one stable wormhole just beyond the Republic's borders."`
			branch skip
				not "First Contact: Hai: offered"
			action
				log `Ivan said that although he's not sure if the anomaly is a wormhole or not, it does bear a striking resemblance to the wormhole that leads to the Hai.`
			`	"You mean the wormhole to the Hai?" you ask.`
			`	"Interesting, you know of it," Ivan responds. "The anomaly in Terminus bears a striking resemblance to it in some of our readings, although it is very different in others."`
				goto end
			label skip
			action
				log `Ivan said that although he's not sure if the anomaly is a wormhole or not, there is a wormhole "just beyond the Republic's borders" that the Republic doesn't like people sharing information on.`
			label end
			`	He looks around again and stands up straight. He then raises his voice, almost projecting it for anyone around you to hear. "But of course, the Deep never figured out how to make wormholes big enough for anything useful, otherwise we wouldn't even need hyperdrives," he says with a wink. "Anyway, thank you again for helping me. Hopefully we meet again in the future."`

ship "Science Drone"
	sprite "ship/science drone"
	attributes
		category "Drone"
		hull 200
		mass 30
		drag 2
		"heat dissipation" 1
	explode "tiny explosion" 5
	explode "small explosion" 2



mission "Lost Boy 1"
	minor
	name `Rescue Tod`
	description `Travel to <destination> in search for Tod, the son of a single mother from <origin>.`
	source "Moonshake"
	destination "Deadman's Cove"
	to offer
		"combat rating" > 100
	
	on offer
		conversation
			`Wandering around the spaceport to see what it has to offer, you make your way into one of the dimly lit restaurants to avoid the crowded streets and metallic-tasting air outside. The restaurant is mostly empty. One of its only inhabitants is a dirty-looking woman crying with her head down in one of the booths.`
			choice
				`	(Approach the woman and ask why she is crying.)`
				`	(Ignore her and leave the restaurant.)`
					goto leave
			
			`	As you walk close to the woman, she raises her head from her arms and brushes her hair out of her face to look at you. Tears run down her cheeks and her nose is running. "Wh-wh-what do you w-want?" she asks in a quiet voice, trying to speak through sobs.`
			choice
				`	"Can I help you?"`
				`	"Why are you crying?"`
			
			`	You ask the woman if she needs help. She wipes away the tears with the sleeve of her shirt and tells you that she is looking for her son, Tod. "I sent him away to a mining job on Placer because I don't have the money to support him myself, but on the way the ship he was on was attacked and boarded by pirates." She begins to sob again. "I d-don't know if he's d-dead or a slave. I tried t-talking to someone from the Syndicate, but they said that saving him wouldn't be w-worth it.`
			`	"W-would you be able to help? Please do if you c-can."`
			choice
				`	"Alright, I'll help you. Where should I look for him?"`
					goto accept
				`	"Sorry, I'm not going to risk my life for someone I don't know."`
			
			`	The woman begins crying even louder than she was before. A waiter walks up to you and suggests that you leave before making the situation worse, and one of the few customers in the restaurant gives you a dirty look for making his meal experience even worse.`
			
			label leave
			`	You wait for the streets to become less crowded before leaving the restaurant. As you look back through the windows of the restaurant, you catch a glimpse of the woman still crying in the booth before the crowd blocks your line of sight and you continue walking.`
				decline

			label accept
			`	"Thank you s-so much! The closest pirate planet to here is <destination>. If he's still alive then I'm sure he would be there. I can feel it." The woman gives you a description of Tod Copper so that you may find him and thanks you again for agreeing to help her. She asks that if you find him to bring him to a location in the <origin> spaceport where she will be waiting.`
				accept



mission "Lost Boy 2"
	landing
	name `Rescue Tod`
	description `Locate the <npc> and board it to rescue Tod, then bring him to <destination> so that he may reunite with his mother.`
	source "Deadman's Cove"
	destination "Moonshake"
	to offer
		has "Lost Boy 1: done"
	
	on offer
		conversation
			`The air in the <origin> spaceport smells of tobacco and tastes of the salt from the world's vast oceans. You receive sideways looks from rough-looking pirates, but none make a move to cause any trouble. As lawless as pirates can be, they still adhere to a form of honor code when in a planet's main spaceport. At least generally.`
			`	You ask a bartender for directions to the local slave traders, as that is the likely place that Tod would be if he was taken here. He points you to a slave trader by the name of Cygnet Brig who "runs the slave trade 'round these parts."`
			`	Cygnet owns a large warehouse building located on the edge of the spaceport island where he keeps all his slaves packed together in groups of three in small holding cells. Some slaves are rattling the bars on their cell or screaming in protest, but many have seemed to accept their fate. Cygnet, a tall, thin, mustachioed man, notices you gazing at the cells. "Can't keep 'em too packed together, oth'wise they's get each otha sick," he remarks in a thick accent of unknown origin to you. "What can I get ya?"`
			choice
				`	"I'm here to buy a slave."`
					goto description
				`	"Do you have a boy by the name of Tod Copper?"`
			
			`	Cygnet strokes his mustache. "Tod Copper. Tod Copper. Tell you what, that name doesn' ring a bell. Heck, I don' even keep track of names 'less I get someone impor'ant. If ya lookin' for someone in particular to buy, can I get a description?"`
			
			label description
			`	You provide Cygnet with the description of Tod that his mother gave you, then explain to him that Tod would have been taken from a ship bound for Placer.`
			`	"Oh yeah, that bugger! That little rebel was causin' me trouble so I sold him off soon as I could. If ya looking for him, then you're gonna need to look for a ship by the name of <npc>. They bought your boy Tod 'bout four days ago. Might be hangin' around a system nearby."`
			`	You thank Cygnet, who has been surprisingly polite for a slave trader, for the information. "If ya ever need a slave, just come talk to me," he remarks as you walk back to your ship. "I've got the cheapest slaves this side of Sol."`
				accept
	on visit
		dialog `You've landed on <planet>, but you haven't yet found Tod. Keep looking for the <npc> and then board the ship; it can't be far from Deadman's Cove.`
	
	npc board
		personality staying nemesis target plunders
		government "Bounty"
		system
			distance 2 4
		ship "Vanguard (Particle)" "Lord Ligonier"
		conversation
			`When you breach the ship's hull, you find the crew of the <npc> more concerned with containing the fires caused by your weapons than with you walking onto their ship. Almost every one of the crew members is a teenager. One looks at you and the pistol in your hand with mortal fear in his eyes.`
			`	Through the smoke and steam, you see a boy running toward you who fits the description of Tod Copper.`
			choice
				`	"Get on my ship!"`
					goto ship
				`	"Are you Tod?"`
			
			`	"Yeah! Are you here to save me?"`
			`	"Get on my ship!" you yell, motioning for him to come toward you.`
			
			label ship
			`	The boy runs past you and into your ship. Following closely behind Tod is a large bearded man holding a laser rifle in one hand and a fragmentation grenade in the other.`
			`	"That's my crew member, you no-good piece of sh--"`
			`	Before the captain is able to finish his sentence, pipes in the wall next to him explode, blasting hot steam all over the right side of his body, causing him to begin rolling on the floor in horrible screeches of pain. Not wanting to stay connected to the ship any longer than you need to be, you run back into your ship and fly away.`
				launch



mission "Lost Boy 3"
	landing
	name `Bring Tod to <planet>`
	description `Now that Tod's mother knows he is safe, bring him to <destination> so that he may start his mining job to support him and his mother.`
	source "Moonshake"
	destination "Placer"
	passengers 1
	blocked "This mission requires that you have at least one free bunk. Return once you have the space."
	to offer
		has "Lost Boy 2: done"
	
	on offer
		conversation
			`Tod's mother almost tears up at the sight of him as you approach. "Oh, my baby boy is alive!" she exclaims, running up and hugging Tod as his face reddens with embarrassment. "Are you hurt? Are you okay? Do you think you'll be fine?" Tod's mother asks, kissing his cheeks between each question.`
			`	"I'm fine, Mom," Tod says in an annoyed tone of voice. Some things never change.`
			`	The mother gives you a handful of credit chips. At a glance, you guess that they couldn't be worth more than 1,000 credits. "I know it isn't much for the work you've done, Captain, but it's all I have to give you in return."`
			choice
				`	"Don't worry about it."`
				`	"I'm sorry but I can't take this from you."`
					goto reject
			
			action
				payment 952
			`	"This is just so wonderful. There aren't many people around here who would do such a thing for such little pay."`
				goto end
			
			label reject
			`	You hand the credits back to the mother as she begins to tear up again. "Thank you so much, Captain."`
			
			label end
			`	"Hold on," Tod chimes in. "I still need to get to <planet>."`
			`	"Of course!" his mother yells out. "Captain, would you please make sure that Tod has a safe passage to <destination>?"`
			`	"And make sure I don't become a slave this time," Tod quips jokingly.`
			choice
				`	"Okay, I'll take Tod to <planet>."`
					accept
				`	"Sorry, I'm not headed in that direction."`
					decline
	
	npc
		government "Pirate"
		personality staying plunders disables
		system "Al Dhanab"
		ship "Falcon (Heavy)" "Cygnet's Slaver"
	
	on visit
		dialog `You land on <planet>, but remember that Tod is in one of your escorts that has yet to enter the system. Better depart and wait for it to arrive.`
	on complete
		dialog `You wish Tod the best of luck on <planet>. "Thank you, Captain. Hopefully I can repay you one day. As cliche as it sounds, I owe you my life."`



mission "Paradise Fortune 1"
	minor
	name `Flee to <planet>`
	description `Flee from <origin> to <destination> with the girl you let on to your ship.`
	source
		planet "Follower" "Mainsail"
	destination
		attributes spaceport
		distance 1 1
	passengers 1
	to offer
		has "main plot completed"
		random < 50
	
	on offer
		conversation
			`As with all Paradise Worlds, the air is just the right temperature when you step out of your ship, and a light breeze rustles the leaves of the trees planted around the spaceport. While taking a moment to breathe in the fresh air, you hear yelling coming from the entrance to the <origin> shipyard. Looking over, you spot a young girl with a backpack running from two spaceport security guards. "Get back here!" they yell at the girl, chasing her with no success.`
			`	"Someone help me!" the girl shrieks out. As she runs, a credit chip falls out of her backpack. `
			choice
				`	(Let her onto my ship.)`
					goto continue
				`	(Ignore the scene.)`
			
			`	The girl looks you in the eyes as she approaches, expecting help that will never come. Air rushes past you as she and the security guards run by. After a few meters, the security guards catch up to the girl, tackling her to the ground and detaining her as they remove her backpack full of credit chips.`
				decline
			
			label continue
			`	You open the hatch to your ship and yell "Get on!" as the girl approaches. "Thank you, Captain," she says while getting closer, to much protest from the approaching security guards.`
			`	As she enters your ship, she grabs your arm and pulls you in with her before closing the hatch. "Launch and go to <destination>, now! I'll explain when we get there."`
				launch
	on visit
		dialog `You land on <planet>, but realize that the girl is in one of your escorts that hasn't entered the system yet. Better depart and wait for it to arrive.`



mission "Paradise Fortune 2"
	landing
	name `Escaping Paradise`
	description `Escape the Paradise Worlds and travel to <destination> where Diana Howl will give over part of her family's fortune to the local government of <planet>.`
	destination
		attributes "dirt belt"
		government Republic
	passengers 1
	to offer
		has "Paradise Fortune 1: done"
	
	on offer
		conversation
			`"You need to explain what is going on here," you say just after setting your ship down.`
			`	"Alright, alright, I'll explain." You notice that the girl has a strange mix between a posh Paradise World accent and a Dirt Belt or possibly even Rim accent. "My name is Diana Howl. My father is the CEO of a large marketing firm. And this," Diana opens her backpack, revealing its full contents of thousands of credit chips, "this is part of my family fortune, about half a billion credits of it. Don't worry, my father should be able to make this back in a few months' time."`
			choice
				`	"Why have you stolen all this?"`
					goto story
				`	"I'm calling the spaceport authorities."`
			
			`	"No, wait! Let me explain!" Diana protests.`
			
			label story
			`	"All my life I've been fascinated with the world outside my little bubble of the Paradise Planets. My father met my mother on Heartland in the Cor Caroli system while he was on a business trip, so my mother would often take me on trips to the Dirt Belt. The last time I went was before the war though; my mother didn't want me anywhere near the 'Free Loafers,' as she called them. Back then life in the Dirt Belt didn't seem anywhere near comparable to life in the Paradise Worlds, and I can only imagine how much worse it might be after being so close to a war, so I decided that I needed to do something to help.`
			`	"Now, can you take me to <destination>? I wish to hand this over to the government there to help them. It may not seem like much in the grand scheme of how many credits go into running a planet, but it should be a huge boost to their economy."`
			choice
				`	"Alright, I'll help you."`
					goto accept
				`	"What makes you think they won't hand it over to your father?"`
				`	"This is a crime. I don't want to get in trouble helping you."`
					goto decline
			
			`	Diana pauses. "I hadn't thought of that," she says in a downtrodden tone, "but I at least have to try! Please just bring me to <planet>. Please!" Diana looks up at you with puppy dog eyes, quivering her lip with the backpack of credit chips held against her chest.`
			choice
				`	"Alright, I'll bring you to <planet>."`
				`	"Sorry, but I'm not putting myself on the line for this."`
					goto decline
			
			label accept
			`	"Excellent!" Diana yells out. She drops the bag of credits on the floor and gives you a hug. "We'll have to leave immediately, for I fear that the spaceport authorities here might be searching for us."`
				launch
			
			label decline
			`	You call the spaceport authorities and tell them that Diana Howl is on your ship. Moments later when they arrive, they take Diana kicking and screaming off of your ship. She yells harsh profanities at you as she is taken away, one among them being "Syndicate lover." As a reward for "catching" Diana, the spaceport authorities transfer 150,000 credits to your account.`
				decline
			
	on decline
		payment 150000
		log "People" "Diana Howl" `A teenager who stole half a billion credits from her family's wealth, you turned her in to the authorities for a meagre reward.`
	on visit
		dialog `You land on <planet>, but realize that Diana is in one of your escorts that hasn't entered the system yet. Better depart and wait for it to arrive.`



mission "Paradise Fortune 3"
	landing
	name `Last Hope`
	description `Escape from the Navy and travel to <destination> where Diana Howl hopes that the Free Worlds will help her.`
	destination "Bourne"
	passengers 1
	to offer
		has "Paradise Fortune 2: done"
	
	on offer
		conversation
			`Diana is eager to get going as soon as you land. "This is going to be great! I'm going to do so much good with this! I can't wait to see the look on their faces when I open up my backpack in front of them!" Diana says rapidly as she bounces up and down with the backpack of credit chips on her back.`
			`	As you gather a few credits to bring with you in case you see something you want to buy, Diana bounces off the ship. Suddenly, her crazed rambling stops. Diana comes running back onto the ship yelling "We need to go! Fly to <destination>! The Free Worlds should protect me!"`
			choice
				`	"What is it? What's happening?"`
				`	(Launch immediately.)`
					launch
			
			`	"Look outside," Diana says with a ghastly look on her face. You check your ship's external cameras, and roaming around your ship is a group of men in Navy uniforms. One of them raises a megaphone to his mouth.`
			`	"Hand over the girl and her credits and we can all walk away from this peacefully, Captain."`
			choice
				`	"Why do you need her?"`
				`	"Over my dead body!"`
					goto launch
				`	"Alright, I'll bring her out."`
					goto agree
			
			`	"In case you haven't noticed, Captain, that girl is in possession of over half a billion stolen credits. She's a criminal, and helping her makes you a criminal too. Given your status, Captain <last>, I'd appreciate it if you didn't make me the officer that put <first> <last> behind bars."`
			choice
				`	"I'm sorry officer, but I can't help you."`
					goto launch
				`	"Okay, I'll hand her over."`
			
			label agree
			`	Diana looks to you in shock. "You wouldn't!" she screeches. "You can't! Fly me to <planet> right now!"`
			choice
				`	"I'm not going to become a criminal to fulfill your crazy dream."`
				`	"Okay, we'll fly to <planet>."`
					goto launch
			
			`	You allow the Navy officer and his troops onto your ship, where they apprehend Diana and her stolen credits. They take her kicking and screaming off of your ship. She yells harsh profanities at you as she is taken away, one among them being "Syndicate lover."`
			`	"Thank you for not causing any more trouble, Captain," the officer says to you. He then hands you 500,000 credits for "playing nice" and leaves.`
				decline
			
			label launch
			`	You activate your repulsor engines, sending the Navy troops recoiling away from your ship. As you ascend into space, your computers detect multiple ships targeting you.`
				launch
			
	on accept
		"stored reputation: Republic" = "reputation: Republic"
		"reputation: Republic" <?= -10
	
	on decline
		payment 500000
		log "People" "Diana Howl" `A teenager who stole half a billion credits from her family's wealth, you turned her in to the authorities for a moderate reward.`
	
	on visit
		dialog `You land on <planet>, but realize that Diana is in one of your escorts that hasn't entered the system yet. Better depart and wait for it to arrive.`
	
	npc evade
		government "Republic"
		personality heroic
		fleet "Large Republic"



mission "Paradise Fortune 4"
	landing
	name `Exchange of Goods`
	description `Travel to <destination> and hand the backpack of credits and Diana Howl's note over to the Navy.`
	source "Bourne"
	destination "New Boston"
	to offer
		has "Paradise Fortune 3: done"
	
	on offer
		conversation
			`While in flight, Diana tells you the stories that she heard of the war. In the Paradise Planets region, they were told that declaring independence and bombing Geminus and Martini was the Free Worlds' first step in overthrowing the Republic.`
			`	"We should talk to Alondo," Diana says. "He'll be able to handle this situation."`
			
			branch epilogue
				has "FW Epilogue: Alondo: offered"
			`	As you're coming in for a landing on Bourne, you receive a message from Alondo. "<first>!" he says. "I just heard that you were in system. Want to meet up for a drink and talk about old times?"`
			choice
				`	"I'd be glad to any other time, but I need your help at the moment."`
					goto conversation
			
			label epilogue
			`	As you're coming in for a landing, you contact Alondo, who is luckily on Bourne. "What have you gotten yourself into?" he responds after you mention that you need his help.`
			choice
				`	"I'll explain the situation when we meet."`
			
			label conversation
			`	You meet with Alondo at his office in the Free Worlds Senate building. After he and Diana exchange greetings, you explain the situation to him.`
			`	"You what?" Alondo responds. "You have to turn her in. The war may be over, Captain, but there is still tension between the Republic and Free Worlds that we cannot have a situation like this exacerbating."`
			`	"You can't do that!" Diana yells in protest. "I thought the Free Worlds was supposed to be all about going against the Republic, but you're just going to give in?"`
			`	"Look here, kid," Alondo says in a stern tone. "The Free Worlds was never about being against the Republic, it was only ever about being against Parliament. There's a big difference there. What you've done is a crime, even to the Free Worlds. We are not about to gain a reputation of harboring criminals of the Republic."`
			`	Diana, instead of protesting further, puts her head down. "I'll be in your ship, Captain," she says. Diana storms off, making an effort to create as much noise as possible with the stomps of her feet.`
			`	"Spoiled kid," Alondo says quietly. "Attitudes like that are why I joined the Southern Defense Pact. Anyway Captain, I suggest you hand her over to the Navy immediately. I'll contact the Republic if you need me to."`
			choice
				`	"Alright, I'll hand her over."`
				`	"Sorry, Alondo, but I agree with her cause."`
					goto agree
			
			apply
				set "navy contacted"
			`	Alondo breathes a sigh of relief. "You should probably go check on her. I'll message you where the Navy wants to pick her up."`
				goto end
			
			label agree
			`	"I understand. Please, just don't drag the Free Worlds into this."`
			
			label end
			`	You say goodbye to Alondo and return to your ship. When you arrive and look around, Diana is notably absent. In your pilot's seat she has left her backpack and a written note. The paper has noticeable tear stains in one of the corners.`
			``
			`Dear <first> <last>,`
			`	I don't care about the credits anymore, but I can't go back to my family. I'll be too much of a disgrace, and I can't even imagine looking my parents in the eyes after what I've done. I've left the credits with you. You can do with them as you wish.`
			`	I've taken this chance to escape from my old life. I want to become my own person in the world, and I want to do it on my own. Please don't come looking for me, because wherever I am I'll be happier than when I was with my parents. I've failed myself today, but I'm still going to strive for the betterment of the less fortunate. Thank you for trying to make my dreams come true, even if you couldn't succeed.`
			`	Sincerely,`
			`				Diana W. Howl`
			``
			`	You stare down at the backpack, stuffed full with over half a billion credits.`
			choice
				`	(Hand the credits over to the Navy.)`
				`	(Steal the credits.)`
					goto steal
			
			branch navy
				has "navy contacted"
			`	You fold the note and slip it into the backpack so that you can show it to the Navy to explain why Diana is not with you. You contact the Navy's crime report hotline and tell them that you have the stolen credits. A few minutes later, they respond telling you that a fleet is waiting on <destination> to retrieve the credits.`
				accept
			
			label navy
			apply
				clear "navy contacted"
			`	You fold the note and slip it into the backpack so that you can show it to the Navy to explain why Diana is not with you. Alondo sends you a message, telling you that the Navy says they are waiting on <destination> for the credits.`
				accept
			
			label steal
			`	You rip the note apart and begin counting the credits. In total, the backpack contains a whopping 525,894,400 credits. Over half a billion credits richer, you sit down and wonder what you will spend it on.`
				decline
	
	on accept
		"reputation: Republic" >?= "stored reputation: Republic"
	on decline
		payment 525894400
		"reputation: Republic" <?= -1000
		log "People" "Diana Howl" `A teenager who stole half a billion credits from her family's wealth, she decided to start a new life outside the Paradise Planets while you decided to pocket the substantial fortune she left behind to avoid being hunted down.`
	on complete
		payment 1000000
		conversation
			`You spot a fleet of docked Navy ships as you come in for a landing. A small squad of troops gather around your ship after you land. You are greeted by a Navy officer upon exiting your ship and explain to him where Diana is, showing him the note she wrote.`
			`	"That is unfortunate," he responds with a troubled look on his face. "We'll contact the Howl family about this." Before letting you go, the officer hands you <payment>. "This is the reward that Mr. Howl put out for the return of his credits. Thank you for doing the right thing, Captain."`
		log "People" "Diana Howl" `A teenager who stole half a billion credits from her family's wealth, she decided to start a new life outside the Paradise Planets while you dutifully turned in the credits to the authorities to keep the peace. You received a substantial reward for your integrity.`



mission "Northern Blockade"
	minor
	name `Mebsuta Disaster`
	description `<destination> is under attack by pirates. Assist the Republic by delivering <commodity> to the planet as soon as possible.`
	source
		near "Mebsuta" 2 4
	destination "Featherweight"
	cargo "relief supplies" 178
	to offer
		random < 20
		"combat rating" > 200
		"reputation: Republic" >= 0
	
	on offer
		conversation
			`You are approached by a Navy officer. "Are you Captain <last>?" You nod. "Would you be able to assist us? A sizable gang of pirates has occupied <system> and raided the spaceport. A Navy fleet is on its way to eliminate the pirates, but reports from the planet indicate that the spaceport of <planet> is in dire need of supplies. Any building above three stories was badly damaged and everything in the warehouses was either stolen or destroyed. We need a ship to bring <cargo> to them as soon as possible, but there are no available Navy ships capable of doing the job. Would you deliver the supplies for us, Captain?"`
			choice
				`	"I'd be glad to help, Officer."`
					accept
				`	"Sorry, but I'm not traveling in that direction."`
					decline
	
	npc
		government "Pirate"
		personality staying harvests plunders
		system destination
		fleet "Large Northern Pirates" 3
	npc
		government "Republic"
		personality staying heroic
		system destination
		fleet "Large Republic"
		fleet "Small Republic" 2
	npc
		government "Pirate"
		personality nemesis staying harvests plunders
		system "Mirzam"
		fleet "Large Northern Pirates"
		fleet "Small Northern Pirates" 3
	
	on visit
		dialog phrase "generic cargo on visit"
	on complete
		payment
		payment 7500
		dialog `As the last crate of supplies is loaded off of your ship, the Navy ships defending the system land. The local authorities thank you for helping, and you are paid <payment>.`



mission "Southern Blockade"
	minor
	name `Spaceport Defenses`
	description `<stopovers> are under attack and in need of spaceport defenses. Drop off your cargo on these three planets and return to <destination> for payment.`
	source
		near "Pherkad" 2 4
		government "Free Worlds"
	stopover "Cornucopia"
	stopover "Solace"
	stopover "Winter"
	cargo "spaceport turrets" 75
	to offer
		random < 20
		"combat rating" > 150
		not "event: Thule becomes independent"
		"reputation: Free Worlds" >= 0
	
	on offer
		conversation
			`A captain in a Free Worlds uniform enters the spaceport and turns on a megaphone. "Attention! The Free Worlds are in need of volunteers able to carry <cargo> to <stopovers> for fortifying the spaceports nearest to the pirate system of Men. Free Worlds ships are currently preoccupied with fighting off a pirate incursion into those systems, and we are unable to spare enough ships for the job. Our hope is that these defenses will deter any future incursions. Payment will be <payment> for the first captain who accepts." The spaceport falls quiet as captains contemplate this offer.`
			choice
				`	(Volunteer.)`
				`	(Ignore.)`
					decline
			
			`	The Free Worlds captain thanks you for offering your help. Spaceport workers load the turrets onto your ship, and the captain tells you to return to <origin> once you have dropped off the turrets for payment.`
				accept
	
	npc
		government "Pirate"
		personality staying harvests plunders
		system "Kappa Centauri"
		fleet "Large Southern Pirates"
	npc
		government "Pirate"
		personality nemesis staying harvests plunders
		system "Kappa Centauri"
		fleet "Large Southern Pirates"
	npc
		government "Pirate"
		personality staying harvests plunders
		system "Yed Prior"
		fleet "Large Southern Pirates"
		fleet "Small Southern Pirates" 2
	npc
		government "Pirate"
		personality nemesis staying harvests plunders
		system "Yed Prior"
		fleet "Large Southern Pirates"
	npc
		government "Pirate"
		personality staying harvests plunders
		system "Pherkad"
		fleet "Small Southern Pirates" 3
	npc
		government "Free Worlds"
		personality staying heroic
		system "Kappa Centauri"
		fleet "Large Free Worlds"
	npc
		government "Free Worlds"
		personality staying heroic
		system "Yed Prior"
		fleet "Large Free Worlds"
	npc
		government "Free Worlds"
		personality staying heroic
		system "Pherkad"
		fleet "Large Free Worlds"
	on stopover
		dialog `The last of the defenses are quickly unloaded from your ship, put into place, and activated. A pirate ship attacking the system attempts to follow you down to the surface, but the fire coming from the newly installed spaceport turrets forces the pirate to turn away and flee for orbit. Time to return to <destination>.`
	on visit
		dialog phrase "generic cargo on visit"
	on complete
		payment
		payment 5000
		log `Installed spaceport defense turrets on three frontier worlds. The Free Worlds hopes that this will reduce the piracy in the region.`
		dialog `The Free Worlds captain thanks you for helping to fortify the frontier worlds, and pays you <payment>.`



mission "Core Blockade"
	minor
	name `Bad Harvest`
	description `The pirate world of <destination> is experiencing a famine. Warlords of the planet have threatened the Syndicate into giving them food. Deliver <cargo> to the world for <payment>.`
	source
		near "Almach" 2 4
	destination "Deadman's Cove"
	clearance
	cargo "food" 287
	to offer
		random < 20
		"combat rating" > 400
	
	on offer
		conversation
			`In the <origin> spaceport, you are approached by a Syndicate employee. By the looks of his uniform, he works for Syndicated Security. "Hello, Captain. You're a competent pilot, correct?" You nod your head. "Excellent. The Syndicate needs <cargo> transported to <destination>. The pirate world has seen a particularly bad harvest this past season, so much of the population is without sufficient food. Pirate warlords have threatened to begin raiding our freighters and frontier worlds if we don't provide them with food. It's cheaper to do what they want, so we've agreed to the deal, but we don't want to risk any of our own ships being destroyed. The Syndicate will pay you <payment> should you accept and complete this job."`
			choice
				`	"Alright, I'll get my ship ready."`
					accept
				`	"Sorry, but I have better things to be doing."`
					decline
	
	npc
		government "Pirate"
		personality nemesis staying harvests plunders
		system destination
		fleet "Large Core Pirates" 2
	npc
		government "Pirate"
		personality nemesis staying harvests plunders
		system "Schedar"
		fleet "Large Core Pirates"
		fleet "Small Core Pirates" 3
	
	on visit
		dialog phrase "generic cargo on visit"
	on complete
		payment
		payment 10000
		dialog `Multiple bands of pirates, each run by a different warlord, are waiting in the spaceport when you land. They take the food from your cargo hold like animals, leaving quite the mess behind. When you return to your ship, you find that the Syndicate has deposited <payment> into your account.`



mission "Pirate Blockade"
	minor
	name `Escape to Freedom`
	description `Bring <bunks> escaped slaves to freedom on <destination>, far away from their pirate oppressor. The woman on <origin> promised that a person on <planet> would give you <payment>.`
	source "Buccaneer Bay"
	destination "Hippocrates"
	passengers 19
	to offer
		"combat rating" > 500
	
	on offer
		conversation
			`It is dusk at the <origin> spaceport, and the setting sun casts long shadows across the spaceport deck. You take notice of a slim cloaked figure walking only a few meters behind you who seems to be keeping pace.`
			choice
				`	(Confront them.)`
					goto confront
				`	(Stop walking and see if they stop as well.)`
			
			`	You stop by the entrance to a store that claims to have "the best Polecats!" and lean against the building, trying not to draw attention to yourself. The figure keeps walking at the same pace, and as they pass you, a soft voice says, "Follow me," from under the cloak. The figure bolts off into a dark alleyway next to the building.`
				goto choice
			
			label confront
			`	You turn around and stare right at the figure, who stops within a foot of you. The shadows cast by the sun make it impossible for you to make out their face under the cloak. "Follow me," a soft voice says from under the cloak, before the figure bolts off into a dark alleyway next to the building.`
			
			label choice
			choice
				`	(Follow the figure.)`
				`	(Return to my ship.)`
					decline
			
			`	You step into the alleyway and find the figure standing under a lamp. The figure removes their cloak, revealing the face of a woman with short dark hair and a distinct, jagged scar across her right cheek. She begins whispering to you. "You're not from this world. I can tell. You're too clean and unscarred. Could you help me?"`
			choice
				`	"What do you want?"`
					goto need
				`	"Why would I help a pirate?"`
			
			`	The woman chuckles. "Not everyone who lives on a pirate world is a pirate, you know. Maybe you need to learn how not to stereotype. Regardless..." She trails off.`
			
			label need
			`	"It isn't what I want, it's what I need," she whispers, putting heavy emphasis on the word "need."`
			`	"You undoubtedly know about the horrendous slave trade that still exists on pirate worlds today. A slave trade that the Republic doesn't care to abolish, leaving innocent people to waste away like rats in a cage, working for their lives. As if the politicians of the Republic aren't vermin themselves..." Her face twists into a hate-filled scorn as she speaks of the Republic. It then returns to normal as she continues. "I'm part of a group of people who have decided to take matters into our own hands. We're mostly people who grew up on pirate worlds, but some of us were born elsewhere.`
			`	"I assassinated a pirate warlord a couple of days ago, and I have been sheltering his slaves ever since. What I need from you is to transport the <bunks> people in my care to <destination>. Another member of my group should be there to pay you <payment> and take the people somewhere far away from here." She cocks her head to the right. "Will you fight for justice and transport these people, Captain?" The look in her eyes suggests that she won't take no for an answer.`
			choice
				`	"Anything for the freedom of the innocent."`
				`	"Sorry, but I'm not going to risk my life for your cause."`
					goto decline
			
			`	"Good choice, Captain. We'll wait till the sun has fully set, then I will bring the people to your ship. I'll be traveling in my own ship and launch ahead of you, which should hopefully distract the pirates looking for their warlord's assassin and give you enough room to escape. Wait for me after you land on <planet>."`
				accept
			
			label decline
			apply
				set "denied freeing slaves"
			`	"Poor choice, Captain." The woman pulls a knife from under her cloak and tilts it to blind you with the glare of the lamp above her. You stumble backward in anticipation of an attack, but the woman does not move. "I'll remember this, Captain," she hisses at you. The woman puts her cloak back up and sprints down the alleyway into darkness.`
				decline
	
	npc
		government "Pirate"
		personality nemesis staying harvests plunders
		system destination
		fleet "Large Core Pirates"
	npc
		government "Pirate"
		personality nemesis staying harvests plunders
		system "Persian"
		fleet "Small Core Pirates" 3
	npc
		government "Pirate"
		personality nemesis staying harvests plunders
		fleet "Large Core Pirates"
	
	on visit
		dialog `You land on <planet> and begin looking around for the man you are supposed to meet, but then you realize that not all of the escaped slaves are here. Better depart and wait for your escorts holding the rest to arrive.`
	on complete
		payment
		payment 1000
		log `Helped members of a group fighting to end slavery on pirate worlds. Safely rescued 19 slaves from Buccaneer Bay and left them with a man who said that they will be brought somewhere safer, but the woman of the group seems to have not made it out.`
		conversation
			`Just as was promised, a man approaches you in the spaceport and tells you that he is part of the same group as the woman. Interestingly, the man has a similar scar as the woman on his left cheek. "I'll make sure these people find a safe home somewhere far away from here," he says to you. After greeting each of your former passengers, he thanks you and pays you <payment>.`
			`	You and the man, who does not give his name to you in order to "keep us both safe," wait for the woman to arrive in her own ship. Hours pass, but there is no sign of her. The man tries to contact her, but he is unable to reach her. "You can leave now," the man says to you. "I don't think she'll be coming."`



mission "Capture Smuggler"
	name "Capture rogue smuggler"
	minor
	description `A smuggler absconded with his illegal cargo near <system>. The unknown person he stole it from wants it back. Recover the cargo from the <npc> and return both it and the smuggler to <origin> for <payment>.`
	to offer
		random < 15
		"combat rating" > 2000
		"reputation: Pirate" > 10
	passengers 1
	source
		government "Pirate"
	on offer
		require "Brig"
		conversation
			`As you step into a dive bar for a quick drink, the largest man you've ever seen stands up and blocks your path. He's well over two meters tall, and his muscles seem to ripple with barely restrained violence when he moves. "<first> <last>," he says in a thick accent. "My employer hears you do certain jobs, take money, do not ask questions. He hears you are reliable. A man, a smuggler, he steals cargo from my employer. My employer very much wants cargo returned, and this man as well."`
			choice
				`	"I'm sorry, sir, but I'm not taking new jobs today. Please give your employer my most gracious thanks for this kind offer."`
				`	"Of course. I won't say a word."`
					goto accept
				`	"Get out of my way. I don't take jobs from any schlub who bothers me when I need a drink."`
					goto mistake

			`	The man looks down at you with no change in expression. "My employer, he will not be happy. I will tell him, '<first> <last> is not so reliable.' I hope next time, you are reliable." As the man speaks, you notice that his teeth are filed to vicious points. Every patron in the bar stares at you in shock as you sit down for a badly-needed drink.`
				decline

			label accept
			`	The man looks down at you with no change in expression. "This is good. To be reliable, it is a great thing on <origin>." As the man speaks, you notice that his teeth are filed to vicious points. He holds out a round, flat object about the size of your palm. It has a recessed button in the center of one side. "This is gift for this smuggler. Press button, it becomes surprise. Make sure surprise is not on you." He hands you the object and a data chip containing details of the job. As the man leaves, you see every patron in the bar staring warily at his back.`
				accept

			label mistake
			`	The man looks down at you with no change in expression. "This is great shame. I will tell my employer, '<first> <last> was not so reliable. I had to make example.'" The man grabs your neck with one monstrous hand. The last thing you see as your vision fades to black is a mouth full of pointed teeth.`
				die
	npc board
		conversation
			`The smuggler and his crew are ready and waiting when you board. You pull out the "gift" and press the button, then quickly toss it down the hallway. For a moment, you meet the smuggler's eyes. They widen with terror when he sees the "gift." You duck back into cover. A few seconds later, you hear a strangely muted detonation, followed by silence. After a minute, you hazard another peek out of cover. The smuggler and all his men are unconscious on the ground. One crewman has blood dripping from his nose and ears. You tie them all up and stow the smuggler in a locked cabin on your ship.`
			`	Once they're secured, you sweep the ship. Ultimately you find the stolen cargo in the captain's cabin, hidden behind a false panel. The cargo is a nondescript storage container, but upon closer inspection you see that it's code-locked and covered with interference plating.`
				launch
		government "Merchant"
		personality staying uninterested timid target marked
		system
			distance 2 3
		fleet
			names "civilian"
			variant
				"Modified Argosy (Smuggler)"
	on fail
		dialog `You have failed to capture the smuggler and recover the stolen cargo. This will probably not be good for your reputation.`
		"reputation: Pirate" <?= -10
	on visit
		dialog `You land on <origin>, but you don't have the smuggler and the cargo he stole. You should probably be careful not to run into your contact until you do.`
	on complete
		payment 150000
		conversation
			`The huge man drags the unconscious smuggler out of the cargo container with one hand and carries the cargo box with the other. He stops in front of you. "<first> <last>," he says. "My employer, he will be very happy. Your payment, you will receive soon. Is it not good, to be reliable?" The man leaves your ship, letting the smuggler's legs scrape along the ground as he walks. A moment later, you receive <payment> from an anonymous account.`



mission "Inheritance Redirection"
	description "Travel to <destination> to act as heir for the late warlord Limping Pappa."
	minor
	source
		attributes "frontier"
	destination
		distance 7 9
		government "Republic" "Free Worlds" "Syndicate"
	to offer
		credits >= 400000
	on accept
		payment -200000
	on offer
		conversation
			`You are walking near the spaceport and suddenly a computer terminal starts blinking and beeping when you pass it.`
			choice
				`	(Check it out.)`
				`	(Ignore it.)`
					decline
			`When you approach, you are greeted by a voice from the terminal: "Dear Sir or Madam, please respond!"`
			choice
				`	"Hello!"`
				`	(Ignore it and walk away.)`
					decline
			`	"My name is Mr. Smith and I'm contacting you with a highly confidential and urgent proposal. I am, or more accurately was, the financial manager of the recently deceased warlord Limping Pappa. I am looking for a highly trustworthy individual who can help me relocate Mr. Pappa's fortune of 300 million credits."`
			choice
				`	"How did Mr. Pappa acquire his fortune exactly?"`
				`	"What are you proposing?"`
					goto proposal
				`	"This sounds like a credits-stealing scam, I will not fall for this!"`
					decline
			`	"Oh, uh, Mr. Pappa was specialized into tricking rich victims to transfer credits to him.`
			label proposal
			`	"I obviously cannot make myself an heir to Mr. Pappa. So what I propose is to present you as an heir and have the inheritance transferred to you.`
			`	"When you receive the inheritance on <destination>, then you send half of it back to me."`
			choice
				`	"Okay, let's do this."`
				`	"Sounds too good to be true. What's the catch?"`
				`	"Sorry, this sounds too fishy for me."`
					decline
			`	Mr. Smith responds: "There is one small problem with the inheritance tax, it needs to be paid upfront. Can you pay 200,000 credits so that I can get the process going?"`
			choice
				`	"Sure, no problem."`
					goto pay
				`	"Are you trying to trick me?"`
				`	"Sounds too risky, I don't want to pay anything upfront."`
					goto no
			`	"Of course I'm not trying to trick you! Mr. Pappa's victims were all persons that had more credits than common sense. But you look a lot smarter than any of Mr. Pappa's victims.`
			`	"Think of the huge amount of credits you will receive just for acting as heir! Can I count on you to pay the tax and make both of us very wealthy?"`
			choice
				`	"Sure, no problem."`
					goto pay
				`	"Sounds too risky, I don't want to pay anything upfront."`
					goto no
			label pay
			`	The terminal suddenly goes black after you transfer 200,000 credits to the account given by Mr. Smith.`
			`	You wonder if you did the right thing.`
				accept
			label no
			`	The terminal suddenly goes black. Mr. Smith is apparently no longer interested in doing business with you.`
				decline
	on complete
		dialog "There is no inheritance for Mr. Pappa waiting for you at the bank, but there are many other victims that paid some credits while expecting to earn a larger amount of credits in return. Some make a big fuss about it, until the alerted authorities start fining them for attempted inheritance fraud. You leave the bank in silence."
		log "Minor People" "Mr. Smith" `A mysterious individual who asked for 200,000 credits to process a rich inheritance from the deceased warlord Limping Pappa, but was then proven to be a scam.`
	on decline
		log "Minor People" "Mr. Smith" `A mysterious individual who asked for 200,000 credits to process a rich inheritance from the deceased warlord Limping Pappa. You presume he was a scammer and had no part in it.`



mission "Hauler VI cargo prototype 1"
	name "Escort Hauler prototype to formal dinner"
	description "Escort the <npc> to <destination> to deliver sushi for a formal dinner."
	minor
	source
		planet "Deep"
	destination "Skymoot"
	to offer
		"armament deterrence" > 0
	npc accompany
		government "Merchant"
		personality escort timid
		ship "Hauler III" "SB-Labs Testament"
	on offer
		conversation
			`A lady in a formal business suit walks gracefully over to you. "Captain <last>, Captain <last>! It is so nice to meet you here!"`
			choice
				`	"Hello, did we meet before? How do you know my name?"`
				`	"Hello, nice to meet you too."`
					goto "hello too"
				`	"Sorry, I don't have time to talk. I'm really busy."`
					defer
			`	She smiles and replies, "Well, I actually don't know you, but I just read your name on one of the cargo manifests. And my experience is that this greeting works best if you need something from a spaceship captain."`
			label "hello too"
			`	She says, "My name is Veronica Oxygenpocket, and I'm the lead for a team that's designing the new Hauler VI transport ship series at Southbound Shipyards."`
			choice
				`	"'Oxygenpocket' is an uncommon name."`
				`	"And what help do you need from me?"`
					goto "help request"
			`	Veronica responds, "Well, it might sound uncommon to people from a planet with a breathable atmosphere, but it is actually similar to Vanderberg, which means 'from the mountain,' or Langley, which means 'woodland.'`
			`	"Oxygenpockets were as much a feature on my home-planet as mountains and woodlands are on more habitable planets."`
			label "help request"
			`	Veronica pauses for a moment and then continues, "We're testing the VI's cargo refrigeration system using the Testament, a modified Hauler III. This system is one of our biggest achievements. To show how well it works, we plan to throw a formal dinner on <destination> with fresh sushi transported from here. I'm sure everyone at the dinner will be amazed by how well the food has been preserved despite the travel time. I'd like you to escort the ship and its cargo to <planet>."`
			choice
				`	"Isn't it a bit risky to transport food using a refrigeration system that hasn't been tested yet?"`
					goto refrigerate
				`	"Am I also invited for the dinner?"`
					goto invited
				`	"Why do you need me to escort the ship?"`
					goto internal
				`	"Shouldn't you be making the Hauler IV first?"`
				`	"Sure, I'll help you."`
					accept
			`	Veronica softly chuckles. "That would be the obvious choice, wouldn't it be? But this isn't just a case of slapping another cargo pod between the cockpit and engines. We've modified the design to have the optimal amount of cargo pods without compromising the integrity of the vessel, or making it difficult to build in our existing shipyards. And besides, our marketing department has found that captains willing to buy a Hauler IV are just as willing to buy larger Haulers."`
			choice
				`	"Isn't it a bit risky to transport food using a refrigeration system that hasn't been tested yet?"`
				`	"Am I also invited for the dinner?"`
					goto invited
				`	"Why do you need me to escort the ship?"`
					goto internal
			label "refrigerate"
			`	"Risky, why? I don't see what can go wrong. The system is quite well designed. I'm so proud of my team."`
			choice
				`	"Am I also invited for the dinner?"`
				`	"Why do you need me to escort the ship?"`
					goto internal
			label "invited"
			`	"I'm sorry, but you are not invited. This dinner is only for Southbound Shipyards top-level management and representatives of the <planet> government.`
			label "internal"
			`	"Normally we'd look internally to satisfy any escort needs, that's true. But we suspect there is a mole in our organization spying for Syndicated Shipyards. Going externally is safer in this case, and you came recommended when we searched through the list of captains available on short notice. You will be paid well for your time. Will you help us?"`
			choice
				`	"Sure, I'll help you."`
					accept
				`	"Sorry, I don't have time to help you."`
					decline
	on visit
		dialog `You land on <planet>, but the Testament hasn't caught up with you yet. Better take off and wait for it to appear in this system.`
	on complete
		dialog
			`You wait for the Testament to land, but it remains in orbit. There is no response to your hails. Maybe you should take off and investigate.`

mission "Hauler VI cargo prototype 2"
	name "Escort Hauler prototype to <planet>"
	description "Escort the <npc> to <destination> to deliver cooked fish dishes to a streetfood festival."
	source "Skymoot"
	destination "Zug"
	landing
	to offer
		has "Hauler VI cargo prototype 1: done"
	npc accompany
		government "Merchant"
		personality escort timid
		ship "Hauler III" "SB-Labs Testament"
	on enter
		dialog
			`You take off and try to contact Veronica, but you receive an angry message: "Why were you trying to contact me? Does everyone need to know that we're here?"`
			`	She adds, "The cooling failed and the sushi nearly cooked. Let's go to the Southbound Shipyards on <destination> instead, then we can save face by claiming that we were in time for the dinner, but on the wrong planet due to some miscommunication. We might even be able to hide all evidence of the overheating by giving away the sushi as fish dishes on a streetfood festival."`
	on visit
		dialog `You land on <planet>, but the Testament didn't catch up with you yet.`
	on complete
		dialog
			`This time the Testament appears to be landing right behind you, but the ship flies away at full thrust just before touching the landing pad. You receive another message: "The Sushi completely burned. We cannot be seen near the festival or near the shipyard with this burned sushi! Our new destination is the waste processing plant at Longjump."`

mission "Hauler VI cargo prototype 3"
	name "Escort Hauler prototype to waste plant"
	description "Escort the <npc> to <destination> to deliver charred food waste to a waste-processing plant."
	destination "Longjump"
	landing
	to offer
		has "Hauler VI cargo prototype 2: done"
	npc accompany
		government "Merchant"
		personality escort timid
		ship "Hauler III" "SB-Labs Testament"
	on visit
		dialog `You land on <planet>, but the Testament didn't catch up with you yet.`
	on complete
		payment 140000
		dialog
			`The Testament enters the planet's atmosphere at high speed and lands somewhat uncontrolled near a waste processing plant. The cargo hold is glowing red hot and some areas in the cargo hold appear to be on fire.`
			`	Veronica disembarks, walks over to you, and apologizes for the difficult trip. She explains that the cooling systems failed, causing the sushi calamity you experienced during the multiple legs of your journey.`
			`	You are paid <payment> and she asks you not to talk about this escort job to anybody. You leave the docks quickly in order to escape the horrible smell of overheated fish that is coming from Veronica and her ship.`



mission "Antibiotics To South"
	name "Antibiotics shipment to <planet>"
	description `Deliver <cargo> to <destination>. Payment is <payment>. Expect attacks from a pirate ship known as the "Australis."`
	minor
	source
		attributes "medical"
		not attributes "south" "rim"
		near "Sol" 100
	destination
		attributes "south"
	to offer
		"combat rating" > 10
		"armament deterrence" > 2
		random < 5
	cargo "antibiotics" 25 2 .05
	
	on offer
		conversation
			`As you wander around the spaceport, you spot a well-dressed man who seems to be eyeing your ship. When you approach him, he turns to you and asks, "Is this your ship? I'm looking for someone in charge of a heavily armed fleet."`
			choice
				`	"It is. Why?"`
				`	"Sorry, I think you're mistaken."`
					decline
			`	The man begins to explain himself. "I'm arranging a shipment from a pharmaceutical plant here on <origin> to <destination>. Specifically, <cargo>. I'm sure you're aware of the fact that they're in very high demand in the south, so we have a trade deal with that planet. Unfortunately, <commodity> are in even higher demand in pirate territory, so the last two merchants I've sent down there have been attacked by pirate ships. My company won't give the budget for an escort, so anyone I send down there has to be alone. Fortunately, I do have the budget for a high-risk contract, so if you can take one of these shipments to <destination>, I can arrange a payment of <payment>. Does this sound fair so far?"`
			choice
				`	"Sure, but do you know anything about these pirates?"`
				`	"No thanks, that sounds too risky for me."`
					decline
			`	He seems to have anticipated this question, and quickly responds by saying "Oh, it's mostly just opportunistic raiders, much like the ones you've probably already seen a lot of down there. Pretty sure a ship like this one will make those guys hesitant enough. The problem is a modified medium warship called the <npc>. It's faster than a Bounder and persistent beyond any reasonable measure. Which is, of course, why I'm talking to you. There is no way you're going to avoid a fight with it. However, I think your ship is a match for it. So, is this acceptable?"`
			choice
				`	"Of course."`
				`	"No thanks, that sounds like too much of a risk."`
					decline
			`	"Thank you very much, Captain," he says. "I'll take care of everything else from here."`
				accept
	npc
		government "Bounty Hunter"
		personality nemesis heroic disables harvests plunders
			confusion 20
		system
			distance 2 3
		ship "Marauder Manta (Engines)" "Australis"
	
	on visit
		dialog phrase "generic cargo on visit"
	on complete
		payment
		payment 20000
		dialog phrase "generic cargo delivery payment"



mission "Pirate Duel"
	name "Fight at Umbral"
	description `Head as quickly as you can to the Umbral system, where you will duel with a small militia vessel named the Esca. After fighting, go to <destination> to follow up.`
	minor
	deadline 5 1
	source
		near "Tarazed" 1 5
		government "Republic" "Free Worlds"
	waypoint "Umbral"
	destination "Wayfarer"
	
	to offer
		"combat rating" > 20
		"combat rating" < 400
		random < 35
		not "ships: Medium Warship"
		not "ships: Heavy Warship"
		not "ships: Heavy Freighter"
		"ships: Light Warship" + "ships: Light Freighter" + "ships: Transport" + "ships: Interceptor" == 1
	
	on offer
		conversation
			`While you are walking around the spaceport, you accidentally bump into a sturdily-built man. "Oh, I'm sorry," he responds in a gruff voice. When he takes a closer look at you, his expression changes to shock. "Oh! You're Captain <last>!"`
			choice
				`	"How did you know my name?"`
					goto offer
				`	"I don't know who you're talking about."`
			`	The man's expression changes to one of slight disappointment. "Oh. I see." He walks away without another word.`
				decline
			label offer
			`	"I happen to take an interest in young pioneering privateers, and your performance, even in a small vessel like the <ship>, has impressed me greatly. I'll tell you more if you let me take you somewhere."`
			choice
				`	"Sure, I'll follow."`
					goto follow
				`	"Where are you taking me?"`
			`	The man chuckles nervously. "Just to somewhere more private. Don't worry, I won't bite."`
			choice
				`	"Fine, I'll go."`
				`	"I still don't buy this. I'm out."`
					decline
			label follow
			`	You follow the man into a series of winding alleyways, keeping your eyes alert for any danger. After a while, the man stops. "I suppose I can tell you more about myself now. I... am the leader of the local militia, and I believe that, considering your proficiency in piloting smaller craft, you would be a great candidate to join our team. However, there is a test you must pass. I will use one of our smaller ships in our fleet, the Esca, to challenge you to a duel in the system of Umbral. If you manage to disable me, go to our base in Wayfarer, and I'll let you join."`
			choice
				`	"What sort of vessel is the Esca?"`
					goto vessel
				`	"Why did you need to bring me to here? Couldn't you have made this offer in the spaceport?"`
			`	The man hesitates for a moment. "Well, being in the open when admitting that you're the leader of the ragtag that hunts down pirates in a potentially pirate-infested spaceport isn't a good idea. You can't ever be too sure about who's listening.`
				goto end
			label vessel
			`	The man hesitates for a moment. "Oh, just some low-end Southbound Shipyards light warship. Nothing to worry about for a captain like you.`
			label end
			`	"Well, I better be going now. Meet me at Umbral as fast as you can if you want to take up my challenge." The man walks away, leaving you to your own devices.`
			choice
				`	(Ready my ship for the battle with the Esca.)`
					accept
				`	(Ignore the invitation.)`
					decline
	
	on accept
		"reputation: Independent (Killable)" = 10
	
	on enter
		dialog `When you take off, you run a quick scan on all other ships that are taking off. You see no sign of the Esca. Maybe it's already waiting for you at Umbral.`
	on enter "Umbral"
		"reputation: Independent (Killable)" = -1000
		conversation
			`When you enter Umbral, you continue to see no sign of the Esca. Suddenly, an alarm rings out as your sensors detect that a pirate Vanguard has entered the system alongside you. Before you can respond, your ship intercepts a hail, and it opens communication.`
			`	The voice of the alleged captain of the Esca shouts out towards you. "Ho ho ho! Did you really think that I was the leader of the militia? Well, considering that you're here, I suppose you did. And now you'll pay for your mistake! Don't bother trying to call for help either, the militia don't patrol this system!"`
			`	The Vanguard powers up its weapons.`
	
	npc kill
		government "Independent (Killable)"
		personality heroic vindictive unconstrained launching
			confusion 20
		ship "Vanguard (Plasma Slow)" "Anglerfish"
		dialog `The Anglerfish and the "captain of the Esca" have been destroyed. You consider going back to Wayfarer to see if you can grab some sort of reward for your effort.`
	
	on complete
		"reputation: Independent (Killable)" = 10
		payment 250000
		conversation
			`When you land on Wayfarer, you look up bounties and wanted pirate documents, searching for any mention of the Anglerfish and the Esca. Eventually, you find a bounty for the destruction of the Anglerfish.`
			choice
				`	(Take the bounty money.)`
					goto end
				`	(Read more about the bounty.)`
			`	You decide to read more of the bounty documents. It appears that the pirate that you killed was Enrico Snake, a pirate that mainly dealt in cargo smuggling. However, he also had a curious tick of hunting aspiring privateers by luring them to Umbral, where he easily took them out with his superior ship.`
			label end
			`	You head to the local authorities, and show them your combat logs of your fight against the Anglerfish. They pay you <payment> for your effort.`

ship "Vanguard" "Vanguard (Plasma Slow)"
	outfits
		"Plasma Cannon" 7
		"Heavy Anti-Missile Turret"
		"Fusion Reactor"
		Supercapacitor
		"D14-RN Shield Generator"
		"Fuel Pod" 5
		"Small Radar Jammer" 2
		"Interference Plating" 4
		"Cargo Expansion" 3
		"Laser Rifle" 11
		"X3700 Ion Thruster"
		"X3200 Ion Steering"
		"Scram Drive"



mission "Earth Retirement"
	name "Retired Family to Earth"
	description "Transport two seniors to <destination>, where they plan to retire. They can only promise you <payment>."
	minor
	source
		attributes paradise
	destination "Earth"
	to offer
		random < 15
	passengers 2
	
	on offer
		conversation
			`As you wander through the spaceport, you see an elderly man and woman sitting on a bench, talking about something that seems to be causing them some amount of stress.`
			choice
				`	(Ask them what the problem is.)`
				`	(Ignore them.)`
					decline
			`	You inquire as to what's troubling them, and the woman begins telling you her life's story. "We were yard workers here on <origin> for nearly fifty years, but we're both starting to get too old for our jobs. So, we've made the hard decision to retire. We've already chosen a location on the best place we could afford, which... well, happened to be on Earth, so Charles and I are looking for someone to transport us. Oh, where are my manners? I'm Donna. Pleased to meet you."`
			`	Donna was clearly looking for someone besides her husband to talk to, but Charles begins to frown. "I suppose you could put it like that."`
			`	"Is that wrong?" Donna replies anxiously, bracing for the response.`
			`	The man's look of resignation starts to turn to one of anger. "Of course it's wrong. We've spent our whole lives working for these spoiled brats, and what do we get in return? We get dumped on Earth like we're dead weight!"`
			`	"I know you're upset about this," interrupts Donna, "but just getting angry isn't going to change anything!" Charles remains silent for a long time, and then mutters a reluctant apology.`
			`	Donna talks to you again. "I'm sorry about that. As you can tell, we're under a lot of stress right now. I can tell that you're a star captain. Can you help take us to Earth? We don't have a lot of money, but we'll be glad to pay <payment>."`
			choice
				`	"I can handle two passengers."`
				`	"I'm sorry, but I'm not headed to Earth right now."`
					decline
			`	You show Charles and Donna to their bunks, and they both thank you in advance.`
				accept
	
	on visit
		dialog phrase "generic passenger on visit"
	on complete
		conversation
			`Once you land on Earth, Donna and Charles pick up their belongings and start to leave your ship. Before he leaves, Charles stops and takes out a large clump of credit chips. "Here you go," he mutters. "I hope your life goes better than ours has."`
			choice
				`	"Thank you. I hope you have the best of luck on Earth."`
					goto payment
				`	"You can keep those. You sound like you need them more than I do."`
					goto reject
			
			label payment
			action
				payment 2000 80
			`	As you count up the large clump of credits you were handed (the sum comes out to <payment>), they slowly make their way to the train station. Presumably, their new apartment is far from here.`
				accept
			label reject
			`	Charles looks surprised for a moment, and then, for the first time you've seen, he smiles. "Thank you, Captain <last>. I wish there were more people like you in the Paradise Worlds."`
			`	You wish the couple the best of luck on Earth, and they slowly make their way to the train station. Presumably, their new apartment is far from here.`



mission "Spacediving professionals"
	job
	repeat
	name "Spacediving at <planet>"
	description "Head to <destination> with <bunks> professionally equipped skydivers and drop them from the edge of space. They've agreed to pay <payment> when they land."
	passengers 5 10
	source
		government "Republic" "Free Worlds" "Syndicate" "Neutral" "Independent"
	destination
		distance 1 7
		government "Republic" "Free Worlds" "Syndicate" "Neutral" "Independent"
		not attributes "station" "research" "moon"
	to offer
		random < 14
	on visit
		dialog phrase "generic passenger on visit"
	on complete
		payment 120000
		dialog "As you descend through the upper atmosphere, the skydivers jump from your ship, spectacularly diving until they open their parachutes and land safely near the spaceport. You collect your payment of <payment>."



mission "Spacediving professionals accident"
	job
	repeat
	name "Spacediving at <planet>"
	description "Head to <destination> with <bunks> professionally equipped skydivers and drop them from the edge of space. They've agreed to pay 120,000 credits when they land."
	passengers 5 10
	source
		government "Republic" "Free Worlds" "Syndicate" "Neutral" "Independent"
	destination
		distance 1 7
		government "Republic" "Free Worlds" "Syndicate" "Neutral" "Independent"
		not attributes "station" "research" "moon"
	to offer
		"Spacediving professionals: done" > 7
		random < 2
	on visit
		dialog phrase "generic passenger on visit"
	on complete
		dialog "As you descend through the upper atmosphere, the skydivers jump from your ship, spectacularly diving until they try to open their parachutes. Some of the parachutes open only partially and part of the team suffers an uncontrolled hard landing. Medical teams respond quickly, but the skydivers are too preoccupied with their injured teammates to pay you the credits they owe you."



mission "Spacediving professionals disaster"
	job
	repeat
	name "Spacediving at <planet>"
	description "Head to <destination> with <bunks> professionally equipped skydivers and drop them from the edge of space. They've agreed to pay 120,000 credits when they land."
	passengers 5 10
	source
		government "Republic" "Free Worlds" "Syndicate" "Neutral" "Independent"
	destination
		distance 1 7
		government "Republic" "Free Worlds" "Syndicate" "Neutral" "Independent"
		not attributes "station" "research" "moon"
	to offer
		has "Spacediving professionals accident: done"
		random < 1
		credits >= 5000000
	on visit
		dialog phrase "generic passenger on visit"
	on complete
		payment -200000
		dialog "As you descend through the upper atmosphere, the skydivers jump from your ship. Some minutes into the jump disaster strikes; the skydivers start moving in an uncontrolled manner. It's unclear if the spacesuits or the oxygen supplies were at fault, but it looks unlikely that any of the skydivers makes it safely to the ground. Authorities investigate the incident and although they don't find serious wrongdoings on your part, they still fine you <payment> for enabling such a dangerous and deadly act."



mission "Spacediving amateurs"
	job
	repeat
	name "Spacediving at <planet>"
	description "Head to <destination> with <bunks> poorly equipped skydivers and drop them from the edge of space. They've agreed to pay 120,000 credits when they land."
	passengers 5 10
	source
		government "Republic" "Free Worlds" "Syndicate" "Neutral" "Independent"
	destination
		distance 1 7
		government "Republic" "Free Worlds" "Syndicate" "Neutral" "Independent"
		not attributes "station" "research" "moon"
	to offer
		"Spacediving professionals: done" > 3
		random < 5
	on visit
		dialog phrase "generic passenger on visit"
	on complete
		payment 30000
		dialog "As you descend through the upper atmosphere, you inform your skydivers that it's time to jump. However, after being able to see the distances and atmospheric conditions involved, all of them are far less keen on the idea than when you first picked them up. You bring them down to the landing pad, and they pay you a meager <payment> before hopping off."


mission "Human to Hai Space - No Contact"
	minor
	source
		government "Republic" "Syndicate" "Free Worlds"
		attributes "tourism" "urban"
	to offer
		random < 2
		not "First Contact: Hai: offered"
	on offer
		conversation
			`	A young man carrying luggage approaches you. "You look like a knowledgeable captain," he says. "In all your travels, have you ever heard tell of any... intelligent rodents?"`
			choice
				`	"What are you talking about?"`
					goto confused
				`	"What, like in a zoo?"`
					goto confused
				`	"Are you high?"`
			`	"No, I want to go to the high-" He stops once he realizes you have no idea what he's talking about. "Oh, never mind then," he says, with a note of disappointment in his voice. As he leaves, you can't help feeling like you were missing some context.`
				decline
			label confused
			`	"Oh, never mind then," he says, with a note of disappointment in his voice. As he leaves, you can't help feeling like you were missing some context.`
				decline


mission "Human to Hai Space"
	minor
	description "Bring a human passenger to <destination> in Hai space."
	source
		government "Republic" "Syndicate" "Free Worlds"
		attributes "tourism" "urban"
	destination "Greenwater"
	to offer
		random < 10
		has "First Contact: Hai: offered"
		not "Human to Hai Space - No Contact: offered"
	on offer
		conversation
			`	A young man carrying luggage approaches you. "You look like a knowledgeable captain," he says. "In all your travels, have you ever heard tell of any... intelligent rodents?"`
			choice
				`	"You mean the Hai? You'll have to go up north for that."`
					goto hai
				`	"Ah, I think I know of some large squirrels to the north of here."`
					goto hai
				`	"What are you talking about?"`
			`	"Oh, never mind then," he says, with a note of disappointment in his voice. You feel good knowing that you are helping to keep the Hai's existence a secret in human space. Better safe than sorry.`
				decline
			
			label hai
			`	"If that's the case, could you bring me to <destination>? I'll give you <payment>."`
			choice
				`	"Alright, I'll take you there."`
					accept
				`	"Sorry, I'm too busy right now."`
					decline
				`	"Why would you want to go all the way out to <planet>?"`
			`	"I have family there," he says. "I came out here to do some traveling and see a bit of human space, but now I have to get back home. You see, I was born on <planet>, and this is my first time out of the wormhole."`
			choice
				`	"Really? How did you like human space?"`
					goto travel
				`	"You've never been to human space before?"`
			`	"Nope, first time! I've never been so far from home before. Now that I think about it, I probably should've arranged transport back to Hai space beforehand. You wouldn't believe how hard it is to find a captain here that knows about the Hai. I had to ask about six others until I found you. They all thought I was crazy, talking about meeting giant squirrels." He laughs and shakes his head. "So anyways, would you be willing to take me to <destination>?"`
				goto decision
			
			label travel
			`	"It was quite the trip! It's a bit odd to see only humans around, and I had to be careful to not mention where I was from. But it was definitely worth it! I got to see Earth, Skymoot, Chiron, and so many other beautiful planets. Seeing human culture with my own eyes was an eye-opening experience, although some of the places there were less... clean than I expected. I was almost robbed on Earth; I'm not used to pickpockets back home. Perhaps human space isn't as safe as Hai space, but I still don't regret coming here. It's about time for me to go back, though."`
				
			label decision
			choice
				`	"Alright, I'll take you there."`
					accept
				`	"Sorry, I'm too busy right now."`
					decline
	on complete
		payment 9000
		conversation
			`During the trip, you learn that your passenger is named Benjamin. He gets off your ship, thanks you, and gives you your payment of <payment>. Benjamin then walks over to greet a group of Hai, who embrace him and start talking in a mix of the human and Hai languages.`
			choice
				`	(Leave.)`
					decline
				`	"That's your family?"`
			`	The man looks at you. "I'm adopted," he says. One of the Hai notices your confusion, and chitters. "Ah, you have not seen a human-Hai family, have you? Perhaps it is strange, but we are happy together nonetheless. Thank you for transporting our son safely."`
			choice
				`	"I didn't mean to be rude, I just didn't know that Hai adopted humans here."`
				`	"No problem, I hope you enjoyed the trip."`
			`	After thanking you once again, they walk off. As they leave, you overhear Benjamin talk to his family about his trip. "They had so many kinds of food there, it was delicious! Although I did get homesick for pickled acorns..."`



mission "Mafia Extortion"
	minor
	source
		government "Pirate"
	on accept
		payment -200000
		fail
	to offer
		random < 2
		credits >= 2000000
	on offer
		conversation
			`A man in a tailored suit, sunglasses, shiny shoes, and green hair approaches you. "Hey, that's a very nice ship you have there. Would be a shame if anything happened to it."`
			`	You notice that he is missing a finger on each hand.`
			choice
				`	"Thank you. My name is <first> <last>. To whom do I have the pleasure of speaking?`
					goto nameless
				`	"Yes, I'm very happy with my ship."`
					goto specifics
				`	"What should I be afraid of happening to my ship?"`
					goto specifics
				`	"You sound like one of those Mafia goons."`
					goto mafia
				`	"Are you trying to extort me?"`
					goto mafia
				`	"Yes, it helps me transport goods for some of the most dangerous people on this planet."`
					goto unnerved
				`	"I don't have time to talk."`
					goto funeral
			label nameless
			`	The man snorts. "Wow, telling everybody you meet your full name. That totally won't end up painting a huge target on your head if said name has a bounty on it. But I digress."`
			choice
				`	"What should I be afraid of happening to my ship?"`
					goto specifics
				`	"You sound like one of those mafia goons."`
					goto mafia
				`	"Are you trying to extort me?"`
					goto mafia
			label specifics
			`	The man responds, "Well, a fleet of unfriendly ships in this system might blow you to pieces when you take off. It's been known to happen from time to time."`
			choice
				`	"Ha, business as usual around here."`
					goto unconcerned
				`	"Are you trying to extort me?"`
					goto mafia
				`	"And you have a way to prevent this from happening?"`
					goto mafia
				`	"And you're the local goon who takes bribes to keep such ships docked?"`
					goto mafia
				`	"That would be unfortunate. I run jobs for some of the most dangerous people on this planet, and they wouldn't be happy if that happened."`
					goto unnerved
				`	"I really don't have time to talk to you."`
					goto funeral
			label unconcerned
			`	The man responds, "Maybe you want to improve that situation?`
				goto donation
			label mafia
			`	The man acts shocked by your remark. "No way! I'm just a simple man walking around the spaceport and helping people out. You would be wise to listen to locals with experience, especially in dangerous places like this."`
			label donation
			`	"If you care about safety, then I could make a donation to the System Safety Foundation on your behalf. 200,000 credits really goes a long way around here."`
			choice
				`	(Pay 200,000 credits.)`
					goto payup
				`	"How can I be sure the money is spent well?"`
					goto impatient
				`	"Sorry, I already made a donation to the 'Security Support Fund' earlier today, and I don't donate twice in one day."`
					goto impatient
				`	"I've already heard enough, I'm going to talk to the authorities."`
					goto nextsteps
				`	"And what dangers should I be afraid of?"`
					goto impatient
				`	"Listen, I see that you're missing a finger on each hand. You look like a goon, and not a very successful one."`
					goto unnerved
			label impatient
			`	The man sounds annoyed. "Listen, I don't have all day to talk! Are you going to pay or not?!"`
			choice
				`	(Pay 200,000 credits.)`
					goto payup
				`	"I don't trust you. You aren't getting any money from me."`
					goto funeral
				`	"I've heard enough, I'm going to talk to the authorities."`
					goto nextsteps
				`	"Listen, I see that you're missing a finger on each hand. You look like a goon, and not a very successful one."`
					goto unnerved
			label funeral
			`	The man responds "Your funeral, not mine," and turns away from you.`
				goto walksaway
			label nextsteps
			`	"Look, that's not a smart move. Most of them are in on it anyway."`
			label walksaway
			`	The man walks away. You consider what to do next.`
			choice
				`	(Shrug off the whole thing and take no further action.)`
					decline
				`	(Find the closest thing to a police force that this planet has.)`
					goto police
				`	(Go to a bar and ask for whoever is in charge.)`
					goto bar
			label police
			`	It's not long before you find the ruins of what used to be a police station... you think. The building has been thoroughly destroyed, hopefully not while anybody was inside.`
			choice
				`	(Go to a bar and ask for whoever is in charge.)`
					goto bar
				`	(Shrug off the whole thing and take no further action.)`
					decline
			label bar
			`	You walk towards the closest bar, but stumble into the green-haired man that you just had a conversation with.`
			`	He looks surprised and asks, "Were you going to rat me out to the local boss?"`
			choice
				`	"What an excellent idea! Yes, I'll just do that."`
				`	"What I'm going to do is none of your business."`
				`	"Don't worry, I'm just taking a walk."`
			label unnerved
			`	The man is starting to act a bit nervous. "Sorry I bothered you. Can we forget this happened?"`
			choice
				`	"Well, conversations like this are hard to forget."`
					goto cornered
				`	"Nice scam you have running here. Would be a shame if somebody told the local godfather about it."`
					goto payback
				`	(Agree.)`
					goto zerodeal
			label cornered
			`	"Well, what do you want? Do I have to do something for you?"`
			choice
				`	"No, let's just forget it happened."`
					goto zerodeal
				`	"Compensation for the time that you've wasted would be excellent."`
			label payback
			`	A bead of sweat travels down the man's face as he asks, "How many credits do you need to just forget this whole conversation happened?"`
			choice
				`	"100,000,000."`
					goto panicking
				`	"1,000,000."`
					goto much
				`	"200,000."`
					goto much
				`	"50,000."`
					goto much
				`	"5,000."`
					goto counterdeal
				`	"2,000."`
					goto counterdeal
				`	"1,000."`
					goto counterdeal
				`	"I don't need your credits, just forget it."`
					goto zerodeal
			label zerodeal
			`The man walks away without saying a word.`
				decline
			label much
			`	"That's too much! 2,389 credits is all I have. Would that be enough?"`
			choice
				`	"Sure."`
					goto counterdeal
				`	"No way, I want a lot more."`
					goto panicking
			label counterdeal
			`	The man hands you a credit chip, nods and walks away. You pocket the chip quickly, more ready to be done with this neighborhood than you want to visibly show.`
			`	A few minutes later you reach into your pocket for the chip... to find it missing. Looks like even a hardened captain like you isn't immune to being pickpocketed on a planet like this.`
				decline
			label panicking
			`	The man starts panicking and clumsily reaches into his jacket, maybe to get some money, but more likely reaching for a gun.`
			choice
				`	(Try to calm down the man.)`
					goto draws
				`	(Mock the man further.)`
					goto draws
				`	(Draw my sidearm and shoot the man.)`
					goto shoot
			label draws
			`	The man manages to draw a weapon! You brace for impact, but after a few seconds of waiting, you realize his weapon is only making a clicking sound when he tries to shoot.`
			choice
				`	"Ha, ha, you really are a failure of a goon."`
				`	(Draw my sidearm and shoot the man.)`
					goto shoot
			`	As you finish talking, you see a flash of light come from the muzzle of the man's weapon as a bullet hits you between the eyes. You die almost instantly, but you do have a few microseconds to reflect on the wisdom of mocking a man that is trying to fire a gun at you.`
				die
			label shoot
			`	Your bullet hits the man right between the eyes; he dies instantly, and a crowd starts to form around you.`
			`	Most bystanders are surprised, but you also notice an angry sentiment brewing in the (not unarmed) crowd. It might be wise to leave quickly.`
			choice
				`	(Run towards my ship and leave immediately.)`
					goto leave
				`	(Put away my sidearm and pretend nothing happened.)`
			`	You walk away nonchalantly, but you don't get far before multiple laser blasts slice through you.`
				die
			label leave
			`	You make it to your ship alive and depart under a rain of bullets and laser-weapons fire. This is a pirate planet so there are unlikely to be any lasting consequences, but you might want to stay away for a few days.`
				flee
			label payup
			`	The man takes your credits, responds with a brief "Thank you," and walks away.`
				accept



mission "Street Swindle"
	minor
	source
		government "Free Worlds" "Republic" "Syndicate"
		attributes "urban"
	on accept
		payment -6000
		fail
	to offer
		random < 4
		credits >= 10000
	on offer
		conversation
			`You see a small crowd beginning to gather on a street corner. A man in a flamboyant striped suit and matching hat calls, "Come here! Come here! Come see the marvelous magician Mistress Marionette corral the crowded crossroads with her extravagant schemes!"`
			choice
				`	(Check it out.)`
					goto observe
				`	(Ignore it.)`
					decline
			label observe
			`	You join them. A woman in similarly fancy garb sits behind a table, swiftly shuffling three cups before a hulking man. The announcer continues, "For our new guests, the chosen challenger's chance approaches! The current buy-in bet was 7000 credits; yes, we play with the big money here! Double or nothing, bet your bet: are you a player or a puppet?"`
			`	The cups stop. After a brief pause, the man points to the cup on the right.`
			choice
				`	(Watch what happens.)`
						goto continue
				`	"You know these things are scams, right?"`
			`	You try to warn him, but someone in the crowd shushes you. He doesn't hear.`
				goto continue
			label continue
			`	"Are you certain in your choice?" the magician asks. "Once you-"`
			`	"Yes, I'm certain," the man interrupts. He draws 7000 credits and tosses them on the table. The magician lifts the cup, and a small red ball rolls from beneath. "And the first challenger proves to be a player!" the announcer says, mustering enthusiasm as the magician counts 14,000 credits to pay the man. "Let us find a new challenger! The next buy-in is a mere 400 credits; if you haven't played before, now's the time to test your skill!"`
			choice
				`	"I'd like to give it a try." (Bet 400 credits).`
					goto firstgameplay
				`	(Wait and watch.)`
					goto firstgamewatch
				`	(Walk away.)`
					decline
			label firstgamewatch
			`	A short woman volunteers. The game progresses in a similar manner; by the end, you are certain the ball is underneath the center cup. Sure enough, the woman chooses that cup, and she walks away 400 credits richer.`
			`	"The next buy-in is a larger prize!" the announcer calls after her before turning to address the crowd. "Six thousand credits, only for the proudest of players." The magician shakes her head softly, frowning at the cups.`
			choice
				`	"I'll do it!" (Bet 6000 credits).`
					goto secondgameplay
				`	(Continue watching.)`
					goto secondgamewatch
				`	(Walk away.)`
					decline
			label firstgameplay
			`	You pay 400 credits and sit across from the magician. "Double or nothing, bet your bet!" the announcer repeats. "Are you a player or a puppet?"`
			`	The magician places the ball beneath the center and begins moving the cups. This one seems faster, but that might just be from the pressure. You keep your eyes trained on the cup as it shifts back and forth, around in circles, and occasionally remains untouched. By the end, you're pretty sure it's in the center cup.`
			`	"What's your choice?" the magician asks, smirking.`
			choice
				`	"Left."`
					goto wrong
				`	"Center."`
					goto correct
				`	"Right."`
					goto wrong
			label wrong
			`	"Better luck next time," she says as she reveals your incorrect choice. The ball was in the center; you feel silly for not going with your gut.`
			`	"The next buy-in is a larger prize!" the announcer calls. "Six thousand credits, reserved for the most daring. As the previous player, you have first priority."`
			action
				payment -400
			choice
				`	"Let's go again."`
					goto secondgameplay
				`	"I think I'm done."`
					goto secondgamewatch
			label correct
			`	She asks if you're sure, and you stick with your gut. With a grimace, she lifts the cup to reveal the ball and counts out your winnings. "And the player prevails!" the announcer says. "Earning a small bounty. But wait: the next buy-in is bigger yet! Six thousand credits, reserved for the most daring. As the previous player, you have first priority."`
			action
				payment 400
			choice
				`	"Let's go again."`
					goto secondgameplay
				`	"I think I'm done."`
					goto secondgamewatch
			label secondgameplay
			`	You place your 6000 credit bet on the table, and the game begins. The pattern is slightly longer, but once the magician's hands stop, you feel like the ball lies beneath the left cup.`
			choice
				`	"Left."`
					goto left
				`	"Center."`
					goto center
				`	"Right."`
					goto right
			label left
			`	With a grin, she reveals the left cup, and it's... wrong! "Nice try," she says, pocketing your money. "It is a bit tricky."`
			`	"Well, that's all for today, folks!" the announcer says as you realize you've been conned. Worse still, after they pack up and leave, you notice that the first winner walks away beside them.`
				accept
			label center
			`	With a raised eyebrow, she reveals the center cup. It's... wrong! "Nice try," she says, pocketing your money. "That one was a bit tricky."`
			`	"Well, that's all for today, folks!" the announcer says. As they pack up and leave, you notice that the first winner walks away beside them.`
				accept
			label right
			`	With a raised eyebrow, she reveals the right cup. It's... wrong! "Nice try," she says, pocketing your money. "That one was a bit tricky."`
			`	"Well, that's all for today, folks!" the announcer says. As they pack up and leave, you notice that the first winner walks away beside them.`
				accept
			label secondgamewatch
			`	Sensing that something's up, you decide to watch the next game. A sprightly young fellow confidently hands over 6000 credits; when the cups stop, you feel like the ball is under the left one. The boy points to it; with a grin, the magician reveals the left cup, and it's... wrong! "Nice try," she says, pocketing the shocked boy's money. "It is a bit tricky."`
			`	"Well, that's all for today, folks!" the announcer says. You're glad you avoided the con. As they pack up and leave, you notice that the first winner walks away beside them.`
				decline



mission "Thrall Emigration"
	name "<origin> Emigration"
	description "Transport a family from <origin> to <destination>, where they hope to find better employment. They cannot pay you."
	minor
	source "Thrall"
	destination "Delve"
	to offer
		random < 50
	passengers 2
	on offer
		conversation
			`By the edge of the spaceport at night, you see a thin, sweaty man turn away from a pilot, disheartened. You make eye contact, and he begins hurrying over to you.`
			choice
				`	(Wait for him.)`
				`	(Walk away quickly.)`
					decline
			`	"Excuse me! Are you a pilot?" Without waiting for a response, he continues, "I need to go to the Syndicate. I work all day picking cotton with these hands, but my family's still starving. We can't afford transport..."`
			`	You can barely understand him through his accent. The man's teeth look worse than his clothes, and his breath makes you step back. His eyes implore you.`
			choice
				`	"I might be able to help you. What planet do you need to reach?"`
				`	"I'm sorry, I only transport for pay."`
					goto disappointment
			`	His eyes brighten with hope. "Oh! I, I heard some people are going to <planet> to be miners. They hire folk like us. I, if you could get me, and my wife and our two sons there, I'd praise you to the high stars. You'd save our lives."`
			choice
				`	"I can take you, but no more."`
					goto separation
				`	"I'd be happy to offer you four transport."`
					goto offer
				`	"Sorry, I think this won't work out."`
					goto disappointment
			label separation
			`	"The two little ones are really small," he persists. "We can cramp together. You'll just notice two of us. I mean, some go themselves and send money back, but..."`
			`	He shakes his head. "My wife's already told me we need to stay together, and I agree. I can't leave. Please, nobody else has said yes."`
			choice
				`	"I guess I can find room."`
					goto offer
				`	"Sorry, but that's still too many. Have a nice day."`
					goto disappointment
			label offer
			`	"Oh, thank you, thank you!" he says, vigorously shaking your hand. "I'll get them fast, we can leave tonight! I'm Gaint, by the way." He quickly leaves to get them, turning back at least three times to tip his hat to you and make sure you haven't left.`
			`	Gaint's family arrives quickly. His wife, Mell, is carrying their infant child, and a toddler clutches her leg. His fingers look like a skeleton, and his eyes look like his dad's. "Thank you so much," Mell says as they enter your ship.`
				accept
			label disappointment
			`	You fend off a few more pleas before he understands it's hopeless and begins looking for someone else.`
				decline
	
	on visit
		dialog phrase "generic passenger on visit"
	
	on complete
		conversation
			`	As your ship enters <planet>'s cavernous spaceport, you can sense a mixture of hope and apprehension in Gaint and Mell. "Andrin talks too much," you overhear Gaint saying. "I didn't know it's all underground."`
			`	"We'll figure it out," Mell assures him. When they notice you're listening in, the conversation stops. Your ship lands, and the family collects their things to leave. They thank you again on their way out.`



mission "Spaceport Reminder Setter"
	landing
	invisible
	on offer
		"spaceport reminder year" = "year"
		"spaceport reminder month" = "month"
		fail

# Use of "00" at the start of the mission name is to make it offer only if no other missions have.
mission "00 Spaceport Reminder Resetter"
	minor
	invisible
	repeat
	to offer
		not "chosen sides"
		not "Spaceport Reminder: offered"
	on offer
		"spaceport reminder year" = "year"
		"spaceport reminder month" = "month"
		fail

mission "Spaceport Reminder"
	landing
	source
		government "Republic" "Free Worlds" "Syndicate" "Neutral" "Independent"
		not attributes "uninhabited"
	to offer
		not "chosen sides"
		"spaceport reminder year" + "spaceport reminder month" != 0
		"spaceport reminder year" * 12 + "spaceport reminder month" < "year" * 12 + "month" - 3
	on offer
		conversation
			`As soon as you touch down on <origin>, you step off your ship and head directly for the job board and trade hub, brushing past several locals on the way. The constant routine of interstellar commerce has been firmly drilled into your brain; you near unconsciously peruse the boards, trying to suss out the most profitable route.`
			`	You're caught off guard when you hear a voice behind you. "Hey, what's with all the rush, Captain?" You turn and see a dark-haired man in a faded green longcoat approaching you. "You seem awfully focused on getting off-world as soon as possible. Why not take a moment to look around? Admire the sights, try the local cuisine, maybe even talk to some of the people."`
			choice
				`	"Why should I do that?"`
				`	"I'm a spaceship captain; I don't have time to waste."`
			`	He tilts his head to the side. "You know, I'm a captain too. I know how quickly the luster of the galaxy can fade into the weekly grind if you wait for opportunity to come knocking. So why keep waiting? I'm sure you'll find something new to do in the spaceport."`
			choice
				`	"I'll be sure to check more spaceports in the future."`
					goto thanks
				`	"Nothing interesting happened the last time I checked a spaceport."`
				`	"Why should I listen to you? I can handle myself, thank you very much."`
					goto rebuff
			`	The captain sighs. "Yeah, it can feel a little pointless running up against the same loud-mouthed people all the time. But just because a spaceport doesn't have anything to offer one day doesn't mean that it'll never have anything worthwhile. Wait a while, and there might be something new."`
			choice
				`	"Alright, I'll try to check more spaceports."`
					goto thanks
				`	"And why should I believe you over my own experiences?"`
			label rebuff
			`	He raises his hand and holds it open on his chest. "I know that it's only my word against yours, but I promise that you won't regret checking the spaceport every time you're in town."`
			choice
				`	"Fine, I'll follow your advice."`
					goto thanks
				`	"I don't need your help."`
			`	A frown creeps onto the captain's face as he earnestly says, "Well, I'm sorry that my advice wasn't helpful. Good luck, Captain." He walks off, leaving you alone at the job board.`
				decline
			label thanks
			`	He pleasantly smiles and nods. "Well, I wish you the best in your travels." He walks away, leaving you free to explore the rest of <origin>'s facilities.`
				decline



mission "Fumbling Mugger Patch"
	landing
	invisible
	to offer
		has "Transport Workers B: done"
	on offer
		event "fumbling mugger timer" 60
		fail


event "fumbling mugger timer"


mission "Fumbling Mugger"
	name "Transport to <planet>"
	description "Bring a young woman who threatened you on <origin> to <destination>."
	minor
	source
		attributes "dirt belt"
	destination "Maker"
	passengers 1
	to offer
		random < 45
		has "event: fumbling mugger timer"
	on offer
		conversation
			`Your exploration of the spaceport leads you to a dark alley where the number of working lights are far outnumbered by the number of broken ones. The contents of steel bins lining the walls overflow onto the pavement, attracting swarms of flies to them. On the surfaces that are illuminated, you can see a mess of black scrawlings upon bare, cracked concrete, and the few windows present on the towering walls surrounding you are either boarded up or shattered. A dark crimson stains the bottom half of a broken window.`
			`	Suddenly, you feel a cold object pushed against your back as a woman speaks softly. "Hands where I can see them, Captain."`
			choice
				`	(Lift my hands up and slowly turn.)`
					goto peaceful
				`	(Spin around and fire.)`
				`	(Try a fancy acrobatic move and disarm the attacker.)`
					goto flip
			
			action
				set "fumbling mugger shot"
			`	You turn around as swiftly as you can as your hand grasps for your pistol. Due to surprise, or perhaps nervousness, the woman threatening you fails to fire the shotgun she's holding in the second you spend turning. You manage to land a shot, and your quarry falls while a cry escapes from her body. As you walk away, her body fades into the darkness, blending with the garbage bags around it.`
				decline
			
			label flip
			`	You push down as hard as you can with your legs while leaning backwards, rising to the lofty height of two feet above the ground. As you begin to fall back-first uncontrollably, cold metal digs into your spine. A gasp escapes from behind as you land on a soft body. You pick yourself up as fast as possible, and you end up face-to-face with your attacker. In the darkness, you pick out that she's wearing a black hoodie with a bandanna over her mouth, her back hunched over and feet placed apart. As you look down, you spot a sawed-off break-action shotgun held single-handed, the end of which is pointed at your abdomen. "Hands up now, Captain."`
			choice
				`	(Put my hands up.)`
					goto handsup
				`	(Draw my gun and fire.)`
			action
				set "fumbling mugger shot"
			`	You hand darts for your gun, and you somehow manage to aim and fire before the woman does. She collapses on the ground while a cry escapes from her body. As you walk away, her body fades into the darkness, blending with the garbage bags around it.`
				decline
			
			label peaceful
			`	You raise your arms and turn to face the woman. In the darkness, you pick out that she's wearing a black hoodie with a bandanna over her mouth, her back hunched over and feet placed apart. As you look down, you spot a sawed-off break-action shotgun held single-handed, the end of which is pointed at your abdomen.`
			label handsup
			`	"Very good, Captain," she says. "Now, I have a proposal for you. I need transport to <destination>. Take me there, and the both of us can forget this ever happened."`
			choice
				`	"And if I don't take you there?"`
				`	"Are you going to pay me?"`
					goto payment
				`	"Why do you want to go there?"`
					goto why
			
			`	She scoffs. "What do you think? How else might an encounter involving a gun pointed-"`
				goto fail
			label payment
			`	She scoffs. "Payment? If I wanted to pay you, I wouldn't be in this alley pointing-"`
				goto fail
			label why
			`	She scoffs. "All you need to know is that I've got a gun pointed-"`
			
			label fail
			`	The attacker's speech is interrupted by a click as her shotgun swings open. She takes a step back as her eyes widen with panic.`
			label choice
			choice
				`	(Threaten her with my gun.)`
					goto threaten
				`	(Shoot her.)`
			
			action
				set "fumbling mugger shot"
			`	Before she can move a muscle, you whip out your pistol and fire, watching as the woman collapses onto the ground with a cry. As you walk away, her body fades into the darkness, blending with the garbage bags around it.`
				decline
			
			label threaten
			`	You take out your gun and aim it at the woman's head. "Drop the gun," you say, "or I'll shoot."`
			`	She seizes up for a few moments, then she throws her shotgun away and raises her hands. "I'm, um, sorry about threatening you. Would you mind if the both of us just walked this off?"`
			choice
				`	"Why do you want to go to <planet>?"`
					goto why2
				`	"Get out of my sight, and I'll let you go."`
					goto freedom
				`	(Shoot her.)`
			
			action
				set "fumbling mugger shot"
			`	You pull the trigger and watch as the woman collapses onto the ground with a cry. As you walk away, her body fades into the darkness, blending with the garbage bags around it.`
				decline
			
			label freedom
			`	She nods her head and backs away from you, hands still held up. When she disappears around a corner, you holster your gun and walk back to a safer portion of the spaceport.`
				decline
			
			label why2
			`	The woman looks at you with a confused expression. "Huh? Why would you want to know that?"`
			`	"Just humor me for a moment," you reply.`
			`	She sighs. "A while ago, I was in a bad situation. My boyfriend had just moved to <planet> for employment, and I was to join him in a year. My father had other plans. He used my boyfriend's absence to justify marrying me into another, richer family. Wanted a chunk of their fortune, I suppose. I tried everying I could to convince him otherwise, but..." She looks down. "So I snuck off to the spaceport and got a merchant to transport me. She forced me to pay upfront, however, and as soon as we landed on <origin>, she kicked me out to make space for another set of passengers."`
			`	Her eyebrows furrow. "Wait, you're not planning to bring me to <planet> after what I've just done, are you?"`
			choice
				`	"I can take you there."`
				`	"I can't transport you."`
					goto decline
			`	"Really?" she says. "You realize that I can't pay you in any way, right?"`
			choice
				`	"You don't need to pay me."`
					goto accept
				`	"You can pay me later."`
				`	"Actually, I can't take you there without payment."`
					goto decline
			action
				set "Fumbling Mugger: future payment"
			label accept
			`	The woman's eyes light up. "I can't thank you enough for this." The two of you head out of the alleys and back to the landing pads, and you show her to an empty bunk on your ship.`
				accept
			
			label decline
			`	"I understand." She shuffles away with her head hung, and you head back to a brighter area of the spaceport.`
				decline
	
	on abort
		conversation
			`As you tell the woman about the change in travel plans, she sighs with resignation. "I suppose that I shouldn't expect anything after how I treated you." You recall that she doesn't even have a single credit to her name, and without any money, it is unlikely that she will survive for long.`
			branch poor
				"credits" < 15000
			choice
				`	(Wish her good luck.)`
					goto leave
				`	(Give her 15,000 credits before dropping her off.)`
					goto gift
			label poor
			choice
				`	(Wish her good luck.)`
			label leave
			`	She nods in response. "I'll try my best," she says solemnly as she prepares to depart your ship.`
				decline
			label gift
			action
				payment -15000
				set "gifted money to mugger"
				log `Was held up by a woman who wanted transport to Maker. Managed to gain the upper hand in the engagement, but decided to pay for her transport anyway.`
			`	She is almost incredulous at your gift. "I really can't thank you enough for helping me out." The two of you say your farewells as she gets ready to depart your ship.`
	
	on complete
		event "fumbling mugger followup timer" 365
		log `Was held up by a woman who wanted transport to Maker. Managed to gain the upper hand in the engagement, but decided to take her there anyway.`
		dialog `The hooded woman prepares to disembark your ship. Just before she steps off, she turns to look at you. "I'm sorry for threatening you back on <origin>, Captain. I'll try to find some way to repay you." She walks off into the bustling spaceport to find her lover.`


event "fumbling mugger followup timer"



mission "Laborer"
	minor
	name "Out of Work"
	description "A man down on his luck needs to get to <destination>. He has promised to send you payment as soon as he has it."
	passengers 1
	source
		government "Republic" "Free Worlds" "Syndicate" "Independent" "Neutral"
		attributes "mining"
	destination
		government "Republic" "Free Worlds" "Syndicate" "Independent" "Neutral"
		attributes "mining"
	to offer
		random < 15
	on offer
		conversation
			`Upon entering the spaceport, you see a young man in laborer's clothing is arguing with a woman in a flight suit.`
			choice
				`	(Go see what the laborer is arguing about.)`
				`	(Ignore them.)`
					decline
			`	The man is nearly shouting. "Lady, I'm not trying to low-ball you here! I don't have the money! That's the whole point!"`
			`	"I appreciate your conundrum," replies the woman, her voice clipped. "However, my policy is cash upfront. Good day."`
			`	She turns and walks away briskly, and the man slumps down into a chair.`
			choice
				`	"What was that all about?"`
				`	(Leave before he notices you.)`
					decline
			`	He gives you a once-over, and you see a spark of hope in his eyes. "You're a captain? Please, I need to get to <destination>. Work has dried up here, and I need a fresh start."`
			choice
				`	"What are you able to pay me?"`
					goto offer
				`	"Work dried up on the whole planet?"`
			`	"This planet is messed up. Everybody likes to talk behind your back. I did a job for one of the big mining companies here, but my boss had it out for me. Told everybody I did it wrong, even though they never gave me any training at all. Then he went and put me on the permanent record. So yeah, sooner I get off this dump, the better."`
			`	"What are you able to pay me?" you ask.`
			label offer
			`	His eyes drop. "I can pay you after I earn the money. I've just gotta get to <planet> to get work, and then I'll send the money. I just want to earn a living, same as anyone."`
			choice
				`	"Okay, I can take you to <planet>."`
					goto accept
				`	"How do I know you'll pay?"`
					goto question
				`	"Sorry, money up front."`
					goto decline
			label question
			`	"You don't trust me? Just keep walking, then, if you're gonna be like that."`
			choice
				`	"Sorry, money up front."`
					goto decline
				`	"Fine, I can take you to <planet>."`
			label accept
			`	"I'll be on board. There's no rush, honestly. I need a break from all this stress." He takes his luggage into your ship as you prepare for the trip.` 
				accept
			label decline
			`	"I knew it. You're just like everyone else." He storms off, not waiting for a response.`
				decline
	on complete
		event "laborer payment" 400
		conversation
			`The worker you picked up from <origin> spent every possible moment of the voyage telling his story. He's had a tough life, full of unlucky setbacks, unfair treatment, and outright persecution from others. You stopped paying attention to what he was saying after a while as he went on for what felt like forever, often repeating himself.`
			`	Upon arriving, he carries his bags to the lowered ramp, then turns back before disembarking. "Thanks for the lift. You're one of the good ones, you know?"`
			choice
				`	"You're welcome. Better luck on this world."`
					goto luck
				`	"You have my bank address, right?"`
			`	He shoots you a look of thinly masked annoyance. "Yeah. I'll send you the credits when I have them. Bye, now."`
				decline
			label luck
			`	He bobs his head at you in farewell. "I promise I'll send you the payment when I have it. Bye, now."`

event "laborer payment"

mission "Laborer Payment"
	landing
	source
		government "Republic" "Free Worlds" "Syndicate" "Independent" "Neutral"
	to offer
		has "event: laborer payment"
	on offer
		payment 17000
		conversation
			`You receive a payment of <payment> from the down-on-his-luck laborer that you transported a while back, along with a message. "Hello <last>. Not sure if you remember me. I'm the one that had to deal with my boss bad-talking me to everyone on my home planet. I've been doing better, but my new boss keeps trying to rip me off and make me come in for overtime." He goes into detail about the sordid working conditions in his new job, but you stop reading after the third paragraph.`
				decline



mission "Block Hai Wormhole Warning"
	landing
	invisible
	to offer
		or
			has "First Contact: Hai"
			has "First Contact: Unfettered"
		has "chosen sides"
		not "main plot completed"
	on offer
		fail

mission "Hai Wormhole Warning"
	minor
	source
		government "Republic"
		not attributes "deep"
	to offer
		or
			has "First Contact: Hai"
			has "First Contact: Unfettered"
		not "Block Hai Wormhole Warning: offered"
		not "Wanderers: Alpha Surveillance E: offered"
	on offer
		log "Was pulled aside by a Navy officer and told to keep the wormhole to the Hai a secret. The Republic doesn't want the knowledge of the wormhole to be widespread, as that could cause chaos for both the Republic and the Hai."
		conversation
			`Upon entering the spaceport, you're stopped by a Navy officer. "Captain <last>. I'd like to speak with you for a few minutes. In private." He motions toward a Frigate on a landing pad behind you.`
			choice
				`	"What about?"`
					goto what
				`	"Okay."`
					goto frigate
				`	"Sorry, I'm really busy right now."`
			`	"No, I'm sorry, but this isn't a matter of whether you're busy or not right now. Come with me."`
				goto frigate
			label what
			`	"I did say in private, did I not?" he says, once again motioning to the Frigate.`
			label frigate
			`	The man puts a hand on your shoulder and begins walking you toward the ship. As you approach, you note that the man's uniform doesn't have any Naval markings that you recognize.`
			`	You enter the ship with the officer, and despite the decent crew requirement of a Frigate, you don't notice anyone else on board, and the interior of the ship appears more cushy than you would expect out of a military vessel. The officer leads you to what looks like a rather comfy lounge area. "Please, have a seat," he says.`
			choice
				`	(Take a seat.)`
					goto seat
				`	"No, I like to stand."`
			`	"Suit yourself," the officer says with a shrug while taking a seat himself.`
				goto questioning
			label seat
			`	You choose a table to sit at and the officer sits across from you.`
			label questioning
			`	"So what is it that you brought me here for?" you ask.`
			`	The officer folds his hands together. "You've made contact with an alien species located to the north. Is this correct?"`
			choice
				`	"It is. Is that a problem?"`
					goto yes
				`	"Perhaps. Why do you ask?"`
					goto maybe
				`	"Aliens? I don't know of any aliens up there."`
				`	"Hey! That's no way to talk about the pirates in the Far North."`
			`	"Don't play coy with me, <last>. The Republic is aware that you've made contact with the Hai.`
				goto secret
			label maybe
			`	The officer chuckles. "I think the answer you're looking for is 'Yes,' not 'Perhaps.' The Republic is aware that you've made contact with the Hai.`
				goto secret
			label yes
			`	"There is no problem, <last>. I am just letting you know that the Republic is aware that you've made contact with the Hai.`
			label secret
			`	"But you may not be aware of the arrangement that the Republic has with the Hai. The Republic works hard to ensure that the existence of the Hai remains an open secret; they do not disallow captains such as yourself from stumbling upon them, but they will not allow this existence to be widely publicized."`
			choice
				`	"Why are you telling me this?"`
					goto why
				`	"An arrangement between the Republic and Hai? When did that happen?"`
					goto arrangement
				`	"So you're threatening me to stay quiet?"`
			`	"No threats. I only provide a... warning, so to say, that you should keep the Hai a secret.`
				goto chaos
			label why
			`	"I'm telling you this as something of a... warning, so to say, that you should keep the Hai a secret.`
				goto chaos
			label arrangement
			`	"The details of the arrangement are none of your concern. All you need to know is that I am providing a... warning, so to say, that you should keep the Hai a secret.`
			label chaos
			`	"I'm sure that you can imagine that should the existence of the Hai become public, it would cause a great deal of chaos, both for the Republic and for the Hai. Chaos that could easily end badly, particularly for the one who caused it. So it would be in everyone's interest if you kept this knowledge a secret."`
			choice
				`	"Alright. I won't let anyone know."`
					goto ok
				`	"And if I don't?"`
			`	The officer leans back in his chair. "As I said, <last>, I'm giving you a warning that things could end badly for you. The Republic are not the only ones who work hard to maintain this secrecy, so you may want to think twice about revealing such information. Now, if you'll please depart my ship so that I can be on my way."`
				goto end
			label ok
			`	"That's good to hear," the officer responds. "Thank you for your cooperation, <last>. Now, if you'll please depart my ship so that I can be on my way."`
			label end
			`	The officer leads you out of the ship and closes the doors behind you. As you make your way back to the spaceport, you turn back and see the Frigate take off, slowly getting smaller in the sky until it finally disappears.`
<<<<<<< HEAD
				decline



mission "Saving Artifacts 1"
	description "An Earth museum cannot care for these historical artifacts anymore. Bring them to <destination>, where they will be safe."
	minor
	cargo "artifacts" 5
	to offer
		random < 10
		has "fw conservatory founded"
	source "Earth"
	destination "Alexandria"
	on offer
		conversation
			`As you wander around the spaceport, a harried-looking academic approaches you. "You're a captain, right? Can you take a transport mission to <planet>? A local museum can't care for some priceless historical artifacts anymore due to budget cuts, so they need to be transported somewhere that they can be properly cared for. We can pay you <payment>."`
			choice
				`	"Why can't you just bring them to another Earth museum?"`
				`	"Sorry, I can't take on this job right now. Ask someone else."`
					decline
				`	"Sure, I'll take them there."`
					goto accept
			`	"These artifacts are extremely delicate. Ancient manuscripts and the like. One needs special equipment to care for them, and all the museums that could possibly provide that care here are underfunded and overloaded. Earth has many items of historical value but not enough resources to host them. It's not an ideal combination." He sighs. "Alexandria Station has offered to host them, so we of course accepted."`
			choice
				`	"Sure, I'll take them there."`
				`	"Sorry, I can't take on this job right now. Ask someone else."`
					decline
			label accept
			`	"Wonderful!" He claps his hands together. "We'll start loading the cargo onto your ship." He turns and walks away considerably happier than when you found him.`
	on complete
		payment
		conversation
			`Unloading the cargo takes an excruciatingly long time, as the artifacts must be handled with extreme care. A local librarian comes up to you and thanks you for the transport, paying you <payment>.`
			branch combat
				"combat rating" > 500
			`	"Your help is greatly appreciated," he says, walking off. His attention seems to be fixed more on the artifacts you brought than on yourself.`
			label combat
			`	As he hands you the credit chips, he leans in. "According to our sources, you have some considerable combat experience. We have a task that requires that skillset. I promise you that it's a bit more exciting than transporting musty books, and the pay is much higher too. Meet me in the spaceport if you want to learn more."`
			accept

mission "Saving Artifacts 2"
	description "A pirate warlord has captured a collection of ancient statues from Winter. Go to <destination> in order to bring them to <source>, where they will be safe."
	minor
	source "Alexandria"
	destination "Greenrock"
	to offer
		has "Saving Artifacts 1: done"
	on offer
		conversation
			`The librarian you met earlier flags you down in the spaceport. "Glad you could join me, Captain <last>. We've gotten word of a pirate warlord down south who fancies himself an art collector. Calls himself the Lokust, and his gang the Pestilance. Names intentionally mispellt." He wrinkles his nose as if he had just smelt something repulsive. "Given your history, I trust you're familiar with the Conservatory?" He doesn't wait for a response. "The shipment contained ancient Greek statues and was on its way there as part of a rotating exhibition, but our original transport was... unable to contend with the piracy threat in frontier regions. As a result the shipment was 'diverted' to Greenrock, where the warlord in question is based. What we want you to do is to go to Greenrock and get these statues back any way you can, and then return with them back here. Our payment should cover the cost of any briberies you might have to make."`
			label choice
			choice
				`	"Why can't you get the Navy involved with this?"`
				`	"Why should I bring them back to Alexandria? Don't they belong to the Conservatory?"`
					goto conservatory
				`	"How am I supposed to find those statues? They could be anywhere on that planet."`
					goto find
				`	"I can handle some pirates. I'll get those statues back."`
					goto accept
				`	"No way am I risking my life for some hunks of marble. Find someone else."`
					decline
			`	The librarian squints at you in a manner that suggests that the answer is obvious. "The Navy doesn't consider it worth the risk. Greenrock is 'not in  their jurisdiction', they say. So the most respected library in the galaxy has to resort to hiring privateers."`
				goto choice
			label conservatory
			`	"The rotating exhibition was a new partnership with the Conservatory. Previously we had been hesitant to transport our valuables to frontier regions, but in this new partnership we decided to try shipping some of our artifacts to more distant planets, so that they too could benefit from seeing our collection. Those statues were part of that shipment. Evidently we were mistaken. Those statues are not safe as long as they're in the South."`
				goto choice
			label find
			`	"Lucky for you, Lokust does not seem particularly attached to his 'booty'. If you must, offer him a large sum of money, and he will most likely be willing to part with them. However, if there is something you can do to get those statues back without allowing your money to fall into the hands of a criminal, I would suggest that course of action instead."`
				goto choice
			label accept
			`	"Excellent. You're doing a service to humanity's cultural memory."`
				accept
	on complete
		conversation
			`You hustle through the crowded markets, pistol by your side, looking for any sign of the statues. After a while you come across a storefront with a crudely painted sign that reads "Fine Art and Cultural Treasures". Not seeing any better leads, you go in.`
			`	The inside is damp and poorly lit, but you can make out various paintings, manuscripts, and other expensive-looking items. "How can I help you?" the store clerk asks in a disarmingly friendly voice."`
			choice
				`	"You don't happen to know of a local warlord named Lokust, do you?"`
				`	"Have you had any Greek statues pass by through here?"`
			`	The clerk laughs. "You're trying to get Alexandria's shipment back, aren't you?" Before you can answer, he continues. "If you want my client Lokust's statues, I'm afraid you're gonna have to pay a pretty penny for them. 500,000 credits is his asking price."`
			choice
				`	"Alright, I'll pay."`
					goto pay
				`	"Can't we negotiate?"`
				`	"I can't pay that much!"`
			`	"Sorry, his price is firm. I'm just the dealer. He's the one pulling the strings." A smirk begins to crawl across his face, and he leans in. "Look, I have no love for Lokust. Always jacking up his cut of the sale, threatening my customers, you get the idea. Not to mention my debts to him." The last part he says in a less bold tone. "What I'm saying is, is that I wouldn't mind if someone like you took him out. He's a real wacko, always going on about duels and other bull. If I were you, I'd challenge him to one. If he doesn't accept, call him a coward. That's sure to get him riled up." He wheezes in a way vaugely reminiscent of a laugh. "As a reward, I'll give you the statues for free if you come back, but you gotta take out his whole crew, right? Don't want any of his underlings coming for me."`
			choice
				`	"Never mind, I'll pay."`
					goto pay
				`	"All right, I'll fight him. `
			`	"Heh, good choice. If you're worried about his crew, don't. I'm sure if Alexandria thinks you're good enough to hire, you can handle it. I'll call him up so you don't have to go chasing him down." He pulls up a hologram communicator and noticeably stiffens up. "Hello Lokust. Hope you're not too busy right now, because someone wants to see you." He turns the communicator towards you, and you see a man in clothes more befitting of a prince than a pirate.`
			choice
				`	"Fight me."`
				`	"I've heard you're willing to duel over those statues you stole from the Library of Alexandria?"`
			`	The communicator's audio quality is evidently not the highest, as his laugh is barely more than static. "I don't just throw hands with anyone, you see. That would make me little better than some barroom drunk. I have standards. Why should I waste my time with you?"`
			choice
				`	"Oh, I see. You're too cowardly to fight."`
				`	"I didn't realize the great Lokust was such a weakling."`
			`	He becomes visibily enraged the moment you're finished talking. "I will not stand these insults to my honor! We meet in the sky. Bring all of your weaponry to bear, for it is the last time you will get to use them."`
			`	The communication cuts off. "He always uses that same line," the clerk says, rolling his eyes.`
			apply
				set "Duel Lokust"
			decline
			label pay
			action
				payment -500000
			`	He looks almost disappointed. "Alright, here's the statues. Don't forget to tell any friends that might be redecorating about our low prices."`
				decline

mission "Saving Artifacts 3"  # Duel branch
	description "Defeat Lokust as part of a bargin to get the statues"
	source "Greenrock"
	landing  # This has no offer convo as the choice is handled in mission 2
	to offer
		has "Saving Artifacts 2: done"
		has "Duel Lokust"

	npc kill 
		personality heroic nemesis waiting staying
		government "Pirate"
		ship "Falcon" "Pestilance"
	
	npc kill 
		personality heroic nemesis waiting staying
		government "Pirate"
		ship "Headhunter" "Deth"

	npc kill 
		personality heroic nemesis waiting staying
		government "Pirate"
		ship "Headhunter" "Warr"

	npc kill 
		personality heroic nemesis waiting staying
		government "Pirate"
		ship "Headhunter" "Famin"

	npc kill 
		personality heroic nemesis waiting staying
		government "Pirate"
		ship "Headhunter" "Konkwest"
	
	on complete
		conversation
			`The clerk rushes up to your ship as soon as it finishes landing on the tarmac. He begins to shake your hand vigorously. "You got rid of all his cronies, yeah?" You nod. "Good. Take the statues into your ship and don't draw attention to yourself. Don't want them stolen, y'know." A sarcastic grin emerges on his face.`
			`	You load up the statues, taking care not to attract unwanted attention as well as attempting to avoid creating any new damage. From what you can tell, they're in remarkable condition considering that they were in the hands of a pirate warlord just a few hours ago.`

mission "Saving Artifacts 4"  # Pay branch / once you've defeated Lockust
	description "Bring the statues back to <planet>"
	source "Greenrock"
	destination "Alexandria"
	to offer
		or
			has "Saving Artifacts 3: done"
			and
				has "Saving Artifacts 2: done"
				not "Duel Lokust"
	landing
	
	on complete
		payment 1800000
		conversation
			`You dock on the station and the librarian from earlier comes to greet you almost immediately. "Get the dockworkers immediately!" he shouts, then turns to you. "You did get the statues, right?" He relaxes once he sees you nod. As the cargo is unloaded, the librarian rushes up to inspect your haul. He starts shaking his head. "There's damage, but I suppose it's the best we could've hoped for considering the circumstances." He sighs. "Thank you for your help, Captain <last>. You've provided an invaluable service." After paying you <payment>, he turns back towards the statues, focusing his attention on their safe unloading.`
=======
>>>>>>> 535822eb
				decline<|MERGE_RESOLUTION|>--- conflicted
+++ resolved
@@ -4174,7 +4174,6 @@
 			`	"That's good to hear," the officer responds. "Thank you for your cooperation, <last>. Now, if you'll please depart my ship so that I can be on my way."`
 			label end
 			`	The officer leads you out of the ship and closes the doors behind you. As you make your way back to the spaceport, you turn back and see the Frigate take off, slowly getting smaller in the sky until it finally disappears.`
-<<<<<<< HEAD
 				decline
 
 
@@ -4338,6 +4337,4 @@
 		payment 1800000
 		conversation
 			`You dock on the station and the librarian from earlier comes to greet you almost immediately. "Get the dockworkers immediately!" he shouts, then turns to you. "You did get the statues, right?" He relaxes once he sees you nod. As the cargo is unloaded, the librarian rushes up to inspect your haul. He starts shaking his head. "There's damage, but I suppose it's the best we could've hoped for considering the circumstances." He sighs. "Thank you for your help, Captain <last>. You've provided an invaluable service." After paying you <payment>, he turns back towards the statues, focusing his attention on their safe unloading.`
-=======
->>>>>>> 535822eb
 				decline