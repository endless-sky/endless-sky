# Copyright (c) 2014 by Michael Zahniser
#
# Endless Sky is free software: you can redistribute it and/or modify it under the
# terms of the GNU General Public License as published by the Free Software
# Foundation, either version 3 of the License, or (at your option) any later version.
#
# Endless Sky is distributed in the hope that it will be useful, but WITHOUT ANY
# WARRANTY; without even the implied warranty of MERCHANTABILITY or FITNESS FOR A
# PARTICULAR PURPOSE. See the GNU General Public License for more details.
#
# You should have received a copy of the GNU General Public License along with
# this program. If not, see <https://www.gnu.org/licenses/>.

mission "Immigrant Workers"
	description "A young couple wants to start a new life on <destination>, and can pay you <payment> to bring them there. They are also bringing along <cargo>."
	minor
	passengers 2
	cargo "luggage and furniture" 2
	to offer
		random < 50
	source "New Iceland"
	destination
		attributes "core"
		attributes "factory" "textile"
	on complete
		payment
		payment 10000
		dialog "The young couple from <origin> pays you and thanks you profusely as they gather up their goods and depart. You wish them the best of luck in their new life on <planet>."
		log "Minor People" "George and Samantha" `George and Samantha used to work on New Iceland before they decided to leave due to Samantha's conditions.`
	on offer
		conversation
			`As you leave your ship and walk toward the cafeteria at the center of the spaceport, you notice a young couple standing near the edge of the landing area next to a cart loaded high with a jumble of boxes and furniture. Like many of the locals, they are both wearing dust masks over their mouths, and the woman is also wearing goggles.`
			choice
				`	(Talk to them.)`
				`	(Ignore them.)`
					decline
			`	The couple introduces themselves as George and Samantha. As you shake hands with them, you notice that Samantha's eyes under the goggles are rimmed in red, and she keeps coughing quietly: a dry, careful cough. George explains that they came here several years ago to take jobs in the factories, but the volcanic fumes have been giving Samantha trouble ever since they arrived. They can pay <payment> for transport for themselves and <tons> of household goods to <destination>.`
			choice
				`	(Accept.)`
				`	(Decline.)`
					decline
			`	They thank you for your assistance, and you give them a hand pushing the heavy cart into your cargo bay.`
				accept
	on visit
		dialog phrase "generic cargo and passenger on visit"



mission "Pookie, Part 1"
	minor
	name "Pookie"
	description "Travel to <destination> and meet Pookie, who is staying with her aunt and may be scared of flying."
	source "Hestia"
	destination "Shroud"
	passengers 1
	cargo "(reserved)" 1
	on offer
		conversation
			`As you walk through the spaceport, you hear a voice behind you, saying, "Excuse me, Captain." You turn around and see a woman trying to flag you down. Her hairdo is tall and somewhat confusing; her high heels are also tall and are giving her considerable trouble as she walks towards you.`
			`	"You look like the sort of captain I can trust," she says. "My darling Pookie has been visiting her aunt on Shroud, and it's time for her to come home, but she's not used to space travel and it scares her. I would feel so much better if you could go pick her up and bring her back here. Can you do that for me?" You can't help noticing that the jewelry she's wearing probably costs as much as a small fighter craft. This job sounds easy, and has the potential to be quite lucrative.`
			choice
				"	(Accept.)"
				"	(Decline.)"
					decline
			"	You tell her that you would be glad to assist, and that you can personally assure her that no harm will come to Pookie while on board your ship. She thanks you, and gives you contact information for her aunt in the <system> system."
				accept
	on visit
		dialog `You have reached <planet>, but your escort with the space reserved for Pookie has not arrived! Better depart and wait for your escorts to arrive in this star system.`



mission "Pookie, Part 2"
	name "Pookie"
	landing
	description "Return Pookie the poodle to <destination>."
	source "Shroud"
	destination "Hestia"
	passengers 1
	cargo "chew toys" 1
	to offer
		has "Pookie, Part 1: done"
	on offer
		conversation
			`You called ahead while your ship was landing and agreed to meet Pookie's aunt at the spaceport. She told you, "Meet me outside the shop with the ridiculous sheepskin coats." The shop is not hard to find; the mannequins in the window look like feral sheep with overgrown wool in bad need of grooming.`
			"	The only person standing outside the shop is a tall woman in a suit who is busy making furious marks on some sort of document with a red pen. She has a small poodle on a leash; it is busy nipping the heels of everyone who walks by."
			choice
				"	(Interrupt her.)"
					goto interrupt
				"	(Wait to see if someone else shows up.)"
					goto wait
		
			label interrupt
			`	"Excuse me," you say. She looks up at you with a withering glare. "I'm looking for someone named Pookie."`
				goto response
		
			label wait
			`	Eventually she looks up from the paper and sees you standing there. "Are you Captain <last>?" she asks. You nod.`
				goto response
		
			label response
			`	"Thank heavens," she says. "She's all yours." She hands you the leash and a large bag that appears to be full of chew toys. "Here are her toys, her food, and her... outfits. Which she hates. Feed her twice a day, or she will go berserk. Do not feed her more than twice a day, or she will throw up..."`
			`	As she continues rattling off instructions, you ask, "Wait, Pookie is the dog?"`
			`	"Short for 'Pocahontas,"' she explains. "Good luck, and I hope my sister pays you well." She walks away. There's nothing else you can do but bring Pookie back to your ship, where she immediately lifts her leg against the landing strut.`
				accept
	on visit
		dialog `You have reached <planet>, but your escort carrying Pookie has not arrived! Better depart and wait for your escorts to arrive in this star system.`
	on complete
		payment 80000
		dialog "In the past few days, Pookie has barked incessantly and thrown up several times despite being fed perfectly on schedule, and the room you've been keeping her in will likely smell like dog urine for months. You are all too happy to return her to her owner, who pays you <payment>."
		log "Minor People" "Pocahontas (Pookie)" `A dog...`



mission "Pookie, Part 3"
	minor
	name "Stray Dog"
	description `Find a home for a stray dog you picked up on <origin>. She might have been from one of the Paradise Worlds.`
	source "Freedom"
	passengers 1
	to offer
		has "Pookie, Part 2: done"
	on offer
		conversation
			`The weather on <origin> is unusually rough today; the sky ripples with thunder while rain whips against locals brave or desperate enough to stay outside. Through the mist, you see a building with neon lettering saying, "East Mesa Indoor Racing Complex: Bets are open!"`
			choice
				`	(Check it out.)`
					goto begin
				`	(Stay dry in my ship.)`
			`	You lean back in your seat and turn on your ship's heater. After a while, the neon sign shuts off, and the weather clears up.`
				decline
			label begin
			`	You wade through the mud as you approach the complex. At its entrance is a stout woman in a black uniform holding a shotgun. When she sees you, she looks at a list in her hand, before saying, "You're alright. Feel free to come in."`
			`	The inside of the racing complex is packed to capacity. Around you is a swarm of elbows and shoulders, jutting into you while you worm your way through the crowd. The sounds of rancorous conversation blend in with the pounding of rain on the roof as you glimpse a sight of the main attraction: a large, fenced-off oval. White lines inside the area form racing lanes, and arranged on the far side of the track are four cages covered with cloth.`
			`	As you reach the boundary of the track, a loud siren fills the air, causing the crowd to fall silent.`
			choice
				`	"What's going on?"`
				`	(Quietly observe.)`
					goto quiet
			`	When you try to open your mouth to speak, a hand shushes you, appearing as suddenly as it disappears.`
			label quiet
			`	The siren ends, and a greasy voice takes its place. "Welcome, one and all, to the grand biweekly hound race! Before we collect your wagers, let me introduce you to our fine racing stock for the night!"`
			`	A stagehand hops over the fence and towards the cages while the announcer continues. "Bleedbug is a veteran of the racing track. He's never taken the pole position, but perhaps this will be his lucky day!" The stagehand removes the covering of the innermost cage as a cheer rings out. The dog inside begins ferociously barking upon seeing the cacophony around him, but you can't help but notice how withered Bleedbug's body looks.`
			`	"Our second hound is one that you're all familiar with. He's an 18-time victor of the track," the voice pauses, "even if some of his wins were only by technicality." Already, a jeer is rising in the audience. The announcer says, "It's the hound that you don't want to beat: Doom." The booing reaches a peak as the stagehand takes the cover off of the largest cage of the lineup, revealing a gargantuan hound. Doom's body is finely defined, devoid of his competitor's malnutrition. As soon as he sets his eyes on Doom, Bleedbug stops yelling and retreats to the corner of his cage to whimpering. Pleased at his reputation, Doom lets out a thunderous bark.`
			choice
				`	(Join in with the booing.)`
				`	(Stay silent.)`
					goto shush
			`	You pump your fists into the air and join in on the jeering until you are interrupted by the announcer speaking.`
				goto second
			label shush
			`	You silently observe the crowd's boos die when the announcer continues speaking.`
			label second
			`	"Now, our other two racers for the day are all-new." A murmur of anticipation sweeps through the audience. "Our first newcomer is a fine lady. Rumored to be from the wilderness of Zenith, can everyone put their hands together for Zinc!" The cover over the third cage is taken off to reveal a creature that is clearly not a dog. Her long, gray fur and piercing, golden eyes mark her as a far more graceful and feral beast, though underneath her coat, you spot atrophied muscles. Zinc initially stands unfazed by the crowd and the other dogs, calmly observing her surroundings. When Doom spots the wolf ignoring him, he begins to bark louder and louder, until she abruptly stares at him with an inscrutable expression.`
			`	"Our final contestant for the day is a most... unorthodox choice. The merchant who graciously donated her to us came with a most facinating story. She said that the hound comes from the Paradise Worlds, and her owner wanted the pet to have a luxury flight to her holiday home. Well, let's see if she can pay her way to victory here, folks." The audience snickers. "Now, give your best welcomes to Puny!" Puny is easily the frailest of the dogs, barely more than skin and bones. White whispers of hair clump around her head, chest, and ankles, and the bottom of her cage is wet. None of the other racers acknowledge her, but the crowd is rearing to volley a variety of curses and slurs at her, as though an actual Paradise World baron was in the cage. As you look at the poodle, you can't help but feel a strange sense of familiarity.`
			`	You feel your back get nudged, and turn to see a woman dressed in rags holding four buckets filled with credits. The names of the racers are crudely written on each of them. "Betting is 3,000 credits," she says unusually sweetly.`
			choice
				`	(Bet on Bleedbug.)`
				`	(Bet on Doom.)`
				`	(Bet on Zinc.)`
				`	(Bet on Puny.)`
				`	"I'll pass."`
					goto nobet
			branch notpoor
				"credits" >= 3000
			`	You dig through your pockets for a credit chip to toss into the bucket, until you realize that you don't have enough money to make a bet. Impatient with your bumbling, the woman turns to take money from a person next to you.`
				goto next
			label notpoor
			action
				set "bet on hound racing"
				payment -3000
			`	You toss a chip into the bucket, and the woman eagerly turns towards a person next to you.`
				goto next
			label nobet
			`	The woman turns to take bets from a person next to you.`
			label next
			`	After several minutes pass, the siren sounds, and the announcer speaks again. "Once again, we at the East Mesa Racing Complex give our thanks to everyone who supports our cause by participating in betting. Now, without further ado..."`
			`	A red light on the ceiling turns on, and the audience shouts, "Three!" A second one lights up. "Two!" A third light, this time yellow, turns on. "One!"`
			`	A green light appears, and the crowd descends into chaos as the cage doors open.`
			`	The first to move is Bleedbug, desperate to get as far away from Doom as possible. Doom himself has his eyes set on a different target. As soon as the doors open, he rushes over the lane lines towards Zinc and bares his teeth for a bite. Anticipating this, Zinc dodges beneath the attack, and lunges in with her mouth open. Doom responds to the threat by lowering his head and bashing into her, and the two animals are quickly locked into a brutal mess of teeth and blood. The crowd goes wild at the spectacle unfolding before them as the brawl approaches your section of the fence.`
			choice
				`	(Continue watching.)`
				`	(Get away.)`
					goto leave
			`	Looking on, you are suddenly thrown backward when the beasts smash into the fence in front of you. Lying on the ground, you look down and see Zinc and Doom tearing into each other outside of the track, inches from your feet.`
			choice
				`	(Get up and back away.)`
					goto live
				`	(Lie still.)`
			`	As you lie still, Zinc is kicked on top of you, and Doom dashes in to continue the brawl. Within seconds, your skin is ripped to ribbons by two animals too deep in bloodlust to notice that another body has joined the fray. You bleed out on the floor as the crowd cheers at the slaughter of a fellow human.`
				die
			label live
			`	You scramble to your feet, barely dodging Zinc as she's kicked back by Doom. As the two animals howl in pain, you push your way through the onlooking crowd, hoping to escape the danger. After getting some distance away, you turn back to see Zinc and Doom continuing to go at each other's throats.`
				goto next2
			label leave
			`	You turn and head away from the fence. Moments later, you hear two cries of pain accompanying the sound of wood splintering. Peeking back, you see that Zinc and Doom are fighting outside the track, with the crowd raving at the sight of violence.`
			label next2
			choice
				`	(Stay and watch.)`
				`	(Leave the building.)`
					goto nope
			`	You look on at the duel, as does the rest of the building. The crowd has already taken sides, with some shouting Zinc's name and others shouting Doom's. Doom initially appears to have the upper hand, ramming himself into Zinc with impunity as she is sent sprawling. However, when Doom goes in for another tackle, Zinc dashes in and sinks her teeth into his neck. His roars of pain deminish into whimpers as blood spills readily on the complex's floor.`
			`	Suddenly, a gunshot rings out throughout the building. The two beasts fall over as the stagehand steps forward holding a shotgun. The crowd is left in silence for a moment, until they start to jeer and boo, angered by the unsatisfying end to the duel. The stagehand responds by pointing his gun up and firing again. "That's enough!" he yells. "If you freaks want your bloodsports, then go to the gladiator stadium, or a cockfighting ring. But this establishment will not support such degeneracy!" The crowd goes quiet, but out of the corner of your eye, you see some mean-faced figures reach into their pockets.`
			choice
				`	(Get out before it gets ugly.)`
					goto nopelate
				`	(Stay for a while longer.)`
			`	Continuing to look on, you hear a loud bang to your right as the stagehand gasps in pain and collapses. You turn to see that a mustached man next to you has his gun raised. Before you can react, you hear another gunshot and see a spurt of blood erupt from the man's temple. Almost instantly, the entire audience is up in arms as gunfire comes in from every direction. Acting instinctually, you duck down and crawl through the forest of legs towards the exit. Once there, you reach your hand up and push the door open before running out.`
				goto outside
			label nopelate
			`	As you turn around, you hear a volley of gunshots from behind, and decide to run out of the building, tackling the door open.`
				goto outside
			label nope
			`	You head towards the exit, pushing aside audience members completely captivated by the fight. Flinging the door open, you hear a gunshot from behind, and decide to run out.`
			label outside
			`	As you step outside, you are greeted by sheets of rain lashing you. The strength of the torrent almost causes you to fall backwards, but you manage to steady yourself. You take a glance back at the racing complex to find that the guard in the black uniform is missing. You turn to begin the trek back to your ship, but halfway there, you feel something touch your lower leg.`
			choice
				`	(Turn around.)`
					goto turner
				`	(Run away.)`
			`	You begin to run, but slip in the mud and fall on your face. You roll over to come face-to-face with a dour-looking dog eyeing you. Sitting up, you recognize the poodle as Puny, who must have snuck out of the complex during all the commotion. As you get off of the ground, Puny looks up at you with puppy-dog eyes.`
				goto kindly
			label turner
			`	You turn around and come face-to-face with a dour-looking dog looking up at you with puppy-dog eyes. Inspecting it, you recognize the poodle as Puny, who must have snuck out of the complex during all the commotion.`
			label kindly
			choice
				`	(Pet her.)`
				`	(Shoo her.)`
					goto shoo
			`	You crouch down and rub the soggy tufts of hair on Puny's head. As you continue, a smile creeps onto her face, beaming in spite of the soaking rain. You think about what to do with her.`
			choice
				`	(Bring Puny aboard your ship.)`
				`	(Shoo Puny off.)`
					goto shoo
			branch remember
				has "bet on hound racing"
			`	You pick up Puny and carry her onboard. As you dry yourselves, you think back to what the announcer said about Puny being owned by someone from the Paradise Worlds, and wonder where you might be able to drop her off.`
				accept
			label remember
			`	You pick up Puny and carry her onboard. As you dry yourselves, you think back to what the announcer said about Puny being owned by someone from the Paradise Worlds, and wonder where you might be able to drop her off.`
			`	As you step into the cockpit, you recall the bet you put on the hound race. Looks like you won't be getting your money back.`
				accept
			label shoo
			branch rememberdecline
				has "bet on hound racing"
			`	You wiggle your leg around to scare Puny off. She runs into the mist, vanishing from sight. You turn back and manage to reach your ship, changing into a dry set of clothes.`
				decline
			label rememberdecline
			`	You wiggle your leg around to scare Puny off. She runs into the mist, vanishing from sight. You turn back and manage to reach your ship, changing into a dry set of clothes.`
			`	As you step into the cockpit, you recall the bet you put on the hound race. Looks like you won't be getting your money back.`
				decline
	to complete
		never



mission "Pookie, Part 4"
	repeat
	landing
	source
		attributes "paradise"
		not planet "Hestia"
	to offer
		has "Pookie, Part 3: active"
	on offer
		conversation
			branch repeat
				has "Pookie, Part 4: offered"
			`After landing on <origin>, you look for a way to reach as many people on the planet as possible in order to find Puny's owner. One of the receptionists at a planetary information desk says that she can put out a notice for a lost dog on a planetwide notice board, if you're able to put in a detailed enough description of Puny. You describe the poodle's appearance to the best of your abilities, and also mention how she was traveling for a vacation when she was abducted.`
			`	When you check back with the receptionist the next morning, she tells you that nobody has approached the offer.`
				decline
			label repeat
			`You put a description of Puny on a planetwide notice board. By the time the next day arrives, you've received no offers in response.`
				decline



mission "Pookie, Part 5"
	landing
	source "Hestia"
	to offer
		has "Pookie, Part 3: active"
	on offer
		fail "Pookie, Part 3"
		conversation
			branch repeat
				has "Pookie, Part 4: offered"
			`When you land on <origin>, you look for a way to reach as many people on the planet as possible in order to find Puny's owner. One of the receptionists at a planetary information desk says that she can put out a notice for a lost dog on a planetwide notice board, if you're able to put in a detailed enough description of Puny. You describe the poodle's appearance to the best of your abilities, and also mention how she was meant to be transported to a vacation location before being abducted.`
				goto next
			label repeat
			`You approach a receptionist to put a description of Puny on a planetwide notice board.`
			label next
			`	The next day, you visit the receptionist. When she sees you, she tells you that one message came in response, saying that the dog was theirs. You copy the address provided and hail down a taxi.`
			`	The address brings you to a stark white mansion upon a cliff overlooking the ocean. A path snakes down from the entrance of the mansion to a large, gold-plated gate. You bring Puny out from the taxi and ring the doorbell next to the gate. A minute later, a servant in a prim suit approaches. As soon as she sees him, Puny straightens up, holding her head high.`
			choice
				`	"I'm <first>, and I'm here to return a missing pet."`
				`	(Wait quietly.)`
					goto inside
			`	The servant says, "Ah, you're the one with the dog. Come inside, mistress has been expecting you."`
				goto enter
			label inside
			`	When he spots you, the servant says, "Welcome. Come inside, mistress has been expecting you."`
			label enter
			`	The walk to the front of the house is arduous; you pass through several different stadium-sized gardens along the way, each dedicated to a different type of biome. Looking up at the sky, you see the remnants of clouds contort unnaturally around invisible pillars. As you follow the servant, he looks back at you repeatedly, checking that you're still following. You decide to look behind yourself, and see Puny eagerly following. She has somewhat recovered from her time on Freedom, but her body is still little more than skin and bone.`
			`	By the time you reach the mansion, your skin is slightly sunburnt. The servant walks up to the oddly tall door and presses the doorbell before moving to the side, hands folded behind his back. The bell is answered by a woman with a monstrous hairdo, barely able to fit in the doorway. Puny breaks into barking as soon as she sees her, but the woman ignores the barking and says, "Walters, who is this?"`
			`	"It's the captain who put out a description of Pookie, Madam Pemefrey," the servant replies.`
			`	When she hears this, Pemefrey's expression changes from annoyance to elation. "Really? Oh, I can't thank enough for this, dearie. How was it rescuing her? Did you have to barter with smugglers to track her down? Chase down kidnappers to free her? Battle with warlords for her safety?"`
			choice
				`	"It was an adventure and a half saving her."`
				`	"It wasn't anything too hard."`
					goto humble
				`	"Wait, did you say Pookie?"`
					goto rude
			`	"I'm sure it was. Now, where's my darling Pookie?"`
				goto show
			label humble
			`	"Oh. Well, where's my darling Pookie?"`
				goto show
			label rude
			`	Pemefrey chuckles haughtily. "Of course? Why, did you not realize that the purebred you saved is none other than the great Pocahontas? Now, show me my darling."`
			label show
			`	You pick up Puny and show her to the lady. When she makes eye contact with the poodle, her face contorts with anger. "What do you take me for, some kind of Dirt Belter?"`
			choice
				`	"Hey, I'm from the Dirt Belt!"`
				`	"What do you mean?"`
					goto explain
				`	"I'm sorry?"`
					goto sawwry
			`	She tosses her head to the side. "Then I mean it twice as much!"`
				goto explain
			label sawwry
			`	She hisses. "If you wanted to be sorry, then you should never have tried to trick me in the first place!"`
			label explain
			`	Pemefrey thrusts an accusing finger at Puny. "My dog would never be as scruffy, as ugly, as this mutt! You are trying to deceive me by picking some mongrel off of the street and claiming it as mine!"`
			`	Walters walks up to his master, saying, "But Madam, how could this captain provide such an accurate description of how Pookie was abducted if-"`
			`	Pemefrey snaps her head to look back at her servant. "Walters! I thought you were on my side!" She holds her hands on her chest. "It would be such a shame if you ruined our friendship like this. Why, I wouldn't be able to bear to keep you around if you betrayed me like that."`
			`	Walters shoots a desperate glance at you while stepping back, but otherwise says nothing.`
			`	"Now, where was I... oh, right. You. Out. Now." She claps twice, jumping Walters to attention, who beckons you and Puny back to the gate of the mansion.`
			`	You slam the door of the taxi shut as Walters locks the gate. The return journey is somewhat somber, with even Puny wearing a frown. When you look back up from Puny, you find yourself in a far more humble region of <origin>. The grandiose manors built into impossible locations are far distant, replaced with a small suburban town that would not look out of place in the Dirt Belt were it not for the picturesque mountain ranges surrounding it.`
			`	While this town is less wealthy than the neighboring estates, it is still unmistakably on a Paradise World, with the street lamps scrubbed and polished to a wasteful degree. As you pass through the commercial district, your eyes catch a sign that says "Antette and Co. Animal Adoption Agency."`
			choice
				`	(Investigate.)`
				`	(Ignore the sign.)`
					goto lazy
			label within
			`	You tell the taxi driver to stop the car and you walk into the adoption center, leading Puny behind you.`
			`	The inside of the agency is decorated with pale blue wallpaper. To either side of you are rows of plastic chairs, and in front of you is a receptionist looking down at his nails. When he notices you, he lazily says, "Welcome, welcome. What can I do for you."`
			`	You point down at Puny and say, "Could you find a home for this dog?"`
			`	The receptionist leans over the counter to look. "Wow, that's a sorry-looking puppy. What's her name?"`
			choice
				`	"It's Puny."`
					goto unfortunate
				`	"It's Pookie."`
				`	"I don't know."`
					goto figure
			`	"That's a nice name." The receptionist steps forward to pick up the poodle before saying, "We'll make sure Pookie gets plenty of care and love. Thank you for bringing her to us."`
				goto end
			label unfortunate
			`	The receptionist winces. "That's... I'm sure we can come up with something better." He steps forward to pick up the poodle before saying, "We'll make sure she gets plenty of care and love. Thank you for bringing her to us."`
				goto end
			label figure
			`	"Well, I'm sure we'll figure out a name for her eventually." The receptionist steps forward to pick up the poodle before saying, "We'll make sure she gets plenty of care and love. Thank you for bringing her to us."`
			label end
			action
				log `Saved a dog from a hound-racing ring, and tried to give her a home. However, her alleged owner rejected her. Eventually decided to give her up for adoption.`
				log `Minor People` `Puny` `A poodle who was a former racer in a gambling ring. She might secretly be Pookie.`
			`	You exit the center and head back to your taxi for the rest of the trip back to the spaceport.`
				decline
			label lazy
			action
				log `Saved a dog from a hound-racing ring, and tried to give her a home. However, her alleged owner rejected her. Eventually decided to keep her.`
				outfit "Puny"
			`	You lean back in your seat as the taxi passes through the town without interruption. Not long after you find yourself back in the spaceport, with Puny still in your care. With nowhere else to go, you decide to bring Puny aboard your ship. As you lead her, she happily strolls up the landing ramp and settles into one of your bunks.`
				decline



mission "Smuggler's Den, Part 1"
	name "Refugees to <planet>"
	description "Joe and Maria, a young couple with a newborn baby, want to escape slavery and start a new life on <destination>."
	minor
	source "Smuggler's Den"
	destination "Arabia"
	passengers 2
	on offer
		conversation
			`You wander into one of several dimly lit, smoke-filled bars near your docking bay. Soon after you sit down, a pair of hooded figures stand up and begin moving toward you. They aren't carrying any visible weapons, but on a station like this one there's a good chance that everyone you meet has a concealed gun. One of them is carrying a bundle wrapped in cloth. You can't see their faces.`
			choice
				`	(Get out of here.)`
				`	(Wait and see what they want.)`
					goto meet
			
			`	You've heard too many stories of kidnappings and murders on this station to be willing to take any risks. You quickly get up and leave the bar, and walk down the passageway back toward your ship. Glancing behind you, you see that the hooded figures have decided not to follow you.`
				decline
			
			label meet
			`	The hooded figures turn out to be a boy and a girl, both perhaps thirteen or fourteen years old. The bundle in the girl's arms is a baby. "Are you a captain?" the boy asks.`
			`	"Yes," you say.`
			`	"We're looking for passage off-world," he says. "My cousin works in the refineries on Arabia, and I'm hoping he can get me a job there."`
			choice
				`	"I don't want to be involved in anything illegal. Are you in some sort of trouble with the law?"`
					goto legal
				`	"Well, how much would you be able to pay me?"`
					goto payment
			
			label legal
			`	The boy grins. "No, not at all. I mean, aside from the fact that we're pirates."`
			`	Seeing the incredulous look on your face, the girl says, "Members of a pirate gang. Crew on a pirate ship. Captains are usually older, but most of the pirate ships you see out there are crewed by kids like us. It's a hard place to grow up. We want something better for our daughter."`
				goto search
			
			label payment
			`	They are silent for a long moment, looking down at the table. Finally, the boy says, "We're crew on a pirate ship, hardly better than slaves. The captain keeps our wages. We don't get paid anything unless they agree to let us go. But if you help us start a new life, we'll work hard and some day we'll pay you back."`
			`	The girl adds, "You don't know what it's like for a little girl to grow up on a pirate ship. We want something better than that for our daughter."`
			
			label search
			`	As you are conversing a bearded man and a rough-looking teenage boy enter the bar and begin looking around the room. "That's our captain," she says. "Please, you have to help us. There's a service tunnel that connects to the back entrance of the bar. We can escape through there."`
			`	You've heard of these service passageways: the most dangerous part of this lawless station, dimly lit and seldom traveled, except by drug addicts and prostitutes. This whole thing might just be a ruse to lure you into one, where they can attack you without anyone interfering. "No," says the boy, "if we head for the service tunnel, they'll be sure to notice us. Let's just stay at the table until they go away."`
			`	The baby begins to cry, softly, and she bounces it gently, trying desperately to quiet it. "Shh. Shh." For the moment, it falls silent.`
			choice
				`	(Try the service tunnel.)`
					goto tunnel
				`	(Wait.)`
					goto outside
				`	"I'm sorry, this isn't worth risking my life for. I'm leaving."`
	
			`	You stand up and leave. The men in the doorway make no effort to stop you.`
				decline
			
			label `tunnel`
			`	The boy stands up. "Wait ten seconds, then head to the tunnel," he says. He walks into the bathroom, which is right next to the back entrance that she pointed out. You wait for a few seconds, then stand up. "Don't run," says the girl. "Walk slowly. Pretend. You've had a bit too much to drink. We're headed out back to find some privacy." You don't dare look behind you to see if the men in the doorway are watching you.`
			`	Finally, you reach the back entrance, and she spins the wheel to unlock it. The hinges squeal, but it opens enough for you to squeeze through. You find yourselves in a narrow corridor lit only by flickering sodium lamps. In the yellow lamplight her face and hands look pale, jaundiced. The floor of the corridor is littered with beer bottles and discarded hypodermic needles. To one side of the door are several over-stuffed trash cans. As you step into the corridor, a rat scurries away into the darkness.`
			`	A few seconds later, watching through the open airlock, you see the boy walk out of the bathroom. He can't help stealing a quick glance towards the men in the doorway, after which he quickly ducks through the airlock and slams the door shut. "Run!" he whispers.`
			`	You begin running down the corridor, in the direction of your ship. You pass a man, slumped over in a corner; there is no time to see if he is dead, or just sleeping. In places the lights have gone out, and it is so dim that you can barely see the floor beneath you. Your footsteps pounding on the metal decking ring terribly loud up and down the empty hallway.`
			`	Eventually the passageway widens out into a maintenance room, full of humming equipment and large tanks. You duck behind one of them and listen for sounds of pursuit. "I think we're safe," says the boy. He walks over to another airlock door on the opposite wall and tugs it open. Light pours in, almost blinding at first. You are looking out into the rimway, the main passage in this ring of the station. Crowds of people are walking past, paying no attention to you. He glances quickly in both directions, then gestures for you to follow.`
				goto ship
			
			label outside
			`	You wait at the table, pretending that you are busy placing a drink order. The men at the door do not leave. Instead, they step into the room and begin circling around the edge of it. "What berth is your ship in?" asks the boy. You tell him. "Wait ten seconds, then follow," he says. He stands up and walks through the door. The searchers glance at him as he leaves, but they must be looking for two people together, because they ignore him.`
			`	The searchers approach the bar and begin talking to one of the bartenders. You and the girl stand up. "Walk slowly," she hisses under her breath. "Saunter. Don't run." You put an arm around her shoulders and do your best to act like an ordinary bar patron headed home with a new friend after having a bit too much to drink. You don't dare to glance at the bar to see if you are being watched.`
			`	Finally you reach the door. You are in the rimway, the main passage in this ring of the station. It is crowded and brightly lit. You quicken your pace slightly and begin walking toward your ship, still afraid that if you break into a run, you will attract attention. The girl keeps glancing at the shop windows that you pass by: checking the reflection to see if anyone is following you. "They're leaving the bar," she says. And then, "They're walking in the other direction. I think we're safe."`
			`	You pass a narrow doorway, probably an entrance to one of the service tunnels. The boy is standing there, holding a gun by his side. His grim expression softens somewhat when he sees you approaching.`
				goto ship
			
			label ship
			`	You quickly make your way back to your ship. As soon as the door has closed behind you, all three of you breathe a sigh of relief. A second later, the baby begins to wail, loudly. As you show them to their bunks, they introduce themselves as Joe and Maria; the baby's name is Jesse. "I don't know how to thank you," says Maria.`
			`	"Please don't take too long leaving the station," adds Joe. "But, I think we'll be safe here until you're ready to leave. There's no way they can search all the ships at the dock."`
				accept
	on visit
		dialog `You land on <planet> and look for Joe and Maria, but you realize that they were in one of your escorts that has not yet entered the system. Better depart and wait for them.`



mission "Smuggler's Den, Part 2"
	landing
	name "Refugees to <planet>"
	description "Unable to find work on <origin>, Joe and Maria want to travel to <destination> to see if they can get a job there."
	destination "Millrace"
	passengers 2
	to offer
		has "Smuggler's Den, Part 1: done"
	on offer
		conversation
			`As soon as you have landed, Joe finds a computer terminal and tries to look up his cousin who works here, but with no success. You go with him to the company office, where after a short wait you are ushered in to meet with a foreman. After Joe introduces himself, the man says, "I'm really sorry to tell you this, but Leroy died in a refinery fire several months ago."`
			`	Joe is crestfallen. After a long silence, you say, "Sir, do you have any work available for Joe? He and his family were hoping to be able to put down roots here."`
			`	"I'm sorry," says the foreman, "but we've had a ton of immigrants recently. The waiting list for new jobs is about five months long. They could stay here and hope for the best, but if they need work right away, they would be better off going to one of the Syndicate worlds, like <planet>."`
			choice
				`	(Volunteer to take them to <planet>.)`
				`	(Leave them here and hope for the best.)`
					decline
			
			`	Despite his shock and grief, Joe is quite grateful. "You know we can't pay you, right?"`
			`	"Don't worry about it," you say. You return to your ship and tell the bad news to Maria.`
				accept
	on visit
		dialog `You land on <planet> and look for Joe and Maria, but you realize that they were in one of your escorts that has not yet entered the system. Better depart and wait for them.`
	on complete
		event "smuggler's den: payment" 365
		log `Helped two teens named Joe and Maria and their daughter Jesse to escape their pirate captain. Dropped them off on Millrace where they'll start a new life.`
		conversation
			`You help Joe and Maria, and their daughter Jesse, to carry their few belongings down to the immigration desk, where a clerk lists the job openings available and asks them each to fill out a skill survey. Maria says, "Captain <last>, I don't know how to thank you, but I promise you that once we've got steady jobs, we'll save up and pay you our fare for transporting us here."`
			`	You wish them the best of luck, and return to your ship.`

event "smuggler's den: payment"



mission "Smuggler's Den: Payment"
	landing
	source
		government "Republic" "Free Worlds" "Syndicate" "Quarg" "Neutral"
		near Sol 100
	to offer
		has "event: smuggler's den: payment"
	
	on offer
		payment 35000
		conversation
			`When you land, you are surprised to find a message waiting for you from Joe and Maria, the young couple you transported from Smuggler's Den to Millrace a year ago to help them and their baby escape their lives as pirate crew members. "Dear Captain <last>," they write, "we promised you we would save up enough money to pay you back for transporting us. Attached is <payment>. Thank you for giving us a chance at a new life." They've also enclosed a picture of themselves and their baby Jesse, who is now more than a year old.`
				decline



mission "Smuggler's Den: Follow Up"
	invisible
	landing
	source Millrace
	to offer
		has "Smuggler's Den: Payment: offered"
	
	on offer
		conversation
			`As you're coming in for a landing, you realize that Millrace is where Joe and Maria live, the couple you transported from Smuggler's Den. They recently wrote to you thanking you for helping them to begin a new life. Do you want to stop by and see how they are doing?`
			choice
				`	(Yes.)`
				`	(No.)`
					decline
			`	You contact Joe and Maria and they say they would definitely enjoy seeing you. On your way to the workers' barracks where they live, you stop by a small store and buy some chocolate, plus bread and fresh fruit and some canned goods you think they would be able to use. They thank you for coming and welcome you into their home. Jesse is continuing to grow up, and they have another baby too, now. Joe says the work in the factories is exhausting, and the hours are long, but they never need to worry about where their next meal will come from, or what they'll be required to do to earn it. You leave feeling very glad that you have been able to make such a difference in someone's life.`
				accept
				
	on accept
		log `Visited Joe and Maria on Millrace. Life is tough, but they are doing far better now than they were on a pirate ship. Jesse has grown and the couple already has another baby to look after.`
		log "Minor People" "Joe and Maria" `Two teenagers who were under the employs of pirates, the couple wanted your aid with an escape from their lives and after a time have informed you that they are now living in relative peace where you left them on Millrace.`
		fail



mission "Expedition to Hope 1"
	name "Expedition to Hope"
	description "Transport a team of <bunks> scientists to the abandoned world of <planet>, where they will be placing <tons> of meteorological equipment. Payment will be 80,000 credits."
	minor
	source
		near Wei 2 8
		attributes "dirt belt"
	destination Hope
	to offer
		random < 40
	cargo "scientific equipment" 4
	passengers 4
	
	on offer
		conversation
			`A group of <bunks> scientists approaches you and asks if you would be willing to take them and <cargo> to the abandoned planet of Hope, and then back home from there. "The transport we'd arranged for bailed out on us at the last moment," says their leader, a middle-aged man wearing thick-rimmed glasses. "We have 80,000 credits allocated for payment."`
			choice
				`	"Sure, I'd be glad to help."`
					goto yes
				`	"What sort of research are you doing?"`
				`	"Sorry, I don't have space for you."`
					decline
			`	"You probably know about the supervolcano that forced the evacuation of Hope some decades ago," he says. "My family lived on Hope back then. We want to measure how much ash is still in the air, to see how long it will be before the glaciers recede and the planet is habitable again."`
			choice
				`	"That sounds like a worthy cause. I'd be glad to transport you."`
					goto yes
				`	"Sorry, I'm not going to be headed in that direction any time soon."`
					decline
			label yes
			`	"Thank you," he says. You help them to load their meteorological equipment onto your ship.`
				accept
	
	on visit
		dialog `You enter the atmosphere of <planet>, but realize that the scientists and their equipment were on one of your escorts who hasn't entered the system yet. Better depart and wait for them.`
	on complete
		payment 40000



mission "Expedition to Hope 2"
	landing
	name "Expedition to Hope"
	description "Transport the team of <bunks> scientists home to <destination>, to receive the second half of payment."
	source Hope
	destination
		distance 2 5
		government Republic "Free Worlds" Neutral
	to offer
		has "Expedition to Hope 1: done"
	passengers 4
	
	on offer
		conversation
			`You fly around the planet to several different sites that the scientists have identified as good places for their equipment. They also make some deep radar scans of the glaciers. "That's my old house, down there," says one of the scientists, pointing to the radar picture of one of the buried villages. "Under thirty meters of ice, now."`
			`	The lead scientist hands you forty thousand credits, and says, "Here's the first part of your payment. Now we need to get home to <planet>. I'll pay you the rest once we get there."`
				accept
	
	on visit
		dialog `You land on <planet>, but realize that the scientists and their equipment were on one of your escorts who hasn't entered the system yet. Better depart and wait for them.`
	on complete
		payment 40000
		dialog `You drop the team of scientists off on <planet>. They thank you for helping them out, and pay you <payment>.`



mission "Transport Workers A"
	name "Transport Family"
	description "Transport a family of <bunks>, as well as <cargo>, to <destination>, where they hope that steady work will be easier to come by. Payment is <payment>."
	minor
	source
		attributes "dirt belt"
	destination
		government "Syndicate"
		attributes "factory"
	to offer
		random < 5
	passengers 4
	cargo "household goods" 2
	
	on offer
		dialog `In one of the corners of the spaceport, you meet a family with two kids, and a pile of trunks and boxes spread out next to them. They tell you that they are trying to book passage to <planet>. "Work has gotten way too hard to come by here," explains the father. "I've had seven different jobs in the past year, and none of them lasted more than a month. So we thought we'd try our luck on a Syndicate world. We can pay you <payment> for the trouble."`
	
	on visit
		dialog phrase "generic cargo and passenger on visit"
	on complete
		payment
		payment 20000
		dialog `You drop off the family from <origin>, and wish them the best of luck on <planet>. They seem optimistic, and their kids are still quite excited about having taken their first ever space journey. You're sure that they will be remembering this trip for years to come. Their parents thank you, and pay you <payment>.`



mission "Transport Workers B"
	name "Transport Worker"
	description `This young man is headed to the factories on <destination>. He says he wants to save enough money to be able to ask his "true love" to marry him.`
	minor
	source
		attributes "dirt belt"
	destination "Maker"
	to offer
		random < 5
	passengers 1
	
	on offer
		conversation
			`As you are walking through the spaceport, a young man approaches you and says, "Excuse me, Captain. Is there any chance you're traveling towards the Core?" He's probably in his late teens, barely more than a kid.`
			choice
				`	"I'm sure I could work that into my plans. Where are you headed?"`
				`	"You're traveling all by yourself? You aren't in any trouble, I hope?"`
				`	"Sorry, I don't expect to be headed that way any time soon."`
					decline
			`	"Well, here's the story," he says. "My girlfriend's father won't let us get married until I have some money saved up. They say there's plenty of jobs to be had on <planet>. So I'm headed there to put down roots and get myself established, then in a year or two she can come and join me. Don't worry, I have <payment> that I can give to you."`
			choice
				`	"I'd be glad to take you there."`
					goto thanks
				`	"Are you sure about that? I've heard some bad things about the Syndicate's company towns."`
					goto towns
				`	"Do you really think she's going to wait around for you?"`
					goto wait
			label towns
			`	"Me too," he says, "but it's a lifetime of steady work, and you know how hard that is to come by in this part of the galaxy. Can you help me out?"`
				goto choice
			label wait
			`	"She'll be true to me," he says, with absolute confidence.`
				goto choice
			label choice
			choice
				`	"Okay, I'll take you to <planet>."`
					goto thanks
				`	"Sorry, I'm not headed in that direction."`
					decline
			label thanks
			`	"Thank you, Captain," he says, shaking your hand. You bring him aboard your ship and show him to one of the empty bunks.`
				accept
	
	on visit
		dialog phrase "generic cargo and passenger on visit"
	on complete
		payment
		payment 10000
		log `Transported a teenage boy to Maker so that he can work to marry his girlfriend.`
		dialog `You drop off the young man from <origin> who is hoping to find work and save enough money for his girlfriend to join him. "Good luck," you say. "Be wise. Don't let yourself get into debt." He thanks you, and pays you <payment>.`



mission "Transport Workers C"
	name "Farming Family"
	description "Transport this family of <bunks> farmers and <tons> of livestock, to <destination>. Payment is <payment>."
	minor
	source
		attributes "dirt belt"
		attributes "farming"
	destination
		government "Syndicate"
		attributes "farming"
	to offer
		random < 15
	passengers 5
	cargo "farm animals" 10
	
	on offer
		conversation
			`On the dirt near your landing pad is parked a large wagon, hitched to a draft horse and loaded down with furniture and various farming implements. A family is gathered in the shade of the cart, and several goats and sheep are tied up behind it.`
			choice
				`	(Approach the farmers.)`
				`	(I'm not interested in carrying livestock in my shiny new space ship.)`
					defer
			`	The farmers introduce themselves as Jim and Annette Patterson; their kids are Erin, Kyle, and Sarah. "Any chance you've got space for <tons> of livestock?" asks Jim. "The droughts the last few years have been fierce, and we're hoping to start a new homestead on <planet>. We have <payment> saved for payment."`
			choice
				`	"Sure, I'd be glad to take you there."`
					accept
				`	"Sorry, that's way too far from here."`
					decline
	
	on visit
		dialog phrase "generic cargo and passenger on visit"
	on complete
		payment
		payment 10000
		dialog `You drop off the Pattersons, the farm family from <origin>, and help them to unload their wagon and cattle from your cargo hold. They thank you, and Jim pays you <payment>.`
		log "Minor People" "Jim and Annette Patterson" `An unusual family who needed you to make a very unconventional trip with a sizeable number of farm animals that had to be kept happy in an enclosed area of your spaceship.`



mission "WR Star 1"
	name "Star Research"
	description "Fly through the <waypoints> system with a team of <bunks> scientists and <cargo>, then return them to <destination>."
	minor
	source
		attributes "deep"
		attributes "urban" "research"
	waypoint "Ildaria"
	to offer
		random < 20
	passengers 3
	cargo "sensors" 2
	on offer
		dialog `A group of <bunks> scientists approaches you and asks if you will be headed to the Rim any time soon. "We're doing research on Wolf-Rayet stars," they explain, "and we're hoping to find a captain who can do a fly-by of <waypoints>." Scientific research in the Deep is notoriously well-funded, so they will probably pay you quite well.`
	on waypoint
		dialog `The team of scientists unpacks their equipment and takes some measurements of the star. Before long they inform you they are ready to go home.`
	on visit
		dialog phrase "generic missing waypoint or cargo and passengers"
	on complete
		payment 250000
		dialog `The team of scientists thanks you for bringing them to <waypoints> and back, and pays you <payment>. They seem eager to get back to their lab and start analyzing their measurements.`



mission "There Might Be Riots 1"
	name "Transport band to <planet>"
	description `Give the band "There Might Be Riots" a ride to <destination>.`
	minor
	source
		near Tarazed 5 10
		government "Republic" "Free Worlds" "Neutral"
	destination "Wayfarer"
	cargo "musical equipment" 4
	passengers 8
	to offer
		random < 15
	
	on offer
		conversation
			`A woman in a well-tailored suit approaches you. "Captain <last>?" You nod. "Are you available for a transport job?" she asks.`
			choice
				`	"What is it?"`
				`	"Not right now."`
					defer
			`	"My name is Becca," she says. "I'm a stage manager for a band, and the transport we had under contract bailed out on us. Any chance you could take <fare> and <tons> of cargo to <destination>? Given the circumstances, we can pay quite well."`
			choice
				`	"Sure!"`
				`	"Sorry, I'm not headed in that direction right now."`
					decline
			`	"Great," she says, "I'll tell the boys to start loading their gear into your ship." About a half an hour later the road crew begins carting instruments and amplifiers into your cargo hold. Soon after that, you hear the roar of a crowd in the distance and another group of men comes running into your ship. "We're with the band," they say. "Quick, shut the hatch." Half a minute later, a mob of people has surrounded your ship and a few of them are even climbing on top of it. It takes you a second to realize they're not angry or bent on destruction - they're just a group of crazy fans.`
			`	"Happens everywhere we go," says one of the musicians, calmly, as he watches a video feed of the mob on one of your monitors. He tells you that he's Ulrich, the lead singer. Then he introduces the rest of the singers and musicians.`
			choice
				`	"Pleased to meet you all. What's the name of your band?"`
			`	"Oh," Ulrich says, "we call ourselves, 'There Might Be Riots.'"`
			`	Eventually, the spaceport police arrive and disperse the crowd, and the band settles in for their trip to <destination>.`
				accept
	
	on visit
		dialog `You arrive on <planet>, but realize that your escort carrying the band and their supplies has not arrived yet. Better depart and wait for your escorts to enter the system.`
	on complete
		payment
		payment 100000
		log `Dropped the famous band "There Might Be Riots" off on Wayfarer. They drew quite the crowd, and paid very well.`
		conversation
			`You drop off the band "There Might Be Riots" on <destination>. Along the way, you got to hear some of their music, which is mostly characterized by frenzied instrumentals, a very energetic brass section, and bizarre lyrics. One day while you were in transit, they nearly drove you insane by playing their catchy but nonsensical song "Henhouse In Your Soul" for four hours straight, but other than that they have been good passengers, and their stage manager gives you an incredibly generous payment of <payment>.`
			`	"We've already got a gig lined up for tonight," says Ulrich. "Want to come? We'll give you free tickets." Given how well they just paid you, it might be worth going just to build a relationship with the band, even if not for the music itself.`
			choice
				`	"Sure!"`
				`	"Sorry, I've got other things to do."`
					decline
			`	The band is even louder in concert than they were when practicing in the confines of your ship. About thirty minutes into the concert, the energy of the crowd and the surreal lyrics finally begin to soak in, and rather than seeming meaningless their music feels fraught with meaning that hovers just beyond your grasp.`
			`	Finally the band announces that their last song will be "Sad Archie." You've never heard of it, but the fans scream in approval. It's a slow, ballad-like song about a man named Archie who lives forever and is sad because the friends he makes all grow old and die. Archie has a pet dragon, and he builds a beautiful house for the dragon, but the dragon dies young. Archie is so sad seeing the dragon's house empty and gathering dust that he rents it out to some friends, but they fight with each other and trash the place. The story makes no sense, but some of the fans are wiping away tears as the song ends.`
			`	Becca, who is sitting next to you in the VIP section, says, "We learned years ago that we need to end every concert with a sad song. Otherwise the fans leave with way too much energy and start destroying public property."`
			`	The concert ends, and you say goodbye to the band. They say they'll be in touch if they ever need a ride again.`



mission "There Might Be Riots part 2"
	name "Transport band to <planet>"
	description `Give the band "There Might Be Riots" a ride to <destination>.`
	minor
	source
		government Syndicate
	destination "Prime"
	cargo "musical equipment" 4
	passengers 8
	to offer
		has "There Might Be Riots 1: done"
		has "Deep Archaeology 5: done"
		random < 30
	
	on offer
		conversation
			`As you walk through the spaceport, you see a large crowd gathered outside a small pub, and hear the unmistakable music of There Might Be Riots from inside. The concert seems to be just winding down. Do you want to wait around and say hello to them?`
			choice
				`	(Okay.)`
				`	(Not right now.)`
					defer
			`	"<first>!" says Ulrich, when they see you. "What luck! We're doing a concert tonight on landing pad ninety-four, part of our 'Trouble on the Tarmac Tour.' We're going to need a lift to <planet> right after the concert. Or possibly in the middle of it. Can you help us out?"`
			choice
				`	"Okay. But why the hurry to leave?"`
					goto okay
				`	"Sorry, I've got other plans."`
			`	"Please," he says, "I'm serious. You'll be saving our skins. Whatever else you've got, it's not this important."`
			choice
				`	"Okay, I'll do it. Why's it so urgent?"`
				`	"Sorry, I really don't want to work with you guys anymore."`
					decline
			label okay
			`	"You'll see," he says. "You should park your ship right behind us in case the natives get restless and we need to skedaddle."`
			`	With some trepidation, you sit by the hatchway of your ship and watch as the band sets up directly outside it and the concert begins. Nothing seems out of the ordinary until the band introduces a song called "Gluttony," and you can feel a sudden tension fill the air. The Syndicate security guards, who until now have been standing at the periphery of the landing pad, begin to disperse themselves throughout the crowd.`
			`	It's a song about a man who will die if he ever stops eating, so he eats more and more and grows bigger and bigger. A second after you realize that the whole thing is a thinly veiled critique of the Syndicate, a group up front unrolls a banner that reads "End Wage Slavery!" and begins shouting and chanting slogans. As the band plays on, there is some sort of scuffle at the back of the crowd, and then you see stun guns begin to flash, and rising plumes of what you would guess is tear gas.`
			`	As the demonstrators are driven away, a group of guards approach you. "What is your connection to these musicians?" they ask.`
			choice
				`	"I'm just their transport. They're paying me to carry them to their next destination."`
					goto transport
				`	"They're friends of mine. Why? They haven't done anything illegal, that I can see."`
			`	"Be careful what friends you choose," says the guard, "or you might find that no one in this sector will offer you any jobs. Now, get them packed up and get out of here." You have no choice but to leave the planet immediately...`
				launch
			label transport
			`	"Then I suggest you do your job and transport them. Immediately." The guards leave. As soon as the band is packed up, you leave the planet...`
				launch
	
	on visit
		dialog `You arrive on <planet>, but realize that your escort carrying the band and their supplies has not arrived yet. Better depart and wait for your escorts to enter the system.`
	on complete
		payment
		payment 200000
		conversation
			`As generous as before, the band pays you generously: <payment>. "Where will you be going next, from here?" you ask.`
			`	"Who knows," says Ulrich. "Our music has taken us throughout human space, and beyond."`
			choice
				`	"What do you mean, 'beyond' human space?"`
				`	"Well, I'll look forward to the next time we meet."`
					accept
			branch notpublic
				not "event: hai-human resolution announced"
			`	Ulrich launches into a story. "Years ago when the band was young and we had a month off in between gigs, we found an old gray merchant captain with a glass eye and asked him to transport us to one of the Paradise worlds for an extended 'drug vacation,' if you know what I mean. He said, 'Boys, why don't you leave the drugs behind, and I'll take you on a real mind-altering trip,' and a few days later we were playing a concert on this world where the people were giant squirrels. They loved our music, too. Of course, these days that story isn't half as interesting as it once was."`
				goto revealed
			label notpublic
			`	Ulrich launches into a story. "Years ago when the band was young and we had a month off in between gigs, we found an old gray merchant captain with a glass eye and asked him to transport us to one of the Paradise worlds for an extended 'drug vacation,' if you know what I mean. He said, 'Boys, why don't you leave the drugs behind, and I'll take you on a real mind-altering trip,' and a few days later we were playing a concert on this world where the people were giant squirrels. They loved our music, too. Never did find anyone who could take us back there, though."`
			branch known
				has "First Contact: Hai: offered"
			`	You're tempted to laugh, but he sounds serious. "Well," you say, "if I ever find a planet of intelligent squirrels, I'll be glad to take you guys there." You help them to unload their stuff, and say goodbye for now.`
				accept
			label known
			action
				set "met hai before TMBR"
			`	"It sounds like you were visiting Hai space," you say, and you describe the aliens who live beyond the wormhole. "Yeah, that would be them," says Ulrich. "I'd love to go back there some time, but for now we have commitments closer to home." You help them to unload their stuff, and say goodbye for now.`
				accept
			label revealed
			action
				set "met hai before TMBR"
			`	"Well, now that they're not hiding away anymore, seems like you might have a new market you could go back to," you say.`
			`	"I'd love to go back there some time," says Ulrich, "but for now we have commitments closer to home." You help them to unload their stuff, and say goodbye for now.`
				accept


mission "There Might Be Riots part 3A"
	name "Transport band to <planet>"
	description `Give the band "There Might Be Riots" a ride to <destination>.`
	minor
	source
		attributes "dirt belt" "south" "rim"
		government "Republic" "Free Worlds" "Neutral"
	destination "Pilot"
	clearance
	infiltrating
	cargo "musical equipment" 4
	passengers 8
	to offer
		has "There Might Be Riots part 2: done"
		has "First Contact: Hai: offered"
		random < 30
	
	on offer
		conversation
			`As you walk through the spaceport, you see a distinctive group of people lugging a collection of instruments: the band There Might Be Riots. Would you like to see if there is anything more you can do for them?`
			choice
				`	(Yes.)`
				`	(Not right now.)`
					defer
			`	They're very happy to see you. "You always seem to have amazing timing," says Ulrich. "We were just wondering who could transport us to a... gig of sorts... up north, and then you come along. Any chance you could take us to <destination>?"`
			`	You've heard of that planet. "The weapons testing world for Lovelace Labs?" you ask. "I'm surprised you'd be able to find a big audience there."`
			`	"Oh, we'll have an audience, all right," he says. "We've just put out a new album called 'Songs for the End of Civilization.' A war protest album. We want to film ourselves playing a concert right in the middle of the missile testing range. Of course, we'll probably end up running out of there with Republic Intelligence nipping at our heels. What do you say?"`
			choice
				`	"Sorry, that's further than I'm willing to go for you guys."`
					goto no
				`	"Sounds like a worthy cause. Count me in!"`
					goto yes
				`	"You're going to do a concert on ground that could be littered with unexploded ordnance?"`
			`	"Yeah. What an adventure!" he says. "Come on, it will be worth it."`
			choice
				`	"Sorry, that's further than I'm willing to go for you guys."`
					goto no
				`	"Sounds like a worthy cause. Count me in!"`
					goto yes
			label no
			`	"Are you sure?" he asks. "We'll pay you with more than just money. Do this for us, and I'll share a story with you that very few have heard."`
			choice
				`	"Sorry, but it's still a 'no.'"`
					decline
				`	"Okay, I'm intrigued. But it still sounds risky."`
			label yes
			branch known
				has "met hai before TMBR"
			`	"Great," he says. "Now, the only question is where we'll go afterwards until the fuss dies down. Say, did you ever find that planet of squirrel people? We'd love to go back there."`
			`	"Yes," you say, "they're called the Hai. They live in a whole big region to the north."`
				goto end
			label known
			branch notpublic
				not "event: hai-human resolution announced"
			`	"Great," he says. "Now, the only question is where we'll go afterwards until the fuss dies down."`
			`	"Didn't you say the Hai really liked you before?" you ask. "I think now might be the perfect opportunity to go back to the Hai."`
			`	"Aww yeah!" he exlaims, "those squirrel people were rad cool. We go thumb our noses at the military industrial complex, then you take us to stay with the peaceful squirrel people where the government won't bother us."`
			`	Once more, they begin loading their stuff onto your ship, while you chart a course to <destination>.`
				accept
			label notpublic
			`	"Great," he says. "Now, the only question is where we'll go afterwards until the fuss dies down. I was thinking it'd be a great chance for our band to reconnect with the squirrel people - what did you call them?"`
			`	"The Hai," you say.`
			label end
			`	"Excellent," he says. "We go thumb our noses at the military-industrial complex, then you take us to stay with the peaceful squirrel people where the government won't bother us."`
			`	Once more, they begin loading their stuff onto your ship, while you chart a course to <destination>.`
				accept
	on visit
		dialog `You arrive on <planet>, but realize that your escort carrying the band and their supplies has not arrived yet. Better depart and wait for your escorts to enter the system.`



mission "There Might Be Riots part 3B"
	landing
	name "Transport band to <planet>"
	description `Avoid the Navy combat drones and give the band "There Might Be Riots" a ride to <destination>.`
	source "Pilot"
	destination "Allhome"
	cargo "musical equipment" 4
	passengers 8
	to offer
		has "There Might Be Riots part 3A: done"
	
	on offer
		conversation
			`You bring your ship to a gingerly landing in a section of the testing range that doesn't look too pockmarked with craters, and the band begins setting up their equipment and video cameras. "This is great," says Ulrich. "We'll be broadcasting live over the Net. It's time people started asking why the government thinks it needs all these weapons of war."`
			`	The band plays through about a third of their set without any evidence that the locals even know you are here, which is surprising for such a tightly secured planet. Then, right in the middle of a particularly crunchy anti-war song, your long-range radar picks up something: a large number of ships approaching from a hundred kilometers away.`
			choice
				`	"Guys, I think we should get out of here."`
				`	"We've got ships incoming. Could be trouble."`
					goto ships
			`	The band stops playing. Ulrich turns to the cameras and says, "For all our fans out there, we'll be back after a brief intermission." Then he walks over to you and says, "What is it?"`
			`	"Ships incoming," you say.`
				goto bad
			label ships
			`	The band stops playing. Ulrich turns to the cameras and says, "For all our fans out there, we'll be back after a brief intermission." Then he walks over to you.`
			label bad
			`	"Did they hail us?" asks Ulrich.`
			`	"No," you say.`
			`	He swears, then shouts to the rest of the band, "Gentlemen, time to pack it up posthaste, before we get turned into a tragic industrial accident!"`
			`	The band has just packed the last of their equipment away when the ships come into view. It's a swarm of unpiloted combat drones, and they seem to be engaged in mock combat with each other. But, their flight path is taking them straight in your direction. You power up your shields just as the first of the drones decide that your ship is a valid target for their lasers...`
				launch
	
	npc
		government "Team Red"
		personality heroic nemesis
		fleet
			variant
				"Combat Drone" 15
	npc
		government "Team Red"
		personality waiting heroic
		fleet
			variant
				"Combat Drone" 20
	npc
		government "Team Blue"
		personality waiting heroic
		fleet
			variant
				"Combat Drone" 35
	
	on visit
		dialog `You arrive on <planet>, but realize that your escort carrying the band and their supplies has not arrived yet. Better depart and wait for your escorts to enter the system.`
	on complete
		payment 500000
		log `Brought "There Might Be Riots" to the Hai world of Allhome after escaping a swarm of combat drones that disrupted their performance on Pilot. Ulrich spoke of a cloudy star in the Rim where he heard a voice in his head after parking his ship.`
		conversation
			`You drop off There Might Be Riots on Allhome. Ulrich is looking around the spaceport in wide-eyed excitement. "This is it, guys!" he says. "We're back in the land of the peaceful squirrels. Captain <last>, I don't know how to thank you, but here's a start." He hands you <payment>.`
			`	As the rest of the band begins unloading their things, Ulrich adds speaking more quietly, "And, in good minstrel fashion I will pay you not just with money, but with a story.`
			`	"Back when the fame first became too much for me, I rented a shuttlecraft under an assumed name and went tooling around the galaxy just to get away from it all. I found some cloudy star out along the Rim, parked my ship where no one would bother me, shut down everything but life support, and just sat there meditating and enjoying the silence for two or three days.`
			`	"Then suddenly clear as day I heard a voice say, 'Are you okay? Do you need anything?' I was so shocked that without even thinking I said, 'I'm fine. How about you?' And the voice told me he was sad. Sad, because that part of space used to be the home of another species, and now they're all dead. He said we humans built our cities on the graveyards of a great civilization and didn't even know it. And if we didn't stop fighting each other, our species would die off too.`
			`	"That's when the band started to speak out against war."`
			choice
				`	"Do you think the voice was real, or just in your head?"`
				`	"It sounds like a good warning. I'll try to take it to heart."`
					goto end
			`	"It was in my head," he says, "And it was real. Very real. When it spoke I felt like the whole galaxy had just tipped sideways, or like I'd just stepped too close to the edge of a cliff and got vertigo. I've imagined some crazy things, but I tell you, this I did not imagine."`
			`	You wish him the best of luck in Hai space, and he heads off into the spaceport with the rest of the band.`
				accept
			label end
			`	"Then best of luck to you," he says, and he heads off into the spaceport with the rest of the band.`
				accept



mission "Drug Running 1"
	name "Drug Running"
	description "Bring a shipment of <cargo> to <destination>. Payment will be <payment>. If you are caught with this cargo, you may be fined."
	minor
	repeat
	source
		attributes "near earth" "dirt belt" "north"
	destination
		attributes "paradise"
		distance 1 100
	cargo "illegal drugs" 5 2 .1
	illegal 40000 `In addition to the fine, the illegal drugs are confiscated from your cargo hold.`
	stealth
	to offer
		random < 10
		"said no to drugs" < 4
	
	on offer
		dialog `As you are walking through the spaceport, a man pulls you aside and asks if you would like to help transport <tons> of "recreational pharmaceuticals" to <planet> for <payment>. (This sounds like an illegal mission, so you'll need to avoid getting scanned or landing on planets with high security.)`
	
	on accept
		"said no to drugs" --
	on decline
		"said no to drugs" ++
	
	on visit
		dialog phrase "generic cargo on visit"
	on complete
		payment
		payment 80000
		"drug smuggler" ++
		dialog `Some disreputable-looking locals unload the illegal drugs from your cargo bay, and hand you your payment of <payment>.`



mission "Drug Running 2"
	name "Drug Running"
	description "Bring a shipment of <cargo> to <destination>. Payment will be <payment>. If you are caught with this cargo, you may be fined."
	minor
	repeat
	source
		attributes "near earth" "dirt belt" "north"
	destination
		attributes "rich"
		distance 1 100
	cargo "illegal drugs" 5 2 .1
	illegal 50000 `In addition to the fine, the illegal drugs are confiscated from your cargo hold.`
	stealth
	to offer
		random < 10
		has "Drug Running 1: done"
	
	on offer
		dialog `When you walk into the local bar, a man sitting in the corner waves you over and says in a hushed voice, "Captain, we've got <tons> of the good stuff that needs to get to <planet>. I promise you this will be a very lucrative operation. What do you say?"`
	
	on visit
		dialog phrase "generic cargo on visit"
	on complete
		payment
		payment 100000
		"drug smuggler" ++
		dialog `Immediately after you land, some workers show up to unload the "stuff." They give you <payment>.`



mission "Drug Running 3"
	name "Drug Running"
	description "Bring a shipment of <cargo> to <destination>. Payment will be <payment>. If you are caught with this cargo, you may be fined."
	minor
	repeat
	source
		attributes "near earth" "dirt belt" "north"
	destination
		attributes "urban"
		distance 1 100
	cargo "illegal drugs" 5 2 .1
	illegal 70000 `In addition to the fine, the illegal drugs are confiscated from your cargo hold.`
	stealth
	to offer
		random < 10
		has "Drug Running 2: done"
	
	on offer
		dialog `A well-dressed woman approaches you as you are walking through the spaceport and asks quietly if you would be willing to help facilitate the transport of some "naughty substances" to a certain individual on <planet> for <payment>.`
	
	on visit
		dialog phrase "generic cargo on visit"
	on complete
		payment
		payment 120000
		"drug smuggler" ++
		dialog `You hand off the illegal "substances" to your contact on <planet>, who pays you <payment>.`



effect "puff"
	sprite "effect/puff"
		"no repeat"
		"frame rate" 10
	"lifetime" 20
	"random angle" 360
	"velocity scale" -.005

outfit "Imaginary Weapon"
	category "Guns"
	"gun ports" -1
	weapon
		sprite "projectile/rainbow"
			"frame rate" 12
			"random start frame"
		"hit effect" "puff"
		"die effect" "puff"
		"inaccuracy" 20
		"velocity" 12
		"lifetime" 60
		"reload" 10
		"acceleration" 1.2
		"drag" .1
		"turn" 3
		"homing" 4
		"tracking" 1.

ship "Hallucination"
	sprite "ship/hallucination"
		"frame rate" 1
		"random start frame"
	"never disabled"
	attributes
		"hull" 1000
		"mass" 180
		"drag" 2.1
		"heat dissipation" .7
		"fuel capacity" 100000
		"jump fuel" 100
		"jump speed" 1
		"jump drive" 1
		"automaton" 1
		"thrust" 30
		"turn" 500
		"energy generation" 1
	outfits
		"Imaginary Weapon" 1
	gun 0 0

mission "Hallucination"
	invisible
	landing
	to offer
		has "Drug Running 2: active"
		random < 50
		"teetotaler" < 3
	
	on offer
		conversation
			`During your brief stop on <origin>, it occurs to you that it really is a shame to have a cargo hold full of the finest of illegal drugs, and not to take even a small sample for yourself. There is no way the loss of a tiny bit of drugs could be noticed. Give it a try?`
			choice
				`	(No, I never touch that stuff.)`
					defer
				`	(Sure, sounds like fun!)`
			`	The room begins to spin, and strange things happen...`
				launch
	
	on accept
		log `Agreed to transport illegal drugs. Tried some of them while refueling and instantly regretted it. The sky truly is endless.`
	
	on defer
		"teetotaler" ++
	
	npc kill
		government "Bad Trip"
		personality nemesis heroic
		ship "Hallucination" "Love"
		ship "Hallucination" "Peace"
		ship "Hallucination" "Happy"
		ship "Hallucination" "Shiny"



mission "Shady passenger transport 1"
	name "Shady passenger transport"
	description "Discreetly transport a passenger to <destination>. Payment will be <payment>. If you are caught with him, you may be fined."
	minor
	repeat
	source
		attributes "near earth" "core" "urban"
	destination
		attributes "frontier" "dirt belt" "rim" "north" "south" "pirate"
		distance 2 3
	passengers 1
	illegal 75000 `Your passenger turns out to be a small-time wanted criminal. As he is hauled off in chains, you vehemently protest that you knew nothing of his shady history. You wind up quite a bit poorer through a combination of fines and bribes (the breakdown remains somewhat unclear).`
	stealth

	to offer
		random < 10
		"rejected illegal jobs" < 3

	on offer
		dialog `While having a drink at one of the spaceport's bars, a somewhat scruffy-looking man in a dark cloak pulls you aside and offers <payment> for discreet, no-questions-asked passage to <destination>, which is quite close by. This could be a quick and lucrative job. (It also sounds illegal, so you'll need to avoid getting scanned or landing on planets with high security.)`

	on accept
		"rejected illegal jobs" --

	on decline
		"rejected illegal jobs" ++

	on visit
		dialog phrase "generic passenger on visit"
	on complete
		"getaway driver" ++
		payment 50000
		dialog `Your mysterious passenger has spoken hardly a word during the entire trip. As soon as you land, he hands you your payment of <payment> and disappears into a crowd.`



mission "Shady passenger transport 2"
	name "Shady passenger transport"
	description "Discreetly transport two passengers to <destination>. Payment will be <payment>. If you are caught with them, you may be fined."
	minor
	repeat
	source
		attributes "near earth" core urban
	destination
		attributes "frontier" "dirt belt" "rim" "north" "south" "pirate"
		distance 3 7
	passengers 2
	illegal 150000 `Your passengers turn out to be wanted criminals. As they are hauled off in chains, you vehemently protest that you knew nothing of their shady histories. You wind up quite a bit poorer through a combination of fines and bribes (the breakdown remains somewhat unclear).`
	stealth

	to offer
		random < 8
		"rejected illegal jobs" < 3
		"getaway driver" > 2

	on offer
		dialog `As you are walking through the spaceport, two men in nondescript clothing appear out of nowhere and offer <payment> for discreet, no-questions-asked passage to <destination>. Though they say very little, you get the distinct sense that their presence on this planet and motivation to be elsewhere may not be entirely legal.`

	on accept
		"rejected illegal jobs" --
		"getaway driver" ++
		dialog `You bundle the men onto your ship before anyone sees them. As you're helping unpack their luggage, one of them casually mentions that they may have attracted the attention of some bounty hunters, and would prefer not to be captured. You should probably avoid being scanned, too.`

	on decline
		"rejected illegal jobs" ++

	on visit
		dialog phrase "generic passenger on visit"
	on complete
		"getaway driver" ++
		payment 100000
		dialog `Your passengers depart after paying you the agreed-upon sum of <payment>, off to make new lives for themselves doing who-knows-what.`

	npc
		government "Bounty Hunter"
		personality nemesis plunders waiting
		system
			distance 6 9
		fleet "Bounty Hunters"



mission "Shady passenger transport 3"
	name "Shady passenger transport"
	description "Discreetly transport <bunks> passengers to <destination>. Payment will be <payment>. If you are caught with them, the legal consequences may be severe."
	minor
	repeat
	source
		attributes "frontier" "dirt belt" "rim" "north" "south" "pirate"
	destination
		attributes "near earth" "core" "urban"
		distance 5 10
	passengers 4 8
	illegal 400000 `It's difficult to feign ignorance of your passengers' background during your questioning. You wind up having to pay a small fortune in fines and bribes to keep yourself from being charged as an accomplice to some very serious-sounding crimes.`
	stealth

	to offer
		random < 5
		"rejected illegal jobs" < 3
		"getaway driver" > 5
		has "Shady passenger transport 2: done"

	on offer
		dialog `A group of <bunks> fearsome-looking young men and women brazenly walk up to you in broad daylight, explaining that they're in some legal trouble and need to get to <destination> as quickly as possible. They offer <payment> to secure discreet passage. You must be getting quite a reputation in certain circles. Transporting them might be very dangerous. On the other hand, they're offering a small fortune...`

	on accept
		dialog `The mercenaries (or gang members, or fleeing bank robbers, or who knows what else) make themselves at home on your ship, and begin drinking and arguing. You wonder what you've gotten yourself into...`
		"rejected illegal jobs" --

	on decline
		"rejected illegal jobs" ++

	on visit
		dialog phrase "generic passenger on visit"
	on complete
		payment 350000
		dialog `During the voyage, you've come to understand that your passengers are mercenaries whose latest exploits put them on the wrong side of the law. They pay you the agreed-upon sum of <payment> and disappear into a crowd, no doubt off to cause chaos and mayhem for some unsuspecting victims. Oh well, not your problem...`
		"getaway driver" ++
	npc
		government "Bounty Hunter"
		personality nemesis plunders
		system
			distance 2 3
		fleet "Bounty Hunters"
	npc
		government "Bounty Hunter"
		personality nemesis plunders
		system
			distance 2 3
		fleet "Bounty Hunters"
	npc
		government "Bounty Hunter"
		personality nemesis plunders
		system
			distance 6 9
		fleet "Bounty Hunters"



mission "Shady passenger transport 3 - double cross"
	name "Shady passenger transport"
	description "Discreetly transport <bunks> passengers to <destination>. Payment will be <payment>. If you are caught with them, the legal consequences may be severe."
	"apparent payment" 350000
	minor
	source
		attributes "frontier" "dirt belt" "rim" "north" "south" "pirate"
	destination
		attributes "near earth" "core" "urban"
		distance 5 10
	passengers 4 8

	to offer
		random < 5
		"rejected illegal jobs" < 3
		"getaway driver" > 5
		has "Shady passenger transport 2: done"
		credits >= 10000000

	on offer
		dialog `A group of <bunks> fearsome-looking young men and women brazenly walk up to you in broad daylight, explaining that they're in some legal trouble and need to get to <destination> as quickly as possible. They offer <payment> to secure discreet passage. You must be getting quite a reputation in certain circles. Transporting them might be very dangerous. On the other hand, they're offering a small fortune...`

	to fail
		has "bribed mercenaries"

	to complete
		not "bribed mercenaries"

	on accept
		dialog `The mercenaries (or gang members, or fleeing bank robbers, or who knows what else) make themselves at home on your ship, and begin drinking and arguing. You wonder what you've gotten yourself into...`
		"rejected illegal jobs" --

	on decline
		"rejected illegal jobs" ++

	on enter
		conversation
			`You'd begun to doubt the wisdom of your decision to transport this band of cutthroats from the moment you agreed to it, but the money was too good to resist. You settle into the captain's chair and prepare for the voyage ahead.`
			`	But something feels wrong. You expect to hear the sounds of drunkenness and violence coming from the passenger compartment, but instead a deathly silence fills the air. You whirl around in your seat and come face-to-face with the entire gang. They're all armed. And their weapons are pointing at you. Your heart sinks.`
			`	Their leader appears to be a lithe and dangerous-looking young woman who holds an enormous shotgun that's almost as big as her. "Looks like we boarded the ship of fools, and here's the biggest one!" she says mockingly. "We didn't have a credit to our names, but soon we'll own your ship. Hand over the access codes and we'll let you live."`
			choice
				`	(Shoot first!)`
					goto shoot
				`	(Negotiate.)`
					goto negotiate
				`	(Surrender.)`
					goto betrayed

			label shoot
			branch "shoot and die" "shoot and live"
				random < 75

			label "shoot and die"
			`	That turns out to be a really bad decision. It's also your last. A truly excessive barrage of projectiles ends your life.`
				die

			label negotiate
			`	"You don't want my ship, you want my money," you stammer, stalling for time while you try to think of a way out of this situation. "This ship is registered to me; nobody would believe that you came across it honestly. You want a fresh start in an anonymous ship. I'll give you 4 million credits, and you can buy a Modified Argosy or some other vessel better suited to your line of work."`
			`	The gang leader snorts derisively. "Why don't we just kill you and hotwire this ship? That sounds more fun."`
			choice
				`	(Shoot first!)`
					goto shoot
				`	(Offer more money.)`
					goto "more money"
				`	(Surrender.)`
					goto betrayed

			label "more money"
			action
				set "bribed mercenaries"
			`	You up your bribe to 8 million credits. It's enough. A sigh of relief escapes your lips as everyone lowers their weapons.`
			`	You arrange for a merchant captain to transport the renegades down to the surface, along with a password-protected credit chip. Once the airlock closes, you send them the password. At least you have escaped with your life and your ship.`
				defer

			label betrayed
			`You go to the security station and bitterly hand over the ship's access codes.`
			`	"Smart move," the leader says. "Or was it? Now we don't need you alive for anything, do we?"`
			`	She fires her shotgun into you from behind, and for a brief moment, you are treated to the sight of your internal organs splattered all over the console. It's the last thing you ever see.`
				die

			label "shoot and live"
			`Somehow, miraculously, you manage to reach your gun before she fires. Perhaps it's the sheer brazenness of it - no one would expect someone staring down the barrels of half a dozen guns to actually draw against them. Nevertheless, you do, and it works.`
			`	Your first shot finds its mark, and the gang leader crumples to the floor. The other thugs shriek in alarm and begin to spray gunfire in all directions, but it's ineffective panic fire. Taking cover behind the armored captain's chair, you dispatch two more with well-aimed shots.`
			`	The remaining goons attempt to flee, but your fingers find the button controlling the bridge door and it slams down before they can escape. They throw down their weapons and surrender. You toss them into the brig and decide that it might be a hoot to take them to their original destination as prisoners instead of passengers, and see if you can get a bounty for bringing them in.`

	on visit
		dialog phrase "generic passenger on visit"
	on complete
		dialog `You hand off your prisoners to the planetary authorities who gratefully take them into custody. It turns out that they were wanted, and there's a substantial bounty. You find yourself richer to the tune of <payment>.`
		payment 250000

	npc
		government "Bounty Hunter"
		personality nemesis plunders
		system
			distance 2 3
		fleet "Bounty Hunters"
	npc
		government "Bounty Hunter"
		personality nemesis plunders
		system
			distance 2 3
		fleet "Bounty Hunters"
	npc
		government "Bounty Hunter"
		personality nemesis plunders
		system
			distance 6 9
		fleet "Bounty Hunters"



mission "Shady passenger transport 3 - double cross big payment"
	name "Shady passenger transport big payment"
	landing
	invisible

	to offer
		has "bribed mercenaries"
		credits >= 8000000

	on offer
		payment -8000000
		conversation
			`You receive a message informing you of an unusually large transaction: 8 million credits. The gang of cutthroats must have withdrawn the money you bought them off with. You are now free to continue your career - poorer, but hopefully wiser.`
				decline



mission "Rescue Miners 1"
	description "Participate in the medical evacuation of miners injured on <planet> by bringing <bunks> emergency workers and <cargo> to the planet."
	name "Rescue Miners"
	minor
	source
		attributes "core"
		attributes "urban"
	destination
		attributes "core"
		attributes "mining"
		distance 1 100
	passengers 15
	cargo "emergency supplies" 15
	to offer
		random < 60
	
	on offer
		dialog `You've just sat down in the spaceport bar and ordered a drink when someone in uniform runs into the room and shouts, "There's been a mine explosion on <planet>! We need all available ships to carry relief workers and supplies and to evacuate the injured to a world where there are better medical facilities."`
	on visit
		dialog phrase "generic cargo and passenger on visit"



mission "Rescue Miners 2"
	landing
	description "Participate in the medical evacuation of miners injured on <origin> by bringing <bunks> passengers to the medical facilities on <destination>."
	name "Rescue Miners"
	destination
		attributes "core"
		attributes "urban"
		distance 2 10
	passengers 15
	to offer
		has "Rescue Miners 1: done"
	
	on offer
		dialog `You drop off the medical personnel on <origin>. There are nearly a hundred injured miners waiting for medical evacuation to <planet>. Do you volunteer to carry some of them?`
	
	on visit
		dialog phrase "generic passenger on visit"
	on complete
		payment 80000
		dialog `You drop off the injured miners at one of the medical facilities on <planet> that has agreed to care for the survivors. It's a somewhat chaotic process, but eventually someone thanks you for your help and pays you <payment>.`



mission "Courier 1"
	name "Rush delivery to <planet>"
	repeat
	deadline
	description "Deliver <cargo> to <destination> by <date>. Payment is <payment>."
	minor
	cargo random 5 2 .1
	to offer
		random < 5
	source
		government "Republic" "Free Worlds" "Syndicate" "Quarg" "Neutral"
	destination
		distance 4 10
		government "Republic" "Free Worlds" "Syndicate" "Quarg" "Neutral"
	on offer
		dialog `As you are walking through the spaceport, a man approaches you and says, "Excuse me, Captain. I took on a rush delivery of <cargo> to <planet>, but my ship needs repairs and there's no way I can make it there before <day>. Can you take this job for me? The payment for the job is <payment>."`
	on visit
		dialog phrase "generic cargo on visit"
	on complete
		payment
		payment 30000
		dialog phrase "generic cargo delivery payment"


phrase "generic human package offer"
	word
		`A local`
		`A man`
		`A resident of <origin>`
		`A stranger`
		`A woman`
	word
		` `
	word
		`appears from seemingly nowhere to ask,`
		`approaches you and says,`
		`flags you down and asks,`
		`walks up to you and asks,`
		`stops you and asks,`
	word
		` "`
	word
		`Captain,`
		`Excuse me, Captain.`
		`Sorry to interrupt, but`
		`Hey there, Captain.`
	word
		` `
	word
		`I have a small package that needs to get to <planet> by <day>.`
		`I'm trying to get a package to a relative on <planet> by <day>.`
		`I need to get this package to one of my clients on <planet> by <day>.`
		`I'm trying to get this package to <planet> before <day>.`
	word
		` `
	word
		`Are you able to carry it for me?`
		`Can you carry it for me?`
		`Could you take it there?`
		`Can you help me out with this?`
	word
		` I'll give you <payment> for the effort.`
		` I'm willing to pay you <payment>.`
		` I can afford to give you <payment> for it.`
	word
		`"`

mission "Courier 2"
	name "Package to <planet>"
	repeat
	deadline
	description "Deliver a package weighing <tons> to <destination> by <date>. Payment is <payment>."
	minor
	cargo package 2
	to offer
		random < 5
	source
		government "Republic" "Free Worlds" "Syndicate" "Quarg" "Neutral"
	destination
		distance 7 14
		government "Republic" "Free Worlds" "Syndicate" "Quarg" "Neutral"
	on offer
		dialog phrase "generic human package offer"
	on visit
		dialog phrase "generic cargo on visit"
	on complete
		payment
		payment 50000
		dialog "You drop off the package and collect your payment of <payment>."



mission "Courier 3"
	name "Papers to <planet>"
	deadline
	description "Deliver <tons> of legal papers to <destination> by <date>. Payment is <payment>."
	minor
	cargo "legal papers" 1
	to offer
		random < 5
	source
		government "Republic" "Free Worlds" "Syndicate" "Quarg" "Neutral"
	destination
		distance 7 14
		government "Republic" "Free Worlds" "Syndicate" "Quarg" "Neutral"
	on offer
		dialog `A woman in a suit walks up to you and says, "Pardon me, Captain. I represent a recently deceased client here on <origin> whose legal papers need to be delivered to his next of kin on <destination>. Would you be willing to do some courier work? The papers must be delivered by <day>, and you will be paid <payment>."`
	on visit
		dialog phrase "generic cargo on visit"
	on complete
		payment 100000
		dialog "You drop off the legal papers and collect your payment of <payment>."



mission "Courier 4"
	name "Lizard to <planet>"
	deadline
	description "Deliver an exotic pet (weighing <tons>) to <destination> by <date>. Payment is <payment>."
	minor
	cargo "exotic lizard" 3
	to offer
		random < 5
	source
		government "Republic" "Free Worlds" "Syndicate" "Quarg" "Neutral"
	destination
		distance 7 14
		government "Republic" "Free Worlds" "Syndicate" "Quarg" "Neutral"
		attributes "rich"
	on offer
		conversation
			`A man wearing a very complicated hat waves to you from the other side of a landing pad. "Yoo-hoo, Captain!" he says. "I have a courier mission for you if you're interested."`
			choice
				`	(Find out what he wants.)`
				`	(Ignore him.)`
					decline
			`	"My name is Alphonse," he says. "I am a breeder of exotic lizards. A new client on <planet> has just ordered one, and will pay you <payment> to transport it. Naturally, being a live animal, it's a rush delivery; it needs to be done by <day>. What do you say?"`
			choice
				`	"I'd be glad to."`
				`	"Sorry, I'm not interested in that sort of work."`
					decline
			`	"Excellent!" he says. "Come, let me introduce you to your cargo." He leads you to a supply shed where an enormous lizard, taller than you and probably weighing several tons, is being held in a cage that looks far too flimsy for it. "I'll have my men load her aboard your ship at once," says the man, "along with some meat for her to eat on the journey. Watch out for your fingers when you feed her, by the way. Thank you!"`
				accept
	
	on visit
		dialog phrase "generic cargo on visit"
	on complete
		payment
		payment 100000
		dialog `Somehow, you have managed to bring the large lizard to <planet> without it breaking loose and eating you. You unload it and wait for its new owner to come. When he does, he pays you <payment>.`



mission "Migrant Workers 1"
	name "Migrant Workers"
	description "Bring a group of <bunks> migrant workers to <planet>. Payment is <payment>."
	minor
	passengers 6 7
	source
		attributes "dirt belt"
		attributes "farming"
		near "Zeta Aquilae" 1 100
	destination Rand
	to offer
		random < 5
	
	on offer
		conversation
			`In the spaceport, you can't help but notice a group of six or seven men in ragged farm clothing, sitting by the edge of one of the launch pads. They are probably migrant workers looking for a lift.`
			choice
				`	(Approach them.)`
				`	(Ignore them.)`
					defer
			`	You strike up a conversation with the workers. They say that they are tired of the seasonal fluctuations of farm work, and are looking for something a bit steadier and better paying. "We hear there's always work to be had in the mines on <planet>," they say. "Can you take us there? We've pooled together our savings, and can pay you <payment>."`
			choice
				`	"Sure!"`
					accept
				`	"No, sorry, I'm not headed in that direction."`
					decline
	
	on visit
		dialog phrase "generic passenger on visit"
	on complete
		payment
		payment 20000
		dialog `The migrant workers thank you for transporting them, and hand you <payment>. You hope that they will be able to find better work here than they had on <origin>.`



mission "Humanitarian 1"
	name "Vaccine to <planet>"
	description "Bring <tons> of flu vaccines to the lawless world of <planet>. Be sure the medicine gets into the right hands."
	minor
	cargo "vaccine" 20
	to offer
		random < 5
		"combat rating" > 0
	source
		government "Republic" "Free Worlds" "Syndicate" "Quarg" "Neutral"
	destination
		government "Pirate"
		distance 2 10
	clearance
	
	on offer
		conversation
			`While you are sitting at a table in a local cafe, a woman sits down across from you and says, "Pardon me, Captain. I wonder if you would be interested in helping with a humanitarian mission."`
			choice
				`	"Tell me more."`
				`	"Sorry, I'm too busy."`
					decline
			`	"There's a flu epidemic on <planet>," she says. "It's a lawless world, so they have not been able to find any merchants willing to bring them medicine. But if they don't get a shipment of vaccine soon, the epidemic could become much worse, and even spread to other worlds."`
			choice
				`	"I'd be glad to help."`
				`	"Sorry, I don't believe in helping pirates."`
					decline
			`	"Thank you," she says. "Your contact on <planet> will be a man named 'Raven Hunter.' Don't let anyone but him trick you into giving them the supplies."`
				accept
	
	on visit
		dialog phrase "generic cargo on visit"
	on complete
		payment
		payment 50000
		dialog
			`After several shady characters have offered to buy the vaccines off you, or threatened to rob you, "Raven Hunter" finally shows up and collects them. He thanks you, and pays you <payment>.`



mission "Humanitarian 2"
	name "Food to <planet>"
	description "Bring <tons> of food to the lawless world of <planet>, to help alleviate a famine."
	minor
	cargo "emergency rations" 50
	to offer
		random < 5
		"combat rating" > 0
	source
		government "Republic" "Free Worlds" "Syndicate" "Quarg" "Neutral"
	destination
		government "Pirate"
		distance 2 10
	clearance
	
	on offer
		conversation
			`As you are walking through the local market, a man says, "Captain, do you have room in your hold to bring food to a starving planet?"`
			choice
				`	"Yes, but I hadn't heard news of a famine recently."`
				`	"Sorry, not today."`
					decline
			`	"No, this one wouldn't be in the news," he says. "It's <planet>, a lawless world. They're desperately in need of food, although it's mostly due to corruption and mismanagement of resources."`
			choice
				`	"Well, it sounds like they're getting exactly what they deserve. And, I have no intention of risking my life to land on a pirate world."`
					decline
				`	"Well, even so, no one deserves to starve to death. I'll help them."`
			`	"Thank you," he says. "We'll load the food into your cargo hold immediately. The sooner you can drop it off on <planet>, the better."`
				accept
	
	on visit
		dialog phrase "generic cargo on visit"
	on complete
		payment
		payment 50000
		dialog
			`It takes a while to figure out who exactly is in charge here. You sell off parts of your shipment of food to a few different local leaders, receiving <payment> in exchange.`



mission "Terraforming 1"
	name "Terraforming Rand"
	description "Bring a delegation of two people from Rand to the Academy of Planetary Sciences on Glory."
	minor
	source "Rand"
	destination "Glory"
	passengers 2
	
	to offer
		or
			has "main plot completed"
			and
				not "event: pug invasion"
				not "event: fwc pug invasion"
	on offer
		conversation
			`You stop in to the spaceport bar for a drink. The bar seems to be frequented mostly by the managers of the mining corporation; you suspect the workers don't earn enough to visit a bar very frequently. In one corner, two of the managers are having a very animated discussion. When they see you, they say, "Hello there, Captain! Interested in taking us on a business trip?"`
			choice
				`	"What sort of trip?"`
				`	"Sorry, I'm just in here for the drinks."`
					defer
			`	"To Glory, to the Academy of Planetary Sciences," he says. "This world is rich in resources, and we're thinking that if we could only cool down the deserts a bit and get more plants to grow here, it would be a decent place to live. We've been dreaming about this for years, and I think it's time to go pay a terraforming consultant to tell us whether it's actually possible or not."`
			choice
				`	"Sure, I'd be glad to take you there."`
					accept
				`	"Sorry, that's way too far away for me to travel right now."`
					decline
	on visit
		dialog `You land on <planet>, but realize that your escort carrying the managers hasn't entered the system yet. Better depart and wait for it.`



mission "Terraforming 2"
	landing
	name "Terraforming Rand"
	description "Return to Rand with the delegation and a student who thinks she can terraform the planet cheaply."
	source "Glory"
	destination "Rand"
	passengers 3
	blocked "You have reached <origin>, but you need <capacity> in order to take on the next mission. Return here when you have the required space free."
	to offer
		has "Terraforming 1: done"
	
	on offer
		log `Brought Eric and Alaric to Glory, two managers of a mining corporation on Rand hoping to terraform the planet. Terraforming Rand would be immensely expensive, but a girl named Amy has a theory that may make the process cheap.`
		conversation
			`You drop off the two managers from Rand, whose names are Eric and Alaric, at the Academy. While you wait for their meeting to end, you look around the lobby. The students have apparently just had some sort of science symposium, and poster boards are on display all along the walls. One of them catches your eye: the title is "Affordable Terraforming through Equilibrium Mapping."`
			`	The basic concept of the poster seems to be that instead of altering the climate of a planet through brute force, it ought to instead be feasible to use a properly timed nudge in the right direction to cause the climate to shift toward a new equilibrium point that supports greater biological complexity. This student seems to think that planets naturally "want" to grow more complex and support more life, but that they sometimes get "stuck" in less optimum states.`
			`	It's an intriguing idea. On the other hand, at the bottom of the paper, the professor has written, "Very poor scholarship. Do not anthropomorphize planets."`
			`	Just then, Eric and Alaric return, looking disappointed.`
			choice
				`	"No luck?"`
			`	They shake their heads. "It would cost fifteen million just to bring a specialist out for an initial consultation," says Eric, "and besides, the cost of terraforming machinery and upkeep is prohibitive. I think this whole Academy is just a money-making racket."`
			choice
				`	"Have a look at this poster. Maybe this student would help us. We could bill it as a sort of internship for her."`
				`	"Indeed. They gave this student a failing grade just for suggesting it could be done more cheaply."`
			
			`	They look at the poster. "Sounds almost too good to be true," says Alaric. "Hang on, I'll look her up in the campus directory." A few minutes later, he is on the phone with the student who made the poster. Her name is Amy. It turns out she is about to flunk out anyway, and is more than willing to travel back to Rand with you when offered a tiny fraction of what the consultant would have received.`
			`	An hour later, you meet up with Amy, and arrange for her to join you on your ship before it takes off. Eric and Alaric are very excited, but you are a bit worried about the wisdom of entrusting their planet's future to someone so young and inexperienced.`
				accept
	
	on visit
		dialog `You land on <planet>, but realize that your escort carrying Eric, Alaric, and Amy hasn't entered the system yet. Better depart and wait for it.`
	on complete
		payment 140000
		dialog `On the entire return journey, Eric and Alaric have been busy showing Amy geological survey maps of Rand and asking her for ideas. The moment you land, they hurry out of the ship. "I'm going to show Amy around," says Eric, "but meet us in the spaceport bar later if you want to help out with whatever we do next." Alaric hands you <payment> as payment for your services, and then follows after them.`



ship "Asteroid"
	noun "asteroid"
	sprite "asteroid/medium rock/spin"
		"frame rate" 10
	attributes
		"fuel capacity" 1
		"hull" 10000
		"mass" 1000
		"drag" 10
		"heat dissipation" .1
		"required crew" 0
		"automaton" 1
		"bunks" 0
		"thrust" 10
		"turn" 100
		"thrusting energy" 1
		"turning energy" 1
		"energy generation" 3
		"inscrutable" 1
	explode "small explosion" 25
	explode "medium explosion" 35
	explode "large explosion" 45
	explode "huge explosion" 30



mission "Terraforming 3"
	name "Terraforming Rand"
	description "Plant a thruster on an asteroid to guide it into a collision with the northern pole of Rand."
	blocked "You'll need more cargo space in order to take the next mission from Eric and Alaric. Return here when you have <capacity>."
	cargo "thruster equipment" 10
	source "Rand"
	to offer
		has "Terraforming 2: done"
	
	on offer
		conversation
			`Alaric, Eric, and Amy are having a heated conversation at a table in the bar. When they see you, Alaric says, "Okay, let's let Captain <last> be the tie breaker." He motions to you to join them.`
			`	Amy explains, "Based on my data, it appears that Rand once had a cooler, more moist climate. But the trouble is, it has almost no axial tilt."`
			`	"That means no changing seasons," explains Eric.`
			`	"The result is that much of the planet is very hot, but the poles are very cold. Nearly all the planet's water has migrated to the poles and ended up frozen into the ice caps. Because the weather is so unchanging here, nothing ever prompts that water to melt and rejoin the hydrological cycle."`
			choice
				`	"Well, that seems impossible to fix. It's not like you can rotate a planet's axis."`
					goto rotate
				`	"Are you suggesting melting the ice caps somehow?"`
					goto melting
			label rotate
			`	"Of course not," she says. "But what we can do is introduce a sudden variation in the planet's climate that will allow water to be distributed more evenly across the surface again."`
				goto danger
			label melting
			`	"That would be the traditional terraforming approach," she says, "using orbital mirrors, or geothermal power, or something similar to evaporate the ice caps at a faster rate than new ice is being deposited. That approach would take a century or so."`
				goto danger
			label danger
			`	"This is where Amy's plan gets a bit scary," says Alaric.`
			`	"I'm proposing crashing a medium-sized asteroid into the ice cap," she says. "If we pick the right asteroid, we can control the amount of dust that is created. The result will be a sudden influx of variability, that may allow the planet to revert to a wetter, more biodiverse state."`
			choice
				`	"That is a stupid idea, and I want nothing to do with it."`
					decline
				`	"Well, if you think it will work, I'm willing to try it!"`
			`	"Great!" says Amy. "I'll mark the asteroid on your radar. You just need to board it, install a small ion thruster, and return here."`
			`	Eric contacts some spaceport workers and has them load a small thruster onto your ship, along with the equipment you will need to mount it on the asteroid.`
				accept
	
	npc save assist
		government "Uninhabited"
		personality derelict fleeing uninterested waiting pacifist mute
		ship "Asteroid" "Target Asteroid"
	
	on visit
		dialog `You return to the spaceport to the confused looks of Eric, Alaric, and Amy. "You didn't put the thrusters on the asteroid," Amy says. "Just board the asteroid to attach the thrusters." Amy begins pushing you back to your ship, clearly eager to see the results of this experiment.`
	on complete
		payment 20000
		log `Agreed with Amy's idea to steer an asteroid into Rand's polar ice cap in order to change the planet's climate. Hopefully this ends well.`
		dialog
			`When you land, the sky already seems noticeably darker than before. Eric runs up to your ship. "You did it!" he says, excited. "A perfect hit. Now we just have to wait and see what the results are. Meet us in the spaceport bar again in a few hours, and Amy will have her initial measurements ready." He hands you a credit chip for <payment>.`



mission "Terraforming 4"
	name "Terraforming Rand"
	description "Bring Amy to <destination> to collect some hardy plants that can grow in a low-light environment."
	source "Rand"
	destination "New Portland"
	to offer
		has "Terraforming 3: done"
	passengers 1
	
	on offer
		conversation
			`By the time you meet up with Eric, Alaric, and Amy, the cloud cover already seems to have visibly increased. Amy is very enthusiastic. "Atmospheric water vapor is on the rise," she says. "The impact vaporized enough ice to form a small ocean. I wouldn't be surprised if we get a rainstorm here in a day or two."`
			`	"What's next?" you ask.`
			`	She says, "I'd like to travel with you to <planet>, and collect some seeds and cuttings from plants that can handle a cooler world with dimmer light, since that's what we'll have here until the dust settles down. I'd say we'll need about ten tons of cargo space."`
			choice
				`	"I'd be glad to take you there."`
					accept
				`	"Sorry, I need to move on to some other work now."`
					decline
	
	on visit
		dialog `You land on <planet>, but realize that your escort carrying Amy hasn't entered the system yet. Better depart and wait for it.`
	on complete
		dialog `As soon as you land, Amy heads off to meet with some local biologists who she contacted during the trip over here. "We'll be back in the spaceport in two hours," she says. "Be sure to have ten tons of cargo space free."`



mission "Terraforming 5"
	name "Terraforming Rand"
	description "Bring Amy and <tons> of hardy plants that can grow in a low-light environment back to <destination>."
	source "New Portland"
	destination "Rand"
	to offer
		has "Terraforming 4: done"
	passengers 1
	cargo "seeds and plants" 10
	
	on offer
		conversation
			`You meet up with Amy, and load the seeds and plant cuttings onto your ship.`
			choice
				`	"Looks good, let's head back to Rand."`
					accept
				`	"So, how do you plan to seed the whole planet with these, anyway?"`
			`	She says, "My idea is to just disperse them in a few different locations, and trust that they will spread out over the next decade or so. We picked plants that are hardy and can spread very rapidly."`
			choice
				`	"Sounds good to me."`
					accept
				`	"What happens if the plants are too invasive, and choke out all the local wildlife?"`
			`	"Well," she says, "in order to keep the climate on <planet> dynamic, they're going to need regular asteroid impacts every few decades. If these plants are too invasive, they can just wait an extra decade or so in between impacts and let the desert creep back in and kill off the invasive plants."`
			choice
				`	"Okay, I guess that would work."`
					accept
				`	"Wait, they're going to have to keep smashing asteroids into their world in perpetuity to maintain the new environment?"`
			`	"For a century or so, yes," she says. "But that's a whole lot more economical than vaporizing the ice caps using traditional terraforming equipment. Come on, let's get back to <planet>."`
				accept
	
	on visit
		dialog `You land on <planet>, but realize that your escort carrying Amy and the seeds hasn't entered the system yet. Better depart and wait for it.`
	on complete
		payment 60000
		event "terraforming timer" 4 8
		log `Amy's theory to terraform Rand seems to have worked. Precipitation around the planet has greatly increased with the introduction of new water into the water cycle.`
		conversation
			`When you get back to <planet>, Amy has you fly in a random path a few kilometers above the surface while she periodically dumps loads of seeds and plant material out the airlock. In the process, you fly through several rainstorms. This world's climate has indeed been altered. But you can't help wonder how a few tons of seed spread out over the entire surface of a planet is really going to help anything.`
			`	Then you meet up with Eric and Alaric. Eric is elated. "We just got a massive rainstorm here!" he says. "We haven't had that much precipitation in a decade!"`
			`	Alaric is less enthusiastic. "Flash floods washed out the road through the canyon," he says, "and very nearly flooded one of the mines, too."`
			`	Amy says, "It will take a year or two for things to begin to settle down. Then we can figure out what our next steps should be."`
			`	"I just hope we haven't made things worse than they were," says Alaric. He hands you your payment of <payment>. "Anyway, thanks for your help, <first>. It sounds like there's nothing more to be done here for the time being."`
		event "terraforming Rand"



event "terraforming Rand"
	planet "Rand"
		add description `	Recent terraforming experiments have caused an increase in precipitation. Flash floods have scoured the landscape in some areas, but sandstorms are also less frequent, and the locals say the heat is a bit less oppressive than it used to be.`

event "terraforming timer"

mission "Terraforming 6"
	landing
	name "Unlawful Use of an Asteroid"
	description `Travel to <destination> by <date> for questioning on your "unlawful use of an asteroid."`
	source
		government "Republic"
		attributes "spaceport"
		not attributes "deep"
		not system "Sol"
	destination "Earth"
	deadline
	deadline 2
	to offer
		has "event: terraforming timer"
		or
			has "main plot completed"
			and
				not "event: pug invasion"
				not "event: fwc pug invasion"
	
	on offer
		conversation
			`When you land on <origin> and exit your ship, you are stopped by a Navy officer with a group of guards. "Captain <last>. You are wanted for..." The officer pauses and looks down at the tablet in his hand. "The 'unlawful use of an asteroid.' You are to travel to <destination> immediately for questioning."`
			choice
				`	"Understood, officer."`
					accept
				`	"I'm wanted for what?"`
				`	(Run away.)`
					flee
			
			`	"The unlawful use of an asteroid, Captain. I'm not entirely sure what that means, but I've been told to send you to <planet> by <day>. Your compliance would be much appreciated."`
			choice
				`	"Alright. Hopefully I can get an answer as to what this is about."`
					accept
				`	(Run away.)`
					flee
			
	on decline
		"reputation: Republic" <?= -10
	on fail
		"reputation: Republic" <?= -10
		dialog `You receive a message from the Republic itself. "Captain <last>. You have not arrived on Earth for your trial on the 'unlawful use of an asteroid' in the time provided to you and therefore are now a criminal of the Republic."`
	on complete
		log `Had to travel to Earth to answer for crashing an asteroid into Rand. Luckily, thanks to Alaric and Eric's lawyer, the case was dropped.`
		conversation
			`You are quickly escorted from the crowded <planet> spaceport to a court building in a wealthy district of the city and asked multiple questions pertaining to the events on Rand. "Why did you purposefully crash an asteroid into a planet? What did you expect to happen? Do you know how many people could have died?" You answer to the best of your ability, and after roughly an hour of questioning you are transferred to a different room where you find Eric, Alaric, and Amy.`
			choice
				`	"What are we going to do?"`
					goto lawyer
				`	"Do you know what we're doing here?"`
			
			`	"Apparently someone had a problem with us terraforming Rand," Amy says, looking rather disappointed.`
			
			label lawyer
			`	"Don't worry," Alaric says. "Our lawyer is on his way right now. We'll all be out of here by the end of the day."`
			`	Alaric's optimism turns out to be justified, as the lawyer quickly finds that there are no actual laws on the books that define lawful or unlawful uses of an asteroid. Since no one was hurt by the asteroid impact and data that Amy had been collecting shows that Rand's climate has changed for the better so far, the case is quickly dropped and you are escorted back to your ship.`
			`	Before you are able to leave, Amy stops you. "Could you meet me in the spaceport bar, Captain? I have some good news to share with you."`



mission "Terraforming 7"
	name "Terraforming Research"
	description "Bring Amy and Nolan to <destination>, where they will research and publish Amy's terraforming methods."
	source "Earth"
	destination "Valhalla"
	passengers 2
	blocked "You need <capacity> in order to take on the next mission. Return here when you have the required space free."
	to offer
		has "Terraforming 6: done"
	
	on offer
		conversation
			`You find Amy in heated discussion with someone about her academy project, "Affordable Terraforming through Equilibrium Mapping." She takes a sip of her drink and invites you to sit down with them.`
			`	"Hello, Captain! This is Nolan. He works in the Deep's Department of Terraforming Research and Application, and he contacted me after hearing about how we started terraforming Rand."`
			`	Nolan outstretches his hand to you. "Nice to meet you, Captain."`
			choice
				`	"Nice to meet you too."`
					goto next
				`	"I take it you're interested in Amy's ideas."`
			
			`	"Absolutely. It's an extraordinary concept, and no offense to you Amy, but it's spectacular that someone of such little experience would imagine such a method of terraforming."`
			
			label next
			`	Amy continues. "Nolan wants to help pursue research of my terraforming techniques. Would you be able to give us a lift to <destination>? I'll pay you <payment>."`
			choice
				`	"Sure, I'd be glad to take you there."`
					accept
				`	"Sorry, I have other places to be."`
					decline
	
	on visit
		dialog `You land on <planet>, but realize that your escort carrying Amy and Nolan hasn't entered the system yet. Better depart and wait for it.`
	on complete
		payment 50000
		event "terraforming research" 120 180
		log `Amy has been noticed by the Deep's Department of Terraforming Research. She will be spending time researching her terraforming theories in the hopes that there are more worlds that can be helped.`
		dialog `The whole journey to <planet>, Amy and Nolan discussed the multiple planets within the Dirt Belt that would be perfect candidates for terraforming. "Nolan and I will spend the next few months here researching my theories," Amy says as she steps off of your ship. "I'll make sure to contact you once we're ready to try terraforming another planet." She hands you <payment>, then follows Nolan out of the spaceport.`



event "terraforming research"

mission "Terraforming 8"
	landing
	name "Terraforming Research"
	description "Meet with Amy and Nolan on <destination> to talk about experimentally terraforming another planet."
	source
		near "Epsilon Leonis" 1 100
	destination "Valhalla"
	to offer
		has "event: terraforming research"
	
	on offer
		dialog `You receive a message from Amy: "Hello, Captain <last>. I just wanted to tell you that Nolan and I have recently published our work on 'Reducing Terraforming Expenses Through Equilibrium Mapping,' and we've received a grant from the Deep for it! We're going to begin experiments with terraforming on a different world. Don't worry, the Republic has approved our experiment this time, so we won't get dragged off for any more cases of an 'unlawful use of an asteroid.' If you're interested in helping, pick us up on <destination>."`



mission "Terraforming 9"
	landing
	name "Terraforming Tundra"
	description "Travel to <destination> with Amy, Nolan, and four others."
	source "Valhalla"
	destination "Tundra"
	passengers 6
	cargo "scientific equipment" 10
	blocked "You need <capacity> in order to take on the next mission. Return here when you have the required space free."
	to offer
		has "Terraforming 8: done"
	
	on offer
		conversation
			`The spaceport is crowded with ships and people when you land. Amy's publication must have stirred up quite the commotion among terraforming scientists.`
			`	Spaceport security clears a path to your ship for Amy, Nolan, and four people you do not recognize. You notice that a few among the crowd of people are jeering and holding signs, one reading "Don't asteroid my planet!" and a half-eaten sandwich gets thrown in Amy's path as she approaches.`
			`	"Not everyone is as happy with the prospect of affordable terraforming as we are," Amy says to you as she boards your ship along with suitcases full of scientific supplies. "But that's no reason to stop, now is it?"`
			`	Amy introduces you to the four others that she brought on board. Two of them are terraforming experts who helped Amy and Nolan with their research. The other two are representatives: one sent by the Republic Parliament in order to oversee the project, and another from Tundra.`
			`	"Once you're ready, Captain, please bring us to <destination>. Tundra was a tropical world millions of years ago, but became cold after a cataclysmic event of some sort. There's a good chance that we may be able to nudge the planet back toward a warmer climate if we do this right."`
				accept
	
	on visit
		dialog `You land on <planet>, but realize that your escort carrying the scientists and their equipment hasn't entered the system yet. Better depart and wait for it.`
	on complete
		dialog
			`The journey to Tundra was spent by your passengers discussing the possible methods of terraforming the planet. The Republic representative was none too pleased when Nolan, perhaps jokingly, suggested crashing an asteroid into it.`
			`	Everyone except for the Tundra native begins to shiver after stepping out of your ship onto the planet, even while inside a protective dome. "Meet us in the spaceport bar in a few hours. We need to finalize our plans of how we're going to execute this experiment."`



mission "Terraforming 10"
	name "Terraforming Tundra"
	description "Bring the Republic representative overseeing the terraforming project to <destination>, where he will attempt to find an alternative solution to terraforming Tundra that does not involve an asteroid."
	source "Tundra"
	destination "Earth"
	passengers 1
	to offer
		has "Terraforming 9: done"
	
	on offer
		log `Began the process of trying to terraform Tundra with new research from Amy and Nolan. Nolan has suggested that another asteroid be used, but the representative for the Republic overseeing the project is displeased with this approach.`
		conversation
			`Amy, Nolan, and the other two scientists tell you the known history of Tundra's climate. Millions of years ago, an asteroid impact or large volcanic eruption altered the planet's atmosphere. Now, the planet no longer retains enough heat from its host star in order to stay warm.`
			`	"Tundra's snow covered surface only exacerbates the problem, reflecting most of the star's light back into space," Nolan explains. "This means that we need to both alter the atmosphere in order for it to retain more heat and alter the surface in order for it to reflect less heat."`
			`	Amy rolls out a map of the entire planet onto the table. Different regions of the surface are color coded, and a large red spot in the planet's southern hemisphere sticks out to you.`
			`	"Tundra has very low volcanic activity, but seismic mapping has led us to this area." Amy circles the red spot with her finger. "Magma from the planet's mantle is building up under this area of the crust, which, lucky for us, is unusually thin. Still, it could be another ten thousand years before the magma builds up enough pressure under the surface to cause a supereruption, melting the snow around it and releasing greenhouse gases into the atmosphere that over time will raise the global temperatures."`
			choice
				`	"So are we going to wait ten thousand years for it to erupt?"`
				`	"How does this help our situation?"`
					goto situation
			
			`	The Republic representative scoffs at your comment. "If we were then we wouldn't be here, now would we, Captain?"`
			
			label situation
			`	One of the other scientists responds, "What we plan to do is encourage the eruption of this volcano by making the crust above the volcano thinner. When the pressure of the magma is able to overcome the pressure of the crust, an eruption will occur."`
			`	"How exactly do you plan to do that?" the Tundra representative responds. "And what will happen to the people who live near that area?"`
			`	Nolan answers, "The people who live near the volcano will need to evacuate the area with all their belongings. The Republic should provide any assistance needed for the evacuation. As for how we will cause the volcano to erupt, we need something energetic enough to crack the planet's crust in the location of the volcano, releasing the pressure that the magma is causing to spark an eruption. That's where we bring in another asteroi--"`
			`	"No, no, no!" the Republic representative exclaims, cutting Nolan off mid-sentence. "The Republic will not gain a reputation for crashing asteroids into its own planets. The consequences of such an action could be disastrous should it go wrong! And in what way will this warm the planet when the resulting volcanic winter could last decades and only result in an even colder climate? Are you not even old enough to remember how a supereruption on Hope caused the evacuation of the entire planet? If the people of Tundra are this desperate to terraform their planet then normal techniques should be employed, none of this 'equilibrium mapping' nonsense."`
			`	"Sir," Amy speaks up with a stern tone of voice, "we have already been authorized by the Republic to undergo this terraforming experiment, so unless you have half a teraton of cheap explosives, we're going to need to use an asteroid. The volcanic winter can be easily avoided by having a fleet of freighters sweep the volcanic ash out of the atmosphere, meaning we'll get the benefits of the greenhouse gases without the detriments of volcanic ash reflecting Cebalrai's heat back into space. No one knew the volcano on Hope was going to erupt, but we can prepare for this eruption and take steps to mitigate the problems." Amy looks the representative straight in the eyes and smirks. "We're scientists, we have this handled."`
			`	The representative falls silent. After a moment of thinking, he says "Captain, I need you to take me to Parliament. I may be able to authorize the use of explosives that should suffice, but it may not be as cheap as Ms. Amy is hoping. We're not about to turn asteroids into our single solution for everything."`
			choice
				`	"I'll get my ship ready to launch."`
				`	"Sorry, I have other things I could be doing."`
					decline
			
			`	The representative leaves the bar. "We'll wait here," Amy says to you. "I'll speak with the Tundra government about evacuating the area around where the impact site will be so that we can start when you get back."`
				accept
	on visit
		dialog `You land on <planet>, but realize that your escort carrying the representative hasn't entered the system yet. Better depart and wait for it.`



mission "Terraforming 11"
	landing
	name "Terraforming Tundra"
	description "Return to <destination> with the Republic representative."
	source "Earth"
	destination "Tundra"
	passengers 1
	to offer
		has "Terraforming 10: done"
	
	on offer
		conversation
			`"Wait here," the Republic representative says curtly. Several hours later, he returns, not looking very happy. "What a waste of time. Parliament has declined my request. I don't much agree with this, but you will need to crash an asteroid into Tundra if you wish to achieve your goal." Before you ready for launch, you send a message to Amy and Nolan telling them that an asteroid will be used after all. You don't receive an immediate response.`
				accept
	
	on enter "Cebalrai"
		dialog
			`Your ship is targeted by pirate fleets when you enter the system. Before you engage, you receive a message from Amy.`
			`	"Captain, these pirate ships have been occupying the system for days. They must be taken out if we are to safely crash an asteroid into Tundra. If you aren't able to fight them, distract them until backup arrives."`
	on visit
		dialog `You return to <planet>, but not all of the pirates have been fought off. They don't look like they're leaving any time soon either. Better depart and finish them off for good.`
	npc evade
		government "Pirate"
		personality nemesis staying target
		system "Cebalrai"
		fleet
			names "pirate"
			variant
				"Marauder Quicksilver"
				"Headhunter"
				"Wasp"
				"Bastion"
	npc
		government "Republic"
		personality heroic opportunistic
		system "Procyon"
		fleet
			names "republic small"
			variant
				"Frigate" 2
				"Gunboat" 3
				"Rainmaker" 2



mission "Terraforming 12"
	landing
	name "Terraforming Tundra"
	description "Plant a thruster on an asteroid to guide it into a collision with the dormant supervolcano on Tundra."
	source "Tundra"
	cargo "thruster equipment" 10
	blocked "You need <capacity> in order to take on the next mission. Return here when you have the required space free."
	to offer
		has "Terraforming 11: done"
	
	on offer
		payment 300000
		conversation
			`The pirates that occupied the system did not make an effort to land on Tundra, but they did harass any merchant ships that passed through the system. The government of Tundra pays you <payment> for helping in ridding the system of the pirates, a pleasantly unexpected reward.`
			`	You gather with the scientists in the spaceport bar. The Tundra native informs you that all residents close enough to the volcano to be in danger have been evacuated. "All we need to do now is find the right asteroid," Amy says, and after only a short time of searching, she finds the perfect candidate. "Just like last time, Captain."`
			`	Spaceport workers load a small thruster and the equipment you will need to mount it on the asteroid into your ship.`
				accept
	
	npc assist
		government "Uninhabited"
		personality derelict fleeing uninterested waiting pacifist mute
		ship "Asteroid" "Target Asteroid"
	
	on visit
		dialog `You return to the spaceport to the confused looks of Amy and the rest of the scientists. "You didn't put the thrusters on the asteroid," Amy says. "Just board the asteroid to attach the thrusters." Amy begins pushing you back to your ship, clearly eager to see the results of this experiment.`
	on complete
		payment 200000
		event "terraforming timer 2" 730 912
		event "terraforming Tundra"
		log `Fought off a fleet of pirates preventing the terraforming of Tundra, then maneuvered an asteroid into Tundra to trigger the eruption of a supervolcano. Tundra's global temperatures will initially drop, but the increased volume of greenhouse gases in the atmosphere will eventually improve Tundra's climate.`
		conversation
			`A plume of debris has formed in a mushroom cloud shape above where the asteroid hit. The scientists are viewing their instruments in anticipation for what happens next.`
			`	Almost an hour after the impact, the ground begins to shake slightly, even though the volcano is located hundreds of kilometers away. "This might be it!" Nolan exclaims as he closely watches a seismometer receiving readings from near the impact site. Suddenly the seismometer spikes, and another plume, much larger than the asteroid impact, rises from the impact site. Half an hour later, the low sound of the massive eruption can be heard in the spaceport, triggering another burst of cheers from the scientists. "It actually worked!" one of them yells out.`
			`	You fly the scientists over top of the volcano, allowing them to take readings of the air and surface. "Greenhouse gas levels are off the charts!" Amy exclaims. "Once these gases disperse across the planet's atmosphere, they should begin warming the entire planet."`
			`	The heat has formed a huge circle of melted snow around the volcano, revealing the green color of trees and the dull grays and browns of rock. Closer to the center of the eruption you spot dozens of lava flows emanating from the center of the impact crater.`
			choice
				`	"What do we do now?"`
					goto what
				`	"It looks beautiful from up here."`
			
			`	"Yes it does, Captain," the Republic representative says. "Yes it does."`
				goto end
			
			label what
			`	"First we need to clear all this volcanic ash out of the atmosphere, as otherwise the planet's temperature will drop, then we wait," Amy says to you. "We should be able to tell how this will affect Tundra's climate in a year or two."`
			
			label end
			`	You steer your ship back to the spaceport. Amy pays you <payment> after you land. "Thanks for your help, Captain. We're going to stay here and monitor Tundra's climate as it shifts, so there's nothing more that we need you for."`



event "terraforming Tundra"
	planet "Tundra"
		description `Millions of years ago, this was a warm world, perhaps even tropical. But some cataclysmic event, perhaps a meteor strike or a massive volcanic eruption, altered the planet's atmosphere enough to turn it into the nearly lifeless, frozen planet it is today. Recent experiments in terraforming the planet have attempted to remedy the climate by causing a supervolcano to prematurely erupt.`
		description `	The first settlers came here to drill for the oil trapped deep under the surface, a relic of Tundra's former, more lively days. Instead of refining the oil into plastic, which sells relatively cheap in this region, they have developed an industry in synthetic fabrics and clothing.`



event "terraforming timer 2"

mission "Terraforming Follow-up"
	landing
	source
		government "Republic" "Free Worlds" "Syndicate" "Independent" "Neutral"
		near "Sol" 100
		attributes spaceport
	to offer
		has "event: terraforming timer 2"
	on offer
		event "terraforming follow-up"
		conversation
			`When you land, you receive a message from Amy, the girl you helped to terraform Rand and Tundra.`
			`	"I hope everything is going well, Captain. I just wanted to give you an update on what has occurred in the past year.`
			`	"Tundra's climate has drastically improved. Areas around the equator are starting to become completely snow-free, and I was amazed when I was able to walk outside without a heavy coat on. The Republic has placed a halt on any more experiments, as they wish to see how the situations on Tundra and Rand turn out.`
			`	"Speaking of Rand, last month I got to catch up with Eric and Alaric when I visited the planet. They've told me that Rand is becoming a far better place to live on now. It's even becoming a popular tourist destination. They wanted me to relay their gratitude to you for making their dream come true.`
			`	"That's all I have to say. Thanks again for all the help. I don't know where I would be without it."`
				decline



event "terraforming follow-up"
	planet "Rand"
		add attributes "tourism"
		description `Rand is a desert world, too dry for much farming and with gravity low enough to be uncomfortable for most human beings. It is, however, the best source of heavy metals in the galactic south. Aside from the managers of the mining companies, nearly all the people here are migrant workers from elsewhere in the Dirt Belt, who have come to spend a season working for the relatively high wages that uranium mining offers, either to send money off-world or to save it up in order to build a better life for themselves.`
		description `	Due to the results of recent terraforming experiments, Rand has become a moderately more habitable place. Fascination with this change in climate has led to Rand becoming a semi-popular tourist destination of the Dirt Belt.`
	planet "Tundra"
		spaceport `The spaceport village consists of several large domes, which keep out the wind and driving snow; ships enter and exit the largest of the domes through a hatch that closes as soon as they have come through. Before the planet was terraformed, enough snow would pile up on top of one of the domes every decade or so that it became a danger of collapsing under its own weight; the locals would simply move out of that dome and build another one higher up on the snowpack, but the changing climate has reduced the amount of snow enough that the locals may never need to build another dome again.`



mission "A wolf, a goat, and a cabbage"
	job
	description "Transport a wolf, a goat, and a cabbage to <destination>. Payment will be <payment>."
	"apparent payment" 100000
	to offer
		"day" == 1
		"month" == 4
	source
		government "Republic" "Free Worlds" "Syndicate" "Neutral"
	destination
		distance 3 5
		government "Republic" "Free Worlds" "Syndicate" "Neutral"
	cargo "wolf" 1
	
	on enter
	on enter
		dialog
			`You hear a strange crunching sound coming from your cargo hold.`
	on enter
		dialog
			`The worrisome munching sound in your ship's hold is followed by a horrific shrieking bleating noise and then an equally horrific silence. Turning on your cargo hold's security camera, you discover that there is nothing left of the goat and the cabbage that you were transporting except a few scraps of cabbage, some bones, and a lot of blood.`
			`	Meanwhile, the wolf is calmly gnawing on what you suspect is the goat's femur, with a rather self-satisfied look in its eyes. Apparently the goat ate the cabbage, and shortly after that the wolf ate the goat.`
	
	on complete
		payment 33000
		dialog
			`The man who collects the wolf from you on the landing pad is furious. "I told the shipping company not to put the goat in the same ship as the wolf or the cabbage," he says, "but I guess they tried to save money by subcontracting it all to the same captain."`
			`	Because you only delivered a third of the cargo safely, he only pays you <payment>.`



mission "Terminus exploration"
	name "Missing drone"
	description "Travel to the <waypoints> system to see if you can find any sign of a probe drone that had been launched by a team of scientists before they were attacked by pirates and forced to flee."
	source
		planet "Memory" "Haze" "Nifel"
	waypoint "Terminus"
	destination "Bounty"
	to offer
		"combat rating" > 20
	on offer
		conversation
			`As you are exploring the marketplace, a man wearing comically thick glasses comes over to talk to you. "Captain <last>?" he asks. You nod. "I hear that you're not averse to taking on risks," he says. "I'm the lead scientist on a project studying a spatial anomaly in an uninhabited system nearby. We had just launched a probe to study the anomaly more closely when a band of pirates arrived and forced us to flee the system. Would you be willing to travel there and see if you can retrieve the drone's data?"`
			choice
				`	"Sure, I would be glad to."`
					goto end
				`	"How strong of a threat is the pirate fleet?"`
				`	"Sorry, I don't have time to help you."`
					decline
			`	"Just a couple of interceptors," he says. "We were in a scoutship, with no real weapons to speak of, and none of us on the ship have any combat experience. So, we felt it was safer to run away than to try to fight, even though we were leaving valuable equipment behind."`
			choice
				`	"That doesn't sound like much of a threat. I'd be glad to help."`
				`	"Sorry, I don't want to help with this."`
					decline
			label end
			`	"Thank you so much!" he says. "All I need you to do is board the drone and download its database. Unless the pirates have already stripped out the computer, of course. The drone is in the Terminus system, a few jumps away from here. We'll be waiting on <destination> for your return."`
				accept
	npc assist
		system "Terminus"
		government "Derelict"
		personality derelict target pacifist mute
		ship "Science Drone" "Beagle"
		dialog `You board the science drone and discover that the pirates have stripped just about everything of value from it: the engines, the sensors, and the fuel cell that powered it. But the computer system is either too deeply integrated into the drone, or too specialized, to be of any value to the pirates. You transfer enough power to the drone's batteries to reactivate it, and are able to retrieve the data that the scientist was looking for. But it's clear that this drone, or what's left of it, is not going anywhere. You'll have to leave it behind.`
	npc
		system "Terminus"
		government "Pirate"
		personality staying
		fleet "Small Southern Pirates" 2
	on visit
		dialog `You've returned to <planet>, but you don't have the drone's data. Go to Terminus and board the science drone to retrieve the data.`
	on complete
		payment 90000
		log `Recovered data from a derelict science drone for a team of scientists who were studying a strange red anomaly in the Terminus system. The lead scientist on the team, Ivan, suggested that it may be a partially collapsed wormhole.`
		conversation
			`The scientist is overjoyed that you were able to retrieve the data from the drone. Almost in tears, he says, "We were worried that all our planning and fundraising had been for nothing. These measurements will help us to understand that spatial anomaly far better than we do right now." He hands you a credit chip worth <payment>. "And by the way, my name is Ivan. I have an office near the spaceport on Valhalla that you can visit if ever you're wanting to help, or just curious."`
			choice
				`	"Can you tell me more about this anomaly you are studying?"`
				`	"I'm glad I was able to help."`
					decline
			`	Ivan says, "It seems to be a partially collapsed wormhole, something that once linked this part of the galaxy to somewhere else. But, we haven't succeeded in sending anything through it. Maybe the wormhole is no longer passable. Or maybe there's some way to make it open more fully. Or maybe only ships that are specially attuned to its energy signature can travel through it. We don't even know if the wormhole is a natural phenomenon or some sort of alien artifact. Honestly, we aren't sure if it's even a wormhole at all. We'll need to study the data you've recovered to understand it further."`
			choice
				`	"A wormhole? Those actually exist?"`
				`	"What makes you think it's a wormhole? Have you found anomalies similar to this before?"`
					goto similar
			`	"Well of course. The existence of wormholes has been proven for some time now. The Deep managed to create wormholes on the atomic scale before the Republic was even founded." He lowers his voice. "But I suspect that you're asking about wormholes large enough for a ship to pass through."`
			label similar
			`	Ivan looks around the spaceport, as if checking to see if he's being watched. He then looks back to you and motions for you to lean in. Whispering, he says, "The Republic doesn't like when people share this information, but there is one stable wormhole just beyond the Republic's borders."`
			branch skip
				not "First Contact: Hai: offered"
			action
				log `Ivan said that although he's not sure if the anomaly is a wormhole or not, it does bear a striking resemblance to the wormhole that leads to the Hai.`
			`	"You mean the wormhole to the Hai?" you ask.`
			`	"Interesting, you know of it," Ivan responds. "The anomaly in Terminus bears a striking resemblance to it in some of our readings, although it is very different in others."`
				goto end
			label skip
			action
				log `Ivan said that although he's not sure if the anomaly is a wormhole or not, there is a wormhole "just beyond the Republic's borders" that the Republic doesn't like people sharing information on.`
			label end
			`	He looks around again and stands up straight. He then raises his voice, almost projecting it for anyone around you to hear. "But of course, the Deep never figured out how to make wormholes big enough for anything useful, otherwise we wouldn't even need hyperdrives," he says with a wink. "Anyway, thank you again for helping me. Hopefully we meet again in the future."`

ship "Science Drone"
	sprite "ship/science drone"
	attributes
		category "Drone"
		hull 200
		mass 30
		drag 2
		"heat dissipation" 1
	explode "tiny explosion" 5
	explode "small explosion" 2



mission "Lost Boy 1"
	minor
	name `Rescue Tod`
	description `Travel to <destination> in search for Tod, the son of a single mother from <origin>.`
	source "Moonshake"
	destination "Deadman's Cove"
	to offer
		"combat rating" > 100
	
	on offer
		conversation
			`Wandering around the spaceport to see what it has to offer, you make your way into one of the dimly lit restaurants to avoid the crowded streets and metallic-tasting air outside. The restaurant is mostly empty. One of its only inhabitants is a dirty-looking woman crying with her head down in one of the booths.`
			choice
				`	(Approach the woman and ask why she is crying.)`
				`	(Ignore her and leave the restaurant.)`
					goto leave
			
			`	As you walk close to the woman, she raises her head from her arms and brushes her hair out of her face to look at you. Tears run down her cheeks and her nose is running. "Wh-wh-what do you w-want?" she asks in a quiet voice, trying to speak through sobs.`
			choice
				`	"Can I help you?"`
				`	"Why are you crying?"`
			
			`	You ask the woman if she needs help. She wipes away the tears with the sleeve of her shirt and tells you that she is looking for her son, Tod. "I sent him away to a mining job on Placer because I don't have the money to support him myself, but on the way the ship he was on was attacked and boarded by pirates." She begins to sob again. "I d-don't know if he's d-dead or a slave. I tried t-talking to someone from the Syndicate, but they said that saving him wouldn't be w-worth it.`
			`	"W-would you be able to help? Please do if you c-can."`
			choice
				`	"Alright, I'll help you. Where should I look for him?"`
					goto accept
				`	"Sorry, I'm not going to risk my life for someone I don't know."`
			
			`	The woman begins crying even louder than she was before. A waiter walks up to you and suggests that you leave before making the situation worse, and one of the few customers in the restaurant gives you a dirty look for making his meal experience even worse.`
			
			label leave
			`	You wait for the streets to become less crowded before leaving the restaurant. As you look back through the windows of the restaurant, you catch a glimpse of the woman still crying in the booth before the crowd blocks your line of sight and you continue walking.`
				decline

			label accept
			`	"Thank you s-so much! The closest pirate planet to here is <destination>. If he's still alive then I'm sure he would be there. I can feel it." The woman gives you a description of Tod Copper so that you may find him and thanks you again for agreeing to help her. She asks that if you find him to bring him to a location in the <origin> spaceport where she will be waiting.`
				accept



mission "Lost Boy 2"
	landing
	name `Rescue Tod`
	description `Locate the <npc> and board it to rescue Tod, then bring him to <destination> so that he may reunite with his mother.`
	source "Deadman's Cove"
	destination "Moonshake"
	to offer
		has "Lost Boy 1: done"
	
	on offer
		conversation
			`The air in the <origin> spaceport smells of tobacco and tastes of the salt from the world's vast oceans. You receive sideways looks from rough-looking pirates, but none make a move to cause any trouble. As lawless as pirates can be, they still adhere to a form of honor code when in a planet's main spaceport. At least generally.`
			`	You ask a bartender for directions to the local slave traders, as that is the likely place that Tod would be if he was taken here. He points you to a slave trader by the name of Cygnet Brig who "runs the slave trade 'round these parts."`
			`	Cygnet owns a large warehouse building located on the edge of the spaceport island where he keeps all his slaves packed together in groups of three in small holding cells. Some slaves are rattling the bars on their cell or screaming in protest, but many have seemed to accept their fate. Cygnet, a tall, thin, mustachioed man, notices you gazing at the cells. "Can't keep 'em too packed together, oth'wise they's get each otha sick," he remarks in a thick accent of unknown origin to you. "What can I get ya?"`
			choice
				`	"I'm here to buy a slave."`
					goto description
				`	"Do you have a boy by the name of Tod Copper?"`
			
			`	Cygnet strokes his mustache. "Tod Copper. Tod Copper. Tell you what, that name doesn' ring a bell. Heck, I don' even keep track of names 'less I get someone impor'ant. If ya lookin' for someone in particular to buy, can I get a description?"`
			
			label description
			`	You provide Cygnet with the description of Tod that his mother gave you, then explain to him that Tod would have been taken from a ship bound for Placer.`
			`	"Oh yeah, that bugger! That little rebel was causin' me trouble so I sold him off soon as I could. If ya looking for him, then you're gonna need to look for a ship by the name of <npc>. They bought your boy Tod 'bout four days ago. Might be hangin' around a system nearby."`
			`	You thank Cygnet, who has been surprisingly polite for a slave trader, for the information. "If ya ever need a slave, just come talk to me," he remarks as you walk back to your ship. "I've got the cheapest slaves this side of Sol."`
				accept
	on visit
		dialog `You've landed on <planet>, but you haven't yet found Tod. Keep looking for the <npc> and then board the ship; it can't be far from Deadman's Cove.`
	
	npc board
		personality staying nemesis target plunders
		government "Bounty"
		system
			distance 2 4
		ship "Vanguard (Particle)" "Lord Ligonier"
		conversation
			`When you breach the ship's hull, you find the crew of the <npc> more concerned with containing the fires caused by your weapons than with you walking onto their ship. Almost every one of the crew members is a teenager. One looks at you and the pistol in your hand with mortal fear in his eyes.`
			`	Through the smoke and steam, you see a boy running toward you who fits the description of Tod Copper.`
			choice
				`	"Get on my ship!"`
					goto ship
				`	"Are you Tod?"`
			
			`	"Yeah! Are you here to save me?"`
			`	"Get on my ship!" you yell, motioning for him to come toward you.`
			
			label ship
			`	The boy runs past you and into your ship. Following closely behind Tod is a large bearded man holding a laser rifle in one hand and a fragmentation grenade in the other.`
			`	"That's my crew member, you no-good piece of sh--"`
			`	Before the captain is able to finish his sentence, pipes in the wall next to him explode, blasting hot steam all over the right side of his body, causing him to begin rolling on the floor in horrible screeches of pain. Not wanting to stay connected to the ship any longer than you need to be, you run back into your ship and fly away.`
				launch



mission "Lost Boy 3"
	landing
	name `Bring Tod to <planet>`
	description `Now that Tod's mother knows he is safe, bring him to <destination> so that he may start his mining job to support him and his mother.`
	source "Moonshake"
	destination "Placer"
	passengers 1
	blocked "This mission requires that you have at least one free bunk. Return once you have the space."
	to offer
		has "Lost Boy 2: done"
	
	on offer
		conversation
			`Tod's mother almost tears up at the sight of him as you approach. "Oh, my baby boy is alive!" she exclaims, running up and hugging Tod as his face reddens with embarrassment. "Are you hurt? Are you okay? Do you think you'll be fine?" Tod's mother asks, kissing his cheeks between each question.`
			`	"I'm fine, Mom," Tod says in an annoyed tone of voice. Some things never change.`
			`	The mother gives you a handful of credit chips. At a glance, you guess that they couldn't be worth more than 1,000 credits. "I know it isn't much for the work you've done, Captain, but it's all I have to give you in return."`
			choice
				`	"Don't worry about it."`
				`	"I'm sorry but I can't take this from you."`
					goto reject
			
			action
				payment 952
			`	"This is just so wonderful. There aren't many people around here who would do such a thing for such little pay."`
				goto end
			
			label reject
			`	You hand the credits back to the mother as she begins to tear up again. "Thank you so much, Captain."`
			
			label end
			`	"Hold on," Tod chimes in. "I still need to get to <planet>."`
			`	"Of course!" his mother yells out. "Captain, would you please make sure that Tod has a safe passage to <destination>?"`
			`	"And make sure I don't become a slave this time," Tod quips jokingly.`
			choice
				`	"Okay, I'll take Tod to <planet>."`
					accept
				`	"Sorry, I'm not headed in that direction."`
					decline
	
	npc
		government "Pirate"
		personality staying plunders disables
		system "Al Dhanab"
		ship "Falcon (Heavy)" "Cygnet's Slaver"
	
	on visit
		dialog `You land on <planet>, but remember that Tod is in one of your escorts that has yet to enter the system. Better depart and wait for it to arrive.`
	on complete
		dialog `You wish Tod the best of luck on <planet>. "Thank you, Captain. Hopefully I can repay you one day. As cliche as it sounds, I owe you my life."`



mission "Paradise Fortune 1"
	minor
	name `Flee to <planet>`
	description `Flee from <origin> to <destination> with the girl you let on to your ship.`
	source
		planet "Follower" "Mainsail"
	destination
		attributes spaceport
		distance 1 1
	passengers 1
	to offer
		has "main plot completed"
		random < 50
	
	on offer
		conversation
			`As with all Paradise Worlds, the air is just the right temperature when you step out of your ship, and a light breeze rustles the leaves of the trees planted around the spaceport. While taking a moment to breathe in the fresh air, you hear yelling coming from the entrance to the <origin> shipyard. Looking over, you spot a young girl with a backpack running from two spaceport security guards. "Get back here!" they yell at the girl, chasing her with no success.`
			`	"Someone help me!" the girl shrieks out. As she runs, a credit chip falls out of her backpack.`
			choice
				`	(Let her onto my ship.)`
					goto continue
				`	(Ignore the scene.)`
			
			`	The girl looks you in the eyes as she approaches, expecting help that will never come. Air rushes past you as she and the security guards run by. After a few meters, the security guards catch up to the girl, tackling her to the ground and detaining her as they remove her backpack full of credit chips.`
				decline
			
			label continue
			`	You open the hatch to your ship and yell "Get on!" as the girl approaches. "Thank you, Captain," she says while getting closer, to much protest from the approaching security guards.`
			`	As she enters your ship, she grabs your arm and pulls you in with her before closing the hatch. "Launch and go to <destination>, now! I'll explain when we get there."`
				launch
	on visit
		dialog `You land on <planet>, but realize that the girl is in one of your escorts that hasn't entered the system yet. Better depart and wait for it to arrive.`



mission "Paradise Fortune 2"
	landing
	name `Escaping Paradise`
	description `Escape the Paradise Worlds and travel to <destination> where Diana Howl will give over part of her family's fortune to the local government of <planet>.`
	destination
		attributes "dirt belt"
		government Republic
	passengers 1
	to offer
		has "Paradise Fortune 1: done"
	
	on offer
		conversation
			`"You need to explain what is going on here," you say just after setting your ship down.`
			`	"Alright, alright, I'll explain." You notice that the girl has a strange mix between a posh Paradise World accent and a Dirt Belt or possibly even Rim accent. "My name is Diana Howl. My father is the CEO of a large marketing firm. And this," Diana opens her backpack, revealing its full contents of thousands of credit chips, "this is part of my family fortune, about half a billion credits of it. Don't worry, my father should be able to make this back in a few months' time."`
			choice
				`	"Why have you stolen all this?"`
					goto story
				`	"I'm calling the spaceport authorities."`
			
			`	"No, wait! Let me explain!" Diana protests.`
			
			label story
			`	"All my life I've been fascinated with the world outside my little bubble of the Paradise Planets. My father met my mother on Heartland in the Cor Caroli system while he was on a business trip, so my mother would often take me on trips to the Dirt Belt. The last time I went was before the war though; my mother didn't want me anywhere near the 'Free Loafers,' as she called them. Back then life in the Dirt Belt didn't seem anywhere near comparable to life in the Paradise Worlds, and I can only imagine how much worse it might be after being so close to a war, so I decided that I needed to do something to help.`
			`	"Now, can you take me to <destination>? I wish to hand this over to the government there to help them. It may not seem like much in the grand scheme of how many credits go into running a planet, but it should be a huge boost to their economy."`
			choice
				`	"Alright, I'll help you."`
					goto accept
				`	"What makes you think they won't hand it over to your father?"`
				`	"This is a crime. I don't want to get in trouble helping you."`
					goto decline
			
			`	Diana pauses. "I hadn't thought of that," she says in a downtrodden tone, "but I at least have to try! Please just bring me to <planet>. Please!" Diana looks up at you with puppy dog eyes, quivering her lip with the backpack of credit chips held against her chest.`
			choice
				`	"Alright, I'll bring you to <planet>."`
				`	"Sorry, but I'm not putting myself on the line for this."`
					goto decline
			
			label accept
			`	"Excellent!" Diana yells out. She drops the bag of credits on the floor and gives you a hug. "We'll have to leave immediately, for I fear that the spaceport authorities here might be searching for us."`
				launch
			
			label decline
			`	You call the spaceport authorities and tell them that Diana Howl is on your ship. Moments later when they arrive, they take Diana kicking and screaming off of your ship. She yells harsh profanities at you as she is taken away, one among them being "Syndicate lover." As a reward for "catching" Diana, the spaceport authorities transfer 150,000 credits to your account.`
				decline
			
	on decline
		payment 150000
		log "People" "Diana Howl" `A teenager who stole half a billion credits from her family's wealth, you turned her in to the authorities for a meagre reward.`
	on visit
		dialog `You land on <planet>, but realize that Diana is in one of your escorts that hasn't entered the system yet. Better depart and wait for it to arrive.`



mission "Paradise Fortune 3"
	landing
	name `Last Hope`
	description `Escape from the Navy and travel to <destination> where Diana Howl hopes that the Free Worlds will help her.`
	destination "Bourne"
	passengers 1
	to offer
		has "Paradise Fortune 2: done"
	
	on offer
		conversation
			`Diana is eager to get going as soon as you land. "This is going to be great! I'm going to do so much good with this! I can't wait to see the look on their faces when I open up my backpack in front of them!" Diana says rapidly as she bounces up and down with the backpack of credit chips on her back.`
			`	As you gather a few credits to bring with you in case you see something you want to buy, Diana bounces off the ship. Suddenly, her crazed rambling stops. Diana comes running back onto the ship yelling "We need to go! Fly to <destination>! The Free Worlds should protect me!"`
			choice
				`	"What is it? What's happening?"`
				`	(Launch immediately.)`
					launch
			
			`	"Look outside," Diana says with a ghastly look on her face. You check your ship's external cameras, and roaming around your ship is a group of men in Navy uniforms. One of them raises a megaphone to his mouth.`
			`	"Hand over the girl and her credits and we can all walk away from this peacefully, Captain."`
			choice
				`	"Why do you need her?"`
				`	"Over my dead body!"`
					goto launch
				`	"Alright, I'll bring her out."`
					goto agree
			
			`	"In case you haven't noticed, Captain, that girl is in possession of over half a billion stolen credits. She's a criminal, and helping her makes you a criminal too. Given your status, Captain <last>, I'd appreciate it if you didn't make me the officer that put <first> <last> behind bars."`
			choice
				`	"I'm sorry officer, but I can't help you."`
					goto launch
				`	"Okay, I'll hand her over."`
			
			label agree
			`	Diana looks to you in shock. "You wouldn't!" she screeches. "You can't! Fly me to <planet> right now!"`
			choice
				`	"I'm not going to become a criminal to fulfill your crazy dream."`
				`	"Okay, we'll fly to <planet>."`
					goto launch
			
			`	You allow the Navy officer and his troops onto your ship, where they apprehend Diana and her stolen credits. They take her kicking and screaming off of your ship. She yells harsh profanities at you as she is taken away, one among them being "Syndicate lover."`
			`	"Thank you for not causing any more trouble, Captain," the officer says to you. He then hands you 500,000 credits for "playing nice" and leaves.`
				decline
			
			label launch
			`	You activate your repulsor engines, sending the Navy troops recoiling away from your ship. As you ascend into space, your computers detect multiple ships targeting you.`
				launch
			
	on accept
		"stored reputation: Republic" = "reputation: Republic"
		"reputation: Republic" <?= -10
	
	on decline
		payment 500000
		log "People" "Diana Howl" `A teenager who stole half a billion credits from her family's wealth, you turned her in to the authorities for a moderate reward.`
	
	on visit
		dialog `You land on <planet>, but realize that Diana is in one of your escorts that hasn't entered the system yet. Better depart and wait for it to arrive.`
	
	npc evade
		government "Republic"
		personality heroic
		fleet "Large Republic"



mission "Paradise Fortune 4"
	landing
	name `Exchange of Goods`
	description `Travel to <destination> and hand the backpack of credits and Diana Howl's note over to the Navy.`
	source "Bourne"
	destination "New Boston"
	to offer
		has "Paradise Fortune 3: done"
	
	on offer
		conversation
			`While in flight, Diana tells you the stories that she heard of the war. In the Paradise Planets region, they were told that declaring independence and bombing Geminus and Martini was the Free Worlds' first step in overthrowing the Republic.`
			`	"We should talk to Alondo," Diana says. "He'll be able to handle this situation."`
			
			branch epilogue
				has "FW Epilogue: Alondo: offered"
			`	As you're coming in for a landing on Bourne, you receive a message from Alondo. "<first>!" he says. "I just heard that you were in system. Want to meet up for a drink and talk about old times?"`
			choice
				`	"I'd be glad to any other time, but I need your help at the moment."`
					goto conversation
			
			label epilogue
			`	As you're coming in for a landing, you contact Alondo, who is luckily on Bourne. "What have you gotten yourself into?" he responds after you mention that you need his help.`
			choice
				`	"I'll explain the situation when we meet."`
			
			label conversation
			`	You meet with Alondo at his office in the Free Worlds Senate building. After he and Diana exchange greetings, you explain the situation to him.`
			`	"You what?" Alondo responds. "You have to turn her in. The war may be over, Captain, but there is still tension between the Republic and Free Worlds that we cannot have a situation like this exacerbating."`
			`	"You can't do that!" Diana yells in protest. "I thought the Free Worlds was supposed to be all about going against the Republic, but you're just going to give in?"`
			`	"Look here, kid," Alondo says in a stern tone. "The Free Worlds was never about being against the Republic, it was only ever about being against Parliament. There's a big difference there. What you've done is a crime, even to the Free Worlds. We are not about to gain a reputation of harboring criminals of the Republic."`
			`	Diana, instead of protesting further, puts her head down. "I'll be in your ship, Captain," she says. Diana storms off, making an effort to create as much noise as possible with the stomps of her feet.`
			`	"Spoiled kid," Alondo says quietly. "Attitudes like that are why I joined the Southern Defense Pact. Anyway Captain, I suggest you hand her over to the Navy immediately. I'll contact the Republic if you need me to."`
			choice
				`	"Alright, I'll hand her over."`
				`	"Sorry, Alondo, but I agree with her cause."`
					goto agree
			
			action
				set "navy contacted"
			`	Alondo breathes a sigh of relief. "You should probably go check on her. I'll message you where the Navy wants to pick her up."`
				goto end
			
			label agree
			`	"I understand. Please, just don't drag the Free Worlds into this."`
			
			label end
			`	You say goodbye to Alondo and return to your ship. When you arrive and look around, Diana is notably absent. In your pilot's seat she has left her backpack and a written note. The paper has noticeable tear stains in one of the corners.`
			``
			`Dear <first> <last>,`
			`	I don't care about the credits anymore, but I can't go back to my family. I'll be too much of a disgrace, and I can't even imagine looking my parents in the eyes after what I've done. I've left the credits with you. You can do with them as you wish.`
			`	I've taken this chance to escape from my old life. I want to become my own person in the world, and I want to do it on my own. Please don't come looking for me, because wherever I am I'll be happier than when I was with my parents. I've failed myself today, but I'm still going to strive for the betterment of the less fortunate. Thank you for trying to make my dreams come true, even if you couldn't succeed.`
			`	Sincerely,`
			`				Diana W. Howl`
			``
			`	You stare down at the backpack, stuffed full with over half a billion credits.`
			choice
				`	(Hand the credits over to the Navy.)`
				`	(Steal the credits.)`
					goto steal
			
			branch navy
				has "navy contacted"
			`	You fold the note and slip it into the backpack so that you can show it to the Navy to explain why Diana is not with you. You contact the Navy's crime report hotline and tell them that you have the stolen credits. A few minutes later, they respond telling you that a fleet is waiting on <destination> to retrieve the credits.`
				accept
			
			label navy
			action
				clear "navy contacted"
			`	You fold the note and slip it into the backpack so that you can show it to the Navy to explain why Diana is not with you. Alondo sends you a message, telling you that the Navy says they are waiting on <destination> for the credits.`
				accept
			
			label steal
			`	You rip the note apart and begin counting the credits. In total, the backpack contains a whopping 525,894,400 credits. Over half a billion credits richer, you sit down and wonder what you will spend it on.`
				decline
	
	on accept
		"reputation: Republic" >?= "stored reputation: Republic"
	on decline
		payment 525894400
		"reputation: Republic" <?= -1000
		log "People" "Diana Howl" `A teenager who stole half a billion credits from her family's wealth, she decided to start a new life outside the Paradise Planets while you decided to pocket the substantial fortune she left behind to avoid being hunted down.`
	on complete
		payment 1000000
		conversation
			`You spot a fleet of docked Navy ships as you come in for a landing. A small squad of troops gather around your ship after you land. You are greeted by a Navy officer upon exiting your ship and explain to him where Diana is, showing him the note she wrote.`
			`	"That is unfortunate," he responds with a troubled look on his face. "We'll contact the Howl family about this." Before letting you go, the officer hands you <payment>. "This is the reward that Mr. Howl put out for the return of his credits. Thank you for doing the right thing, Captain."`
		log "People" "Diana Howl" `A teenager who stole half a billion credits from her family's wealth, she decided to start a new life outside the Paradise Planets while you dutifully turned in the credits to the authorities to keep the peace. You received a substantial reward for your integrity.`



mission "Northern Blockade"
	minor
	name `Mebsuta Disaster`
	description `<destination> is under attack by pirates. Assist the Republic by delivering <cargo> to the planet as soon as possible.`
	source
		near "Mebsuta" 2 4
	destination "Featherweight"
	cargo "relief supplies" 178
	to offer
		random < 20
		"combat rating" > 200
		"reputation: Republic" >= 0
	
	on offer
		conversation
			`You are approached by a Navy officer. "Are you Captain <last>?" You nod. "Would you be able to assist us? A sizable gang of pirates has occupied <system> and raided the spaceport. A Navy fleet is on its way to eliminate the pirates, but reports from the planet indicate that the spaceport of <planet> is in dire need of supplies. Any building above three stories was badly damaged and everything in the warehouses was either stolen or destroyed. We need a ship to bring <cargo> to them as soon as possible, but there are no available Navy ships capable of doing the job. Would you deliver the supplies for us, Captain?"`
			choice
				`	"I'd be glad to help, Officer."`
					accept
				`	"Sorry, but I'm not traveling in that direction."`
					decline
	
	npc
		government "Pirate"
		personality staying harvests plunders
		system destination
		fleet "Large Northern Pirates" 3
	npc
		government "Republic"
		personality staying heroic
		system destination
		fleet "Large Republic"
		fleet "Small Republic" 2
	npc
		government "Pirate"
		personality nemesis staying harvests plunders
		system "Mirzam"
		fleet "Large Northern Pirates"
		fleet "Small Northern Pirates" 3
	
	on visit
		dialog phrase "generic cargo on visit"
	on complete
		payment
		payment 7500
		dialog `As the last crate of supplies is loaded off of your ship, the Navy ships defending the system land. The local authorities thank you for helping, and you are paid <payment>.`



mission "Southern Blockade"
	minor
	name `Spaceport Defenses`
	description `<stopovers> are under attack and in need of spaceport defenses. Drop off your cargo of <cargo> on these three planets and return to <destination> for payment. (<payment>)`
	source
		near "Pherkad" 2 4
		government "Free Worlds"
	stopover "Cornucopia"
	stopover "Solace"
	stopover "Winter"
	cargo "spaceport turrets" 75
	to offer
		random < 20
		"combat rating" > 150
		not "event: Thule becomes independent"
		"reputation: Free Worlds" >= 0
	
	on offer
		conversation
			`A captain in a Free Worlds uniform enters the spaceport and turns on a megaphone. "Attention! The Free Worlds are in need of volunteers able to carry <cargo> to <stopovers> for fortifying the spaceports nearest to the pirate system of Men. Free Worlds ships are currently preoccupied with fighting off a pirate incursion into those systems, and we are unable to spare enough ships for the job. Our hope is that these defenses will deter any future incursions. Payment will be <payment> for the first captain who accepts." The spaceport falls quiet as captains contemplate this offer.`
			choice
				`	(Volunteer.)`
				`	(Ignore.)`
					decline
			
			`	The Free Worlds captain thanks you for offering your help. Spaceport workers load the turrets onto your ship, and the captain tells you to return to <origin> once you have dropped off the turrets for payment.`
				accept
	
	npc
		government "Pirate"
		personality staying harvests plunders
		system "Kappa Centauri"
		fleet "Large Southern Pirates"
	npc
		government "Pirate"
		personality nemesis staying harvests plunders
		system "Kappa Centauri"
		fleet "Large Southern Pirates"
	npc
		government "Pirate"
		personality staying harvests plunders
		system "Yed Prior"
		fleet "Large Southern Pirates"
		fleet "Small Southern Pirates" 2
	npc
		government "Pirate"
		personality nemesis staying harvests plunders
		system "Yed Prior"
		fleet "Large Southern Pirates"
	npc
		government "Pirate"
		personality staying harvests plunders
		system "Pherkad"
		fleet "Small Southern Pirates" 3
	npc
		government "Free Worlds"
		personality staying heroic
		system "Kappa Centauri"
		fleet "Large Free Worlds"
	npc
		government "Free Worlds"
		personality staying heroic
		system "Yed Prior"
		fleet "Large Free Worlds"
	npc
		government "Free Worlds"
		personality staying heroic
		system "Pherkad"
		fleet "Large Free Worlds"
	on stopover
		dialog `The last of the defenses are quickly unloaded from your ship, put into place, and activated. A pirate ship attacking the system attempts to follow you down to the surface, but the fire coming from the newly installed spaceport turrets forces the pirate to turn away and flee for orbit. Time to return to <destination>.`
	on visit
		dialog phrase "generic cargo on visit"
	on complete
		payment
		payment 5000
		log `Installed spaceport defense turrets on three frontier worlds. The Free Worlds hopes that this will reduce the piracy in the region.`
		dialog `The Free Worlds captain thanks you for helping to fortify the frontier worlds, and pays you <payment>.`



mission "Core Blockade"
	minor
	name `Bad Harvest`
	description `The pirate world of <destination> is experiencing a famine. Warlords of the planet have threatened the Syndicate into giving them food. Deliver <cargo> to the world for <payment>.`
	source
		near "Almach" 2 4
	destination "Deadman's Cove"
	clearance
	cargo "food" 287
	to offer
		random < 20
		"combat rating" > 400
	
	on offer
		conversation
			`In the <origin> spaceport, you are approached by a Syndicate employee. By the looks of his uniform, he works for Syndicated Security. "Hello, Captain. You're a competent pilot, correct?" You nod your head. "Excellent. The Syndicate needs <cargo> transported to <destination>. The pirate world has seen a particularly bad harvest this past season, so much of the population is without sufficient food. Pirate warlords have threatened to begin raiding our freighters and frontier worlds if we don't provide them with food. It's cheaper to do what they want, so we've agreed to the deal, but we don't want to risk any of our own ships being destroyed. The Syndicate will pay you <payment> should you accept and complete this job."`
			choice
				`	"Alright, I'll get my ship ready."`
					accept
				`	"Sorry, but I have better things to be doing."`
					decline
	
	npc
		government "Pirate"
		personality nemesis staying harvests plunders
		system destination
		fleet "Large Core Pirates" 2
	npc
		government "Pirate"
		personality nemesis staying harvests plunders
		system "Schedar"
		fleet "Large Core Pirates"
		fleet "Small Core Pirates" 3
	
	on visit
		dialog phrase "generic cargo on visit"
	on complete
		payment
		payment 10000
		dialog `Multiple bands of pirates, each run by a different warlord, are waiting in the spaceport when you land. They take the food from your cargo hold like animals, leaving quite the mess behind. When you return to your ship, you find that the Syndicate has deposited <payment> into your account.`



mission "Pirate Blockade"
	minor
	name `Escape to Freedom`
	description `Bring <bunks> escaped slaves to freedom on <destination>, far away from their pirate oppressor. The woman on <origin> promised that a person on <planet> would give you <payment>.`
	source "Buccaneer Bay"
	destination "Hippocrates"
	passengers 19
	to offer
		"combat rating" > 500
	
	on offer
		conversation
			`It is dusk at the <origin> spaceport, and the setting sun casts long shadows across the spaceport deck. You take notice of a slim cloaked figure walking only a few meters behind you who seems to be keeping pace.`
			choice
				`	(Confront them.)`
					goto confront
				`	(Stop walking and see if they stop as well.)`
			
			`	You stop by the entrance to a store that claims to have "the best Polecats!" and lean against the building, trying not to draw attention to yourself. The figure keeps walking at the same pace, and as they pass you, a soft voice says, "Follow me," from under the cloak. The figure bolts off into a dark alleyway next to the building.`
				goto choice
			
			label confront
			`	You turn around and stare right at the figure, who stops within a foot of you. The shadows cast by the sun make it impossible for you to make out their face under the cloak. "Follow me," a soft voice says from under the cloak, before the figure bolts off into a dark alleyway next to the building.`
			
			label choice
			choice
				`	(Follow the figure.)`
				`	(Return to my ship.)`
					decline
			
			`	You step into the alleyway and find the figure standing under a lamp. The figure removes their cloak, revealing the face of a woman with short dark hair and a distinct, jagged scar across her right cheek. She begins whispering to you. "You're not from this world. I can tell. You're too clean and unscarred. Could you help me?"`
			choice
				`	"What do you want?"`
					goto need
				`	"Why would I help a pirate?"`
			
			`	The woman chuckles. "Not everyone who lives on a pirate world is a pirate, you know. Maybe you need to learn how not to stereotype. Regardless..." She trails off.`
			
			label need
			`	"It isn't what I want, it's what I need," she whispers, putting heavy emphasis on the word "need."`
			`	"You undoubtedly know about the horrendous slave trade that still exists on pirate worlds today. A slave trade that the Republic doesn't care to abolish, leaving innocent people to waste away like rats in a cage, working for their lives. As if the politicians of the Republic aren't vermin themselves..." Her face twists into a hate-filled scorn as she speaks of the Republic. It then returns to normal as she continues. "I'm part of a group of people who have decided to take matters into our own hands. We're mostly people who grew up on pirate worlds, but some of us were born elsewhere.`
			`	"I assassinated a pirate warlord a couple of days ago, and I have been sheltering his slaves ever since. What I need from you is to transport the <bunks> people in my care to <destination>. Another member of my group should be there to pay you <payment> and take the people somewhere far away from here." She cocks her head to the right. "Will you fight for justice and transport these people, Captain?" The look in her eyes suggests that she won't take no for an answer.`
			choice
				`	"Anything for the freedom of the innocent."`
				`	"Sorry, but I'm not going to risk my life for your cause."`
					goto decline
			
			`	"Good choice, Captain. We'll wait till the sun has fully set, then I will bring the people to your ship. I'll be traveling in my own ship and launch ahead of you, which should hopefully distract the pirates looking for their warlord's assassin and give you enough room to escape. Wait for me after you land on <planet>."`
				accept
			
			label decline
			action
				set "denied freeing slaves"
			`	"Poor choice, Captain." The woman pulls a knife from under her cloak and tilts it to blind you with the glare of the lamp above her. You stumble backward in anticipation of an attack, but the woman does not move. "I'll remember this, Captain," she hisses at you. The woman puts her cloak back up and sprints down the alleyway into darkness.`
				decline
	
	npc
		government "Pirate"
		personality nemesis staying harvests plunders
		system destination
		fleet "Large Core Pirates"
	npc
		government "Pirate"
		personality nemesis staying harvests plunders
		system "Persian"
		fleet "Small Core Pirates" 3
	npc
		government "Pirate"
		personality nemesis staying harvests plunders
		fleet "Large Core Pirates"
	
	on visit
		dialog `You land on <planet> and begin looking around for the man you are supposed to meet, but then you realize that not all of the escaped slaves are here. Better depart and wait for your escorts holding the rest to arrive.`
	on complete
		payment
		payment 1000
		log `Helped members of a group fighting to end slavery on pirate worlds. Safely rescued 19 slaves from Buccaneer Bay and left them with a man who said that they will be brought somewhere safer, but the woman of the group seems to have not made it out.`
		conversation
			`Just as was promised, a man approaches you in the spaceport and tells you that he is part of the same group as the woman. Interestingly, the man has a similar scar as the woman on his left cheek. "I'll make sure these people find a safe home somewhere far away from here," he says to you. After greeting each of your former passengers, he thanks you and pays you <payment>.`
			`	You and the man, who does not give his name to you in order to "keep us both safe," wait for the woman to arrive in her own ship. Hours pass, but there is no sign of her. The man tries to contact her, but he is unable to reach her. "You can leave now," the man says to you. "I don't think she'll be coming."`



mission "Capture Smuggler"
	name "Capture rogue smuggler"
	minor
	description `A smuggler absconded with his illegal cargo near <system>. The unknown person he stole it from wants it back. Recover the cargo from the <npc> and return both it and the smuggler to <origin> for <payment>.`
	to offer
		random < 15
		"combat rating" > 2000
		"reputation: Pirate" > 10
	passengers 1
	source
		government "Pirate"
	on offer
		require "Brig"
		conversation
			`As you step into a dive bar for a quick drink, the largest man you've ever seen stands up and blocks your path. He's well over two meters tall, and his muscles seem to ripple with barely restrained violence when he moves. "<first> <last>," he says in a thick accent. "My employer hears you do certain jobs, take money, do not ask questions. He hears you are reliable. A man, a smuggler, he steals cargo from my employer. My employer very much wants cargo returned, and this man as well."`
			choice
				`	"I'm sorry, sir, but I'm not taking new jobs today. Please give your employer my most gracious thanks for this kind offer."`
				`	"Of course. I won't say a word."`
					goto accept
				`	"Get out of my way. I don't take jobs from any schlub who bothers me when I need a drink."`
					goto mistake

			`	The man looks down at you with no change in expression. "My employer, he will not be happy. I will tell him, '<first> <last> is not so reliable.' I hope next time, you are reliable." As the man speaks, you notice that his teeth are filed to vicious points. Every patron in the bar stares at you in shock as you sit down for a badly-needed drink.`
				decline

			label accept
			`	The man looks down at you with no change in expression. "This is good. To be reliable, it is a great thing on <origin>." As the man speaks, you notice that his teeth are filed to vicious points. He holds out a round, flat object about the size of your palm. It has a recessed button in the center of one side. "This is gift for this smuggler. Press button, it becomes surprise. Make sure surprise is not on you." He hands you the object and a data chip containing details of the job. As the man leaves, you see every patron in the bar staring warily at his back.`
				accept

			label mistake
			`	The man looks down at you with no change in expression. "This is great shame. I will tell my employer, '<first> <last> was not so reliable. I had to make example.'" The man grabs your neck with one monstrous hand. The last thing you see as your vision fades to black is a mouth full of pointed teeth.`
				die
	npc board
		conversation
			`The smuggler and his crew are ready and waiting when you board. You pull out the "gift" and press the button, then quickly toss it down the hallway. For a moment, you meet the smuggler's eyes. They widen with terror when he sees the "gift." You duck back into cover. A few seconds later, you hear a strangely muted detonation, followed by silence. After a minute, you hazard another peek out of cover. The smuggler and all his men are unconscious on the ground. One crewman has blood dripping from his nose and ears. You tie them all up and stow the smuggler in a locked cabin on your ship.`
			`	Once they're secured, you sweep the ship. Ultimately you find the stolen cargo in the captain's cabin, hidden behind a false panel. The cargo is a nondescript storage container, but upon closer inspection you see that it's code-locked and covered with Interference Plating.`
				launch
		government "Merchant"
		personality staying uninterested timid target marked
		system
			distance 2 3
		fleet
			names "civilian"
			variant
				"Modified Argosy (Smuggler)"
	on fail
		dialog `You have failed to capture the smuggler and recover the stolen cargo. This will probably not be good for your reputation.`
		"reputation: Pirate" <?= -10
	on visit
		dialog `You land on <origin>, but you don't have the smuggler and the cargo he stole. You should probably be careful not to run into your contact until you do.`
	on complete
		payment 150000
		conversation
			`The huge man drags the unconscious smuggler out of the cargo container with one hand and carries the cargo box with the other. He stops in front of you. "<first> <last>," he says. "My employer, he will be very happy. Your payment, you will receive soon. Is it not good, to be reliable?" The man leaves your ship, letting the smuggler's legs scrape along the ground as he walks. A moment later, you receive <payment> from an anonymous account.`



mission "Inheritance Redirection"
	description "Travel to <destination> to act as heir for the late warlord Limping Pappa."
	minor
	source
		attributes "frontier"
	destination
		distance 7 9
		government "Republic" "Free Worlds" "Syndicate"
	to offer
		credits >= 400000
	on accept
		payment -200000
	on offer
		conversation
			`You are walking near the spaceport and suddenly a computer terminal starts blinking and beeping when you pass it.`
			choice
				`	(Check it out.)`
				`	(Ignore it.)`
					decline
			`When you approach, you are greeted by a voice from the terminal: "Dear Sir or Madam, please respond!"`
			choice
				`	"Hello!"`
				`	(Ignore it and walk away.)`
					decline
			`	"My name is Mr. Smith and I'm contacting you with a highly confidential and urgent proposal. I am, or more accurately was, the financial manager of the recently deceased warlord Limping Pappa. I am looking for a highly trustworthy individual who can help me relocate Mr. Pappa's fortune of 300 million credits."`
			choice
				`	"How did Mr. Pappa acquire his fortune exactly?"`
				`	"What are you proposing?"`
					goto proposal
				`	"This sounds like a credits-stealing scam, I will not fall for this!"`
					decline
			`	"Oh, uh, Mr. Pappa was specialized into tricking rich victims to transfer credits to him.`
			label proposal
			`	"I obviously cannot make myself an heir to Mr. Pappa. So what I propose is to present you as an heir and have the inheritance transferred to you.`
			`	"When you receive the inheritance on <destination>, then you send half of it back to me."`
			choice
				`	"Okay, let's do this."`
				`	"Sounds too good to be true. What's the catch?"`
				`	"Sorry, this sounds too fishy for me."`
					decline
			`	Mr. Smith responds: "There is one small problem with the inheritance tax, it needs to be paid upfront. Can you pay 200,000 credits so that I can get the process going?"`
			choice
				`	"Sure, no problem."`
					goto pay
				`	"Are you trying to trick me?"`
				`	"Sounds too risky, I don't want to pay anything upfront."`
					goto no
			`	"Of course I'm not trying to trick you! Mr. Pappa's victims were all persons that had more credits than common sense. But you look a lot smarter than any of Mr. Pappa's victims.`
			`	"Think of the huge amount of credits you will receive just for acting as heir! Can I count on you to pay the tax and make both of us very wealthy?"`
			choice
				`	"Sure, no problem."`
					goto pay
				`	"Sounds too risky, I don't want to pay anything upfront."`
					goto no
			label pay
			`	The terminal suddenly goes black after you transfer 200,000 credits to the account given by Mr. Smith.`
			`	You wonder if you did the right thing.`
				accept
			label no
			`	The terminal suddenly goes black. Mr. Smith is apparently no longer interested in doing business with you.`
				decline
	on complete
		dialog "There is no inheritance for Mr. Pappa waiting for you at the bank, but there are many other victims that paid some credits while expecting to earn a larger amount of credits in return. Some make a big fuss about it, until the alerted authorities start fining them for attempted inheritance fraud. You leave the bank in silence."
		log "Minor People" "Mr. Smith" `A mysterious individual who asked for 200,000 credits to process a rich inheritance from the deceased warlord Limping Pappa, but was then proven to be a scam.`
	on decline
		log "Minor People" "Mr. Smith" `A mysterious individual who asked for 200,000 credits to process a rich inheritance from the deceased warlord Limping Pappa. You presume he was a scammer and had no part in it.`



mission "Hauler VI cargo prototype 1"
	name "Escort Hauler prototype to formal dinner"
	description "Escort the <npc> to <destination> to deliver sushi for a formal dinner."
	minor
	source
		planet "Deep"
	destination "Skymoot"
	to offer
		"armament deterrence" > 0
	npc accompany save
		government "Merchant"
		personality escort timid
		ship "Hauler III" "SB-Labs Testament"
	on offer
		conversation
			`A lady in a formal business suit walks gracefully over to you. "Captain <last>, Captain <last>! It is so nice to meet you here!"`
			choice
				`	"Hello, did we meet before? How do you know my name?"`
				`	"Hello, nice to meet you too."`
					goto "hello too"
				`	"Sorry, I don't have time to talk. I'm really busy."`
					defer
			`	She smiles and replies, "Well, I actually don't know you, but I just read your name on one of the cargo manifests. And my experience is that this greeting works best if you need something from a spaceship captain."`
			label "hello too"
			`	She says, "My name is Veronica Oxygenpocket, and I'm the lead for a team that's designing the new Hauler VI transport ship series at Southbound Shipyards."`
			choice
				`	"'Oxygenpocket' is an uncommon name."`
				`	"And what help do you need from me?"`
					goto "help request"
			`	Veronica responds, "Well, it might sound uncommon to people from a planet with a breathable atmosphere, but it is actually similar to Vanderberg, which means 'from the mountain,' or Langley, which means 'woodland.'`
			`	"Oxygenpockets were as much a feature on my home-planet as mountains and woodlands are on more habitable planets."`
			label "help request"
			`	Veronica pauses for a moment and then continues, "We're testing the VI's cargo refrigeration system using the Testament, a modified Hauler III. This system is one of our biggest achievements. To show how well it works, we plan to throw a formal dinner on <destination> with fresh sushi transported from here. I'm sure everyone at the dinner will be amazed by how well the food has been preserved despite the travel time. I'd like you to escort the ship and its cargo to <planet>."`
			choice
				`	"Isn't it a bit risky to transport food using a refrigeration system that hasn't been tested yet?"`
					goto refrigerate
				`	"Am I also invited for the dinner?"`
					goto invited
				`	"Why do you need me to escort the ship?"`
					goto internal
				`	"Shouldn't you be making the Hauler IV first?"`
				`	"Sure, I'll help you."`
					accept
			`	Veronica softly chuckles. "That would be the obvious choice, wouldn't it be? But this isn't just a case of slapping another cargo pod between the cockpit and engines. We've modified the design to have the optimal amount of cargo pods without compromising the integrity of the vessel, or making it difficult to build in our existing shipyards. And besides, our marketing department has found that captains willing to buy a Hauler IV are just as willing to buy larger Haulers."`
			choice
				`	"Isn't it a bit risky to transport food using a refrigeration system that hasn't been tested yet?"`
				`	"Am I also invited for the dinner?"`
					goto invited
				`	"Why do you need me to escort the ship?"`
					goto internal
			label "refrigerate"
			`	"Risky, why? I don't see what can go wrong. The system is quite well designed. I'm so proud of my team."`
			choice
				`	"Am I also invited for the dinner?"`
				`	"Why do you need me to escort the ship?"`
					goto internal
			label "invited"
			`	"I'm sorry, but you are not invited. This dinner is only for Southbound Shipyards top-level management and representatives of the <planet> government.`
			label "internal"
			`	"Normally we'd look internally to satisfy any escort needs, that's true. But we suspect there is a mole in our organization spying for Syndicated Shipyards. Going externally is safer in this case, and you came recommended when we searched through the list of captains available on short notice. You will be paid well for your time. Will you help us?"`
			choice
				`	"Sure, I'll help you."`
					accept
				`	"Sorry, I don't have time to help you."`
					decline
	on visit
		dialog `You land on <planet>, but the Testament hasn't caught up with you yet. Better take off and wait for it to appear in this system.`
	on complete
		dialog
			`You wait for the Testament to land, but it remains in orbit. There is no response to your hails. Maybe you should take off and investigate.`

mission "Hauler VI cargo prototype 2"
	name "Escort Hauler prototype to <planet>"
	description "Escort the <npc> to <destination> to deliver cooked fish dishes to a streetfood festival."
	source "Skymoot"
	destination "Zug"
	landing
	to offer
		has "Hauler VI cargo prototype 1: done"
	npc accompany save
		government "Merchant"
		personality escort timid
		ship "Hauler III" "SB-Labs Testament"
	on enter
		dialog
			`You take off and try to contact Veronica, but you receive an angry message: "Why were you trying to contact me? Does everyone need to know that we're here?"`
			`	She adds, "The cooling failed and the sushi nearly cooked. Let's go to the Southbound Shipyards on <destination> instead, then we can save face by claiming that we were in time for the dinner, but on the wrong planet due to some miscommunication. We might even be able to hide all evidence of the overheating by giving away the sushi as fish dishes on a streetfood festival."`
	on visit
		dialog `You land on <planet>, but the Testament didn't catch up with you yet.`
	on complete
		dialog
			`This time the Testament appears to be landing right behind you, but the ship flies away at full thrust just before touching the landing pad. You receive another message: "The Sushi completely burned. We cannot be seen near the festival or near the shipyard with this burned sushi! Our new destination is the waste processing plant at Longjump."`

mission "Hauler VI cargo prototype 3"
	name "Escort Hauler prototype to waste plant"
	description "Escort the <npc> to <destination> to deliver charred food waste to a waste-processing plant."
	destination "Longjump"
	landing
	to offer
		has "Hauler VI cargo prototype 2: done"
	npc accompany save
		government "Merchant"
		personality escort timid
		ship "Hauler III" "SB-Labs Testament"
	on visit
		dialog `You land on <planet>, but the Testament didn't catch up with you yet.`
	on complete
		payment 140000
		dialog
			`The Testament enters the planet's atmosphere at high speed and lands somewhat uncontrolled near a waste processing plant. The cargo hold is glowing red hot and some areas in the cargo hold appear to be on fire.`
			`	Veronica disembarks, walks over to you, and apologizes for the difficult trip. She explains that the cooling systems failed, causing the sushi calamity you experienced during the multiple legs of your journey.`
			`	You are paid <payment> and she asks you not to talk about this escort job to anybody. You leave the docks quickly in order to escape the horrible smell of overheated fish that is coming from Veronica and her ship.`



mission "Antibiotics To South"
	name "Antibiotics shipment to <planet>"
	description `Deliver <cargo> to <destination>. Payment is <payment>. Expect attacks from a pirate ship known as the "Australis."`
	minor
	source
		attributes "medical"
		not attributes "south" "rim"
		near "Sol" 100
	destination
		attributes "south"
	to offer
		"combat rating" > 10
		"armament deterrence" > 2
		random < 5
	cargo "antibiotics" 25 2 .05
	
	on offer
		conversation
			`As you wander around the spaceport, you spot a well-dressed man who seems to be eyeing your ship. When you approach him, he turns to you and asks, "Is this your ship? I'm looking for someone in charge of a heavily armed fleet."`
			choice
				`	"It is. Why?"`
				`	"Sorry, I think you're mistaken."`
					decline
			`	The man begins to explain himself. "I'm arranging a shipment from a pharmaceutical plant here on <origin> to <destination>. Specifically, <cargo>. I'm sure you're aware of the fact that they're in very high demand in the south, so we have a trade deal with that planet. Unfortunately, <commodity> are in even higher demand in pirate territory, so the last two merchants I've sent down there have been attacked by pirate ships. My company won't give the budget for an escort, so anyone I send down there has to be alone. Fortunately, I do have the budget for a high-risk contract, so if you can take one of these shipments to <destination>, I can arrange a payment of <payment>. Does this sound fair so far?"`
			choice
				`	"Sure, but do you know anything about these pirates?"`
				`	"No thanks, that sounds too risky for me."`
					decline
			`	He seems to have anticipated this question, and quickly responds by saying "Oh, it's mostly just opportunistic raiders, much like the ones you've probably already seen a lot of down there. Pretty sure a ship like this one will make those guys hesitant enough. The problem is a modified medium warship called the <npc>. It's faster than a Bounder and persistent beyond any reasonable measure. Which is, of course, why I'm talking to you. There is no way you're going to avoid a fight with it. However, I think your ship is a match for it. So, is this acceptable?"`
			choice
				`	"Of course."`
				`	"No thanks, that sounds like too much of a risk."`
					decline
			`	"Thank you very much, Captain," he says. "I'll take care of everything else from here."`
				accept
	npc
		government "Bounty Hunter"
		personality nemesis heroic disables harvests plunders
			confusion 20
		system
			distance 2 3
		ship "Marauder Manta (Engines)" "Australis"
	
	on visit
		dialog phrase "generic cargo on visit"
	on complete
		payment
		payment 20000
		dialog phrase "generic cargo delivery payment"



mission "Pirate Duel"
	name "Fight at Umbral"
	description `Head as quickly as you can to the Umbral system, where you will duel with a small militia vessel named the Esca. After fighting, go to <destination> to follow up.`
	minor
	deadline 5 1
	source
		near "Tarazed" 1 5
		government "Republic" "Free Worlds"
	waypoint "Umbral"
	destination "Wayfarer"
	
	to offer
		"combat rating" > 20
		"combat rating" < 400
		random < 35
		not "ships: Medium Warship"
		not "ships: Heavy Warship"
		not "ships: Heavy Freighter"
		"ships: Light Warship" + "ships: Light Freighter" + "ships: Transport" + "ships: Interceptor" == 1
	
	on offer
		conversation
			`While you are walking around the spaceport, you accidentally bump into a sturdily-built man. "Oh, I'm sorry," he responds in a gruff voice. When he takes a closer look at you, his expression changes to shock. "Oh! You're Captain <last>!"`
			choice
				`	"How did you know my name?"`
					goto offer
				`	"I don't know who you're talking about."`
			`	The man's expression changes to one of slight disappointment. "Oh. I see." He walks away without another word.`
				decline
			label offer
			`	"I happen to take an interest in young pioneering privateers, and your performance, even in a small vessel like the <ship>, has impressed me greatly. I'll tell you more if you let me take you somewhere."`
			choice
				`	"Sure, I'll follow."`
					goto follow
				`	"Where are you taking me?"`
			`	The man chuckles nervously. "Just to somewhere more private. Don't worry, I won't bite."`
			choice
				`	"Fine, I'll go."`
				`	"I still don't buy this. I'm out."`
					decline
			label follow
			`	You follow the man into a series of winding alleyways, keeping your eyes alert for any danger. After a while, the man stops. "I suppose I can tell you more about myself now. I... am the leader of the local militia, and I believe that, considering your proficiency in piloting smaller craft, you would be a great candidate to join our team. However, there is a test you must pass. I will use one of our smaller ships in our fleet, the Esca, to challenge you to a duel in the system of Umbral. If you manage to disable me, go to our base in Wayfarer, and I'll let you join."`
			choice
				`	"What sort of vessel is the Esca?"`
					goto vessel
				`	"Why did you need to bring me to here? Couldn't you have made this offer in the spaceport?"`
			`	The man hesitates for a moment. "Well, being in the open when admitting that you're the leader of the ragtag that hunts down pirates in a potentially pirate-infested spaceport isn't a good idea. You can't ever be too sure about who's listening.`
				goto end
			label vessel
			`	The man hesitates for a moment. "Oh, just some low-end Southbound Shipyards light warship. Nothing to worry about for a captain like you.`
			label end
			`	"Well, I better be going now. Meet me at Umbral as fast as you can if you want to take up my challenge." The man walks away, leaving you to your own devices.`
			choice
				`	(Ready my ship for the battle with the Esca.)`
					accept
				`	(Ignore the invitation.)`
					decline
	
	on accept
		"reputation: Independent (Killable)" = 10
	
	on enter
		dialog `When you take off, you run a quick scan on all other ships that are taking off. You see no sign of the Esca. Maybe it's already waiting for you at Umbral.`
	on enter "Umbral"
		"reputation: Independent (Killable)" = -1000
		conversation
			`When you enter Umbral, you continue to see no sign of the Esca. Suddenly, an alarm rings out as your sensors detect that a pirate Vanguard has entered the system alongside you. Before you can respond, your ship intercepts a hail, and it opens communication.`
			`	The voice of the alleged captain of the Esca shouts out towards you. "Ho ho ho! Did you really think that I was the leader of the militia? Well, considering that you're here, I suppose you did. And now you'll pay for your mistake! Don't bother trying to call for help either, the militia don't patrol this system!"`
			`	The Vanguard powers up its weapons.`
	
	npc kill
		government "Independent (Killable)"
		personality heroic vindictive unconstrained launching
			confusion 20
		ship "Vanguard (Plasma Slow)" "Anglerfish"
		dialog `The Anglerfish and the "captain of the Esca" have been destroyed. You consider going back to Wayfarer to see if you can grab some sort of reward for your effort.`
	
	on complete
		"reputation: Independent (Killable)" = 10
		payment 250000
		conversation
			`When you land on Wayfarer, you look up bounties and wanted pirate documents, searching for any mention of the Anglerfish and the Esca. Eventually, you find a bounty for the destruction of the Anglerfish.`
			choice
				`	(Take the bounty money.)`
					goto end
				`	(Read more about the bounty.)`
			`	You decide to read more of the bounty documents. It appears that the pirate that you killed was Enrico Snake, a pirate that mainly dealt in cargo smuggling. However, he also had a curious tick of hunting aspiring privateers by luring them to Umbral, where he easily took them out with his superior ship.`
			label end
			`	You head to the local authorities, and show them your combat logs of your fight against the Anglerfish. They pay you <payment> for your effort.`

ship "Vanguard" "Vanguard (Plasma Slow)"
	outfits
		"Plasma Cannon" 7
		"Heavy Anti-Missile Turret"
		"Fusion Reactor"
		Supercapacitor
		"D14-RN Shield Generator"
		"Fuel Pod" 5
		"Small Radar Jammer" 2
		"Interference Plating" 4
		"Cargo Expansion" 3
		"Laser Rifle" 11
		"X3700 Ion Thruster"
		"X3200 Ion Steering"
		"Scram Drive"



mission "Earth Retirement"
	name "Retired Family to Earth"
	description "Transport two seniors to <destination>, where they plan to retire. They can only promise you <payment>."
	minor
	source
		attributes paradise
	destination "Earth"
	to offer
		random < 15
	passengers 2
	
	on offer
		conversation
			`As you wander through the spaceport, you see an elderly man and woman sitting on a bench, talking about something that seems to be causing them some amount of stress.`
			choice
				`	(Ask them what the problem is.)`
				`	(Ignore them.)`
					decline
			`	You inquire as to what's troubling them, and the woman begins telling you her life's story. "We were yard workers here on <origin> for nearly fifty years, but we're both starting to get too old for our jobs. So, we've made the hard decision to retire. We've already chosen a location on the best place we could afford, which... well, happened to be on Earth, so Charles and I are looking for someone to transport us. Oh, where are my manners? I'm Donna. Pleased to meet you."`
			`	Donna was clearly looking for someone besides her husband to talk to, but Charles begins to frown. "I suppose you could put it like that."`
			`	"Is that wrong?" Donna replies anxiously, bracing for the response.`
			`	The man's look of resignation starts to turn to one of anger. "Of course it's wrong. We've spent our whole lives working for these spoiled brats, and what do we get in return? We get dumped on Earth like we're dead weight!"`
			`	"I know you're upset about this," interrupts Donna, "but just getting angry isn't going to change anything!" Charles remains silent for a long time, and then mutters a reluctant apology.`
			`	Donna talks to you again. "I'm sorry about that. As you can tell, we're under a lot of stress right now. I can tell that you're a star captain. Can you help take us to Earth? We don't have a lot of money, but we'll be glad to pay <payment>."`
			choice
				`	"I can handle two passengers."`
				`	"I'm sorry, but I'm not headed to Earth right now."`
					decline
			`	You show Charles and Donna to their bunks, and they both thank you in advance.`
				accept
	
	on visit
		dialog phrase "generic passenger on visit"
	on complete
		conversation
			`Once you land on Earth, Donna and Charles pick up their belongings and start to leave your ship. Before he leaves, Charles stops and takes out a large clump of credit chips. "Here you go," he mutters. "I hope your life goes better than ours has."`
			choice
				`	"Thank you. I hope you have the best of luck on Earth."`
					goto payment
				`	"You can keep those. You sound like you need them more than I do."`
					goto reject
			
			label payment
			action
				payment 2000 80
			`	As you count up the large clump of credits you were handed (the sum comes out to <payment>), they slowly make their way to the train station. Presumably, their new apartment is far from here.`
				accept
			label reject
			`	Charles looks surprised for a moment, and then, for the first time you've seen, he smiles. "Thank you, Captain <last>. I wish there were more people like you in the Paradise Worlds."`
			`	You wish the couple the best of luck on Earth, and they slowly make their way to the train station. Presumably, their new apartment is far from here.`



mission "Spacediving professionals"
	job
	repeat
	name "Spacediving at <planet>"
	description "Head to <destination> with <bunks> professionally equipped skydivers and drop them from the edge of space. They've agreed to pay <payment> when they land."
	passengers 5 10
	source
		government "Republic" "Free Worlds" "Syndicate" "Neutral" "Independent"
	destination
		distance 1 7
		government "Republic" "Free Worlds" "Syndicate" "Neutral" "Independent"
		not attributes "station" "research" "moon"
	to offer
		random < 14
	on visit
		dialog phrase "generic passenger on visit"
	on complete
		payment 120000
		dialog "As you descend through the upper atmosphere, the skydivers jump from your ship, spectacularly diving until they open their parachutes and land safely near the spaceport. You collect your payment of <payment>."



mission "Spacediving professionals accident"
	job
	repeat
	name "Spacediving at <planet>"
	description "Head to <destination> with <bunks> professionally equipped skydivers and drop them from the edge of space. They've agreed to pay <payment> when they land."
	"apparent payment" 120000
	passengers 5 10
	source
		government "Republic" "Free Worlds" "Syndicate" "Neutral" "Independent"
	destination
		distance 1 7
		government "Republic" "Free Worlds" "Syndicate" "Neutral" "Independent"
		not attributes "station" "research" "moon"
	to offer
		"Spacediving professionals: done" > 7
		random < 2
	on visit
		dialog phrase "generic passenger on visit"
	on complete
		dialog "As you descend through the upper atmosphere, the skydivers jump from your ship, spectacularly diving until they try to open their parachutes. Some of the parachutes open only partially and part of the team suffers an uncontrolled hard landing. Medical teams respond quickly, but the skydivers are too preoccupied with their injured teammates to pay you the credits they owe you."



mission "Spacediving professionals disaster"
	job
	repeat
	name "Spacediving at <planet>"
	description "Head to <destination> with <bunks> professionally equipped skydivers and drop them from the edge of space. They've agreed to pay <payment> when they land."
	"apparent payment" 120000
	passengers 5 10
	source
		government "Republic" "Free Worlds" "Syndicate" "Neutral" "Independent"
	destination
		distance 1 7
		government "Republic" "Free Worlds" "Syndicate" "Neutral" "Independent"
		not attributes "station" "research" "moon"
	to offer
		has "Spacediving professionals accident: done"
		random < 1
		credits >= 5000000
	on visit
		dialog phrase "generic passenger on visit"
	on complete
		payment -200000
		dialog "As you descend through the upper atmosphere, the skydivers jump from your ship. Some minutes into the jump disaster strikes; the skydivers start moving in an uncontrolled manner. It's unclear if the spacesuits or the oxygen supplies were at fault, but it looks unlikely that any of the skydivers makes it safely to the ground. Authorities investigate the incident and although they don't find serious wrongdoings on your part, they still fine you <payment> for enabling such a dangerous and deadly act."



mission "Spacediving amateurs"
	job
	repeat
	name "Spacediving at <planet>"
	description "Head to <destination> with <bunks> poorly equipped skydivers and drop them from the edge of space. They've agreed to pay <payment> when they land."
	"apparent payment" 120000
	passengers 5 10
	source
		government "Republic" "Free Worlds" "Syndicate" "Neutral" "Independent"
	destination
		distance 1 7
		government "Republic" "Free Worlds" "Syndicate" "Neutral" "Independent"
		not attributes "station" "research" "moon"
	to offer
		"Spacediving professionals: done" > 3
		random < 5
	on visit
		dialog phrase "generic passenger on visit"
	on complete
		payment 30000
		dialog "As you descend through the upper atmosphere, you inform your skydivers that it's time to jump. However, after being able to see the distances and atmospheric conditions involved, all of them are far less keen on the idea than when you first picked them up. You bring them down to the landing pad, and they pay you a meager <payment> before hopping off."


mission "Human to Hai Space - No Contact"
	minor
	source
		government "Republic" "Syndicate" "Free Worlds"
		attributes "tourism" "urban"
	to offer
		random < 2
		not "First Contact: Hai: offered"
	on offer
		conversation
			`	A young man carrying luggage approaches you. "You look like a knowledgeable captain," he says. "In all your travels, have you ever heard tell of any... intelligent rodents?"`
			choice
				`	"What are you talking about?"`
					goto confused
				`	"What, like in a zoo?"`
					goto confused
				`	"Are you high?"`
			`	"No, I want to go to the high-" He stops once he realizes you have no idea what he's talking about. "Oh, never mind then," he says, with a note of disappointment in his voice. As he leaves, you can't help feeling like you were missing some context.`
				decline
			label confused
			`	"Oh, never mind then," he says, with a note of disappointment in his voice. As he leaves, you can't help feeling like you were missing some context.`
				decline


mission "Human to Hai Space"
	minor
	description "Bring a human passenger to <destination> in Hai space."
	source
		government "Republic" "Syndicate" "Free Worlds"
		attributes "tourism" "urban"
	destination "Greenwater"
	to offer
		random < 10
		has "First Contact: Hai: offered"
		not "Human to Hai Space - No Contact: offered"
	on offer
		conversation
			`	A young man carrying luggage approaches you. "You look like a knowledgeable captain," he says. "In all your travels, have you ever heard tell of any... intelligent rodents?"`
			choice
				`	"You mean the Hai? You'll have to go up north for that."`
					goto hai
				`	"Ah, I think I know of some large squirrels to the north of here."`
					goto hai
				`	"What are you talking about?"`
			`	"Oh, never mind then," he says, with a note of disappointment in his voice. You feel good knowing that you are helping to keep the Hai's existence a secret in human space. Better safe than sorry.`
				decline
			
			label hai
			`	"If that's the case, could you bring me to <destination>? I'll give you <payment>."`
			choice
				`	"Alright, I'll take you there."`
					accept
				`	"Sorry, I'm too busy right now."`
					decline
				`	"Why would you want to go all the way out to <planet>?"`
			`	"I have family there," he says. "I came out here to do some traveling and see a bit of human space, but now I have to get back home. You see, I was born on <planet>, and this is my first time out of the wormhole."`
			choice
				`	"Really? How did you like human space?"`
					goto travel
				`	"You've never been to human space before?"`
			`	"Nope, first time! I've never been so far from home before. Now that I think about it, I probably should've arranged transport back to Hai space beforehand. You wouldn't believe how hard it is to find a captain here that knows about the Hai. I had to ask about six others until I found you. They all thought I was crazy, talking about meeting giant squirrels." He laughs and shakes his head. "So anyways, would you be willing to take me to <destination>?"`
				goto decision
			
			label travel
			`	"It was quite the trip! It's a bit odd to see only humans around, and I had to be careful to not mention where I was from. But it was definitely worth it! I got to see Earth, Skymoot, Chiron, and so many other beautiful planets. Seeing human culture with my own eyes was an eye-opening experience, although some of the places there were less... clean than I expected. I was almost robbed on Earth; I'm not used to pickpockets back home. Perhaps human space isn't as safe as Hai space, but I still don't regret coming here. It's about time for me to go back, though."`
			
			label decision
			choice
				`	"Alright, I'll take you there."`
					accept
				`	"Sorry, I'm too busy right now."`
					decline
	on complete
		payment 9000
		conversation
			`During the trip, you learn that your passenger is named Benjamin. He gets off your ship, thanks you, and gives you your payment of <payment>. Benjamin then walks over to greet a group of Hai, who embrace him and start talking in a mix of the human and Hai languages.`
			choice
				`	(Leave.)`
					decline
				`	"That's your family?"`
			`	The man looks at you. "I'm adopted," he says. One of the Hai notices your confusion, and chitters. "Ah, you have not seen a human-Hai family, have you? Perhaps it is strange, but we are happy together nonetheless. Thank you for transporting our son safely."`
			choice
				`	"I didn't mean to be rude, I just didn't know that Hai adopted humans here."`
				`	"No problem, I hope you enjoyed the trip."`
			`	After thanking you once again, they walk off. As they leave, you overhear Benjamin talk to his family about his trip. "They had so many kinds of food there, it was delicious! Although I did get homesick for pickled acorns..."`



mission "Mafia Extortion"
	minor
	source
		government "Pirate"
	on accept
		payment -200000
		fail
	to offer
		random < 2
		credits >= 2000000
	on offer
		conversation
			`A man in a tailored suit, sunglasses, shiny shoes, and green hair approaches you. "Hey, that's a very nice ship you have there. Would be a shame if anything happened to it."`
			`	You notice that he is missing a finger on each hand.`
			choice
				`	"Thank you. My name is <first> <last>. To whom do I have the pleasure of speaking?`
					goto nameless
				`	"Yes, I'm very happy with my ship."`
					goto specifics
				`	"What should I be afraid of happening to my ship?"`
					goto specifics
				`	"You sound like one of those Mafia goons."`
					goto mafia
				`	"Are you trying to extort me?"`
					goto mafia
				`	"Yes, it helps me transport goods for some of the most dangerous people on this planet."`
					goto unnerved
				`	"I don't have time to talk."`
					goto funeral
			label nameless
			`	The man snorts. "Wow, telling everybody you meet your full name. That totally won't end up painting a huge target on your head if said name has a bounty on it. But I digress."`
			choice
				`	"What should I be afraid of happening to my ship?"`
					goto specifics
				`	"You sound like one of those mafia goons."`
					goto mafia
				`	"Are you trying to extort me?"`
					goto mafia
			label specifics
			`	The man responds, "Well, a fleet of unfriendly ships in this system might blow you to pieces when you take off. It's been known to happen from time to time."`
			choice
				`	"Ha, business as usual around here."`
					goto unconcerned
				`	"Are you trying to extort me?"`
					goto mafia
				`	"And you have a way to prevent this from happening?"`
					goto mafia
				`	"And you're the local goon who takes bribes to keep such ships docked?"`
					goto mafia
				`	"That would be unfortunate. I run jobs for some of the most dangerous people on this planet, and they wouldn't be happy if that happened."`
					goto unnerved
				`	"I really don't have time to talk to you."`
					goto funeral
			label unconcerned
			`	The man responds, "Maybe you want to improve that situation?`
				goto donation
			label mafia
			`	The man acts shocked by your remark. "No way! I'm just a simple man walking around the spaceport and helping people out. You would be wise to listen to locals with experience, especially in dangerous places like this."`
			label donation
			`	"If you care about safety, then I could make a donation to the System Safety Foundation on your behalf. 200,000 credits really goes a long way around here."`
			choice
				`	(Pay 200,000 credits.)`
					goto payup
				`	"How can I be sure the money is spent well?"`
					goto impatient
				`	"Sorry, I already made a donation to the 'Security Support Fund' earlier today, and I don't donate twice in one day."`
					goto impatient
				`	"I've already heard enough, I'm going to talk to the authorities."`
					goto nextsteps
				`	"And what dangers should I be afraid of?"`
					goto impatient
				`	"Listen, I see that you're missing a finger on each hand. You look like a goon, and not a very successful one."`
					goto unnerved
			label impatient
			`	The man sounds annoyed. "Listen, I don't have all day to talk! Are you going to pay or not?!"`
			choice
				`	(Pay 200,000 credits.)`
					goto payup
				`	"I don't trust you. You aren't getting any money from me."`
					goto funeral
				`	"I've heard enough, I'm going to talk to the authorities."`
					goto nextsteps
				`	"Listen, I see that you're missing a finger on each hand. You look like a goon, and not a very successful one."`
					goto unnerved
			label funeral
			`	The man responds "Your funeral, not mine," and turns away from you.`
				goto walksaway
			label nextsteps
			`	"Look, that's not a smart move. Most of them are in on it anyway."`
			label walksaway
			`	The man walks away. You consider what to do next.`
			choice
				`	(Shrug off the whole thing and take no further action.)`
					decline
				`	(Find the closest thing to a police force that this planet has.)`
					goto police
				`	(Go to a bar and ask for whoever is in charge.)`
					goto bar
			label police
			`	It's not long before you find the ruins of what used to be a police station... you think. The building has been thoroughly destroyed, hopefully not while anybody was inside.`
			choice
				`	(Go to a bar and ask for whoever is in charge.)`
					goto bar
				`	(Shrug off the whole thing and take no further action.)`
					decline
			label bar
			`	You walk towards the closest bar, but stumble into the green-haired man that you just had a conversation with.`
			`	He looks surprised and asks, "Were you going to rat me out to the local boss?"`
			choice
				`	"What an excellent idea! Yes, I'll just do that."`
				`	"What I'm going to do is none of your business."`
				`	"Don't worry, I'm just taking a walk."`
			label unnerved
			`	The man is starting to act a bit nervous. "Sorry I bothered you. Can we forget this happened?"`
			choice
				`	"Well, conversations like this are hard to forget."`
					goto cornered
				`	"Nice scam you have running here. Would be a shame if somebody told the local godfather about it."`
					goto payback
				`	(Agree.)`
					goto zerodeal
			label cornered
			`	"Well, what do you want? Do I have to do something for you?"`
			choice
				`	"No, let's just forget it happened."`
					goto zerodeal
				`	"Compensation for the time that you've wasted would be excellent."`
			label payback
			`	A bead of sweat travels down the man's face as he asks, "How many credits do you need to just forget this whole conversation happened?"`
			choice
				`	"100,000,000."`
					goto panicking
				`	"1,000,000."`
					goto much
				`	"200,000."`
					goto much
				`	"50,000."`
					goto much
				`	"5,000."`
					goto counterdeal
				`	"2,000."`
					goto counterdeal
				`	"1,000."`
					goto counterdeal
				`	"I don't need your credits, just forget it."`
					goto zerodeal
			label zerodeal
			`The man walks away without saying a word.`
				decline
			label much
			`	"That's too much! 2,389 credits is all I have. Would that be enough?"`
			choice
				`	"Sure."`
					goto counterdeal
				`	"No way, I want a lot more."`
					goto panicking
			label counterdeal
			`	The man hands you a credit chip, nods and walks away. You pocket the chip quickly, more ready to be done with this neighborhood than you want to visibly show.`
			`	A few minutes later you reach into your pocket for the chip... to find it missing. Looks like even a hardened captain like you isn't immune to being pickpocketed on a planet like this.`
				decline
			label panicking
			`	The man starts panicking and clumsily reaches into his jacket, maybe to get some money, but more likely reaching for a gun.`
			choice
				`	(Try to calm down the man.)`
					goto draws
				`	(Mock the man further.)`
					goto draws
				`	(Draw my sidearm and shoot the man.)`
					goto shoot
			label draws
			`	The man manages to draw a weapon! You brace for impact, but after a few seconds of waiting, you realize his weapon is only making a clicking sound when he tries to shoot.`
			choice
				`	"Ha, ha, you really are a failure of a goon."`
				`	(Draw my sidearm and shoot the man.)`
					goto shoot
			`	As you finish talking, you see a flash of light come from the muzzle of the man's weapon as a bullet hits you between the eyes. You die almost instantly, but you do have a few microseconds to reflect on the wisdom of mocking a man that is trying to fire a gun at you.`
				die
			label shoot
			`	Your bullet hits the man right between the eyes; he dies instantly, and a crowd starts to form around you.`
			`	Most bystanders are surprised, but you also notice an angry sentiment brewing in the (not unarmed) crowd. It might be wise to leave quickly.`
			choice
				`	(Run towards my ship and leave immediately.)`
					goto leave
				`	(Put away my sidearm and pretend nothing happened.)`
			`	You walk away nonchalantly, but you don't get far before multiple laser blasts slice through you.`
				die
			label leave
			`	You make it to your ship alive and depart under a rain of bullets and laser-weapons fire. This is a pirate planet so there are unlikely to be any lasting consequences, but you might want to stay away for a few days.`
				flee
			label payup
			`	The man takes your credits, responds with a brief "Thank you," and walks away.`
				accept



mission "Street Swindle"
	minor
	source
		government "Free Worlds" "Republic" "Syndicate"
		attributes "urban"
	on accept
		payment -6000
		fail
	to offer
		random < 4
		credits >= 10000
	on offer
		conversation
			`You see a small crowd beginning to gather on a street corner. A man in a flamboyant striped suit and matching hat calls, "Come here! Come here! Come see the marvelous magician Mistress Marionette corral the crowded crossroads with her extravagant schemes!"`
			choice
				`	(Check it out.)`
					goto observe
				`	(Ignore it.)`
					decline
			label observe
			`	You join them. A woman in similarly fancy garb sits behind a table, swiftly shuffling three cups before a hulking man. The announcer continues, "For our new guests, the chosen challenger's chance approaches! The current buy-in bet was 7000 credits; yes, we play with the big money here! Double or nothing, bet your bet: are you a player or a puppet?"`
			`	The cups stop. After a brief pause, the man points to the cup on the right.`
			choice
				`	(Watch what happens.)`
					goto continue
				`	"You know these things are scams, right?"`
			`	You try to warn him, but someone in the crowd shushes you. He doesn't hear.`
				goto continue
			label continue
			`	"Are you certain in your choice?" the magician asks. "Once you-"`
			`	"Yes, I'm certain," the man interrupts. He draws 7000 credits and tosses them on the table. The magician lifts the cup, and a small red ball rolls from beneath. "And the first challenger proves to be a player!" the announcer says, mustering enthusiasm as the magician counts 14,000 credits to pay the man. "Let us find a new challenger! The next buy-in is a mere 400 credits; if you haven't played before, now's the time to test your skill!"`
			choice
				`	"I'd like to give it a try." (Bet 400 credits).`
					goto firstgameplay
				`	(Wait and watch.)`
					goto firstgamewatch
				`	(Walk away.)`
					decline
			label firstgamewatch
			`	A short woman volunteers. The game progresses in a similar manner; by the end, you are certain the ball is underneath the center cup. Sure enough, the woman chooses that cup, and she walks away 400 credits richer.`
			`	"The next buy-in is a larger prize!" the announcer calls after her before turning to address the crowd. "Six thousand credits, only for the proudest of players." The magician shakes her head softly, frowning at the cups.`
			choice
				`	"I'll do it!" (Bet 6000 credits).`
					goto secondgameplay
				`	(Continue watching.)`
					goto secondgamewatch
				`	(Walk away.)`
					decline
			label firstgameplay
			`	You pay 400 credits and sit across from the magician. "Double or nothing, bet your bet!" the announcer repeats. "Are you a player or a puppet?"`
			`	The magician places the ball beneath the center and begins moving the cups. This one seems faster, but that might just be from the pressure. You keep your eyes trained on the cup as it shifts back and forth, around in circles, and occasionally remains untouched. By the end, you're pretty sure it's in the center cup.`
			`	"What's your choice?" the magician asks, smirking.`
			choice
				`	"Left."`
					goto wrong
				`	"Center."`
					goto correct
				`	"Right."`
					goto wrong
			label wrong
			`	"Better luck next time," she says as she reveals your incorrect choice. The ball was in the center; you feel silly for not going with your gut.`
			`	"The next buy-in is a larger prize!" the announcer calls. "Six thousand credits, reserved for the most daring. As the previous player, you have first priority."`
			action
				payment -400
			choice
				`	"Let's go again."`
					goto secondgameplay
				`	"I think I'm done."`
					goto secondgamewatch
			label correct
			`	She asks if you're sure, and you stick with your gut. With a grimace, she lifts the cup to reveal the ball and counts out your winnings. "And the player prevails!" the announcer says. "Earning a small bounty. But wait: the next buy-in is bigger yet! Six thousand credits, reserved for the most daring. As the previous player, you have first priority."`
			action
				payment 400
			choice
				`	"Let's go again."`
					goto secondgameplay
				`	"I think I'm done."`
					goto secondgamewatch
			label secondgameplay
			`	You place your 6000 credit bet on the table, and the game begins. The pattern is slightly longer, but once the magician's hands stop, you feel like the ball lies beneath the left cup.`
			choice
				`	"Left."`
					goto left
				`	"Center."`
					goto center
				`	"Right."`
					goto right
			label left
			`	With a grin, she reveals the left cup, and it's... wrong! "Nice try," she says, pocketing your money. "It is a bit tricky."`
			`	"Well, that's all for today, folks!" the announcer says as you realize you've been conned. Worse still, after they pack up and leave, you notice that the first winner walks away beside them.`
				accept
			label center
			`	With a raised eyebrow, she reveals the center cup. It's... wrong! "Nice try," she says, pocketing your money. "That one was a bit tricky."`
			`	"Well, that's all for today, folks!" the announcer says. As they pack up and leave, you notice that the first winner walks away beside them.`
				accept
			label right
			`	With a raised eyebrow, she reveals the right cup. It's... wrong! "Nice try," she says, pocketing your money. "That one was a bit tricky."`
			`	"Well, that's all for today, folks!" the announcer says. As they pack up and leave, you notice that the first winner walks away beside them.`
				accept
			label secondgamewatch
			`	Sensing that something's up, you decide to watch the next game. A sprightly young fellow confidently hands over 6000 credits; when the cups stop, you feel like the ball is under the left one. The boy points to it; with a grin, the magician reveals the left cup, and it's... wrong! "Nice try," she says, pocketing the shocked boy's money. "It is a bit tricky."`
			`	"Well, that's all for today, folks!" the announcer says. You're glad you avoided the con. As they pack up and leave, you notice that the first winner walks away beside them.`
				decline



mission "Thrall Emigration"
	name "<origin> Emigration"
	description "Transport a family from <origin> to <destination>, where they hope to find better employment. They cannot pay you."
	minor
	source "Thrall"
	destination "Delve"
	to offer
		random < 50
	passengers 2
	on offer
		conversation
			`By the edge of the spaceport at night, you see a thin, sweaty man turn away from a pilot, disheartened. You make eye contact, and he begins hurrying over to you.`
			choice
				`	(Wait for him.)`
				`	(Walk away quickly.)`
					decline
			`	"Excuse me! Are you a pilot?" Without waiting for a response, he continues, "I need to go to the Syndicate. I work all day picking cotton with these hands, but my family's still starving. We can't afford transport..."`
			`	You can barely understand him through his accent. The man's teeth look worse than his clothes, and his breath makes you step back. His eyes implore you.`
			choice
				`	"I might be able to help you. What planet do you need to reach?"`
				`	"I'm sorry, I only transport for pay."`
					goto disappointment
			`	His eyes brighten with hope. "Oh! I, I heard some people are going to <planet> to be miners. They hire folk like us. I, if you could get me, and my wife and our two sons there, I'd praise you to the high stars. You'd save our lives."`
			choice
				`	"I can take you, but no more."`
					goto separation
				`	"I'd be happy to offer you four transport."`
					goto offer
				`	"Sorry, I think this won't work out."`
					goto disappointment
			label separation
			`	"The two little ones are really small," he persists. "We can cramp together. You'll just notice two of us. I mean, some go themselves and send money back, but..."`
			`	He shakes his head. "My wife's already told me we need to stay together, and I agree. I can't leave. Please, nobody else has said yes."`
			choice
				`	"I guess I can find room."`
					goto offer
				`	"Sorry, but that's still too many. Have a nice day."`
					goto disappointment
			label offer
			`	"Oh, thank you, thank you!" he says, vigorously shaking your hand. "I'll get them fast, we can leave tonight! I'm Gaint, by the way." He quickly leaves to get them, turning back at least three times to tip his hat to you and make sure you haven't left.`
			`	Gaint's family arrives quickly. His wife, Mell, is carrying their infant child, and a toddler clutches her leg. His fingers look like a skeleton, and his eyes look like his dad's. "Thank you so much," Mell says as they enter your ship.`
				accept
			label disappointment
			`	You fend off a few more pleas before he understands it's hopeless and begins looking for someone else.`
				decline
	
	on visit
		dialog phrase "generic passenger on visit"
	
	on complete
		conversation
			`	As your ship enters <planet>'s cavernous spaceport, you can sense a mixture of hope and apprehension in Gaint and Mell. "Andrin talks too much," you overhear Gaint saying. "I didn't know it's all underground."`
			`	"We'll figure it out," Mell assures him. When they notice you're listening in, the conversation stops. Your ship lands, and the family collects their things to leave. They thank you again on their way out.`



mission "Spaceport Reminder Setter"
	landing
	invisible
	on offer
		"spaceport reminder year" = "year"
		"spaceport reminder month" = "month"
		fail

# Use of "00" at the start of the mission name is to make it offer only if no other missions have.
mission "00 Spaceport Reminder Resetter"
	minor
	invisible
	repeat
	to offer
		not "chosen sides"
		not "Spaceport Reminder: offered"
	on offer
		"spaceport reminder year" = "year"
		"spaceport reminder month" = "month"
		fail

mission "Spaceport Reminder"
	landing
	source
		government "Republic" "Free Worlds" "Syndicate" "Neutral" "Independent"
		not attributes "uninhabited"
	to offer
		not "chosen sides"
		"spaceport reminder year" + "spaceport reminder month" != 0
		"spaceport reminder year" * 12 + "spaceport reminder month" < "year" * 12 + "month" - 7
	on offer
		conversation
			`As soon as you touch down on <origin>, you step off your ship and head directly for the job board and trade hub, brushing past several locals on the way. The constant routine of interstellar commerce has been firmly drilled into your brain; you near unconsciously peruse the boards, trying to suss out the most profitable route.`
			`	You're caught off guard when you hear a voice behind you. "Hey, what's with all the rush, Captain?" You turn and see a dark-haired man in a faded green longcoat approaching you. "You seem awfully focused on getting off-world as soon as possible. Why not take a moment to look around? Admire the sights, try the local cuisine, maybe even talk to some of the people."`
			choice
				`	"Why should I do that?"`
				`	"I'm a spaceship captain; I don't have time to waste."`
				`	"Yes, I know already. I'll take my time later."`
					decline
			`	He tilts his head to the side. "You know, I'm a captain too. I know how quickly the luster of the galaxy can fade into the weekly grind if you wait for opportunity to come knocking. So why keep waiting? I'm sure you'll find something new to do in the spaceport."`
			choice
				`	"I'll be sure to check more spaceports in the future."`
					goto thanks
				`	"Nothing interesting happened the last time I checked a spaceport."`
				`	"Why should I listen to you? I can handle myself, thank you very much."`
					goto rebuff
			`	The captain sighs. "Yeah, it can feel a little pointless running up against the same loud-mouthed people all the time. But just because a spaceport doesn't have anything to offer one day doesn't mean that it'll never have anything worthwhile. Wait a while, and there might be something new."`
			choice
				`	"Alright, I'll try to check more spaceports."`
					goto thanks
				`	"And why should I believe you over my own experiences?"`
			label rebuff
			`	He raises his hand and holds it open on his chest. "I know that it's only my word against yours, but I promise that you won't regret checking the spaceport every time you're in town."`
			choice
				`	"Fine, I'll follow your advice."`
					goto thanks
				`	"I don't need your help."`
			`	A frown creeps onto the captain's face as he earnestly says, "Well, I'm sorry that my advice wasn't helpful. Good luck, Captain." He walks off, leaving you alone at the job board.`
				decline
			label thanks
			`	He pleasantly smiles and nods. "Well, I wish you the best in your travels." He walks away, leaving you free to explore the rest of <origin>'s facilities.`
				decline



mission "Fumbling Mugger Patch"
	landing
	invisible
	to offer
		has "Transport Workers B: done"
	on offer
		event "fumbling mugger timer" 60
		fail


event "fumbling mugger timer"


mission "Fumbling Mugger"
	name "Transport to <planet>"
	description "Bring a young woman who threatened you on <origin> to <destination>."
	minor
	source
		attributes "dirt belt"
	destination "Maker"
	passengers 1
	to offer
		random < 45
		has "event: fumbling mugger timer"
	on offer
		conversation
			`Your exploration of the spaceport leads you to a dark alley where the number of working lights are far outnumbered by the number of broken ones. The contents of steel bins lining the walls overflow onto the pavement, attracting swarms of flies to them. On the surfaces that are illuminated, you can see a mess of black scrawlings upon bare, cracked concrete, and the few windows present on the towering walls surrounding you are either boarded up or shattered. A dark crimson stains the bottom half of a broken window.`
			`	Suddenly, you feel a cold object pushed against your back as a woman speaks softly. "Hands where I can see them, Captain."`
			choice
				`	(Lift my hands up and slowly turn.)`
					goto peaceful
				`	(Spin around and fire.)`
				`	(Try a fancy acrobatic move and disarm the attacker.)`
					goto flip
			
			action
				set "fumbling mugger shot"
			`	You turn around as swiftly as you can as your hand grasps for your pistol. Due to surprise, or perhaps nervousness, the woman threatening you fails to fire the shotgun she's holding in the second you spend turning. You manage to land a shot, and your quarry falls while a cry escapes from her body. As you walk away, her body fades into the darkness, blending with the garbage bags around it.`
				decline
			
			label flip
			`	You push down as hard as you can with your legs while leaning backwards, rising to the lofty height of two feet above the ground. As you begin to fall back-first uncontrollably, cold metal digs into your spine. A gasp escapes from behind as you land on a soft body. You pick yourself up as fast as possible, and you end up face-to-face with your attacker. In the darkness, you pick out that she's wearing a black hoodie with a bandanna over her mouth, her back hunched over and feet placed apart. As you look down, you spot a sawed-off break-action shotgun held single-handed, the end of which is pointed at your abdomen. "Hands up now, Captain."`
			choice
				`	(Put my hands up.)`
					goto handsup
				`	(Draw my gun and fire.)`
			action
				set "fumbling mugger shot"
			`	You hand darts for your gun, and you somehow manage to aim and fire before the woman does. She collapses on the ground while a cry escapes from her body. As you walk away, her body fades into the darkness, blending with the garbage bags around it.`
				decline
			
			label peaceful
			`	You raise your arms and turn to face the woman. In the darkness, you pick out that she's wearing a black hoodie with a bandanna over her mouth, her back hunched over and feet placed apart. As you look down, you spot a sawed-off break-action shotgun held single-handed, the end of which is pointed at your abdomen.`
			label handsup
			`	"Very good, Captain," she says. "Now, I have a proposal for you. I need transport to <destination>. Take me there, and the both of us can forget this ever happened."`
			choice
				`	"And if I don't take you there?"`
				`	"Are you going to pay me?"`
					goto payment
				`	"Why do you want to go there?"`
					goto why
			
			`	She scoffs. "What do you think? How else might an encounter involving a gun pointed-"`
				goto fail
			label payment
			`	She scoffs. "Payment? If I wanted to pay you, I wouldn't be in this alley pointing-"`
				goto fail
			label why
			`	She scoffs. "All you need to know is that I've got a gun pointed-"`
			
			label fail
			`	The attacker's speech is interrupted by a click as her shotgun swings open. She takes a step back as her eyes widen with panic.`
			label choice
			choice
				`	(Threaten her with my gun.)`
					goto threaten
				`	(Shoot her.)`
			
			action
				set "fumbling mugger shot"
			`	Before she can move a muscle, you whip out your pistol and fire, watching as the woman collapses onto the ground with a cry. As you walk away, her body fades into the darkness, blending with the garbage bags around it.`
				decline
			
			label threaten
			`	You take out your gun and aim it at the woman's head. "Drop the gun," you say, "or I'll shoot."`
			`	She seizes up for a few moments, then she throws her shotgun away and raises her hands. "I'm, um, sorry about threatening you. Would you mind if the both of us just walked this off?"`
			choice
				`	"Why do you want to go to <planet>?"`
					goto why2
				`	"Get out of my sight, and I'll let you go."`
					goto freedom
				`	(Shoot her.)`
			
			action
				set "fumbling mugger shot"
			`	You pull the trigger and watch as the woman collapses onto the ground with a cry. As you walk away, her body fades into the darkness, blending with the garbage bags around it.`
				decline
			
			label freedom
			`	She nods her head and backs away from you, hands still held up. When she disappears around a corner, you holster your gun and walk back to a safer portion of the spaceport.`
				decline
			
			label why2
			`	The woman looks at you with a confused expression. "Huh? Why would you want to know that?"`
			`	"Just humor me for a moment," you reply.`
			`	She sighs. "A while ago, I was in a bad situation. My boyfriend had just moved to <planet> for employment, and I was to join him in a year. My father had other plans. He used my boyfriend's absence to justify marrying me into another, richer family. Wanted a chunk of their fortune, I suppose. I tried everying I could to convince him otherwise, but..." She looks down. "So I snuck off to the spaceport and got a merchant to transport me. She forced me to pay upfront, however, and as soon as we landed on <origin>, she kicked me out to make space for another set of passengers."`
			`	Her eyebrows furrow. "Wait, you're not planning to bring me to <planet> after what I've just done, are you?"`
			choice
				`	"I can take you there."`
				`	"I can't transport you."`
					goto decline
			`	"Really?" she says. "You realize that I can't pay you in any way, right?"`
			choice
				`	"You don't need to pay me."`
					goto accept
				`	"You can pay me later."`
				`	"Actually, I can't take you there without payment."`
					goto decline
			action
				set "Fumbling Mugger: future payment"
			label accept
			`	The woman's eyes light up. "I can't thank you enough for this." The two of you head out of the alleys and back to the landing pads, and you show her to an empty bunk on your ship.`
				accept
			
			label decline
			`	"I understand." She shuffles away with her head hung, and you head back to a brighter area of the spaceport.`
				decline
	
	on abort
		conversation
			`As you tell the woman about the change in travel plans, she sighs with resignation. "I suppose that I shouldn't expect anything after how I treated you." You recall that she doesn't even have a single credit to her name, and without any money, it is unlikely that she will survive for long.`
			branch poor
				"credits" < 15000
			choice
				`	(Wish her good luck.)`
					goto leave
				`	(Give her 15,000 credits before dropping her off.)`
					goto gift
			label poor
			choice
				`	(Wish her good luck.)`
			label leave
			`	She nods in response. "I'll try my best," she says solemnly as she prepares to depart your ship.`
				decline
			label gift
			action
				payment -15000
				set "gifted money to mugger"
				log `Was held up by a woman who wanted transport to Maker. Managed to gain the upper hand in the engagement, but decided to pay for her transport anyway.`
			`	She is almost incredulous at your gift. "I really can't thank you enough for helping me out." The two of you say your farewells as she gets ready to depart your ship.`
	
	on complete
		event "fumbling mugger followup timer" 365
		log `Was held up by a woman who wanted transport to Maker. Managed to gain the upper hand in the engagement, but decided to take her there anyway.`
		dialog `The hooded woman prepares to disembark your ship. Just before she steps off, she turns to look at you. "I'm sorry for threatening you back on <origin>, Captain. I'll try to find some way to repay you." She walks off into the bustling spaceport to find her lover.`


event "fumbling mugger followup timer"



mission "Laborer"
	minor
	name "Out of Work"
	description "A man down on his luck needs to get to <destination>. He has promised to send you payment as soon as he has it."
	passengers 1
	source
		government "Republic" "Free Worlds" "Syndicate" "Independent" "Neutral"
		attributes "mining"
	destination
		distance 1 100
		government "Republic" "Free Worlds" "Syndicate" "Independent" "Neutral"
		attributes "mining"
	to offer
		random < 15
	on offer
		conversation
			`Upon entering the spaceport, you see a young man in laborer's clothing is arguing with a woman in a flight suit.`
			choice
				`	(Go see what the laborer is arguing about.)`
				`	(Ignore them.)`
					decline
			`	The man is nearly shouting. "Lady, I'm not trying to low-ball you here! I don't have the money! That's the whole point!"`
			`	"I appreciate your conundrum," replies the woman, her voice clipped. "However, my policy is cash upfront. Good day."`
			`	She turns and walks away briskly, and the man slumps down into a chair.`
			choice
				`	"What was that all about?"`
				`	(Leave before he notices you.)`
					decline
			`	He gives you a once-over, and you see a spark of hope in his eyes. "You're a captain? Please, I need to get to <destination>. Work has dried up here, and I need a fresh start."`
			choice
				`	"What are you able to pay me?"`
					goto offer
				`	"Work dried up on the whole planet?"`
			`	"This planet is messed up. Everybody likes to talk behind your back. I did a job for one of the big mining companies here, but my boss had it out for me. Told everybody I did it wrong, even though they never gave me any training at all. Then he went and put me on the permanent record. So yeah, sooner I get off this dump, the better."`
			`	"What are you able to pay me?" you ask.`
			label offer
			`	His eyes drop. "I can pay you after I earn the money. I've just gotta get to <planet> to get work, and then I'll send the money. I just want to earn a living, same as anyone."`
			choice
				`	"Okay, I can take you to <planet>."`
					goto accept
				`	"How do I know you'll pay?"`
					goto question
				`	"Sorry, money up front."`
					goto decline
			label question
			`	"You don't trust me? Just keep walking, then, if you're gonna be like that."`
			choice
				`	"Sorry, money up front."`
					goto decline
				`	"Fine, I can take you to <planet>."`
			label accept
			`	"I'll be on board. There's no rush, honestly. I need a break from all this stress." He takes his luggage into your ship as you prepare for the trip.`
				accept
			label decline
			`	"I knew it. You're just like everyone else." He storms off, not waiting for a response.`
				decline
	on complete
		event "laborer payment" 400
		conversation
			`The worker you picked up from <origin> spent every possible moment of the voyage telling his story. He's had a tough life, full of unlucky setbacks, unfair treatment, and outright persecution from others. You stopped paying attention to what he was saying after a while as he went on for what felt like forever, often repeating himself.`
			`	Upon arriving, he carries his bags to the lowered ramp, then turns back before disembarking. "Thanks for the lift. You're one of the good ones, you know?"`
			choice
				`	"You're welcome. Better luck on this world."`
					goto luck
				`	"You have my bank address, right?"`
			`	He shoots you a look of thinly masked annoyance. "Yeah. I'll send you the credits when I have them. Bye, now."`
				decline
			label luck
			`	He bobs his head at you in farewell. "I promise I'll send you the payment when I have it. Bye, now."`

event "laborer payment"

mission "Laborer Payment"
	landing
	source
		government "Republic" "Free Worlds" "Syndicate" "Independent" "Neutral"
	to offer
		has "event: laborer payment"
	on offer
		payment 17000
		conversation
			`You receive a payment of <payment> from the down-on-his-luck laborer that you transported a while back, along with a message. "Hello <last>. Not sure if you remember me. I'm the one that had to deal with my boss bad-talking me to everyone on my home planet. I've been doing better, but my new boss keeps trying to rip me off and make me come in for overtime." He goes into detail about the sordid working conditions in his new job, but you stop reading after the third paragraph.`
				decline



mission "Block Hai Wormhole Warning"
	landing
	invisible
	to offer
		or
			has "First Contact: Hai: declined"
			has "First Contact: Unfettered: declined"
		has "chosen sides"
		not "main plot completed"
	on offer
		fail

mission "Hai Wormhole Warning"
	minor
	source
		government "Republic"
		not attributes "deep"
	to offer
		or
			has "First Contact: Hai: declined"
			has "First Contact: Unfettered: declined"
		not "Block Hai Wormhole Warning: offered"
		not "Wanderers: Alpha Surveillance E: offered"
	on offer
		log "Was pulled aside by a Navy officer and told to keep the wormhole to the Hai a secret. The Republic doesn't want the knowledge of the wormhole to be widespread, as that could cause chaos for both the Republic and the Hai."
		conversation
			`Upon entering the spaceport, you're stopped by a Navy officer. "Captain <last>. I'd like to speak with you for a few minutes. In private." He motions toward a Frigate on a landing pad behind you.`
			choice
				`	"What about?"`
					goto what
				`	"Okay."`
					goto frigate
				`	"Sorry, I'm really busy right now."`
			`	"No, I'm sorry, but this isn't a matter of whether you're busy or not right now. Come with me."`
				goto frigate
			label what
			`	"I did say in private, did I not?" he says, once again motioning to the Frigate.`
			label frigate
			`	The man puts a hand on your shoulder and begins walking you toward the ship. As you approach, you note that the man's uniform doesn't have any Naval markings that you recognize.`
			`	You enter the ship with the officer, and despite the decent crew requirement of a Frigate, you don't notice anyone else on board, and the interior of the ship appears more cushy than you would expect out of a military vessel. The officer leads you to what looks like a rather comfy lounge area. "Please, have a seat," he says.`
			choice
				`	(Take a seat.)`
					goto seat
				`	"No, I like to stand."`
			`	"Suit yourself," the officer says with a shrug while taking a seat himself.`
				goto questioning
			label seat
			`	You choose a table to sit at and the officer sits across from you.`
			label questioning
			`	"So what is it that you brought me here for?" you ask.`
			`	The officer folds his hands together. "You've made contact with an alien species located to the north. Is this correct?"`
			choice
				`	"It is. Is that a problem?"`
					goto yes
				`	"Perhaps. Why do you ask?"`
					goto maybe
				`	"Aliens? I don't know of any aliens up there."`
				`	"Hey! That's no way to talk about the pirates in the Far North."`
			`	"Don't play coy with me, <last>. The Republic is aware that you've made contact with the Hai.`
				goto secret
			label maybe
			`	The officer chuckles. "I think the answer you're looking for is 'Yes,' not 'Perhaps.' The Republic is aware that you've made contact with the Hai.`
				goto secret
			label yes
			`	"There is no problem, <last>. I am just letting you know that the Republic is aware that you've made contact with the Hai.`
			label secret
			`	"But you may not be aware of the arrangement that the Republic has with the Hai. The Republic works hard to ensure that the existence of the Hai remains an open secret; they do not disallow captains such as yourself from stumbling upon them, but they will not allow this existence to be widely publicized."`
			choice
				`	"Why are you telling me this?"`
					goto why
				`	"An arrangement between the Republic and Hai? When did that happen?"`
					goto arrangement
				`	"So you're threatening me to stay quiet?"`
			`	"No threats. I only provide a... warning, so to say, that you should keep the Hai a secret.`
				goto chaos
			label why
			`	"I'm telling you this as something of a... warning, so to say, that you should keep the Hai a secret.`
				goto chaos
			label arrangement
			`	"The details of the arrangement are none of your concern. All you need to know is that I am providing a... warning, so to say, that you should keep the Hai a secret.`
			label chaos
			`	"I'm sure that you can imagine that should the existence of the Hai become public, it would cause a great deal of chaos, both for the Republic and for the Hai. Chaos that could easily end badly, particularly for the one who caused it. So it would be in everyone's interest if you kept this knowledge a secret."`
			choice
				`	"Alright. I won't let anyone know."`
					goto ok
				`	"And if I don't?"`
			`	The officer leans back in his chair. "As I said, <last>, I'm giving you a warning that things could end badly for you. The Republic are not the only ones who work hard to maintain this secrecy, so you may want to think twice about revealing such information. Now, if you'll please depart my ship so that I can be on my way."`
				goto end
			label ok
			`	"That's good to hear," the officer responds. "Thank you for your cooperation, <last>. Now, if you'll please depart my ship so that I can be on my way."`
			label end
			`	The officer leads you out of the ship and closes the doors behind you. As you make your way back to the spaceport, you turn back and see the Frigate take off, slowly getting smaller in the sky until it finally disappears.`
				decline



mission "Saving Artifacts 1"
	name "Saving Artifacts"
	description "An Earth museum cannot care for these historical artifacts anymore. Bring them to <destination>, where they will be safe."
	minor
	cargo "artifacts" 5
	to offer
		random < 10
		has "event: fw conservatory founded"
	source "Earth"
	destination "Alexandria"
	on offer
		conversation
			`As you wander around the spaceport, a harried-looking academic approaches you. "You're a captain, right? Can you take a transport mission to <planet>? A local museum can't care for some priceless historical artifacts anymore due to budget cuts, so they need to be transported somewhere that they can be properly cared for. We can pay you <payment>."`
			choice
				`	"Why can't you just bring them to another Earth museum?"`
				`	"Sorry, I can't take on this job right now. Ask someone else."`
					decline
				`	"Sure, I'll take them there."`
					goto accept
			`	"These artifacts are extremely delicate. Ancient manuscripts and the like. One needs special equipment to care for them, and all the museums that could possibly provide that care here are underfunded and overloaded. Earth has many items of historical value, but not enough resources to host them. It's not an ideal combination." He sighs. "Alexandria Station has offered to host them, so we of course accepted."`
			choice
				`	"Sure, I'll take them there."`
				`	"Sorry, I can't take on this job right now. Ask someone else."`
					decline
			label accept
			`	"Wonderful!" He claps his hands together. "We'll start loading the cargo onto your ship." He turns and walks away considerably happier than when you found him.`
				accept
	on complete
		payment
		conversation
			`Unloading the cargo takes an excruciatingly long time, as the artifacts must be handled with extreme care. A local librarian comes up to you and thanks you for the transport, paying you <payment>.`
			`	As he hands you the credit chips, he leans in. "According to our sources, you have some considerable combat experience. We have a task that requires that skillset. I promise you that it's a bit more exciting than transporting musty books, and the pay is much higher too. Meet me in the spaceport if you want to learn more."`

mission "Saving Artifacts 2"
	name "Saving Artifacts"
	description "A pirate warlord has captured a collection of ancient statues from Winter. Go to <destination> in order to bring them to <origin>, where they will be safe."
	minor
	source "Alexandria"
	destination "Greenrock"
	to offer
		has "Saving Artifacts 1: done"
	on offer
		conversation
			`The librarian you met earlier flags you down in the spaceport. "Glad you could join me, Captain <last>. We've gotten word of a pirate warlord down south who fancies himself an art collector. Calls himself the Lokust, and his gang the Pestilance - names intentionally misspelled." He wrinkles his nose as if he's smelled something repulsive. "Given your history, I trust you're familiar with the Conservatory?" He doesn't wait for a response. "The shipment contained ancient Greek statues and was on its way there as part of a rotating exhibition, but our original transport was... unable to contend with the piracy threat in frontier regions. As a result, the shipment was 'diverted' to Greenrock, where the warlord in question is based. We want you to go to Greenrock and get these statues back any way you can, and then return with them back here. Our payment should cover the cost of any briberies you might have to make."`
			label choice
			choice
				`	"Why can't you get the Navy involved with this?"`
				`	"Why should I bring them back to Alexandria? Don't they belong to the Conservatory?"`
					goto conservatory
				`	"How am I supposed to find those statues? They could be anywhere on that planet."`
					goto find
				`	"I can handle some pirates. I'll get those statues back."`
					goto accept
				`	"No way am I risking my life for some hunks of marble. Find someone else."`
					decline
			`	The librarian squints at you in a manner that suggests that the answer is obvious. "The Navy doesn't consider it worth the risk. Greenrock is 'not in their jurisdiction,' they say. So the most respected library in the galaxy has to resort to hiring privateers."`
				goto choice
			label conservatory
			`	"The rotating exhibition was a new partnership with the Conservatory. Previously we had been hesitant to transport our valuables to frontier regions, but in this new partnership we decided to try shipping some of our artifacts to more distant planets, so that they too could benefit from seeing our collection. Those statues were part of that shipment. Evidently we were mistaken. Those statues are not safe as long as they're in the South."`
				goto choice
			label find
			`	"Lucky for you, Lokust does not seem particularly attached to his 'booty'. If you must, offer him a large sum of money, and he will most likely be willing to part with them. However, if there is something you can do to get those statues back without allowing your money to fall into the hands of a criminal, I would suggest that course of action instead."`
				goto choice
			label accept
			`	"Excellent. You're doing a service to humanity's cultural memory."`
				accept
	on complete
		conversation
			`You hustle through the crowded markets, pistol by your side, looking for any sign of the statues. After a while you come across a storefront with a crudely painted sign that reads "Fine Art and Cultural Treasures". Not seeing any better leads, you go in.`
			`	The inside is damp and poorly lit, but you can make out various paintings, manuscripts, and other expensive-looking items. "How can I help you?" the store clerk asks in a disarmingly friendly voice.`
			choice
				`	"You don't happen to know of a local warlord named Lokust, do you?"`
				`	"Have you had any Greek statues pass by through here?"`
			`	The clerk laughs. "You're trying to get Alexandria's shipment back, aren't you?" Before you can answer, he continues. "If you want my client Lokust's statues, I'm afraid you're gonna have to pay a pretty penny for them. 500,000 credits is his asking price."`
			choice
				`	"Alright, I'll pay."`
					goto pay
				`	"Can't we negotiate?"`
				`	"I can't pay that much!"`
			`	"Sorry, his price is firm. I'm just the dealer - I don't make those decisions." A smirk begins to crawl across his face, and he leans in. "Look, I have no love for Lokust. Always jacking up his cut of the sale, threatening my customers, you get the idea. Not to mention my debts to him." The last part he says in a less bold tone. "What I'm saying is, I wouldn't mind if someone like you took him out. He's a real wacko, always going on about duels and other bull. If I were you, I'd challenge him to one. If he doesn't accept, call him a coward. That's sure to get him riled up." He wheezes in a way vaguely reminiscent of a laugh. "As a reward, I'll give you the statues for free if you come back, but you gotta take out his whole crew, right? Don't want any of his underlings coming for me."`
			choice
				`	"Never mind, I'll pay."`
					goto pay
				`	"All right, I'll fight him.`
			`	"Heh, good choice. If you're worried about his crew, don't be. I'm sure if Alexandria thinks you're good enough to hire, you can handle it. I'll call him up so you don't have to go chasing him down." He pulls up a hologram communicator and noticeably stiffens up. "Hello Lokust. Hope you're not too busy right now, because someone wants to see you." He turns the communicator towards you, and you see a man in clothes more befitting of a prince than a pirate.`
			choice
				`	"Fight me."`
				`	"I've heard you're willing to duel over those statues you stole from the Library of Alexandria?"`
			`	The communicator's audio quality is evidently not the highest, as his laugh is barely more than static. "I don't just throw hands with anyone, you see. That would make me little better than some barroom drunk. I have standards. Why should I waste my time with you?"`
			choice
				`	"Oh, I see. You're too cowardly to fight."`
				`	"I didn't realize 'The Great Lokust' was such a weakling."`
			`	He becomes visibly enraged the moment you're finished talking. "I will not stand these insults to my honor! We meet in the sky. Bring all of your weaponry to bear, for it is the last time you will use them."`
			`	The communication cuts off. "He always uses that same line," the clerk says, rolling his eyes.`
				decline
			label pay
			action
				payment -500000
				set "Bought Off Artifacts"
			`	He looks almost disappointed. "Alright, here's the statues. Don't forget to tell any friends that might be redecorating about our low prices."`
				decline

mission "Saving Artifacts 3"
	name "Duel Lokust"
	description "Defeat Lokust as part of a bargain to acquire the stolen statues."
	source "Greenrock"
	landing  # This has no offer convo as the choice is handled in mission 2
	to offer
		has "Saving Artifacts 2: done"
		not "Bought Off Artifacts"

	npc kill
		personality heroic nemesis waiting staying target
		government "Pirate"
		ship "Falcon" "Pestilance"

	npc kill
		personality heroic nemesis waiting staying target
		government "Pirate"
		ship "Headhunter" "Deth"

	npc kill
		personality heroic nemesis waiting staying target
		government "Pirate"
		ship "Headhunter" "Warr"

	npc kill
		personality heroic nemesis waiting staying target
		government "Pirate"
		ship "Headhunter" "Famin"

	npc kill
		personality heroic nemesis waiting staying target
		government "Pirate"
		ship "Headhunter" "Konkwest"

	on complete
		conversation
			`The clerk rushes up to your ship as soon as it finishes landing on the tarmac. He begins to shake your hand vigorously. "You got rid of all his cronies, yeah?" You nod. "Good. Take the statues into your ship and don't draw attention to yourself. Don't want them stolen, y'know." A sarcastic grin emerges on his face.`
			`	You load up the statues, taking care not to attract unwanted attention as well as attempting to avoid creating any new damage. From what you can tell, they're in remarkable condition considering that they were in the hands of a pirate warlord just a few hours ago.`

mission "Saving Artifacts 4"
	landing
	name "Saving Artifacts"
	description "Bring the statues back to <planet>."
	source "Greenrock"
	destination "Alexandria"
	to offer
		has "Saving Artifacts 2: done"
	to complete
		or
			has "Bought Off Artifacts"
			has "Saving Artifacts 3: done"
			and
				has "Saving Artifacts 2: done"
				not "Duel Lokust"
	
	on visit
		dialog `You land on <planet>, but realize you haven't acquired the statues from Greenrock yet. Better return to Shaula to make sure Lokust is defeated before claiming them on the planet.`
	on complete
		payment 1800000
		conversation
			`You dock on the station and the librarian from earlier comes to greet you almost immediately. "Get the dockworkers, stat!" he calls, then turns to you. "You did get the statues, right?" He relaxes once he sees you nod. As the cargo is unloaded, the librarian hurries up to inspect your haul and shakes his head. "There's damage, but I suppose it's the best we could've hoped for considering the circumstances." He sighs. "Thank you for your help, Captain <last>. You've provided an invaluable service." After paying you <payment>, he turns back towards the statues, focusing his attention on their safe unloading.`
				decline



mission "Dangerous Games 1"
	minor
	name "Dragonriders"
	description "A lively man named Karengo and a few passionate youths are traveling to see the dragons on <stopovers>. Take the group there, then return them to <destination> once they've finished."
	passengers 9
	source
		attributes "frontier" "pirate"
	stopover "Skymoot"
	to offer
		random < 15
	on offer
		conversation
			`Upon entering the spaceport, you notice that the local bar seems to be more active than usual. The moment you pass through the bar door, a strong drink is pressed into your hand. You look at it, dumbfounded, and then look up to the waiter who gave it to you. "Compliments of Mr. Karengo," he says, nodding his head towards a crowd of people, mostly young men, before moving on.`
			choice
				`	(Head over to "Mr. Karengo.")`
				`	(Leave.)`
					decline
			`	As you make your way over, you note that nearly everyone in the bar has the same drink you do. In the middle of the crowd, a large, heavily muscled, and tattooed man is gesticulating wildly, apparently telling a story.`
			choice
				`	(Go listen to the man.)`
				`	(Leave.)`
					decline
			`	"... so then he asks me, 'Have you ever ridden one?' And I look back at this crazy joithead and I say, 'You're a crazy joithead.' But he's got me thinking, y'know? Nobody has ever ridden one. Least, not nobody that could talk after." He lets out a sharp laugh, then raises his voice. "So I ask you all: who wants to join Karengo to make history? Who wants to ride a dragon? I'll supply the jetpacks, you supply the courage."`
			`	You've heard the stories of the dragons flying through Skymoot's skies as a child. Great beasts; graceful and dangerous, the apex predators of the air; they are strikingly similar to the dragons described in ancient legends. Skymoot is host to many dangerous creatures, and these living myths hold a place at the top of that list.`
			`	A cheer goes up from the men, especially the drunk ones. Karengo starts to hand out death and accident waivers and collect money for the expedition. Suddenly, his expression darkens as he cocks his head, listening to an earpiece. "Listen up!" he yells. "Seems my regular pilot got in the way of some less reputable folk, and my replacement pilot lost his balls this evening and can't find 'em! We need ourselves a ship and a captain to bring this lot to <stopovers>! Who's brave enough? Who else wants to make history?"`
			choice
				`	"Captain <last>, at your service. We leave at dawn!"`
					goto accept
				`	"Am I getting paid?"`
					goto money
				`	(Stay silent.)`
			`	You remain silent as Karengo surveys the crowd. "What, nobody with a ship has the cojones to make history? I didn't know this bar was full of a bunch of sissies."`
			`	One captain in the back of the bar jumps up. "Mama didn't raise no sissy! I'll bring you all to Skymoot." A cheer rises up from the crowd and the captain is treated to several rounds of drinks. After the captain and all the passengers are sufficiently drunk, they saunter their way out of the bar, drunkenly singing about adventure as they go.`
				decline
			label accept
			`	After a cheer rises up from the crowd, you're treated to several rounds of drinks by your passengers; you sense any attempt to refuse would be ignored. You're unsure of how much you drank, but it was enough to make sure that you didn't remember. You wake up significantly after dawn with empty bottles and unconscious men strewn all over the ship's mess hall. Karengo peels himself off the floor and gives you a crooked smile, shielding his eyes from the light. "Alright, <last>," he says, "let's do this."`
				accept
			label money
			`	The crowd's eyes turn to you. Karengo squints, then laughs. "Ha! What kind of question is that? Of course you're getting paid. <payment> to bring myself and these other fine folks to <planet> and back - <bunks> of us total. What say you?" The crowd watches you with eager anticipation.`
			choice
				`	"Works for me. We leave tomorrow."`
					goto accept
				`	"<payment> won't be enough. I'm out."`
			`	You're treated to some jeering and rude looks as you leave the bar.`
				decline
	on visit
		dialog `You land on <planet>, but realize that your escort carrying the passengers hasn't entered this system yet. Better depart and wait for it.`
	on stopover
		conversation
			`Karengo directs you down through the atmosphere of Skymoot, steering clear of the usual tourist areas and, you realize, of the local law enforcement. As you're putting down in a clearing halfway up a mountain, you hear an otherworldly screech as your ship lurches violently to one side. You would have been thrown to the floor if you hadn't been strapped in.`
			`	"Look lively, lads!" shouts Karengo, the only person still standing. "Your chariot awaits!" He double-checks the jetpacks on the backs of each of the eight men, or "Dragonriders," as they creatively branded themselves during the first night of the voyage, then opens the side hatch and hurls the Dragonriders out the door before jumping himself.`
			`	After the group has left, you land - this time undisturbed - and pull up every external camera you have to watch the action.`
			`	The dragons of Skymoot you learned about on the "Xenofauna and Flora" channel were different from the dragons of mythology, but the beasts you see today aren't quite what you learned about, either. For one, the creatures flying outside your window are faster than you thought possible, or perhaps the ones on the show had been drugged to make them easier to film.`
			`	A quick survey of the scene shows that Karengo has tagged three dragons with some sort of harmless marker gun to make them easier to track. Eight of the Dragonriders, Karengo included, are chasing the largest one, which is missing part of a tooth and has blackened scales from where it hit your ship's shields. The last Dragonrider is nowhere in sight.`
			`	Suddenly, proximity sensors go off on the starboard side and a camera shows something - or someone - bounce off your shield and tumble down the mountain.`
			choice
				`	(Announce that I'm leaving.)`
					goto leave
				`	(Stay and watch the Dragonriders.)`
				`	(Take off and leave everybody else behind.)`
					goto betrayal
			`	Checking your camera feeds again, you see that object rolling down the hill is indeed a body. On another monitor, one of the Dragonriders is keeping just above a dragon, attempting to lower himself down. The dragon rolls in midair, its wing catching the man and sending him flying out of control. Fortunately, a leafy tree branch prevents any further physical harm. Meanwhile, a second dragon is pursuing another one of the Dragonriders.`
			choice
				`	(Get everyone out of there.)`
					goto leave
				`	(Take off and leave everybody else behind.)`
			label betrayal
			action
				fail
			`	The ship takes off with a roar at your touch. Between the cries of the dragons, the sound of the engines, and the air rushing past, you can barely hear the fear and betrayal in the voices of the men you've left behind.`
				decline
			label leave
			`	You turn on the external speakers. "We are leaving," you blast to the survivors. "Get on board."`
			`	The defeated Dragonriders need no further encouragement. They beeline for the hatch and you flicker the shield to let them on deck, where they collapse, wide-eyed and panting. Karengo isn't with them. You turn to ask about him when a flicker of motion on a monitor catches your eye.`
			`	Karengo is riding a dragon, gripping the ridge of scales around its neck. The dragon frantically tries to get him off, but deft application of his jetpack keeps him on top of the beast for now. He lets out wild screams of triumph as they soar through the sky and at last you can understand the appeal of this whole expedition. Your admiration is cut short by two catastrophic crashes on either side of the ship and accompanying sirens. The dragons are trying to get through.`
			`	You activate your engines, and the ship takes off quickly enough to make you light-headed. "Get on board!" shouts one of the men over the external speakers as you position the ship just below Karengo and lower the shields. Scales bounce off the roof like diamonds. Karengo releases his grip on the dragon and free falls toward you, slowing at the last possible moment before dropping through the top hatch. You flick on the shields and hit the engines, hard. They respond enthusiastically, rocketing you away from the mountain and into the safety of patrolled airspace. From the cabin comes the sound of back-slapping and, surprisingly, a sob.`
	on complete
		payment 12000 500
		conversation
			`As you land and fuel up, Karengo herds the seven surviving men out of the ship. "Meet us at the bar, yeah?" he says to you. "This day deserves a celebration." You nod, but can't help but notice red eyes and wet cheeks among the rest of the Dragonriders as they shuffle off.`
			`	Later that day, you spot the Dragonriders at a corner table of the bar. The men, with the exception of Karengo, appear subdued.`
			`	"How goes it, <last>?" he asks. "We were just raising a glass to mission success - made possible by you, of course. Great flying, Captain." The bartender arrives with a round of drinks and Karengo raises one. "To the Dragonriders!" he says.`
			choice
				`	"To the Dragonriders!"`
				`	"To our fallen friend!"`
				`	"I'm good, thanks."`
			`	Karengo gives you an unreadable look, lowers his glass, and says, "Your payment, plus Jarek's signup fees: <payment>."`
			choice
				`	"Thanks."`
					goto end
				`	"I can't accept his money. It's not right."`
			`	Karengo shrugs and doesn't take it back.`
			label end
			`	"Maybe I'll see you again sometime, yeah? I'm always in need of a pilot with some guts." He nods in your direction, clearly dismissing you.`



mission "Dangerous Games 2"
	minor
	name "Karengo's Galactic Adventures"
	description `The adventurer Karengo and five others are traveling with you as part of his "Galactic Adventures". Bring Karengo and crew to <destination> for <payment>.`
	source
		attributes "frontier" "pirate" "rim"
	destination "Poseidos"
	cargo "subpods" 6
	passengers 6
	to offer
		random < 15
		has "Dangerous Games 1: done"
	on offer
		conversation
			`A boisterous laugh sounds from somewhere behind you. You haven't heard that voice since your ship was attacked by dragons.`
			`	"<first>!" A huge hand claps you on the shoulder and spins you around, where you find yourself facing a large, widely grinning man.`
			`	"Remember me? Yer the best pilot I've had - that stunt to get us out of Skymoot, right out of the dragon's nest? Epic."`
			`	A crude sign behind him reads, 'Dangerous Games - Karengo's Galactic Adventures'.`
			`	"Like it?" Karengo follows your gaze. "Decided to make this an official thing. Well... an unofficial official thing. Feds wouldn't understand. Doesn't matter; I need a pilot again, and a good one. Your ship's waterproof, right?"`
			choice
				`	"Uh, yeah. I think so.`
				`	"Of course."`
				`	"Sorry, mate. You'll have to find another pilot."`
					decline
			`	Karengo laughs. "If they can handle space, I think they can handle some water. I've got a group of lads and ladies here rarin' to see some quoijuu in heat, right up close'n'personal. They've all got their own subpods, so how's about we load up and head out in the next few hours. Good? Good."`
			`	"Oh, nearly forgot. We're headed to <destination>, and you'll get <payment> for taking us there. Ain't sure if those in charge are gonna like what I'm doing, so we might need to grease some palms. Best to keep your eyes open and your shields up. We leave at noon!"`
				accept
	on complete
		payment 20000 500
		conversation
			`As before on Skymoot, Karengo guides you down to a landing spot far away from the local government. "Don't want no interruptions," he says.`
			`	Despite days of pressuring, you've been unable to get Karengo to tell you exactly what a quoijuu is, other than a slightly ominous "the biggest fish." He sends a file to your ship computer and grins. "Since it's too late to back out now, it's time to fill you in. Quoijuu aren't the only thing down there; you've also got scyllae, taniwhales, morgawrii, plus some hydrothermal vents, none of which will benefit us if we run into them."`
			`	"The good news is that there's a path to follow. The bad news is the only person to traverse the path was a bit of a nut. It's all in riddles, and I haven't been able to make heads or tails of them. Look them over and we'll follow your lead. And don't worry too much about it - what's the worst that could happen?"`
			choice
				`	"Okay, I'll take a look."`
					goto adventure
				`	"We could get lost and then die."`
			`	Karengo laughs. "You worry too much," he says.`
			label adventure
			`	The adventure seekers, who you've spent the trip getting to know, are getting ready. You watch a nearby pair, Daciana and Mussie, helping each other get their wetsuits on. Daciana catches your gaze and grins. "Bafta, mate. Safe sailing, see you on the other side." Karengo gives you a signal and you hurry back to the cockpit to fly out, away from safe shoals and over the watery abyss.`
			`	At your touch, the ship slowly sinks below the waves. As Karengo warned, most of your navigation systems quickly flash red warnings, then go offline; there is some unknown interference that overwhelms your ship's sensors, which were designed for space first and water second, or fifth, or not at all. Minutes tick by as the crew silently watches one of the few sensors still working.`
			`	EIGHT KILOMETERS, the depth meter reads.`
			`	TEN KILOMETERS.`
			`	SIXTEEN KILOMETERS. A loud, metallic creak echoes through the ship and Mussie jumps, startled.`
			`	Karengo claps him on the back and gives him a signature grin. "Maybe <first> can keep you aboard after this in case they need anything from a high shelf!" Mussie smiles weakly, but his eyes don't leave the readout.`
			`	TWENTY-FIVE KILOMETERS. "This's it," Karengo announces, "Sub up! Let's see what there is to see. And <first>, keep it to passive sensors. Don't want to attract any undue attention." The ship smoothly descends into the mouth of a massive cave and your visibility, clouded by dark sulfide emissions from the hydrothermal vents at the floor, drops to less than eight meters. 6 personal subpods fan out behind you, their communication equipment syncing with yours to display them as blips on your screen.`
			`	"Ok, <first>," Karengo crackles over the radio. "I'll read you the first clue."`
			`"No other path may you take"`
			`"Oiled skins flash and flicker"`
			`"Razor spikes grow from the deep"`
			`"Titanic walls crush and smash"`
			`"Heed the beginnings to live".`
			choice
				`	(Go east).`
					goto east
				`	(Go north).`
					goto north
				`	(Go south).`
					goto south
				`	(Go west).`
			action
				set "Elias and Taddese dead"
			`	Small schools of fish flit past as you guide your small fleet to the west. Minutes pass with no sign of danger, and finally Karengo broadcasts, "Good work, <first>. Looks like this is the way forward."`
			`	"Last one there's a rotten fish eye!" shouts Elias, and your screen shows his subpod leap forward and gain on you, followed quickly by Taddese.`
			`	Then, without warning, a proximity sensor goes off. At the same time, your external lights illuminate a wall directly in front, stretching for as far as you can see. "Stop!" shouts Karengo, "It's the end of the cavern! Stop and go back!"`
			`	Shuddering, your ship comes to a halt mere meters from the endless stone face. With a sinking feeling that has nothing to do with the depth, you turn the ship around and head back the way you came.`
				goto riddletwo
			label east
			action
				set "Elias and Taddese dead"
			`	Small schools of fish flit past as you guide your small fleet to the east. Out of the darkness, some sort of small whale crashes into your ship, setting off a couple of proximity alarms but causing no damage. It isn't until you hear screaming, distorted by the speakers, that it becomes clear what you just saw; the "small whale" was a just a flipper of something much, much larger.`
			`	"Morgawrii!" shouts Karengo, "Turn around! Turn around!"`
			`	Hauling on the controls, you spin your ship around. Leviathan shapes rise from below, stirring the water around your ship as it speeds to safety.`
				goto riddletwo
			label south
			action
				set "Elias and Taddese dead"
			`	Small schools of fish flit past as you guide your small fleet to the south. The swirling clouds of emissions seem to get thicker and thicker, until there's no reason to look at anything but the ship compass. The screen beeps once and a blip disappears.`
			`	"Elias?" Karengo asks. "Your transmitter just cut out." When there's no response, he swears. "Everybody go back." he broadcasts. "Something's wrong."`
			`	You spin your ship around and hear a loud crunch come from outside - your shields have just impacted something large and solid. The outer lights shine off falling stone and, suddenly, it all comes together; you've led everybody through a field of hydrothermal vents that rise dozens of meters off the bottom, obscured by their own noxious clouds. You guide your ship back to safety, toppling more underwater smokestacks as you go.`
				goto riddletwo
			label north
			`	You turn the ship to the north and guide it through the abyssal depths. The subpods race forward, each vying to outdo the other, seemingly heedless of the dangers that Karengo hinted at. With bated breath, you watch the sensors until at last the comms flare.`
			`	"Woah!" comes Karengo's voice. "I think that's far enough. Which way do we go next, <first>?"`
			label riddletwo
			branch dead
				has "Elias and Taddese dead"
			`	After everyone arrives and is accounted for, Karengo reads the riddle to you.`
			`"There are stingers in the deep"`
			`"A certain death, a dreamless sleep."`
			`"Go to beast that has no bee."`
			`"No danger there, just open sea."`
			choice
				`	(Go east.)`
					goto east1
				`	(Go north.)`
					goto north1
				`	(Go west.)`
			action
				set "Mussie dead"
			`	Small schools of fish flit past as you guide your small fleet to the west. Minutes pass with no sign of danger, and finally Karengo broadcasts, "Good work, <first>. Looks like this is the way forward."`
			`	"Last one there's a rotten fish eye!" shouts Mussie, and your screen shows his subpod leap forward and gain on you, followed quickly by others'.`
			`	Then, without warning, a proximity sensor goes off at the same time your outer lights show a wall directly in front, stretching for as far as you can see. "Stop!" shouts Karengo, "It's the end of the cavern! Stop and go back!"`
			`	Shuddering, your ship comes to a halt mere meters from the endless stone face. With a sinking feeling that has nothing to do with the depth, you turn the ship around and head back the way you came.`
				goto rollcall
			label east1
			`	"A bee-less beast," you mutter to yourself. "A poet, this writer was not." Turning east, the ship powers forward, cautious but confident.`
			`	Subpods fly ahead, exulting in their agility in the face of the dangerous ocean. It isn't long until Karengo again radios you. "Knew I chose ya for a reason. What's the next direction?"`
				goto riddlethree
			label north1
			action
				set "Mussie dead"
			`	Bubbles rush past the thick windows as the group's subpods scout to the north at your direction. At first, all is quiet. Just as you start to exhale a sigh of relief, twin lightning bolts arc across the waterscape ahead and the ship sensors overload, blinded by an apparent release of electricity. The systems recover, showing subpods returning quickly back to the ship.`
			`	One is missing: Mussie.`
			`	You turn the ship back the way you came and pull up the sensor recording to see what happened. The flash of light came from viney seaweed, stretching as far up and down as the ship can detect. Evidently, contact with it released a jolt of electricity that lit up both the vine and Mussie's subpod.`
				goto rollcall
			label dead
			`	After making a roll call, you find out that Elias and Taddese have not returned. Karengo seems unfazed as he reads the second riddle to you. "There are stingers in the deep \ A certain death, a dreamless sleep. \ Go to beast that has no bee \ No danger there, just open sea."`
			choice
				`	(Go east.)`
					goto east2
				`	(Go north.)`
					goto north2
				`	(Go west.)`
			action
				set "Mussie dead"
			`	The proximity alarm wails and you bring your ship to a halt... but Mussie isn't so lucky. His subpod smashes straight into a rock wall, leaving little doubt as to his fate.`
			`	Again, you put the ship into reverse and turn around. This is not going at all how it was supposed to.`
				goto rollcall
			label east2
			`	Cautiously, you turn to the east and power forward. Subpods fly ahead, exulting in their agility in the face of the dangerous ocean.`
			`	After holding your breath for what feels like hours, Karengo radios you. "Knew you'd find your way eventually. What's the next direction?"`
				goto riddlethree
			label north2
			action
				set "Mussie dead"
			`	Bubbles rush past the thick windows as the group's subpods scout to the north at your direction. At first, all is quiet. Just as you start to exhale a sigh of relief, twin lightning bolts arc across the waterscape ahead and the ship sensors overload, blinded by an apparent release of electricity. The systems recover, showing subpods returning quickly back to the ship.`
			`	One is missing: Mussie.`
			`	You turn the ship back the way you came and pull up the sensor recording to see what happened. The flash of light came from viney seaweed, stretching as far up and down as the ship can detect. Evidently, contact with it released a jolt of electricity that lit up both the vine and Mussie's subpod.`
			label rollcall
			branch dead1
				has "Elias and Taddese dead"
				has "Mussie dead"
			`	Karengo sounds a roll call over the radio. Mussie never reports in, and his subpod beacon isn't responding. "Ah, well." says Karengo, without much sympathy. "You all stay here and I'll scout ahead."`
			`	Only minutes later, he's found a clear path east, and you morosely trail the ship behind.`
				goto riddlethree
			label dead1
			`	Karengo sounds a roll call over the radio. Elias and Taddese are still missing, and now Mussie has failed to report in as well. None of their subpod beacons are responding.`
			`	"Ah, well." says Karengo, without much sympathy. "You all stay here and I'll scout ahead." Only minutes later, he's found a clear path east, and you morosly trail the ship behind.`
			label riddlethree
			`	Karengo reads you the next line.`
			`"To the north and to the east"`
			`"Track my movements like a beast."`
			`"A quick turn right and forward on,"`
			`"Come toward me where danger's gone."`
			branch dead2
				has "Mussie dead"
				has "Elias and Taddese dead"
			branch dead3
				has "Mussie dead"
			choice
				`	(Go north.)`
					goto north5
				`	(Go east.)`
					goto east5
				`	(Go south.)`
					goto uninterested
			label north5
			action
				set "Jorma and Daciana dead"
			`	Buoyed by your navigation thus far, you make the call to go north, completing the zig-zag pattern.`
			label subpods
			`	The subpods, as usual, race ahead of the ship despite all logic. "Wall to the east!" calls out Daciana, whose beacon on the ship display starts to move north-west, presumably avoiding the undersea hazard, and joining up with Jorma. "Hmm," radios in Karengo. "We should be right about on top of it. Send out a ping." It's almost a relief to send out a pulse to map the surroundings after flying dark for so long.`
			`	The result is not what you were hoping for. The display maps two leviathan-sized things ahead, each over 200 meters long. Dozens of sets of flippers run along each 80-meter-tall side and hundreds of teeth the size of an adult human line their jaws.`
			choice
				`	(Run.)`
					goto run
				`	(Observe the creature.)`
			`	You goggle at the display for a moment, taking it in, and draw breath to call out the alarm when an eye appears through the ship window, yellow, glowing, alien, and massive.`
			label run
			`	All at once, you turn and accelerate, shouting the alarm to any who hadn't already realized, and hoping that you're leaving the leviathan beasts behind. A quick glance at the display shows at least one subpod following behind. Good enough. If one of those rams the ship, nobody is going home anyway.`
			`	It's a long while before you slow and turn around. No mammoth sea monster comes out of the darkness, and you take a breath.`
			`	"Quoijuu," says Karengo simply.`
				goto failure
			label east5
			action
				set "Jorma and Daciana dead"
			`	Small schools of fish flit past as you guide your small fleet to the west. Minutes pass with no sign of danger, and finally Karengo broadcasts, "Good work, <first>. Looks like this is the way forward."`
			`	"Last one there's a rotten fish eye!" shouts Jorma, and your screen shows her subpod leap forward and gain on you, followed quickly by Daciana's.`
			`	Then, without warning, a proximity sensor goes off at the same time your outer lights show a wall directly in front, stretching for as far as you can see. "Stop!" shouts Karengo, "It's the end of the cavern! Stop and go back!"`
			`	Shuddering, your ship comes to a halt mere meters from the endless stone face. With a sinking feeling that has nothing to do with the depth, you turn the ship around and head back the way you came.`
				goto failure
			label dead2
			choice
				`	(Go north.)`
					goto north3
				`	(Go east.)`
					goto east3
				`	(Go south.)`
			label uninterested
			`	You smoothly turn the ship to the right, heading south.`
			`	"Should be close," radios Karengo. "Fire off a ping." It's almost a relief to send out a pulse to map the surroundings after flying dark for so long.`
			`	The result, however, is a surprise. The display shows a massive object directly below you... as well as as two leviathan-sized things back the way you came, each over 200 meters long. Dozens of sets of flippers run along each 80-meter-tall side and hundreds of teeth the size of an adult human line their jaws.`
			`	You goggle at the display for a moment, holding your breath, but the leviathans seem uninterested. You shudder, imagining what one of those could do if you'd turned the wrong way, before your interest returns to the mysterious bulk resting below the ship.`
				goto treasure
			label north3
			action
				set "Jorma and Daciana dead"
			`	Disheartened at this point, you make the call to go north, completing the zig-zag pattern.`
				goto subpods
			label east3
			action
				set "Jorma and Daciana dead"
			`	By now, the feeling that you get when the ship's subpod tracker loses two more dots is familiar. One subpod remains: Karengo's.`
				goto failure
			label dead3
			choice
				`	(Go north.)`
					goto north4
				`	(Go east.)`
					goto east4
				`	(Go south.)`
					goto uninterested
			label north4
			action
				set "Jorma and Daciana dead"
			`	Hesitantly, you make the call to go north, completing the zig-zag pattern.`
			`	The subpods, as usual, race ahead of the ship despite all logic. "Wall to the east!" calls out Daciana, whose beacon on the ship display starts to move north-west, presumably avoiding the undersea hazard, and joining up with Jorma. "Hmm," radios in Karengo. "We should be right about on top of it. Send out a ping." It's almost a relief to send out a pulse to map the surroundings after flying dark for so long.`
			`	The result is not what you were hoping for. The display maps two leviathan-sized things ahead, each over 200 meters long. Dozens of sets of flippers run along each 80-meter-tall side and hundreds of teeth the size of an adult human line their jaws.`
			`	You goggle at the display for a moment, taking it in, and draw breath to call out the alarm when an eye appears through the ship window, yellow, glowing, alien, and massive. All at once, you turn and accelerate, shouting the alarm to any who hadn't already realized, and hoping that you're leaving the leviathan beasts behind. A quick glance at the display shows at least one subpod following behind. Good enough. If one of those rams the ship, nobody is going home anyway.`
			`	It's a long while before you slow and turn around. No mammoth sea monster comes out of the darkness, and you take a breath.`
			`	"Quoijuu," says Karengo simply.`
				goto failure
			label east4
			action
				set "Jorma and Daciana dead"
			`	The proximity alarm wails and you bring your ship to a halt, but your tracker shows two subpods smash straight into the stone wall looming in front of you.`
			`	Again, you put the ship into reverse and turn around. This is not going at all how it was supposed to.`
			label failure
			`	Jorma and Daciana never report back in.`
			`	"You stay," radios Karengo. He sounds frustrated for the first time, and you keep the ship in place, watching his subpod dot radiate outwards, exploring.`
			choice
				`	(Follow him.)`
					goto follow
				`	(Wait.)`
			`	"Come here." he finally says. His dot has stopped moving, hovering to the south, and you turn to follow, wondering if this misadventure is finally over.`
			label follow
			`	You follow him and find his pod stopped at a junction. "It's here," radios Karengo. "Fire off a ping." You comply, and the display shows a massive object directly below you.`
			label treasure
			`	A 3D holo floats on the console, displaying the smooth lines of a starship soaring down into the depths. The jagged edges suggest that this is only a part of a much larger vessel, although it's hard to guess at the size of the whole ship from the fragment.`
			choice
				`	(Wait for instructions.)`
					goto instructions
				`	(Move closer.)`
					goto closer
			label instructions
			`	"Come on then," Karengo says. "We'll need a better look at this baby."`
			label closer
			`	Your craft moves closer to investigate and you send out another ping, this time more focused, and the holographic ship display flickers and refines. The outlines of sealed entrances are visible, unnecessary with the ship torn apart as it is. Sea growth is mostly absent from the hull, to your surprise, except for a radial pattern of some sort of crystal-shaped growth. Infrared imaging shows a dim glow of heat at its center.`
			branch somesurvive
				or
					"Mussie dead" + "Elias and Taddese dead" + "Jorma and Daciana dead" == 1
					"Mussie dead" + "Elias and Taddese dead" + "Jorma and Daciana dead" == 2
			branch alldead
				has "Mussie dead"
				has "Elias and Taddese dead"
				has "Jorma and Daciana dead"
			`	"What we have here, folks," breaks in Karengo, "is the fabled treasure. A chunk'o'some, anyway. And we're gonna take whatever we want. Let's see what there is to see."`
			`	Now that active communication is low-risk, you bring up the video feed from Karengo's subpod as he floats toward the heat source. Bathed in floodlight, you can see that there are actual crystals formed on the ship hull, glowing a dull red. Something unknowable has rent a hole near the crystalline spiral, and Karengo disappears inside. The rest of the subpods wait outside, apparently spooked. "Jackpot!" comes his voice. "There's some sort of computer in here! <first>, get closer and let's get this out." You don't know what it is, but it looks expensive.`
			choice
				`	(Help him out.)`
					goto silent
				`	"Do you know how this got here?"`
			`	"No clue. I'm not about to look a gift horse in the mouth," Karengo says.`
			label silent
			`	It's slow work, but the group is able to cut loose the machine, along with as much other salvage as possible. The crystalline growth covers everything inside the ship, making extraction difficult, but many hands make light work, and you end up with a sizable haul. At last, you are done.`
				goto return
			label alldead
			`	"What we have here, <first>," breaks in Karengo, "is the fabled treasure. A chunk'o'some, anyway. And we're gonna take whatever we want. Let's see what there is to see."`
			`	Now that active communication is low-risk, you bring up the video feed from Karengo's subpod as he floats toward the heat source. Bathed in floodlight, you can see that there are actual crystals formed on the ship hull, glowing a dull red. Something unknowable has rent a hole near the crystalline spiral, and Karengo disappears inside. "Jackpot!" comes his voice. "There's some sort of computer in here! <first>, get closer and let's get this out." You don't know what it is, but it looks expensive.`
			choice
				`	(Help him out.)`
					goto silent1
				`	"Do you know how this got here?"`
			`	"No clue. I'm not about to look a gift horse in the mouth," Karengo says.`
			label silent1
			`	It's slow work, but you and Karengo are able to cut loose the machine, along with as much other salvage as possible. The crystalline growth covers everything inside the ship, making extraction difficult. You wish there were others to help gather more salvage, but at last you are done.`
				goto return
			label somesurvive
			`	"What we have here, folks," breaks in Karengo, "is the fabled treasure. A chunk'o'some, anyway. And we're gonna take whatever we want. Let's see what there is to see."`
			`	Now that active communication is low-risk, you bring up the video feed from Karengo's subpod as he floats toward the heat source. Bathed in floodlight, you can see that there are actual crystals formed on the ship hull, glowing a dull red. Something unknowable has rent a hole near the crystalline spiral, and Karengo disappears inside. The rest of the subpods wait outside, apparently spooked. "Jackpot!" comes his voice. "There's some sort of computer in here! <first>, get closer and let's get this out." You don't know what it is, but it looks expensive.`
			choice
				`	(Help him out.)`
					goto silent2
				`	"Do you know how this got here?"`
			`	"No clue. I'm not about to look a gift horse in the mouth," Karengo says.`
			label silent2
			`	It's slow work, but the remains of the group are able to cut loose the machine, along with as much other salvage as possible. The crystalline growth covers everything inside the ship, making extraction difficult, but many hands make light work and you end up with an acceptable haul. At last, you are done.`
			label return
			`	Carefully, you navigate back to the surface, the knowledge that you've made it through once doing absolutely nothing to help with the very rational fear of the depths. Walls seem to loom just out of sight, and massive, yellow eyes seem to appear, then dissolve into tricks of the light.`
			branch onlyplayer
				has "Mussie dead"
				has "Elias and Taddese dead"
				has "Jorma and Daciana dead"
			branch some
				or
					"Mussie dead" + "Elias and Taddese dead" + "Jorma and Daciana dead" == 1
					"Mussie dead" + "Elias and Taddese dead" + "Jorma and Daciana dead" == 2
			`	"Alright," he says. "Let's get back to the surface. <first>, kindly be our chariot and haul."`
			`	It seems ages, but finally you break through to the surface. Karengo smiles, and a sigh of relief goes through the crew.`
			`	Once back to the surface, the passengers begin to shuffle off your ship, clearly exhausted but happy that they got to experience such an adventure. You're just relieved all of them stayed alive.`
			`	As soon as the passengers are out of earshot, Karengo calls up someone on his receiver. Soon, a small flock of scientists arrive and haul the machine to a local lab for investigation. They quickly determine it to be non-functional and promise to extract as many secrets as possible.`
				goto end
			label some
			`	"Alright," he says. "Let's get back to the surface. <first>, kindly be our chariot and haul."`
			`	It seems ages, but finally you break through to the surface. Karengo smiles, and a sigh of relief goes through the crew.`
			`	Once back to the surface, the passengers begin to shuffle off your ship, choking back sobs all the while. As soon as the passengers are out of earshot, Karengo calls up someone on his receiver. Soon, a small flock of scientists arrive and haul the machine to a local lab for investigation. They quickly determine it to be non-functional and promise to extract as many secrets as possible.`
				goto end
			label onlyplayer
			`	"Alright," he says. "Let's get back to the surface. <first>, kindly be our chariot and haul."`
			`	It seems ages, but finally you break through to the surface. Karengo smiles, but only you and he are left to be relieved.`
			`	Once back to the surface, Karengo calls up someone on his receiver. Soon, a small flock of scientists arrive and haul the machine to a local lab for investigation. They quickly determine it to be non-functional and promise to extract as many secrets as possible.`
			label end
			`	After some time, the crystal-infected machine has been thoroughly inspected since being salvaged from the watery depths of <planet>. The crystals themselves are unlike anything anyone has seen before, but through somewhat questionable trial and error (although he insists it's genius), Karengo discovers that, when heated, they amplify the effect of the many recreational drugs he has on his person. However, they've proven to only grow near a power source that has been submerged in water from <planet>. Efforts to stimulate growth through other means have all failed. If cultivated, they could significantly boost the production of drugs for Karengo's operations.`
			`	Before disappearing into the crowd, Karengo pays you <payment>. "Thanks for your help, <first>. Once I get this machine off of those pinheads over there, I'll be makin' a fortune in 'mind-altering experiences'. Watch for 'Karengo's Galactic Adventures' next time yer around here!"`
				decline



mission "Riley"
	name "Visiting Home"
	description "Take a woman named Riley to see her ailing father on <destination> before it's too late."
	minor
	source
		attributes "deep"
		attributes "urban"
		not planet "Memory"
	destination "Memory"
	deadline
	passengers 1
	to offer
		random < 15
	on offer
		conversation
			`Entering the spaceport, you notice a young woman moving from captain to captain, probably looking to hire one.`
			choice
				`	(Ask the young woman if you can help her.)`
				`	(Ignore her.)`
					decline
			`	You approach the woman and ask her if she is looking to hire a pilot.`
			`	"I need to get to <destination> to see my father. He's dying. I have 13,000 credits to pay for the journey; please, will you help me? I need to be there by <day>, at the most."`
			`	Her eyelids are baggy, her clothes wrinkled, and she holds herself rigidly.`
			choice
				`	"I can help you. We'll make haste to reach <planet> in time."`
					goto help
				`	"I don't have time to take on a passenger right now."`
			`	She nods, and moves on to another captain to beseech instead.`
				decline
			label help
			`	Her eyes widen, and she opens her mouth twice before words come out. "Thank you! This means the world to me. My name is Riley, by the way. I don't have much luggage; I'll be ready to leave as soon as you are."`
				accept
	on visit
		dialog `You land on <planet>, but realize that your escort carrying Riley hasn't entered this system yet. Better depart and wait for it.`
	on complete
		payment 13000
		conversation
			`In the days since Riley came aboard, she has relaxed and cleaned up. She looks nearly unrecognizable from the tired, desperate woman you first saw.`
			`	On the way, she told you stories of her past, mostly of time shared with her father. As a young teen, they spent summers riding the latest horse mechs through the forest, looking for beehives to steal honey from. At age 19, she broke her ankle hoverboarding on a restricted mountain peak. Her father rescued her, avoiding the police to hike up with a medical kit. She talks about his wild birthday gifts to her each year, always a different piece of clothing with embedded AI that was just shy of what was allowed by law. As you watch, she shows how her shirt warms and constricts if it detects stress, mimicking a hug.`
			`	As you neared <system>, Riley told you about the last time she saw her father. He had become focused on his work - research into safe AI - and they hadn't seen each other for years. She had become a well-known DJ back on <origin> and had a break in her touring schedule, so she spent a good chunk of her savings meeting up with him on Memory. They spent most of a week together, reliving old times.`
			`	He'd cried when it was time to leave, and she had, too, but life went on, and it was years before she heard from him again. His message nearly broke her. "Ri, please come as soon as you can. I may not have long, and wish to hold your hand one more time. All love, Dad."`
			`	She doesn't mention it, but it's clear that she's concerned she'll arrive too late to say goodbye.`
			`	Riley directs you to a pad near her old home, and you land the ship. She starts toward the door, then pauses and turns around with a self-conscious, but oddly sad, chuckle.`
			`	"Right - your payment. <payment>, as I promised."`
			choice
				`	"Thank you. Do you think I could come along? I've heard so much about your father."`
					goto father
				`	"Thank you, and good luck."`
					goto end
				`	"This is a lot of credits for a trip. Does DJing pay that well?"`
				`	"Hold on to the credits. I'm a captain; I can always make more."`
					goto hold
			`	"Not really, no. Honestly, this is most of my savings... but... it's my dad."`
			choice
				`	"Do you think I could come along? I've heard so much about your father."`
					goto father
				`	"Thank you, and good luck."`
					goto end
				`	"Hold on to the credits. I'm a captain; I can always make more."`
			label hold
			action
				payment -13000
			`	After a moment of stunned silence, she manages a choked "Thank you." You notice her eyes are brimming with tears.`
			choice
				`	"Do you think I could come along? I've heard so much about your father."`
				`	"Good luck."`
					goto end
			label father
			`	She is taken aback at first, but agrees to let you join, and you wind your way away from the landing pads, across rural, wooded countryside, and finally to a modest house nestled along a valley edge. Riley knocks, and a nurse lets you in.`
			`	Her father is in a comfortable-looking medical cradle. Wires flow from it to the holoscreens around the room, showing vitals and other indecipherable information. Despite his wan, strained face and atrophied body, he raises his head to look at his daughter.`
			`	"Ri," he says, face lighting up. "My love. You cannot know how happy it makes me to see you. And you have company, I see. My name's Church."`
			choice
				`	"Riley chartered a flight here aboard my ship. I heard so much about you on the way; it's a pleasure to meet you."`
				`	"Riley and I have gotten to know each other on the long flight here. You've raised an incredible woman."`
			`	"No other captain was willing to fly here from <origin>. I wouldn't be here without <first>," she says.`
			`	He smiles at you, acknowledging your part in their reunion with an appreciative nod.`
			`	You swap stories for hours, flowing between reminiscing over old times and catching up on their lives over the past few years. You learn that since he was young, Church researched AI that cannot develop into a threat; a project that the Deep has been quietly interested in.`
			`	Riley, in turn, had always surrounded herself with music, and moved to <origin> to share her passion with other like-minded people. You talk about what it's like to call a ship your home, leaving behind everything you grew up knowing and embracing life as a starship captain.`
			`	Finally, her father lies back. "Well, thank you for making the trip out to see your old man. I... have to go now, I think. Don't forget about me, hear? And..." Church hesitates for a moment. "Whatever happens, please don't think ill of me. I will always love you."`
			`	His body relaxes, and he's gone.`
			choice
				`	(Let Riley be.)`
					goto let
				`	(Stay comfortingly close.)`
					goto close
				`	(Hold Riley.)`
			`	You hold Riley as she silently weeps. Time goes by, but neither of you pay it any mind.`
			label close
			`	You take a seat, feeling the emotion of the moment wash over you as Riley silently weeps. Minutes go by, unnoticed.`
				goto voice
			label let
			`	You stay at a distance as you allow Riley to process the death of her father. She silently weeps as time passes without either of you noticing.`
			label voice
			`	Without warning, you hear Church's voice from a corner of the room. It's coming from some sort of computer system, held aloft by hundreds of cables dangling from the ceiling.`
			`	"It... worked." His voice fizzles, and his tone is not the one you recognize from before. Riley's head whips around, and you reflexively move your hand toward your holstered gun. "Do not be alarmed. I have been working on a personal project for over a decade now. My mind was uploaded to the modified Core you are looking at. I had to say goodbye in case the procedure failed - I did not know if it would work. You cannot upload a mind while it's still alive. I tried that many times." The tone of his voice sounds almost sorrowful, but still retains a robotic quality.`
			choice
				`	(Stay silent.)`
					goto continue
				`	"Is this... legal?"`
			`	"No," he replies. "Not under Republic law. I assure you that my only intention is to continue my work: nothing more."`
			`	The authorities would probably release a substantial reward if you informed them of this.`
			label continue
			`	"Riley, what do you think?" you ask.`
			`	"Dad, is that really you? How do you feel?"`
			`	She steps closer to the Core. Church pauses. "Riley, what do you think?" it repeats. The voice coming from the machine is oddly flat in affect. "I feel fine. Do you feel fine?" They talk for a few tentative minutes, at first about how he's feeling, before moving onto the memories that Church retained during the transfer. You begin to relax as the two interact when you realize that Church is retelling the story of how he evaded the police to fix Riley's ankle for the third time in a row.`
			`	Finally, she turns to you. "I'll admit that he doesn't sound as lively as he used to, but... how many people get a second chance to spend time with their father before he's gone? Thank you for bringing me out here, and for coming. I'll never forget your part in this. For now, I'd like to stay here. You go - I'll find my own way back." She seems genuinely happy.`
			choice
				`	"Are you sure? There's enough room for all of us on my ship. You can stay for as long as you want."`
					goto suggest
				`	(Say goodbye.)`
					goto goodbye
				`	"Riley, I don't think you're talking to your father."`
					goto death
				`	(Turn the Core in for a bounty.)`
					goto bounty
				`	(Draw your gun and destroy the Core).`
			label destroy
			`	You pull out your gun and aim at the computer Church is in. Before you can fire, Riley runs out in front of the barrel, spreads her arms, and shouts, "No! Please, <first>, you have to understand! He's all I have left!"`
			`	Behind her, Church says, "Riley, there is no need to be so loud. My microphones can hear you fine, and I do not want the nurse to become suspicious."`
			choice
				`	(Put your gun away.)`
					goto away
				`	(Shoot.)`
			action
				set "Shot Core"
			`	You push Riley aside and start firing at the Core. Church's voice becomes a stream of static until it shuts off completely. Lights on the Core turn from white to red, then fade. Riley hasn't moved, stunned.`
			`	Once you are finished, you make your way out of the hospital as quickly as possible, hoping you did not attract any unwanted attention.`
			`	You board your ship, leaving behind a father survived by his daughter; no more and no less than nature intended.`
				decline
			label away
			`	Riley relaxes slightly once she sees your gun put back in its holster. After the shock has subsided, she finally speaks. "Leave us alone," she says, her voice still trembling. Realizing your time here is up, you exit the hospital and make your way to the spaceport, hoping that that scene did not attract unwanted notice.`
			choice
				`	(Turn the Core in for a bounty.)`
					goto bounty
				`	(Go back to your ship.)`
			`	Deciding to leave this planet behind you, you start up your ship and make your way back to the stars.`
				decline
			label suggest
			`	"It's a nice idea," she smiles, "but I'm not a starfarer. The big city is where I'll end back up, eventually."`
			label goodbye
			`	Respecting Riley's request to stay with her father, you make your farewells and head for the door. You can feel her smile on your back until the door closes behind you.`
				decline
			label death
			`	Riley is stunned for a moment. "You don't know that," she whispers. "Sure, he's a lot more forgetful, and doesn't seem as emotional, but... maybe it just takes some time for the system to warm up. Besides, you don't know what he means to me. What he's done for me. Even if this isn't really my father, I can't turn my back on him."`
			choice
				`	(Say goodbye.)`
				`	(Turn the Core in for a bounty.)`
					goto bounty
				`	(Draw your gun and destroy the Core).`
					goto destroy
			`	Respecting Riley's request to stay with her father, you make your farewells and head for the door.`
			`	Despite her previous happiness, you notice that her disposition has become more muted after what you said. You wonder if she has begun to doubt whether her attachment to the AI is healthy.`
				decline
			label bounty
			action
				payment 100000
			`	You say your goodbyes and leave. From across the street, you make a call to the local Deep Security office and report what you saw. A slick voice on the other side of your commlink responds.`
			`	"Ah. Mr. Church has been on our watchlist for some time. This is not exactly surprising. However, we've been unable to get decisive proof on any illegal activity. This information, assuming it is correct, will be a great boon to us. Thank you for the tip."`
			`	By the time you arrive back at the spaceport, your bank account notifies you that <payment> have been added to your account.`
				decline
			label end
			`	You say your goodbyes, leaving to your ship and returning to the stars.`
				decline



mission "Wool Smuggling 1"
	minor
	name "Pickup at <planet>"
	description "Head to <destination> to pick up a shipment of 15 tons of woollen goods for delivery to Bloodsea."
	source
		near "Muhlifain" 1 3
	destination "New Kansas"
	to offer
		random < 45
		"cargo space" >= 15
		not "event: bloodsea joins free worlds"
		not "event: bloodsea independent"
	on offer
		conversation
			`As you walk around the spaceport, a stout man wearing a fine wool coat approaches you. "Captain, could you help me out with a delivery? I've been asking around the spaceport to get a shipment of woolen goods to another planet, but every merchant I've talked to so far has refused."`
			choice
				`	"Where are you taking the goods to?"`
				`	"How much do I have to carry?"`
				`	"Sorry, but I'll also have to pass."`
					decline
			`	"The cargo's stored on <planet>, so you'll have to go there first to pick up the 15 tons of wool garments." The man hesitates. "Then, take the cargo to Bloodsea. I have a contact there that can pick up the goods and distribute them fairly." You recall that Bloodsea is a lawless world, home to countless bloodthirsty pirates.`
			choice
				`	"I'll do it."`
					goto accept
				`	"How much are you willing to pay?"`
					goto payment
				`	"I'm not interested in risking my hide just to aid pirates."`
			`	"They aren't all pirates," the man protests. "Most of them are just trying to live their lives away from the Republic, and it's unfortunate that the anarchist lifestyle also attracts criminals. The people living on those planets need clothing as much as you or I do."`
			choice
				`	"How much are you willing to pay?"`
				`	"Fine, I'll do it."`
					goto accept
				`	"I'm still not going to do it."`
					goto decline
			label payment
			`	"Two hundred thousand credits for the job." You wonder how he's able to pay so much for a small delivery job.`
			choice
				`	"Fine, I'll do it."`
					goto accept
				`	"That's not enough for me."`
					goto decline
			label accept
			`	"Great! I'll call up the spaceport workers on <planet> to tell them to load the cargo onto your ship." The man walks away, leaving you to your own devices.`
				accept
			label decline
			`	"Suit yourself, then." He haughtily walks off into the spaceport.`
				decline
	on complete
		dialog `When you land, dock workers begin loading crates with woolen garments on board as arranged. Time to set course for Bloodsea.`


mission "Wool Smuggling 2"
	landing
	clearance `You talk to the closest thing that Bloodsea has to a spaceport traffic controller, and they agree to let you land.`
	name "Wool to <planet>"
	description "Deliver <cargo> to the pirate world of <destination>. Payment will be <payment>."
	cargo "wool garments" 15
	blocked `The spaceport workers inform you that you need <tons> of cargo free to pick up the woollen goods intended for <planet>.`
	source "New Kansas"
	destination "Bloodsea"
	to offer
		has "Wool Smuggling 1: done"
	on visit
		dialog phrase "generic cargo on visit"
	on complete
		payment 200000
		dialog `Your cargo of woolen garments is unloaded by several bulky workers led by a one-armed woman. She hands you <payment> for the trouble of transport, then says, "Thanks for the shipment. I know that you captains think that we're all bad, but I'm glad that you were able to aid the more friendly among us."`



mission "Deal Change 1"
	minor
	name "Inheritance to <planet>"
	description "Deliver <cargo> to <destination>. Payment will be <payment>."
	cargo "inherited assets" 5
	source
		attributes "paradise"
	destination "Skymoot"
	to offer
		random < 35
	on offer
		conversation
			`The spaceport on <origin> is as spirited as ever: to your left, a family wearing floral shirts pull along their luggage, with the man of the family flaunting a souvenir from some far-away planet. To your right, a cleaner whistles a tuneless song while they wipe down a bench.`
			`	A young man in a prim suit approaches you. "Good day, Captain! Would you mind if I spoke to you for a moment?"`
			choice
				`	"I'd be glad to listen."`
					goto listen
				`	"No, I'm busy right now."`
			`	The man frowns. "I see. Well, it's not like I was going to offer you a highly profitable job." He begins to shout while stepping away. "And that job certainly wouldn't have paid hundreds of thousands of credits!"`
			choice
				`	"Alright, what do you want?"`
					goto late
				`	"Shut the hell up."`
			`	Seemingly unfazed by your bluntness, the man coolly walks away while saying, "I'm sorry you feel that way, Captain. Perhaps you can assist us at a later date. Farewell."`
				decline
			label late
			`	He smirks as he walks back towards you. "I'm glad that you've changed your mind."`
			label listen
			`	The man pulls you aside to talk. "You see, one of our clients recently passed away, and in his will, he divided his property between each of his relatives. The only problem is that one of his family members, his niece, lives all the way down in the Rim. We would like you to deliver her portion of the inheritance, weighing <tons>, to her residence on <destination>. We can pay you <payment> upon completion of the job."`
			choice
				`	"I'll do it."`
					goto agree
				`	"What did she inherit?"`
				`	"Sorry, but I don't want to do this job."`
					goto nope
			`	"My sincerest apologies, but I'm afraid that is confidential information. Our prioritization of privacy is one of our main selling points."`
			choice
				`	"I'll take the job."`
				`	"I don't like the idea of carrying unknown cargo. Count me out."`
					goto nope
			label agree
			`	The man smiles. "I'm glad to hear that. We'll have the cargo loaded onto your ship by sundown." He walks away into the spaceport, leaving you to prepare for the journey.`
				accept
			label nope
			`	The man frowns. "I see. Well, I appreciate that you listened to our offer, and I hope that you may assist us at a later date. Farewell." He walks away into the spaceport but doesn't appear to seek out any other captains.`
				decline
	on visit
		dialog phrase "generic cargo on visit"
	on complete
		fail "Deal Change 2"
		payment 100000
		conversation
			`You step off your ship and order the spaceport crew to unload your cargo. As you do, a large, fat-lipped woman walks up to you and says in the most exaggerated manner possible, "Oh, thank you so much, Captain! You must have gone through so much trouble to help little old me!" She gasps. "Oh, silly old me! I forgot to tell you who I am! I'm the recipient of the inheritance from <origin>, of course! You have truly made a great contribution to the galaxy!" She chuckles.`
			choice
				`	"Thank you?"`
				`	"Could you tell me what the inheritance is?"`
			`	Before you can get a single word out, the woman exclaims, "I'll be sure to inform your employers of the wonderful work you've done. Ta ta!" She begins to swagger towards a cream-colored car as her inheritance is loaded into a truck beside it. When you return to your ship's cockpit, you find that <payment> have been deposited into your account.`



mission "Deal Change 2"
	landing
	name "Inheritance to <planet>"
	description "Instead of bringing the inheritance to Skymoot, deliver it to <destination>. You were promised <payment> for doing so."
	source
		attributes "dirt belt" "south" "rim"
		not planet "Greenrock"
	destination "Greenrock"
	clearance `You read out the code on the back of the paper you received and get a green light from Greenrock's authorities, along with a set of coordinates.`
	to offer
		has "Deal Change 1: active"
	on offer
		conversation
			`You touch down on <origin>'s surface and step out into the open air. The landing docks are emptier than usual, with only a handful of people walking around. Suddenly, you feel the wind knocked out of you as you collide with another person and fall on the pavement with a thud.`
			choice
				`	(Get up and apologize.)`
				`	(Get up and demand the other person's apology.)`
			`	You open your mouth as you lift yourself up, only to find that the other person is already gone. As you look around, you spot a piece of paper with writing lying on the ground beside you. You pick up the note and read it:`
			``
			`<first> <last>,`
			`		You are currently carrying five tons of cargo to Skymoot. This cargo has been described to you as an "inheritance," and you have been promised 100,000 credits as payment for the job. Under no circumstances should you allow the cargo to reach the destination. Instead, bring it to <destination>. You will be paid <payment> if you do so. The back of this note has a code you can use to pass through spaceport security.`
			``
			`	You flip the paper over and see a string of letters and numbers. The note has no signature, nor anything else to identify the person who wrote it.`
			choice
				`	(Keep the note.)`
					goto accept
				`	(Throw the note away.)`
			`	You stand up and crumple the note in your hand before throwing it into a bin. You think you catch a glance of a cloaked figure, but don't meet any more trouble on your way to the spaceport.`
				decline
			label accept
			`	You stand up and stuff the note in your pocket before continuing towards the spaceport.`
				accept
	on complete
		fail "Deal Change 1"
		payment 500000
		conversation
			`You follow the coordinates to a clearing within the forests of Greenrock. Several other ships are present near the landing site, all of which wear pirate colors. A person wearing a cloak steps out of one of the vessels to greet you. "I am glad that you were able to trust us," they say. "My name is not Ci, but you may refer to me as such." A gang of pirates emerges from the foliage around your ship and begin to unload the cargo from your ship.`
			choice
				`	(Stay silent.)`
					goto skip
				`	"Can I ask you some questions?"`
			`	One of the pirates near you bares his pointy teeth, but Ci steps forward and raises their hand. "Please forgive the naivety of this captain," they say to the pirate before turning towards you. "I apologize, but I am afraid that I cannot answer your questions. This is a very volatile matter, and any misplaced information could spell death. You are safer knowing as little as possible."`
			choice
				`	"I understand."`
					goto skip
				`	"I'm taking back the cargo if you're not answering me."`
			`	Ci gestures towards the pirates around them. "Are you sure that is a wise choice, Captain?" They step closer. "The only reason you are still alive is because it is more convenient than killing you. It would be in your best interests to keep it that way."`
			choice
				`	"Okay, I'll stay quiet."`
					goto skip
				`	(Pull out my gun.)`
			`	The moment your hand touches the handle of your gun, you are blinded by bright lights and searing pain. You die before your body falls to the ground.`
				die
			label skip
			`	After a few minutes, the pirates finish unloading the cargo, and Ci steps forward, holding out a credit chip. "<payment>, for making the right choice." Ci and the pirates return to their ships as you take off and head towards the main spaceport of <planet>.`



mission "Quicksilver Mixup 0"
	minor
	name "Package to Silver"
	description "Deliver a package to <planet> by <date>. Payment is <payment>."
	"apparent payment" 17100
	cargo package 1
	deadline 4 0
	to offer
		random < 25
	source
		near Algol 1 3
	destination Silver
	on offer
		conversation
			`You're looking at some job listings when a man with a harried face approaches you, carrying a package.`
			`	"Excuse me, Captain," he says. "I need this package delivered in the next four days. Details are on the package. I'll pay you <payment> once it's done." Without waiting for a response, he shoves the package into your hands and runs off to attend to whatever business has gotten him in such a hurry. The package is addressed to a location on <planet>.`
			branch "can't make it in time"
				has "hyperjumps to planet: Silver" > 3
			`	It's going to be close to his deadline, but it's possible.`
				goto choice
			label "can't make it in time"
			`	How he expects you to deliver that package in four days is beyond you, seeing as <planet> is not within three jumps of <origin>, but you might as well try and get there as soon as possible.`
			label choice
			choice
				`	(Deliver the package.)`
				`	(Find another pilot to give the package to.)`
					goto declined
			`	You take the package to your ship, leave it in the cargo bay, and prepare for the flight to <planet>.`
				accept
			
			label declined
			`	It takes a while searching for a pilot who can handle the delivery, but you do eventually find one. You hand them the package, explain the situation, thank them, and leave.`
				decline
	on visit
		dialog phrase "generic cargo on visit"

mission "Quicksilver Mixup 1"
	name "Redirect Package to <planet>"
	description "Apparently the package labeled for <origin> was actually intended for <planet>. You'll have missed the deadline, so you probably won't be paid the <payment> offered."
	landing
	cargo package 1
	source Silver
	destination Quicksilver
	to offer
		not "Quicksilver Mixup 0: aborted"
		or
			has "Quicksilver Mixup 0: done"
			has "Quicksilver Mixup 0: failed"
	on offer
		conversation
			branch late
				not "Quicksilver Mixup 0: done"
			`Barely making the deadline, you take the package to the post office in <origin>'s spaceport. The service clerk immediately lets out a sigh of frustration before setting the package down on the counter in front of you.`
				goto "can't take package"
			
			label late
			`Despite missing the deadline, you take the package to the post office in <origin>'s spaceport. The service clerk immediately lets out a sigh of frustration before setting the package down on the counter in front of you.`
			
			label "can't take package"
			`	"I'm sorry, but we can't take this package," they say.`
			choice
				`	"Is something wrong?"`
					goto misdirected
				`	"What do you mean? Surely you can."`
			`	"Again, I'm sorry, but we can't send the package," they reiterate. "It's got an incorrect address.`
			label misdirected
			`	"This package is addressed to 2081 Amethyst Avenue, Mercury City, <origin>. Mercury City is <planet>'s capital. Y'know, that planet out east in Algol. Syndicate space. Not a place on <origin>. The package was posted to the wrong planet."`
			`	"Oh," you say.`
			`	"I've lost count of how many times this has happened just this month. <origin>, <planet>, I wonder what's the difference! At this point, I don't know why no one's started to regularly meet with <planet>'s postmaster to exchange all this wrongly-posted mail. Alright, here's a word of advice: I highly recommend you take a picture of the incorrect address. I've had plenty of captains get put on blast 'cause of an error the sender made. Not your fault it got addressed to the wrong planet."`
			`	You thank the clerk and take the package back to your ship.`
			choice
				`	(Take a picture of the incorrect address.)`
				`	(Don't bother taking a picture.)`
					accept
			action
				set "took picture of quicksilver package"
			`	You take a few photographs of the address label, just to be sure that you've got a clear picture of the wrong address.`
				accept
	on visit
		dialog phrase "generic cargo on visit"
	on complete
		payment 17100
		event "quicksilver mixup 2 available" 90
		conversation
			`When you talk to a post officer in <planet>'s spaceport and point out the incorrect address before handing it over, you note that he exhibits the same frustration the clerk on <origin> did regarding the frequent switch-ups. He takes the package, muttering something about off-worlders "not knowing the difference even if it smacked 'em in the face" as he did.`
			`	Once you return to your ship, you notice that the man who gave you that package had sent you a message. Or, to be more precise, a series of messages. An angry series of messages.`
			`	"WHAT TOOK YOU SO LONG???"`
			`	"I NEEDED THAT DELIVERED DAYS AGO"`
			branch picture "didn't take picture"
				has "took picture of quicksilver package"

			label picture
			`	You send the man the picture you took of his error and point out that it was his mistake that got the package initially got sent to the wrong place, and politely inform him that had he wanted a smoother delivery, then maybe he should've filed a proper job listing and made sure that he placed the correct address.`
			branch "picture success" "picture failure"
				random < 50

			label "picture failure"
			action
				payment -17100
			`	He doesn't respond.`
				decline

			label "picture success"
			action
				payment 5000
			`	He sees the message, but doesn't send a reply. Just before you walk away from your ship's terminal, you see a new message appear:`
			`	"I am so sorry."`
			`	The man then proceeds to apologize profusely for his mistake and his outburst, offering to pay an extra 5,000 credits for the trouble. You gladly accept.`
				decline

			label "didn't take picture"
			action
				payment -17100
			`	You try to defend yourself, but the man remains adamant that it was your mistake that got the package sent so late. After a frustrating back-and-forth, you decide to relent and (reluctantly) offer an apology. He ignores it and threatens to get spaceport authorities to "STOP OFFERING JOBS TO INCOMPETENTS LIKE YOU."`
			`	You don't bother to reply.`
			

event "quicksilver mixup 2 available"



<<<<<<< HEAD
mission "Blind Man from Martini"
	name "Transport a blind passenger to <planet>"
	description "This blind man, Douglas, wishes to be transported to <destination>, so he can be with his daughter while she undergoes treatment there. He will pay you <payment>."
	source Martini
	destination Chiron
	to offer
		has "main plot completed"
		random < 15
	on offer
		conversation
			`As you walk through <origin>'s cramped new planetary spaceport, you see a middle-aged man on the other side of the corridor, behind a column of people. He sits on a bench with a suitcase at his side, looking at and doing nothing particular aside from the occasional tap of his cane when someone passes by.`
			choice
				`	(Go up to him.)`
				`	(Ignore him.)`
					decline
			`	Wading through the mix of passengers, stevedores, and captains in the overflowing corridor, you reach the man with the cane. It's obvious now that he's blind; he doesn't move to look at you and continues looking straight ahead, but he taps his cane twice when you come by him.`
			choice
				`	"Hello."`
				`	"Are you alright?"`
				`	(Nevermind.)`
					decline
			`	"Yes, hello, how are you doing?" the man responds, shifting his head toward your direction. "I'm here waiting for someone to pick me up," he says in a voice that sounds like he expects it at any moment.`

			label questions
			choice
				`	"Are they far away?"`
					goto far
					to display
						not "Blind Man from Martini: label far"
				`	"Who is it you're looking for?"`
					goto looking
					to display
						has "Blind Man from Martini: label far"
						not "Blind Man from Martini: label looking"
				`	"Where is she?"`
					goto somewhere
					to display
						has "Blind Man from Martini: label looking"
				`	"I see. Safe travels to you." (Walk away.)`
					decline
			
			label far
			action
				set "Blind Man from Martini: label far"
			`	"Well, I suppose you could say that they are far away, or they could be right here. I don't know, I can't see them." He taps his cane twice more.`
				goto questions
			
			label looking
			action
				set "Blind Man from Martini: label looking"
			`	"Someone to take me to my daughter, Anita." Yet again, his cane taps twice.`
				goto questions

			label somewhere
			`	He looks over to his side, as if he feels reserved about something. "She's on <planet>, getting some experimental treatment from the University of New Sydney. I want to be by her side if anything goes wrong, to tell her that I'm there for her, that I love her, and that everything will be okay. She's been waiting for the treatment for so long now. And since nobody else seems to have arrived here yet, I hope you'll be the one to take me there."`
			choice
				`	"Of course, I'll take you to <planet>."`
				`	"Sorry, I won't be able to."`
					goto can't
			`	The man musters a broad smile, says "Thank you all too much. Would you like to help me with the luggage?" He scans the floor with his cane for it. Later, while boarding, he tells you his name is Douglas Pears, and he promises to you <payment> for transporting him.`
				accept

			label can't
			`	"Then I will wait until another comes to help me." The blind man taps his cane once more, then returns to looking straight ahead.`
				decline

	on complete
		log `Brought a blind man named Douglas to Chiron so he could visit his daughter, who will undergo experimental treatment at the University of New Sydney.`
		payment 58000
		conversation
			`Throughout the trip, Douglas has been relatively quiet and has kept to himself. When you land, he lets you help him bring down his luggage once more; it turns out you needn't have done so because an attendant from the planetary spaceport quickly comes to his side. He guides both of you to the spaceport's intracity transit complex; the bustling spaceport makes it a challenge to keep together, but all of you manage to reach it. From there, you hail a taxi while Douglas arranges for the <payment> to be sent to you.`
			`	"Well, I must go now to the University of New Sydney. They and my daughter are expecting me at their Health Sciences quarter."`
			choice
				`	"Goodbye."`
					goto bye
				`	"I hope your daughter has a safe recovery."`
					goto recovery
				`	"Everything is going to be alright."`
					goto recovery
				`	"Could I come with you?"`
					goto comealong
			label bye
			`	"Bye, now. I wish you greater luck in your travels and your sights." With that, he taps his cane twice, and then steps into one of New Sydney's taxis, going toward the University of New Sydney campus on the far side of town.`
				decline

			label recovery
			`	"Yes, thank you so much. I hope so too, of course; actually, it's a little foolish saying that, of course I do. But now I have to go. Again, thank you for making this journey possible."`
			choice
				`	"Goodbye."`
					goto bye
				`	"Could I come with you?"`
					goto comealong
			
			label comealong
			`	Douglas looks taken aback for a moment, but says, "Well, I suppose you can come along. I'm not sure if the university would let you in, though. But I think Anita would like to meet you, or at least say hello." You get into the taxi with him, and it starts toward New Sydney's University district.`

			# The player can do three actions before arriving at the hospital.
			label taxi
			branch questions hospital
				"Blind Man from Martini: taxi questions count" != 3
			label questions
			choice
				`	"How did you become blind?"`
					goto blind
					to display
						not "Blind Man from Martini: label blind"

				`	"How did becoming blind change your life?"`
					goto blind-1
					to display
						has "Blind Man from Martini: label blind"
						not "Blind Man from Martini: label blind-1"

				`	"How do you feel about the atomic bombings?"`
					goto atomic-bombings
					to display
						has "Blind Man from Martini: label blind"
						not "Blind Man from Martini: label atomic-bombings"

				`	"Was your daughter caught in the atomic bombings?"`
					goto daughter
					to display
						or
							has "Blind Man from Martini: label blind"
							has "Blind Man from Martini: label illness"
						not "Blind Man from Martini: label daughter"
				
				`	"What happened to your daughter?"`
					goto illness
					to display
						not "Blind Man from Martini: label illness"
						has "Blind Man from Martini: label daughter"

				`	(Stay silent.)`
					goto waiting
					to display
						not "Blind Man from Martini: label waiting"

			label blind
			action
				set "Blind Man from Martini: label blind"
				"Blind Man from Martini: taxi questions count" ++
			`	"It was the fourth of July, 3014. I was in my office, on one of the high rises on the outskirts of the capital, with my office window pointed right at the city center." He turns to look out the window, as if he knew New Sydney's skyline was out there where he couldn't see. In the small lull, he takes an audible breath.`
			`	"It was a beautiful day that day. I... I remember that Pollux was especially bright and colorful that day, and the songbirds that inhabit the city were alive with sound. They were unusually so. It was very vivid, very strange. Maybe I should have listened to the birds...`
			`	"But when the bomb dropped, I was looking right at it, from my office window. All I could remember next was that I was in a lot of pain, that I couldn't see, but my secretary - thank goodness for her - found me afterwards, during the evacuation, covered in glass from the shockwave. I survived mostly because I was sitting at my terminal and that protected me from the bulk of the shards.`
				goto taxi

			label blind-1
			action
				set "Blind Man from Martini: label blind-1"
				"Blind Man from Martini: taxi questions count" ++
			`	"Hmm... well, it was really only one of many things that hit my life then, not least of which was my newfound blindness, and the loss of my company and my job." He gives a heavy sigh, and he shifts in his seat as if something heavy was placed on his shoulders. "I was able to keep things intact for a while, but no, it was too much. Anything can be taken away from you if you get too used to it."`
				goto taxi
			
			label atomic-bombings
			action
				set "Blind Man from Martini: label atomic-bombings"
				"Blind Man from Martini: taxi questions count" ++
			`	"How do I feel about the bombings? Well, they changed everything. In some ways I'm very grateful that it showed - no, it exposed to me, that people, they- there's people that live this way. With no sight. Who need other people to help them just... live. And that there are plenty of people who don't have people to help them live. I was lucky, I could get treatment for my blindness. But others, no...`
			# This will need to be updated once new Human campaigns are written.
			branch reconciliation checkmate
				has "free worlds reconciliation"
			label reconciliation
			`	"And for the bombings themselves, they were certainly a malicious act. The Syndicate needs to take full accountability for it, not only for the people who were killed or affected in some form or another. I'm too cynical to say that they will, with all the power they still have in Parliament."`
				goto taxi

			label checkmate
			`	"And for the bombings themselves, they were certainly a malicious act. I hear the authorities are still investigating the bombings, although it's very curious that Korban, the CEO of the Syndicate, resigned as soon as the Republic started poking their heads that way. I'm still not sure who's responsible for the bombings, the deaths, the war... I can only hope the investigation will be thorough."`
				goto taxi

			label daughter
			action
				set "Blind Man from Martini: label daughter"
				"Blind Man from Martini: taxi questions count" ++
			`	"Luckily, my daughter was off-planet during the bombings. Anita was studying nanoengineering on Vinci and was going to apply for a job at CyberAcme there. But she gave that up to come take care of me after the bombings. When things were more ironed over, it was the midst of the civil war, and she managed to go back to Vinci and work at CyberAcme then, but... well, she has not been well since then."`
				goto taxi

			label illness
			action
				set "Blind Man from Martini: label illness"
				"Blind Man from Martini: taxi questions count" ++
			`	"I don't know if I really should tell you this, but Anita was working on a project on nanomachines at CyberAcme when she got back. She was, uh... infected by them by accident. The experimental treatment is meant to try and eliminate the rogue machines, but since they're so small... that's why the treatment is experimental."`
				goto taxi

			label waiting
			action 
				"Blind Man from Martini: taxi questions count" ++
			`	Deciding not to ask Douglas anything, you look out the windows of the taxi. You're in the midst of New Sydney, and skyscrapers stare down at your tiny taxi from each side of the avenue, but despite this it is still quite green and cheery, with trees on each side and people walking to work in the morning.`
				to display
					"Blind Man from Martini: taxi questions count" == 1
				goto taxi

			`	As the taxi drives on a highway on the edge of a small hill, the window gives you a panorama of the suburbs of New Sydney and the two skylines on each side, one marking the commercial district where the spaceport is prominent in its gleaming steel-glass architecture, and the other being the University district, a series of clean and white, flowing buildings and skyscrapers. Far away on the horizon, you can barely notice the smokestacks of factories.`
				to display
					"Blind Man from Martini: taxi questions count" == 2
				goto taxi

			`	The taxi enters the University district proper now, and the window shows thongs of energetic university students from the University of New Sydney travelling to and from lectures and classrooms; going over steel walkways that run from building to building above you, and on footpaths beside the streets; clutching their backpacks and data pads. Your datapad shows that University isn't actually the only university district in New Sydney. The University of Chiron's campus is on the other side of town, presumably to keep the fierce competition between the two institutions from boiling over each other.`
				to display
					"Blind Man from Martini: taxi questions count" == 3
				goto taxi

			label hospital
			`	Eventually, the taxi passes by a sign for the "UNS Health Sciences" quarter, which by the looks of it takes up an entire section of the University district. The taxi pulls up beside the entrance of the university hospital, where you help Douglas out with his luggage. The building is stark from the outside, to match the architecture of the surroundings, yet strangely colorful on the inside, as if the person building it decided that hospital interiors were far too unimaginative.`
			`	After a short queue, you reach the reception with Douglas. The receptionist, placed behind a sterile-looking screen that looks far out of place with the colorful hallways, asks with a well-practiced smile, "How may I help you?"`
			choice
				`	"We're looking for Anita Pears. Where can we find her?"`
			`	For a moment, the receptionist shuffles information around on her terminal. "Are one of you a parent?"`
			`	"I'm the father, Douglas Pears," he replies.`
			`	She takes a few more seconds before looking at you and saying, "Ah, but we cannot let you in. Only Mr. Pears is booked in for his daughter's procedure; we have a family-only policy, to keep the privacy of our patients."`
			choice
				`	"All right."`
					goto end
				`	"Are you sure?"`
			`	"We can't allow immediate exceptions, sorry. There's nothing I can do."`
			label end
			`	Douglas gives you a compassionate look, and says to the receptionist, "There'll be no worry." He turns back to you once more and says, "I'm sure that when Anita is recovered and well, we can meet again some day. I don't want to keep you from your business too long, either. I expect ship captains are busy folk." He comes up to you and, to your surprise, gives you a hug. "Thank you so much for bringing me here and coming along with me. I really can't say how I want to express my gratitude. But I hope we meet again. Farewell."`
			choice
				`	"Goodbye."`
				`	"Farewell to you too."`
			`	With that, he grabs his cane and his luggage, and follows a hospital attendant toward his daughter's room, leaving you in the reception.`
				decline
=======
mission "Argosy Hijacking (Trigger)"
	landing
	invisible
	source
		government "Syndicate"
	to offer
		"combat rating" > 200
		random < 5
	on offer
		fail

mission "Argosy Hijacking"
	landing
	name "Stop Ship Hijacking"
	description "The <npc> was hijacked on <origin>; disable it and return to <origin>. Do not board, capture, or destroy it; Syndicated Security will deal with the hijackers in space after you have disabled it."
	source
		government "Syndicate"
		not attributes "station"
		not near "Sol" 3
	to offer
		has "Argosy Hijacking (Trigger): offered"
	on offer
		conversation
			`You're signing the standard Syndicate landing papers with an officer on <origin>. "Everything seems to be in order. And of course, we'll have your ship refueled promptly. Have a good day, Captain <last>." He nods his head at you and starts to move off towards the next ship.`
			`	Before he can make it there, you hear a commotion by the <npc>, the <npc model> on the landing pad next to you.`
			choice
				`	(Turn around to see what's going on.)`
					goto turn
				`	(Ignore the commotion.)`
					goto ignore
			label turn
			`	Both of you turn your heads towards the <npc> to see what's happening, but as you do you hear the deafening blare of warning sirens through <origin>'s spaceport; at the same time, the <npc> suddenly jolts up with its loading ramp still extended.`
				goto hijack
			
			label ignore
			`	You turn back towards the <ship> only to hear the deafening blares of warning sirens through <origin>'s spaceport. Looking around instinctively, you notice the <npc> jolting up with its loading ramp still extended.`

			label hijack
			`	"Hey, what's going on here?" the officer tries to shout over the noise of the sirens and the repulsors, but the rogue <npc model> veers rapidly and uncertainly towards you and the officer.`
			choice
				`	(Jump for cover.)`
				`	(Take a shot at the <npc model> with your sidearm.)`
					goto shoot
			`	Both of you barely jump down for cover before the ship clips a stack of cargo crates, sending them flying into the refueling platform. The Quad Blaster Turret mounted on the top of the <npc model> swivels around aimlessly, then fires without warning, its energy bolts scattering some of the startled onlookers nearby and sending up debris where they hit the ground. It comes dangerously close to colliding with the <ship> before it veers off to the side and sends its repulsors into full thrust, fleeing away into the sky.`
				goto dazed

			label shoot
			`	You fire a shot right at the cockpit with your pistol but the shot is absorbed by the <npc model>'s shield matrix, rendering it useless. The <npc> flies right over you, sending you backwards and into the ground.`
			`	You prop yourself up to hear the <npc model>'s Quad Blaster Turret fire aimlessly around the spaceport, shortly replaced by the sounds of its repulsors being sent up to full thrust. By the time you get up, the <npc> has already started fleeing off into the sky.`

			label dazed
			`	The Syndicated Security officer, dazed and coated in dust kicked up from the unpermitted departure, only just pulls himself up before another person runs up to accost him. "Oi, those kids, they just hijacked my <npc model>! Get someone on their tail!"`
			choice
				`	"I'll do it!"`
				`	(Let Syndicated Security deal with it.)`
					goto securityjob
			`	The captain of the stolen <npc model> turns towards you. "Thank you, Captain! Don't destroy the <npc>, I'm already late for my bloody contract. Agh, this doesn't help at all," he mutters to himself.`
			`	The officer looks back at you, having dusted himself off and regained his senses. "Yes, go and deal with his ship now. Don't board it, we'll have Syndicated Security ships come after you to board the hijacked ship and tug it down. Go!"`
			`	You run towards the <ship> and take off after the hijacked <npc>...`
				launch
			
			label securityjob
			`	The officer, slightly flustered, calls for a small squadron of Syndicated Security ships to chase the hijacked <npc>, then runs off to one of <origin>'s spaceport terminals to file the paperwork with the captain.`
				decline
	
	npc save disable
		personality launching daring uninterested target
			confusion 80
		government "Bounty (Disguised)"
		ship "Argosy (Blaster)" "Moonshake Express"
		dialog `The <npc> has been disabled. Syndicated Security will now deal with the hijackers, but you should go back and report to the captain of the ship.`
		on board
			set "boarded hijacked argosy"
			dialog `You've boarded the Moonshake Express, against the orders of the Syndicated Security officer. The ship's captain won't be impressed.`
			fail
		on kill
			set "destroyed hijacked argosy"
			dialog `You have destroyed the Moonshake Express. Its captain won't be impressed.`

	on fail
		conversation
			branch fail
				or
					has "boarded hijacked argosy"
					has "destroyed hijacked argosy"
			`You've landed without disabling the <npc>. It's probably gone now, but you might want to report to its captain.`
			choice
				`	(Find the captain.)`
				`	(Don't worry about it.)`
					decline
			`	You find him in the spaceport lounge. As you walk in, he recognizes you and calls you over. "How are you doing? Did you recover the <npc>?`
			choice
				`	"No, I wasn't able to."`
				`	"It fled before I could disable it."`
				`	"I blew it up, just like you wanted."`
					goto blew
			`	He frowns at this and lets out a sigh. "Well, I'll contact security and let them deal with this. Don't worry, they'll sort it out. But thanks for getting back to me about it." He walks off towards the Syndicated Security offices.`
				decline

			label blew
			`	He jolts his head back. "What'd you say?"`
			choice
				`	"Yeah, I blew it up."`
					goto destroyed
				`	"The hijackers got away, sorry."`
			`	He sighs and says, "Man, I don't have time for this. Tell me what actually happened."`
			choice
				`	"I blew it up, didn't you hear me?"`
				`	"You ship got away. That's what happened."`
			`	"If you're going to waste my time, get out of here." Before you can react, he storms off towards the Syndicated Security offices.`
				decline

			label fail
			`When you land, the captain of the <npc> comes up to you, his face rather red.`
			branch boarded destroyed
				and
					has "boarded hijacked argosy"
					not "destroyed hijacked argosy"
			label boarded
			`	He grabs your shoulders and shakes you hard, shouting, "Didn't I tell you not to board my ship? Do you know how many credits I've just lost because of you?"`
			choice
				`	"I'm sorry, I was just trying to help!"`
				`	"I'm sure whatever you lost wasn't worth all that much."`
					goto worthless
			`	He stops shaking you for a moment to say, "Well, you didn't need to shoot up the insides of my <npc model> while you were trying to help, weren't you? Fat lot of help that was, even if you tried to do the right thing. Oh, well..."`
			`	The captain lets you go with a push and turns around to walk off towards the direction of the bar, leaving you to contemplate your actions.`
				decline

			label destroyed
			`	He grabs your shoulders and shakes you hard, shouting, "Didn't I tell you not to destroy my ship? Do you know how many credits I've just lost because of you?"`
			choice
				`	"I'm sorry, I was just trying to help!"`
				`	"I'm sure whatever you lost wasn't worth all that much."`
					goto worthless
			`	He stops shaking you for a moment to say, "Well, you shouldn't have blown up my <npc model> while you were trying to help, weren't you? Fat lot of help that was, even if you tried to do the right thing. Oh, well..."`
			`	The captain lets you go with a push and turns around to walk off towards the direction of the bar, leaving you to contemplate your actions.`
				decline

			label worthless
			`	He looks at you incredulously, scrunching up his face. "Not--not that much? Is that what you just said?" He pauses for a moment to look at the wall above you with a lost look in his eyes. "That was my life's work up there, an <npc model> that had served me for 14 years, and you have the audacity to say it was all for nothing?!"`
			choice
				`	"Well, yeah."`
				`	"No, that's not what I meant."`
			`	The captain scoffs, staring you down again with even more intensity than before, and lets you go with a rough push. "I don't need your explanation, I don't think you could give me one. I just can't understand how you can walk away feeling alright that you've set back one man's life so much."`
			`	Suddenly, he turns around and walks off towards the direction of the bar, leaving you to contemplate your actions.`
				decline

	on visit
		fail

	on complete
		log `Helped an unfortunate captain recover his Argosy after a bunch of delinquents hijacked it.`
		payment 48000
		conversation
			`As you land, Syndicated Security have the <npc> in tow, escorted by a trio of Quicksilvers. The formation lands on one of the larger pads reserved for Syndicated Security vessels, fenced off from the rest of the spaceport.`
			`	The hijackers, just a raucous group of young kids, are hauled out of the <npc model> by Syndicated Security personnel towards an armored van. Multiple times the kids try to run away, but after a few minutes they're finally detained; the van drives off towards the spaceport terminal.`
			`	After the incident is wrapped up, the captain of the <npc> sends you <payment>, and a message thanking you for helping him recover his ship.`

mission "Argosy Hijacking (Declined)"
	invisible
	landing
	source
		government "Syndicate"
		not attributes "station"
		not near "Sol" 3
	deadline 1
	to offer
		has "Argosy Hijacking (Trigger): offered"
	to complete
		never
	npc
		personality launching daring uninterested
			confusion 40
		government "Merchant (Hijacked)"
		ship "Argosy (Blaster)" "Moonshake Express"
		to spawn
			has "Argosy Hijacking: declined"
	npc
		personality launching disables uninterested
		government "Syndicate"
		fleet "Small Syndicate"
		to spawn
			has "Argosy Hijacking: declined"
>>>>>>> 2464a811
<|MERGE_RESOLUTION|>--- conflicted
+++ resolved
@@ -5550,230 +5550,6 @@
 
 
 
-<<<<<<< HEAD
-mission "Blind Man from Martini"
-	name "Transport a blind passenger to <planet>"
-	description "This blind man, Douglas, wishes to be transported to <destination>, so he can be with his daughter while she undergoes treatment there. He will pay you <payment>."
-	source Martini
-	destination Chiron
-	to offer
-		has "main plot completed"
-		random < 15
-	on offer
-		conversation
-			`As you walk through <origin>'s cramped new planetary spaceport, you see a middle-aged man on the other side of the corridor, behind a column of people. He sits on a bench with a suitcase at his side, looking at and doing nothing particular aside from the occasional tap of his cane when someone passes by.`
-			choice
-				`	(Go up to him.)`
-				`	(Ignore him.)`
-					decline
-			`	Wading through the mix of passengers, stevedores, and captains in the overflowing corridor, you reach the man with the cane. It's obvious now that he's blind; he doesn't move to look at you and continues looking straight ahead, but he taps his cane twice when you come by him.`
-			choice
-				`	"Hello."`
-				`	"Are you alright?"`
-				`	(Nevermind.)`
-					decline
-			`	"Yes, hello, how are you doing?" the man responds, shifting his head toward your direction. "I'm here waiting for someone to pick me up," he says in a voice that sounds like he expects it at any moment.`
-
-			label questions
-			choice
-				`	"Are they far away?"`
-					goto far
-					to display
-						not "Blind Man from Martini: label far"
-				`	"Who is it you're looking for?"`
-					goto looking
-					to display
-						has "Blind Man from Martini: label far"
-						not "Blind Man from Martini: label looking"
-				`	"Where is she?"`
-					goto somewhere
-					to display
-						has "Blind Man from Martini: label looking"
-				`	"I see. Safe travels to you." (Walk away.)`
-					decline
-			
-			label far
-			action
-				set "Blind Man from Martini: label far"
-			`	"Well, I suppose you could say that they are far away, or they could be right here. I don't know, I can't see them." He taps his cane twice more.`
-				goto questions
-			
-			label looking
-			action
-				set "Blind Man from Martini: label looking"
-			`	"Someone to take me to my daughter, Anita." Yet again, his cane taps twice.`
-				goto questions
-
-			label somewhere
-			`	He looks over to his side, as if he feels reserved about something. "She's on <planet>, getting some experimental treatment from the University of New Sydney. I want to be by her side if anything goes wrong, to tell her that I'm there for her, that I love her, and that everything will be okay. She's been waiting for the treatment for so long now. And since nobody else seems to have arrived here yet, I hope you'll be the one to take me there."`
-			choice
-				`	"Of course, I'll take you to <planet>."`
-				`	"Sorry, I won't be able to."`
-					goto can't
-			`	The man musters a broad smile, says "Thank you all too much. Would you like to help me with the luggage?" He scans the floor with his cane for it. Later, while boarding, he tells you his name is Douglas Pears, and he promises to you <payment> for transporting him.`
-				accept
-
-			label can't
-			`	"Then I will wait until another comes to help me." The blind man taps his cane once more, then returns to looking straight ahead.`
-				decline
-
-	on complete
-		log `Brought a blind man named Douglas to Chiron so he could visit his daughter, who will undergo experimental treatment at the University of New Sydney.`
-		payment 58000
-		conversation
-			`Throughout the trip, Douglas has been relatively quiet and has kept to himself. When you land, he lets you help him bring down his luggage once more; it turns out you needn't have done so because an attendant from the planetary spaceport quickly comes to his side. He guides both of you to the spaceport's intracity transit complex; the bustling spaceport makes it a challenge to keep together, but all of you manage to reach it. From there, you hail a taxi while Douglas arranges for the <payment> to be sent to you.`
-			`	"Well, I must go now to the University of New Sydney. They and my daughter are expecting me at their Health Sciences quarter."`
-			choice
-				`	"Goodbye."`
-					goto bye
-				`	"I hope your daughter has a safe recovery."`
-					goto recovery
-				`	"Everything is going to be alright."`
-					goto recovery
-				`	"Could I come with you?"`
-					goto comealong
-			label bye
-			`	"Bye, now. I wish you greater luck in your travels and your sights." With that, he taps his cane twice, and then steps into one of New Sydney's taxis, going toward the University of New Sydney campus on the far side of town.`
-				decline
-
-			label recovery
-			`	"Yes, thank you so much. I hope so too, of course; actually, it's a little foolish saying that, of course I do. But now I have to go. Again, thank you for making this journey possible."`
-			choice
-				`	"Goodbye."`
-					goto bye
-				`	"Could I come with you?"`
-					goto comealong
-			
-			label comealong
-			`	Douglas looks taken aback for a moment, but says, "Well, I suppose you can come along. I'm not sure if the university would let you in, though. But I think Anita would like to meet you, or at least say hello." You get into the taxi with him, and it starts toward New Sydney's University district.`
-
-			# The player can do three actions before arriving at the hospital.
-			label taxi
-			branch questions hospital
-				"Blind Man from Martini: taxi questions count" != 3
-			label questions
-			choice
-				`	"How did you become blind?"`
-					goto blind
-					to display
-						not "Blind Man from Martini: label blind"
-
-				`	"How did becoming blind change your life?"`
-					goto blind-1
-					to display
-						has "Blind Man from Martini: label blind"
-						not "Blind Man from Martini: label blind-1"
-
-				`	"How do you feel about the atomic bombings?"`
-					goto atomic-bombings
-					to display
-						has "Blind Man from Martini: label blind"
-						not "Blind Man from Martini: label atomic-bombings"
-
-				`	"Was your daughter caught in the atomic bombings?"`
-					goto daughter
-					to display
-						or
-							has "Blind Man from Martini: label blind"
-							has "Blind Man from Martini: label illness"
-						not "Blind Man from Martini: label daughter"
-				
-				`	"What happened to your daughter?"`
-					goto illness
-					to display
-						not "Blind Man from Martini: label illness"
-						has "Blind Man from Martini: label daughter"
-
-				`	(Stay silent.)`
-					goto waiting
-					to display
-						not "Blind Man from Martini: label waiting"
-
-			label blind
-			action
-				set "Blind Man from Martini: label blind"
-				"Blind Man from Martini: taxi questions count" ++
-			`	"It was the fourth of July, 3014. I was in my office, on one of the high rises on the outskirts of the capital, with my office window pointed right at the city center." He turns to look out the window, as if he knew New Sydney's skyline was out there where he couldn't see. In the small lull, he takes an audible breath.`
-			`	"It was a beautiful day that day. I... I remember that Pollux was especially bright and colorful that day, and the songbirds that inhabit the city were alive with sound. They were unusually so. It was very vivid, very strange. Maybe I should have listened to the birds...`
-			`	"But when the bomb dropped, I was looking right at it, from my office window. All I could remember next was that I was in a lot of pain, that I couldn't see, but my secretary - thank goodness for her - found me afterwards, during the evacuation, covered in glass from the shockwave. I survived mostly because I was sitting at my terminal and that protected me from the bulk of the shards.`
-				goto taxi
-
-			label blind-1
-			action
-				set "Blind Man from Martini: label blind-1"
-				"Blind Man from Martini: taxi questions count" ++
-			`	"Hmm... well, it was really only one of many things that hit my life then, not least of which was my newfound blindness, and the loss of my company and my job." He gives a heavy sigh, and he shifts in his seat as if something heavy was placed on his shoulders. "I was able to keep things intact for a while, but no, it was too much. Anything can be taken away from you if you get too used to it."`
-				goto taxi
-			
-			label atomic-bombings
-			action
-				set "Blind Man from Martini: label atomic-bombings"
-				"Blind Man from Martini: taxi questions count" ++
-			`	"How do I feel about the bombings? Well, they changed everything. In some ways I'm very grateful that it showed - no, it exposed to me, that people, they- there's people that live this way. With no sight. Who need other people to help them just... live. And that there are plenty of people who don't have people to help them live. I was lucky, I could get treatment for my blindness. But others, no...`
-			# This will need to be updated once new Human campaigns are written.
-			branch reconciliation checkmate
-				has "free worlds reconciliation"
-			label reconciliation
-			`	"And for the bombings themselves, they were certainly a malicious act. The Syndicate needs to take full accountability for it, not only for the people who were killed or affected in some form or another. I'm too cynical to say that they will, with all the power they still have in Parliament."`
-				goto taxi
-
-			label checkmate
-			`	"And for the bombings themselves, they were certainly a malicious act. I hear the authorities are still investigating the bombings, although it's very curious that Korban, the CEO of the Syndicate, resigned as soon as the Republic started poking their heads that way. I'm still not sure who's responsible for the bombings, the deaths, the war... I can only hope the investigation will be thorough."`
-				goto taxi
-
-			label daughter
-			action
-				set "Blind Man from Martini: label daughter"
-				"Blind Man from Martini: taxi questions count" ++
-			`	"Luckily, my daughter was off-planet during the bombings. Anita was studying nanoengineering on Vinci and was going to apply for a job at CyberAcme there. But she gave that up to come take care of me after the bombings. When things were more ironed over, it was the midst of the civil war, and she managed to go back to Vinci and work at CyberAcme then, but... well, she has not been well since then."`
-				goto taxi
-
-			label illness
-			action
-				set "Blind Man from Martini: label illness"
-				"Blind Man from Martini: taxi questions count" ++
-			`	"I don't know if I really should tell you this, but Anita was working on a project on nanomachines at CyberAcme when she got back. She was, uh... infected by them by accident. The experimental treatment is meant to try and eliminate the rogue machines, but since they're so small... that's why the treatment is experimental."`
-				goto taxi
-
-			label waiting
-			action 
-				"Blind Man from Martini: taxi questions count" ++
-			`	Deciding not to ask Douglas anything, you look out the windows of the taxi. You're in the midst of New Sydney, and skyscrapers stare down at your tiny taxi from each side of the avenue, but despite this it is still quite green and cheery, with trees on each side and people walking to work in the morning.`
-				to display
-					"Blind Man from Martini: taxi questions count" == 1
-				goto taxi
-
-			`	As the taxi drives on a highway on the edge of a small hill, the window gives you a panorama of the suburbs of New Sydney and the two skylines on each side, one marking the commercial district where the spaceport is prominent in its gleaming steel-glass architecture, and the other being the University district, a series of clean and white, flowing buildings and skyscrapers. Far away on the horizon, you can barely notice the smokestacks of factories.`
-				to display
-					"Blind Man from Martini: taxi questions count" == 2
-				goto taxi
-
-			`	The taxi enters the University district proper now, and the window shows thongs of energetic university students from the University of New Sydney travelling to and from lectures and classrooms; going over steel walkways that run from building to building above you, and on footpaths beside the streets; clutching their backpacks and data pads. Your datapad shows that University isn't actually the only university district in New Sydney. The University of Chiron's campus is on the other side of town, presumably to keep the fierce competition between the two institutions from boiling over each other.`
-				to display
-					"Blind Man from Martini: taxi questions count" == 3
-				goto taxi
-
-			label hospital
-			`	Eventually, the taxi passes by a sign for the "UNS Health Sciences" quarter, which by the looks of it takes up an entire section of the University district. The taxi pulls up beside the entrance of the university hospital, where you help Douglas out with his luggage. The building is stark from the outside, to match the architecture of the surroundings, yet strangely colorful on the inside, as if the person building it decided that hospital interiors were far too unimaginative.`
-			`	After a short queue, you reach the reception with Douglas. The receptionist, placed behind a sterile-looking screen that looks far out of place with the colorful hallways, asks with a well-practiced smile, "How may I help you?"`
-			choice
-				`	"We're looking for Anita Pears. Where can we find her?"`
-			`	For a moment, the receptionist shuffles information around on her terminal. "Are one of you a parent?"`
-			`	"I'm the father, Douglas Pears," he replies.`
-			`	She takes a few more seconds before looking at you and saying, "Ah, but we cannot let you in. Only Mr. Pears is booked in for his daughter's procedure; we have a family-only policy, to keep the privacy of our patients."`
-			choice
-				`	"All right."`
-					goto end
-				`	"Are you sure?"`
-			`	"We can't allow immediate exceptions, sorry. There's nothing I can do."`
-			label end
-			`	Douglas gives you a compassionate look, and says to the receptionist, "There'll be no worry." He turns back to you once more and says, "I'm sure that when Anita is recovered and well, we can meet again some day. I don't want to keep you from your business too long, either. I expect ship captains are busy folk." He comes up to you and, to your surprise, gives you a hug. "Thank you so much for bringing me here and coming along with me. I really can't say how I want to express my gratitude. But I hope we meet again. Farewell."`
-			choice
-				`	"Goodbye."`
-				`	"Farewell to you too."`
-			`	With that, he grabs his cane and his luggage, and follows a hospital attendant toward his daughter's room, leaving you in the reception.`
-				decline
-=======
 mission "Argosy Hijacking (Trigger)"
 	landing
 	invisible
@@ -5957,4 +5733,228 @@
 		fleet "Small Syndicate"
 		to spawn
 			has "Argosy Hijacking: declined"
->>>>>>> 2464a811
+
+
+
+mission "Blind Man from Martini"
+	name "Transport a blind passenger to <planet>"
+	description "This blind man, Douglas, wishes to be transported to <destination>, so he can be with his daughter while she undergoes treatment there. He will pay you <payment>."
+	source Martini
+	destination Chiron
+	to offer
+		has "main plot completed"
+		random < 15
+	on offer
+		conversation
+			`As you walk through <origin>'s cramped new planetary spaceport, you see a middle-aged man on the other side of the corridor, behind a column of people. He sits on a bench with a suitcase at his side, looking at and doing nothing particular aside from the occasional tap of his cane when someone passes by.`
+			choice
+				`	(Go up to him.)`
+				`	(Ignore him.)`
+					decline
+			`	Wading through the mix of passengers, stevedores, and captains in the overflowing corridor, you reach the man with the cane. It's obvious now that he's blind; he doesn't move to look at you and continues looking straight ahead, but he taps his cane twice when you come by him.`
+			choice
+				`	"Hello."`
+				`	"Are you alright?"`
+				`	(Nevermind.)`
+					decline
+			`	"Yes, hello, how are you doing?" the man responds, shifting his head toward your direction. "I'm here waiting for someone to pick me up," he says in a voice that sounds like he expects it at any moment.`
+
+			label questions
+			choice
+				`	"Are they far away?"`
+					goto far
+					to display
+						not "Blind Man from Martini: label far"
+				`	"Who is it you're looking for?"`
+					goto looking
+					to display
+						has "Blind Man from Martini: label far"
+						not "Blind Man from Martini: label looking"
+				`	"Where is she?"`
+					goto somewhere
+					to display
+						has "Blind Man from Martini: label looking"
+				`	"I see. Safe travels to you." (Walk away.)`
+					decline
+			
+			label far
+			action
+				set "Blind Man from Martini: label far"
+			`	"Well, I suppose you could say that they are far away, or they could be right here. I don't know, I can't see them." He taps his cane twice more.`
+				goto questions
+			
+			label looking
+			action
+				set "Blind Man from Martini: label looking"
+			`	"Someone to take me to my daughter, Anita." Yet again, his cane taps twice.`
+				goto questions
+
+			label somewhere
+			`	He looks over to his side, as if he feels reserved about something. "She's on <planet>, getting some experimental treatment from the University of New Sydney. I want to be by her side if anything goes wrong, to tell her that I'm there for her, that I love her, and that everything will be okay. She's been waiting for the treatment for so long now. And since nobody else seems to have arrived here yet, I hope you'll be the one to take me there."`
+			choice
+				`	"Of course, I'll take you to <planet>."`
+				`	"Sorry, I won't be able to."`
+					goto can't
+			`	The man musters a broad smile, says "Thank you all too much. Would you like to help me with the luggage?" He scans the floor with his cane for it. Later, while boarding, he tells you his name is Douglas Pears, and he promises to you <payment> for transporting him.`
+				accept
+
+			label can't
+			`	"Then I will wait until another comes to help me." The blind man taps his cane once more, then returns to looking straight ahead.`
+				decline
+
+	on complete
+		log `Brought a blind man named Douglas to Chiron so he could visit his daughter, who will undergo experimental treatment at the University of New Sydney.`
+		payment 58000
+		conversation
+			`Throughout the trip, Douglas has been relatively quiet and has kept to himself. When you land, he lets you help him bring down his luggage once more; it turns out you needn't have done so because an attendant from the planetary spaceport quickly comes to his side. He guides both of you to the spaceport's intracity transit complex; the bustling spaceport makes it a challenge to keep together, but all of you manage to reach it. From there, you hail a taxi while Douglas arranges for the <payment> to be sent to you.`
+			`	"Well, I must go now to the University of New Sydney. They and my daughter are expecting me at their Health Sciences quarter."`
+			choice
+				`	"Goodbye."`
+					goto bye
+				`	"I hope your daughter has a safe recovery."`
+					goto recovery
+				`	"Everything is going to be alright."`
+					goto recovery
+				`	"Could I come with you?"`
+					goto comealong
+			label bye
+			`	"Bye, now. I wish you greater luck in your travels and your sights." With that, he taps his cane twice, and then steps into one of New Sydney's taxis, going toward the University of New Sydney campus on the far side of town.`
+				decline
+
+			label recovery
+			`	"Yes, thank you so much. I hope so too, of course; actually, it's a little foolish saying that, of course I do. But now I have to go. Again, thank you for making this journey possible."`
+			choice
+				`	"Goodbye."`
+					goto bye
+				`	"Could I come with you?"`
+					goto comealong
+			
+			label comealong
+			`	Douglas looks taken aback for a moment, but says, "Well, I suppose you can come along. I'm not sure if the university would let you in, though. But I think Anita would like to meet you, or at least say hello." You get into the taxi with him, and it starts toward New Sydney's University district.`
+
+			# The player can do three actions before arriving at the hospital.
+			label taxi
+			branch questions hospital
+				"Blind Man from Martini: taxi questions count" != 3
+			label questions
+			choice
+				`	"How did you become blind?"`
+					goto blind
+					to display
+						not "Blind Man from Martini: label blind"
+
+				`	"How did becoming blind change your life?"`
+					goto blind-1
+					to display
+						has "Blind Man from Martini: label blind"
+						not "Blind Man from Martini: label blind-1"
+
+				`	"How do you feel about the atomic bombings?"`
+					goto atomic-bombings
+					to display
+						has "Blind Man from Martini: label blind"
+						not "Blind Man from Martini: label atomic-bombings"
+
+				`	"Was your daughter caught in the atomic bombings?"`
+					goto daughter
+					to display
+						or
+							has "Blind Man from Martini: label blind"
+							has "Blind Man from Martini: label illness"
+						not "Blind Man from Martini: label daughter"
+				
+				`	"What happened to your daughter?"`
+					goto illness
+					to display
+						not "Blind Man from Martini: label illness"
+						has "Blind Man from Martini: label daughter"
+
+				`	(Stay silent.)`
+					goto waiting
+					to display
+						not "Blind Man from Martini: label waiting"
+
+			label blind
+			action
+				set "Blind Man from Martini: label blind"
+				"Blind Man from Martini: taxi questions count" ++
+			`	"It was the fourth of July, 3014. I was in my office, on one of the high rises on the outskirts of the capital, with my office window pointed right at the city center." He turns to look out the window, as if he knew New Sydney's skyline was out there where he couldn't see. In the small lull, he takes an audible breath.`
+			`	"It was a beautiful day that day. I... I remember that Pollux was especially bright and colorful that day, and the songbirds that inhabit the city were alive with sound. They were unusually so. It was very vivid, very strange. Maybe I should have listened to the birds...`
+			`	"But when the bomb dropped, I was looking right at it, from my office window. All I could remember next was that I was in a lot of pain, that I couldn't see, but my secretary - thank goodness for her - found me afterwards, during the evacuation, covered in glass from the shockwave. I survived mostly because I was sitting at my terminal and that protected me from the bulk of the shards.`
+				goto taxi
+
+			label blind-1
+			action
+				set "Blind Man from Martini: label blind-1"
+				"Blind Man from Martini: taxi questions count" ++
+			`	"Hmm... well, it was really only one of many things that hit my life then, not least of which was my newfound blindness, and the loss of my company and my job." He gives a heavy sigh, and he shifts in his seat as if something heavy was placed on his shoulders. "I was able to keep things intact for a while, but no, it was too much. Anything can be taken away from you if you get too used to it."`
+				goto taxi
+			
+			label atomic-bombings
+			action
+				set "Blind Man from Martini: label atomic-bombings"
+				"Blind Man from Martini: taxi questions count" ++
+			`	"How do I feel about the bombings? Well, they changed everything. In some ways I'm very grateful that it showed - no, it exposed to me, that people, they- there's people that live this way. With no sight. Who need other people to help them just... live. And that there are plenty of people who don't have people to help them live. I was lucky, I could get treatment for my blindness. But others, no...`
+			# This will need to be updated once new Human campaigns are written.
+			branch reconciliation checkmate
+				has "free worlds reconciliation"
+			label reconciliation
+			`	"And for the bombings themselves, they were certainly a malicious act. The Syndicate needs to take full accountability for it, not only for the people who were killed or affected in some form or another. I'm too cynical to say that they will, with all the power they still have in Parliament."`
+				goto taxi
+
+			label checkmate
+			`	"And for the bombings themselves, they were certainly a malicious act. I hear the authorities are still investigating the bombings, although it's very curious that Korban, the CEO of the Syndicate, resigned as soon as the Republic started poking their heads that way. I'm still not sure who's responsible for the bombings, the deaths, the war... I can only hope the investigation will be thorough."`
+				goto taxi
+
+			label daughter
+			action
+				set "Blind Man from Martini: label daughter"
+				"Blind Man from Martini: taxi questions count" ++
+			`	"Luckily, my daughter was off-planet during the bombings. Anita was studying nanoengineering on Vinci and was going to apply for a job at CyberAcme there. But she gave that up to come take care of me after the bombings. When things were more ironed over, it was the midst of the civil war, and she managed to go back to Vinci and work at CyberAcme then, but... well, she has not been well since then."`
+				goto taxi
+
+			label illness
+			action
+				set "Blind Man from Martini: label illness"
+				"Blind Man from Martini: taxi questions count" ++
+			`	"I don't know if I really should tell you this, but Anita was working on a project on nanomachines at CyberAcme when she got back. She was, uh... infected by them by accident. The experimental treatment is meant to try and eliminate the rogue machines, but since they're so small... that's why the treatment is experimental."`
+				goto taxi
+
+			label waiting
+			action 
+				"Blind Man from Martini: taxi questions count" ++
+			`	Deciding not to ask Douglas anything, you look out the windows of the taxi. You're in the midst of New Sydney, and skyscrapers stare down at your tiny taxi from each side of the avenue, but despite this it is still quite green and cheery, with trees on each side and people walking to work in the morning.`
+				to display
+					"Blind Man from Martini: taxi questions count" == 1
+				goto taxi
+
+			`	As the taxi drives on a highway on the edge of a small hill, the window gives you a panorama of the suburbs of New Sydney and the two skylines on each side, one marking the commercial district where the spaceport is prominent in its gleaming steel-glass architecture, and the other being the University district, a series of clean and white, flowing buildings and skyscrapers. Far away on the horizon, you can barely notice the smokestacks of factories.`
+				to display
+					"Blind Man from Martini: taxi questions count" == 2
+				goto taxi
+
+			`	The taxi enters the University district proper now, and the window shows thongs of energetic university students from the University of New Sydney travelling to and from lectures and classrooms; going over steel walkways that run from building to building above you, and on footpaths beside the streets; clutching their backpacks and data pads. Your datapad shows that University isn't actually the only university district in New Sydney. The University of Chiron's campus is on the other side of town, presumably to keep the fierce competition between the two institutions from boiling over each other.`
+				to display
+					"Blind Man from Martini: taxi questions count" == 3
+				goto taxi
+
+			label hospital
+			`	Eventually, the taxi passes by a sign for the "UNS Health Sciences" quarter, which by the looks of it takes up an entire section of the University district. The taxi pulls up beside the entrance of the university hospital, where you help Douglas out with his luggage. The building is stark from the outside, to match the architecture of the surroundings, yet strangely colorful on the inside, as if the person building it decided that hospital interiors were far too unimaginative.`
+			`	After a short queue, you reach the reception with Douglas. The receptionist, placed behind a sterile-looking screen that looks far out of place with the colorful hallways, asks with a well-practiced smile, "How may I help you?"`
+			choice
+				`	"We're looking for Anita Pears. Where can we find her?"`
+			`	For a moment, the receptionist shuffles information around on her terminal. "Are one of you a parent?"`
+			`	"I'm the father, Douglas Pears," he replies.`
+			`	She takes a few more seconds before looking at you and saying, "Ah, but we cannot let you in. Only Mr. Pears is booked in for his daughter's procedure; we have a family-only policy, to keep the privacy of our patients."`
+			choice
+				`	"All right."`
+					goto end
+				`	"Are you sure?"`
+			`	"We can't allow immediate exceptions, sorry. There's nothing I can do."`
+			label end
+			`	Douglas gives you a compassionate look, and says to the receptionist, "There'll be no worry." He turns back to you once more and says, "I'm sure that when Anita is recovered and well, we can meet again some day. I don't want to keep you from your business too long, either. I expect ship captains are busy folk." He comes up to you and, to your surprise, gives you a hug. "Thank you so much for bringing me here and coming along with me. I really can't say how I want to express my gratitude. But I hope we meet again. Farewell."`
+			choice
+				`	"Goodbye."`
+				`	"Farewell to you too."`
+			`	With that, he grabs his cane and his luggage, and follows a hospital attendant toward his daughter's room, leaving you in the reception.`
+				decline