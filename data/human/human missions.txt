# Copyright (c) 2014 by Michael Zahniser
#
# Endless Sky is free software: you can redistribute it and/or modify it under the
# terms of the GNU General Public License as published by the Free Software
# Foundation, either version 3 of the License, or (at your option) any later version.
#
# Endless Sky is distributed in the hope that it will be useful, but WITHOUT ANY
# WARRANTY; without even the implied warranty of MERCHANTABILITY or FITNESS FOR A
# PARTICULAR PURPOSE. See the GNU General Public License for more details.
#
# You should have received a copy of the GNU General Public License along with
# this program. If not, see <https://www.gnu.org/licenses/>.

mission "Immigrant Workers"
	description "A young couple wants to start a new life on <destination>, and can pay you <payment> to bring them there. They are also bringing along <cargo>."
	minor
	passengers 2
	cargo "luggage and furniture" 2
	to offer
		random < 50
	source "New Iceland"
	destination
		attributes "core"
		attributes "factory" "textile"
	on complete
		payment
		payment 10000
		dialog "The young couple from <origin> pays you and thanks you profusely as they gather up their goods and depart. You wish them the best of luck in their new life on <planet>."
		log "Minor People" "George and Samantha" `George and Samantha used to work on New Iceland before they decided to leave due to Samantha's conditions.`
	on offer
		conversation
			`As you leave your ship and walk toward the cafeteria at the center of the spaceport, you notice a young couple standing near the edge of the landing area next to a cart loaded high with a jumble of boxes and furniture. Like many of the locals, they are both wearing dust masks over their mouths, and the woman is also wearing goggles.`
			choice
				`	(Talk to them.)`
				`	(Ignore them.)`
					decline
			`	The couple introduces themselves as George and Samantha. As you shake hands with them, you notice that Samantha's eyes under the goggles are rimmed in red, and she keeps coughing quietly: a dry, careful cough. George explains that they came here several years ago to take jobs in the factories, but the volcanic fumes have been giving Samantha trouble ever since they arrived. They can pay <payment> for transport for themselves and <tons> of household goods to <destination>.`
			choice
				`	(Accept.)`
				`	(Decline.)`
					decline
			`	They thank you for your assistance, and you give them a hand pushing the heavy cart into your cargo bay.`
				accept
	on visit
		dialog phrase "generic cargo and passenger on visit"



mission "Pookie, Part 1"
	minor
	name "Pookie"
	description "Travel to <destination> and meet Pookie, who is staying with her aunt and may be scared of flying."
	source "Hestia"
	destination "Shroud"
	passengers 1
	cargo "(reserved)" 1
	on offer
		conversation
			`As you walk through the spaceport, you hear a voice behind you, saying, "Excuse me, Captain." You turn around and see a woman trying to flag you down. Her hairdo is tall and somewhat confusing; her high heels are also tall and are giving her considerable trouble as she walks towards you.`
			`	"You look like the sort of captain I can trust," she says. "My darling Pookie has been visiting her aunt on Shroud, and it's time for her to come home, but she's not used to space travel and it scares her. I would feel so much better if you could go pick her up and bring her back here. Can you do that for me?" You can't help noticing that the jewelry she's wearing probably costs as much as a small fighter craft. This job sounds easy, and has the potential to be quite lucrative.`
			choice
				"	(Accept.)"
				"	(Decline.)"
					decline
			"	You tell her that you would be glad to assist, and that you can personally assure her that no harm will come to Pookie while on board your ship. She thanks you, and gives you contact information for her aunt in the <system> system."
				accept
	on visit
		dialog `You have reached <planet>, but your escort with the space reserved for Pookie has not arrived! Better depart and wait for your escorts to arrive in this star system.`



mission "Pookie, Part 2"
	name "Pookie"
	landing
	description "Return Pookie the poodle to <destination>."
	source "Shroud"
	destination "Hestia"
	passengers 1
	cargo "chew toys" 1
	to offer
		has "Pookie, Part 1: done"
	on offer
		conversation
			`You called ahead while your ship was landing and agreed to meet Pookie's aunt at the spaceport. She told you, "Meet me outside the shop with the ridiculous sheepskin coats." The shop is not hard to find; the mannequins in the window look like feral sheep with overgrown wool in bad need of grooming.`
			"	The only person standing outside the shop is a tall woman in a suit who is busy making furious marks on some sort of document with a red pen. She has a small poodle on a leash; it is busy nipping the heels of everyone who walks by."
			choice
				"	(Interrupt her.)"
					goto interrupt
				"	(Wait to see if someone else shows up.)"
					goto wait
		
			label interrupt
			`	"Excuse me," you say. She looks up at you with a withering glare. "I'm looking for someone named Pookie."`
				goto response
		
			label wait
			`	Eventually she looks up from the paper and sees you standing there. "Are you Captain <last>?" she asks. You nod.`
				goto response
		
			label response
			`	"Thank heavens," she says. "She's all yours." She hands you the leash and a large bag that appears to be full of chew toys. "Here are her toys, her food, and her... outfits. Which she hates. Feed her twice a day, or she will go berserk. Do not feed her more than twice a day, or she will throw up..."`
			`	As she continues rattling off instructions, you ask, "Wait, Pookie is the dog?"`
			`	"Short for 'Pocahontas,"' she explains. "Good luck, and I hope my sister pays you well." She walks away. There's nothing else you can do but bring Pookie back to your ship, where she immediately lifts her leg against the landing strut.`
				accept
	on visit
		dialog `You have reached <planet>, but your escort carrying Pookie has not arrived! Better depart and wait for your escorts to arrive in this star system.`
	on complete
		payment 80000
		dialog "In the past few days, Pookie has barked incessantly and thrown up several times despite being fed perfectly on schedule, and the room you've been keeping her in will likely smell like dog urine for months. You are all too happy to return her to her owner, who pays you <payment>."
		log "Minor People" "Pocahontas (Pookie)" `A dog...`



mission "Pookie, Part 3"
	minor
	name "Stray Dog"
	description `Find a home for a stray dog you picked up on <origin>. She might have been from one of the Paradise Worlds.`
	source "Freedom"
	passengers 1
	to offer
		has "Pookie, Part 2: done"
	on offer
		conversation
			`The weather on <origin> is unusually rough today; the sky ripples with thunder while rain whips against locals brave or desperate enough to stay outside. Through the mist, you see a building with neon lettering saying, "East Mesa Indoor Racing Complex: Bets are open!"`
			choice
				`	(Check it out.)`
					goto begin
				`	(Stay dry in my ship.)`
			`	You lean back in your seat and turn on your ship's heater. After a while, the neon sign shuts off, and the weather clears up.`
				decline
			label begin
			`	You wade through the mud as you approach the complex. At its entrance is a stout woman in a black uniform holding a shotgun. When she sees you, she looks at a list in her hand, before saying, "You're alright. Feel free to come in."`
			`	The inside of the racing complex is packed to capacity. Around you is a swarm of elbows and shoulders, jutting into you while you worm your way through the crowd. The sounds of rancorous conversation blend in with the pounding of rain on the roof as you glimpse a sight of the main attraction: a large, fenced-off oval. White lines inside the area form racing lanes, and arranged on the far side of the track are four cages covered with cloth.`
			`	As you reach the boundary of the track, a loud siren fills the air, causing the crowd to fall silent.`
			choice
				`	"What's going on?"`
				`	(Quietly observe.)`
					goto quiet
			`	When you try to open your mouth to speak, a hand shushes you, appearing as suddenly as it disappears.`
			label quiet
			`	The siren ends, and a greasy voice takes its place. "Welcome, one and all, to the grand biweekly hound race! Before we collect your wagers, let me introduce you to our fine racing stock for the night!"`
			`	A stagehand hops over the fence and towards the cages while the announcer continues. "Bleedbug is a veteran of the racing track. He's never taken the pole position, but perhaps this will be his lucky day!" The stagehand removes the covering of the innermost cage as a cheer rings out. The dog inside begins ferociously barking upon seeing the cacophony around him, but you can't help but notice how withered Bleedbug's body looks.`
			`	"Our second hound is one that you're all familiar with. He's an 18-time victor of the track," the voice pauses, "even if some of his wins were only by technicality." Already, a jeer is rising in the audience. The announcer says, "It's the hound that you don't want to beat: Doom." The booing reaches a peak as the stagehand takes the cover off of the largest cage of the lineup, revealing a gargantuan hound. Doom's body is finely defined, devoid of his competitor's malnutrition. As soon as he sets his eyes on Doom, Bleedbug stops yelling and retreats to the corner of his cage to whimpering. Pleased at his reputation, Doom lets out a thunderous bark.`
			choice
				`	(Join in with the booing.)`
				`	(Stay silent.)`
					goto shush
			`	You pump your fists into the air and join in on the jeering until you are interrupted by the announcer speaking.`
				goto second
			label shush
			`	You silently observe the crowd's boos die when the announcer continues speaking.`
			label second
			`	"Now, our other two racers for the day are all-new." A murmur of anticipation sweeps through the audience. "Our first newcomer is a fine lady. Rumored to be from the wilderness of Zenith, can everyone put their hands together for Zinc!" The cover over the third cage is taken off to reveal a creature that is clearly not a dog. Her long, gray fur and piercing, golden eyes mark her as a far more graceful and feral beast, though underneath her coat, you spot atrophied muscles. Zinc initially stands unfazed by the crowd and the other dogs, calmly observing her surroundings. When Doom spots the wolf ignoring him, he begins to bark louder and louder, until she abruptly stares at him with an inscrutable expression.`
			`	"Our final contestant for the day is a most... unorthodox choice. The merchant who graciously donated her to us came with a most facinating story. She said that the hound comes from the Paradise Worlds, and her owner wanted the pet to have a luxury flight to her holiday home. Well, let's see if she can pay her way to victory here, folks." The audience snickers. "Now, give your best welcomes to Puny!" Puny is easily the frailest of the dogs, barely more than skin and bones. White whispers of hair clump around her head, chest, and ankles, and the bottom of her cage is wet. None of the other racers acknowledge her, but the crowd is rearing to volley a variety of curses and slurs at her, as though an actual Paradise World baron was in the cage. As you look at the poodle, you can't help but feel a strange sense of familiarity.`
			`	You feel your back get nudged, and turn to see a woman dressed in rags holding four buckets filled with credits. The names of the racers are crudely written on each of them. "Betting is 3,000 credits," she says unusually sweetly.`
			choice
				`	(Bet on Bleedbug.)`
				`	(Bet on Doom.)`
				`	(Bet on Zinc.)`
				`	(Bet on Puny.)`
				`	"I'll pass."`
					goto nobet
			branch notpoor
				"credits" >= 3000
			`	You dig through your pockets for a credit chip to toss into the bucket, until you realize that you don't have enough money to make a bet. Impatient with your bumbling, the woman turns to take money from a person next to you.`
				goto next
			label notpoor
			action
				set "bet on hound racing"
				payment -3000
			`	You toss a chip into the bucket, and the woman eagerly turns towards a person next to you.`
				goto next
			label nobet
			`	The woman turns to take bets from a person next to you.`
			label next
			`	After several minutes pass, the siren sounds, and the announcer speaks again. "Once again, we at the East Mesa Racing Complex give our thanks to everyone who supports our cause by participating in betting. Now, without further ado..."`
			`	A red light on the ceiling turns on, and the audience shouts, "Three!" A second one lights up. "Two!" A third light, this time yellow, turns on. "One!"`
			`	A green light appears, and the crowd descends into chaos as the cage doors open.`
			`	The first to move is Bleedbug, desperate to get as far away from Doom as possible. Doom himself has his eyes set on a different target. As soon as the doors open, he rushes over the lane lines towards Zinc and bares his teeth for a bite. Anticipating this, Zinc dodges beneath the attack, and lunges in with her mouth open. Doom responds to the threat by lowering his head and bashing into her, and the two animals are quickly locked into a brutal mess of teeth and blood. The crowd goes wild at the spectacle unfolding before them as the brawl approaches your section of the fence.`
			choice
				`	(Continue watching.)`
				`	(Get away.)`
					goto leave
			`	Looking on, you are suddenly thrown backward when the beasts smash into the fence in front of you. Lying on the ground, you look down and see Zinc and Doom tearing into each other outside of the track, inches from your feet.`
			choice
				`	(Get up and back away.)`
					goto live
				`	(Lie still.)`
			`	As you lie still, Zinc is kicked on top of you, and Doom dashes in to continue the brawl. Within seconds, your skin is ripped to ribbons by two animals too deep in bloodlust to notice that another body has joined the fray. You bleed out on the floor as the crowd cheers at the slaughter of a fellow human.`
				die
			label live
			`	You scramble to your feet, barely dodging Zinc as she's kicked back by Doom. As the two animals howl in pain, you push your way through the onlooking crowd, hoping to escape the danger. After getting some distance away, you turn back to see Zinc and Doom continuing to go at each other's throats.`
				goto next2
			label leave
			`	You turn and head away from the fence. Moments later, you hear two cries of pain accompanying the sound of wood splintering. Peeking back, you see that Zinc and Doom are fighting outside the track, with the crowd raving at the sight of violence.`
			label next2
			choice
				`	(Stay and watch.)`
				`	(Leave the building.)`
					goto nope
			`	You look on at the duel, as does the rest of the building. The crowd has already taken sides, with some shouting Zinc's name and others shouting Doom's. Doom initially appears to have the upper hand, ramming himself into Zinc with impunity as she is sent sprawling. However, when Doom goes in for another tackle, Zinc dashes in and sinks her teeth into his neck. His roars of pain deminish into whimpers as blood spills readily on the complex's floor.`
			`	Suddenly, a gunshot rings out throughout the building. The two beasts fall over as the stagehand steps forward holding a shotgun. The crowd is left in silence for a moment, until they start to jeer and boo, angered by the unsatisfying end to the duel. The stagehand responds by pointing his gun up and firing again. "That's enough!" he yells. "If you freaks want your bloodsports, then go to the gladiator stadium, or a cockfighting ring. But this establishment will not support such degeneracy!" The crowd goes quiet, but out of the corner of your eye, you see some mean-faced figures reach into their pockets.`
			choice
				`	(Get out before it gets ugly.)`
					goto nopelate
				`	(Stay for a while longer.)`
			`	Continuing to look on, you hear a loud bang to your right as the stagehand gasps in pain and collapses. You turn to see that a mustached man next to you has his gun raised. Before you can react, you hear another gunshot and see a spurt of blood erupt from the man's temple. Almost instantly, the entire audience is up in arms as gunfire comes in from every direction. Acting instinctually, you duck down and crawl through the forest of legs towards the exit. Once there, you reach your hand up and push the door open before running out.`
				goto outside
			label nopelate
			`	As you turn around, you hear a volley of gunshots from behind, and decide to run out of the building, tackling the door open.`
				goto outside
			label nope
			`	You head towards the exit, pushing aside audience members completely captivated by the fight. Flinging the door open, you hear a gunshot from behind, and decide to run out.`
			label outside
			`	As you step outside, you are greeted by sheets of rain lashing you. The strength of the torrent almost causes you to fall backwards, but you manage to steady yourself. You take a glance back at the racing complex to find that the guard in the black uniform is missing. You turn to begin the trek back to your ship, but halfway there, you feel something touch your lower leg.`
			choice
				`	(Turn around.)`
					goto turner
				`	(Run away.)`
			`	You begin to run, but slip in the mud and fall on your face. You roll over to come face-to-face with a dour-looking dog eyeing you. Sitting up, you recognize the poodle as Puny, who must have snuck out of the complex during all the commotion. As you get off of the ground, Puny looks up at you with puppy-dog eyes.`
				goto kindly
			label turner
			`	You turn around and come face-to-face with a dour-looking dog looking up at you with puppy-dog eyes. Inspecting it, you recognize the poodle as Puny, who must have snuck out of the complex during all the commotion.`
			label kindly
			choice
				`	(Pet her.)`
				`	(Shoo her.)`
					goto shoo
			`	You crouch down and rub the soggy tufts of hair on Puny's head. As you continue, a smile creeps onto her face, beaming in spite of the soaking rain. You think about what to do with her.`
			choice
				`	(Bring Puny aboard your ship.)`
				`	(Shoo Puny off.)`
					goto shoo
			branch remember
				has "bet on hound racing"
			`	You pick up Puny and carry her onboard. As you dry yourselves, you think back to what the announcer said about Puny being owned by someone from the Paradise Worlds, and wonder where you might be able to drop her off.`
				accept
			label remember
			`	You pick up Puny and carry her onboard. As you dry yourselves, you think back to what the announcer said about Puny being owned by someone from the Paradise Worlds, and wonder where you might be able to drop her off.`
			`	As you step into the cockpit, you recall the bet you put on the hound race. Looks like you won't be getting your money back.`
				accept
			label shoo
			branch rememberdecline
				has "bet on hound racing"
			`	You wiggle your leg around to scare Puny off. She runs into the mist, vanishing from sight. You turn back and manage to reach your ship, changing into a dry set of clothes.`
				decline
			label rememberdecline
			`	You wiggle your leg around to scare Puny off. She runs into the mist, vanishing from sight. You turn back and manage to reach your ship, changing into a dry set of clothes.`
			`	As you step into the cockpit, you recall the bet you put on the hound race. Looks like you won't be getting your money back.`
				decline
	to complete
		never



mission "Pookie, Part 4"
	repeat
	landing
	source
		attributes "paradise"
		not planet "Hestia"
	to offer
		has "Pookie, Part 3: active"
	on offer
		conversation
			branch repeat
				has "Pookie, Part 4: offered"
			`After landing on <origin>, you look for a way to reach as many people on the planet as possible in order to find Puny's owner. One of the receptionists at a planetary information desk says that she can put out a notice for a lost dog on a planetwide notice board, if you're able to put in a detailed enough description of Puny. You describe the poodle's appearance to the best of your abilities, and also mention how she was traveling for a vacation when she was abducted.`
			`	When you check back with the receptionist the next morning, she tells you that nobody has approached the offer.`
				decline
			label repeat
			`You put a description of Puny on a planetwide notice board. By the time the next day arrives, you've received no offers in response.`
				decline



mission "Pookie, Part 5"
	landing
	source "Hestia"
	to offer
		has "Pookie, Part 3: active"
	on offer
		fail "Pookie, Part 3"
		conversation
			branch repeat
				has "Pookie, Part 4: offered"
			`When you land on <origin>, you look for a way to reach as many people on the planet as possible in order to find Puny's owner. One of the receptionists at a planetary information desk says that she can put out a notice for a lost dog on a planetwide notice board, if you're able to put in a detailed enough description of Puny. You describe the poodle's appearance to the best of your abilities, and also mention how she was meant to be transported to a vacation location before being abducted.`
				goto next
			label repeat
			`You approach a receptionist to put a description of Puny on a planetwide notice board.`
			label next
			`	The next day, you visit the receptionist. When she sees you, she tells you that one message came in response, saying that the dog was theirs. You copy the address provided and hail down a taxi.`
			`	The address brings you to a stark white mansion upon a cliff overlooking the ocean. A path snakes down from the entrance of the mansion to a large, gold-plated gate. You bring Puny out from the taxi and ring the doorbell next to the gate. A minute later, a servant in a prim suit approaches. As soon as she sees him, Puny straightens up, holding her head high.`
			choice
				`	"I'm <first>, and I'm here to return a missing pet."`
				`	(Wait quietly.)`
					goto inside
			`	The servant says, "Ah, you're the one with the dog. Come inside, mistress has been expecting you."`
				goto enter
			label inside
			`	When he spots you, the servant says, "Welcome. Come inside, mistress has been expecting you."`
			label enter
			`	The walk to the front of the house is arduous; you pass through several different stadium-sized gardens along the way, each dedicated to a different type of biome. Looking up at the sky, you see the remnants of clouds contort unnaturally around invisible pillars. As you follow the servant, he looks back at you repeatedly, checking that you're still following. You decide to look behind yourself, and see Puny eagerly following. She has somewhat recovered from her time on Freedom, but her body is still little more than skin and bone.`
			`	By the time you reach the mansion, your skin is slightly sunburnt. The servant walks up to the oddly tall door and presses the doorbell before moving to the side, hands folded behind his back. The bell is answered by a woman with a monstrous hairdo, barely able to fit in the doorway. Puny breaks into barking as soon as she sees her, but the woman ignores the barking and says, "Walters, who is this?"`
			`	"It's the captain who put out a description of Pookie, Madam Pemefrey," the servant replies.`
			`	When she hears this, Pemefrey's expression changes from annoyance to elation. "Really? Oh, I can't thank enough for this, dearie. How was it rescuing her? Did you have to barter with smugglers to track her down? Chase down kidnappers to free her? Battle with warlords for her safety?"`
			choice
				`	"It was an adventure and a half saving her."`
				`	"It wasn't anything too hard."`
					goto humble
				`	"Wait, did you say Pookie?"`
					goto rude
			`	"I'm sure it was. Now, where's my darling Pookie?"`
				goto show
			label humble
			`	"Oh. Well, where's my darling Pookie?"`
				goto show
			label rude
			`	Pemefrey chuckles haughtily. "Of course? Why, did you not realize that the purebred you saved is none other than the great Pocahontas? Now, show me my darling."`
			label show
			`	You pick up Puny and show her to the lady. When she makes eye contact with the poodle, her face contorts with anger. "What do you take me for, some kind of Dirt Belter?"`
			choice
				`	"Hey, I'm from the Dirt Belt!"`
				`	"What do you mean?"`
					goto explain
				`	"I'm sorry?"`
					goto sawwry
			`	She tosses her head to the side. "Then I mean it twice as much!"`
				goto explain
			label sawwry
			`	She hisses. "If you wanted to be sorry, then you should never have tried to trick me in the first place!"`
			label explain
			`	Pemefrey thrusts an accusing finger at Puny. "My dog would never be as scruffy, as ugly, as this mutt! You are trying to deceive me by picking some mongrel off of the street and claiming it as mine!"`
			`	Walters walks up to his master, saying, "But Madam, how could this captain provide such an accurate description of how Pookie was abducted if-"`
			`	Pemefrey snaps her head to look back at her servant. "Walters! I thought you were on my side!" She holds her hands on her chest. "It would be such a shame if you ruined our friendship like this. Why, I wouldn't be able to bear to keep you around if you betrayed me like that."`
			`	Walters shoots a desperate glance at you while stepping back, but otherwise says nothing.`
			`	"Now, where was I... oh, right. You. Out. Now." She claps twice, jumping Walters to attention, who beckons you and Puny back to the gate of the mansion.`
			`	You slam the door of the taxi shut as Walters locks the gate. The return journey is somewhat somber, with even Puny wearing a frown. When you look back up from Puny, you find yourself in a far more humble region of <origin>. The grandiose manors built into impossible locations are far distant, replaced with a small suburban town that would not look out of place in the Dirt Belt were it not for the picturesque mountain ranges surrounding it.`
			`	While this town is less wealthy than the neighboring estates, it is still unmistakably on a Paradise World, with the street lamps scrubbed and polished to a wasteful degree. As you pass through the commercial district, your eyes catch a sign that says "Antette and Co. Animal Adoption Agency."`
			choice
				`	(Investigate.)`
				`	(Ignore the sign.)`
					goto lazy
			label within
			`	You tell the taxi driver to stop the car and you walk into the adoption center, leading Puny behind you.`
			`	The inside of the agency is decorated with pale blue wallpaper. To either side of you are rows of plastic chairs, and in front of you is a receptionist looking down at his nails. When he notices you, he lazily says, "Welcome, welcome. What can I do for you."`
			`	You point down at Puny and say, "Could you find a home for this dog?"`
			`	The receptionist leans over the counter to look. "Wow, that's a sorry-looking puppy. What's her name?"`
			choice
				`	"It's Puny."`
					goto unfortunate
				`	"It's Pookie."`
				`	"I don't know."`
					goto figure
			`	"That's a nice name." The receptionist steps forward to pick up the poodle before saying, "We'll make sure Pookie gets plenty of care and love. Thank you for bringing her to us."`
				goto end
			label unfortunate
			`	The receptionist winces. "That's... I'm sure we can come up with something better." He steps forward to pick up the poodle before saying, "We'll make sure she gets plenty of care and love. Thank you for bringing her to us."`
				goto end
			label figure
			`	"Well, I'm sure we'll figure out a name for her eventually." The receptionist steps forward to pick up the poodle before saying, "We'll make sure she gets plenty of care and love. Thank you for bringing her to us."`
			label end
			action
				log `Saved a dog from a hound-racing ring, and tried to give her a home. However, her alleged owner rejected her. Eventually decided to give her up for adoption.`
				log `Minor People` `Puny` `A poodle who was a former racer in a gambling ring. She might secretly be Pookie.`
			`	You exit the center and head back to your taxi for the rest of the trip back to the spaceport.`
				decline
			label lazy
			action
				log `Saved a dog from a hound-racing ring, and tried to give her a home. However, her alleged owner rejected her. Eventually decided to keep her.`
				outfit "Puny"
			`	You lean back in your seat as the taxi passes through the town without interruption. Not long after you find yourself back in the spaceport, with Puny still in your care. With nowhere else to go, you decide to bring Puny aboard your ship. As you lead her, she happily strolls up the landing ramp and settles into one of your bunks.`
				decline



mission "Smuggler's Den, Part 1"
	name "Refugees to <planet>"
	description "Joe and Maria, a young couple with a newborn baby, want to escape slavery and start a new life on <destination>."
	minor
	source "Smuggler's Den"
	destination "Arabia"
	passengers 2
	on offer
		conversation
			`You wander into one of several dimly lit, smoke-filled bars near your docking bay. Soon after you sit down, a pair of hooded figures stand up and begin moving toward you. They aren't carrying any visible weapons, but on a station like this one there's a good chance that everyone you meet has a concealed gun. One of them is carrying a bundle wrapped in cloth. You can't see their faces.`
			choice
				`	(Get out of here.)`
				`	(Wait and see what they want.)`
					goto meet
			
			`	You've heard too many stories of kidnappings and murders on this station to be willing to take any risks. You quickly get up and leave the bar, and walk down the passageway back toward your ship. Glancing behind you, you see that the hooded figures have decided not to follow you.`
				decline
			
			label meet
			`	The hooded figures turn out to be a boy and a girl, both perhaps thirteen or fourteen years old. The bundle in the girl's arms is a baby. "Are you a captain?" the boy asks.`
			`	"Yes," you say.`
			`	"We're looking for passage off-world," he says. "My cousin works in the refineries on Arabia, and I'm hoping he can get me a job there."`
			choice
				`	"I don't want to be involved in anything illegal. Are you in some sort of trouble with the law?"`
					goto legal
				`	"Well, how much would you be able to pay me?"`
					goto payment
			
			label legal
			`	The boy grins. "No, not at all. I mean, aside from the fact that we're pirates."`
			`	Seeing the incredulous look on your face, the girl says, "Members of a pirate gang. Crew on a pirate ship. Captains are usually older, but most of the pirate ships you see out there are crewed by kids like us. It's a hard place to grow up. We want something better for our daughter."`
				goto search
			
			label payment
			`	They are silent for a long moment, looking down at the table. Finally, the boy says, "We're crew on a pirate ship, hardly better than slaves. The captain keeps our wages. We don't get paid anything unless they agree to let us go. But if you help us start a new life, we'll work hard and some day we'll pay you back."`
			`	The girl adds, "You don't know what it's like for a little girl to grow up on a pirate ship. We want something better than that for our daughter."`
			
			label search
			`	As you are conversing a bearded man and a rough-looking teenage boy enter the bar and begin looking around the room. "That's our captain," she says. "Please, you have to help us. There's a service tunnel that connects to the back entrance of the bar. We can escape through there."`
			`	You've heard of these service passageways: the most dangerous part of this lawless station, dimly lit and seldom traveled, except by drug addicts and prostitutes. This whole thing might just be a ruse to lure you into one, where they can attack you without anyone interfering. "No," says the boy, "if we head for the service tunnel, they'll be sure to notice us. Let's just stay at the table until they go away."`
			`	The baby begins to cry, softly, and she bounces it gently, trying desperately to quiet it. "Shh. Shh." For the moment, it falls silent.`
			choice
				`	(Try the service tunnel.)`
					goto tunnel
				`	(Wait.)`
					goto outside
				`	"I'm sorry, this isn't worth risking my life for. I'm leaving."`
	
			`	You stand up and leave. The men in the doorway make no effort to stop you.`
				decline
			
			label `tunnel`
			`	The boy stands up. "Wait ten seconds, then head to the tunnel," he says. He walks into the bathroom, which is right next to the back entrance that she pointed out. You wait for a few seconds, then stand up. "Don't run," says the girl. "Walk slowly. Pretend. You've had a bit too much to drink. We're headed out back to find some privacy." You don't dare look behind you to see if the men in the doorway are watching you.`
			`	Finally, you reach the back entrance, and she spins the wheel to unlock it. The hinges squeal, but it opens enough for you to squeeze through. You find yourselves in a narrow corridor lit only by flickering sodium lamps. In the yellow lamplight her face and hands look pale, jaundiced. The floor of the corridor is littered with beer bottles and discarded hypodermic needles. To one side of the door are several over-stuffed trash cans. As you step into the corridor, a rat scurries away into the darkness.`
			`	A few seconds later, watching through the open airlock, you see the boy walk out of the bathroom. He can't help stealing a quick glance towards the men in the doorway, after which he quickly ducks through the airlock and slams the door shut. "Run!" he whispers.`
			`	You begin running down the corridor, in the direction of your ship. You pass a man, slumped over in a corner; there is no time to see if he is dead, or just sleeping. In places the lights have gone out, and it is so dim that you can barely see the floor beneath you. Your footsteps pounding on the metal decking ring terribly loud up and down the empty hallway.`
			`	Eventually the passageway widens out into a maintenance room, full of humming equipment and large tanks. You duck behind one of them and listen for sounds of pursuit. "I think we're safe," says the boy. He walks over to another airlock door on the opposite wall and tugs it open. Light pours in, almost blinding at first. You are looking out into the rimway, the main passage in this ring of the station. Crowds of people are walking past, paying no attention to you. He glances quickly in both directions, then gestures for you to follow.`
				goto ship
			
			label outside
			`	You wait at the table, pretending that you are busy placing a drink order. The men at the door do not leave. Instead, they step into the room and begin circling around the edge of it. "What berth is your ship in?" asks the boy. You tell him. "Wait ten seconds, then follow," he says. He stands up and walks through the door. The searchers glance at him as he leaves, but they must be looking for two people together, because they ignore him.`
			`	The searchers approach the bar and begin talking to one of the bartenders. You and the girl stand up. "Walk slowly," she hisses under her breath. "Saunter. Don't run." You put an arm around her shoulders and do your best to act like an ordinary bar patron headed home with a new friend after having a bit too much to drink. You don't dare to glance at the bar to see if you are being watched.`
			`	Finally you reach the door. You are in the rimway, the main passage in this ring of the station. It is crowded and brightly lit. You quicken your pace slightly and begin walking toward your ship, still afraid that if you break into a run, you will attract attention. The girl keeps glancing at the shop windows that you pass by: checking the reflection to see if anyone is following you. "They're leaving the bar," she says. And then, "They're walking in the other direction. I think we're safe."`
			`	You pass a narrow doorway, probably an entrance to one of the service tunnels. The boy is standing there, holding a gun by his side. His grim expression softens somewhat when he sees you approaching.`
				goto ship
			
			label ship
			`	You quickly make your way back to your ship. As soon as the door has closed behind you, all three of you breathe a sigh of relief. A second later, the baby begins to wail, loudly. As you show them to their bunks, they introduce themselves as Joe and Maria; the baby's name is Jesse. "I don't know how to thank you," says Maria.`
			`	"Please don't take too long leaving the station," adds Joe. "But, I think we'll be safe here until you're ready to leave. There's no way they can search all the ships at the dock."`
				accept
	on visit
		dialog `You land on <planet> and look for Joe and Maria, but you realize that they were in one of your escorts that has not yet entered the system. Better depart and wait for them.`



mission "Smuggler's Den, Part 2"
	landing
	name "Refugees to <planet>"
	description "Unable to find work on <origin>, Joe and Maria want to travel to <destination> to see if they can get a job there."
	destination "Millrace"
	passengers 2
	to offer
		has "Smuggler's Den, Part 1: done"
	on offer
		conversation
			`As soon as you have landed, Joe finds a computer terminal and tries to look up his cousin who works here, but with no success. You go with him to the company office, where after a short wait you are ushered in to meet with a foreman. After Joe introduces himself, the man says, "I'm really sorry to tell you this, but Leroy died in a refinery fire several months ago."`
			`	Joe is crestfallen. After a long silence, you say, "Sir, do you have any work available for Joe? He and his family were hoping to be able to put down roots here."`
			`	"I'm sorry," says the foreman, "but we've had a ton of immigrants recently. The waiting list for new jobs is about five months long. They could stay here and hope for the best, but if they need work right away, they would be better off going to one of the Syndicate worlds, like <planet>."`
			choice
				`	(Volunteer to take them to <planet>.)`
				`	(Leave them here and hope for the best.)`
					decline
			
			`	Despite his shock and grief, Joe is quite grateful. "You know we can't pay you, right?"`
			`	"Don't worry about it," you say. You return to your ship and tell the bad news to Maria.`
				accept
	on visit
		dialog `You land on <planet> and look for Joe and Maria, but you realize that they were in one of your escorts that has not yet entered the system. Better depart and wait for them.`
	on complete
		event "smuggler's den: payment" 365
		log `Helped two teens named Joe and Maria and their daughter Jesse to escape their pirate captain. Dropped them off on Millrace where they'll start a new life.`
		conversation
			`You help Joe and Maria, and their daughter Jesse, to carry their few belongings down to the immigration desk, where a clerk lists the job openings available and asks them each to fill out a skill survey. Maria says, "Captain <last>, I don't know how to thank you, but I promise you that once we've got steady jobs, we'll save up and pay you our fare for transporting us here."`
			`	You wish them the best of luck, and return to your ship.`

event "smuggler's den: payment"



mission "Smuggler's Den: Payment"
	landing
	source
		government "Republic" "Free Worlds" "Syndicate" "Quarg" "Neutral"
		near Sol 100
	to offer
		has "event: smuggler's den: payment"
	
	on offer
		payment 35000
		conversation
			`When you land, you are surprised to find a message waiting for you from Joe and Maria, the young couple you transported from Smuggler's Den to Millrace a year ago to help them and their baby escape their lives as pirate crew members. "Dear Captain <last>," they write, "we promised you we would save up enough money to pay you back for transporting us. Attached is <payment>. Thank you for giving us a chance at a new life." They've also enclosed a picture of themselves and their baby Jesse, who is now more than a year old.`
				decline



mission "Smuggler's Den: Follow Up"
	invisible
	landing
	source Millrace
	to offer
		has "Smuggler's Den: Payment: offered"
	
	on offer
		conversation
			`As you're coming in for a landing, you realize that Millrace is where Joe and Maria live, the couple you transported from Smuggler's Den. They recently wrote to you thanking you for helping them to begin a new life. Do you want to stop by and see how they are doing?`
			choice
				`	(Yes.)`
				`	(No.)`
					decline
			`	You contact Joe and Maria and they say they would definitely enjoy seeing you. On your way to the workers' barracks where they live, you stop by a small store and buy some chocolate, plus bread and fresh fruit and some canned goods you think they would be able to use. They thank you for coming and welcome you into their home. Jesse is continuing to grow up, and they have another baby too, now. Joe says the work in the factories is exhausting, and the hours are long, but they never need to worry about where their next meal will come from, or what they'll be required to do to earn it. You leave feeling very glad that you have been able to make such a difference in someone's life.`
				accept
				
	on accept
		log `Visited Joe and Maria on Millrace. Life is tough, but they are doing far better now than they were on a pirate ship. Jesse has grown and the couple already has another baby to look after.`
		log "Minor People" "Joe and Maria" `Two teenagers who were under the employs of pirates, the couple wanted your aid with an escape from their lives and after a time have informed you that they are now living in relative peace where you left them on Millrace.`
		fail



mission "Expedition to Hope 1"
	name "Expedition to Hope"
	description "Transport a team of <bunks> scientists to the abandoned world of <planet>, where they will be placing <tons> of meteorological equipment. Payment will be 80,000 credits."
	minor
	source
		near Wei 2 8
		attributes "dirt belt"
	destination Hope
	to offer
		random < 40
	cargo "scientific equipment" 4
	passengers 4
	
	on offer
		conversation
			`A group of <bunks> scientists approaches you and asks if you would be willing to take them and <cargo> to the abandoned planet of Hope, and then back home from there. "The transport we'd arranged for bailed out on us at the last moment," says their leader, a middle-aged man wearing thick-rimmed glasses. "We have 80,000 credits allocated for payment."`
			choice
				`	"Sure, I'd be glad to help."`
					goto yes
				`	"What sort of research are you doing?"`
				`	"Sorry, I don't have space for you."`
					decline
			`	"You probably know about the supervolcano that forced the evacuation of Hope some decades ago," he says. "My family lived on Hope back then. We want to measure how much ash is still in the air, to see how long it will be before the glaciers recede and the planet is habitable again."`
			choice
				`	"That sounds like a worthy cause. I'd be glad to transport you."`
					goto yes
				`	"Sorry, I'm not going to be headed in that direction any time soon."`
					decline
			label yes
			`	"Thank you," he says. You help them to load their meteorological equipment onto your ship.`
				accept
	
	on visit
		dialog `You enter the atmosphere of <planet>, but realize that the scientists and their equipment were on one of your escorts who hasn't entered the system yet. Better depart and wait for them.`
	on complete
		payment 40000



mission "Expedition to Hope 2"
	landing
	name "Expedition to Hope"
	description "Transport the team of <bunks> scientists home to <destination>, to receive the second half of payment."
	source Hope
	destination
		distance 2 5
		government Republic "Free Worlds" Neutral
	to offer
		has "Expedition to Hope 1: done"
	passengers 4
	
	on offer
		conversation
			`You fly around the planet to several different sites that the scientists have identified as good places for their equipment. They also make some deep radar scans of the glaciers. "That's my old house, down there," says one of the scientists, pointing to the radar picture of one of the buried villages. "Under thirty meters of ice, now."`
			`	The lead scientist hands you forty thousand credits, and says, "Here's the first part of your payment. Now we need to get home to <planet>. I'll pay you the rest once we get there."`
				accept
	
	on visit
		dialog `You land on <planet>, but realize that the scientists and their equipment were on one of your escorts who hasn't entered the system yet. Better depart and wait for them.`
	on complete
		payment 40000
		dialog `You drop the team of scientists off on <planet>. They thank you for helping them out, and pay you <payment>.`



mission "Transport Workers A"
	name "Transport Family"
	description "Transport a family of <bunks>, as well as <cargo>, to <destination>, where they hope that steady work will be easier to come by. Payment is <payment>."
	minor
	source
		attributes "dirt belt"
	destination
		government "Syndicate"
		attributes "factory"
	to offer
		random < 5
	passengers 4
	cargo "household goods" 2
	
	on offer
		dialog `In one of the corners of the spaceport, you meet a family with two kids, and a pile of trunks and boxes spread out next to them. They tell you that they are trying to book passage to <planet>. "Work has gotten way too hard to come by here," explains the father. "I've had seven different jobs in the past year, and none of them lasted more than a month. So we thought we'd try our luck on a Syndicate world. We can pay you <payment> for the trouble."`
	
	on visit
		dialog phrase "generic cargo and passenger on visit"
	on complete
		payment
		payment 20000
		dialog `You drop off the family from <origin>, and wish them the best of luck on <planet>. They seem optimistic, and their kids are still quite excited about having taken their first ever space journey. You're sure that they will be remembering this trip for years to come. Their parents thank you, and pay you <payment>.`



mission "Transport Workers B"
	name "Transport Worker"
	description `This young man is headed to the factories on <destination>. He says he wants to save enough money to be able to ask his "true love" to marry him.`
	minor
	source
		attributes "dirt belt"
	destination "Maker"
	to offer
		random < 5
	passengers 1
	
	on offer
		conversation
			`As you are walking through the spaceport, a young man approaches you and says, "Excuse me, Captain. Is there any chance you're traveling towards the Core?" He's probably in his late teens, barely more than a kid.`
			choice
				`	"I'm sure I could work that into my plans. Where are you headed?"`
				`	"You're traveling all by yourself? You aren't in any trouble, I hope?"`
				`	"Sorry, I don't expect to be headed that way any time soon."`
					decline
			`	"Well, here's the story," he says. "My girlfriend's father won't let us get married until I have some money saved up. They say there's plenty of jobs to be had on <planet>. So I'm headed there to put down roots and get myself established, then in a year or two she can come and join me. Don't worry, I have <payment> that I can give to you."`
			choice
				`	"I'd be glad to take you there."`
					goto thanks
				`	"Are you sure about that? I've heard some bad things about the Syndicate's company towns."`
					goto towns
				`	"Do you really think she's going to wait around for you?"`
					goto wait
			label towns
			`	"Me too," he says, "but it's a lifetime of steady work, and you know how hard that is to come by in this part of the galaxy. Can you help me out?"`
				goto choice
			label wait
			`	"She'll be true to me," he says, with absolute confidence.`
				goto choice
			label choice
			choice
				`	"Okay, I'll take you to <planet>."`
					goto thanks
				`	"Sorry, I'm not headed in that direction."`
					decline
			label thanks
			`	"Thank you, Captain," he says, shaking your hand. You bring him aboard your ship and show him to one of the empty bunks.`
				accept
	
	on visit
		dialog phrase "generic cargo and passenger on visit"
	on complete
		payment
		payment 10000
		log `Transported a teenage boy to Maker so that he can work to marry his girlfriend.`
		dialog `You drop off the young man from <origin> who is hoping to find work and save enough money for his girlfriend to join him. "Good luck," you say. "Be wise. Don't let yourself get into debt." He thanks you, and pays you <payment>.`



mission "Transport Workers C"
	name "Farming Family"
	description "Transport this family of <bunks> farmers and <tons> of livestock, to <destination>. Payment is <payment>."
	minor
	source
		attributes "dirt belt"
		attributes "farming"
	destination
		government "Syndicate"
		attributes "farming"
	to offer
		random < 15
	passengers 5
	cargo "farm animals" 10
	
	on offer
		conversation
			`On the dirt near your landing pad is parked a large wagon, hitched to a draft horse and loaded down with furniture and various farming implements. A family is gathered in the shade of the cart, and several goats and sheep are tied up behind it.`
			choice
				`	(Approach the farmers.)`
				`	(I'm not interested in carrying livestock in my shiny new space ship.)`
					defer
			`	The farmers introduce themselves as Jim and Annette Patterson; their kids are Erin, Kyle, and Sarah. "Any chance you've got space for <tons> of livestock?" asks Jim. "The droughts the last few years have been fierce, and we're hoping to start a new homestead on <planet>. We have <payment> saved for payment."`
			choice
				`	"Sure, I'd be glad to take you there."`
					accept
				`	"Sorry, that's way too far from here."`
					decline
	
	on visit
		dialog phrase "generic cargo and passenger on visit"
	on complete
		payment
		payment 10000
		dialog `You drop off the Pattersons, the farm family from <origin>, and help them to unload their wagon and cattle from your cargo hold. They thank you, and Jim pays you <payment>.`
		log "Minor People" "Jim and Annette Patterson" `An unusual family who needed you to make a very unconventional trip with a sizeable number of farm animals that had to be kept happy in an enclosed area of your spaceship.`



mission "WR Star 1"
	name "Star Research"
	description "Fly through the <waypoints> system with a team of <bunks> scientists and <cargo>, then return them to <destination>."
	minor
	source
		attributes "deep"
		attributes "urban" "research"
	waypoint "Ildaria"
	to offer
		random < 20
	passengers 3
	cargo "sensors" 2
	on offer
		dialog `A group of <bunks> scientists approaches you and asks if you will be headed to the Rim any time soon. "We're doing research on Wolf-Rayet stars," they explain, "and we're hoping to find a captain who can do a fly-by of <waypoints>." Scientific research in the Deep is notoriously well-funded, so they will probably pay you quite well.`
	on waypoint
		dialog `The team of scientists unpacks their equipment and takes some measurements of the star. Before long they inform you they are ready to go home.`
	on visit
		dialog phrase "generic missing waypoint or cargo and passengers"
	on complete
		payment 250000
		dialog `The team of scientists thanks you for bringing them to <waypoints> and back, and pays you <payment>. They seem eager to get back to their lab and start analyzing their measurements.`



mission "There Might Be Riots 1"
	name "Transport band to <planet>"
	description `Give the band "There Might Be Riots" a ride to <destination>.`
	minor
	source
		near Tarazed 5 10
		government "Republic" "Free Worlds" "Neutral"
	destination "Wayfarer"
	cargo "musical equipment" 4
	passengers 8
	to offer
		random < 15
	
	on offer
		conversation
			`A woman in a well-tailored suit approaches you. "Captain <last>?" You nod. "Are you available for a transport job?" she asks.`
			choice
				`	"What is it?"`
				`	"Not right now."`
					defer
			`	"My name is Becca," she says. "I'm a stage manager for a band, and the transport we had under contract bailed out on us. Any chance you could take <fare> and <tons> of cargo to <destination>? Given the circumstances, we can pay quite well."`
			choice
				`	"Sure!"`
				`	"Sorry, I'm not headed in that direction right now."`
					decline
			`	"Great," she says, "I'll tell the boys to start loading their gear into your ship." About a half an hour later the road crew begins carting instruments and amplifiers into your cargo hold. Soon after that, you hear the roar of a crowd in the distance and another group of men comes running into your ship. "We're with the band," they say. "Quick, shut the hatch." Half a minute later, a mob of people has surrounded your ship and a few of them are even climbing on top of it. It takes you a second to realize they're not angry or bent on destruction - they're just a group of crazy fans.`
			`	"Happens everywhere we go," says one of the musicians, calmly, as he watches a video feed of the mob on one of your monitors. He tells you that he's Ulrich, the lead singer. Then he introduces the rest of the singers and musicians.`
			choice
				`	"Pleased to meet you all. What's the name of your band?"`
			`	"Oh," Ulrich says, "we call ourselves, 'There Might Be Riots.'"`
			`	Eventually, the spaceport police arrive and disperse the crowd, and the band settles in for their trip to <destination>.`
				accept
	
	on visit
		dialog `You arrive on <planet>, but realize that your escort carrying the band and their supplies has not arrived yet. Better depart and wait for your escorts to enter the system.`
	on complete
		payment
		payment 100000
		log `Dropped the famous band "There Might Be Riots" off on Wayfarer. They drew quite the crowd, and paid very well.`
		conversation
			`You drop off the band "There Might Be Riots" on <destination>. Along the way, you got to hear some of their music, which is mostly characterized by frenzied instrumentals, a very energetic brass section, and bizarre lyrics. One day while you were in transit, they nearly drove you insane by playing their catchy but nonsensical song "Henhouse In Your Soul" for four hours straight, but other than that they have been good passengers, and their stage manager gives you an incredibly generous payment of <payment>.`
			`	"We've already got a gig lined up for tonight," says Ulrich. "Want to come? We'll give you free tickets." Given how well they just paid you, it might be worth going just to build a relationship with the band, even if not for the music itself.`
			choice
				`	"Sure!"`
				`	"Sorry, I've got other things to do."`
					decline
			`	The band is even louder in concert than they were when practicing in the confines of your ship. About thirty minutes into the concert, the energy of the crowd and the surreal lyrics finally begin to soak in, and rather than seeming meaningless their music feels fraught with meaning that hovers just beyond your grasp.`
			`	Finally the band announces that their last song will be "Sad Archie." You've never heard of it, but the fans scream in approval. It's a slow, ballad-like song about a man named Archie who lives forever and is sad because the friends he makes all grow old and die. Archie has a pet dragon, and he builds a beautiful house for the dragon, but the dragon dies young. Archie is so sad seeing the dragon's house empty and gathering dust that he rents it out to some friends, but they fight with each other and trash the place. The story makes no sense, but some of the fans are wiping away tears as the song ends.`
			`	Becca, who is sitting next to you in the VIP section, says, "We learned years ago that we need to end every concert with a sad song. Otherwise the fans leave with way too much energy and start destroying public property."`
			`	The concert ends, and you say goodbye to the band. They say they'll be in touch if they ever need a ride again.`



mission "There Might Be Riots part 2"
	name "Transport band to <planet>"
	description `Give the band "There Might Be Riots" a ride to <destination>.`
	minor
	source
		government Syndicate
	destination "Prime"
	cargo "musical equipment" 4
	passengers 8
	to offer
		has "There Might Be Riots 1: done"
		has "Deep Archaeology 5: done"
		random < 30
	
	on offer
		conversation
			`As you walk through the spaceport, you see a large crowd gathered outside a small pub, and hear the unmistakable music of There Might Be Riots from inside. The concert seems to be just winding down. Do you want to wait around and say hello to them?`
			choice
				`	(Okay.)`
				`	(Not right now.)`
					defer
			`	"<first>!" says Ulrich, when they see you. "What luck! We're doing a concert tonight on landing pad ninety-four, part of our 'Trouble on the Tarmac Tour.' We're going to need a lift to <planet> right after the concert. Or possibly in the middle of it. Can you help us out?"`
			choice
				`	"Okay. But why the hurry to leave?"`
					goto okay
				`	"Sorry, I've got other plans."`
			`	"Please," he says, "I'm serious. You'll be saving our skins. Whatever else you've got, it's not this important."`
			choice
				`	"Okay, I'll do it. Why's it so urgent?"`
				`	"Sorry, I really don't want to work with you guys anymore."`
					decline
			label okay
			`	"You'll see," he says. "You should park your ship right behind us in case the natives get restless and we need to skedaddle."`
			`	With some trepidation, you sit by the hatchway of your ship and watch as the band sets up directly outside it and the concert begins. Nothing seems out of the ordinary until the band introduces a song called "Gluttony," and you can feel a sudden tension fill the air. The Syndicate security guards, who until now have been standing at the periphery of the landing pad, begin to disperse themselves throughout the crowd.`
			`	It's a song about a man who will die if he ever stops eating, so he eats more and more and grows bigger and bigger. A second after you realize that the whole thing is a thinly veiled critique of the Syndicate, a group up front unrolls a banner that reads "End Wage Slavery!" and begins shouting and chanting slogans. As the band plays on, there is some sort of scuffle at the back of the crowd, and then you see stun guns begin to flash, and rising plumes of what you would guess is tear gas.`
			`	As the demonstrators are driven away, a group of guards approach you. "What is your connection to these musicians?" they ask.`
			choice
				`	"I'm just their transport. They're paying me to carry them to their next destination."`
					goto transport
				`	"They're friends of mine. Why? They haven't done anything illegal, that I can see."`
			`	"Be careful what friends you choose," says the guard, "or you might find that no one in this sector will offer you any jobs. Now, get them packed up and get out of here." You have no choice but to leave the planet immediately...`
				launch
			label transport
			`	"Then I suggest you do your job and transport them. Immediately." The guards leave. As soon as the band is packed up, you leave the planet...`
				launch
	
	on visit
		dialog `You arrive on <planet>, but realize that your escort carrying the band and their supplies has not arrived yet. Better depart and wait for your escorts to enter the system.`
	on complete
		payment
		payment 200000
		conversation
			`As generous as before, the band pays you generously: <payment>. "Where will you be going next, from here?" you ask.`
			`	"Who knows," says Ulrich. "Our music has taken us throughout human space, and beyond."`
			choice
				`	"What do you mean, 'beyond' human space?"`
				`	"Well, I'll look forward to the next time we meet."`
					accept
			branch notpublic
				not "event: hai-human resolution announced"
			`	Ulrich launches into a story. "Years ago when the band was young and we had a month off in between gigs, we found an old gray merchant captain with a glass eye and asked him to transport us to one of the Paradise worlds for an extended 'drug vacation,' if you know what I mean. He said, 'Boys, why don't you leave the drugs behind, and I'll take you on a real mind-altering trip,' and a few days later we were playing a concert on this world where the people were giant squirrels. They loved our music, too. Of course, these days that story isn't half as interesting as it once was."`
				goto revealed
			label notpublic
			`	Ulrich launches into a story. "Years ago when the band was young and we had a month off in between gigs, we found an old gray merchant captain with a glass eye and asked him to transport us to one of the Paradise worlds for an extended 'drug vacation,' if you know what I mean. He said, 'Boys, why don't you leave the drugs behind, and I'll take you on a real mind-altering trip,' and a few days later we were playing a concert on this world where the people were giant squirrels. They loved our music, too. Never did find anyone who could take us back there, though."`
			branch known
				has "First Contact: Hai: offered"
			`	You're tempted to laugh, but he sounds serious. "Well," you say, "if I ever find a planet of intelligent squirrels, I'll be glad to take you guys there." You help them to unload their stuff, and say goodbye for now.`
				accept
			label known
			action
				set "met hai before TMBR"
			`	"It sounds like you were visiting Hai space," you say, and you describe the aliens who live beyond the wormhole. "Yeah, that would be them," says Ulrich. "I'd love to go back there some time, but for now we have commitments closer to home." You help them to unload their stuff, and say goodbye for now.`
				accept
			label revealed
			action
				set "met hai before TMBR"
			`	"Well, now that they're not hiding away anymore, seems like you might have a new market you could go back to," you say.`
			`	"I'd love to go back there some time," says Ulrich, "but for now we have commitments closer to home." You help them to unload their stuff, and say goodbye for now.`
				accept


mission "There Might Be Riots part 3A"
	name "Transport band to <planet>"
	description `Give the band "There Might Be Riots" a ride to <destination>.`
	minor
	source
		attributes "dirt belt" "south" "rim"
		government "Republic" "Free Worlds" "Neutral"
	destination "Pilot"
	clearance
	infiltrating
	cargo "musical equipment" 4
	passengers 8
	to offer
		has "There Might Be Riots part 2: done"
		has "First Contact: Hai: offered"
		random < 30
	
	on offer
		conversation
			`As you walk through the spaceport, you see a distinctive group of people lugging a collection of instruments: the band There Might Be Riots. Would you like to see if there is anything more you can do for them?`
			choice
				`	(Yes.)`
				`	(Not right now.)`
					defer
			`	They're very happy to see you. "You always seem to have amazing timing," says Ulrich. "We were just wondering who could transport us to a... gig of sorts... up north, and then you come along. Any chance you could take us to <destination>?"`
			`	You've heard of that planet. "The weapons testing world for Lovelace Labs?" you ask. "I'm surprised you'd be able to find a big audience there."`
			`	"Oh, we'll have an audience, all right," he says. "We've just put out a new album called 'Songs for the End of Civilization.' A war protest album. We want to film ourselves playing a concert right in the middle of the missile testing range. Of course, we'll probably end up running out of there with Republic Intelligence nipping at our heels. What do you say?"`
			choice
				`	"Sorry, that's further than I'm willing to go for you guys."`
					goto no
				`	"Sounds like a worthy cause. Count me in!"`
					goto yes
				`	"You're going to do a concert on ground that could be littered with unexploded ordnance?"`
			`	"Yeah. What an adventure!" he says. "Come on, it will be worth it."`
			choice
				`	"Sorry, that's further than I'm willing to go for you guys."`
					goto no
				`	"Sounds like a worthy cause. Count me in!"`
					goto yes
			label no
			`	"Are you sure?" he asks. "We'll pay you with more than just money. Do this for us, and I'll share a story with you that very few have heard."`
			choice
				`	"Sorry, but it's still a 'no.'"`
					decline
				`	"Okay, I'm intrigued. But it still sounds risky."`
			label yes
			branch known
				has "met hai before TMBR"
			`	"Great," he says. "Now, the only question is where we'll go afterwards until the fuss dies down. Say, did you ever find that planet of squirrel people? We'd love to go back there."`
			`	"Yes," you say, "they're called the Hai. They live in a whole big region to the north."`
				goto end
			label known
			branch notpublic
				not "event: hai-human resolution announced"
			`	"Great," he says. "Now, the only question is where we'll go afterwards until the fuss dies down."`
			`	"Didn't you say the Hai really liked you before?" you ask. "I think now might be the perfect opportunity to go back to the Hai."`
			`	"Aww yeah!" he exlaims, "those squirrel people were rad cool. We go thumb our noses at the military industrial complex, then you take us to stay with the peaceful squirrel people where the government won't bother us."`
			`	Once more, they begin loading their stuff onto your ship, while you chart a course to <destination>.`
				accept
			label notpublic
			`	"Great," he says. "Now, the only question is where we'll go afterwards until the fuss dies down. I was thinking it'd be a great chance for our band to reconnect with the squirrel people - what did you call them?"`
			`	"The Hai," you say.`
			label end
			`	"Excellent," he says. "We go thumb our noses at the military-industrial complex, then you take us to stay with the peaceful squirrel people where the government won't bother us."`
			`	Once more, they begin loading their stuff onto your ship, while you chart a course to <destination>.`
				accept
	on visit
		dialog `You arrive on <planet>, but realize that your escort carrying the band and their supplies has not arrived yet. Better depart and wait for your escorts to enter the system.`



mission "There Might Be Riots part 3B"
	landing
	name "Transport band to <planet>"
	description `Avoid the Navy combat drones and give the band "There Might Be Riots" a ride to <destination>.`
	source "Pilot"
	destination "Allhome"
	cargo "musical equipment" 4
	passengers 8
	to offer
		has "There Might Be Riots part 3A: done"
	
	on offer
		conversation
			`You bring your ship to a gingerly landing in a section of the testing range that doesn't look too pockmarked with craters, and the band begins setting up their equipment and video cameras. "This is great," says Ulrich. "We'll be broadcasting live over the Net. It's time people started asking why the government thinks it needs all these weapons of war."`
			`	The band plays through about a third of their set without any evidence that the locals even know you are here, which is surprising for such a tightly secured planet. Then, right in the middle of a particularly crunchy anti-war song, your long-range radar picks up something: a large number of ships approaching from a hundred kilometers away.`
			choice
				`	"Guys, I think we should get out of here."`
				`	"We've got ships incoming. Could be trouble."`
					goto ships
			`	The band stops playing. Ulrich turns to the cameras and says, "For all our fans out there, we'll be back after a brief intermission." Then he walks over to you and says, "What is it?"`
			`	"Ships incoming," you say.`
				goto bad
			label ships
			`	The band stops playing. Ulrich turns to the cameras and says, "For all our fans out there, we'll be back after a brief intermission." Then he walks over to you.`
			label bad
			`	"Did they hail us?" asks Ulrich.`
			`	"No," you say.`
			`	He swears, then shouts to the rest of the band, "Gentlemen, time to pack it up posthaste, before we get turned into a tragic industrial accident!"`
			`	The band has just packed the last of their equipment away when the ships come into view. It's a swarm of unpiloted combat drones, and they seem to be engaged in mock combat with each other. But, their flight path is taking them straight in your direction. You power up your shields just as the first of the drones decide that your ship is a valid target for their lasers...`
				launch
	
	npc
		government "Team Red"
		personality heroic nemesis
		fleet
			variant
				"Combat Drone" 15
	npc
		government "Team Red"
		personality waiting heroic
		fleet
			variant
				"Combat Drone" 20
	npc
		government "Team Blue"
		personality waiting heroic
		fleet
			variant
				"Combat Drone" 35
	
	on visit
		dialog `You arrive on <planet>, but realize that your escort carrying the band and their supplies has not arrived yet. Better depart and wait for your escorts to enter the system.`
	on complete
		payment 500000
		log `Brought "There Might Be Riots" to the Hai world of Allhome after escaping a swarm of combat drones that disrupted their performance on Pilot. Ulrich spoke of a cloudy star in the Rim where he heard a voice in his head after parking his ship.`
		conversation
			`You drop off There Might Be Riots on Allhome. Ulrich is looking around the spaceport in wide-eyed excitement. "This is it, guys!" he says. "We're back in the land of the peaceful squirrels. Captain <last>, I don't know how to thank you, but here's a start." He hands you <payment>.`
			`	As the rest of the band begins unloading their things, Ulrich adds speaking more quietly, "And, in good minstrel fashion I will pay you not just with money, but with a story.`
			`	"Back when the fame first became too much for me, I rented a shuttlecraft under an assumed name and went tooling around the galaxy just to get away from it all. I found some cloudy star out along the Rim, parked my ship where no one would bother me, shut down everything but life support, and just sat there meditating and enjoying the silence for two or three days.`
			`	"Then suddenly clear as day I heard a voice say, 'Are you okay? Do you need anything?' I was so shocked that without even thinking I said, 'I'm fine. How about you?' And the voice told me he was sad. Sad, because that part of space used to be the home of another species, and now they're all dead. He said we humans built our cities on the graveyards of a great civilization and didn't even know it. And if we didn't stop fighting each other, our species would die off too.`
			`	"That's when the band started to speak out against war."`
			choice
				`	"Do you think the voice was real, or just in your head?"`
				`	"It sounds like a good warning. I'll try to take it to heart."`
					goto end
			`	"It was in my head," he says, "And it was real. Very real. When it spoke I felt like the whole galaxy had just tipped sideways, or like I'd just stepped too close to the edge of a cliff and got vertigo. I've imagined some crazy things, but I tell you, this I did not imagine."`
			`	You wish him the best of luck in Hai space, and he heads off into the spaceport with the rest of the band.`
				accept
			label end
			`	"Then best of luck to you," he says, and he heads off into the spaceport with the rest of the band.`
				accept



mission "Drug Running 1"
	name "Drug Running"
	description "Bring a shipment of <cargo> to <destination>. Payment will be <payment>. If you are caught with this cargo, you may be fined."
	minor
	repeat
	source
		attributes "near earth" "dirt belt" "north"
	destination
		attributes "paradise"
		distance 1 100
	cargo "illegal drugs" 5 2 .1
	illegal 40000 `In addition to the fine, the illegal drugs are confiscated from your cargo hold.`
	stealth
	to offer
		random < 10
		"said no to drugs" < 4
	
	on offer
		dialog `As you are walking through the spaceport, a man pulls you aside and asks if you would like to help transport <tons> of "recreational pharmaceuticals" to <planet> for <payment>. (This sounds like an illegal mission, so you'll need to avoid getting scanned or landing on planets with high security.)`
	
	on accept
		"said no to drugs" --
	on decline
		"said no to drugs" ++
	
	on visit
		dialog phrase "generic cargo on visit"
	on complete
		payment
		payment 80000
		"drug smuggler" ++
		dialog `Some disreputable-looking locals unload the illegal drugs from your cargo bay, and hand you your payment of <payment>.`



mission "Drug Running 2"
	name "Drug Running"
	description "Bring a shipment of <cargo> to <destination>. Payment will be <payment>. If you are caught with this cargo, you may be fined."
	minor
	repeat
	source
		attributes "near earth" "dirt belt" "north"
	destination
		attributes "rich"
		distance 1 100
	cargo "illegal drugs" 5 2 .1
	illegal 50000 `In addition to the fine, the illegal drugs are confiscated from your cargo hold.`
	stealth
	to offer
		random < 10
		has "Drug Running 1: done"
	
	on offer
		dialog `When you walk into the local bar, a man sitting in the corner waves you over and says in a hushed voice, "Captain, we've got <tons> of the good stuff that needs to get to <planet>. I promise you this will be a very lucrative operation. What do you say?"`
	
	on visit
		dialog phrase "generic cargo on visit"
	on complete
		payment
		payment 100000
		"drug smuggler" ++
		dialog `Immediately after you land, some workers show up to unload the "stuff." They give you <payment>.`



mission "Drug Running 3"
	name "Drug Running"
	description "Bring a shipment of <cargo> to <destination>. Payment will be <payment>. If you are caught with this cargo, you may be fined."
	minor
	repeat
	source
		attributes "near earth" "dirt belt" "north"
	destination
		attributes "urban"
		distance 1 100
	cargo "illegal drugs" 5 2 .1
	illegal 70000 `In addition to the fine, the illegal drugs are confiscated from your cargo hold.`
	stealth
	to offer
		random < 10
		has "Drug Running 2: done"
	
	on offer
		dialog `A well-dressed woman approaches you as you are walking through the spaceport and asks quietly if you would be willing to help facilitate the transport of some "naughty substances" to a certain individual on <planet> for <payment>.`
	
	on visit
		dialog phrase "generic cargo on visit"
	on complete
		payment
		payment 120000
		"drug smuggler" ++
		dialog `You hand off the illegal "substances" to your contact on <planet>, who pays you <payment>.`



effect "puff"
	sprite "effect/puff"
		"no repeat"
		"frame rate" 10
	"lifetime" 20
	"random angle" 360
	"velocity scale" -.005

outfit "Imaginary Weapon"
	category "Guns"
	"gun ports" -1
	weapon
		sprite "projectile/rainbow"
			"frame rate" 12
			"random start frame"
		"hit effect" "puff"
		"die effect" "puff"
		"inaccuracy" 20
		"velocity" 12
		"lifetime" 60
		"reload" 10
		"acceleration" 1.2
		"drag" .1
		"turn" 3
		"homing" 4
		"tracking" 1.

ship "Hallucination"
	sprite "ship/hallucination"
		"frame rate" 1
		"random start frame"
	"never disabled"
	attributes
		"hull" 1000
		"mass" 180
		"drag" 2.1
		"heat dissipation" .7
		"fuel capacity" 100000
		"jump fuel" 100
		"jump speed" 1
		"jump drive" 1
		"automaton" 1
		"thrust" 30
		"turn" 500
		"energy generation" 1
	outfits
		"Imaginary Weapon" 1
	gun 0 0

mission "Hallucination"
	invisible
	landing
	to offer
		has "Drug Running 2: active"
		random < 50
		"teetotaler" < 3
	
	on offer
		conversation
			`During your brief stop on <origin>, it occurs to you that it really is a shame to have a cargo hold full of the finest of illegal drugs, and not to take even a small sample for yourself. There is no way the loss of a tiny bit of drugs could be noticed. Give it a try?`
			choice
				`	(No, I never touch that stuff.)`
					defer
				`	(Sure, sounds like fun!)`
			`	The room begins to spin, and strange things happen...`
				launch
	
	on accept
		log `Agreed to transport illegal drugs. Tried some of them while refueling and instantly regretted it. The sky truly is endless.`
	
	on defer
		"teetotaler" ++
	
	npc kill
		government "Bad Trip"
		personality nemesis heroic
		ship "Hallucination" "Love"
		ship "Hallucination" "Peace"
		ship "Hallucination" "Happy"
		ship "Hallucination" "Shiny"



mission "Shady passenger transport 1"
	name "Shady passenger transport"
	description "Discreetly transport a passenger to <destination>. Payment will be <payment>. If you are caught with him, you may be fined."
	minor
	repeat
	source
		attributes "near earth" "core" "urban"
	destination
		attributes "frontier" "dirt belt" "rim" "north" "south" "pirate"
		distance 2 3
	passengers 1
	illegal 75000 `Your passenger turns out to be a small-time wanted criminal. As he is hauled off in chains, you vehemently protest that you knew nothing of his shady history. You wind up quite a bit poorer through a combination of fines and bribes (the breakdown remains somewhat unclear).`
	stealth

	to offer
		random < 10
		"rejected illegal jobs" < 3

	on offer
		dialog `While having a drink at one of the spaceport's bars, a somewhat scruffy-looking man in a dark cloak pulls you aside and offers <payment> for discreet, no-questions-asked passage to <destination>, which is quite close by. This could be a quick and lucrative job. (It also sounds illegal, so you'll need to avoid getting scanned or landing on planets with high security.)`

	on accept
		"rejected illegal jobs" --

	on decline
		"rejected illegal jobs" ++

	on visit
		dialog phrase "generic passenger on visit"
	on complete
		"getaway driver" ++
		payment 50000
		dialog `Your mysterious passenger has spoken hardly a word during the entire trip. As soon as you land, he hands you your payment of <payment> and disappears into a crowd.`



mission "Shady passenger transport 2"
	name "Shady passenger transport"
	description "Discreetly transport two passengers to <destination>. Payment will be <payment>. If you are caught with them, you may be fined."
	minor
	repeat
	source
		attributes "near earth" core urban
	destination
		attributes "frontier" "dirt belt" "rim" "north" "south" "pirate"
		distance 3 7
	passengers 2
	illegal 150000 `Your passengers turn out to be wanted criminals. As they are hauled off in chains, you vehemently protest that you knew nothing of their shady histories. You wind up quite a bit poorer through a combination of fines and bribes (the breakdown remains somewhat unclear).`
	stealth

	to offer
		random < 8
		"rejected illegal jobs" < 3
		"getaway driver" > 2

	on offer
		dialog `As you are walking through the spaceport, two men in nondescript clothing appear out of nowhere and offer <payment> for discreet, no-questions-asked passage to <destination>. Though they say very little, you get the distinct sense that their presence on this planet and motivation to be elsewhere may not be entirely legal.`

	on accept
		"rejected illegal jobs" --
		"getaway driver" ++
		dialog `You bundle the men onto your ship before anyone sees them. As you're helping unpack their luggage, one of them casually mentions that they may have attracted the attention of some bounty hunters, and would prefer not to be captured. You should probably avoid being scanned, too.`

	on decline
		"rejected illegal jobs" ++

	on visit
		dialog phrase "generic passenger on visit"
	on complete
		"getaway driver" ++
		payment 100000
		dialog `Your passengers depart after paying you the agreed-upon sum of <payment>, off to make new lives for themselves doing who-knows-what.`

	npc
		government "Bounty Hunter"
		personality nemesis plunders waiting
		system
			distance 6 9
		fleet "Bounty Hunters"



mission "Shady passenger transport 3"
	name "Shady passenger transport"
	description "Discreetly transport <bunks> passengers to <destination>. Payment will be <payment>. If you are caught with them, the legal consequences may be severe."
	minor
	repeat
	source
		attributes "frontier" "dirt belt" "rim" "north" "south" "pirate"
	destination
		attributes "near earth" "core" "urban"
		distance 5 10
	passengers 4 8
	illegal 400000 `It's difficult to feign ignorance of your passengers' background during your questioning. You wind up having to pay a small fortune in fines and bribes to keep yourself from being charged as an accomplice to some very serious-sounding crimes.`
	stealth

	to offer
		random < 5
		"rejected illegal jobs" < 3
		"getaway driver" > 5
		has "Shady passenger transport 2: done"

	on offer
		dialog `A group of <bunks> fearsome-looking young men and women brazenly walk up to you in broad daylight, explaining that they're in some legal trouble and need to get to <destination> as quickly as possible. They offer <payment> to secure discreet passage. You must be getting quite a reputation in certain circles. Transporting them might be very dangerous. On the other hand, they're offering a small fortune...`

	on accept
		dialog `The mercenaries (or gang members, or fleeing bank robbers, or who knows what else) make themselves at home on your ship, and begin drinking and arguing. You wonder what you've gotten yourself into...`
		"rejected illegal jobs" --

	on decline
		"rejected illegal jobs" ++

	on visit
		dialog phrase "generic passenger on visit"
	on complete
		payment 350000
		dialog `During the voyage, you've come to understand that your passengers are mercenaries whose latest exploits put them on the wrong side of the law. They pay you the agreed-upon sum of <payment> and disappear into a crowd, no doubt off to cause chaos and mayhem for some unsuspecting victims. Oh well, not your problem...`
		"getaway driver" ++
	npc
		government "Bounty Hunter"
		personality nemesis plunders
		system
			distance 2 3
		fleet "Bounty Hunters"
	npc
		government "Bounty Hunter"
		personality nemesis plunders
		system
			distance 2 3
		fleet "Bounty Hunters"
	npc
		government "Bounty Hunter"
		personality nemesis plunders
		system
			distance 6 9
		fleet "Bounty Hunters"



mission "Shady passenger transport 3 - double cross"
	name "Shady passenger transport"
	description "Discreetly transport <bunks> passengers to <destination>. Payment will be <payment>. If you are caught with them, the legal consequences may be severe."
	"apparent payment" 350000
	minor
	source
		attributes "frontier" "dirt belt" "rim" "north" "south" "pirate"
	destination
		attributes "near earth" "core" "urban"
		distance 5 10
	passengers 4 8

	to offer
		random < 5
		"rejected illegal jobs" < 3
		"getaway driver" > 5
		has "Shady passenger transport 2: done"
		credits >= 10000000

	on offer
		dialog `A group of <bunks> fearsome-looking young men and women brazenly walk up to you in broad daylight, explaining that they're in some legal trouble and need to get to <destination> as quickly as possible. They offer <payment> to secure discreet passage. You must be getting quite a reputation in certain circles. Transporting them might be very dangerous. On the other hand, they're offering a small fortune...`

	to fail
		has "bribed mercenaries"

	to complete
		not "bribed mercenaries"

	on accept
		dialog `The mercenaries (or gang members, or fleeing bank robbers, or who knows what else) make themselves at home on your ship, and begin drinking and arguing. You wonder what you've gotten yourself into...`
		"rejected illegal jobs" --

	on decline
		"rejected illegal jobs" ++

	on enter
		conversation
			`You'd begun to doubt the wisdom of your decision to transport this band of cutthroats from the moment you agreed to it, but the money was too good to resist. You settle into the captain's chair and prepare for the voyage ahead.`
			`	But something feels wrong. You expect to hear the sounds of drunkenness and violence coming from the passenger compartment, but instead a deathly silence fills the air. You whirl around in your seat and come face-to-face with the entire gang. They're all armed. And their weapons are pointing at you. Your heart sinks.`
			`	Their leader appears to be a lithe and dangerous-looking young woman who holds an enormous shotgun that's almost as big as her. "Looks like we boarded the ship of fools, and here's the biggest one!" she says mockingly. "We didn't have a credit to our names, but soon we'll own your ship. Hand over the access codes and we'll let you live."`
			choice
				`	(Shoot first!)`
					goto shoot
				`	(Negotiate.)`
					goto negotiate
				`	(Surrender.)`
					goto betrayed

			label shoot
			branch "shoot and die" "shoot and live"
				random < 75

			label "shoot and die"
			`	That turns out to be a really bad decision. It's also your last. A truly excessive barrage of projectiles ends your life.`
				die

			label negotiate
			`	"You don't want my ship, you want my money," you stammer, stalling for time while you try to think of a way out of this situation. "This ship is registered to me; nobody would believe that you came across it honestly. You want a fresh start in an anonymous ship. I'll give you 4 million credits, and you can buy a Modified Argosy or some other vessel better suited to your line of work."`
			`	The gang leader snorts derisively. "Why don't we just kill you and hotwire this ship? That sounds more fun."`
			choice
				`	(Shoot first!)`
					goto shoot
				`	(Offer more money.)`
					goto "more money"
				`	(Surrender.)`
					goto betrayed

			label "more money"
			action
				set "bribed mercenaries"
			`	You up your bribe to 8 million credits. It's enough. A sigh of relief escapes your lips as everyone lowers their weapons.`
			`	You arrange for a merchant captain to transport the renegades down to the surface, along with a password-protected credit chip. Once the airlock closes, you send them the password. At least you have escaped with your life and your ship.`
				defer

			label betrayed
			`You go to the security station and bitterly hand over the ship's access codes.`
			`	"Smart move," the leader says. "Or was it? Now we don't need you alive for anything, do we?"`
			`	She fires her shotgun into you from behind, and for a brief moment, you are treated to the sight of your internal organs splattered all over the console. It's the last thing you ever see.`
				die

			label "shoot and live"
			`Somehow, miraculously, you manage to reach your gun before she fires. Perhaps it's the sheer brazenness of it - no one would expect someone staring down the barrels of half a dozen guns to actually draw against them. Nevertheless, you do, and it works.`
			`	Your first shot finds its mark, and the gang leader crumples to the floor. The other thugs shriek in alarm and begin to spray gunfire in all directions, but it's ineffective panic fire. Taking cover behind the armored captain's chair, you dispatch two more with well-aimed shots.`
			`	The remaining goons attempt to flee, but your fingers find the button controlling the bridge door and it slams down before they can escape. They throw down their weapons and surrender. You toss them into the brig and decide that it might be a hoot to take them to their original destination as prisoners instead of passengers, and see if you can get a bounty for bringing them in.`

	on visit
		dialog phrase "generic passenger on visit"
	on complete
		dialog `You hand off your prisoners to the planetary authorities who gratefully take them into custody. It turns out that they were wanted, and there's a substantial bounty. You find yourself richer to the tune of <payment>.`
		payment 250000

	npc
		government "Bounty Hunter"
		personality nemesis plunders
		system
			distance 2 3
		fleet "Bounty Hunters"
	npc
		government "Bounty Hunter"
		personality nemesis plunders
		system
			distance 2 3
		fleet "Bounty Hunters"
	npc
		government "Bounty Hunter"
		personality nemesis plunders
		system
			distance 6 9
		fleet "Bounty Hunters"



mission "Shady passenger transport 3 - double cross big payment"
	name "Shady passenger transport big payment"
	landing
	invisible

	to offer
		has "bribed mercenaries"
		credits >= 8000000

	on offer
		payment -8000000
		conversation
			`You receive a message informing you of an unusually large transaction: 8 million credits. The gang of cutthroats must have withdrawn the money you bought them off with. You are now free to continue your career - poorer, but hopefully wiser.`
				decline



mission "Rescue Miners 1"
	description "Participate in the medical evacuation of miners injured on <planet> by bringing <bunks> emergency workers and <cargo> to the planet."
	name "Rescue Miners"
	minor
	source
		attributes "core"
		attributes "urban"
	destination
		attributes "core"
		attributes "mining"
		distance 1 100
	passengers 15
	cargo "emergency supplies" 15
	to offer
		random < 60
	
	on offer
		dialog `You've just sat down in the spaceport bar and ordered a drink when someone in uniform runs into the room and shouts, "There's been a mine explosion on <planet>! We need all available ships to carry relief workers and supplies and to evacuate the injured to a world where there are better medical facilities."`
	on visit
		dialog phrase "generic cargo and passenger on visit"



mission "Rescue Miners 2"
	landing
	description "Participate in the medical evacuation of miners injured on <origin> by bringing <bunks> passengers to the medical facilities on <destination>."
	name "Rescue Miners"
	destination
		attributes "core"
		attributes "urban"
		distance 2 10
	passengers 15
	to offer
		has "Rescue Miners 1: done"
	
	on offer
		dialog `You drop off the medical personnel on <origin>. There are nearly a hundred injured miners waiting for medical evacuation to <planet>. Do you volunteer to carry some of them?`
	
	on visit
		dialog phrase "generic passenger on visit"
	on complete
		payment 80000
		dialog `You drop off the injured miners at one of the medical facilities on <planet> that has agreed to care for the survivors. It's a somewhat chaotic process, but eventually someone thanks you for your help and pays you <payment>.`



mission "Courier 1"
	name "Rush delivery to <planet>"
	repeat
	deadline
	description "Deliver <cargo> to <destination> by <date>. Payment is <payment>."
	minor
	cargo random 5 2 .1
	to offer
		random < 5
	source
		government "Republic" "Free Worlds" "Syndicate" "Quarg" "Neutral"
	destination
		distance 4 10
		government "Republic" "Free Worlds" "Syndicate" "Quarg" "Neutral"
	on offer
		dialog `As you are walking through the spaceport, a man approaches you and says, "Excuse me, Captain. I took on a rush delivery of <cargo> to <planet>, but my ship needs repairs and there's no way I can make it there before <day>. Can you take this job for me? The payment for the job is <payment>."`
	on visit
		dialog phrase "generic cargo on visit"
	on complete
		payment
		payment 30000
		dialog phrase "generic cargo delivery payment"


phrase "generic human package offer"
	word
		`A local`
		`A man`
		`A resident of <origin>`
		`A stranger`
		`A woman`
	word
		` `
	word
		`appears from seemingly nowhere to ask,`
		`approaches you and says,`
		`flags you down and asks,`
		`walks up to you and asks,`
		`stops you and asks,`
	word
		` "`
	word
		`Captain,`
		`Excuse me, Captain.`
		`Sorry to interrupt, but`
		`Hey there, Captain.`
	word
		` `
	word
		`I have a small package that needs to get to <planet> by <day>.`
		`I'm trying to get a package to a relative on <planet> by <day>.`
		`I need to get this package to one of my clients on <planet> by <day>.`
		`I'm trying to get this package to <planet> before <day>.`
	word
		` `
	word
		`Are you able to carry it for me?`
		`Can you carry it for me?`
		`Could you take it there?`
		`Can you help me out with this?`
	word
		` I'll give you <payment> for the effort.`
		` I'm willing to pay you <payment>.`
		` I can afford to give you <payment> for it.`
	word
		`"`

mission "Courier 2"
	name "Package to <planet>"
	repeat
	deadline
	description "Deliver a package weighing <tons> to <destination> by <date>. Payment is <payment>."
	minor
	cargo package 2
	to offer
		random < 5
	source
		government "Republic" "Free Worlds" "Syndicate" "Quarg" "Neutral"
	destination
		distance 7 14
		government "Republic" "Free Worlds" "Syndicate" "Quarg" "Neutral"
	on offer
		dialog phrase "generic human package offer"
	on visit
		dialog phrase "generic cargo on visit"
	on complete
		payment
		payment 50000
		dialog "You drop off the package and collect your payment of <payment>."



mission "Courier 3"
	name "Papers to <planet>"
	deadline
	description "Deliver <tons> of legal papers to <destination> by <date>. Payment is <payment>."
	minor
	cargo "legal papers" 1
	to offer
		random < 5
	source
		government "Republic" "Free Worlds" "Syndicate" "Quarg" "Neutral"
	destination
		distance 7 14
		government "Republic" "Free Worlds" "Syndicate" "Quarg" "Neutral"
	on offer
		dialog `A woman in a suit walks up to you and says, "Pardon me, Captain. I represent a recently deceased client here on <origin> whose legal papers need to be delivered to his next of kin on <destination>. Would you be willing to do some courier work? The papers must be delivered by <day>, and you will be paid <payment>."`
	on visit
		dialog phrase "generic cargo on visit"
	on complete
		payment 100000
		dialog "You drop off the legal papers and collect your payment of <payment>."



mission "Courier 4"
	name "Lizard to <planet>"
	deadline
	description "Deliver an exotic pet (weighing <tons>) to <destination> by <date>. Payment is <payment>."
	minor
	cargo "exotic lizard" 3
	to offer
		random < 5
	source
		government "Republic" "Free Worlds" "Syndicate" "Quarg" "Neutral"
	destination
		distance 7 14
		government "Republic" "Free Worlds" "Syndicate" "Quarg" "Neutral"
		attributes "rich"
	on offer
		conversation
			`A man wearing a very complicated hat waves to you from the other side of a landing pad. "Yoo-hoo, Captain!" he says. "I have a courier mission for you if you're interested."`
			choice
				`	(Find out what he wants.)`
				`	(Ignore him.)`
					decline
			`	"My name is Alphonse," he says. "I am a breeder of exotic lizards. A new client on <planet> has just ordered one, and will pay you <payment> to transport it. Naturally, being a live animal, it's a rush delivery; it needs to be done by <day>. What do you say?"`
			choice
				`	"I'd be glad to."`
				`	"Sorry, I'm not interested in that sort of work."`
					decline
			`	"Excellent!" he says. "Come, let me introduce you to your cargo." He leads you to a supply shed where an enormous lizard, taller than you and probably weighing several tons, is being held in a cage that looks far too flimsy for it. "I'll have my men load her aboard your ship at once," says the man, "along with some meat for her to eat on the journey. Watch out for your fingers when you feed her, by the way. Thank you!"`
				accept
	
	on visit
		dialog phrase "generic cargo on visit"
	on complete
		payment
		payment 100000
		dialog `Somehow, you have managed to bring the large lizard to <planet> without it breaking loose and eating you. You unload it and wait for its new owner to come. When he does, he pays you <payment>.`



mission "Migrant Workers 1"
	name "Migrant Workers"
	description "Bring a group of <bunks> migrant workers to <planet>. Payment is <payment>."
	minor
	passengers 6 7
	source
		attributes "dirt belt"
		attributes "farming"
		near "Zeta Aquilae" 1 100
	destination Rand
	to offer
		random < 5
	
	on offer
		conversation
			`In the spaceport, you can't help but notice a group of six or seven men in ragged farm clothing, sitting by the edge of one of the launch pads. They are probably migrant workers looking for a lift.`
			choice
				`	(Approach them.)`
				`	(Ignore them.)`
					defer
			`	You strike up a conversation with the workers. They say that they are tired of the seasonal fluctuations of farm work, and are looking for something a bit steadier and better paying. "We hear there's always work to be had in the mines on <planet>," they say. "Can you take us there? We've pooled together our savings, and can pay you <payment>."`
			choice
				`	"Sure!"`
					accept
				`	"No, sorry, I'm not headed in that direction."`
					decline
	
	on visit
		dialog phrase "generic passenger on visit"
	on complete
		payment
		payment 20000
		dialog `The migrant workers thank you for transporting them, and hand you <payment>. You hope that they will be able to find better work here than they had on <origin>.`



mission "Humanitarian 1"
	name "Vaccine to <planet>"
	description "Bring <tons> of flu vaccines to the lawless world of <planet>. Be sure the medicine gets into the right hands."
	minor
	cargo "vaccine" 20
	to offer
		random < 5
		"combat rating" > 0
	source
		government "Republic" "Free Worlds" "Syndicate" "Quarg" "Neutral"
	destination
		government "Pirate"
		distance 2 10
	clearance
	
	on offer
		conversation
			`While you are sitting at a table in a local cafe, a woman sits down across from you and says, "Pardon me, Captain. I wonder if you would be interested in helping with a humanitarian mission."`
			choice
				`	"Tell me more."`
				`	"Sorry, I'm too busy."`
					decline
			`	"There's a flu epidemic on <planet>," she says. "It's a lawless world, so they have not been able to find any merchants willing to bring them medicine. But if they don't get a shipment of vaccine soon, the epidemic could become much worse, and even spread to other worlds."`
			choice
				`	"I'd be glad to help."`
				`	"Sorry, I don't believe in helping pirates."`
					decline
			`	"Thank you," she says. "Your contact on <planet> will be a man named 'Raven Hunter.' Don't let anyone but him trick you into giving them the supplies."`
				accept
	
	on visit
		dialog phrase "generic cargo on visit"
	on complete
		payment
		payment 50000
		dialog
			`After several shady characters have offered to buy the vaccines off you, or threatened to rob you, "Raven Hunter" finally shows up and collects them. He thanks you, and pays you <payment>.`



mission "Humanitarian 2"
	name "Food to <planet>"
	description "Bring <tons> of food to the lawless world of <planet>, to help alleviate a famine."
	minor
	cargo "emergency rations" 50
	to offer
		random < 5
		"combat rating" > 0
	source
		government "Republic" "Free Worlds" "Syndicate" "Quarg" "Neutral"
	destination
		government "Pirate"
		distance 2 10
	clearance
	
	on offer
		conversation
			`As you are walking through the local market, a man says, "Captain, do you have room in your hold to bring food to a starving planet?"`
			choice
				`	"Yes, but I hadn't heard news of a famine recently."`
				`	"Sorry, not today."`
					decline
			`	"No, this one wouldn't be in the news," he says. "It's <planet>, a lawless world. They're desperately in need of food, although it's mostly due to corruption and mismanagement of resources."`
			choice
				`	"Well, it sounds like they're getting exactly what they deserve. And, I have no intention of risking my life to land on a pirate world."`
					decline
				`	"Well, even so, no one deserves to starve to death. I'll help them."`
			`	"Thank you," he says. "We'll load the food into your cargo hold immediately. The sooner you can drop it off on <planet>, the better."`
				accept
	
	on visit
		dialog phrase "generic cargo on visit"
	on complete
		payment
		payment 50000
		dialog
			`It takes a while to figure out who exactly is in charge here. You sell off parts of your shipment of food to a few different local leaders, receiving <payment> in exchange.`



mission "Terraforming 1"
	name "Terraforming Rand"
	description "Bring a delegation of two people from Rand to the Academy of Planetary Sciences on Glory."
	minor
	source "Rand"
	destination "Glory"
	passengers 2
	
	to offer
		or
			has "main plot completed"
			and
				not "event: pug invasion"
				not "event: fwc pug invasion"
	on offer
		conversation
			`You stop in to the spaceport bar for a drink. The bar seems to be frequented mostly by the managers of the mining corporation; you suspect the workers don't earn enough to visit a bar very frequently. In one corner, two of the managers are having a very animated discussion. When they see you, they say, "Hello there, Captain! Interested in taking us on a business trip?"`
			choice
				`	"What sort of trip?"`
				`	"Sorry, I'm just in here for the drinks."`
					defer
			`	"To Glory, to the Academy of Planetary Sciences," he says. "This world is rich in resources, and we're thinking that if we could only cool down the deserts a bit and get more plants to grow here, it would be a decent place to live. We've been dreaming about this for years, and I think it's time to go pay a terraforming consultant to tell us whether it's actually possible or not."`
			choice
				`	"Sure, I'd be glad to take you there."`
					accept
				`	"Sorry, that's way too far away for me to travel right now."`
					decline
	on visit
		dialog `You land on <planet>, but realize that your escort carrying the managers hasn't entered the system yet. Better depart and wait for it.`



mission "Terraforming 2"
	landing
	name "Terraforming Rand"
	description "Return to Rand with the delegation and a student who thinks she can terraform the planet cheaply."
	source "Glory"
	destination "Rand"
	passengers 3
	blocked "You have reached <origin>, but you need <capacity> in order to take on the next mission. Return here when you have the required space free."
	to offer
		has "Terraforming 1: done"
	
	on offer
		log `Brought Eric and Alaric to Glory, two managers of a mining corporation on Rand hoping to terraform the planet. Terraforming Rand would be immensely expensive, but a girl named Amy has a theory that may make the process cheap.`
		conversation
			`You drop off the two managers from Rand, whose names are Eric and Alaric, at the Academy. While you wait for their meeting to end, you look around the lobby. The students have apparently just had some sort of science symposium, and poster boards are on display all along the walls. One of them catches your eye: the title is "Affordable Terraforming through Equilibrium Mapping."`
			`	The basic concept of the poster seems to be that instead of altering the climate of a planet through brute force, it ought to instead be feasible to use a properly timed nudge in the right direction to cause the climate to shift toward a new equilibrium point that supports greater biological complexity. This student seems to think that planets naturally "want" to grow more complex and support more life, but that they sometimes get "stuck" in less optimum states.`
			`	It's an intriguing idea. On the other hand, at the bottom of the paper, the professor has written, "Very poor scholarship. Do not anthropomorphize planets."`
			`	Just then, Eric and Alaric return, looking disappointed.`
			choice
				`	"No luck?"`
			`	They shake their heads. "It would cost fifteen million just to bring a specialist out for an initial consultation," says Eric, "and besides, the cost of terraforming machinery and upkeep is prohibitive. I think this whole Academy is just a money-making racket."`
			choice
				`	"Have a look at this poster. Maybe this student would help us. We could bill it as a sort of internship for her."`
				`	"Indeed. They gave this student a failing grade just for suggesting it could be done more cheaply."`
			
			`	They look at the poster. "Sounds almost too good to be true," says Alaric. "Hang on, I'll look her up in the campus directory." A few minutes later, he is on the phone with the student who made the poster. Her name is Amy. It turns out she is about to flunk out anyway, and is more than willing to travel back to Rand with you when offered a tiny fraction of what the consultant would have received.`
			`	An hour later, you meet up with Amy, and arrange for her to join you on your ship before it takes off. Eric and Alaric are very excited, but you are a bit worried about the wisdom of entrusting their planet's future to someone so young and inexperienced.`
				accept
	
	on visit
		dialog `You land on <planet>, but realize that your escort carrying Eric, Alaric, and Amy hasn't entered the system yet. Better depart and wait for it.`
	on complete
		payment 140000
		dialog `On the entire return journey, Eric and Alaric have been busy showing Amy geological survey maps of Rand and asking her for ideas. The moment you land, they hurry out of the ship. "I'm going to show Amy around," says Eric, "but meet us in the spaceport bar later if you want to help out with whatever we do next." Alaric hands you <payment> as payment for your services, and then follows after them.`



ship "Asteroid"
	noun "asteroid"
	sprite "asteroid/medium rock/spin"
		"frame rate" 10
	attributes
		"fuel capacity" 1
		"hull" 10000
		"mass" 1000
		"drag" 10
		"heat dissipation" .1
		"required crew" 0
		"automaton" 1
		"bunks" 0
		"thrust" 10
		"turn" 100
		"thrusting energy" 1
		"turning energy" 1
		"energy generation" 3
		"inscrutable" 1
	explode "small explosion" 25
	explode "medium explosion" 35
	explode "large explosion" 45
	explode "huge explosion" 30



mission "Terraforming 3"
	name "Terraforming Rand"
	description "Plant a thruster on an asteroid to guide it into a collision with the northern pole of Rand."
	blocked "You'll need more cargo space in order to take the next mission from Eric and Alaric. Return here when you have <capacity>."
	cargo "thruster equipment" 10
	source "Rand"
	to offer
		has "Terraforming 2: done"
	
	on offer
		conversation
			`Alaric, Eric, and Amy are having a heated conversation at a table in the bar. When they see you, Alaric says, "Okay, let's let Captain <last> be the tie breaker." He motions to you to join them.`
			`	Amy explains, "Based on my data, it appears that Rand once had a cooler, more moist climate. But the trouble is, it has almost no axial tilt."`
			`	"That means no changing seasons," explains Eric.`
			`	"The result is that much of the planet is very hot, but the poles are very cold. Nearly all the planet's water has migrated to the poles and ended up frozen into the ice caps. Because the weather is so unchanging here, nothing ever prompts that water to melt and rejoin the hydrological cycle."`
			choice
				`	"Well, that seems impossible to fix. It's not like you can rotate a planet's axis."`
					goto rotate
				`	"Are you suggesting melting the ice caps somehow?"`
					goto melting
			label rotate
			`	"Of course not," she says. "But what we can do is introduce a sudden variation in the planet's climate that will allow water to be distributed more evenly across the surface again."`
				goto danger
			label melting
			`	"That would be the traditional terraforming approach," she says, "using orbital mirrors, or geothermal power, or something similar to evaporate the ice caps at a faster rate than new ice is being deposited. That approach would take a century or so."`
				goto danger
			label danger
			`	"This is where Amy's plan gets a bit scary," says Alaric.`
			`	"I'm proposing crashing a medium-sized asteroid into the ice cap," she says. "If we pick the right asteroid, we can control the amount of dust that is created. The result will be a sudden influx of variability, that may allow the planet to revert to a wetter, more biodiverse state."`
			choice
				`	"That is a stupid idea, and I want nothing to do with it."`
					decline
				`	"Well, if you think it will work, I'm willing to try it!"`
			`	"Great!" says Amy. "I'll mark the asteroid on your radar. You just need to board it, install a small ion thruster, and return here."`
			`	Eric contacts some spaceport workers and has them load a small thruster onto your ship, along with the equipment you will need to mount it on the asteroid.`
				accept
	
	npc save assist
		government "Uninhabited"
		personality derelict fleeing uninterested waiting pacifist mute
		ship "Asteroid" "Target Asteroid"
	
	on visit
		dialog `You return to the spaceport to the confused looks of Eric, Alaric, and Amy. "You didn't put the thrusters on the asteroid," Amy says. "Just board the asteroid to attach the thrusters." Amy begins pushing you back to your ship, clearly eager to see the results of this experiment.`
	on complete
		payment 20000
		log `Agreed with Amy's idea to steer an asteroid into Rand's polar ice cap in order to change the planet's climate. Hopefully this ends well.`
		dialog
			`When you land, the sky already seems noticeably darker than before. Eric runs up to your ship. "You did it!" he says, excited. "A perfect hit. Now we just have to wait and see what the results are. Meet us in the spaceport bar again in a few hours, and Amy will have her initial measurements ready." He hands you a credit chip for <payment>.`



mission "Terraforming 4"
	name "Terraforming Rand"
	description "Bring Amy to <destination> to collect some hardy plants that can grow in a low-light environment."
	source "Rand"
	destination "New Portland"
	to offer
		has "Terraforming 3: done"
	passengers 1
	
	on offer
		conversation
			`By the time you meet up with Eric, Alaric, and Amy, the cloud cover already seems to have visibly increased. Amy is very enthusiastic. "Atmospheric water vapor is on the rise," she says. "The impact vaporized enough ice to form a small ocean. I wouldn't be surprised if we get a rainstorm here in a day or two."`
			`	"What's next?" you ask.`
			`	She says, "I'd like to travel with you to <planet>, and collect some seeds and cuttings from plants that can handle a cooler world with dimmer light, since that's what we'll have here until the dust settles down. I'd say we'll need about ten tons of cargo space."`
			choice
				`	"I'd be glad to take you there."`
					accept
				`	"Sorry, I need to move on to some other work now."`
					decline
	
	on visit
		dialog `You land on <planet>, but realize that your escort carrying Amy hasn't entered the system yet. Better depart and wait for it.`
	on complete
		dialog `As soon as you land, Amy heads off to meet with some local biologists who she contacted during the trip over here. "We'll be back in the spaceport in two hours," she says. "Be sure to have ten tons of cargo space free."`



mission "Terraforming 5"
	name "Terraforming Rand"
	description "Bring Amy and <tons> of hardy plants that can grow in a low-light environment back to <destination>."
	source "New Portland"
	destination "Rand"
	to offer
		has "Terraforming 4: done"
	passengers 1
	cargo "seeds and plants" 10
	
	on offer
		conversation
			`You meet up with Amy, and load the seeds and plant cuttings onto your ship.`
			choice
				`	"Looks good, let's head back to Rand."`
					accept
				`	"So, how do you plan to seed the whole planet with these, anyway?"`
			`	She says, "My idea is to just disperse them in a few different locations, and trust that they will spread out over the next decade or so. We picked plants that are hardy and can spread very rapidly."`
			choice
				`	"Sounds good to me."`
					accept
				`	"What happens if the plants are too invasive, and choke out all the local wildlife?"`
			`	"Well," she says, "in order to keep the climate on <planet> dynamic, they're going to need regular asteroid impacts every few decades. If these plants are too invasive, they can just wait an extra decade or so in between impacts and let the desert creep back in and kill off the invasive plants."`
			choice
				`	"Okay, I guess that would work."`
					accept
				`	"Wait, they're going to have to keep smashing asteroids into their world in perpetuity to maintain the new environment?"`
			`	"For a century or so, yes," she says. "But that's a whole lot more economical than vaporizing the ice caps using traditional terraforming equipment. Come on, let's get back to <planet>."`
				accept
	
	on visit
		dialog `You land on <planet>, but realize that your escort carrying Amy and the seeds hasn't entered the system yet. Better depart and wait for it.`
	on complete
		payment 60000
		event "terraforming timer" 4 8
		log `Amy's theory to terraform Rand seems to have worked. Precipitation around the planet has greatly increased with the introduction of new water into the water cycle.`
		conversation
			`When you get back to <planet>, Amy has you fly in a random path a few kilometers above the surface while she periodically dumps loads of seeds and plant material out the airlock. In the process, you fly through several rainstorms. This world's climate has indeed been altered. But you can't help wonder how a few tons of seed spread out over the entire surface of a planet is really going to help anything.`
			`	Then you meet up with Eric and Alaric. Eric is elated. "We just got a massive rainstorm here!" he says. "We haven't had that much precipitation in a decade!"`
			`	Alaric is less enthusiastic. "Flash floods washed out the road through the canyon," he says, "and very nearly flooded one of the mines, too."`
			`	Amy says, "It will take a year or two for things to begin to settle down. Then we can figure out what our next steps should be."`
			`	"I just hope we haven't made things worse than they were," says Alaric. He hands you your payment of <payment>. "Anyway, thanks for your help, <first>. It sounds like there's nothing more to be done here for the time being."`
		event "terraforming Rand"



event "terraforming Rand"
	planet "Rand"
		add description `	Recent terraforming experiments have caused an increase in precipitation. Flash floods have scoured the landscape in some areas, but sandstorms are also less frequent, and the locals say the heat is a bit less oppressive than it used to be.`

event "terraforming timer"

mission "Terraforming 6"
	landing
	name "Unlawful Use of an Asteroid"
	description `Travel to <destination> by <date> for questioning on your "unlawful use of an asteroid."`
	source
		government "Republic"
		attributes "spaceport"
		not attributes "deep"
		not system "Sol"
	destination "Earth"
	deadline
	deadline 2
	to offer
		has "event: terraforming timer"
		or
			has "main plot completed"
			and
				not "event: pug invasion"
				not "event: fwc pug invasion"
	
	on offer
		conversation
			`When you land on <origin> and exit your ship, you are stopped by a Navy officer with a group of guards. "Captain <last>. You are wanted for..." The officer pauses and looks down at the tablet in his hand. "The 'unlawful use of an asteroid.' You are to travel to <destination> immediately for questioning."`
			choice
				`	"Understood, officer."`
					accept
				`	"I'm wanted for what?"`
				`	(Run away.)`
					flee
			
			`	"The unlawful use of an asteroid, Captain. I'm not entirely sure what that means, but I've been told to send you to <planet> by <day>. Your compliance would be much appreciated."`
			choice
				`	"Alright. Hopefully I can get an answer as to what this is about."`
					accept
				`	(Run away.)`
					flee
			
	on decline
		"reputation: Republic" <?= -10
	on fail
		"reputation: Republic" <?= -10
		dialog `You receive a message from the Republic itself. "Captain <last>. You have not arrived on Earth for your trial on the 'unlawful use of an asteroid' in the time provided to you and therefore are now a criminal of the Republic."`
	on complete
		log `Had to travel to Earth to answer for crashing an asteroid into Rand. Luckily, thanks to Alaric and Eric's lawyer, the case was dropped.`
		conversation
			`You are quickly escorted from the crowded <planet> spaceport to a court building in a wealthy district of the city and asked multiple questions pertaining to the events on Rand. "Why did you purposefully crash an asteroid into a planet? What did you expect to happen? Do you know how many people could have died?" You answer to the best of your ability, and after roughly an hour of questioning you are transferred to a different room where you find Eric, Alaric, and Amy.`
			choice
				`	"What are we going to do?"`
					goto lawyer
				`	"Do you know what we're doing here?"`
			
			`	"Apparently someone had a problem with us terraforming Rand," Amy says, looking rather disappointed.`
			
			label lawyer
			`	"Don't worry," Alaric says. "Our lawyer is on his way right now. We'll all be out of here by the end of the day."`
			`	Alaric's optimism turns out to be justified, as the lawyer quickly finds that there are no actual laws on the books that define lawful or unlawful uses of an asteroid. Since no one was hurt by the asteroid impact and data that Amy had been collecting shows that Rand's climate has changed for the better so far, the case is quickly dropped and you are escorted back to your ship.`
			`	Before you are able to leave, Amy stops you. "Could you meet me in the spaceport bar, Captain? I have some good news to share with you."`



mission "Terraforming 7"
	name "Terraforming Research"
	description "Bring Amy and Nolan to <destination>, where they will research and publish Amy's terraforming methods."
	source "Earth"
	destination "Valhalla"
	passengers 2
	blocked "You need <capacity> in order to take on the next mission. Return here when you have the required space free."
	to offer
		has "Terraforming 6: done"
	
	on offer
		conversation
			`You find Amy in heated discussion with someone about her academy project, "Affordable Terraforming through Equilibrium Mapping." She takes a sip of her drink and invites you to sit down with them.`
			`	"Hello, Captain! This is Nolan. He works in the Deep's Department of Terraforming Research and Application, and he contacted me after hearing about how we started terraforming Rand."`
			`	Nolan outstretches his hand to you. "Nice to meet you, Captain."`
			choice
				`	"Nice to meet you too."`
					goto next
				`	"I take it you're interested in Amy's ideas."`
			
			`	"Absolutely. It's an extraordinary concept, and no offense to you Amy, but it's spectacular that someone of such little experience would imagine such a method of terraforming."`
			
			label next
			`	Amy continues. "Nolan wants to help pursue research of my terraforming techniques. Would you be able to give us a lift to <destination>? I'll pay you <payment>."`
			choice
				`	"Sure, I'd be glad to take you there."`
					accept
				`	"Sorry, I have other places to be."`
					decline
	
	on visit
		dialog `You land on <planet>, but realize that your escort carrying Amy and Nolan hasn't entered the system yet. Better depart and wait for it.`
	on complete
		payment 50000
		event "terraforming research" 120 180
		log `Amy has been noticed by the Deep's Department of Terraforming Research. She will be spending time researching her terraforming theories in the hopes that there are more worlds that can be helped.`
		dialog `The whole journey to <planet>, Amy and Nolan discussed the multiple planets within the Dirt Belt that would be perfect candidates for terraforming. "Nolan and I will spend the next few months here researching my theories," Amy says as she steps off of your ship. "I'll make sure to contact you once we're ready to try terraforming another planet." She hands you <payment>, then follows Nolan out of the spaceport.`



event "terraforming research"

mission "Terraforming 8"
	landing
	name "Terraforming Research"
	description "Meet with Amy and Nolan on <destination> to talk about experimentally terraforming another planet."
	source
		near "Epsilon Leonis" 1 100
	destination "Valhalla"
	to offer
		has "event: terraforming research"
	
	on offer
		dialog `You receive a message from Amy: "Hello, Captain <last>. I just wanted to tell you that Nolan and I have recently published our work on 'Reducing Terraforming Expenses Through Equilibrium Mapping,' and we've received a grant from the Deep for it! We're going to begin experiments with terraforming on a different world. Don't worry, the Republic has approved our experiment this time, so we won't get dragged off for any more cases of an 'unlawful use of an asteroid.' If you're interested in helping, pick us up on <destination>."`



mission "Terraforming 9"
	landing
	name "Terraforming Tundra"
	description "Travel to <destination> with Amy, Nolan, and four others."
	source "Valhalla"
	destination "Tundra"
	passengers 6
	cargo "scientific equipment" 10
	blocked "You need <capacity> in order to take on the next mission. Return here when you have the required space free."
	to offer
		has "Terraforming 8: done"
	
	on offer
		conversation
			`The spaceport is crowded with ships and people when you land. Amy's publication must have stirred up quite the commotion among terraforming scientists.`
			`	Spaceport security clears a path to your ship for Amy, Nolan, and four people you do not recognize. You notice that a few among the crowd of people are jeering and holding signs, one reading "Don't asteroid my planet!" and a half-eaten sandwich gets thrown in Amy's path as she approaches.`
			`	"Not everyone is as happy with the prospect of affordable terraforming as we are," Amy says to you as she boards your ship along with suitcases full of scientific supplies. "But that's no reason to stop, now is it?"`
			`	Amy introduces you to the four others that she brought on board. Two of them are terraforming experts who helped Amy and Nolan with their research. The other two are representatives: one sent by the Republic Parliament in order to oversee the project, and another from Tundra.`
			`	"Once you're ready, Captain, please bring us to <destination>. Tundra was a tropical world millions of years ago, but became cold after a cataclysmic event of some sort. There's a good chance that we may be able to nudge the planet back toward a warmer climate if we do this right."`
				accept
	
	on visit
		dialog `You land on <planet>, but realize that your escort carrying the scientists and their equipment hasn't entered the system yet. Better depart and wait for it.`
	on complete
		dialog
			`The journey to Tundra was spent by your passengers discussing the possible methods of terraforming the planet. The Republic representative was none too pleased when Nolan, perhaps jokingly, suggested crashing an asteroid into it.`
			`	Everyone except for the Tundra native begins to shiver after stepping out of your ship onto the planet, even while inside a protective dome. "Meet us in the spaceport bar in a few hours. We need to finalize our plans of how we're going to execute this experiment."`



mission "Terraforming 10"
	name "Terraforming Tundra"
	description "Bring the Republic representative overseeing the terraforming project to <destination>, where he will attempt to find an alternative solution to terraforming Tundra that does not involve an asteroid."
	source "Tundra"
	destination "Earth"
	passengers 1
	to offer
		has "Terraforming 9: done"
	
	on offer
		log `Began the process of trying to terraform Tundra with new research from Amy and Nolan. Nolan has suggested that another asteroid be used, but the representative for the Republic overseeing the project is displeased with this approach.`
		conversation
			`Amy, Nolan, and the other two scientists tell you the known history of Tundra's climate. Millions of years ago, an asteroid impact or large volcanic eruption altered the planet's atmosphere. Now, the planet no longer retains enough heat from its host star in order to stay warm.`
			`	"Tundra's snow covered surface only exacerbates the problem, reflecting most of the star's light back into space," Nolan explains. "This means that we need to both alter the atmosphere in order for it to retain more heat and alter the surface in order for it to reflect less heat."`
			`	Amy rolls out a map of the entire planet onto the table. Different regions of the surface are color coded, and a large red spot in the planet's southern hemisphere sticks out to you.`
			`	"Tundra has very low volcanic activity, but seismic mapping has led us to this area." Amy circles the red spot with her finger. "Magma from the planet's mantle is building up under this area of the crust, which, lucky for us, is unusually thin. Still, it could be another ten thousand years before the magma builds up enough pressure under the surface to cause a supereruption, melting the snow around it and releasing greenhouse gases into the atmosphere that over time will raise the global temperatures."`
			choice
				`	"So are we going to wait ten thousand years for it to erupt?"`
				`	"How does this help our situation?"`
					goto situation
			
			`	The Republic representative scoffs at your comment. "If we were then we wouldn't be here, now would we, Captain?"`
			
			label situation
			`	One of the other scientists responds, "What we plan to do is encourage the eruption of this volcano by making the crust above the volcano thinner. When the pressure of the magma is able to overcome the pressure of the crust, an eruption will occur."`
			`	"How exactly do you plan to do that?" the Tundra representative responds. "And what will happen to the people who live near that area?"`
			`	Nolan answers, "The people who live near the volcano will need to evacuate the area with all their belongings. The Republic should provide any assistance needed for the evacuation. As for how we will cause the volcano to erupt, we need something energetic enough to crack the planet's crust in the location of the volcano, releasing the pressure that the magma is causing to spark an eruption. That's where we bring in another asteroi--"`
			`	"No, no, no!" the Republic representative exclaims, cutting Nolan off mid-sentence. "The Republic will not gain a reputation for crashing asteroids into its own planets. The consequences of such an action could be disastrous should it go wrong! And in what way will this warm the planet when the resulting volcanic winter could last decades and only result in an even colder climate? Are you not even old enough to remember how a supereruption on Hope caused the evacuation of the entire planet? If the people of Tundra are this desperate to terraform their planet then normal techniques should be employed, none of this 'equilibrium mapping' nonsense."`
			`	"Sir," Amy speaks up with a stern tone of voice, "we have already been authorized by the Republic to undergo this terraforming experiment, so unless you have half a teraton of cheap explosives, we're going to need to use an asteroid. The volcanic winter can be easily avoided by having a fleet of freighters sweep the volcanic ash out of the atmosphere, meaning we'll get the benefits of the greenhouse gases without the detriments of volcanic ash reflecting Cebalrai's heat back into space. No one knew the volcano on Hope was going to erupt, but we can prepare for this eruption and take steps to mitigate the problems." Amy looks the representative straight in the eyes and smirks. "We're scientists, we have this handled."`
			`	The representative falls silent. After a moment of thinking, he says "Captain, I need you to take me to Parliament. I may be able to authorize the use of explosives that should suffice, but it may not be as cheap as Ms. Amy is hoping. We're not about to turn asteroids into our single solution for everything."`
			choice
				`	"I'll get my ship ready to launch."`
				`	"Sorry, I have other things I could be doing."`
					decline
			
			`	The representative leaves the bar. "We'll wait here," Amy says to you. "I'll speak with the Tundra government about evacuating the area around where the impact site will be so that we can start when you get back."`
				accept
	on visit
		dialog `You land on <planet>, but realize that your escort carrying the representative hasn't entered the system yet. Better depart and wait for it.`



mission "Terraforming 11"
	landing
	name "Terraforming Tundra"
	description "Return to <destination> with the Republic representative."
	source "Earth"
	destination "Tundra"
	passengers 1
	to offer
		has "Terraforming 10: done"
	
	on offer
		conversation
			`"Wait here," the Republic representative says curtly. Several hours later, he returns, not looking very happy. "What a waste of time. Parliament has declined my request. I don't much agree with this, but you will need to crash an asteroid into Tundra if you wish to achieve your goal." Before you ready for launch, you send a message to Amy and Nolan telling them that an asteroid will be used after all. You don't receive an immediate response.`
				accept
	
	on enter "Cebalrai"
		dialog
			`Your ship is targeted by pirate fleets when you enter the system. Before you engage, you receive a message from Amy.`
			`	"Captain, these pirate ships have been occupying the system for days. They must be taken out if we are to safely crash an asteroid into Tundra. If you aren't able to fight them, distract them until backup arrives."`
	on visit
		dialog `You return to <planet>, but not all of the pirates have been fought off. They don't look like they're leaving any time soon either. Better depart and finish them off for good.`
	npc evade
		government "Pirate"
		personality nemesis staying target
		system "Cebalrai"
		fleet
			names "pirate"
			variant
				"Marauder Quicksilver"
				"Headhunter"
				"Wasp"
				"Bastion"
	npc
		government "Republic"
		personality heroic opportunistic
		system "Procyon"
		fleet
			names "republic small"
			variant
				"Frigate" 2
				"Gunboat" 3
				"Rainmaker" 2



mission "Terraforming 12"
	landing
	name "Terraforming Tundra"
	description "Plant a thruster on an asteroid to guide it into a collision with the dormant supervolcano on Tundra."
	source "Tundra"
	cargo "thruster equipment" 10
	blocked "You need <capacity> in order to take on the next mission. Return here when you have the required space free."
	to offer
		has "Terraforming 11: done"
	
	on offer
		payment 300000
		conversation
			`The pirates that occupied the system did not make an effort to land on Tundra, but they did harass any merchant ships that passed through the system. The government of Tundra pays you <payment> for helping in ridding the system of the pirates, a pleasantly unexpected reward.`
			`	You gather with the scientists in the spaceport bar. The Tundra native informs you that all residents close enough to the volcano to be in danger have been evacuated. "All we need to do now is find the right asteroid," Amy says, and after only a short time of searching, she finds the perfect candidate. "Just like last time, Captain."`
			`	Spaceport workers load a small thruster and the equipment you will need to mount it on the asteroid into your ship.`
				accept
	
	npc assist
		government "Uninhabited"
		personality derelict fleeing uninterested waiting pacifist mute
		ship "Asteroid" "Target Asteroid"
	
	on visit
		dialog `You return to the spaceport to the confused looks of Amy and the rest of the scientists. "You didn't put the thrusters on the asteroid," Amy says. "Just board the asteroid to attach the thrusters." Amy begins pushing you back to your ship, clearly eager to see the results of this experiment.`
	on complete
		payment 200000
		event "terraforming timer 2" 730 912
		event "terraforming Tundra"
		log `Fought off a fleet of pirates preventing the terraforming of Tundra, then maneuvered an asteroid into Tundra to trigger the eruption of a supervolcano. Tundra's global temperatures will initially drop, but the increased volume of greenhouse gases in the atmosphere will eventually improve Tundra's climate.`
		conversation
			`A plume of debris has formed in a mushroom cloud shape above where the asteroid hit. The scientists are viewing their instruments in anticipation for what happens next.`
			`	Almost an hour after the impact, the ground begins to shake slightly, even though the volcano is located hundreds of kilometers away. "This might be it!" Nolan exclaims as he closely watches a seismometer receiving readings from near the impact site. Suddenly the seismometer spikes, and another plume, much larger than the asteroid impact, rises from the impact site. Half an hour later, the low sound of the massive eruption can be heard in the spaceport, triggering another burst of cheers from the scientists. "It actually worked!" one of them yells out.`
			`	You fly the scientists over top of the volcano, allowing them to take readings of the air and surface. "Greenhouse gas levels are off the charts!" Amy exclaims. "Once these gases disperse across the planet's atmosphere, they should begin warming the entire planet."`
			`	The heat has formed a huge circle of melted snow around the volcano, revealing the green color of trees and the dull grays and browns of rock. Closer to the center of the eruption you spot dozens of lava flows emanating from the center of the impact crater.`
			choice
				`	"What do we do now?"`
					goto what
				`	"It looks beautiful from up here."`
			
			`	"Yes it does, Captain," the Republic representative says. "Yes it does."`
				goto end
			
			label what
			`	"First we need to clear all this volcanic ash out of the atmosphere, as otherwise the planet's temperature will drop, then we wait," Amy says to you. "We should be able to tell how this will affect Tundra's climate in a year or two."`
			
			label end
			`	You steer your ship back to the spaceport. Amy pays you <payment> after you land. "Thanks for your help, Captain. We're going to stay here and monitor Tundra's climate as it shifts, so there's nothing more that we need you for."`



event "terraforming Tundra"
	planet "Tundra"
		description `Millions of years ago, this was a warm world, perhaps even tropical. But some cataclysmic event, perhaps a meteor strike or a massive volcanic eruption, altered the planet's atmosphere enough to turn it into the nearly lifeless, frozen planet it is today. Recent experiments in terraforming the planet have attempted to remedy the climate by causing a supervolcano to prematurely erupt.`
		description `	The first settlers came here to drill for the oil trapped deep under the surface, a relic of Tundra's former, more lively days. Instead of refining the oil into plastic, which sells relatively cheap in this region, they have developed an industry in synthetic fabrics and clothing.`



event "terraforming timer 2"

mission "Terraforming Follow-up"
	landing
	source
		government "Republic" "Free Worlds" "Syndicate" "Independent" "Neutral"
		near "Sol" 100
		attributes spaceport
	to offer
		has "event: terraforming timer 2"
	on offer
		event "terraforming follow-up"
		conversation
			`When you land, you receive a message from Amy, the girl you helped to terraform Rand and Tundra.`
			`	"I hope everything is going well, Captain. I just wanted to give you an update on what has occurred in the past year.`
			`	"Tundra's climate has drastically improved. Areas around the equator are starting to become completely snow-free, and I was amazed when I was able to walk outside without a heavy coat on. The Republic has placed a halt on any more experiments, as they wish to see how the situations on Tundra and Rand turn out.`
			`	"Speaking of Rand, last month I got to catch up with Eric and Alaric when I visited the planet. They've told me that Rand is becoming a far better place to live on now. It's even becoming a popular tourist destination. They wanted me to relay their gratitude to you for making their dream come true.`
			`	"That's all I have to say. Thanks again for all the help. I don't know where I would be without it."`
				decline



event "terraforming follow-up"
	planet "Rand"
		add attributes "tourism"
		description `Rand is a desert world, too dry for much farming and with gravity low enough to be uncomfortable for most human beings. It is, however, the best source of heavy metals in the galactic south. Aside from the managers of the mining companies, nearly all the people here are migrant workers from elsewhere in the Dirt Belt, who have come to spend a season working for the relatively high wages that uranium mining offers, either to send money off-world or to save it up in order to build a better life for themselves.`
		description `	Due to the results of recent terraforming experiments, Rand has become a moderately more habitable place. Fascination with this change in climate has led to Rand becoming a semi-popular tourist destination of the Dirt Belt.`
	planet "Tundra"
		spaceport `The spaceport village consists of several large domes, which keep out the wind and driving snow; ships enter and exit the largest of the domes through a hatch that closes as soon as they have come through. Before the planet was terraformed, enough snow would pile up on top of one of the domes every decade or so that it became a danger of collapsing under its own weight; the locals would simply move out of that dome and build another one higher up on the snowpack, but the changing climate has reduced the amount of snow enough that the locals may never need to build another dome again.`



mission "A wolf, a goat, and a cabbage"
	job
	description "Transport a wolf, a goat, and a cabbage to <destination>. Payment will be <payment>."
	"apparent payment" 100000
	to offer
		"day" == 1
		"month" == 4
	source
		government "Republic" "Free Worlds" "Syndicate" "Neutral"
	destination
		distance 3 5
		government "Republic" "Free Worlds" "Syndicate" "Neutral"
	cargo "wolf" 1
	
	on enter
	on enter
		dialog
			`You hear a strange crunching sound coming from your cargo hold.`
	on enter
		dialog
			`The worrisome munching sound in your ship's hold is followed by a horrific shrieking bleating noise and then an equally horrific silence. Turning on your cargo hold's security camera, you discover that there is nothing left of the goat and the cabbage that you were transporting except a few scraps of cabbage, some bones, and a lot of blood.`
			`	Meanwhile, the wolf is calmly gnawing on what you suspect is the goat's femur, with a rather self-satisfied look in its eyes. Apparently the goat ate the cabbage, and shortly after that the wolf ate the goat.`
	
	on complete
		payment 33000
		dialog
			`The man who collects the wolf from you on the landing pad is furious. "I told the shipping company not to put the goat in the same ship as the wolf or the cabbage," he says, "but I guess they tried to save money by subcontracting it all to the same captain."`
			`	Because you only delivered a third of the cargo safely, he only pays you <payment>.`



mission "Terminus exploration"
	name "Missing drone"
	description "Travel to the <waypoints> system to see if you can find any sign of a probe drone that had been launched by a team of scientists before they were attacked by pirates and forced to flee."
	source
		planet "Memory" "Haze" "Nifel"
	waypoint "Terminus"
	destination "Bounty"
	to offer
		"combat rating" > 20
	on offer
		conversation
			`As you are exploring the marketplace, a man wearing comically thick glasses comes over to talk to you. "Captain <last>?" he asks. You nod. "I hear that you're not averse to taking on risks," he says. "I'm the lead scientist on a project studying a spatial anomaly in an uninhabited system nearby. We had just launched a probe to study the anomaly more closely when a band of pirates arrived and forced us to flee the system. Would you be willing to travel there and see if you can retrieve the drone's data?"`
			choice
				`	"Sure, I would be glad to."`
					goto end
				`	"How strong of a threat is the pirate fleet?"`
				`	"Sorry, I don't have time to help you."`
					decline
			`	"Just a couple of interceptors," he says. "We were in a scoutship, with no real weapons to speak of, and none of us on the ship have any combat experience. So, we felt it was safer to run away than to try to fight, even though we were leaving valuable equipment behind."`
			choice
				`	"That doesn't sound like much of a threat. I'd be glad to help."`
				`	"Sorry, I don't want to help with this."`
					decline
			label end
			`	"Thank you so much!" he says. "All I need you to do is board the drone and download its database. Unless the pirates have already stripped out the computer, of course. The drone is in the Terminus system, a few jumps away from here. We'll be waiting on <destination> for your return."`
				accept
	npc assist
		system "Terminus"
		government "Derelict"
		personality derelict target pacifist mute
		ship "Science Drone" "Beagle"
		dialog `You board the science drone and discover that the pirates have stripped just about everything of value from it: the engines, the sensors, and the fuel cell that powered it. But the computer system is either too deeply integrated into the drone, or too specialized, to be of any value to the pirates. You transfer enough power to the drone's batteries to reactivate it, and are able to retrieve the data that the scientist was looking for. But it's clear that this drone, or what's left of it, is not going anywhere. You'll have to leave it behind.`
	npc
		system "Terminus"
		government "Pirate"
		personality staying
		fleet "Small Southern Pirates" 2
	on visit
		dialog `You've returned to <planet>, but you don't have the drone's data. Go to Terminus and board the science drone to retrieve the data.`
	on complete
		payment 90000
		log `Recovered data from a derelict science drone for a team of scientists who were studying a strange red anomaly in the Terminus system. The lead scientist on the team, Ivan, suggested that it may be a partially collapsed wormhole.`
		conversation
			`The scientist is overjoyed that you were able to retrieve the data from the drone. Almost in tears, he says, "We were worried that all our planning and fundraising had been for nothing. These measurements will help us to understand that spatial anomaly far better than we do right now." He hands you a credit chip worth <payment>. "And by the way, my name is Ivan. I have an office near the spaceport on Valhalla that you can visit if ever you're wanting to help, or just curious."`
			choice
				`	"Can you tell me more about this anomaly you are studying?"`
				`	"I'm glad I was able to help."`
					decline
			`	Ivan says, "It seems to be a partially collapsed wormhole, something that once linked this part of the galaxy to somewhere else. But, we haven't succeeded in sending anything through it. Maybe the wormhole is no longer passable. Or maybe there's some way to make it open more fully. Or maybe only ships that are specially attuned to its energy signature can travel through it. We don't even know if the wormhole is a natural phenomenon or some sort of alien artifact. Honestly, we aren't sure if it's even a wormhole at all. We'll need to study the data you've recovered to understand it further."`
			choice
				`	"A wormhole? Those actually exist?"`
				`	"What makes you think it's a wormhole? Have you found anomalies similar to this before?"`
					goto similar
			`	"Well of course. The existence of wormholes has been proven for some time now. The Deep managed to create wormholes on the atomic scale before the Republic was even founded." He lowers his voice. "But I suspect that you're asking about wormholes large enough for a ship to pass through."`
			label similar
			`	Ivan looks around the spaceport, as if checking to see if he's being watched. He then looks back to you and motions for you to lean in. Whispering, he says, "The Republic doesn't like when people share this information, but there is one stable wormhole just beyond the Republic's borders."`
			branch skip
				not "First Contact: Hai: offered"
			action
				log `Ivan said that although he's not sure if the anomaly is a wormhole or not, it does bear a striking resemblance to the wormhole that leads to the Hai.`
			`	"You mean the wormhole to the Hai?" you ask.`
			`	"Interesting, you know of it," Ivan responds. "The anomaly in Terminus bears a striking resemblance to it in some of our readings, although it is very different in others."`
				goto end
			label skip
			action
				log `Ivan said that although he's not sure if the anomaly is a wormhole or not, there is a wormhole "just beyond the Republic's borders" that the Republic doesn't like people sharing information on.`
			label end
			`	He looks around again and stands up straight. He then raises his voice, almost projecting it for anyone around you to hear. "But of course, the Deep never figured out how to make wormholes big enough for anything useful, otherwise we wouldn't even need hyperdrives," he says with a wink. "Anyway, thank you again for helping me. Hopefully we meet again in the future."`

ship "Science Drone"
	sprite "ship/science drone"
	attributes
		category "Drone"
		hull 200
		mass 30
		drag 2
		"heat dissipation" 1
	explode "tiny explosion" 5
	explode "small explosion" 2



mission "Lost Boy 1"
	minor
	name `Rescue Tod`
	description `Travel to <destination> in search for Tod, the son of a single mother from <origin>.`
	source "Moonshake"
	destination "Deadman's Cove"
	to offer
		"combat rating" > 100
	
	on offer
		conversation
			`Wandering around the spaceport to see what it has to offer, you make your way into one of the dimly lit restaurants to avoid the crowded streets and metallic-tasting air outside. The restaurant is mostly empty. One of its only inhabitants is a dirty-looking woman crying with her head down in one of the booths.`
			choice
				`	(Approach the woman and ask why she is crying.)`
				`	(Ignore her and leave the restaurant.)`
					goto leave
			
			`	As you walk close to the woman, she raises her head from her arms and brushes her hair out of her face to look at you. Tears run down her cheeks and her nose is running. "Wh-wh-what do you w-want?" she asks in a quiet voice, trying to speak through sobs.`
			choice
				`	"Can I help you?"`
				`	"Why are you crying?"`
			
			`	You ask the woman if she needs help. She wipes away the tears with the sleeve of her shirt and tells you that she is looking for her son, Tod. "I sent him away to a mining job on Placer because I don't have the money to support him myself, but on the way the ship he was on was attacked and boarded by pirates." She begins to sob again. "I d-don't know if he's d-dead or a slave. I tried t-talking to someone from the Syndicate, but they said that saving him wouldn't be w-worth it.`
			`	"W-would you be able to help? Please do if you c-can."`
			choice
				`	"Alright, I'll help you. Where should I look for him?"`
					goto accept
				`	"Sorry, I'm not going to risk my life for someone I don't know."`
			
			`	The woman begins crying even louder than she was before. A waiter walks up to you and suggests that you leave before making the situation worse, and one of the few customers in the restaurant gives you a dirty look for making his meal experience even worse.`
			
			label leave
			`	You wait for the streets to become less crowded before leaving the restaurant. As you look back through the windows of the restaurant, you catch a glimpse of the woman still crying in the booth before the crowd blocks your line of sight and you continue walking.`
				decline

			label accept
			`	"Thank you s-so much! The closest pirate planet to here is <destination>. If he's still alive then I'm sure he would be there. I can feel it." The woman gives you a description of Tod Copper so that you may find him and thanks you again for agreeing to help her. She asks that if you find him to bring him to a location in the <origin> spaceport where she will be waiting.`
				accept



mission "Lost Boy 2"
	landing
	name `Rescue Tod`
	description `Locate the <npc> and board it to rescue Tod, then bring him to <destination> so that he may reunite with his mother.`
	source "Deadman's Cove"
	destination "Moonshake"
	to offer
		has "Lost Boy 1: done"
	
	on offer
		conversation
			`The air in the <origin> spaceport smells of tobacco and tastes of the salt from the world's vast oceans. You receive sideways looks from rough-looking pirates, but none make a move to cause any trouble. As lawless as pirates can be, they still adhere to a form of honor code when in a planet's main spaceport. At least generally.`
			`	You ask a bartender for directions to the local slave traders, as that is the likely place that Tod would be if he was taken here. He points you to a slave trader by the name of Cygnet Brig who "runs the slave trade 'round these parts."`
			`	Cygnet owns a large warehouse building located on the edge of the spaceport island where he keeps all his slaves packed together in groups of three in small holding cells. Some slaves are rattling the bars on their cell or screaming in protest, but many have seemed to accept their fate. Cygnet, a tall, thin, mustachioed man, notices you gazing at the cells. "Can't keep 'em too packed together, oth'wise they's get each otha sick," he remarks in a thick accent of unknown origin to you. "What can I get ya?"`
			choice
				`	"I'm here to buy a slave."`
					goto description
				`	"Do you have a boy by the name of Tod Copper?"`
			
			`	Cygnet strokes his mustache. "Tod Copper. Tod Copper. Tell you what, that name doesn' ring a bell. Heck, I don' even keep track of names 'less I get someone impor'ant. If ya lookin' for someone in particular to buy, can I get a description?"`
			
			label description
			`	You provide Cygnet with the description of Tod that his mother gave you, then explain to him that Tod would have been taken from a ship bound for Placer.`
			`	"Oh yeah, that bugger! That little rebel was causin' me trouble so I sold him off soon as I could. If ya looking for him, then you're gonna need to look for a ship by the name of <npc>. They bought your boy Tod 'bout four days ago. Might be hangin' around a system nearby."`
			`	You thank Cygnet, who has been surprisingly polite for a slave trader, for the information. "If ya ever need a slave, just come talk to me," he remarks as you walk back to your ship. "I've got the cheapest slaves this side of Sol."`
				accept
	on visit
		dialog `You've landed on <planet>, but you haven't yet found Tod. Keep looking for the <npc> and then board the ship; it can't be far from Deadman's Cove.`
	
	npc board
		personality staying nemesis target plunders
		government "Bounty"
		system
			distance 2 4
		ship "Vanguard (Particle)" "Lord Ligonier"
		conversation
			`When you breach the ship's hull, you find the crew of the <npc> more concerned with containing the fires caused by your weapons than with you walking onto their ship. Almost every one of the crew members is a teenager. One looks at you and the pistol in your hand with mortal fear in his eyes.`
			`	Through the smoke and steam, you see a boy running toward you who fits the description of Tod Copper.`
			choice
				`	"Get on my ship!"`
					goto ship
				`	"Are you Tod?"`
			
			`	"Yeah! Are you here to save me?"`
			`	"Get on my ship!" you yell, motioning for him to come toward you.`
			
			label ship
			`	The boy runs past you and into your ship. Following closely behind Tod is a large bearded man holding a laser rifle in one hand and a fragmentation grenade in the other.`
			`	"That's my crew member, you no-good piece of sh--"`
			`	Before the captain is able to finish his sentence, pipes in the wall next to him explode, blasting hot steam all over the right side of his body, causing him to begin rolling on the floor in horrible screeches of pain. Not wanting to stay connected to the ship any longer than you need to be, you run back into your ship and fly away.`
				launch



mission "Lost Boy 3"
	landing
	name `Bring Tod to <planet>`
	description `Now that Tod's mother knows he is safe, bring him to <destination> so that he may start his mining job to support him and his mother.`
	source "Moonshake"
	destination "Placer"
	passengers 1
	blocked "This mission requires that you have at least one free bunk. Return once you have the space."
	to offer
		has "Lost Boy 2: done"
	
	on offer
		conversation
			`Tod's mother almost tears up at the sight of him as you approach. "Oh, my baby boy is alive!" she exclaims, running up and hugging Tod as his face reddens with embarrassment. "Are you hurt? Are you okay? Do you think you'll be fine?" Tod's mother asks, kissing his cheeks between each question.`
			`	"I'm fine, Mom," Tod says in an annoyed tone of voice. Some things never change.`
			`	The mother gives you a handful of credit chips. At a glance, you guess that they couldn't be worth more than 1,000 credits. "I know it isn't much for the work you've done, Captain, but it's all I have to give you in return."`
			choice
				`	"Don't worry about it."`
				`	"I'm sorry but I can't take this from you."`
					goto reject
			
			action
				payment 952
			`	"This is just so wonderful. There aren't many people around here who would do such a thing for such little pay."`
				goto end
			
			label reject
			`	You hand the credits back to the mother as she begins to tear up again. "Thank you so much, Captain."`
			
			label end
			`	"Hold on," Tod chimes in. "I still need to get to <planet>."`
			`	"Of course!" his mother yells out. "Captain, would you please make sure that Tod has a safe passage to <destination>?"`
			`	"And make sure I don't become a slave this time," Tod quips jokingly.`
			choice
				`	"Okay, I'll take Tod to <planet>."`
					accept
				`	"Sorry, I'm not headed in that direction."`
					decline
	
	npc
		government "Pirate"
		personality staying plunders disables
		system "Al Dhanab"
		ship "Falcon (Heavy)" "Cygnet's Slaver"
	
	on visit
		dialog `You land on <planet>, but remember that Tod is in one of your escorts that has yet to enter the system. Better depart and wait for it to arrive.`
	on complete
		dialog `You wish Tod the best of luck on <planet>. "Thank you, Captain. Hopefully I can repay you one day. As cliche as it sounds, I owe you my life."`



mission "Paradise Fortune 1"
	minor
	name `Flee to <planet>`
	description `Flee from <origin> to <destination> with the girl you let on to your ship.`
	source
		planet "Follower" "Mainsail"
	destination
		attributes spaceport
		distance 1 1
	passengers 1
	to offer
		has "main plot completed"
		random < 50
	
	on offer
		conversation
			`As with all Paradise Worlds, the air is just the right temperature when you step out of your ship, and a light breeze rustles the leaves of the trees planted around the spaceport. While taking a moment to breathe in the fresh air, you hear yelling coming from the entrance to the <origin> shipyard. Looking over, you spot a young girl with a backpack running from two spaceport security guards. "Get back here!" they yell at the girl, chasing her with no success.`
			`	"Someone help me!" the girl shrieks out. As she runs, a credit chip falls out of her backpack.`
			choice
				`	(Let her onto my ship.)`
					goto continue
				`	(Ignore the scene.)`
			
			`	The girl looks you in the eyes as she approaches, expecting help that will never come. Air rushes past you as she and the security guards run by. After a few meters, the security guards catch up to the girl, tackling her to the ground and detaining her as they remove her backpack full of credit chips.`
				decline
			
			label continue
			`	You open the hatch to your ship and yell "Get on!" as the girl approaches. "Thank you, Captain," she says while getting closer, to much protest from the approaching security guards.`
			`	As she enters your ship, she grabs your arm and pulls you in with her before closing the hatch. "Launch and go to <destination>, now! I'll explain when we get there."`
				launch
	on visit
		dialog `You land on <planet>, but realize that the girl is in one of your escorts that hasn't entered the system yet. Better depart and wait for it to arrive.`



mission "Paradise Fortune 2"
	landing
	name `Escaping Paradise`
	description `Escape the Paradise Worlds and travel to <destination> where Diana Howl will give over part of her family's fortune to the local government of <planet>.`
	destination
		attributes "dirt belt"
		government Republic
	passengers 1
	to offer
		has "Paradise Fortune 1: done"
	
	on offer
		conversation
			`"You need to explain what is going on here," you say just after setting your ship down.`
			`	"Alright, alright, I'll explain." You notice that the girl has a strange mix between a posh Paradise World accent and a Dirt Belt or possibly even Rim accent. "My name is Diana Howl. My father is the CEO of a large marketing firm. And this," Diana opens her backpack, revealing its full contents of thousands of credit chips, "this is part of my family fortune, about half a billion credits of it. Don't worry, my father should be able to make this back in a few months' time."`
			choice
				`	"Why have you stolen all this?"`
					goto story
				`	"I'm calling the spaceport authorities."`
			
			`	"No, wait! Let me explain!" Diana protests.`
			
			label story
			`	"All my life I've been fascinated with the world outside my little bubble of the Paradise Planets. My father met my mother on Heartland in the Cor Caroli system while he was on a business trip, so my mother would often take me on trips to the Dirt Belt. The last time I went was before the war though; my mother didn't want me anywhere near the 'Free Loafers,' as she called them. Back then life in the Dirt Belt didn't seem anywhere near comparable to life in the Paradise Worlds, and I can only imagine how much worse it might be after being so close to a war, so I decided that I needed to do something to help.`
			`	"Now, can you take me to <destination>? I wish to hand this over to the government there to help them. It may not seem like much in the grand scheme of how many credits go into running a planet, but it should be a huge boost to their economy."`
			choice
				`	"Alright, I'll help you."`
					goto accept
				`	"What makes you think they won't hand it over to your father?"`
				`	"This is a crime. I don't want to get in trouble helping you."`
					goto decline
			
			`	Diana pauses. "I hadn't thought of that," she says in a downtrodden tone, "but I at least have to try! Please just bring me to <planet>. Please!" Diana looks up at you with puppy dog eyes, quivering her lip with the backpack of credit chips held against her chest.`
			choice
				`	"Alright, I'll bring you to <planet>."`
				`	"Sorry, but I'm not putting myself on the line for this."`
					goto decline
			
			label accept
			`	"Excellent!" Diana yells out. She drops the bag of credits on the floor and gives you a hug. "We'll have to leave immediately, for I fear that the spaceport authorities here might be searching for us."`
				launch
			
			label decline
			`	You call the spaceport authorities and tell them that Diana Howl is on your ship. Moments later when they arrive, they take Diana kicking and screaming off of your ship. She yells harsh profanities at you as she is taken away, one among them being "Syndicate lover." As a reward for "catching" Diana, the spaceport authorities transfer 150,000 credits to your account.`
				decline
			
	on decline
		payment 150000
		log "People" "Diana Howl" `A teenager who stole half a billion credits from her family's wealth, you turned her in to the authorities for a meagre reward.`
	on visit
		dialog `You land on <planet>, but realize that Diana is in one of your escorts that hasn't entered the system yet. Better depart and wait for it to arrive.`



mission "Paradise Fortune 3"
	landing
	name `Last Hope`
	description `Escape from the Navy and travel to <destination> where Diana Howl hopes that the Free Worlds will help her.`
	destination "Bourne"
	passengers 1
	to offer
		has "Paradise Fortune 2: done"
	
	on offer
		conversation
			`Diana is eager to get going as soon as you land. "This is going to be great! I'm going to do so much good with this! I can't wait to see the look on their faces when I open up my backpack in front of them!" Diana says rapidly as she bounces up and down with the backpack of credit chips on her back.`
			`	As you gather a few credits to bring with you in case you see something you want to buy, Diana bounces off the ship. Suddenly, her crazed rambling stops. Diana comes running back onto the ship yelling "We need to go! Fly to <destination>! The Free Worlds should protect me!"`
			choice
				`	"What is it? What's happening?"`
				`	(Launch immediately.)`
					launch
			
			`	"Look outside," Diana says with a ghastly look on her face. You check your ship's external cameras, and roaming around your ship is a group of men in Navy uniforms. One of them raises a megaphone to his mouth.`
			`	"Hand over the girl and her credits and we can all walk away from this peacefully, Captain."`
			choice
				`	"Why do you need her?"`
				`	"Over my dead body!"`
					goto launch
				`	"Alright, I'll bring her out."`
					goto agree
			
			`	"In case you haven't noticed, Captain, that girl is in possession of over half a billion stolen credits. She's a criminal, and helping her makes you a criminal too. Given your status, Captain <last>, I'd appreciate it if you didn't make me the officer that put <first> <last> behind bars."`
			choice
				`	"I'm sorry officer, but I can't help you."`
					goto launch
				`	"Okay, I'll hand her over."`
			
			label agree
			`	Diana looks to you in shock. "You wouldn't!" she screeches. "You can't! Fly me to <planet> right now!"`
			choice
				`	"I'm not going to become a criminal to fulfill your crazy dream."`
				`	"Okay, we'll fly to <planet>."`
					goto launch
			
			`	You allow the Navy officer and his troops onto your ship, where they apprehend Diana and her stolen credits. They take her kicking and screaming off of your ship. She yells harsh profanities at you as she is taken away, one among them being "Syndicate lover."`
			`	"Thank you for not causing any more trouble, Captain," the officer says to you. He then hands you 500,000 credits for "playing nice" and leaves.`
				decline
			
			label launch
			`	You activate your repulsor engines, sending the Navy troops recoiling away from your ship. As you ascend into space, your computers detect multiple ships targeting you.`
				launch
			
	on accept
		"stored reputation: Republic" = "reputation: Republic"
		"reputation: Republic" <?= -10
	
	on decline
		payment 500000
		log "People" "Diana Howl" `A teenager who stole half a billion credits from her family's wealth, you turned her in to the authorities for a moderate reward.`
	
	on visit
		dialog `You land on <planet>, but realize that Diana is in one of your escorts that hasn't entered the system yet. Better depart and wait for it to arrive.`
	
	npc evade
		government "Republic"
		personality heroic
		fleet "Large Republic"



mission "Paradise Fortune 4"
	landing
	name `Exchange of Goods`
	description `Travel to <destination> and hand the backpack of credits and Diana Howl's note over to the Navy.`
	source "Bourne"
	destination "New Boston"
	to offer
		has "Paradise Fortune 3: done"
	
	on offer
		conversation
			`While in flight, Diana tells you the stories that she heard of the war. In the Paradise Planets region, they were told that declaring independence and bombing Geminus and Martini was the Free Worlds' first step in overthrowing the Republic.`
			`	"We should talk to Alondo," Diana says. "He'll be able to handle this situation."`
			
			branch epilogue
				has "FW Epilogue: Alondo: offered"
			`	As you're coming in for a landing on Bourne, you receive a message from Alondo. "<first>!" he says. "I just heard that you were in system. Want to meet up for a drink and talk about old times?"`
			choice
				`	"I'd be glad to any other time, but I need your help at the moment."`
					goto conversation
			
			label epilogue
			`	As you're coming in for a landing, you contact Alondo, who is luckily on Bourne. "What have you gotten yourself into?" he responds after you mention that you need his help.`
			choice
				`	"I'll explain the situation when we meet."`
			
			label conversation
			`	You meet with Alondo at his office in the Free Worlds Senate building. After he and Diana exchange greetings, you explain the situation to him.`
			`	"You what?" Alondo responds. "You have to turn her in. The war may be over, Captain, but there is still tension between the Republic and Free Worlds that we cannot have a situation like this exacerbating."`
			`	"You can't do that!" Diana yells in protest. "I thought the Free Worlds was supposed to be all about going against the Republic, but you're just going to give in?"`
			`	"Look here, kid," Alondo says in a stern tone. "The Free Worlds was never about being against the Republic, it was only ever about being against Parliament. There's a big difference there. What you've done is a crime, even to the Free Worlds. We are not about to gain a reputation of harboring criminals of the Republic."`
			`	Diana, instead of protesting further, puts her head down. "I'll be in your ship, Captain," she says. Diana storms off, making an effort to create as much noise as possible with the stomps of her feet.`
			`	"Spoiled kid," Alondo says quietly. "Attitudes like that are why I joined the Southern Defense Pact. Anyway Captain, I suggest you hand her over to the Navy immediately. I'll contact the Republic if you need me to."`
			choice
				`	"Alright, I'll hand her over."`
				`	"Sorry, Alondo, but I agree with her cause."`
					goto agree
			
			action
				set "navy contacted"
			`	Alondo breathes a sigh of relief. "You should probably go check on her. I'll message you where the Navy wants to pick her up."`
				goto end
			
			label agree
			`	"I understand. Please, just don't drag the Free Worlds into this."`
			
			label end
			`	You say goodbye to Alondo and return to your ship. When you arrive and look around, Diana is notably absent. In your pilot's seat she has left her backpack and a written note. The paper has noticeable tear stains in one of the corners.`
			``
			`Dear <first> <last>,`
			`	I don't care about the credits anymore, but I can't go back to my family. I'll be too much of a disgrace, and I can't even imagine looking my parents in the eyes after what I've done. I've left the credits with you. You can do with them as you wish.`
			`	I've taken this chance to escape from my old life. I want to become my own person in the world, and I want to do it on my own. Please don't come looking for me, because wherever I am I'll be happier than when I was with my parents. I've failed myself today, but I'm still going to strive for the betterment of the less fortunate. Thank you for trying to make my dreams come true, even if you couldn't succeed.`
			`	Sincerely,`
			`				Diana W. Howl`
			``
			`	You stare down at the backpack, stuffed full with over half a billion credits.`
			choice
				`	(Hand the credits over to the Navy.)`
				`	(Steal the credits.)`
					goto steal
			
			branch navy
				has "navy contacted"
			`	You fold the note and slip it into the backpack so that you can show it to the Navy to explain why Diana is not with you. You contact the Navy's crime report hotline and tell them that you have the stolen credits. A few minutes later, they respond telling you that a fleet is waiting on <destination> to retrieve the credits.`
				accept
			
			label navy
			action
				clear "navy contacted"
			`	You fold the note and slip it into the backpack so that you can show it to the Navy to explain why Diana is not with you. Alondo sends you a message, telling you that the Navy says they are waiting on <destination> for the credits.`
				accept
			
			label steal
			`	You rip the note apart and begin counting the credits. In total, the backpack contains a whopping 525,894,400 credits. Over half a billion credits richer, you sit down and wonder what you will spend it on.`
				decline
	
	on accept
		"reputation: Republic" >?= "stored reputation: Republic"
	on decline
		payment 525894400
		"reputation: Republic" <?= -1000
		log "People" "Diana Howl" `A teenager who stole half a billion credits from her family's wealth, she decided to start a new life outside the Paradise Planets while you decided to pocket the substantial fortune she left behind to avoid being hunted down.`
	on complete
		payment 1000000
		conversation
			`You spot a fleet of docked Navy ships as you come in for a landing. A small squad of troops gather around your ship after you land. You are greeted by a Navy officer upon exiting your ship and explain to him where Diana is, showing him the note she wrote.`
			`	"That is unfortunate," he responds with a troubled look on his face. "We'll contact the Howl family about this." Before letting you go, the officer hands you <payment>. "This is the reward that Mr. Howl put out for the return of his credits. Thank you for doing the right thing, Captain."`
		log "People" "Diana Howl" `A teenager who stole half a billion credits from her family's wealth, she decided to start a new life outside the Paradise Planets while you dutifully turned in the credits to the authorities to keep the peace. You received a substantial reward for your integrity.`



mission "Northern Blockade"
	minor
	name `Mebsuta Disaster`
	description `<destination> is under attack by pirates. Assist the Republic by delivering <cargo> to the planet as soon as possible.`
	source
		near "Mebsuta" 2 4
	destination "Featherweight"
	cargo "relief supplies" 178
	to offer
		random < 20
		"combat rating" > 200
		"reputation: Republic" >= 0
	
	on offer
		conversation
			`You are approached by a Navy officer. "Are you Captain <last>?" You nod. "Would you be able to assist us? A sizable gang of pirates has occupied <system> and raided the spaceport. A Navy fleet is on its way to eliminate the pirates, but reports from the planet indicate that the spaceport of <planet> is in dire need of supplies. Any building above three stories was badly damaged and everything in the warehouses was either stolen or destroyed. We need a ship to bring <cargo> to them as soon as possible, but there are no available Navy ships capable of doing the job. Would you deliver the supplies for us, Captain?"`
			choice
				`	"I'd be glad to help, Officer."`
					accept
				`	"Sorry, but I'm not traveling in that direction."`
					decline
	
	npc
		government "Pirate"
		personality staying harvests plunders
		system destination
		fleet "Large Northern Pirates" 3
	npc
		government "Republic"
		personality staying heroic
		system destination
		fleet "Large Republic"
		fleet "Small Republic" 2
	npc
		government "Pirate"
		personality nemesis staying harvests plunders
		system "Mirzam"
		fleet "Large Northern Pirates"
		fleet "Small Northern Pirates" 3
	
	on visit
		dialog phrase "generic cargo on visit"
	on complete
		payment
		payment 7500
		dialog `As the last crate of supplies is loaded off of your ship, the Navy ships defending the system land. The local authorities thank you for helping, and you are paid <payment>.`



mission "Southern Blockade"
	minor
	name `Spaceport Defenses`
	description `<stopovers> are under attack and in need of spaceport defenses. Drop off your cargo of <cargo> on these three planets and return to <destination> for payment. (<payment>)`
	source
		near "Pherkad" 2 4
		government "Free Worlds"
	stopover "Cornucopia"
	stopover "Solace"
	stopover "Winter"
	cargo "spaceport turrets" 75
	to offer
		random < 20
		"combat rating" > 150
		not "event: Thule becomes independent"
		"reputation: Free Worlds" >= 0
	
	on offer
		conversation
			`A captain in a Free Worlds uniform enters the spaceport and turns on a megaphone. "Attention! The Free Worlds are in need of volunteers able to carry <cargo> to <stopovers> for fortifying the spaceports nearest to the pirate system of Men. Free Worlds ships are currently preoccupied with fighting off a pirate incursion into those systems, and we are unable to spare enough ships for the job. Our hope is that these defenses will deter any future incursions. Payment will be <payment> for the first captain who accepts." The spaceport falls quiet as captains contemplate this offer.`
			choice
				`	(Volunteer.)`
				`	(Ignore.)`
					decline
			
			`	The Free Worlds captain thanks you for offering your help. Spaceport workers load the turrets onto your ship, and the captain tells you to return to <origin> once you have dropped off the turrets for payment.`
				accept
	
	npc
		government "Pirate"
		personality staying harvests plunders
		system "Kappa Centauri"
		fleet "Large Southern Pirates"
	npc
		government "Pirate"
		personality nemesis staying harvests plunders
		system "Kappa Centauri"
		fleet "Large Southern Pirates"
	npc
		government "Pirate"
		personality staying harvests plunders
		system "Yed Prior"
		fleet "Large Southern Pirates"
		fleet "Small Southern Pirates" 2
	npc
		government "Pirate"
		personality nemesis staying harvests plunders
		system "Yed Prior"
		fleet "Large Southern Pirates"
	npc
		government "Pirate"
		personality staying harvests plunders
		system "Pherkad"
		fleet "Small Southern Pirates" 3
	npc
		government "Free Worlds"
		personality staying heroic
		system "Kappa Centauri"
		fleet "Large Free Worlds"
	npc
		government "Free Worlds"
		personality staying heroic
		system "Yed Prior"
		fleet "Large Free Worlds"
	npc
		government "Free Worlds"
		personality staying heroic
		system "Pherkad"
		fleet "Large Free Worlds"
	on stopover
		dialog `The last of the defenses are quickly unloaded from your ship, put into place, and activated. A pirate ship attacking the system attempts to follow you down to the surface, but the fire coming from the newly installed spaceport turrets forces the pirate to turn away and flee for orbit. Time to return to <destination>.`
	on visit
		dialog phrase "generic cargo on visit"
	on complete
		payment
		payment 5000
		log `Installed spaceport defense turrets on three frontier worlds. The Free Worlds hopes that this will reduce the piracy in the region.`
		dialog `The Free Worlds captain thanks you for helping to fortify the frontier worlds, and pays you <payment>.`



mission "Core Blockade"
	minor
	name `Bad Harvest`
	description `The pirate world of <destination> is experiencing a famine. Warlords of the planet have threatened the Syndicate into giving them food. Deliver <cargo> to the world for <payment>.`
	source
		near "Almach" 2 4
	destination "Deadman's Cove"
	clearance
	cargo "food" 287
	to offer
		random < 20
		"combat rating" > 400
	
	on offer
		conversation
			`In the <origin> spaceport, you are approached by a Syndicate employee. By the looks of his uniform, he works for Syndicated Security. "Hello, Captain. You're a competent pilot, correct?" You nod your head. "Excellent. The Syndicate needs <cargo> transported to <destination>. The pirate world has seen a particularly bad harvest this past season, so much of the population is without sufficient food. Pirate warlords have threatened to begin raiding our freighters and frontier worlds if we don't provide them with food. It's cheaper to do what they want, so we've agreed to the deal, but we don't want to risk any of our own ships being destroyed. The Syndicate will pay you <payment> should you accept and complete this job."`
			choice
				`	"Alright, I'll get my ship ready."`
					accept
				`	"Sorry, but I have better things to be doing."`
					decline
	
	npc
		government "Pirate"
		personality nemesis staying harvests plunders
		system destination
		fleet "Large Core Pirates" 2
	npc
		government "Pirate"
		personality nemesis staying harvests plunders
		system "Schedar"
		fleet "Large Core Pirates"
		fleet "Small Core Pirates" 3
	
	on visit
		dialog phrase "generic cargo on visit"
	on complete
		payment
		payment 10000
		dialog `Multiple bands of pirates, each run by a different warlord, are waiting in the spaceport when you land. They take the food from your cargo hold like animals, leaving quite the mess behind. When you return to your ship, you find that the Syndicate has deposited <payment> into your account.`



mission "Pirate Blockade"
	minor
	name `Escape to Freedom`
	description `Bring <bunks> escaped slaves to freedom on <destination>, far away from their pirate oppressor. The woman on <origin> promised that a person on <planet> would give you <payment>.`
	source "Buccaneer Bay"
	destination "Hippocrates"
	passengers 19
	to offer
		"combat rating" > 500
	
	on offer
		conversation
			`It is dusk at the <origin> spaceport, and the setting sun casts long shadows across the spaceport deck. You take notice of a slim cloaked figure walking only a few meters behind you who seems to be keeping pace.`
			choice
				`	(Confront them.)`
					goto confront
				`	(Stop walking and see if they stop as well.)`
			
			`	You stop by the entrance to a store that claims to have "the best Polecats!" and lean against the building, trying not to draw attention to yourself. The figure keeps walking at the same pace, and as they pass you, a soft voice says, "Follow me," from under the cloak. The figure bolts off into a dark alleyway next to the building.`
				goto choice
			
			label confront
			`	You turn around and stare right at the figure, who stops within a foot of you. The shadows cast by the sun make it impossible for you to make out their face under the cloak. "Follow me," a soft voice says from under the cloak, before the figure bolts off into a dark alleyway next to the building.`
			
			label choice
			choice
				`	(Follow the figure.)`
				`	(Return to my ship.)`
					decline
			
			`	You step into the alleyway and find the figure standing under a lamp. The figure removes their cloak, revealing the face of a woman with short dark hair and a distinct, jagged scar across her right cheek. She begins whispering to you. "You're not from this world. I can tell. You're too clean and unscarred. Could you help me?"`
			choice
				`	"What do you want?"`
					goto need
				`	"Why would I help a pirate?"`
			
			`	The woman chuckles. "Not everyone who lives on a pirate world is a pirate, you know. Maybe you need to learn how not to stereotype. Regardless..." She trails off.`
			
			label need
			`	"It isn't what I want, it's what I need," she whispers, putting heavy emphasis on the word "need."`
			`	"You undoubtedly know about the horrendous slave trade that still exists on pirate worlds today. A slave trade that the Republic doesn't care to abolish, leaving innocent people to waste away like rats in a cage, working for their lives. As if the politicians of the Republic aren't vermin themselves..." Her face twists into a hate-filled scorn as she speaks of the Republic. It then returns to normal as she continues. "I'm part of a group of people who have decided to take matters into our own hands. We're mostly people who grew up on pirate worlds, but some of us were born elsewhere.`
			`	"I assassinated a pirate warlord a couple of days ago, and I have been sheltering his slaves ever since. What I need from you is to transport the <bunks> people in my care to <destination>. Another member of my group should be there to pay you <payment> and take the people somewhere far away from here." She cocks her head to the right. "Will you fight for justice and transport these people, Captain?" The look in her eyes suggests that she won't take no for an answer.`
			choice
				`	"Anything for the freedom of the innocent."`
				`	"Sorry, but I'm not going to risk my life for your cause."`
					goto decline
			
			`	"Good choice, Captain. We'll wait till the sun has fully set, then I will bring the people to your ship. I'll be traveling in my own ship and launch ahead of you, which should hopefully distract the pirates looking for their warlord's assassin and give you enough room to escape. Wait for me after you land on <planet>."`
				accept
			
			label decline
			action
				set "denied freeing slaves"
			`	"Poor choice, Captain." The woman pulls a knife from under her cloak and tilts it to blind you with the glare of the lamp above her. You stumble backward in anticipation of an attack, but the woman does not move. "I'll remember this, Captain," she hisses at you. The woman puts her cloak back up and sprints down the alleyway into darkness.`
				decline
	
	npc
		government "Pirate"
		personality nemesis staying harvests plunders
		system destination
		fleet "Large Core Pirates"
	npc
		government "Pirate"
		personality nemesis staying harvests plunders
		system "Persian"
		fleet "Small Core Pirates" 3
	npc
		government "Pirate"
		personality nemesis staying harvests plunders
		fleet "Large Core Pirates"
	
	on visit
		dialog `You land on <planet> and begin looking around for the man you are supposed to meet, but then you realize that not all of the escaped slaves are here. Better depart and wait for your escorts holding the rest to arrive.`
	on complete
		payment
		payment 1000
		log `Helped members of a group fighting to end slavery on pirate worlds. Safely rescued 19 slaves from Buccaneer Bay and left them with a man who said that they will be brought somewhere safer, but the woman of the group seems to have not made it out.`
		conversation
			`Just as was promised, a man approaches you in the spaceport and tells you that he is part of the same group as the woman. Interestingly, the man has a similar scar as the woman on his left cheek. "I'll make sure these people find a safe home somewhere far away from here," he says to you. After greeting each of your former passengers, he thanks you and pays you <payment>.`
			`	You and the man, who does not give his name to you in order to "keep us both safe," wait for the woman to arrive in her own ship. Hours pass, but there is no sign of her. The man tries to contact her, but he is unable to reach her. "You can leave now," the man says to you. "I don't think she'll be coming."`



mission "Capture Smuggler"
	name "Capture rogue smuggler"
	minor
	description `A smuggler absconded with his illegal cargo near <system>. The unknown person he stole it from wants it back. Recover the cargo from the <npc> and return both it and the smuggler to <origin> for <payment>.`
	to offer
		random < 15
		"combat rating" > 2000
		"reputation: Pirate" > 10
	passengers 1
	source
		government "Pirate"
	on offer
		require "Brig"
		conversation
			`As you step into a dive bar for a quick drink, the largest man you've ever seen stands up and blocks your path. He's well over two meters tall, and his muscles seem to ripple with barely restrained violence when he moves. "<first> <last>," he says in a thick accent. "My employer hears you do certain jobs, take money, do not ask questions. He hears you are reliable. A man, a smuggler, he steals cargo from my employer. My employer very much wants cargo returned, and this man as well."`
			choice
				`	"I'm sorry, sir, but I'm not taking new jobs today. Please give your employer my most gracious thanks for this kind offer."`
				`	"Of course. I won't say a word."`
					goto accept
				`	"Get out of my way. I don't take jobs from any schlub who bothers me when I need a drink."`
					goto mistake

			`	The man looks down at you with no change in expression. "My employer, he will not be happy. I will tell him, '<first> <last> is not so reliable.' I hope next time, you are reliable." As the man speaks, you notice that his teeth are filed to vicious points. Every patron in the bar stares at you in shock as you sit down for a badly-needed drink.`
				decline

			label accept
			`	The man looks down at you with no change in expression. "This is good. To be reliable, it is a great thing on <origin>." As the man speaks, you notice that his teeth are filed to vicious points. He holds out a round, flat object about the size of your palm. It has a recessed button in the center of one side. "This is gift for this smuggler. Press button, it becomes surprise. Make sure surprise is not on you." He hands you the object and a data chip containing details of the job. As the man leaves, you see every patron in the bar staring warily at his back.`
				accept

			label mistake
			`	The man looks down at you with no change in expression. "This is great shame. I will tell my employer, '<first> <last> was not so reliable. I had to make example.'" The man grabs your neck with one monstrous hand. The last thing you see as your vision fades to black is a mouth full of pointed teeth.`
				die
	npc board
		conversation
			`The smuggler and his crew are ready and waiting when you board. You pull out the "gift" and press the button, then quickly toss it down the hallway. For a moment, you meet the smuggler's eyes. They widen with terror when he sees the "gift." You duck back into cover. A few seconds later, you hear a strangely muted detonation, followed by silence. After a minute, you hazard another peek out of cover. The smuggler and all his men are unconscious on the ground. One crewman has blood dripping from his nose and ears. You tie them all up and stow the smuggler in a locked cabin on your ship.`
			`	Once they're secured, you sweep the ship. Ultimately you find the stolen cargo in the captain's cabin, hidden behind a false panel. The cargo is a nondescript storage container, but upon closer inspection you see that it's code-locked and covered with Interference Plating.`
				launch
		government "Merchant"
		personality staying uninterested timid target marked
		system
			distance 2 3
		fleet
			names "civilian"
			variant
				"Modified Argosy (Smuggler)"
	on fail
		dialog `You have failed to capture the smuggler and recover the stolen cargo. This will probably not be good for your reputation.`
		"reputation: Pirate" <?= -10
	on visit
		dialog `You land on <origin>, but you don't have the smuggler and the cargo he stole. You should probably be careful not to run into your contact until you do.`
	on complete
		payment 150000
		conversation
			`The huge man drags the unconscious smuggler out of the cargo container with one hand and carries the cargo box with the other. He stops in front of you. "<first> <last>," he says. "My employer, he will be very happy. Your payment, you will receive soon. Is it not good, to be reliable?" The man leaves your ship, letting the smuggler's legs scrape along the ground as he walks. A moment later, you receive <payment> from an anonymous account.`



mission "Inheritance Redirection"
	description "Travel to <destination> to act as heir for the late warlord Limping Pappa."
	minor
	source
		attributes "frontier"
	destination
		distance 7 9
		government "Republic" "Free Worlds" "Syndicate"
	to offer
		credits >= 400000
	on accept
		payment -200000
	on offer
		conversation
			`You are walking near the spaceport and suddenly a computer terminal starts blinking and beeping when you pass it.`
			choice
				`	(Check it out.)`
				`	(Ignore it.)`
					decline
			`When you approach, you are greeted by a voice from the terminal: "Dear Sir or Madam, please respond!"`
			choice
				`	"Hello!"`
				`	(Ignore it and walk away.)`
					decline
			`	"My name is Mr. Smith and I'm contacting you with a highly confidential and urgent proposal. I am, or more accurately was, the financial manager of the recently deceased warlord Limping Pappa. I am looking for a highly trustworthy individual who can help me relocate Mr. Pappa's fortune of 300 million credits."`
			choice
				`	"How did Mr. Pappa acquire his fortune exactly?"`
				`	"What are you proposing?"`
					goto proposal
				`	"This sounds like a credits-stealing scam, I will not fall for this!"`
					decline
			`	"Oh, uh, Mr. Pappa was specialized into tricking rich victims to transfer credits to him.`
			label proposal
			`	"I obviously cannot make myself an heir to Mr. Pappa. So what I propose is to present you as an heir and have the inheritance transferred to you.`
			`	"When you receive the inheritance on <destination>, then you send half of it back to me."`
			choice
				`	"Okay, let's do this."`
				`	"Sounds too good to be true. What's the catch?"`
				`	"Sorry, this sounds too fishy for me."`
					decline
			`	Mr. Smith responds: "There is one small problem with the inheritance tax, it needs to be paid upfront. Can you pay 200,000 credits so that I can get the process going?"`
			choice
				`	"Sure, no problem."`
					goto pay
				`	"Are you trying to trick me?"`
				`	"Sounds too risky, I don't want to pay anything upfront."`
					goto no
			`	"Of course I'm not trying to trick you! Mr. Pappa's victims were all persons that had more credits than common sense. But you look a lot smarter than any of Mr. Pappa's victims.`
			`	"Think of the huge amount of credits you will receive just for acting as heir! Can I count on you to pay the tax and make both of us very wealthy?"`
			choice
				`	"Sure, no problem."`
					goto pay
				`	"Sounds too risky, I don't want to pay anything upfront."`
					goto no
			label pay
			`	The terminal suddenly goes black after you transfer 200,000 credits to the account given by Mr. Smith.`
			`	You wonder if you did the right thing.`
				accept
			label no
			`	The terminal suddenly goes black. Mr. Smith is apparently no longer interested in doing business with you.`
				decline
	on complete
		dialog "There is no inheritance for Mr. Pappa waiting for you at the bank, but there are many other victims that paid some credits while expecting to earn a larger amount of credits in return. Some make a big fuss about it, until the alerted authorities start fining them for attempted inheritance fraud. You leave the bank in silence."
		log "Minor People" "Mr. Smith" `A mysterious individual who asked for 200,000 credits to process a rich inheritance from the deceased warlord Limping Pappa, but was then proven to be a scam.`
	on decline
		log "Minor People" "Mr. Smith" `A mysterious individual who asked for 200,000 credits to process a rich inheritance from the deceased warlord Limping Pappa. You presume he was a scammer and had no part in it.`



mission "Hauler VI cargo prototype 1"
	name "Escort Hauler prototype to formal dinner"
	description "Escort the <npc> to <destination> to deliver sushi for a formal dinner."
	minor
	source
		planet "Deep"
	destination "Skymoot"
	to offer
		"armament deterrence" > 0
	npc accompany save
		government "Merchant"
		personality escort timid
		ship "Hauler III" "SB-Labs Testament"
	on offer
		conversation
			`A lady in a formal business suit walks gracefully over to you. "Captain <last>, Captain <last>! It is so nice to meet you here!"`
			choice
				`	"Hello, did we meet before? How do you know my name?"`
				`	"Hello, nice to meet you too."`
					goto "hello too"
				`	"Sorry, I don't have time to talk. I'm really busy."`
					defer
			`	She smiles and replies, "Well, I actually don't know you, but I just read your name on one of the cargo manifests. And my experience is that this greeting works best if you need something from a spaceship captain."`
			label "hello too"
			`	She says, "My name is Veronica Oxygenpocket, and I'm the lead for a team that's designing the new Hauler VI transport ship series at Southbound Shipyards."`
			choice
				`	"'Oxygenpocket' is an uncommon name."`
				`	"And what help do you need from me?"`
					goto "help request"
			`	Veronica responds, "Well, it might sound uncommon to people from a planet with a breathable atmosphere, but it is actually similar to Vanderberg, which means 'from the mountain,' or Langley, which means 'woodland.'`
			`	"Oxygenpockets were as much a feature on my home-planet as mountains and woodlands are on more habitable planets."`
			label "help request"
			`	Veronica pauses for a moment and then continues, "We're testing the VI's cargo refrigeration system using the Testament, a modified Hauler III. This system is one of our biggest achievements. To show how well it works, we plan to throw a formal dinner on <destination> with fresh sushi transported from here. I'm sure everyone at the dinner will be amazed by how well the food has been preserved despite the travel time. I'd like you to escort the ship and its cargo to <planet>."`
			choice
				`	"Isn't it a bit risky to transport food using a refrigeration system that hasn't been tested yet?"`
					goto refrigerate
				`	"Am I also invited for the dinner?"`
					goto invited
				`	"Why do you need me to escort the ship?"`
					goto internal
				`	"Shouldn't you be making the Hauler IV first?"`
				`	"Sure, I'll help you."`
					accept
			`	Veronica softly chuckles. "That would be the obvious choice, wouldn't it be? But this isn't just a case of slapping another cargo pod between the cockpit and engines. We've modified the design to have the optimal amount of cargo pods without compromising the integrity of the vessel, or making it difficult to build in our existing shipyards. And besides, our marketing department has found that captains willing to buy a Hauler IV are just as willing to buy larger Haulers."`
			choice
				`	"Isn't it a bit risky to transport food using a refrigeration system that hasn't been tested yet?"`
				`	"Am I also invited for the dinner?"`
					goto invited
				`	"Why do you need me to escort the ship?"`
					goto internal
			label "refrigerate"
			`	"Risky, why? I don't see what can go wrong. The system is quite well designed. I'm so proud of my team."`
			choice
				`	"Am I also invited for the dinner?"`
				`	"Why do you need me to escort the ship?"`
					goto internal
			label "invited"
			`	"I'm sorry, but you are not invited. This dinner is only for Southbound Shipyards top-level management and representatives of the <planet> government.`
			label "internal"
			`	"Normally we'd look internally to satisfy any escort needs, that's true. But we suspect there is a mole in our organization spying for Syndicated Shipyards. Going externally is safer in this case, and you came recommended when we searched through the list of captains available on short notice. You will be paid well for your time. Will you help us?"`
			choice
				`	"Sure, I'll help you."`
					accept
				`	"Sorry, I don't have time to help you."`
					decline
	on visit
		dialog `You land on <planet>, but the Testament hasn't caught up with you yet. Better take off and wait for it to appear in this system.`
	on complete
		dialog
			`You wait for the Testament to land, but it remains in orbit. There is no response to your hails. Maybe you should take off and investigate.`

mission "Hauler VI cargo prototype 2"
	name "Escort Hauler prototype to <planet>"
	description "Escort the <npc> to <destination> to deliver cooked fish dishes to a streetfood festival."
	source "Skymoot"
	destination "Zug"
	landing
	to offer
		has "Hauler VI cargo prototype 1: done"
	npc accompany save
		government "Merchant"
		personality escort timid
		ship "Hauler III" "SB-Labs Testament"
	on enter
		dialog
			`You take off and try to contact Veronica, but you receive an angry message: "Why were you trying to contact me? Does everyone need to know that we're here?"`
			`	She adds, "The cooling failed and the sushi nearly cooked. Let's go to the Southbound Shipyards on <destination> instead, then we can save face by claiming that we were in time for the dinner, but on the wrong planet due to some miscommunication. We might even be able to hide all evidence of the overheating by giving away the sushi as fish dishes on a streetfood festival."`
	on visit
		dialog `You land on <planet>, but the Testament didn't catch up with you yet.`
	on complete
		dialog
			`This time the Testament appears to be landing right behind you, but the ship flies away at full thrust just before touching the landing pad. You receive another message: "The Sushi completely burned. We cannot be seen near the festival or near the shipyard with this burned sushi! Our new destination is the waste processing plant at Longjump."`

mission "Hauler VI cargo prototype 3"
	name "Escort Hauler prototype to waste plant"
	description "Escort the <npc> to <destination> to deliver charred food waste to a waste-processing plant."
	destination "Longjump"
	landing
	to offer
		has "Hauler VI cargo prototype 2: done"
	npc accompany save
		government "Merchant"
		personality escort timid
		ship "Hauler III" "SB-Labs Testament"
	on visit
		dialog `You land on <planet>, but the Testament didn't catch up with you yet.`
	on complete
		payment 140000
		dialog
			`The Testament enters the planet's atmosphere at high speed and lands somewhat uncontrolled near a waste processing plant. The cargo hold is glowing red hot and some areas in the cargo hold appear to be on fire.`
			`	Veronica disembarks, walks over to you, and apologizes for the difficult trip. She explains that the cooling systems failed, causing the sushi calamity you experienced during the multiple legs of your journey.`
			`	You are paid <payment> and she asks you not to talk about this escort job to anybody. You leave the docks quickly in order to escape the horrible smell of overheated fish that is coming from Veronica and her ship.`



mission "Antibiotics To South"
	name "Antibiotics shipment to <planet>"
	description `Deliver <cargo> to <destination>. Payment is <payment>. Expect attacks from a pirate ship known as the "Australis."`
	minor
	source
		attributes "medical"
		not attributes "south" "rim"
		near "Sol" 100
	destination
		attributes "south"
	to offer
		"combat rating" > 10
		"armament deterrence" > 2
		random < 5
	cargo "antibiotics" 25 2 .05
	
	on offer
		conversation
			`As you wander around the spaceport, you spot a well-dressed man who seems to be eyeing your ship. When you approach him, he turns to you and asks, "Is this your ship? I'm looking for someone in charge of a heavily armed fleet."`
			choice
				`	"It is. Why?"`
				`	"Sorry, I think you're mistaken."`
					decline
			`	The man begins to explain himself. "I'm arranging a shipment from a pharmaceutical plant here on <origin> to <destination>. Specifically, <cargo>. I'm sure you're aware of the fact that they're in very high demand in the south, so we have a trade deal with that planet. Unfortunately, <commodity> are in even higher demand in pirate territory, so the last two merchants I've sent down there have been attacked by pirate ships. My company won't give the budget for an escort, so anyone I send down there has to be alone. Fortunately, I do have the budget for a high-risk contract, so if you can take one of these shipments to <destination>, I can arrange a payment of <payment>. Does this sound fair so far?"`
			choice
				`	"Sure, but do you know anything about these pirates?"`
				`	"No thanks, that sounds too risky for me."`
					decline
			`	He seems to have anticipated this question, and quickly responds by saying "Oh, it's mostly just opportunistic raiders, much like the ones you've probably already seen a lot of down there. Pretty sure a ship like this one will make those guys hesitant enough. The problem is a modified medium warship called the <npc>. It's faster than a Bounder and persistent beyond any reasonable measure. Which is, of course, why I'm talking to you. There is no way you're going to avoid a fight with it. However, I think your ship is a match for it. So, is this acceptable?"`
			choice
				`	"Of course."`
				`	"No thanks, that sounds like too much of a risk."`
					decline
			`	"Thank you very much, Captain," he says. "I'll take care of everything else from here."`
				accept
	npc
		government "Bounty Hunter"
		personality nemesis heroic disables harvests plunders
			confusion 20
		system
			distance 2 3
		ship "Marauder Manta (Engines)" "Australis"
	
	on visit
		dialog phrase "generic cargo on visit"
	on complete
		payment
		payment 20000
		dialog phrase "generic cargo delivery payment"



mission "Pirate Duel"
	name "Fight at Umbral"
	description `Head as quickly as you can to the Umbral system, where you will duel with a small militia vessel named the Esca. After fighting, go to <destination> to follow up.`
	minor
	deadline 5 1
	source
		near "Tarazed" 1 5
		government "Republic" "Free Worlds"
	waypoint "Umbral"
	destination "Wayfarer"
	
	to offer
		"combat rating" > 20
		"combat rating" < 400
		random < 35
		not "ships: Medium Warship"
		not "ships: Heavy Warship"
		not "ships: Heavy Freighter"
		"ships: Light Warship" + "ships: Light Freighter" + "ships: Transport" + "ships: Interceptor" == 1
	
	on offer
		conversation
			`While you are walking around the spaceport, you accidentally bump into a sturdily-built man. "Oh, I'm sorry," he responds in a gruff voice. When he takes a closer look at you, his expression changes to shock. "Oh! You're Captain <last>!"`
			choice
				`	"How did you know my name?"`
					goto offer
				`	"I don't know who you're talking about."`
			`	The man's expression changes to one of slight disappointment. "Oh. I see." He walks away without another word.`
				decline
			label offer
			`	"I happen to take an interest in young pioneering privateers, and your performance, even in a small vessel like the <ship>, has impressed me greatly. I'll tell you more if you let me take you somewhere."`
			choice
				`	"Sure, I'll follow."`
					goto follow
				`	"Where are you taking me?"`
			`	The man chuckles nervously. "Just to somewhere more private. Don't worry, I won't bite."`
			choice
				`	"Fine, I'll go."`
				`	"I still don't buy this. I'm out."`
					decline
			label follow
			`	You follow the man into a series of winding alleyways, keeping your eyes alert for any danger. After a while, the man stops. "I suppose I can tell you more about myself now. I... am the leader of the local militia, and I believe that, considering your proficiency in piloting smaller craft, you would be a great candidate to join our team. However, there is a test you must pass. I will use one of our smaller ships in our fleet, the Esca, to challenge you to a duel in the system of Umbral. If you manage to disable me, go to our base in Wayfarer, and I'll let you join."`
			choice
				`	"What sort of vessel is the Esca?"`
					goto vessel
				`	"Why did you need to bring me to here? Couldn't you have made this offer in the spaceport?"`
			`	The man hesitates for a moment. "Well, being in the open when admitting that you're the leader of the ragtag that hunts down pirates in a potentially pirate-infested spaceport isn't a good idea. You can't ever be too sure about who's listening.`
				goto end
			label vessel
			`	The man hesitates for a moment. "Oh, just some low-end Southbound Shipyards light warship. Nothing to worry about for a captain like you.`
			label end
			`	"Well, I better be going now. Meet me at Umbral as fast as you can if you want to take up my challenge." The man walks away, leaving you to your own devices.`
			choice
				`	(Ready my ship for the battle with the Esca.)`
					accept
				`	(Ignore the invitation.)`
					decline
	
	on accept
		"reputation: Independent (Killable)" = 10
	
	on enter
		dialog `When you take off, you run a quick scan on all other ships that are taking off. You see no sign of the Esca. Maybe it's already waiting for you at Umbral.`
	on enter "Umbral"
		"reputation: Independent (Killable)" = -1000
		conversation
			`When you enter Umbral, you continue to see no sign of the Esca. Suddenly, an alarm rings out as your sensors detect that a pirate Vanguard has entered the system alongside you. Before you can respond, your ship intercepts a hail, and it opens communication.`
			`	The voice of the alleged captain of the Esca shouts out towards you. "Ho ho ho! Did you really think that I was the leader of the militia? Well, considering that you're here, I suppose you did. And now you'll pay for your mistake! Don't bother trying to call for help either, the militia don't patrol this system!"`
			`	The Vanguard powers up its weapons.`
	
	npc kill
		government "Independent (Killable)"
		personality heroic vindictive unconstrained launching
			confusion 20
		ship "Vanguard (Plasma Slow)" "Anglerfish"
		dialog `The Anglerfish and the "captain of the Esca" have been destroyed. You consider going back to Wayfarer to see if you can grab some sort of reward for your effort.`
	
	on complete
		"reputation: Independent (Killable)" = 10
		payment 250000
		conversation
			`When you land on Wayfarer, you look up bounties and wanted pirate documents, searching for any mention of the Anglerfish and the Esca. Eventually, you find a bounty for the destruction of the Anglerfish.`
			choice
				`	(Take the bounty money.)`
					goto end
				`	(Read more about the bounty.)`
			`	You decide to read more of the bounty documents. It appears that the pirate that you killed was Enrico Snake, a pirate that mainly dealt in cargo smuggling. However, he also had a curious tick of hunting aspiring privateers by luring them to Umbral, where he easily took them out with his superior ship.`
			label end
			`	You head to the local authorities, and show them your combat logs of your fight against the Anglerfish. They pay you <payment> for your effort.`

ship "Vanguard" "Vanguard (Plasma Slow)"
	outfits
		"Plasma Cannon" 7
		"Heavy Anti-Missile Turret"
		"Fusion Reactor"
		Supercapacitor
		"D14-RN Shield Generator"
		"Fuel Pod" 5
		"Small Radar Jammer" 2
		"Interference Plating" 4
		"Cargo Expansion" 3
		"Laser Rifle" 11
		"X3700 Ion Thruster"
		"X3200 Ion Steering"
		"Scram Drive"



mission "Earth Retirement"
	name "Retired Family to Earth"
	description "Transport two seniors to <destination>, where they plan to retire. They can only promise you <payment>."
	minor
	source
		attributes paradise
	destination "Earth"
	to offer
		random < 15
	passengers 2
	
	on offer
		conversation
			`As you wander through the spaceport, you see an elderly man and woman sitting on a bench, talking about something that seems to be causing them some amount of stress.`
			choice
				`	(Ask them what the problem is.)`
				`	(Ignore them.)`
					decline
			`	You inquire as to what's troubling them, and the woman begins telling you her life's story. "We were yard workers here on <origin> for nearly fifty years, but we're both starting to get too old for our jobs. So, we've made the hard decision to retire. We've already chosen a location on the best place we could afford, which... well, happened to be on Earth, so Charles and I are looking for someone to transport us. Oh, where are my manners? I'm Donna. Pleased to meet you."`
			`	Donna was clearly looking for someone besides her husband to talk to, but Charles begins to frown. "I suppose you could put it like that."`
			`	"Is that wrong?" Donna replies anxiously, bracing for the response.`
			`	The man's look of resignation starts to turn to one of anger. "Of course it's wrong. We've spent our whole lives working for these spoiled brats, and what do we get in return? We get dumped on Earth like we're dead weight!"`
			`	"I know you're upset about this," interrupts Donna, "but just getting angry isn't going to change anything!" Charles remains silent for a long time, and then mutters a reluctant apology.`
			`	Donna talks to you again. "I'm sorry about that. As you can tell, we're under a lot of stress right now. I can tell that you're a star captain. Can you help take us to Earth? We don't have a lot of money, but we'll be glad to pay <payment>."`
			choice
				`	"I can handle two passengers."`
				`	"I'm sorry, but I'm not headed to Earth right now."`
					decline
			`	You show Charles and Donna to their bunks, and they both thank you in advance.`
				accept
	
	on visit
		dialog phrase "generic passenger on visit"
	on complete
		conversation
			`Once you land on Earth, Donna and Charles pick up their belongings and start to leave your ship. Before he leaves, Charles stops and takes out a large clump of credit chips. "Here you go," he mutters. "I hope your life goes better than ours has."`
			choice
				`	"Thank you. I hope you have the best of luck on Earth."`
					goto payment
				`	"You can keep those. You sound like you need them more than I do."`
					goto reject
			
			label payment
			action
				payment 2000 80
			`	As you count up the large clump of credits you were handed (the sum comes out to <payment>), they slowly make their way to the train station. Presumably, their new apartment is far from here.`
				accept
			label reject
			`	Charles looks surprised for a moment, and then, for the first time you've seen, he smiles. "Thank you, Captain <last>. I wish there were more people like you in the Paradise Worlds."`
			`	You wish the couple the best of luck on Earth, and they slowly make their way to the train station. Presumably, their new apartment is far from here.`



mission "Spacediving professionals"
	job
	repeat
	name "Spacediving at <planet>"
	description "Head to <destination> with <bunks> professionally equipped skydivers and drop them from the edge of space. They've agreed to pay <payment> when they land."
	passengers 5 10
	source
		government "Republic" "Free Worlds" "Syndicate" "Neutral" "Independent"
	destination
		distance 1 7
		government "Republic" "Free Worlds" "Syndicate" "Neutral" "Independent"
		not attributes "station" "research" "moon"
	to offer
		random < 14
	on visit
		dialog phrase "generic passenger on visit"
	on complete
		payment 120000
		dialog "As you descend through the upper atmosphere, the skydivers jump from your ship, spectacularly diving until they open their parachutes and land safely near the spaceport. You collect your payment of <payment>."



mission "Spacediving professionals accident"
	job
	repeat
	name "Spacediving at <planet>"
	description "Head to <destination> with <bunks> professionally equipped skydivers and drop them from the edge of space. They've agreed to pay <payment> when they land."
	"apparent payment" 120000
	passengers 5 10
	source
		government "Republic" "Free Worlds" "Syndicate" "Neutral" "Independent"
	destination
		distance 1 7
		government "Republic" "Free Worlds" "Syndicate" "Neutral" "Independent"
		not attributes "station" "research" "moon"
	to offer
		"Spacediving professionals: done" > 7
		random < 2
	on visit
		dialog phrase "generic passenger on visit"
	on complete
		dialog "As you descend through the upper atmosphere, the skydivers jump from your ship, spectacularly diving until they try to open their parachutes. Some of the parachutes open only partially and part of the team suffers an uncontrolled hard landing. Medical teams respond quickly, but the skydivers are too preoccupied with their injured teammates to pay you the credits they owe you."



mission "Spacediving professionals disaster"
	job
	repeat
	name "Spacediving at <planet>"
	description "Head to <destination> with <bunks> professionally equipped skydivers and drop them from the edge of space. They've agreed to pay <payment> when they land."
	"apparent payment" 120000
	passengers 5 10
	source
		government "Republic" "Free Worlds" "Syndicate" "Neutral" "Independent"
	destination
		distance 1 7
		government "Republic" "Free Worlds" "Syndicate" "Neutral" "Independent"
		not attributes "station" "research" "moon"
	to offer
		has "Spacediving professionals accident: done"
		random < 1
		credits >= 5000000
	on visit
		dialog phrase "generic passenger on visit"
	on complete
		payment -200000
		dialog "As you descend through the upper atmosphere, the skydivers jump from your ship. Some minutes into the jump disaster strikes; the skydivers start moving in an uncontrolled manner. It's unclear if the spacesuits or the oxygen supplies were at fault, but it looks unlikely that any of the skydivers makes it safely to the ground. Authorities investigate the incident and although they don't find serious wrongdoings on your part, they still fine you <payment> for enabling such a dangerous and deadly act."



mission "Spacediving amateurs"
	job
	repeat
	name "Spacediving at <planet>"
	description "Head to <destination> with <bunks> poorly equipped skydivers and drop them from the edge of space. They've agreed to pay <payment> when they land."
	"apparent payment" 120000
	passengers 5 10
	source
		government "Republic" "Free Worlds" "Syndicate" "Neutral" "Independent"
	destination
		distance 1 7
		government "Republic" "Free Worlds" "Syndicate" "Neutral" "Independent"
		not attributes "station" "research" "moon"
	to offer
		"Spacediving professionals: done" > 3
		random < 5
	on visit
		dialog phrase "generic passenger on visit"
	on complete
		payment 30000
		dialog "As you descend through the upper atmosphere, you inform your skydivers that it's time to jump. However, after being able to see the distances and atmospheric conditions involved, all of them are far less keen on the idea than when you first picked them up. You bring them down to the landing pad, and they pay you a meager <payment> before hopping off."


mission "Human to Hai Space - No Contact"
	minor
	source
		government "Republic" "Syndicate" "Free Worlds"
		attributes "tourism" "urban"
	to offer
		random < 2
		not "First Contact: Hai: offered"
	on offer
		conversation
			`	A young man carrying luggage approaches you. "You look like a knowledgeable captain," he says. "In all your travels, have you ever heard tell of any... intelligent rodents?"`
			choice
				`	"What are you talking about?"`
					goto confused
				`	"What, like in a zoo?"`
					goto confused
				`	"Are you high?"`
			`	"No, I want to go to the high-" He stops once he realizes you have no idea what he's talking about. "Oh, never mind then," he says, with a note of disappointment in his voice. As he leaves, you can't help feeling like you were missing some context.`
				decline
			label confused
			`	"Oh, never mind then," he says, with a note of disappointment in his voice. As he leaves, you can't help feeling like you were missing some context.`
				decline


mission "Human to Hai Space"
	minor
	description "Bring a human passenger to <destination> in Hai space."
	source
		government "Republic" "Syndicate" "Free Worlds"
		attributes "tourism" "urban"
	destination "Greenwater"
	to offer
		random < 10
		has "First Contact: Hai: offered"
		not "Human to Hai Space - No Contact: offered"
	on offer
		conversation
			`	A young man carrying luggage approaches you. "You look like a knowledgeable captain," he says. "In all your travels, have you ever heard tell of any... intelligent rodents?"`
			choice
				`	"You mean the Hai? You'll have to go up north for that."`
					goto hai
				`	"Ah, I think I know of some large squirrels to the north of here."`
					goto hai
				`	"What are you talking about?"`
			`	"Oh, never mind then," he says, with a note of disappointment in his voice. You feel good knowing that you are helping to keep the Hai's existence a secret in human space. Better safe than sorry.`
				decline
			
			label hai
			`	"If that's the case, could you bring me to <destination>? I'll give you <payment>."`
			choice
				`	"Alright, I'll take you there."`
					accept
				`	"Sorry, I'm too busy right now."`
					decline
				`	"Why would you want to go all the way out to <planet>?"`
			`	"I have family there," he says. "I came out here to do some traveling and see a bit of human space, but now I have to get back home. You see, I was born on <planet>, and this is my first time out of the wormhole."`
			choice
				`	"Really? How did you like human space?"`
					goto travel
				`	"You've never been to human space before?"`
			`	"Nope, first time! I've never been so far from home before. Now that I think about it, I probably should've arranged transport back to Hai space beforehand. You wouldn't believe how hard it is to find a captain here that knows about the Hai. I had to ask about six others until I found you. They all thought I was crazy, talking about meeting giant squirrels." He laughs and shakes his head. "So anyways, would you be willing to take me to <destination>?"`
				goto decision
			
			label travel
			`	"It was quite the trip! It's a bit odd to see only humans around, and I had to be careful to not mention where I was from. But it was definitely worth it! I got to see Earth, Skymoot, Chiron, and so many other beautiful planets. Seeing human culture with my own eyes was an eye-opening experience, although some of the places there were less... clean than I expected. I was almost robbed on Earth; I'm not used to pickpockets back home. Perhaps human space isn't as safe as Hai space, but I still don't regret coming here. It's about time for me to go back, though."`
			
			label decision
			choice
				`	"Alright, I'll take you there."`
					accept
				`	"Sorry, I'm too busy right now."`
					decline
	on complete
		payment 9000
		conversation
			`During the trip, you learn that your passenger is named Benjamin. He gets off your ship, thanks you, and gives you your payment of <payment>. Benjamin then walks over to greet a group of Hai, who embrace him and start talking in a mix of the human and Hai languages.`
			choice
				`	(Leave.)`
					decline
				`	"That's your family?"`
			`	The man looks at you. "I'm adopted," he says. One of the Hai notices your confusion, and chitters. "Ah, you have not seen a human-Hai family, have you? Perhaps it is strange, but we are happy together nonetheless. Thank you for transporting our son safely."`
			choice
				`	"I didn't mean to be rude, I just didn't know that Hai adopted humans here."`
				`	"No problem, I hope you enjoyed the trip."`
			`	After thanking you once again, they walk off. As they leave, you overhear Benjamin talk to his family about his trip. "They had so many kinds of food there, it was delicious! Although I did get homesick for pickled acorns..."`



mission "Mafia Extortion"
	minor
	source
		government "Pirate"
	on accept
		payment -200000
		fail
	to offer
		random < 2
		credits >= 2000000
	on offer
		conversation
			`A man in a tailored suit, sunglasses, shiny shoes, and green hair approaches you. "Hey, that's a very nice ship you have there. Would be a shame if anything happened to it."`
			`	You notice that he is missing a finger on each hand.`
			choice
				`	"Thank you. My name is <first> <last>. To whom do I have the pleasure of speaking?`
					goto nameless
				`	"Yes, I'm very happy with my ship."`
					goto specifics
				`	"What should I be afraid of happening to my ship?"`
					goto specifics
				`	"You sound like one of those Mafia goons."`
					goto mafia
				`	"Are you trying to extort me?"`
					goto mafia
				`	"Yes, it helps me transport goods for some of the most dangerous people on this planet."`
					goto unnerved
				`	"I don't have time to talk."`
					goto funeral
			label nameless
			`	The man snorts. "Wow, telling everybody you meet your full name. That totally won't end up painting a huge target on your head if said name has a bounty on it. But I digress."`
			choice
				`	"What should I be afraid of happening to my ship?"`
					goto specifics
				`	"You sound like one of those mafia goons."`
					goto mafia
				`	"Are you trying to extort me?"`
					goto mafia
			label specifics
			`	The man responds, "Well, a fleet of unfriendly ships in this system might blow you to pieces when you take off. It's been known to happen from time to time."`
			choice
				`	"Ha, business as usual around here."`
					goto unconcerned
				`	"Are you trying to extort me?"`
					goto mafia
				`	"And you have a way to prevent this from happening?"`
					goto mafia
				`	"And you're the local goon who takes bribes to keep such ships docked?"`
					goto mafia
				`	"That would be unfortunate. I run jobs for some of the most dangerous people on this planet, and they wouldn't be happy if that happened."`
					goto unnerved
				`	"I really don't have time to talk to you."`
					goto funeral
			label unconcerned
			`	The man responds, "Maybe you want to improve that situation?`
				goto donation
			label mafia
			`	The man acts shocked by your remark. "No way! I'm just a simple man walking around the spaceport and helping people out. You would be wise to listen to locals with experience, especially in dangerous places like this."`
			label donation
			`	"If you care about safety, then I could make a donation to the System Safety Foundation on your behalf. 200,000 credits really goes a long way around here."`
			choice
				`	(Pay 200,000 credits.)`
					goto payup
				`	"How can I be sure the money is spent well?"`
					goto impatient
				`	"Sorry, I already made a donation to the 'Security Support Fund' earlier today, and I don't donate twice in one day."`
					goto impatient
				`	"I've already heard enough, I'm going to talk to the authorities."`
					goto nextsteps
				`	"And what dangers should I be afraid of?"`
					goto impatient
				`	"Listen, I see that you're missing a finger on each hand. You look like a goon, and not a very successful one."`
					goto unnerved
			label impatient
			`	The man sounds annoyed. "Listen, I don't have all day to talk! Are you going to pay or not?!"`
			choice
				`	(Pay 200,000 credits.)`
					goto payup
				`	"I don't trust you. You aren't getting any money from me."`
					goto funeral
				`	"I've heard enough, I'm going to talk to the authorities."`
					goto nextsteps
				`	"Listen, I see that you're missing a finger on each hand. You look like a goon, and not a very successful one."`
					goto unnerved
			label funeral
			`	The man responds "Your funeral, not mine," and turns away from you.`
				goto walksaway
			label nextsteps
			`	"Look, that's not a smart move. Most of them are in on it anyway."`
			label walksaway
			`	The man walks away. You consider what to do next.`
			choice
				`	(Shrug off the whole thing and take no further action.)`
					decline
				`	(Find the closest thing to a police force that this planet has.)`
					goto police
				`	(Go to a bar and ask for whoever is in charge.)`
					goto bar
			label police
			`	It's not long before you find the ruins of what used to be a police station... you think. The building has been thoroughly destroyed, hopefully not while anybody was inside.`
			choice
				`	(Go to a bar and ask for whoever is in charge.)`
					goto bar
				`	(Shrug off the whole thing and take no further action.)`
					decline
			label bar
			`	You walk towards the closest bar, but stumble into the green-haired man that you just had a conversation with.`
			`	He looks surprised and asks, "Were you going to rat me out to the local boss?"`
			choice
				`	"What an excellent idea! Yes, I'll just do that."`
				`	"What I'm going to do is none of your business."`
				`	"Don't worry, I'm just taking a walk."`
			label unnerved
			`	The man is starting to act a bit nervous. "Sorry I bothered you. Can we forget this happened?"`
			choice
				`	"Well, conversations like this are hard to forget."`
					goto cornered
				`	"Nice scam you have running here. Would be a shame if somebody told the local godfather about it."`
					goto payback
				`	(Agree.)`
					goto zerodeal
			label cornered
			`	"Well, what do you want? Do I have to do something for you?"`
			choice
				`	"No, let's just forget it happened."`
					goto zerodeal
				`	"Compensation for the time that you've wasted would be excellent."`
			label payback
			`	A bead of sweat travels down the man's face as he asks, "How many credits do you need to just forget this whole conversation happened?"`
			choice
				`	"100,000,000."`
					goto panicking
				`	"1,000,000."`
					goto much
				`	"200,000."`
					goto much
				`	"50,000."`
					goto much
				`	"5,000."`
					goto counterdeal
				`	"2,000."`
					goto counterdeal
				`	"1,000."`
					goto counterdeal
				`	"I don't need your credits, just forget it."`
					goto zerodeal
			label zerodeal
			`The man walks away without saying a word.`
				decline
			label much
			`	"That's too much! 2,389 credits is all I have. Would that be enough?"`
			choice
				`	"Sure."`
					goto counterdeal
				`	"No way, I want a lot more."`
					goto panicking
			label counterdeal
			`	The man hands you a credit chip, nods and walks away. You pocket the chip quickly, more ready to be done with this neighborhood than you want to visibly show.`
			`	A few minutes later you reach into your pocket for the chip... to find it missing. Looks like even a hardened captain like you isn't immune to being pickpocketed on a planet like this.`
				decline
			label panicking
			`	The man starts panicking and clumsily reaches into his jacket, maybe to get some money, but more likely reaching for a gun.`
			choice
				`	(Try to calm down the man.)`
					goto draws
				`	(Mock the man further.)`
					goto draws
				`	(Draw my sidearm and shoot the man.)`
					goto shoot
			label draws
			`	The man manages to draw a weapon! You brace for impact, but after a few seconds of waiting, you realize his weapon is only making a clicking sound when he tries to shoot.`
			choice
				`	"Ha, ha, you really are a failure of a goon."`
				`	(Draw my sidearm and shoot the man.)`
					goto shoot
			`	As you finish talking, you see a flash of light come from the muzzle of the man's weapon as a bullet hits you between the eyes. You die almost instantly, but you do have a few microseconds to reflect on the wisdom of mocking a man that is trying to fire a gun at you.`
				die
			label shoot
			`	Your bullet hits the man right between the eyes; he dies instantly, and a crowd starts to form around you.`
			`	Most bystanders are surprised, but you also notice an angry sentiment brewing in the (not unarmed) crowd. It might be wise to leave quickly.`
			choice
				`	(Run towards my ship and leave immediately.)`
					goto leave
				`	(Put away my sidearm and pretend nothing happened.)`
			`	You walk away nonchalantly, but you don't get far before multiple laser blasts slice through you.`
				die
			label leave
			`	You make it to your ship alive and depart under a rain of bullets and laser-weapons fire. This is a pirate planet so there are unlikely to be any lasting consequences, but you might want to stay away for a few days.`
				flee
			label payup
			`	The man takes your credits, responds with a brief "Thank you," and walks away.`
				accept



mission "Street Swindle"
	minor
	source
		government "Free Worlds" "Republic" "Syndicate"
		attributes "urban"
	on accept
		payment -6000
		fail
	to offer
		random < 4
		credits >= 10000
	on offer
		conversation
			`You see a small crowd beginning to gather on a street corner. A man in a flamboyant striped suit and matching hat calls, "Come here! Come here! Come see the marvelous magician Mistress Marionette corral the crowded crossroads with her extravagant schemes!"`
			choice
				`	(Check it out.)`
					goto observe
				`	(Ignore it.)`
					decline
			label observe
			`	You join them. A woman in similarly fancy garb sits behind a table, swiftly shuffling three cups before a hulking man. The announcer continues, "For our new guests, the chosen challenger's chance approaches! The current buy-in bet was 7000 credits; yes, we play with the big money here! Double or nothing, bet your bet: are you a player or a puppet?"`
			`	The cups stop. After a brief pause, the man points to the cup on the right.`
			choice
				`	(Watch what happens.)`
					goto continue
				`	"You know these things are scams, right?"`
			`	You try to warn him, but someone in the crowd shushes you. He doesn't hear.`
				goto continue
			label continue
			`	"Are you certain in your choice?" the magician asks. "Once you-"`
			`	"Yes, I'm certain," the man interrupts. He draws 7000 credits and tosses them on the table. The magician lifts the cup, and a small red ball rolls from beneath. "And the first challenger proves to be a player!" the announcer says, mustering enthusiasm as the magician counts 14,000 credits to pay the man. "Let us find a new challenger! The next buy-in is a mere 400 credits; if you haven't played before, now's the time to test your skill!"`
			choice
				`	"I'd like to give it a try." (Bet 400 credits).`
					goto firstgameplay
				`	(Wait and watch.)`
					goto firstgamewatch
				`	(Walk away.)`
					decline
			label firstgamewatch
			`	A short woman volunteers. The game progresses in a similar manner; by the end, you are certain the ball is underneath the center cup. Sure enough, the woman chooses that cup, and she walks away 400 credits richer.`
			`	"The next buy-in is a larger prize!" the announcer calls after her before turning to address the crowd. "Six thousand credits, only for the proudest of players." The magician shakes her head softly, frowning at the cups.`
			choice
				`	"I'll do it!" (Bet 6000 credits).`
					goto secondgameplay
				`	(Continue watching.)`
					goto secondgamewatch
				`	(Walk away.)`
					decline
			label firstgameplay
			`	You pay 400 credits and sit across from the magician. "Double or nothing, bet your bet!" the announcer repeats. "Are you a player or a puppet?"`
			`	The magician places the ball beneath the center and begins moving the cups. This one seems faster, but that might just be from the pressure. You keep your eyes trained on the cup as it shifts back and forth, around in circles, and occasionally remains untouched. By the end, you're pretty sure it's in the center cup.`
			`	"What's your choice?" the magician asks, smirking.`
			choice
				`	"Left."`
					goto wrong
				`	"Center."`
					goto correct
				`	"Right."`
					goto wrong
			label wrong
			`	"Better luck next time," she says as she reveals your incorrect choice. The ball was in the center; you feel silly for not going with your gut.`
			`	"The next buy-in is a larger prize!" the announcer calls. "Six thousand credits, reserved for the most daring. As the previous player, you have first priority."`
			action
				payment -400
			choice
				`	"Let's go again."`
					goto secondgameplay
				`	"I think I'm done."`
					goto secondgamewatch
			label correct
			`	She asks if you're sure, and you stick with your gut. With a grimace, she lifts the cup to reveal the ball and counts out your winnings. "And the player prevails!" the announcer says. "Earning a small bounty. But wait: the next buy-in is bigger yet! Six thousand credits, reserved for the most daring. As the previous player, you have first priority."`
			action
				payment 400
			choice
				`	"Let's go again."`
					goto secondgameplay
				`	"I think I'm done."`
					goto secondgamewatch
			label secondgameplay
			`	You place your 6000 credit bet on the table, and the game begins. The pattern is slightly longer, but once the magician's hands stop, you feel like the ball lies beneath the left cup.`
			choice
				`	"Left."`
					goto left
				`	"Center."`
					goto center
				`	"Right."`
					goto right
			label left
			`	With a grin, she reveals the left cup, and it's... wrong! "Nice try," she says, pocketing your money. "It is a bit tricky."`
			`	"Well, that's all for today, folks!" the announcer says as you realize you've been conned. Worse still, after they pack up and leave, you notice that the first winner walks away beside them.`
				accept
			label center
			`	With a raised eyebrow, she reveals the center cup. It's... wrong! "Nice try," she says, pocketing your money. "That one was a bit tricky."`
			`	"Well, that's all for today, folks!" the announcer says. As they pack up and leave, you notice that the first winner walks away beside them.`
				accept
			label right
			`	With a raised eyebrow, she reveals the right cup. It's... wrong! "Nice try," she says, pocketing your money. "That one was a bit tricky."`
			`	"Well, that's all for today, folks!" the announcer says. As they pack up and leave, you notice that the first winner walks away beside them.`
				accept
			label secondgamewatch
			`	Sensing that something's up, you decide to watch the next game. A sprightly young fellow confidently hands over 6000 credits; when the cups stop, you feel like the ball is under the left one. The boy points to it; with a grin, the magician reveals the left cup, and it's... wrong! "Nice try," she says, pocketing the shocked boy's money. "It is a bit tricky."`
			`	"Well, that's all for today, folks!" the announcer says. You're glad you avoided the con. As they pack up and leave, you notice that the first winner walks away beside them.`
				decline



mission "Thrall Emigration"
	name "<origin> Emigration"
	description "Transport a family from <origin> to <destination>, where they hope to find better employment. They cannot pay you."
	minor
	source "Thrall"
	destination "Delve"
	to offer
		random < 50
	passengers 2
	on offer
		conversation
			`By the edge of the spaceport at night, you see a thin, sweaty man turn away from a pilot, disheartened. You make eye contact, and he begins hurrying over to you.`
			choice
				`	(Wait for him.)`
				`	(Walk away quickly.)`
					decline
			`	"Excuse me! Are you a pilot?" Without waiting for a response, he continues, "I need to go to the Syndicate. I work all day picking cotton with these hands, but my family's still starving. We can't afford transport..."`
			`	You can barely understand him through his accent. The man's teeth look worse than his clothes, and his breath makes you step back. His eyes implore you.`
			choice
				`	"I might be able to help you. What planet do you need to reach?"`
				`	"I'm sorry, I only transport for pay."`
					goto disappointment
			`	His eyes brighten with hope. "Oh! I, I heard some people are going to <planet> to be miners. They hire folk like us. I, if you could get me, and my wife and our two sons there, I'd praise you to the high stars. You'd save our lives."`
			choice
				`	"I can take you, but no more."`
					goto separation
				`	"I'd be happy to offer you four transport."`
					goto offer
				`	"Sorry, I think this won't work out."`
					goto disappointment
			label separation
			`	"The two little ones are really small," he persists. "We can cramp together. You'll just notice two of us. I mean, some go themselves and send money back, but..."`
			`	He shakes his head. "My wife's already told me we need to stay together, and I agree. I can't leave. Please, nobody else has said yes."`
			choice
				`	"I guess I can find room."`
					goto offer
				`	"Sorry, but that's still too many. Have a nice day."`
					goto disappointment
			label offer
			`	"Oh, thank you, thank you!" he says, vigorously shaking your hand. "I'll get them fast, we can leave tonight! I'm Gaint, by the way." He quickly leaves to get them, turning back at least three times to tip his hat to you and make sure you haven't left.`
			`	Gaint's family arrives quickly. His wife, Mell, is carrying their infant child, and a toddler clutches her leg. His fingers look like a skeleton, and his eyes look like his dad's. "Thank you so much," Mell says as they enter your ship.`
				accept
			label disappointment
			`	You fend off a few more pleas before he understands it's hopeless and begins looking for someone else.`
				decline
	
	on visit
		dialog phrase "generic passenger on visit"
	
	on complete
		conversation
			`	As your ship enters <planet>'s cavernous spaceport, you can sense a mixture of hope and apprehension in Gaint and Mell. "Andrin talks too much," you overhear Gaint saying. "I didn't know it's all underground."`
			`	"We'll figure it out," Mell assures him. When they notice you're listening in, the conversation stops. Your ship lands, and the family collects their things to leave. They thank you again on their way out.`



mission "Spaceport Reminder Setter"
	landing
	invisible
	on offer
		"spaceport reminder year" = "year"
		"spaceport reminder month" = "month"
		fail

# Use of "00" at the start of the mission name is to make it offer only if no other missions have.
mission "00 Spaceport Reminder Resetter"
	minor
	invisible
	repeat
	to offer
		not "chosen sides"
		not "Spaceport Reminder: offered"
	on offer
		"spaceport reminder year" = "year"
		"spaceport reminder month" = "month"
		fail

mission "Spaceport Reminder"
	landing
	source
		government "Republic" "Free Worlds" "Syndicate" "Neutral" "Independent"
		not attributes "uninhabited"
	to offer
		not "chosen sides"
		"spaceport reminder year" + "spaceport reminder month" != 0
		"spaceport reminder year" * 12 + "spaceport reminder month" < "year" * 12 + "month" - 7
	on offer
		conversation
			`As soon as you touch down on <origin>, you step off your ship and head directly for the job board and trade hub, brushing past several locals on the way. The constant routine of interstellar commerce has been firmly drilled into your brain; you near unconsciously peruse the boards, trying to suss out the most profitable route.`
			`	You're caught off guard when you hear a voice behind you. "Hey, what's with all the rush, Captain?" You turn and see a dark-haired man in a faded green longcoat approaching you. "You seem awfully focused on getting off-world as soon as possible. Why not take a moment to look around? Admire the sights, try the local cuisine, maybe even talk to some of the people."`
			choice
				`	"Why should I do that?"`
				`	"I'm a spaceship captain; I don't have time to waste."`
				`	"Yes, I know already. I'll take my time later."`
					decline
			`	He tilts his head to the side. "You know, I'm a captain too. I know how quickly the luster of the galaxy can fade into the weekly grind if you wait for opportunity to come knocking. So why keep waiting? I'm sure you'll find something new to do in the spaceport."`
			choice
				`	"I'll be sure to check more spaceports in the future."`
					goto thanks
				`	"Nothing interesting happened the last time I checked a spaceport."`
				`	"Why should I listen to you? I can handle myself, thank you very much."`
					goto rebuff
			`	The captain sighs. "Yeah, it can feel a little pointless running up against the same loud-mouthed people all the time. But just because a spaceport doesn't have anything to offer one day doesn't mean that it'll never have anything worthwhile. Wait a while, and there might be something new."`
			choice
				`	"Alright, I'll try to check more spaceports."`
					goto thanks
				`	"And why should I believe you over my own experiences?"`
			label rebuff
			`	He raises his hand and holds it open on his chest. "I know that it's only my word against yours, but I promise that you won't regret checking the spaceport every time you're in town."`
			choice
				`	"Fine, I'll follow your advice."`
					goto thanks
				`	"I don't need your help."`
			`	A frown creeps onto the captain's face as he earnestly says, "Well, I'm sorry that my advice wasn't helpful. Good luck, Captain." He walks off, leaving you alone at the job board.`
				decline
			label thanks
			`	He pleasantly smiles and nods. "Well, I wish you the best in your travels." He walks away, leaving you free to explore the rest of <origin>'s facilities.`
				decline



mission "Fumbling Mugger Patch"
	landing
	invisible
	to offer
		has "Transport Workers B: done"
	on offer
		event "fumbling mugger timer" 60
		fail


event "fumbling mugger timer"


mission "Fumbling Mugger"
	name "Transport to <planet>"
	description "Bring a young woman who threatened you on <origin> to <destination>."
	minor
	source
		attributes "dirt belt"
	destination "Maker"
	passengers 1
	to offer
		random < 45
		has "event: fumbling mugger timer"
	on offer
		conversation
			`Your exploration of the spaceport leads you to a dark alley where the number of working lights are far outnumbered by the number of broken ones. The contents of steel bins lining the walls overflow onto the pavement, attracting swarms of flies to them. On the surfaces that are illuminated, you can see a mess of black scrawlings upon bare, cracked concrete, and the few windows present on the towering walls surrounding you are either boarded up or shattered. A dark crimson stains the bottom half of a broken window.`
			`	Suddenly, you feel a cold object pushed against your back as a woman speaks softly. "Hands where I can see them, Captain."`
			choice
				`	(Lift my hands up and slowly turn.)`
					goto peaceful
				`	(Spin around and fire.)`
				`	(Try a fancy acrobatic move and disarm the attacker.)`
					goto flip
			
			action
				set "fumbling mugger shot"
			`	You turn around as swiftly as you can as your hand grasps for your pistol. Due to surprise, or perhaps nervousness, the woman threatening you fails to fire the shotgun she's holding in the second you spend turning. You manage to land a shot, and your quarry falls while a cry escapes from her body. As you walk away, her body fades into the darkness, blending with the garbage bags around it.`
				decline
			
			label flip
			`	You push down as hard as you can with your legs while leaning backwards, rising to the lofty height of two feet above the ground. As you begin to fall back-first uncontrollably, cold metal digs into your spine. A gasp escapes from behind as you land on a soft body. You pick yourself up as fast as possible, and you end up face-to-face with your attacker. In the darkness, you pick out that she's wearing a black hoodie with a bandanna over her mouth, her back hunched over and feet placed apart. As you look down, you spot a sawed-off break-action shotgun held single-handed, the end of which is pointed at your abdomen. "Hands up now, Captain."`
			choice
				`	(Put my hands up.)`
					goto handsup
				`	(Draw my gun and fire.)`
			action
				set "fumbling mugger shot"
			`	You hand darts for your gun, and you somehow manage to aim and fire before the woman does. She collapses on the ground while a cry escapes from her body. As you walk away, her body fades into the darkness, blending with the garbage bags around it.`
				decline
			
			label peaceful
			`	You raise your arms and turn to face the woman. In the darkness, you pick out that she's wearing a black hoodie with a bandanna over her mouth, her back hunched over and feet placed apart. As you look down, you spot a sawed-off break-action shotgun held single-handed, the end of which is pointed at your abdomen.`
			label handsup
			`	"Very good, Captain," she says. "Now, I have a proposal for you. I need transport to <destination>. Take me there, and the both of us can forget this ever happened."`
			choice
				`	"And if I don't take you there?"`
				`	"Are you going to pay me?"`
					goto payment
				`	"Why do you want to go there?"`
					goto why
			
			`	She scoffs. "What do you think? How else might an encounter involving a gun pointed-"`
				goto fail
			label payment
			`	She scoffs. "Payment? If I wanted to pay you, I wouldn't be in this alley pointing-"`
				goto fail
			label why
			`	She scoffs. "All you need to know is that I've got a gun pointed-"`
			
			label fail
			`	The attacker's speech is interrupted by a click as her shotgun swings open. She takes a step back as her eyes widen with panic.`
			label choice
			choice
				`	(Threaten her with my gun.)`
					goto threaten
				`	(Shoot her.)`
			
			action
				set "fumbling mugger shot"
			`	Before she can move a muscle, you whip out your pistol and fire, watching as the woman collapses onto the ground with a cry. As you walk away, her body fades into the darkness, blending with the garbage bags around it.`
				decline
			
			label threaten
			`	You take out your gun and aim it at the woman's head. "Drop the gun," you say, "or I'll shoot."`
			`	She seizes up for a few moments, then she throws her shotgun away and raises her hands. "I'm, um, sorry about threatening you. Would you mind if the both of us just walked this off?"`
			choice
				`	"Why do you want to go to <planet>?"`
					goto why2
				`	"Get out of my sight, and I'll let you go."`
					goto freedom
				`	(Shoot her.)`
			
			action
				set "fumbling mugger shot"
			`	You pull the trigger and watch as the woman collapses onto the ground with a cry. As you walk away, her body fades into the darkness, blending with the garbage bags around it.`
				decline
			
			label freedom
			`	She nods her head and backs away from you, hands still held up. When she disappears around a corner, you holster your gun and walk back to a safer portion of the spaceport.`
				decline
			
			label why2
			`	The woman looks at you with a confused expression. "Huh? Why would you want to know that?"`
			`	"Just humor me for a moment," you reply.`
			`	She sighs. "A while ago, I was in a bad situation. My boyfriend had just moved to <planet> for employment, and I was to join him in a year. My father had other plans. He used my boyfriend's absence to justify marrying me into another, richer family. Wanted a chunk of their fortune, I suppose. I tried everying I could to convince him otherwise, but..." She looks down. "So I snuck off to the spaceport and got a merchant to transport me. She forced me to pay upfront, however, and as soon as we landed on <origin>, she kicked me out to make space for another set of passengers."`
			`	Her eyebrows furrow. "Wait, you're not planning to bring me to <planet> after what I've just done, are you?"`
			choice
				`	"I can take you there."`
				`	"I can't transport you."`
					goto decline
			`	"Really?" she says. "You realize that I can't pay you in any way, right?"`
			choice
				`	"You don't need to pay me."`
					goto accept
				`	"You can pay me later."`
				`	"Actually, I can't take you there without payment."`
					goto decline
			action
				set "Fumbling Mugger: future payment"
			label accept
			`	The woman's eyes light up. "I can't thank you enough for this." The two of you head out of the alleys and back to the landing pads, and you show her to an empty bunk on your ship.`
				accept
			
			label decline
			`	"I understand." She shuffles away with her head hung, and you head back to a brighter area of the spaceport.`
				decline
	
	on abort
		conversation
			`As you tell the woman about the change in travel plans, she sighs with resignation. "I suppose that I shouldn't expect anything after how I treated you." You recall that she doesn't even have a single credit to her name, and without any money, it is unlikely that she will survive for long.`
			branch poor
				"credits" < 15000
			choice
				`	(Wish her good luck.)`
					goto leave
				`	(Give her 15,000 credits before dropping her off.)`
					goto gift
			label poor
			choice
				`	(Wish her good luck.)`
			label leave
			`	She nods in response. "I'll try my best," she says solemnly as she prepares to depart your ship.`
				decline
			label gift
			action
				payment -15000
				set "gifted money to mugger"
				log `Was held up by a woman who wanted transport to Maker. Managed to gain the upper hand in the engagement, but decided to pay for her transport anyway.`
			`	She is almost incredulous at your gift. "I really can't thank you enough for helping me out." The two of you say your farewells as she gets ready to depart your ship.`
	
	on complete
		event "fumbling mugger followup timer" 365
		log `Was held up by a woman who wanted transport to Maker. Managed to gain the upper hand in the engagement, but decided to take her there anyway.`
		dialog `The hooded woman prepares to disembark your ship. Just before she steps off, she turns to look at you. "I'm sorry for threatening you back on <origin>, Captain. I'll try to find some way to repay you." She walks off into the bustling spaceport to find her lover.`


event "fumbling mugger followup timer"



mission "Laborer"
	minor
	name "Out of Work"
	description "A man down on his luck needs to get to <destination>. He has promised to send you payment as soon as he has it."
	passengers 1
	source
		government "Republic" "Free Worlds" "Syndicate" "Independent" "Neutral"
		attributes "mining"
	destination
		distance 1 100
		government "Republic" "Free Worlds" "Syndicate" "Independent" "Neutral"
		attributes "mining"
	to offer
		random < 15
	on offer
		conversation
			`Upon entering the spaceport, you see a young man in laborer's clothing is arguing with a woman in a flight suit.`
			choice
				`	(Go see what the laborer is arguing about.)`
				`	(Ignore them.)`
					decline
			`	The man is nearly shouting. "Lady, I'm not trying to low-ball you here! I don't have the money! That's the whole point!"`
			`	"I appreciate your conundrum," replies the woman, her voice clipped. "However, my policy is cash upfront. Good day."`
			`	She turns and walks away briskly, and the man slumps down into a chair.`
			choice
				`	"What was that all about?"`
				`	(Leave before he notices you.)`
					decline
			`	He gives you a once-over, and you see a spark of hope in his eyes. "You're a captain? Please, I need to get to <destination>. Work has dried up here, and I need a fresh start."`
			choice
				`	"What are you able to pay me?"`
					goto offer
				`	"Work dried up on the whole planet?"`
			`	"This planet is messed up. Everybody likes to talk behind your back. I did a job for one of the big mining companies here, but my boss had it out for me. Told everybody I did it wrong, even though they never gave me any training at all. Then he went and put me on the permanent record. So yeah, sooner I get off this dump, the better."`
			`	"What are you able to pay me?" you ask.`
			label offer
			`	His eyes drop. "I can pay you after I earn the money. I've just gotta get to <planet> to get work, and then I'll send the money. I just want to earn a living, same as anyone."`
			choice
				`	"Okay, I can take you to <planet>."`
					goto accept
				`	"How do I know you'll pay?"`
					goto question
				`	"Sorry, money up front."`
					goto decline
			label question
			`	"You don't trust me? Just keep walking, then, if you're gonna be like that."`
			choice
				`	"Sorry, money up front."`
					goto decline
				`	"Fine, I can take you to <planet>."`
			label accept
			`	"I'll be on board. There's no rush, honestly. I need a break from all this stress." He takes his luggage into your ship as you prepare for the trip.`
				accept
			label decline
			`	"I knew it. You're just like everyone else." He storms off, not waiting for a response.`
				decline
	on complete
		event "laborer payment" 400
		conversation
			`The worker you picked up from <origin> spent every possible moment of the voyage telling his story. He's had a tough life, full of unlucky setbacks, unfair treatment, and outright persecution from others. You stopped paying attention to what he was saying after a while as he went on for what felt like forever, often repeating himself.`
			`	Upon arriving, he carries his bags to the lowered ramp, then turns back before disembarking. "Thanks for the lift. You're one of the good ones, you know?"`
			choice
				`	"You're welcome. Better luck on this world."`
					goto luck
				`	"You have my bank address, right?"`
			`	He shoots you a look of thinly masked annoyance. "Yeah. I'll send you the credits when I have them. Bye, now."`
				decline
			label luck
			`	He bobs his head at you in farewell. "I promise I'll send you the payment when I have it. Bye, now."`

event "laborer payment"

mission "Laborer Payment"
	landing
	source
		government "Republic" "Free Worlds" "Syndicate" "Independent" "Neutral"
	to offer
		has "event: laborer payment"
	on offer
		payment 17000
		conversation
			`You receive a payment of <payment> from the down-on-his-luck laborer that you transported a while back, along with a message. "Hello <last>. Not sure if you remember me. I'm the one that had to deal with my boss bad-talking me to everyone on my home planet. I've been doing better, but my new boss keeps trying to rip me off and make me come in for overtime." He goes into detail about the sordid working conditions in his new job, but you stop reading after the third paragraph.`
				decline



mission "Block Hai Wormhole Warning"
	landing
	invisible
	to offer
		or
			has "First Contact: Hai: declined"
			has "First Contact: Unfettered: declined"
		has "chosen sides"
		not "main plot completed"
	on offer
		fail

mission "Hai Wormhole Warning"
	minor
	source
		government "Republic"
		not attributes "deep"
	to offer
		or
			has "First Contact: Hai: declined"
			has "First Contact: Unfettered: declined"
		not "Block Hai Wormhole Warning: offered"
		not "Wanderers: Alpha Surveillance E: offered"
	on offer
		log "Was pulled aside by a Navy officer and told to keep the wormhole to the Hai a secret. The Republic doesn't want the knowledge of the wormhole to be widespread, as that could cause chaos for both the Republic and the Hai."
		conversation
			`Upon entering the spaceport, you're stopped by a Navy officer. "Captain <last>. I'd like to speak with you for a few minutes. In private." He motions toward a Frigate on a landing pad behind you.`
			choice
				`	"What about?"`
					goto what
				`	"Okay."`
					goto frigate
				`	"Sorry, I'm really busy right now."`
			`	"No, I'm sorry, but this isn't a matter of whether you're busy or not right now. Come with me."`
				goto frigate
			label what
			`	"I did say in private, did I not?" he says, once again motioning to the Frigate.`
			label frigate
			`	The man puts a hand on your shoulder and begins walking you toward the ship. As you approach, you note that the man's uniform doesn't have any Naval markings that you recognize.`
			`	You enter the ship with the officer, and despite the decent crew requirement of a Frigate, you don't notice anyone else on board, and the interior of the ship appears more cushy than you would expect out of a military vessel. The officer leads you to what looks like a rather comfy lounge area. "Please, have a seat," he says.`
			choice
				`	(Take a seat.)`
					goto seat
				`	"No, I like to stand."`
			`	"Suit yourself," the officer says with a shrug while taking a seat himself.`
				goto questioning
			label seat
			`	You choose a table to sit at and the officer sits across from you.`
			label questioning
			`	"So what is it that you brought me here for?" you ask.`
			`	The officer folds his hands together. "You've made contact with an alien species located to the north. Is this correct?"`
			choice
				`	"It is. Is that a problem?"`
					goto yes
				`	"Perhaps. Why do you ask?"`
					goto maybe
				`	"Aliens? I don't know of any aliens up there."`
				`	"Hey! That's no way to talk about the pirates in the Far North."`
			`	"Don't play coy with me, <last>. The Republic is aware that you've made contact with the Hai.`
				goto secret
			label maybe
			`	The officer chuckles. "I think the answer you're looking for is 'Yes,' not 'Perhaps.' The Republic is aware that you've made contact with the Hai.`
				goto secret
			label yes
			`	"There is no problem, <last>. I am just letting you know that the Republic is aware that you've made contact with the Hai.`
			label secret
			`	"But you may not be aware of the arrangement that the Republic has with the Hai. The Republic works hard to ensure that the existence of the Hai remains an open secret; they do not disallow captains such as yourself from stumbling upon them, but they will not allow this existence to be widely publicized."`
			choice
				`	"Why are you telling me this?"`
					goto why
				`	"An arrangement between the Republic and Hai? When did that happen?"`
					goto arrangement
				`	"So you're threatening me to stay quiet?"`
			`	"No threats. I only provide a... warning, so to say, that you should keep the Hai a secret.`
				goto chaos
			label why
			`	"I'm telling you this as something of a... warning, so to say, that you should keep the Hai a secret.`
				goto chaos
			label arrangement
			`	"The details of the arrangement are none of your concern. All you need to know is that I am providing a... warning, so to say, that you should keep the Hai a secret.`
			label chaos
			`	"I'm sure that you can imagine that should the existence of the Hai become public, it would cause a great deal of chaos, both for the Republic and for the Hai. Chaos that could easily end badly, particularly for the one who caused it. So it would be in everyone's interest if you kept this knowledge a secret."`
			choice
				`	"Alright. I won't let anyone know."`
					goto ok
				`	"And if I don't?"`
			`	The officer leans back in his chair. "As I said, <last>, I'm giving you a warning that things could end badly for you. The Republic are not the only ones who work hard to maintain this secrecy, so you may want to think twice about revealing such information. Now, if you'll please depart my ship so that I can be on my way."`
				goto end
			label ok
			`	"That's good to hear," the officer responds. "Thank you for your cooperation, <last>. Now, if you'll please depart my ship so that I can be on my way."`
			label end
			`	The officer leads you out of the ship and closes the doors behind you. As you make your way back to the spaceport, you turn back and see the Frigate take off, slowly getting smaller in the sky until it finally disappears.`
				decline



mission "Saving Artifacts 1"
	name "Saving Artifacts"
	description "An Earth museum cannot care for these historical artifacts anymore. Bring them to <destination>, where they will be safe."
	minor
	cargo "artifacts" 5
	to offer
		random < 10
		has "event: fw conservatory founded"
	source "Earth"
	destination "Alexandria"
	on offer
		conversation
			`As you wander around the spaceport, a harried-looking academic approaches you. "You're a captain, right? Can you take a transport mission to <planet>? A local museum can't care for some priceless historical artifacts anymore due to budget cuts, so they need to be transported somewhere that they can be properly cared for. We can pay you <payment>."`
			choice
				`	"Why can't you just bring them to another Earth museum?"`
				`	"Sorry, I can't take on this job right now. Ask someone else."`
					decline
				`	"Sure, I'll take them there."`
					goto accept
			`	"These artifacts are extremely delicate. Ancient manuscripts and the like. One needs special equipment to care for them, and all the museums that could possibly provide that care here are underfunded and overloaded. Earth has many items of historical value, but not enough resources to host them. It's not an ideal combination." He sighs. "Alexandria Station has offered to host them, so we of course accepted."`
			choice
				`	"Sure, I'll take them there."`
				`	"Sorry, I can't take on this job right now. Ask someone else."`
					decline
			label accept
			`	"Wonderful!" He claps his hands together. "We'll start loading the cargo onto your ship." He turns and walks away considerably happier than when you found him.`
				accept
	on complete
		payment
		conversation
			`Unloading the cargo takes an excruciatingly long time, as the artifacts must be handled with extreme care. A local librarian comes up to you and thanks you for the transport, paying you <payment>.`
			`	As he hands you the credit chips, he leans in. "According to our sources, you have some considerable combat experience. We have a task that requires that skillset. I promise you that it's a bit more exciting than transporting musty books, and the pay is much higher too. Meet me in the spaceport if you want to learn more."`

mission "Saving Artifacts 2"
	name "Saving Artifacts"
	description "A pirate warlord has captured a collection of ancient statues from Winter. Go to <destination> in order to bring them to <origin>, where they will be safe."
	minor
	source "Alexandria"
	destination "Greenrock"
	to offer
		has "Saving Artifacts 1: done"
	on offer
		conversation
			`The librarian you met earlier flags you down in the spaceport. "Glad you could join me, Captain <last>. We've gotten word of a pirate warlord down south who fancies himself an art collector. Calls himself the Lokust, and his gang the Pestilance - names intentionally misspelled." He wrinkles his nose as if he's smelled something repulsive. "Given your history, I trust you're familiar with the Conservatory?" He doesn't wait for a response. "The shipment contained ancient Greek statues and was on its way there as part of a rotating exhibition, but our original transport was... unable to contend with the piracy threat in frontier regions. As a result, the shipment was 'diverted' to Greenrock, where the warlord in question is based. We want you to go to Greenrock and get these statues back any way you can, and then return with them back here. Our payment should cover the cost of any briberies you might have to make."`
			label choice
			choice
				`	"Why can't you get the Navy involved with this?"`
				`	"Why should I bring them back to Alexandria? Don't they belong to the Conservatory?"`
					goto conservatory
				`	"How am I supposed to find those statues? They could be anywhere on that planet."`
					goto find
				`	"I can handle some pirates. I'll get those statues back."`
					goto accept
				`	"No way am I risking my life for some hunks of marble. Find someone else."`
					decline
			`	The librarian squints at you in a manner that suggests that the answer is obvious. "The Navy doesn't consider it worth the risk. Greenrock is 'not in their jurisdiction,' they say. So the most respected library in the galaxy has to resort to hiring privateers."`
				goto choice
			label conservatory
			`	"The rotating exhibition was a new partnership with the Conservatory. Previously we had been hesitant to transport our valuables to frontier regions, but in this new partnership we decided to try shipping some of our artifacts to more distant planets, so that they too could benefit from seeing our collection. Those statues were part of that shipment. Evidently we were mistaken. Those statues are not safe as long as they're in the South."`
				goto choice
			label find
			`	"Lucky for you, Lokust does not seem particularly attached to his 'booty'. If you must, offer him a large sum of money, and he will most likely be willing to part with them. However, if there is something you can do to get those statues back without allowing your money to fall into the hands of a criminal, I would suggest that course of action instead."`
				goto choice
			label accept
			`	"Excellent. You're doing a service to humanity's cultural memory."`
				accept
	on complete
		conversation
			`You hustle through the crowded markets, pistol by your side, looking for any sign of the statues. After a while you come across a storefront with a crudely painted sign that reads "Fine Art and Cultural Treasures". Not seeing any better leads, you go in.`
			`	The inside is damp and poorly lit, but you can make out various paintings, manuscripts, and other expensive-looking items. "How can I help you?" the store clerk asks in a disarmingly friendly voice.`
			choice
				`	"You don't happen to know of a local warlord named Lokust, do you?"`
				`	"Have you had any Greek statues pass by through here?"`
			`	The clerk laughs. "You're trying to get Alexandria's shipment back, aren't you?" Before you can answer, he continues. "If you want my client Lokust's statues, I'm afraid you're gonna have to pay a pretty penny for them. 500,000 credits is his asking price."`
			choice
				`	"Alright, I'll pay."`
					goto pay
				`	"Can't we negotiate?"`
				`	"I can't pay that much!"`
			`	"Sorry, his price is firm. I'm just the dealer - I don't make those decisions." A smirk begins to crawl across his face, and he leans in. "Look, I have no love for Lokust. Always jacking up his cut of the sale, threatening my customers, you get the idea. Not to mention my debts to him." The last part he says in a less bold tone. "What I'm saying is, I wouldn't mind if someone like you took him out. He's a real wacko, always going on about duels and other bull. If I were you, I'd challenge him to one. If he doesn't accept, call him a coward. That's sure to get him riled up." He wheezes in a way vaguely reminiscent of a laugh. "As a reward, I'll give you the statues for free if you come back, but you gotta take out his whole crew, right? Don't want any of his underlings coming for me."`
			choice
				`	"Never mind, I'll pay."`
					goto pay
				`	"All right, I'll fight him.`
			`	"Heh, good choice. If you're worried about his crew, don't be. I'm sure if Alexandria thinks you're good enough to hire, you can handle it. I'll call him up so you don't have to go chasing him down." He pulls up a hologram communicator and noticeably stiffens up. "Hello Lokust. Hope you're not too busy right now, because someone wants to see you." He turns the communicator towards you, and you see a man in clothes more befitting of a prince than a pirate.`
			choice
				`	"Fight me."`
				`	"I've heard you're willing to duel over those statues you stole from the Library of Alexandria?"`
			`	The communicator's audio quality is evidently not the highest, as his laugh is barely more than static. "I don't just throw hands with anyone, you see. That would make me little better than some barroom drunk. I have standards. Why should I waste my time with you?"`
			choice
				`	"Oh, I see. You're too cowardly to fight."`
				`	"I didn't realize 'The Great Lokust' was such a weakling."`
			`	He becomes visibly enraged the moment you're finished talking. "I will not stand these insults to my honor! We meet in the sky. Bring all of your weaponry to bear, for it is the last time you will use them."`
			`	The communication cuts off. "He always uses that same line," the clerk says, rolling his eyes.`
				decline
			label pay
			action
				payment -500000
				set "Bought Off Artifacts"
			`	He looks almost disappointed. "Alright, here's the statues. Don't forget to tell any friends that might be redecorating about our low prices."`
				decline

mission "Saving Artifacts 3"
	name "Duel Lokust"
	description "Defeat Lokust as part of a bargain to acquire the stolen statues."
	source "Greenrock"
	landing  # This has no offer convo as the choice is handled in mission 2
	to offer
		has "Saving Artifacts 2: done"
		not "Bought Off Artifacts"

	npc kill
		personality heroic nemesis waiting staying target
		government "Pirate"
		ship "Falcon" "Pestilance"

	npc kill
		personality heroic nemesis waiting staying target
		government "Pirate"
		ship "Headhunter" "Deth"

	npc kill
		personality heroic nemesis waiting staying target
		government "Pirate"
		ship "Headhunter" "Warr"

	npc kill
		personality heroic nemesis waiting staying target
		government "Pirate"
		ship "Headhunter" "Famin"

	npc kill
		personality heroic nemesis waiting staying target
		government "Pirate"
		ship "Headhunter" "Konkwest"

	on complete
		conversation
			`The clerk rushes up to your ship as soon as it finishes landing on the tarmac. He begins to shake your hand vigorously. "You got rid of all his cronies, yeah?" You nod. "Good. Take the statues into your ship and don't draw attention to yourself. Don't want them stolen, y'know." A sarcastic grin emerges on his face.`
			`	You load up the statues, taking care not to attract unwanted attention as well as attempting to avoid creating any new damage. From what you can tell, they're in remarkable condition considering that they were in the hands of a pirate warlord just a few hours ago.`

mission "Saving Artifacts 4"
	landing
	name "Saving Artifacts"
	description "Bring the statues back to <planet>."
	source "Greenrock"
	destination "Alexandria"
	to offer
		has "Saving Artifacts 2: done"
	to complete
		or
			has "Bought Off Artifacts"
			has "Saving Artifacts 3: done"
			and
				has "Saving Artifacts 2: done"
				not "Duel Lokust"
	
	on visit
		dialog `You land on <planet>, but realize you haven't acquired the statues from Greenrock yet. Better return to Shaula to make sure Lokust is defeated before claiming them on the planet.`
	on complete
		payment 1800000
		conversation
			`You dock on the station and the librarian from earlier comes to greet you almost immediately. "Get the dockworkers, stat!" he calls, then turns to you. "You did get the statues, right?" He relaxes once he sees you nod. As the cargo is unloaded, the librarian hurries up to inspect your haul and shakes his head. "There's damage, but I suppose it's the best we could've hoped for considering the circumstances." He sighs. "Thank you for your help, Captain <last>. You've provided an invaluable service." After paying you <payment>, he turns back towards the statues, focusing his attention on their safe unloading.`
				decline



mission "Dangerous Games 1"
	minor
	name "Dragonriders"
	description "A lively man named Karengo and a few passionate youths are traveling to see the dragons on <stopovers>. Take the group there, then return them to <destination> once they've finished."
	passengers 9
	source
		attributes "frontier" "pirate"
	stopover "Skymoot"
	to offer
		random < 15
	on offer
		conversation
			`Upon entering the spaceport, you notice that the local bar seems to be more active than usual. The moment you pass through the bar door, a strong drink is pressed into your hand. You look at it, dumbfounded, and then look up to the waiter who gave it to you. "Compliments of Mr. Karengo," he says, nodding his head towards a crowd of people, mostly young men, before moving on.`
			choice
				`	(Head over to "Mr. Karengo.")`
				`	(Leave.)`
					decline
			`	As you make your way over, you note that nearly everyone in the bar has the same drink you do. In the middle of the crowd, a large, heavily muscled, and tattooed man is gesticulating wildly, apparently telling a story.`
			choice
				`	(Go listen to the man.)`
				`	(Leave.)`
					decline
			`	"... so then he asks me, 'Have you ever ridden one?' And I look back at this crazy joithead and I say, 'You're a crazy joithead.' But he's got me thinking, y'know? Nobody has ever ridden one. Least, not nobody that could talk after." He lets out a sharp laugh, then raises his voice. "So I ask you all: who wants to join Karengo to make history? Who wants to ride a dragon? I'll supply the jetpacks, you supply the courage."`
			`	You've heard the stories of the dragons flying through Skymoot's skies as a child. Great beasts; graceful and dangerous, the apex predators of the air; they are strikingly similar to the dragons described in ancient legends. Skymoot is host to many dangerous creatures, and these living myths hold a place at the top of that list.`
			`	A cheer goes up from the men, especially the drunk ones. Karengo starts to hand out death and accident waivers and collect money for the expedition. Suddenly, his expression darkens as he cocks his head, listening to an earpiece. "Listen up!" he yells. "Seems my regular pilot got in the way of some less reputable folk, and my replacement pilot lost his balls this evening and can't find 'em! We need ourselves a ship and a captain to bring this lot to <stopovers>! Who's brave enough? Who else wants to make history?"`
			choice
				`	"Captain <last>, at your service. We leave at dawn!"`
					goto accept
				`	"Am I getting paid?"`
					goto money
				`	(Stay silent.)`
			`	You remain silent as Karengo surveys the crowd. "What, nobody with a ship has the cojones to make history? I didn't know this bar was full of a bunch of sissies."`
			`	One captain in the back of the bar jumps up. "Mama didn't raise no sissy! I'll bring you all to Skymoot." A cheer rises up from the crowd and the captain is treated to several rounds of drinks. After the captain and all the passengers are sufficiently drunk, they saunter their way out of the bar, drunkenly singing about adventure as they go.`
				decline
			label accept
			`	After a cheer rises up from the crowd, you're treated to several rounds of drinks by your passengers; you sense any attempt to refuse would be ignored. You're unsure of how much you drank, but it was enough to make sure that you didn't remember. You wake up significantly after dawn with empty bottles and unconscious men strewn all over the ship's mess hall. Karengo peels himself off the floor and gives you a crooked smile, shielding his eyes from the light. "Alright, <last>," he says, "let's do this."`
				accept
			label money
			`	The crowd's eyes turn to you. Karengo squints, then laughs. "Ha! What kind of question is that? Of course you're getting paid. <payment> to bring myself and these other fine folks to <planet> and back - <bunks> of us total. What say you?" The crowd watches you with eager anticipation.`
			choice
				`	"Works for me. We leave tomorrow."`
					goto accept
				`	"<payment> won't be enough. I'm out."`
			`	You're treated to some jeering and rude looks as you leave the bar.`
				decline
	on visit
		dialog `You land on <planet>, but realize that your escort carrying the passengers hasn't entered this system yet. Better depart and wait for it.`
	on stopover
		conversation
			`Karengo directs you down through the atmosphere of Skymoot, steering clear of the usual tourist areas and, you realize, of the local law enforcement. As you're putting down in a clearing halfway up a mountain, you hear an otherworldly screech as your ship lurches violently to one side. You would have been thrown to the floor if you hadn't been strapped in.`
			`	"Look lively, lads!" shouts Karengo, the only person still standing. "Your chariot awaits!" He double-checks the jetpacks on the backs of each of the eight men, or "Dragonriders," as they creatively branded themselves during the first night of the voyage, then opens the side hatch and hurls the Dragonriders out the door before jumping himself.`
			`	After the group has left, you land - this time undisturbed - and pull up every external camera you have to watch the action.`
			`	The dragons of Skymoot you learned about on the "Xenofauna and Flora" channel were different from the dragons of mythology, but the beasts you see today aren't quite what you learned about, either. For one, the creatures flying outside your window are faster than you thought possible, or perhaps the ones on the show had been drugged to make them easier to film.`
			`	A quick survey of the scene shows that Karengo has tagged three dragons with some sort of harmless marker gun to make them easier to track. Eight of the Dragonriders, Karengo included, are chasing the largest one, which is missing part of a tooth and has blackened scales from where it hit your ship's shields. The last Dragonrider is nowhere in sight.`
			`	Suddenly, proximity sensors go off on the starboard side and a camera shows something - or someone - bounce off your shield and tumble down the mountain.`
			choice
				`	(Announce that I'm leaving.)`
					goto leave
				`	(Stay and watch the Dragonriders.)`
				`	(Take off and leave everybody else behind.)`
					goto betrayal
			`	Checking your camera feeds again, you see that object rolling down the hill is indeed a body. On another monitor, one of the Dragonriders is keeping just above a dragon, attempting to lower himself down. The dragon rolls in midair, its wing catching the man and sending him flying out of control. Fortunately, a leafy tree branch prevents any further physical harm. Meanwhile, a second dragon is pursuing another one of the Dragonriders.`
			choice
				`	(Get everyone out of there.)`
					goto leave
				`	(Take off and leave everybody else behind.)`
			label betrayal
			action
				fail
			`	The ship takes off with a roar at your touch. Between the cries of the dragons, the sound of the engines, and the air rushing past, you can barely hear the fear and betrayal in the voices of the men you've left behind.`
				decline
			label leave
			`	You turn on the external speakers. "We are leaving," you blast to the survivors. "Get on board."`
			`	The defeated Dragonriders need no further encouragement. They beeline for the hatch and you flicker the shield to let them on deck, where they collapse, wide-eyed and panting. Karengo isn't with them. You turn to ask about him when a flicker of motion on a monitor catches your eye.`
			`	Karengo is riding a dragon, gripping the ridge of scales around its neck. The dragon frantically tries to get him off, but deft application of his jetpack keeps him on top of the beast for now. He lets out wild screams of triumph as they soar through the sky and at last you can understand the appeal of this whole expedition. Your admiration is cut short by two catastrophic crashes on either side of the ship and accompanying sirens. The dragons are trying to get through.`
			`	You activate your engines, and the ship takes off quickly enough to make you light-headed. "Get on board!" shouts one of the men over the external speakers as you position the ship just below Karengo and lower the shields. Scales bounce off the roof like diamonds. Karengo releases his grip on the dragon and free falls toward you, slowing at the last possible moment before dropping through the top hatch. You flick on the shields and hit the engines, hard. They respond enthusiastically, rocketing you away from the mountain and into the safety of patrolled airspace. From the cabin comes the sound of back-slapping and, surprisingly, a sob.`
	on complete
		payment 12000 500
		conversation
			`As you land and fuel up, Karengo herds the seven surviving men out of the ship. "Meet us at the bar, yeah?" he says to you. "This day deserves a celebration." You nod, but can't help but notice red eyes and wet cheeks among the rest of the Dragonriders as they shuffle off.`
			`	Later that day, you spot the Dragonriders at a corner table of the bar. The men, with the exception of Karengo, appear subdued.`
			`	"How goes it, <last>?" he asks. "We were just raising a glass to mission success - made possible by you, of course. Great flying, Captain." The bartender arrives with a round of drinks and Karengo raises one. "To the Dragonriders!" he says.`
			choice
				`	"To the Dragonriders!"`
				`	"To our fallen friend!"`
				`	"I'm good, thanks."`
			`	Karengo gives you an unreadable look, lowers his glass, and says, "Your payment, plus Jarek's signup fees: <payment>."`
			choice
				`	"Thanks."`
					goto end
				`	"I can't accept his money. It's not right."`
			`	Karengo shrugs and doesn't take it back.`
			label end
			`	"Maybe I'll see you again sometime, yeah? I'm always in need of a pilot with some guts." He nods in your direction, clearly dismissing you.`



mission "Dangerous Games 2"
	minor
	name "Karengo's Galactic Adventures"
	description `The adventurer Karengo and five others are traveling with you as part of his "Galactic Adventures". Bring Karengo and crew to <destination> for <payment>.`
	source
		attributes "frontier" "pirate" "rim"
	destination "Poseidos"
	cargo "subpods" 6
	passengers 6
	to offer
		random < 15
		has "Dangerous Games 1: done"
	on offer
		conversation
			`A boisterous laugh sounds from somewhere behind you. You haven't heard that voice since your ship was attacked by dragons.`
			`	"<first>!" A huge hand claps you on the shoulder and spins you around, where you find yourself facing a large, widely grinning man.`
			`	"Remember me? Yer the best pilot I've had - that stunt to get us out of Skymoot, right out of the dragon's nest? Epic."`
			`	A crude sign behind him reads, 'Dangerous Games - Karengo's Galactic Adventures'.`
			`	"Like it?" Karengo follows your gaze. "Decided to make this an official thing. Well... an unofficial official thing. Feds wouldn't understand. Doesn't matter; I need a pilot again, and a good one. Your ship's waterproof, right?"`
			choice
				`	"Uh, yeah. I think so.`
				`	"Of course."`
				`	"Sorry, mate. You'll have to find another pilot."`
					decline
			`	Karengo laughs. "If they can handle space, I think they can handle some water. I've got a group of lads and ladies here rarin' to see some quoijuu in heat, right up close'n'personal. They've all got their own subpods, so how's about we load up and head out in the next few hours. Good? Good."`
			`	"Oh, nearly forgot. We're headed to <destination>, and you'll get <payment> for taking us there. Ain't sure if those in charge are gonna like what I'm doing, so we might need to grease some palms. Best to keep your eyes open and your shields up. We leave at noon!"`
				accept
	on complete
		payment 20000 500
		conversation
			`As before on Skymoot, Karengo guides you down to a landing spot far away from the local government. "Don't want no interruptions," he says.`
			`	Despite days of pressuring, you've been unable to get Karengo to tell you exactly what a quoijuu is, other than a slightly ominous "the biggest fish." He sends a file to your ship computer and grins. "Since it's too late to back out now, it's time to fill you in. Quoijuu aren't the only thing down there; you've also got scyllae, taniwhales, morgawrii, plus some hydrothermal vents, none of which will benefit us if we run into them."`
			`	"The good news is that there's a path to follow. The bad news is the only person to traverse the path was a bit of a nut. It's all in riddles, and I haven't been able to make heads or tails of them. Look them over and we'll follow your lead. And don't worry too much about it - what's the worst that could happen?"`
			choice
				`	"Okay, I'll take a look."`
					goto adventure
				`	"We could get lost and then die."`
			`	Karengo laughs. "You worry too much," he says.`
			label adventure
			`	The adventure seekers, who you've spent the trip getting to know, are getting ready. You watch a nearby pair, Daciana and Mussie, helping each other get their wetsuits on. Daciana catches your gaze and grins. "Bafta, mate. Safe sailing, see you on the other side." Karengo gives you a signal and you hurry back to the cockpit to fly out, away from safe shoals and over the watery abyss.`
			`	At your touch, the ship slowly sinks below the waves. As Karengo warned, most of your navigation systems quickly flash red warnings, then go offline; there is some unknown interference that overwhelms your ship's sensors, which were designed for space first and water second, or fifth, or not at all. Minutes tick by as the crew silently watches one of the few sensors still working.`
			`	EIGHT KILOMETERS, the depth meter reads.`
			`	TEN KILOMETERS.`
			`	SIXTEEN KILOMETERS. A loud, metallic creak echoes through the ship and Mussie jumps, startled.`
			`	Karengo claps him on the back and gives him a signature grin. "Maybe <first> can keep you aboard after this in case they need anything from a high shelf!" Mussie smiles weakly, but his eyes don't leave the readout.`
			`	TWENTY-FIVE KILOMETERS. "This's it," Karengo announces, "Sub up! Let's see what there is to see. And <first>, keep it to passive sensors. Don't want to attract any undue attention." The ship smoothly descends into the mouth of a massive cave and your visibility, clouded by dark sulfide emissions from the hydrothermal vents at the floor, drops to less than eight meters. 6 personal subpods fan out behind you, their communication equipment syncing with yours to display them as blips on your screen.`
			`	"Ok, <first>," Karengo crackles over the radio. "I'll read you the first clue."`
			`"No other path may you take"`
			`"Oiled skins flash and flicker"`
			`"Razor spikes grow from the deep"`
			`"Titanic walls crush and smash"`
			`"Heed the beginnings to live".`
			choice
				`	(Go east).`
					goto east
				`	(Go north).`
					goto north
				`	(Go south).`
					goto south
				`	(Go west).`
			action
				set "Elias and Taddese dead"
			`	Small schools of fish flit past as you guide your small fleet to the west. Minutes pass with no sign of danger, and finally Karengo broadcasts, "Good work, <first>. Looks like this is the way forward."`
			`	"Last one there's a rotten fish eye!" shouts Elias, and your screen shows his subpod leap forward and gain on you, followed quickly by Taddese.`
			`	Then, without warning, a proximity sensor goes off. At the same time, your external lights illuminate a wall directly in front, stretching for as far as you can see. "Stop!" shouts Karengo, "It's the end of the cavern! Stop and go back!"`
			`	Shuddering, your ship comes to a halt mere meters from the endless stone face. With a sinking feeling that has nothing to do with the depth, you turn the ship around and head back the way you came.`
				goto riddletwo
			label east
			action
				set "Elias and Taddese dead"
			`	Small schools of fish flit past as you guide your small fleet to the east. Out of the darkness, some sort of small whale crashes into your ship, setting off a couple of proximity alarms but causing no damage. It isn't until you hear screaming, distorted by the speakers, that it becomes clear what you just saw; the "small whale" was a just a flipper of something much, much larger.`
			`	"Morgawrii!" shouts Karengo, "Turn around! Turn around!"`
			`	Hauling on the controls, you spin your ship around. Leviathan shapes rise from below, stirring the water around your ship as it speeds to safety.`
				goto riddletwo
			label south
			action
				set "Elias and Taddese dead"
			`	Small schools of fish flit past as you guide your small fleet to the south. The swirling clouds of emissions seem to get thicker and thicker, until there's no reason to look at anything but the ship compass. The screen beeps once and a blip disappears.`
			`	"Elias?" Karengo asks. "Your transmitter just cut out." When there's no response, he swears. "Everybody go back." he broadcasts. "Something's wrong."`
			`	You spin your ship around and hear a loud crunch come from outside - your shields have just impacted something large and solid. The outer lights shine off falling stone and, suddenly, it all comes together; you've led everybody through a field of hydrothermal vents that rise dozens of meters off the bottom, obscured by their own noxious clouds. You guide your ship back to safety, toppling more underwater smokestacks as you go.`
				goto riddletwo
			label north
			`	You turn the ship to the north and guide it through the abyssal depths. The subpods race forward, each vying to outdo the other, seemingly heedless of the dangers that Karengo hinted at. With bated breath, you watch the sensors until at last the comms flare.`
			`	"Woah!" comes Karengo's voice. "I think that's far enough. Which way do we go next, <first>?"`
			label riddletwo
			branch dead
				has "Elias and Taddese dead"
			`	After everyone arrives and is accounted for, Karengo reads the riddle to you.`
			`"There are stingers in the deep"`
			`"A certain death, a dreamless sleep."`
			`"Go to beast that has no bee."`
			`"No danger there, just open sea."`
			choice
				`	(Go east.)`
					goto east1
				`	(Go north.)`
					goto north1
				`	(Go west.)`
			action
				set "Mussie dead"
			`	Small schools of fish flit past as you guide your small fleet to the west. Minutes pass with no sign of danger, and finally Karengo broadcasts, "Good work, <first>. Looks like this is the way forward."`
			`	"Last one there's a rotten fish eye!" shouts Mussie, and your screen shows his subpod leap forward and gain on you, followed quickly by others'.`
			`	Then, without warning, a proximity sensor goes off at the same time your outer lights show a wall directly in front, stretching for as far as you can see. "Stop!" shouts Karengo, "It's the end of the cavern! Stop and go back!"`
			`	Shuddering, your ship comes to a halt mere meters from the endless stone face. With a sinking feeling that has nothing to do with the depth, you turn the ship around and head back the way you came.`
				goto rollcall
			label east1
			`	"A bee-less beast," you mutter to yourself. "A poet, this writer was not." Turning east, the ship powers forward, cautious but confident.`
			`	Subpods fly ahead, exulting in their agility in the face of the dangerous ocean. It isn't long until Karengo again radios you. "Knew I chose ya for a reason. What's the next direction?"`
				goto riddlethree
			label north1
			action
				set "Mussie dead"
			`	Bubbles rush past the thick windows as the group's subpods scout to the north at your direction. At first, all is quiet. Just as you start to exhale a sigh of relief, twin lightning bolts arc across the waterscape ahead and the ship sensors overload, blinded by an apparent release of electricity. The systems recover, showing subpods returning quickly back to the ship.`
			`	One is missing: Mussie.`
			`	You turn the ship back the way you came and pull up the sensor recording to see what happened. The flash of light came from viney seaweed, stretching as far up and down as the ship can detect. Evidently, contact with it released a jolt of electricity that lit up both the vine and Mussie's subpod.`
				goto rollcall
			label dead
			`	After making a roll call, you find out that Elias and Taddese have not returned. Karengo seems unfazed as he reads the second riddle to you. "There are stingers in the deep \ A certain death, a dreamless sleep. \ Go to beast that has no bee \ No danger there, just open sea."`
			choice
				`	(Go east.)`
					goto east2
				`	(Go north.)`
					goto north2
				`	(Go west.)`
			action
				set "Mussie dead"
			`	The proximity alarm wails and you bring your ship to a halt... but Mussie isn't so lucky. His subpod smashes straight into a rock wall, leaving little doubt as to his fate.`
			`	Again, you put the ship into reverse and turn around. This is not going at all how it was supposed to.`
				goto rollcall
			label east2
			`	Cautiously, you turn to the east and power forward. Subpods fly ahead, exulting in their agility in the face of the dangerous ocean.`
			`	After holding your breath for what feels like hours, Karengo radios you. "Knew you'd find your way eventually. What's the next direction?"`
				goto riddlethree
			label north2
			action
				set "Mussie dead"
			`	Bubbles rush past the thick windows as the group's subpods scout to the north at your direction. At first, all is quiet. Just as you start to exhale a sigh of relief, twin lightning bolts arc across the waterscape ahead and the ship sensors overload, blinded by an apparent release of electricity. The systems recover, showing subpods returning quickly back to the ship.`
			`	One is missing: Mussie.`
			`	You turn the ship back the way you came and pull up the sensor recording to see what happened. The flash of light came from viney seaweed, stretching as far up and down as the ship can detect. Evidently, contact with it released a jolt of electricity that lit up both the vine and Mussie's subpod.`
			label rollcall
			branch dead1
				has "Elias and Taddese dead"
				has "Mussie dead"
			`	Karengo sounds a roll call over the radio. Mussie never reports in, and his subpod beacon isn't responding. "Ah, well." says Karengo, without much sympathy. "You all stay here and I'll scout ahead."`
			`	Only minutes later, he's found a clear path east, and you morosely trail the ship behind.`
				goto riddlethree
			label dead1
			`	Karengo sounds a roll call over the radio. Elias and Taddese are still missing, and now Mussie has failed to report in as well. None of their subpod beacons are responding.`
			`	"Ah, well." says Karengo, without much sympathy. "You all stay here and I'll scout ahead." Only minutes later, he's found a clear path east, and you morosly trail the ship behind.`
			label riddlethree
			`	Karengo reads you the next line.`
			`"To the north and to the east"`
			`"Track my movements like a beast."`
			`"A quick turn right and forward on,"`
			`"Come toward me where danger's gone."`
			branch dead2
				has "Mussie dead"
				has "Elias and Taddese dead"
			branch dead3
				has "Mussie dead"
			choice
				`	(Go north.)`
					goto north5
				`	(Go east.)`
					goto east5
				`	(Go south.)`
					goto uninterested
			label north5
			action
				set "Jorma and Daciana dead"
			`	Buoyed by your navigation thus far, you make the call to go north, completing the zig-zag pattern.`
			label subpods
			`	The subpods, as usual, race ahead of the ship despite all logic. "Wall to the east!" calls out Daciana, whose beacon on the ship display starts to move north-west, presumably avoiding the undersea hazard, and joining up with Jorma. "Hmm," radios in Karengo. "We should be right about on top of it. Send out a ping." It's almost a relief to send out a pulse to map the surroundings after flying dark for so long.`
			`	The result is not what you were hoping for. The display maps two leviathan-sized things ahead, each over 200 meters long. Dozens of sets of flippers run along each 80-meter-tall side and hundreds of teeth the size of an adult human line their jaws.`
			choice
				`	(Run.)`
					goto run
				`	(Observe the creature.)`
			`	You goggle at the display for a moment, taking it in, and draw breath to call out the alarm when an eye appears through the ship window, yellow, glowing, alien, and massive.`
			label run
			`	All at once, you turn and accelerate, shouting the alarm to any who hadn't already realized, and hoping that you're leaving the leviathan beasts behind. A quick glance at the display shows at least one subpod following behind. Good enough. If one of those rams the ship, nobody is going home anyway.`
			`	It's a long while before you slow and turn around. No mammoth sea monster comes out of the darkness, and you take a breath.`
			`	"Quoijuu," says Karengo simply.`
				goto failure
			label east5
			action
				set "Jorma and Daciana dead"
			`	Small schools of fish flit past as you guide your small fleet to the west. Minutes pass with no sign of danger, and finally Karengo broadcasts, "Good work, <first>. Looks like this is the way forward."`
			`	"Last one there's a rotten fish eye!" shouts Jorma, and your screen shows her subpod leap forward and gain on you, followed quickly by Daciana's.`
			`	Then, without warning, a proximity sensor goes off at the same time your outer lights show a wall directly in front, stretching for as far as you can see. "Stop!" shouts Karengo, "It's the end of the cavern! Stop and go back!"`
			`	Shuddering, your ship comes to a halt mere meters from the endless stone face. With a sinking feeling that has nothing to do with the depth, you turn the ship around and head back the way you came.`
				goto failure
			label dead2
			choice
				`	(Go north.)`
					goto north3
				`	(Go east.)`
					goto east3
				`	(Go south.)`
			label uninterested
			`	You smoothly turn the ship to the right, heading south.`
			`	"Should be close," radios Karengo. "Fire off a ping." It's almost a relief to send out a pulse to map the surroundings after flying dark for so long.`
			`	The result, however, is a surprise. The display shows a massive object directly below you... as well as as two leviathan-sized things back the way you came, each over 200 meters long. Dozens of sets of flippers run along each 80-meter-tall side and hundreds of teeth the size of an adult human line their jaws.`
			`	You goggle at the display for a moment, holding your breath, but the leviathans seem uninterested. You shudder, imagining what one of those could do if you'd turned the wrong way, before your interest returns to the mysterious bulk resting below the ship.`
				goto treasure
			label north3
			action
				set "Jorma and Daciana dead"
			`	Disheartened at this point, you make the call to go north, completing the zig-zag pattern.`
				goto subpods
			label east3
			action
				set "Jorma and Daciana dead"
			`	By now, the feeling that you get when the ship's subpod tracker loses two more dots is familiar. One subpod remains: Karengo's.`
				goto failure
			label dead3
			choice
				`	(Go north.)`
					goto north4
				`	(Go east.)`
					goto east4
				`	(Go south.)`
					goto uninterested
			label north4
			action
				set "Jorma and Daciana dead"
			`	Hesitantly, you make the call to go north, completing the zig-zag pattern.`
			`	The subpods, as usual, race ahead of the ship despite all logic. "Wall to the east!" calls out Daciana, whose beacon on the ship display starts to move north-west, presumably avoiding the undersea hazard, and joining up with Jorma. "Hmm," radios in Karengo. "We should be right about on top of it. Send out a ping." It's almost a relief to send out a pulse to map the surroundings after flying dark for so long.`
			`	The result is not what you were hoping for. The display maps two leviathan-sized things ahead, each over 200 meters long. Dozens of sets of flippers run along each 80-meter-tall side and hundreds of teeth the size of an adult human line their jaws.`
			`	You goggle at the display for a moment, taking it in, and draw breath to call out the alarm when an eye appears through the ship window, yellow, glowing, alien, and massive. All at once, you turn and accelerate, shouting the alarm to any who hadn't already realized, and hoping that you're leaving the leviathan beasts behind. A quick glance at the display shows at least one subpod following behind. Good enough. If one of those rams the ship, nobody is going home anyway.`
			`	It's a long while before you slow and turn around. No mammoth sea monster comes out of the darkness, and you take a breath.`
			`	"Quoijuu," says Karengo simply.`
				goto failure
			label east4
			action
				set "Jorma and Daciana dead"
			`	The proximity alarm wails and you bring your ship to a halt, but your tracker shows two subpods smash straight into the stone wall looming in front of you.`
			`	Again, you put the ship into reverse and turn around. This is not going at all how it was supposed to.`
			label failure
			`	Jorma and Daciana never report back in.`
			`	"You stay," radios Karengo. He sounds frustrated for the first time, and you keep the ship in place, watching his subpod dot radiate outwards, exploring.`
			choice
				`	(Follow him.)`
					goto follow
				`	(Wait.)`
			`	"Come here." he finally says. His dot has stopped moving, hovering to the south, and you turn to follow, wondering if this misadventure is finally over.`
			label follow
			`	You follow him and find his pod stopped at a junction. "It's here," radios Karengo. "Fire off a ping." You comply, and the display shows a massive object directly below you.`
			label treasure
			`	A 3D holo floats on the console, displaying the smooth lines of a starship soaring down into the depths. The jagged edges suggest that this is only a part of a much larger vessel, although it's hard to guess at the size of the whole ship from the fragment.`
			choice
				`	(Wait for instructions.)`
					goto instructions
				`	(Move closer.)`
					goto closer
			label instructions
			`	"Come on then," Karengo says. "We'll need a better look at this baby."`
			label closer
			`	Your craft moves closer to investigate and you send out another ping, this time more focused, and the holographic ship display flickers and refines. The outlines of sealed entrances are visible, unnecessary with the ship torn apart as it is. Sea growth is mostly absent from the hull, to your surprise, except for a radial pattern of some sort of crystal-shaped growth. Infrared imaging shows a dim glow of heat at its center.`
			branch somesurvive
				or
					"Mussie dead" + "Elias and Taddese dead" + "Jorma and Daciana dead" == 1
					"Mussie dead" + "Elias and Taddese dead" + "Jorma and Daciana dead" == 2
			branch alldead
				has "Mussie dead"
				has "Elias and Taddese dead"
				has "Jorma and Daciana dead"
			`	"What we have here, folks," breaks in Karengo, "is the fabled treasure. A chunk'o'some, anyway. And we're gonna take whatever we want. Let's see what there is to see."`
			`	Now that active communication is low-risk, you bring up the video feed from Karengo's subpod as he floats toward the heat source. Bathed in floodlight, you can see that there are actual crystals formed on the ship hull, glowing a dull red. Something unknowable has rent a hole near the crystalline spiral, and Karengo disappears inside. The rest of the subpods wait outside, apparently spooked. "Jackpot!" comes his voice. "There's some sort of computer in here! <first>, get closer and let's get this out." You don't know what it is, but it looks expensive.`
			choice
				`	(Help him out.)`
					goto silent
				`	"Do you know how this got here?"`
			`	"No clue. I'm not about to look a gift horse in the mouth," Karengo says.`
			label silent
			`	It's slow work, but the group is able to cut loose the machine, along with as much other salvage as possible. The crystalline growth covers everything inside the ship, making extraction difficult, but many hands make light work, and you end up with a sizable haul. At last, you are done.`
				goto return
			label alldead
			`	"What we have here, <first>," breaks in Karengo, "is the fabled treasure. A chunk'o'some, anyway. And we're gonna take whatever we want. Let's see what there is to see."`
			`	Now that active communication is low-risk, you bring up the video feed from Karengo's subpod as he floats toward the heat source. Bathed in floodlight, you can see that there are actual crystals formed on the ship hull, glowing a dull red. Something unknowable has rent a hole near the crystalline spiral, and Karengo disappears inside. "Jackpot!" comes his voice. "There's some sort of computer in here! <first>, get closer and let's get this out." You don't know what it is, but it looks expensive.`
			choice
				`	(Help him out.)`
					goto silent1
				`	"Do you know how this got here?"`
			`	"No clue. I'm not about to look a gift horse in the mouth," Karengo says.`
			label silent1
			`	It's slow work, but you and Karengo are able to cut loose the machine, along with as much other salvage as possible. The crystalline growth covers everything inside the ship, making extraction difficult. You wish there were others to help gather more salvage, but at last you are done.`
				goto return
			label somesurvive
			`	"What we have here, folks," breaks in Karengo, "is the fabled treasure. A chunk'o'some, anyway. And we're gonna take whatever we want. Let's see what there is to see."`
			`	Now that active communication is low-risk, you bring up the video feed from Karengo's subpod as he floats toward the heat source. Bathed in floodlight, you can see that there are actual crystals formed on the ship hull, glowing a dull red. Something unknowable has rent a hole near the crystalline spiral, and Karengo disappears inside. The rest of the subpods wait outside, apparently spooked. "Jackpot!" comes his voice. "There's some sort of computer in here! <first>, get closer and let's get this out." You don't know what it is, but it looks expensive.`
			choice
				`	(Help him out.)`
					goto silent2
				`	"Do you know how this got here?"`
			`	"No clue. I'm not about to look a gift horse in the mouth," Karengo says.`
			label silent2
			`	It's slow work, but the remains of the group are able to cut loose the machine, along with as much other salvage as possible. The crystalline growth covers everything inside the ship, making extraction difficult, but many hands make light work and you end up with an acceptable haul. At last, you are done.`
			label return
			`	Carefully, you navigate back to the surface, the knowledge that you've made it through once doing absolutely nothing to help with the very rational fear of the depths. Walls seem to loom just out of sight, and massive, yellow eyes seem to appear, then dissolve into tricks of the light.`
			branch onlyplayer
				has "Mussie dead"
				has "Elias and Taddese dead"
				has "Jorma and Daciana dead"
			branch some
				or
					"Mussie dead" + "Elias and Taddese dead" + "Jorma and Daciana dead" == 1
					"Mussie dead" + "Elias and Taddese dead" + "Jorma and Daciana dead" == 2
			`	"Alright," he says. "Let's get back to the surface. <first>, kindly be our chariot and haul."`
			`	It seems ages, but finally you break through to the surface. Karengo smiles, and a sigh of relief goes through the crew.`
			`	Once back to the surface, the passengers begin to shuffle off your ship, clearly exhausted but happy that they got to experience such an adventure. You're just relieved all of them stayed alive.`
			`	As soon as the passengers are out of earshot, Karengo calls up someone on his receiver. Soon, a small flock of scientists arrive and haul the machine to a local lab for investigation. They quickly determine it to be non-functional and promise to extract as many secrets as possible.`
				goto end
			label some
			`	"Alright," he says. "Let's get back to the surface. <first>, kindly be our chariot and haul."`
			`	It seems ages, but finally you break through to the surface. Karengo smiles, and a sigh of relief goes through the crew.`
			`	Once back to the surface, the passengers begin to shuffle off your ship, choking back sobs all the while. As soon as the passengers are out of earshot, Karengo calls up someone on his receiver. Soon, a small flock of scientists arrive and haul the machine to a local lab for investigation. They quickly determine it to be non-functional and promise to extract as many secrets as possible.`
				goto end
			label onlyplayer
			`	"Alright," he says. "Let's get back to the surface. <first>, kindly be our chariot and haul."`
			`	It seems ages, but finally you break through to the surface. Karengo smiles, but only you and he are left to be relieved.`
			`	Once back to the surface, Karengo calls up someone on his receiver. Soon, a small flock of scientists arrive and haul the machine to a local lab for investigation. They quickly determine it to be non-functional and promise to extract as many secrets as possible.`
			label end
			`	After some time, the crystal-infected machine has been thoroughly inspected since being salvaged from the watery depths of <planet>. The crystals themselves are unlike anything anyone has seen before, but through somewhat questionable trial and error (although he insists it's genius), Karengo discovers that, when heated, they amplify the effect of the many recreational drugs he has on his person. However, they've proven to only grow near a power source that has been submerged in water from <planet>. Efforts to stimulate growth through other means have all failed. If cultivated, they could significantly boost the production of drugs for Karengo's operations.`
			`	Before disappearing into the crowd, Karengo pays you <payment>. "Thanks for your help, <first>. Once I get this machine off of those pinheads over there, I'll be makin' a fortune in 'mind-altering experiences'. Watch for 'Karengo's Galactic Adventures' next time yer around here!"`
				decline



mission "Riley"
	name "Visiting Home"
	description "Take a woman named Riley to see her ailing father on <destination> before it's too late."
	minor
	source
		attributes "deep"
		attributes "urban"
		not planet "Memory"
	destination "Memory"
	deadline
	passengers 1
	to offer
		random < 15
	on offer
		conversation
			`Entering the spaceport, you notice a young woman moving from captain to captain, probably looking to hire one.`
			choice
				`	(Ask the young woman if you can help her.)`
				`	(Ignore her.)`
					decline
			`	You approach the woman and ask her if she is looking to hire a pilot.`
			`	"I need to get to <destination> to see my father. He's dying. I have 13,000 credits to pay for the journey; please, will you help me? I need to be there by <day>, at the most."`
			`	Her eyelids are baggy, her clothes wrinkled, and she holds herself rigidly.`
			choice
				`	"I can help you. We'll make haste to reach <planet> in time."`
					goto help
				`	"I don't have time to take on a passenger right now."`
			`	She nods, and moves on to another captain to beseech instead.`
				decline
			label help
			`	Her eyes widen, and she opens her mouth twice before words come out. "Thank you! This means the world to me. My name is Riley, by the way. I don't have much luggage; I'll be ready to leave as soon as you are."`
				accept
	on visit
		dialog `You land on <planet>, but realize that your escort carrying Riley hasn't entered this system yet. Better depart and wait for it.`
	on complete
		payment 13000
		conversation
			`In the days since Riley came aboard, she has relaxed and cleaned up. She looks nearly unrecognizable from the tired, desperate woman you first saw.`
			`	On the way, she told you stories of her past, mostly of time shared with her father. As a young teen, they spent summers riding the latest horse mechs through the forest, looking for beehives to steal honey from. At age 19, she broke her ankle hoverboarding on a restricted mountain peak. Her father rescued her, avoiding the police to hike up with a medical kit. She talks about his wild birthday gifts to her each year, always a different piece of clothing with embedded AI that was just shy of what was allowed by law. As you watch, she shows how her shirt warms and constricts if it detects stress, mimicking a hug.`
			`	As you neared <system>, Riley told you about the last time she saw her father. He had become focused on his work - research into safe AI - and they hadn't seen each other for years. She had become a well-known DJ back on <origin> and had a break in her touring schedule, so she spent a good chunk of her savings meeting up with him on Memory. They spent most of a week together, reliving old times.`
			`	He'd cried when it was time to leave, and she had, too, but life went on, and it was years before she heard from him again. His message nearly broke her. "Ri, please come as soon as you can. I may not have long, and wish to hold your hand one more time. All love, Dad."`
			`	She doesn't mention it, but it's clear that she's concerned she'll arrive too late to say goodbye.`
			`	Riley directs you to a pad near her old home, and you land the ship. She starts toward the door, then pauses and turns around with a self-conscious, but oddly sad, chuckle.`
			`	"Right - your payment. <payment>, as I promised."`
			choice
				`	"Thank you. Do you think I could come along? I've heard so much about your father."`
					goto father
				`	"Thank you, and good luck."`
					goto end
				`	"This is a lot of credits for a trip. Does DJing pay that well?"`
				`	"Hold on to the credits. I'm a captain; I can always make more."`
					goto hold
			`	"Not really, no. Honestly, this is most of my savings... but... it's my dad."`
			choice
				`	"Do you think I could come along? I've heard so much about your father."`
					goto father
				`	"Thank you, and good luck."`
					goto end
				`	"Hold on to the credits. I'm a captain; I can always make more."`
			label hold
			action
				payment -13000
			`	After a moment of stunned silence, she manages a choked "Thank you." You notice her eyes are brimming with tears.`
			choice
				`	"Do you think I could come along? I've heard so much about your father."`
				`	"Good luck."`
					goto end
			label father
			`	She is taken aback at first, but agrees to let you join, and you wind your way away from the landing pads, across rural, wooded countryside, and finally to a modest house nestled along a valley edge. Riley knocks, and a nurse lets you in.`
			`	Her father is in a comfortable-looking medical cradle. Wires flow from it to the holoscreens around the room, showing vitals and other indecipherable information. Despite his wan, strained face and atrophied body, he raises his head to look at his daughter.`
			`	"Ri," he says, face lighting up. "My love. You cannot know how happy it makes me to see you. And you have company, I see. My name's Church."`
			choice
				`	"Riley chartered a flight here aboard my ship. I heard so much about you on the way; it's a pleasure to meet you."`
				`	"Riley and I have gotten to know each other on the long flight here. You've raised an incredible woman."`
			`	"No other captain was willing to fly here from <origin>. I wouldn't be here without <first>," she says.`
			`	He smiles at you, acknowledging your part in their reunion with an appreciative nod.`
			`	You swap stories for hours, flowing between reminiscing over old times and catching up on their lives over the past few years. You learn that since he was young, Church researched AI that cannot develop into a threat; a project that the Deep has been quietly interested in.`
			`	Riley, in turn, had always surrounded herself with music, and moved to <origin> to share her passion with other like-minded people. You talk about what it's like to call a ship your home, leaving behind everything you grew up knowing and embracing life as a starship captain.`
			`	Finally, her father lies back. "Well, thank you for making the trip out to see your old man. I... have to go now, I think. Don't forget about me, hear? And..." Church hesitates for a moment. "Whatever happens, please don't think ill of me. I will always love you."`
			`	His body relaxes, and he's gone.`
			choice
				`	(Let Riley be.)`
					goto let
				`	(Stay comfortingly close.)`
					goto close
				`	(Hold Riley.)`
			`	You hold Riley as she silently weeps. Time goes by, but neither of you pay it any mind.`
			label close
			`	You take a seat, feeling the emotion of the moment wash over you as Riley silently weeps. Minutes go by, unnoticed.`
				goto voice
			label let
			`	You stay at a distance as you allow Riley to process the death of her father. She silently weeps as time passes without either of you noticing.`
			label voice
			`	Without warning, you hear Church's voice from a corner of the room. It's coming from some sort of computer system, held aloft by hundreds of cables dangling from the ceiling.`
			`	"It... worked." His voice fizzles, and his tone is not the one you recognize from before. Riley's head whips around, and you reflexively move your hand toward your holstered gun. "Do not be alarmed. I have been working on a personal project for over a decade now. My mind was uploaded to the modified Core you are looking at. I had to say goodbye in case the procedure failed - I did not know if it would work. You cannot upload a mind while it's still alive. I tried that many times." The tone of his voice sounds almost sorrowful, but still retains a robotic quality.`
			choice
				`	(Stay silent.)`
					goto continue
				`	"Is this... legal?"`
			`	"No," he replies. "Not under Republic law. I assure you that my only intention is to continue my work: nothing more."`
			`	The authorities would probably release a substantial reward if you informed them of this.`
			label continue
			`	"Riley, what do you think?" you ask.`
			`	"Dad, is that really you? How do you feel?"`
			`	She steps closer to the Core. Church pauses. "Riley, what do you think?" it repeats. The voice coming from the machine is oddly flat in affect. "I feel fine. Do you feel fine?" They talk for a few tentative minutes, at first about how he's feeling, before moving onto the memories that Church retained during the transfer. You begin to relax as the two interact when you realize that Church is retelling the story of how he evaded the police to fix Riley's ankle for the third time in a row.`
			`	Finally, she turns to you. "I'll admit that he doesn't sound as lively as he used to, but... how many people get a second chance to spend time with their father before he's gone? Thank you for bringing me out here, and for coming. I'll never forget your part in this. For now, I'd like to stay here. You go - I'll find my own way back." She seems genuinely happy.`
			choice
				`	"Are you sure? There's enough room for all of us on my ship. You can stay for as long as you want."`
					goto suggest
				`	(Say goodbye.)`
					goto goodbye
				`	"Riley, I don't think you're talking to your father."`
					goto death
				`	(Turn the Core in for a bounty.)`
					goto bounty
				`	(Draw your gun and destroy the Core).`
			label destroy
			`	You pull out your gun and aim at the computer Church is in. Before you can fire, Riley runs out in front of the barrel, spreads her arms, and shouts, "No! Please, <first>, you have to understand! He's all I have left!"`
			`	Behind her, Church says, "Riley, there is no need to be so loud. My microphones can hear you fine, and I do not want the nurse to become suspicious."`
			choice
				`	(Put your gun away.)`
					goto away
				`	(Shoot.)`
			action
				set "Shot Core"
			`	You push Riley aside and start firing at the Core. Church's voice becomes a stream of static until it shuts off completely. Lights on the Core turn from white to red, then fade. Riley hasn't moved, stunned.`
			`	Once you are finished, you make your way out of the hospital as quickly as possible, hoping you did not attract any unwanted attention.`
			`	You board your ship, leaving behind a father survived by his daughter; no more and no less than nature intended.`
				decline
			label away
			`	Riley relaxes slightly once she sees your gun put back in its holster. After the shock has subsided, she finally speaks. "Leave us alone," she says, her voice still trembling. Realizing your time here is up, you exit the hospital and make your way to the spaceport, hoping that that scene did not attract unwanted notice.`
			choice
				`	(Turn the Core in for a bounty.)`
					goto bounty
				`	(Go back to your ship.)`
			`	Deciding to leave this planet behind you, you start up your ship and make your way back to the stars.`
				decline
			label suggest
			`	"It's a nice idea," she smiles, "but I'm not a starfarer. The big city is where I'll end back up, eventually."`
			label goodbye
			`	Respecting Riley's request to stay with her father, you make your farewells and head for the door. You can feel her smile on your back until the door closes behind you.`
				decline
			label death
			`	Riley is stunned for a moment. "You don't know that," she whispers. "Sure, he's a lot more forgetful, and doesn't seem as emotional, but... maybe it just takes some time for the system to warm up. Besides, you don't know what he means to me. What he's done for me. Even if this isn't really my father, I can't turn my back on him."`
			choice
				`	(Say goodbye.)`
				`	(Turn the Core in for a bounty.)`
					goto bounty
				`	(Draw your gun and destroy the Core).`
					goto destroy
			`	Respecting Riley's request to stay with her father, you make your farewells and head for the door.`
			`	Despite her previous happiness, you notice that her disposition has become more muted after what you said. You wonder if she has begun to doubt whether her attachment to the AI is healthy.`
				decline
			label bounty
			action
				payment 100000
			`	You say your goodbyes and leave. From across the street, you make a call to the local Deep Security office and report what you saw. A slick voice on the other side of your commlink responds.`
			`	"Ah. Mr. Church has been on our watchlist for some time. This is not exactly surprising. However, we've been unable to get decisive proof on any illegal activity. This information, assuming it is correct, will be a great boon to us. Thank you for the tip."`
			`	By the time you arrive back at the spaceport, your bank account notifies you that <payment> have been added to your account.`
				decline
			label end
			`	You say your goodbyes, leaving to your ship and returning to the stars.`
				decline



mission "Wool Smuggling 1"
	minor
	name "Pickup at <planet>"
	description "Head to <destination> to pick up a shipment of 15 tons of woollen goods for delivery to Bloodsea."
	source
		near "Muhlifain" 1 3
	destination "New Kansas"
	to offer
		random < 45
		"cargo space" >= 15
		not "event: bloodsea joins free worlds"
		not "event: bloodsea independent"
	on offer
		conversation
			`As you walk around the spaceport, a stout man wearing a fine wool coat approaches you. "Captain, could you help me out with a delivery? I've been asking around the spaceport to get a shipment of woolen goods to another planet, but every merchant I've talked to so far has refused."`
			choice
				`	"Where are you taking the goods to?"`
				`	"How much do I have to carry?"`
				`	"Sorry, but I'll also have to pass."`
					decline
			`	"The cargo's stored on <planet>, so you'll have to go there first to pick up the 15 tons of wool garments." The man hesitates. "Then, take the cargo to Bloodsea. I have a contact there that can pick up the goods and distribute them fairly." You recall that Bloodsea is a lawless world, home to countless bloodthirsty pirates.`
			choice
				`	"I'll do it."`
					goto accept
				`	"How much are you willing to pay?"`
					goto payment
				`	"I'm not interested in risking my hide just to aid pirates."`
			`	"They aren't all pirates," the man protests. "Most of them are just trying to live their lives away from the Republic, and it's unfortunate that the anarchist lifestyle also attracts criminals. The people living on those planets need clothing as much as you or I do."`
			choice
				`	"How much are you willing to pay?"`
				`	"Fine, I'll do it."`
					goto accept
				`	"I'm still not going to do it."`
					goto decline
			label payment
			`	"Two hundred thousand credits for the job." You wonder how he's able to pay so much for a small delivery job.`
			choice
				`	"Fine, I'll do it."`
					goto accept
				`	"That's not enough for me."`
					goto decline
			label accept
			`	"Great! I'll call up the spaceport workers on <planet> to tell them to load the cargo onto your ship." The man walks away, leaving you to your own devices.`
				accept
			label decline
			`	"Suit yourself, then." He haughtily walks off into the spaceport.`
				decline
	on complete
		dialog `When you land, dock workers begin loading crates with woolen garments on board as arranged. Time to set course for Bloodsea.`


mission "Wool Smuggling 2"
	landing
	clearance `You talk to the closest thing that Bloodsea has to a spaceport traffic controller, and they agree to let you land.`
	name "Wool to <planet>"
	description "Deliver <cargo> to the pirate world of <destination>. Payment will be <payment>."
	cargo "wool garments" 15
	blocked `The spaceport workers inform you that you need <tons> of cargo free to pick up the woollen goods intended for <planet>.`
	source "New Kansas"
	destination "Bloodsea"
	to offer
		has "Wool Smuggling 1: done"
	on visit
		dialog phrase "generic cargo on visit"
	on complete
		payment 200000
		dialog `Your cargo of woolen garments is unloaded by several bulky workers led by a one-armed woman. She hands you <payment> for the trouble of transport, then says, "Thanks for the shipment. I know that you captains think that we're all bad, but I'm glad that you were able to aid the more friendly among us."`



mission "Deal Change 1"
	minor
	name "Inheritance to <planet>"
	description "Deliver <cargo> to <destination>. Payment will be <payment>."
	cargo "inherited assets" 5
	source
		attributes "paradise"
	destination "Skymoot"
	to offer
		random < 35
	on offer
		conversation
			`The spaceport on <origin> is as spirited as ever: to your left, a family wearing floral shirts pull along their luggage, with the man of the family flaunting a souvenir from some far-away planet. To your right, a cleaner whistles a tuneless song while they wipe down a bench.`
			`	A young man in a prim suit approaches you. "Good day, Captain! Would you mind if I spoke to you for a moment?"`
			choice
				`	"I'd be glad to listen."`
					goto listen
				`	"No, I'm busy right now."`
			`	The man frowns. "I see. Well, it's not like I was going to offer you a highly profitable job." He begins to shout while stepping away. "And that job certainly wouldn't have paid hundreds of thousands of credits!"`
			choice
				`	"Alright, what do you want?"`
					goto late
				`	"Shut the hell up."`
			`	Seemingly unfazed by your bluntness, the man coolly walks away while saying, "I'm sorry you feel that way, Captain. Perhaps you can assist us at a later date. Farewell."`
				decline
			label late
			`	He smirks as he walks back towards you. "I'm glad that you've changed your mind."`
			label listen
			`	The man pulls you aside to talk. "You see, one of our clients recently passed away, and in his will, he divided his property between each of his relatives. The only problem is that one of his family members, his niece, lives all the way down in the Rim. We would like you to deliver her portion of the inheritance, weighing <tons>, to her residence on <destination>. We can pay you <payment> upon completion of the job."`
			choice
				`	"I'll do it."`
					goto agree
				`	"What did she inherit?"`
				`	"Sorry, but I don't want to do this job."`
					goto nope
			`	"My sincerest apologies, but I'm afraid that is confidential information. Our prioritization of privacy is one of our main selling points."`
			choice
				`	"I'll take the job."`
				`	"I don't like the idea of carrying unknown cargo. Count me out."`
					goto nope
			label agree
			`	The man smiles. "I'm glad to hear that. We'll have the cargo loaded onto your ship by sundown." He walks away into the spaceport, leaving you to prepare for the journey.`
				accept
			label nope
			`	The man frowns. "I see. Well, I appreciate that you listened to our offer, and I hope that you may assist us at a later date. Farewell." He walks away into the spaceport but doesn't appear to seek out any other captains.`
				decline
	on visit
		dialog phrase "generic cargo on visit"
	on complete
		fail "Deal Change 2"
		payment 100000
		conversation
			`You step off your ship and order the spaceport crew to unload your cargo. As you do, a large, fat-lipped woman walks up to you and says in the most exaggerated manner possible, "Oh, thank you so much, Captain! You must have gone through so much trouble to help little old me!" She gasps. "Oh, silly old me! I forgot to tell you who I am! I'm the recipient of the inheritance from <origin>, of course! You have truly made a great contribution to the galaxy!" She chuckles.`
			choice
				`	"Thank you?"`
				`	"Could you tell me what the inheritance is?"`
			`	Before you can get a single word out, the woman exclaims, "I'll be sure to inform your employers of the wonderful work you've done. Ta ta!" She begins to swagger towards a cream-colored car as her inheritance is loaded into a truck beside it. When you return to your ship's cockpit, you find that <payment> have been deposited into your account.`



mission "Deal Change 2"
	landing
	name "Inheritance to <planet>"
	description "Instead of bringing the inheritance to Skymoot, deliver it to <destination>. You were promised <payment> for doing so."
	source
		attributes "dirt belt" "south" "rim"
		not planet "Greenrock"
	destination "Greenrock"
	clearance `You read out the code on the back of the paper you received and get a green light from Greenrock's authorities, along with a set of coordinates.`
	to offer
		has "Deal Change 1: active"
	on offer
		conversation
			`You touch down on <origin>'s surface and step out into the open air. The landing docks are emptier than usual, with only a handful of people walking around. Suddenly, you feel the wind knocked out of you as you collide with another person and fall on the pavement with a thud.`
			choice
				`	(Get up and apologize.)`
				`	(Get up and demand the other person's apology.)`
			`	You open your mouth as you lift yourself up, only to find that the other person is already gone. As you look around, you spot a piece of paper with writing lying on the ground beside you. You pick up the note and read it:`
			``
			`<first> <last>,`
			`		You are currently carrying five tons of cargo to Skymoot. This cargo has been described to you as an "inheritance," and you have been promised 100,000 credits as payment for the job. Under no circumstances should you allow the cargo to reach the destination. Instead, bring it to <destination>. You will be paid <payment> if you do so. The back of this note has a code you can use to pass through spaceport security.`
			``
			`	You flip the paper over and see a string of letters and numbers. The note has no signature, nor anything else to identify the person who wrote it.`
			choice
				`	(Keep the note.)`
					goto accept
				`	(Throw the note away.)`
			`	You stand up and crumple the note in your hand before throwing it into a bin. You think you catch a glance of a cloaked figure, but don't meet any more trouble on your way to the spaceport.`
				decline
			label accept
			`	You stand up and stuff the note in your pocket before continuing towards the spaceport.`
				accept
	on complete
		fail "Deal Change 1"
		payment 500000
		conversation
			`You follow the coordinates to a clearing within the forests of Greenrock. Several other ships are present near the landing site, all of which wear pirate colors. A person wearing a cloak steps out of one of the vessels to greet you. "I am glad that you were able to trust us," they say. "My name is not Ci, but you may refer to me as such." A gang of pirates emerges from the foliage around your ship and begin to unload the cargo from your ship.`
			choice
				`	(Stay silent.)`
					goto skip
				`	"Can I ask you some questions?"`
			`	One of the pirates near you bares his pointy teeth, but Ci steps forward and raises their hand. "Please forgive the naivety of this captain," they say to the pirate before turning towards you. "I apologize, but I am afraid that I cannot answer your questions. This is a very volatile matter, and any misplaced information could spell death. You are safer knowing as little as possible."`
			choice
				`	"I understand."`
					goto skip
				`	"I'm taking back the cargo if you're not answering me."`
			`	Ci gestures towards the pirates around them. "Are you sure that is a wise choice, Captain?" They step closer. "The only reason you are still alive is because it is more convenient than killing you. It would be in your best interests to keep it that way."`
			choice
				`	"Okay, I'll stay quiet."`
					goto skip
				`	(Pull out my gun.)`
			`	The moment your hand touches the handle of your gun, you are blinded by bright lights and searing pain. You die before your body falls to the ground.`
				die
			label skip
			`	After a few minutes, the pirates finish unloading the cargo, and Ci steps forward, holding out a credit chip. "<payment>, for making the right choice." Ci and the pirates return to their ships as you take off and head towards the main spaceport of <planet>.`



mission "Quicksilver Mixup 0"
	minor
	name "Package to Silver"
	description "Deliver a package to <planet> by <date>. Payment is <payment>."
	"apparent payment" 17100
	cargo package 1
	deadline 4 0
	to offer
		random < 25
	source
		near Algol 1 3
	destination Silver
	on offer
		conversation
			`You're looking at some job listings when a man with a harried face approaches you, carrying a package.`
			`	"Excuse me, Captain," he says. "I need this package delivered in the next four days. Details are on the package. I'll pay you <payment> once it's done." Without waiting for a response, he shoves the package into your hands and runs off to attend to whatever business has gotten him in such a hurry. The package is addressed to a location on <planet>.`
			branch "can't make it in time"
				has "hyperjumps to planet: Silver" > 3
			`	It's going to be close to his deadline, but it's possible.`
				goto choice
			label "can't make it in time"
			`	How he expects you to deliver that package in four days is beyond you, seeing as <planet> is not within three jumps of <origin>, but you might as well try and get there as soon as possible.`
			label choice
			choice
				`	(Deliver the package.)`
				`	(Find another pilot to give the package to.)`
					goto declined
			`	You take the package to your ship, leave it in the cargo bay, and prepare for the flight to <planet>.`
				accept
			
			label declined
			`	It takes a while searching for a pilot who can handle the delivery, but you do eventually find one. You hand them the package, explain the situation, thank them, and leave.`
				decline
	on visit
		dialog phrase "generic cargo on visit"

mission "Quicksilver Mixup 1"
	name "Redirect Package to <planet>"
	description "Apparently the package labeled for <origin> was actually intended for <planet>. You'll have missed the deadline, so you probably won't be paid the <payment> offered."
	landing
	cargo package 1
	source Silver
	destination Quicksilver
	to offer
		not "Quicksilver Mixup 0: aborted"
		or
			has "Quicksilver Mixup 0: done"
			has "Quicksilver Mixup 0: failed"
	on offer
		conversation
			branch late
				not "Quicksilver Mixup 0: done"
			`Barely making the deadline, you take the package to the post office in <origin>'s spaceport. The service clerk immediately lets out a sigh of frustration before setting the package down on the counter in front of you.`
				goto "can't take package"
			
			label late
			`Despite missing the deadline, you take the package to the post office in <origin>'s spaceport. The service clerk immediately lets out a sigh of frustration before setting the package down on the counter in front of you.`
			
			label "can't take package"
			`	"I'm sorry, but we can't take this package," they say.`
			choice
				`	"Is something wrong?"`
					goto misdirected
				`	"What do you mean? Surely you can."`
			`	"Again, I'm sorry, but we can't send the package," they reiterate. "It's got an incorrect address.`
			label misdirected
			`	"This package is addressed to 2081 Amethyst Avenue, Mercury City, <origin>. Mercury City is <planet>'s capital. Y'know, that planet out east in Algol. Syndicate space. Not a place on <origin>. The package was posted to the wrong planet."`
			`	"Oh," you say.`
			`	"I've lost count of how many times this has happened just this month. <origin>, <planet>, I wonder what's the difference! At this point, I don't know why no one's started to regularly meet with <planet>'s postmaster to exchange all this wrongly-posted mail. Alright, here's a word of advice: I highly recommend you take a picture of the incorrect address. I've had plenty of captains get put on blast 'cause of an error the sender made. Not your fault it got addressed to the wrong planet."`
			`	You thank the clerk and take the package back to your ship.`
			choice
				`	(Take a picture of the incorrect address.)`
				`	(Don't bother taking a picture.)`
					accept
			action
				set "took picture of quicksilver package"
			`	You take a few photographs of the address label, just to be sure that you've got a clear picture of the wrong address.`
				accept
	on visit
		dialog phrase "generic cargo on visit"
	on complete
		payment 17100
		event "quicksilver mixup 2 available" 90
		conversation
			`When you talk to a post officer in <planet>'s spaceport and point out the incorrect address before handing it over, you note that he exhibits the same frustration the clerk on <origin> did regarding the frequent switch-ups. He takes the package, muttering something about off-worlders "not knowing the difference even if it smacked 'em in the face" as he did.`
			`	Once you return to your ship, you notice that the man who gave you that package had sent you a message. Or, to be more precise, a series of messages. An angry series of messages.`
			`	"WHAT TOOK YOU SO LONG???"`
			`	"I NEEDED THAT DELIVERED DAYS AGO"`
			branch picture "didn't take picture"
				has "took picture of quicksilver package"

			label picture
			`	You send the man the picture you took of his error and point out that it was his mistake that got the package initially got sent to the wrong place, and politely inform him that had he wanted a smoother delivery, then maybe he should've filed a proper job listing and made sure that he placed the correct address.`
			branch "picture success" "picture failure"
				random < 50

			label "picture failure"
			action
				payment -17100
			`	He doesn't respond.`
				decline

			label "picture success"
			action
				payment 5000
			`	He sees the message, but doesn't send a reply. Just before you walk away from your ship's terminal, you see a new message appear:`
			`	"I am so sorry."`
			`	The man then proceeds to apologize profusely for his mistake and his outburst, offering to pay an extra 5,000 credits for the trouble. You gladly accept.`
				decline

			label "didn't take picture"
			action
				payment -17100
			`	You try to defend yourself, but the man remains adamant that it was your mistake that got the package sent so late. After a frustrating back-and-forth, you decide to relent and (reluctantly) offer an apology. He ignores it and threatens to get spaceport authorities to "STOP OFFERING JOBS TO INCOMPETENTS LIKE YOU."`
			`	You don't bother to reply.`
			

event "quicksilver mixup 2 available"



<<<<<<< HEAD
mission "Quicksilver Mixup 2"
	name "Misposted Mail Delivery"
	description "Deliver <tons> of misposted mail from <origin> to <planet> by <date> and then come back with the return shipment. You will be paid <payment> after you return from <planet>."
	minor
	deadline 10 1
	source "Silver"
	destination "Quicksilver"
	cargo "misposted mail" 38
	"apparent payment" 100000
	to offer
		has "Quicksilver Mixup 1: done"
		has "quicksilver mixup 2 available"
	on offer
		conversation
			`As you walk through <origin>'s spaceport, somebody wearing office attire and carrying a tablet power walks up to you after ending a hurried conversation with another pilot.`
			`	"Captain! I work for the postmaster's office. The regular pilot who carries misposted mail to <planet> and back couldn't make it this month, some mechanical issues with his ship, I'm told. Would you be willing to carry this month's load there by <day> and then return with the mail from <planet>? We'll pay you what he'd be paid: <payment>."`
			choice
				`	"Oh, so you guys did set up that regular shipment after all!"`
					goto context

				`	"Sure, how much mail are we talking about?"`
					goto shipment

				`	"Sorry, but I'm not heading in that direction."`
					goto refuse

			label context
			`	The mail employee appears confused for a moment, leaning his head to the side slightly.`
			choice
				`	"I once delivered a misposted package like that, and the clerk mentioned that it happened so often somebody should set up a regular delivery."`
				`	"Never mind. What's the size of the shipment?"`
					goto shipment
			`	The post employee smiles and responds, "Oh! That was me, actually, back when I worked as a clerk for the post office. I was sick of always having that same conversation with so many pilots a day, so I went out and found a captain to set up a regular delivery with and made the proposal to my boss, who was just as sick of my and the <planet> postmaster's endless reports. Got a bonus and promotion for it; I'm now responsible for the delivery's management, instead! Anyways, are you interested in covering for them?"`
			choice
				`	"Yeah, what's the size of the shipment?"`
					goto shipment
				`	"Sorry, but I'm not able to work that into my plans."`
					goto refuse

			label shipment
			`	The man takes a look at his tablet and says, "This week, it totaled... <tons> of letters and miscellaneous packages here, and then 29 tons to be brought back from Quicksilver."`
			`	"<tons> of misposted packages? Just this month?!" you ask.`
			`	He nods. "Told you it happened often. And only a few of these packages even weigh over a kilo! Big shipments hardly get misposted; it's mostly private citizens who make these kinds of mistakes. Mostly. You'd be amazed!"`
			`	You two shake hands and arrange for the misposted packages to be loaded onto the <ship>. Time to head to <planet>.`
				accept

			label refuse
			`	The mail employee thanks you for your time, and continues his search for a willing captain. At least pilots that get hired to deliver such wrongly-posted packages, like you once did, won't have to finish those deliveries themselves in the future.`
				decline
	on visit
		dialog `You have reached <planet>, but your escort, loaded with the shipment, has not arrived. Better depart and wait for your escorts to arrive in this star system.`
	on complete
		dialog `You contact the spaceport authorities and they direct you to the respective landing pad, where the post office staff is already waiting. They transfer the cargo and you prepare to head back to <origin>. Again, you have 10 days to make the delivery.`


mission "Quicksilver Mixup 3"
	name "Misposted Mail Delivery"
	deadline 10 1
	landing
	description "Return to <planet> with <cargo>. You will be paid <payment>."
	source "Quicksilver"
	destination "Silver"
	cargo "misposted mail" 29
	to offer
		has "Quicksilver Mixup 2: done"
	on visit
		dialog `You have reached <planet>, but your escort carrying the misposted mail has not arrived. Better depart and wait for your escorts to arrive in this star system.`
	on complete
		payment 100000
		dialog `The same manager from before is waiting with the unloading crew, and thanks you for covering for the other pilot before handing you the credit chip for payment. It's nice to know that captains who get hired to deliver such wrongly-posted packages, like you once did, won't have to finish those deliveries themselves in the future."`
=======
mission "Argosy Hijacking (Trigger)"
	landing
	invisible
	source
		government "Syndicate"
	to offer
		"combat rating" > 200
		random < 5
	on offer
		fail

mission "Argosy Hijacking"
	landing
	name "Stop Ship Hijacking"
	description "The <npc> was hijacked on <origin>; disable it and return to <origin>. Do not board, capture, or destroy it; Syndicated Security will deal with the hijackers in space after you have disabled it."
	source
		government "Syndicate"
		not attributes "station"
		not near "Sol" 3
	to offer
		has "Argosy Hijacking (Trigger): offered"
	on offer
		conversation
			`You're signing the standard Syndicate landing papers with an officer on <origin>. "Everything seems to be in order. And of course, we'll have your ship refueled promptly. Have a good day, Captain <last>." He nods his head at you and starts to move off towards the next ship.`
			`	Before he can make it there, you hear a commotion by the <npc>, the <npc model> on the landing pad next to you.`
			choice
				`	(Turn around to see what's going on.)`
					goto turn
				`	(Ignore the commotion.)`
					goto ignore
			label turn
			`	Both of you turn your heads towards the <npc> to see what's happening, but as you do you hear the deafening blare of warning sirens through <origin>'s spaceport; at the same time, the <npc> suddenly jolts up with its loading ramp still extended.`
				goto hijack
			
			label ignore
			`	You turn back towards the <ship> only to hear the deafening blares of warning sirens through <origin>'s spaceport. Looking around instinctively, you notice the <npc> jolting up with its loading ramp still extended.`

			label hijack
			`	"Hey, what's going on here?" the officer tries to shout over the noise of the sirens and the repulsors, but the rogue <npc model> veers rapidly and uncertainly towards you and the officer.`
			choice
				`	(Jump for cover.)`
				`	(Take a shot at the <npc model> with your sidearm.)`
					goto shoot
			`	Both of you barely jump down for cover before the ship clips a stack of cargo crates, sending them flying into the refueling platform. The Quad Blaster Turret mounted on the top of the <npc model> swivels around aimlessly, then fires without warning, its energy bolts scattering some of the startled onlookers nearby and sending up debris where they hit the ground. It comes dangerously close to colliding with the <ship> before it veers off to the side and sends its repulsors into full thrust, fleeing away into the sky.`
				goto dazed

			label shoot
			`	You fire a shot right at the cockpit with your pistol but the shot is absorbed by the <npc model>'s shield matrix, rendering it useless. The <npc> flies right over you, sending you backwards and into the ground.`
			`	You prop yourself up to hear the <npc model>'s Quad Blaster Turret fire aimlessly around the spaceport, shortly replaced by the sounds of its repulsors being sent up to full thrust. By the time you get up, the <npc> has already started fleeing off into the sky.`

			label dazed
			`	The Syndicated Security officer, dazed and coated in dust kicked up from the unpermitted departure, only just pulls himself up before another person runs up to accost him. "Oi, those kids, they just hijacked my <npc model>! Get someone on their tail!"`
			choice
				`	"I'll do it!"`
				`	(Let Syndicated Security deal with it.)`
					goto securityjob
			`	The captain of the stolen <npc model> turns towards you. "Thank you, Captain! Don't destroy the <npc>, I'm already late for my bloody contract. Agh, this doesn't help at all," he mutters to himself.`
			`	The officer looks back at you, having dusted himself off and regained his senses. "Yes, go and deal with his ship now. Don't board it, we'll have Syndicated Security ships come after you to board the hijacked ship and tug it down. Go!"`
			`	You run towards the <ship> and take off after the hijacked <npc>...`
				launch
			
			label securityjob
			`	The officer, slightly flustered, calls for a small squadron of Syndicated Security ships to chase the hijacked <npc>, then runs off to one of <origin>'s spaceport terminals to file the paperwork with the captain.`
				decline
	
	npc save disable
		personality launching daring uninterested target
			confusion 80
		government "Bounty (Disguised)"
		ship "Argosy (Blaster)" "Moonshake Express"
		dialog `The <npc> has been disabled. Syndicated Security will now deal with the hijackers, but you should go back and report to the captain of the ship.`
		on board
			set "boarded hijacked argosy"
			dialog `You've boarded the Moonshake Express, against the orders of the Syndicated Security officer. The ship's captain won't be impressed.`
			fail
		on kill
			set "destroyed hijacked argosy"
			dialog `You have destroyed the Moonshake Express. Its captain won't be impressed.`

	on fail
		conversation
			branch fail
				or
					has "boarded hijacked argosy"
					has "destroyed hijacked argosy"
			`You've landed without disabling the <npc>. It's probably gone now, but you might want to report to its captain.`
			choice
				`	(Find the captain.)`
				`	(Don't worry about it.)`
					decline
			`	You find him in the spaceport lounge. As you walk in, he recognizes you and calls you over. "How are you doing? Did you recover the <npc>?`
			choice
				`	"No, I wasn't able to."`
				`	"It fled before I could disable it."`
				`	"I blew it up, just like you wanted."`
					goto blew
			`	He frowns at this and lets out a sigh. "Well, I'll contact security and let them deal with this. Don't worry, they'll sort it out. But thanks for getting back to me about it." He walks off towards the Syndicated Security offices.`
				decline

			label blew
			`	He jolts his head back. "What'd you say?"`
			choice
				`	"Yeah, I blew it up."`
					goto destroyed
				`	"The hijackers got away, sorry."`
			`	He sighs and says, "Man, I don't have time for this. Tell me what actually happened."`
			choice
				`	"I blew it up, didn't you hear me?"`
				`	"You ship got away. That's what happened."`
			`	"If you're going to waste my time, get out of here." Before you can react, he storms off towards the Syndicated Security offices.`
				decline

			label fail
			`When you land, the captain of the <npc> comes up to you, his face rather red.`
			branch boarded destroyed
				and
					has "boarded hijacked argosy"
					not "destroyed hijacked argosy"
			label boarded
			`	He grabs your shoulders and shakes you hard, shouting, "Didn't I tell you not to board my ship? Do you know how many credits I've just lost because of you?"`
			choice
				`	"I'm sorry, I was just trying to help!"`
				`	"I'm sure whatever you lost wasn't worth all that much."`
					goto worthless
			`	He stops shaking you for a moment to say, "Well, you didn't need to shoot up the insides of my <npc model> while you were trying to help, weren't you? Fat lot of help that was, even if you tried to do the right thing. Oh, well..."`
			`	The captain lets you go with a push and turns around to walk off towards the direction of the bar, leaving you to contemplate your actions.`
				decline

			label destroyed
			`	He grabs your shoulders and shakes you hard, shouting, "Didn't I tell you not to destroy my ship? Do you know how many credits I've just lost because of you?"`
			choice
				`	"I'm sorry, I was just trying to help!"`
				`	"I'm sure whatever you lost wasn't worth all that much."`
					goto worthless
			`	He stops shaking you for a moment to say, "Well, you shouldn't have blown up my <npc model> while you were trying to help, weren't you? Fat lot of help that was, even if you tried to do the right thing. Oh, well..."`
			`	The captain lets you go with a push and turns around to walk off towards the direction of the bar, leaving you to contemplate your actions.`
				decline

			label worthless
			`	He looks at you incredulously, scrunching up his face. "Not--not that much? Is that what you just said?" He pauses for a moment to look at the wall above you with a lost look in his eyes. "That was my life's work up there, an <npc model> that had served me for 14 years, and you have the audacity to say it was all for nothing?!"`
			choice
				`	"Well, yeah."`
				`	"No, that's not what I meant."`
			`	The captain scoffs, staring you down again with even more intensity than before, and lets you go with a rough push. "I don't need your explanation, I don't think you could give me one. I just can't understand how you can walk away feeling alright that you've set back one man's life so much."`
			`	Suddenly, he turns around and walks off towards the direction of the bar, leaving you to contemplate your actions.`
				decline

	on visit
		fail

	on complete
		log `Helped an unfortunate captain recover his Argosy after a bunch of delinquents hijacked it.`
		payment 48000
		conversation
			`As you land, Syndicated Security have the <npc> in tow, escorted by a trio of Quicksilvers. The formation lands on one of the larger pads reserved for Syndicated Security vessels, fenced off from the rest of the spaceport.`
			`	The hijackers, just a raucous group of young kids, are hauled out of the <npc model> by Syndicated Security personnel towards an armored van. Multiple times the kids try to run away, but after a few minutes they're finally detained; the van drives off towards the spaceport terminal.`
			`	After the incident is wrapped up, the captain of the <npc> sends you <payment>, and a message thanking you for helping him recover his ship.`

mission "Argosy Hijacking (Declined)"
	invisible
	landing
	source
		government "Syndicate"
		not attributes "station"
		not near "Sol" 3
	deadline 1
	to offer
		has "Argosy Hijacking (Trigger): offered"
	to complete
		never
	npc
		personality launching daring uninterested
			confusion 40
		government "Merchant (Hijacked)"
		ship "Argosy (Blaster)" "Moonshake Express"
		to spawn
			has "Argosy Hijacking: declined"
	npc
		personality launching disables uninterested
		government "Syndicate"
		fleet "Small Syndicate"
		to spawn
			has "Argosy Hijacking: declined"
>>>>>>> dbc87069
<|MERGE_RESOLUTION|>--- conflicted
+++ resolved
@@ -5549,8 +5549,6 @@
 event "quicksilver mixup 2 available"
 
 
-
-<<<<<<< HEAD
 mission "Quicksilver Mixup 2"
 	name "Misposted Mail Delivery"
 	description "Deliver <tons> of misposted mail from <origin> to <planet> by <date> and then come back with the return shipment. You will be paid <payment> after you return from <planet>."
@@ -5621,7 +5619,10 @@
 	on complete
 		payment 100000
 		dialog `The same manager from before is waiting with the unloading crew, and thanks you for covering for the other pilot before handing you the credit chip for payment. It's nice to know that captains who get hired to deliver such wrongly-posted packages, like you once did, won't have to finish those deliveries themselves in the future."`
-=======
+
+
+
+
 mission "Argosy Hijacking (Trigger)"
 	landing
 	invisible
@@ -5804,5 +5805,4 @@
 		government "Syndicate"
 		fleet "Small Syndicate"
 		to spawn
-			has "Argosy Hijacking: declined"
->>>>>>> dbc87069
+			has "Argosy Hijacking: declined"