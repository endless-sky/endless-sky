# Copyright (c) 2014 by Michael Zahniser
#
# Endless Sky is free software: you can redistribute it and/or modify it under the
# terms of the GNU General Public License as published by the Free Software
# Foundation, either version 3 of the License, or (at your option) any later version.
#
# Endless Sky is distributed in the hope that it will be useful, but WITHOUT ANY
# WARRANTY; without even the implied warranty of MERCHANTABILITY or FITNESS FOR A
# PARTICULAR PURPOSE. See the GNU General Public License for more details.
#
# You should have received a copy of the GNU General Public License along with
# this program. If not, see <https://www.gnu.org/licenses/>.

mission "Immigrant Workers"
	description "A young couple wants to start a new life on <destination>, and can pay you <payment> to bring them there. They are also bringing along <cargo>."
	minor
	passengers 2
	cargo "luggage and furniture" 2
	to offer
		random < 50
	source "New Iceland"
	destination
		attributes "core"
		attributes "factory" "textile"
	on complete
		payment
		payment 10000
		dialog "The young couple from <origin> pays you and thanks you profusely as they gather up their goods and depart. You wish them the best of luck in their new life on <planet>."
		log "Minor People" "George and Samantha" `George and Samantha used to work on New Iceland before they decided to leave due to Samantha's conditions.`
	on offer
		conversation
			`As you leave your ship and walk toward the cafeteria at the center of the spaceport, you notice a young couple standing near the edge of the landing area next to a cart loaded high with a jumble of boxes and furniture. Like many of the locals, they are both wearing dust masks over their mouths, and the woman is also wearing goggles.`
			choice
				`	(Talk to them.)`
				`	(Ignore them.)`
					decline
			`	The couple introduces themselves as George and Samantha. As you shake hands with them, you notice that Samantha's eyes under the goggles are rimmed in red, and she keeps coughing quietly: a dry, careful cough. George explains that they came here several years ago to take jobs in the factories, but the volcanic fumes have been giving Samantha trouble ever since they arrived. They can pay <payment> for transport for themselves and <tons> of household goods to <destination>.`
			choice
				`	(Accept.)`
				`	(Decline.)`
					decline
			`	They thank you for your assistance, and you give them a hand pushing the heavy cart into your cargo bay.`
				accept
	on visit
		dialog phrase "generic cargo and passenger on visit"



mission "Pookie, Part 1"
	name "Pookie"
	description "Travel to <destination> and meet Pookie, who is staying with her aunt and may be scared of flying."
	minor
	to offer
		random < 50
	source "Hestia"
	destination "Shroud"
	passengers 1
	cargo "(reserved)" 1
	on offer
		conversation
			`As you walk through the spaceport, you hear a voice behind you, saying, "Excuse me, Captain." You turn around and see a woman trying to flag you down. Her hairdo is tall and somewhat confusing; her high heels are also tall and are giving her considerable trouble as she walks towards you.`
			`	"You look like the sort of captain I can trust," she says. "My darling Pookie has been visiting her aunt on Shroud, and it's time for her to come home, but she's not used to space travel and it scares her. I would feel so much better if you could go pick her up and bring her back here. Can you do that for me?" You can't help noticing that the jewelry she's wearing probably costs as much as a small fighter craft. This job sounds easy, and has the potential to be quite lucrative.`
			choice
				"	(Accept.)"
				"	(Decline.)"
					decline
			"	You tell her that you would be glad to assist, and that you can personally assure her that no harm will come to Pookie while on board your ship. She thanks you, and gives you contact information for her aunt in the <system> system."
				accept
	on visit
		dialog `You have reached <planet>, but your escort with the space reserved for Pookie has not arrived! Better depart and wait for your escorts to arrive in this star system.`



mission "Pookie, Part 2"
	name "Pookie"
	landing
	description "Return Pookie the poodle to <destination>."
	source "Shroud"
	destination "Hestia"
	passengers 1
	cargo "chew toys" 1
	to offer
		has "Pookie, Part 1: done"
	on offer
		conversation
			`You called ahead while your ship was landing and agreed to meet Pookie's aunt at the spaceport. She told you, "Meet me outside the shop with the ridiculous sheepskin coats." The shop is not hard to find; the mannequins in the window look like feral sheep with overgrown wool in bad need of grooming.`
			"	The only person standing outside the shop is a tall woman in a suit who is busy making furious marks on some sort of document with a red pen. She has a small poodle on a leash; it is busy nipping the heels of everyone who walks by."
			choice
				"	(Interrupt her.)"
					goto interrupt
				"	(Wait to see if someone else shows up.)"
					goto wait
		
			label interrupt
			`	"Excuse me," you say. She looks up at you with a withering glare. "I'm looking for someone named Pookie."`
				goto response
		
			label wait
			`	Eventually she looks up from the paper and sees you standing there. "Are you Captain <last>?" she asks. You nod.`
				goto response
		
			label response
			`	"Thank heavens," she says. "She's all yours." She hands you the leash and a large bag that appears to be full of chew toys. "Here are her toys, her food, and her... outfits. Which she hates. Feed her twice a day, or she will go berserk. Do not feed her more than twice a day, or she will throw up..."`
			`	As she continues rattling off instructions, you ask, "Wait, Pookie is the dog?"`
			`	"Short for 'Pocahontas,"' she explains. "Good luck, and I hope my sister pays you well." She walks away. There's nothing else you can do but bring Pookie back to your ship, where she immediately lifts her leg against the landing strut.`
				accept
	on visit
		dialog `You have reached <planet>, but your escort carrying Pookie has not arrived! Better depart and wait for your escorts to arrive in this star system.`
	on complete
		payment 80000
		dialog "In the past few days, Pookie has barked incessantly and thrown up several times despite being fed perfectly on schedule, and the room you've been keeping her in will likely smell like dog urine for months. You are all too happy to return her to her owner, who pays you <payment>."
		log "Minor People" "Pocahontas (Pookie)" `A dog...`



mission "Pookie, Part 3"
	minor
	name "Stray Dog"
	description `Find a home for a stray dog you picked up on <origin>. She might have been from one of the Paradise Worlds.`
	source "Freedom"
	passengers 1
	to offer
		has "Pookie, Part 2: done"
	on offer
		conversation
			`The weather on <origin> is unusually rough today; the sky ripples with thunder while rain whips against locals brave or desperate enough to stay outside. Through the mist, you see a building with neon lettering saying, "East Mesa Indoor Racing Complex: Bets are open!"`
			choice
				`	(Check it out.)`
					goto begin
				`	(Stay dry in my ship.)`
			`	You lean back in your seat and turn on your ship's heater. After a while, the neon sign shuts off, and the weather clears up.`
					decline
			label begin
			`	You wade through the mud as you approach the complex. At its entrance is a stout woman in a black uniform holding a shotgun. When she sees you, she looks at a list in her hand, before saying, "You're alright. Feel free to come in."`
			`	The inside of the racing complex is packed to capacity. Around you is a swarm of elbows and shoulders, jutting into you while you worm your way through the crowd. The sounds of rancorous conversation blend in with the pounding of rain on the roof as you glimpse a sight of the main attraction: a large, fenced-off oval. White lines inside the area form racing lanes, and arranged on the far side of the track are four cages covered with cloth.`
			`	As you reach the boundary of the track, a loud siren fills the air, causing the crowd to fall silent.`
			choice
				`	"What's going on?"`
				`	(Quietly observe.)`
					goto quiet
			`	When you try to open your mouth to speak, a hand shushes you, appearing as suddenly as it disappears.`
			label quiet
			`	The siren ends, and a greasy voice takes its place. "Welcome, one and all, to the grand biweekly hound race! Before we collect your wagers, let me introduce you to our fine racing stock for the night!"`
			`	A stagehand hops over the fence and towards the cages while the announcer continues. "Bleedbug is a veteran of the racing track. He's never taken the pole position, but perhaps this will be his lucky day!" The stagehand removes the covering of the innermost cage as a cheer rings out. The dog inside begins ferociously barking upon seeing the cacophony around him, but you can't help but notice how withered Bleedbug's body looks.`
			`	"Our second hound is one that you're all familiar with. He's an 18-time victor of the track," the voice pauses, "even if some of his wins were only by technicality." Already, a jeer is rising in the audience. The announcer says, "It's the hound that you don't want to beat: Doom." The booing reaches a peak as the stagehand takes the cover off of the largest cage of the lineup, revealing a gargantuan hound. Doom's body is finely defined, devoid of his competitor's malnutrition. As soon as he sets his eyes on Doom, Bleedbug stops yelling and retreats to the corner of his cage to whimpering. Pleased at his reputation, Doom lets out a thunderous bark.`
			choice
				`	(Join in with the booing.)`
				`	(Stay silent.)`
					goto shush
			`	You pump your fists into the air and join in on the jeering until you are interrupted by the announcer speaking.`
				goto second
			label shush
			`	You silently observe the crowd's boos die when the announcer continues speaking.`
			label second
			`	"Now, our other two racers for the day are all-new." A murmur of anticipation sweeps through the audience. "Our first newcomer is a fine lady. Rumored to be from the wilderness of Zenith, can everyone put their hands together for Zinc!" The cover over the third cage is taken off to reveal a creature that is clearly not a dog. Her long, gray fur and piercing, golden eyes mark her as a far more graceful and feral beast, though underneath her coat, you spot atrophied muscles. Zinc initially stands unfazed by the crowd and the other dogs, calmly observing her surroundings. When Doom spots the wolf ignoring him, he begins to bark louder and louder, until she abruptly stares at him with an inscrutable expression.`
			`	"Our final contestant for the day is a most... unorthodox choice. The merchant who graciously donated her to us came with a most facinating story. She said that the hound comes from the Paradise Worlds, and her owner wanted the pet to have a luxury flight to her holiday home. Well, let's see if she can pay her way to victory here, folks." The audience snickers. "Now, give your best welcomes to Puny!" Puny is easily the frailest of the dogs, barely more than skin and bones. White whispers of hair clump around her head, chest, and ankles, and the bottom of her cage is wet. None of the other racers acknowledge her, but the crowd is rearing to volley a variety of curses and slurs at her, as though an actual Paradise World baron was in the cage. As you look at the poodle, you can't help but feel a strange sense of familiarity.`
			`	You feel your back get nudged, and turn to see a woman dressed in rags holding four buckets filled with credits. The names of the racers are crudely written on each of them. "Betting is 3,000 credits," she says unusually sweetly.`
			choice
				`	(Bet on Bleedbug.)`
				`	(Bet on Doom.)`
				`	(Bet on Zinc.)`
				`	(Bet on Puny.)`
				`	"I'll pass."`
					goto nobet
			branch notpoor
				"credits" >= 3000
			`	You dig through your pockets for a credit chip to toss into the bucket, until you realize that you don't have enough money to make a bet. Impatient with your bumbling, the woman turns to take money from a person next to you.`
				goto next
			label notpoor
			action
				set "bet on hound racing"
				payment -3000
			`	You toss a chip into the bucket, and the woman eagerly turns towards a person next to you.`
				goto next
			label nobet
			`	The woman turns to take bets from a person next to you.`
			label next
			`	After several minutes pass, the siren sounds, and the announcer speaks again. "Once again, we at the East Mesa Racing Complex give our thanks to everyone who supports our cause by participating in betting. Now, without further ado..."`
			`	A red light on the ceiling turns on, and the audience shouts, "Three!" A second one lights up. "Two!" A third light, this time yellow, turns on. "One!"`
			`	A green light appears, and the crowd descends into chaos as the cage doors open.`
			`	The first to move is Bleedbug, desperate to get as far away from Doom as possible. Doom himself has his eyes set on a different target. As soon as the doors open, he rushes over the lane lines towards Zinc and bares his teeth for a bite. Anticipating this, Zinc dodges beneath the attack, and lunges in with her mouth open. Doom responds to the threat by lowering his head and bashing into her, and the two animals are quickly locked into a brutal mess of teeth and blood. The crowd goes wild at the spectacle unfolding before them as the brawl approaches your section of the fence.`
			choice
				`	(Continue watching.)`
				`	(Get away.)`
					goto leave
			`	Looking on, you are suddenly thrown backward when the beasts smash into the fence in front of you. Lying on the ground, you look down and see Zinc and Doom tearing into each other outside of the track, inches from your feet.`
			choice
				`	(Get up and back away.)`
					goto live
				`	(Lie still.)`
			`	As you lie still, Zinc is kicked on top of you, and Doom dashes in to continue the brawl. Within seconds, your skin is ripped to ribbons by two animals too deep in bloodlust to notice that another body has joined the fray. You bleed out on the floor as the crowd cheers at the slaughter of a fellow human.`
				die
			label live
			`	You scramble to your feet, barely dodging Zinc as she's kicked back by Doom. As the two animals howl in pain, you push your way through the onlooking crowd, hoping to escape the danger. After getting some distance away, you turn back to see Zinc and Doom continuing to go at each other's throats.`
				goto next2
			label leave
			`	You turn and head away from the fence. Moments later, you hear two cries of pain accompanying the sound of wood splintering. Peeking back, you see that Zinc and Doom are fighting outside the track, with the crowd raving at the sight of violence.`
			label next2
			choice
				`	(Stay and watch.)`
				`	(Leave the building.)`
					goto nope
			`	You look on at the duel, as does the rest of the building. The crowd has already taken sides, with some shouting Zinc's name and others shouting Doom's. Doom initially appears to have the upper hand, ramming himself into Zinc with impunity as she is sent sprawling. However, when Doom goes in for another tackle, Zinc dashes in and sinks her teeth into his neck. His roars of pain deminish into whimpers as blood spills readily on the complex's floor.`
			`	Suddenly, a gunshot rings out throughout the building. The two beasts fall over as the stagehand steps forward holding a shotgun. The crowd is left in silence for a moment, until they start to jeer and boo, angered by the unsatisfying end to the duel. The stagehand responds by pointing his gun up and firing again. "That's enough!" he yells. "If you freaks want your bloodsports, then go to the gladiator stadium, or a cockfighting ring. But this establishment will not support such degeneracy!" The crowd goes quiet, but out of the corner of your eye, you see some mean-faced figures reach into their pockets.`
			choice
				`	(Get out before it gets ugly.)`
					goto nopelate
				`	(Stay for a while longer.)`
			`	Continuing to look on, you hear a loud bang to your right as the stagehand gasps in pain and collapses. You turn to see that a mustached man next to you has his gun raised. Before you can react, you hear another gunshot and see a spurt of blood erupt from the man's temple. Almost instantly, the entire audience is up in arms as gunfire comes in from every direction. Acting instinctually, you duck down and crawl through the forest of legs towards the exit. Once there, you reach your hand up and push the door open before running out.`
				goto outside
			label nopelate
			`	As you turn around, you hear a volley of gunshots from behind, and decide to run out of the building, tackling the door open.`
				goto outside
			label nope
			`	You head towards the exit, pushing aside audience members completely captivated by the fight. Flinging the door open, you hear a gunshot from behind, and decide to run out.`
			label outside
			`	As you step outside, you are greeted by sheets of rain lashing you. The strength of the torrent almost causes you to fall backwards, but you manage to steady yourself. You take a glance back at the racing complex to find that the guard in the black uniform is missing. You turn to begin the trek back to your ship, but halfway there, you feel something touch your lower leg.`
			choice
				`	(Turn around.)`
					goto turner
				`	(Run away.)`
			`	You begin to run, but slip in the mud and fall on your face. You roll over to come face-to-face with a dour-looking dog eyeing you. Sitting up, you recognize the poodle as Puny, who must have snuck out of the complex during all the commotion. As you get off of the ground, Puny looks up at you with puppy-dog eyes.`
				goto kindly
			label turner
			`	You turn around and come face-to-face with a dour-looking dog looking up at you with puppy-dog eyes. Inspecting it, you recognize the poodle as Puny, who must have snuck out of the complex during all the commotion.`
			label kindly
			choice
				`	(Pet her.)`
				`	(Shoo her.)`
					goto shoo
			`	You crouch down and rub the soggy tufts of hair on Puny's head. As you continue, a smile creeps onto her face, beaming in spite of the soaking rain. You think about what to do with her.`
			choice
				`	(Bring Puny aboard your ship.)`
				`	(Shoo Puny off.)`
					goto shoo
			branch remember
				has "bet on hound racing"
			`	You pick up Puny and carry her onboard. As you dry yourselves, you think back to what the announcer said about Puny being owned by someone from the Paradise Worlds, and wonder where you might be able to drop her off.`
				accept
			label remember
			`	You pick up Puny and carry her onboard. As you dry yourselves, you think back to what the announcer said about Puny being owned by someone from the Paradise Worlds, and wonder where you might be able to drop her off.`
			`	As you step into the cockpit, you recall the bet you put on the hound race. Looks like you won't be getting your money back.`
				accept
			label shoo
			branch rememberdecline
				has "bet on hound racing"
			`	You wiggle your leg around to scare Puny off. She runs into the mist, vanishing from sight. You turn back and manage to reach your ship, changing into a dry set of clothes.`
				decline
			label rememberdecline
			`	You wiggle your leg around to scare Puny off. She runs into the mist, vanishing from sight. You turn back and manage to reach your ship, changing into a dry set of clothes.`
			`	As you step into the cockpit, you recall the bet you put on the hound race. Looks like you won't be getting your money back.`
				decline
	to complete
		never



mission "Pookie, Part 4"
	repeat
	landing
	source
		attributes "paradise"
		not planet "Hestia"
	to offer
		has "Pookie, Part 3: active"
	on offer
		conversation
			branch repeat
				has "Pookie, Part 4: offered"
			`After landing on <origin>, you look for a way to reach as many people on the planet as possible in order to find Puny's owner. One of the receptionists at a planetary information desk says that she can put out a notice for a lost dog on a planetwide notice board, if you're able to put in a detailed enough description of Puny. You describe the poodle's appearance to the best of your abilities, and also mention how she was traveling for a vacation when she was abducted.`
			`	When you check back with the receptionist the next morning, she tells you that nobody has approached the offer.`
				decline
			label repeat
			`You put a description of Puny on a planetwide notice board. By the time the next day arrives, you've received no offers in response.`
				decline



mission "Pookie, Part 5"
	landing
	source "Hestia"
	to offer
		has "Pookie, Part 3: active"
	on offer
		fail "Pookie, Part 3"
		conversation
			branch repeat
				has "Pookie, Part 4: offered"
			`When you land on <origin>, you look for a way to reach as many people on the planet as possible in order to find Puny's owner. One of the receptionists at a planetary information desk says that she can put out a notice for a lost dog on a planetwide notice board, if you're able to put in a detailed enough description of Puny. You describe the poodle's appearance to the best of your abilities, and also mention how she was meant to be transported to a vacation location before being abducted.`
				goto next
			label repeat
			`You approach a receptionist to put a description of Puny on a planetwide notice board.`
			label next
			`	The next day, you visit the receptionist. When she sees you, she tells you that one message came in response, saying that the dog was theirs. You copy the address provided and hail down a taxi.`
			`	The address brings you to a stark white mansion upon a cliff overlooking the ocean. A path snakes down from the entrance of the mansion to a large, gold-plated gate. You bring Puny out from the taxi and ring the doorbell next to the gate. A minute later, a servant in a prim suit approaches. As soon as she sees him, Puny straightens up, holding her head high.`
			choice
				`	"I'm <first>, and I'm here to return a missing pet."`
				`	(Wait quietly.)`
					goto inside	
			`	The servant says, "Ah, you're the one with the dog. Come inside, mistress has been expecting you."`
				goto enter
			label inside
			`	When he spots you, the servant says, "Welcome. Come inside, mistress has been expecting you."`
			label enter
			`	The walk to the front of the house is arduous; you pass through several different stadium-sized gardens along the way, each dedicated to a different type of biome. Looking up at the sky, you see the remnants of clouds contort unnaturally around invisible pillars. As you follow the servant, he looks back at you repeatedly, checking that you're still following. You decide to look behind yourself, and see Puny eagerly following. She has somewhat recovered from her time on Freedom, but her body is still little more than skin and bone.`
			`	By the time you reach the mansion, your skin is slightly sunburnt. The servant walks up to the oddly tall door and presses the doorbell before moving to the side, hands folded behind his back. The bell is answered by a woman with a monstrous hairdo, barely able to fit in the doorway. Puny breaks into barking as soon as she sees her, but the woman ignores the barking and says, "Walters, who is this?"`
			`	"It's the captain who put out a description of Pookie, Madam Pemefrey," the servant replies.`
			`	When she hears this, Pemefrey's expression changes from annoyance to elation. "Really? Oh, I can't thank enough for this, dearie. How was it rescuing her? Did you have to barter with smugglers to track her down? Chase down kidnappers to free her? Battle with warlords for her safety?"`
			choice
				`	"It was an adventure and a half saving her."`
				`	"It wasn't anything too hard."`
					goto humble
				`	"Wait, did you say Pookie?"`
					goto rude
			`	"I'm sure it was. Now, where's my darling Pookie?"`
				goto show
			label humble
			`	"Oh. Well, where's my darling Pookie?"`
				goto show
			label rude
			`	Pemefrey chuckles haughtily. "Of course? Why, did you not realize that the purebred you saved is none other than the great Pocahontas? Now, show me my darling."`
			label show
			`	You pick up Puny and show her to the lady. When she makes eye contact with the poodle, her face contorts with anger. "What do you take me for, some kind of Dirt Belter?"`
			choice
				`	"Hey, I'm from the Dirt Belt!"`
				`	"What do you mean?"`
					goto explain
				`	"I'm sorry?"`
					goto sawwry
			`	She tosses her head to the side. "Then I mean it twice as much!"`
				goto explain
			label sawwry
			`	She hisses. "If you wanted to be sorry, then you should never have tried to trick me in the first place!"`
			label explain
			`	Pemefrey thrusts an accusing finger at Puny. "My dog would never be as scruffy, as ugly, as this mutt! You are trying to deceive me by picking some mongrel off of the street and claiming it as mine!"`
			`	Walters walks up to his master, saying, "But Madam, how could this captain provide such an accurate description of how Pookie was abducted if-"`
			`	Pemefrey snaps her head to look back at her servant. "Walters! I thought you were on my side!" She holds her hands on her chest. "It would be such a shame if you ruined our friendship like this. Why, I wouldn't be able to bear to keep you around if you betrayed me like that."`
			`	Walters shoots a desperate glance at you while stepping back, but otherwise says nothing.`
			`	"Now, where was I... oh, right. You. Out. Now." She claps twice, jumping Walters to attention, who beckons you and Puny back to the gate of the mansion.`
			`	You slam the door of the taxi shut as Walters locks the gate. The return journey is somewhat somber, with even Puny wearing a frown. When you look back up from Puny, you find yourself in a far more humble region of <origin>. The grandiose manors built into impossible locations are far distant, replaced with a small suburban town that would not look out of place in the Dirt Belt were it not for the picturesque mountain ranges surrounding it.`
			`	While this town is less wealthy than the neighboring estates, it is still unmistakably on a Paradise World, with the street lamps scrubbed and polished to a wasteful degree. As you pass through the commercial district, your eyes catch a sign that says "Antette and Co. Animal Adoption Agency."`
			choice
				`	(Investigate.)`
				`	(Ignore the sign.)`
					goto lazy
			label within
			`	You tell the taxi driver to stop the car and you walk into the adoption center, leading Puny behind you.`
			`	The inside of the agency is decorated with pale blue wallpaper. To either side of you are rows of plastic chairs, and in front of you is a receptionist looking down at his nails. When he notices you, he lazily says, "Welcome, welcome. What can I do for you."`
			`	You point down at Puny and say, "Could you find a home for this dog?"`
			`	The receptionist leans over the counter to look. "Wow, that's a sorry-looking puppy. What's her name?"`
			choice
				`	"It's Puny."`
					goto unfortunate
				`	"It's Pookie."`
				`	"I don't know."`
					goto figure
			`	"That's a nice name." The receptionist steps forward to pick up the poodle before saying, "We'll make sure Pookie gets plenty of care and love. Thank you for bringing her to us."`
				goto end
			label unfortunate
			`	The receptionist winces. "That's... I'm sure we can come up with something better." He steps forward to pick up the poodle before saying, "We'll make sure she gets plenty of care and love. Thank you for bringing her to us."`
				goto end
			label figure
			`	"Well, I'm sure we'll figure out a name for her eventually." The receptionist steps forward to pick up the poodle before saying, "We'll make sure she gets plenty of care and love. Thank you for bringing her to us."`
			label end
			action
				log `Saved a dog from a hound-racing ring, and tried to give her a home. However, her alleged owner rejected her. Eventually decided to give her up for adoption.`
				log `Minor People` `Puny` `A poodle who was a former racer in a gambling ring. She might secretly be Pookie.`
			`	You exit the center and head back to your taxi for the rest of the trip back to the spaceport.`
				decline
			label lazy
			action
				log `Saved a dog from a hound-racing ring, and tried to give her a home. However, her alleged owner rejected her. Eventually decided to keep her.`
				outfit `"Puny"`
			`	You lean back in your seat as the taxi passes through the town without interruption. Not long after you find yourself back in the spaceport, with Puny still in your care. With nowhere else to go, you decide to bring Puny aboard your ship. As you lead her, she happily strolls up the landing ramp and settles into one of your bunks.`
				decline



mission "Smuggler's Den, Part 1"
	name "Refugees to <planet>"
	description "Joe and Maria, a young couple with a newborn baby, want to escape slavery and start a new life on <destination>."
	minor
	source "Smuggler's Den"
	destination "Arabia"
	passengers 2
	on offer
		conversation
			`You wander into one of several dimly lit, smoke-filled bars near your docking bay. Soon after you sit down, a pair of hooded figures stand up and begin moving toward you. They aren't carrying any visible weapons, but on a station like this one there's a good chance that everyone you meet has a concealed gun. One of them is carrying a bundle wrapped in cloth. You can't see their faces.`
			choice
				`	(Get out of here.)`
				`	(Wait and see what they want.)`
					goto meet
			
			`	You've heard too many stories of kidnappings and murders on this station to be willing to take any risks. You quickly get up and leave the bar, and walk down the passageway back toward your ship. Glancing behind you, you see that the hooded figures have decided not to follow you.`
				decline
			
			label meet
			`	The hooded figures turn out to be a boy and a girl, both perhaps thirteen or fourteen years old. The bundle in the girl's arms is a baby. "Are you a captain?" the boy asks.`
			`	"Yes," you say.`
			`	"We're looking for passage off-world," he says. "My cousin works in the refineries on Arabia, and I'm hoping he can get me a job there."`
			choice
				`	"I don't want to be involved in anything illegal. Are you in some sort of trouble with the law?"`
					goto legal
				`	"Well, how much would you be able to pay me?"`
					goto payment
			
			label legal
			`	The boy grins. "No, not at all. I mean, aside from the fact that we're pirates."`
			`	Seeing the incredulous look on your face, the girl says, "Members of a pirate gang. Crew on a pirate ship. Captains are usually older, but most of the pirate ships you see out there are crewed by kids like us. It's a hard place to grow up. We want something better for our daughter."`
				goto search
			
			label payment
			`	They are silent for a long moment, looking down at the table. Finally, the boy says, "We're crew on a pirate ship, hardly better than slaves. The captain keeps our wages. We don't get paid anything unless they agree to let us go. But if you help us start a new life, we'll work hard and some day we'll pay you back."`
			`	The girl adds, "You don't know what it's like for a little girl to grow up on a pirate ship. We want something better than that for our daughter."`
			
			label search
			`	As you are conversing a bearded man and a rough-looking teenage boy enter the bar and begin looking around the room. "That's our captain," she says. "Please, you have to help us. There's a service tunnel that connects to the back entrance of the bar. We can escape through there."`
			`	You've heard of these service passageways: the most dangerous part of this lawless station, dimly lit and seldom traveled, except by drug addicts and prostitutes. This whole thing might just be a ruse to lure you into one, where they can attack you without anyone interfering. "No," says the boy, "if we head for the service tunnel, they'll be sure to notice us. Let's just stay at the table until they go away."`
			`	The baby begins to cry, softly, and she bounces it gently, trying desperately to quiet it. "Shh. Shh." For the moment, it falls silent.`
			choice
				`	(Try the service tunnel.)`
					goto tunnel
				`	(Wait.)`
					goto outside
				`	"I'm sorry, this isn't worth risking my life for. I'm leaving."`
	
			`	You stand up and leave. The men in the doorway make no effort to stop you.`
				decline
			
			label `tunnel`
			`	The boy stands up. "Wait ten seconds, then head to the tunnel," he says. He walks into the bathroom, which is right next to the back entrance that she pointed out. You wait for a few seconds, then stand up. "Don't run," says the girl. "Walk slowly. Pretend. You've had a bit too much to drink. We're headed out back to find some privacy." You don't dare look behind you to see if the men in the doorway are watching you.`
			`	Finally, you reach the back entrance, and she spins the wheel to unlock it. The hinges squeal, but it opens enough for you to squeeze through. You find yourselves in a narrow corridor lit only by flickering sodium lamps. In the yellow lamplight her face and hands look pale, jaundiced. The floor of the corridor is littered with beer bottles and discarded hypodermic needles. To one side of the door are several over-stuffed trash cans. As you step into the corridor, a rat scurries away into the darkness.`
			`	A few seconds later, watching through the open airlock, you see the boy walk out of the bathroom. He can't help stealing a quick glance towards the men in the doorway, after which he quickly ducks through the airlock and slams the door shut. "Run!" he whispers.`
			`	You begin running down the corridor, in the direction of your ship. You pass a man, slumped over in a corner; there is no time to see if he is dead, or just sleeping. In places the lights have gone out, and it is so dim that you can barely see the floor beneath you. Your footsteps pounding on the metal decking ring terribly loud up and down the empty hallway.`
			`	Eventually the passageway widens out into a maintenance room, full of humming equipment and large tanks. You duck behind one of them and listen for sounds of pursuit. "I think we're safe," says the boy. He walks over to another airlock door on the opposite wall and tugs it open. Light pours in, almost blinding at first. You are looking out into the rimway, the main passage in this ring of the station. Crowds of people are walking past, paying no attention to you. He glances quickly in both directions, then gestures for you to follow.`
				goto ship
			
			label outside
			`	You wait at the table, pretending that you are busy placing a drink order. The men at the door do not leave. Instead, they step into the room and begin circling around the edge of it. "What berth is your ship in?" asks the boy. You tell him. "Wait ten seconds, then follow," he says. He stands up and walks through the door. The searchers glance at him as he leaves, but they must be looking for two people together, because they ignore him.`
			`	The searchers approach the bar and begin talking to one of the bartenders. You and the girl stand up. "Walk slowly," she hisses under her breath. "Saunter. Don't run." You put an arm around her shoulders and do your best to act like an ordinary bar patron headed home with a new friend after having a bit too much to drink. You don't dare to glance at the bar to see if you are being watched.`
			`	Finally you reach the door. You are in the rimway, the main passage in this ring of the station. It is crowded and brightly lit. You quicken your pace slightly and begin walking toward your ship, still afraid that if you break into a run, you will attract attention. The girl keeps glancing at the shop windows that you pass by: checking the reflection to see if anyone is following you. "They're leaving the bar," she says. And then, "They're walking in the other direction. I think we're safe."`
			`	You pass a narrow doorway, probably an entrance to one of the service tunnels. The boy is standing there, holding a gun by his side. His grim expression softens somewhat when he sees you approaching.`
				goto ship
			
			label ship
			`	You quickly make your way back to your ship. As soon as the door has closed behind you, all three of you breathe a sigh of relief. A second later, the baby begins to wail, loudly. As you show them to their bunks, they introduce themselves as Joe and Maria; the baby's name is Jesse. "I don't know how to thank you," says Maria.`
			`	"Please don't take too long leaving the station," adds Joe. "But, I think we'll be safe here until you're ready to leave. There's no way they can search all the ships at the dock."`
				accept
	on visit
		dialog `You land on <planet> and look for Joe and Maria, but you realize that they were in one of your escorts that has not yet entered the system. Better depart and wait for them.`



mission "Smuggler's Den, Part 2"
	landing
	name "Refugees to <planet>"
	description "Unable to find work on <origin>, Joe and Maria want to travel to <destination> to see if they can get a job there."
	destination "Millrace"
	passengers 2
	to offer
		has "Smuggler's Den, Part 1: done"
	on offer
		conversation
			`As soon as you have landed, Joe finds a computer terminal and tries to look up his cousin who works here, but with no success. You go with him to the company office, where after a short wait you are ushered in to meet with a foreman. After Joe introduces himself, the man says, "I'm really sorry to tell you this, but Leroy died in a refinery fire several months ago."`
			`	Joe is crestfallen. After a long silence, you say, "Sir, do you have any work available for Joe? He and his family were hoping to be able to put down roots here."`
			`	"I'm sorry," says the foreman, "but we've had a ton of immigrants recently. The waiting list for new jobs is about five months long. They could stay here and hope for the best, but if they need work right away, they would be better off going to one of the Syndicate worlds, like <planet>."`
			choice
				`	(Volunteer to take them to <planet>.)`
				`	(Leave them here and hope for the best.)`
					decline
			
			`	Despite his shock and grief, Joe is quite grateful. "You know we can't pay you, right?"`
			`	"Don't worry about it," you say. You return to your ship and tell the bad news to Maria.`
				accept
	on visit
		dialog `You land on <planet> and look for Joe and Maria, but you realize that they were in one of your escorts that has not yet entered the system. Better depart and wait for them.`
	on complete
		event "smuggler's den: payment" 365
		log `Helped two teens named Joe and Maria and their daughter Jesse to escape their pirate captain. Dropped them off on Millrace where they'll start a new life.`
		conversation
			`You help Joe and Maria, and their daughter Jesse, to carry their few belongings down to the immigration desk, where a clerk lists the job openings available and asks them each to fill out a skill survey. Maria says, "Captain <last>, I don't know how to thank you, but I promise you that once we've got steady jobs, we'll save up and pay you our fare for transporting us here."`
			`	You wish them the best of luck, and return to your ship.`

event "smuggler's den: payment"



mission "Smuggler's Den: Payment"
	landing
	source
		government "Republic" "Free Worlds" "Syndicate" "Quarg" "Neutral"
		near Sol 100
	to offer
		has "event: smuggler's den: payment"
	
	on offer
		payment 35000
		conversation
			`When you land, you are surprised to find a message waiting for you from Joe and Maria, the young couple you transported from Smuggler's Den to Millrace a year ago to help them and their baby escape their lives as pirate crew members. "Dear Captain <last>," they write, "we promised you we would save up enough money to pay you back for transporting us. Attached is <payment>. Thank you for giving us a chance at a new life." They've also enclosed a picture of themselves and their baby Jesse, who is now more than a year old.`
				decline



mission "Smuggler's Den: Follow Up"
	invisible
	landing
	source Millrace
	to offer
		has "Smuggler's Den: Payment: offered"
	
	on offer
		conversation
			`As you're coming in for a landing, you realize that Millrace is where Joe and Maria live, the couple you transported from Smuggler's Den. They recently wrote to you thanking you for helping them to begin a new life. Do you want to stop by and see how they are doing?`
			choice
				`	(Yes.)`
				`	(No.)`
					decline
			`	You contact Joe and Maria and they say they would definitely enjoy seeing you. On your way to the workers' barracks where they live, you stop by a small store and buy some chocolate, plus bread and fresh fruit and some canned goods you think they would be able to use. They thank you for coming and welcome you into their home. Jesse is continuing to grow up, and they have another baby too, now. Joe says the work in the factories is exhausting, and the hours are long, but they never need to worry about where their next meal will come from, or what they'll be required to do to earn it. You leave feeling very glad that you have been able to make such a difference in someone's life.`
				accept
				
	on accept
		log `Visited Joe and Maria on Millrace. Life is tough, but they are doing far better now than they were on a pirate ship. Jesse has grown and the couple already has another baby to look after.`
		log "Minor People" "Joe and Maria" `Two teenagers who were under the employs of pirates, the couple wanted your aid with an escape from their lives and after a time have informed you that they are now living in relative peace where you left them on Millrace.`
		fail



mission "Expedition to Hope 1"
	name "Expedition to Hope"
	description "Transport a team of <bunks> scientists to the abandoned world of <planet>, where they will be placing <tons> of meteorological equipment. Payment will be 80,000 credits."
	minor
	source
		near Wei 2 8
		attributes "dirt belt"
	destination Hope
	to offer
		random < 40
	cargo "scientific equipment" 4
	passengers 4
	
	on offer
		conversation
			`A group of <bunks> scientists approaches you and asks if you would be willing to take them and <cargo> to the abandoned planet of Hope, and then back home from there. "The transport we'd arranged for bailed out on us at the last moment," says their leader, a middle-aged man wearing thick-rimmed glasses. "We have 80,000 credits allocated for payment."`
			choice
				`	"Sure, I'd be glad to help."`
					goto yes
				`	"What sort of research are you doing?"`
				`	"Sorry, I don't have space for you."`
					decline
			`	"You probably know about the supervolcano that forced the evacuation of Hope some decades ago," he says. "My family lived on Hope back then. We want to measure how much ash is still in the air, to see how long it will be before the glaciers recede and the planet is habitable again."`
			choice
				`	"That sounds like a worthy cause. I'd be glad to transport you."`
					goto yes
				`	"Sorry, I'm not going to be headed in that direction any time soon."`
					decline
			label yes
			`	"Thank you," he says. You help them to load their meteorological equipment onto your ship.`
				accept
	
	on visit
		dialog `You enter the atmosphere of <planet>, but realize that the scientists and their equipment were on one of your escorts who hasn't entered the system yet. Better depart and wait for them.`
	on complete
		payment 40000



mission "Expedition to Hope 2"
	landing
	name "Expedition to Hope"
	description "Transport the team of <bunks> scientists home to <destination>, to receive the second half of payment."
	source Hope
	destination
		distance 2 5
		government Republic "Free Worlds" Neutral
	to offer
		has "Expedition to Hope 1: done"
	passengers 4
	
	on offer
		conversation
			`You fly around the planet to several different sites that the scientists have identified as good places for their equipment. They also make some deep radar scans of the glaciers. "That's my old house, down there," says one of the scientists, pointing to the radar picture of one of the buried villages. "Under thirty meters of ice, now."`
			`	The lead scientist hands you forty thousand credits, and says, "Here's the first part of your payment. Now we need to get home to <planet>. I'll pay you the rest once we get there."`
				accept
	
	on visit
		dialog `You land on <planet>, but realize that the scientists and their equipment were on one of your escorts who hasn't entered the system yet. Better depart and wait for them.`
	on complete
		payment 40000
		dialog `You drop the team of scientists off on <planet>. They thank you for helping them out, and pay you <payment>.`



mission "Transport Workers A"
	name "Transport Family"
	description "Transport a family of <bunks>, as well as <cargo>, to <destination>, where they hope that steady work will be easier to come by. Payment is <payment>."
	minor
	source
		attributes "dirt belt"
	destination
		government "Syndicate"
		attributes "factory"
	to offer
		random < 5
	passengers 4
	cargo "household goods" 2
	
	on offer
		dialog `In one of the corners of the spaceport, you meet a family with two kids, and a pile of trunks and boxes spread out next to them. They tell you that they are trying to book passage to <planet>. "Work has gotten way too hard to come by here," explains the father. "I've had seven different jobs in the past year, and none of them lasted more than a month. So we thought we'd try our luck on a Syndicate world. We can pay you <payment> for the trouble."`
	
	on visit
		dialog phrase "generic cargo and passenger on visit"
	on complete
		payment
		payment 20000
		dialog `You drop off the family from <origin>, and wish them the best of luck on <planet>. They seem optimistic, and their kids are still quite excited about having taken their first ever space journey. You're sure that they will be remembering this trip for years to come. Their parents thank you, and pay you <payment>.`



mission "Transport Workers B"
	name "Transport Worker"
	description `This young man is headed to the factories on <destination>. He says he wants to save enough money to be able to ask his "true love" to marry him.`
	minor
	source
		attributes "dirt belt"
	destination "Maker"
	to offer
		random < 5
	passengers 1
	
	on offer
		conversation
			`As you are walking through the spaceport, a young man approaches you and says, "Excuse me, Captain. Is there any chance you're traveling towards the Core?" He's probably in his late teens, barely more than a kid.`
			choice
				`	"I'm sure I could work that into my plans. Where are you headed?"`
				`	"You're traveling all by yourself? You aren't in any trouble, I hope?"`
				`	"Sorry, I don't expect to be headed that way any time soon."`
					decline
			`	"Well, here's the story," he says. "My girlfriend's father won't let us get married until I have some money saved up. They say there's plenty of jobs to be had on <planet>. So I'm headed there to put down roots and get myself established, then in a year or two she can come and join me. Don't worry, I have <payment> that I can give to you."`
			choice
				`	"I'd be glad to take you there."`
					goto thanks
				`	"Are you sure about that? I've heard some bad things about the Syndicate's company towns."`
					goto towns
				`	"Do you really think she's going to wait around for you?"`
					goto wait
			label towns
			`	"Me too," he says, "but it's a lifetime of steady work, and you know how hard that is to come by in this part of the galaxy. Can you help me out?"`
				goto choice
			label wait
			`	"She'll be true to me," he says, with absolute confidence.`
				goto choice
			label choice
			choice
				`	"Okay, I'll take you to <planet>."`
					goto thanks
				`	"Sorry, I'm not headed in that direction."`
					decline
			label thanks
			`	"Thank you, Captain," he says, shaking your hand. You bring him aboard your ship and show him to one of the empty bunks.`
				accept
	
	on visit
		dialog phrase "generic cargo and passenger on visit"
	on complete
		payment
		payment 10000
		log `Transported a teenage boy to Maker so that he can work to marry his girlfriend.`
		dialog `You drop off the young man from <origin> who is hoping to find work and save enough money for his girlfriend to join him. "Good luck," you say. "Be wise. Don't let yourself get into debt." He thanks you, and pays you <payment>.`



mission "Transport Workers C"
	name "Farming Family"
	description "Transport this family of <bunks> farmers and <tons> of livestock, to <destination>. Payment is <payment>."
	minor
	source
		attributes "dirt belt"
		attributes "farming"
	destination
		government "Syndicate"
		attributes "farming"
	to offer
		random < 15
	passengers 5
	cargo "farm animals" 10
	
	on offer
		conversation
			`On the dirt near your landing pad is parked a large wagon, hitched to a draft horse and loaded down with furniture and various farming implements. A family is gathered in the shade of the cart, and several goats and sheep are tied up behind it.`
			choice
				`	(Approach the farmers.)`
				`	(I'm not interested in carrying livestock in my shiny new space ship.)`
					defer
			`	The farmers introduce themselves as Jim and Annette Patterson; their kids are Erin, Kyle, and Sarah. "Any chance you've got space for <tons> of livestock?" asks Jim. "The droughts the last few years have been fierce, and we're hoping to start a new homestead on <planet>. We have <payment> saved for payment."`
			choice
				`	"Sure, I'd be glad to take you there."`
					accept
				`	"Sorry, that's way too far from here."`
					decline
	
	on visit
		dialog phrase "generic cargo and passenger on visit"
	on complete
		payment
		payment 10000
		dialog `You drop off the Pattersons, the farm family from <origin>, and help them to unload their wagon and cattle from your cargo hold. They thank you, and Jim pays you <payment>.`
		log "Minor People" "Jim and Annette Patterson" `An unusual family who needed you to make a very unconventional trip with a sizeable number of farm animals that had to be kept happy in an enclosed area of your spaceship.`



mission "WR Star 1"
	name "Star Research"
	description "Fly through the <waypoints> system with a team of <bunks> scientists and <cargo>, then return them to <destination>."
	minor
	source
		attributes "deep"
		attributes "urban" "research"
	waypoint "Ildaria"
	to offer
		random < 20
	passengers 3
	cargo "sensors" 2
	on offer
		dialog `A group of <bunks> scientists approaches you and asks if you will be headed to the Rim any time soon. "We're doing research on Wolf-Rayet stars," they explain, "and we're hoping to find a captain who can do a fly-by of <waypoints>." Scientific research in the Deep is notoriously well-funded, so they will probably pay you quite well.`
	on waypoint
		dialog `The team of scientists unpacks their equipment and takes some measurements of the star. Before long they inform you they are ready to go home.`
	on visit
		dialog phrase "generic missing waypoint or cargo and passengers"
	on complete
		payment 250000
		dialog `The team of scientists thanks you for bringing them to <waypoints> and back, and pays you <payment>. They seem eager to get back to their lab and start analyzing their measurements.`



mission "There Might Be Riots 1"
	name "Transport band to <planet>"
	description `Give the band "There Might Be Riots" a ride to <destination>.`
	minor
	source
		near Tarazed 5 10
		government "Republic" "Free Worlds" "Neutral"
	destination "Wayfarer"
	cargo "musical equipment" 4
	passengers 8
	to offer
		random < 15
	
	on offer
		conversation
			`A woman in a well-tailored suit approaches you. "Captain <last>?" You nod. "Are you available for a transport job?" she asks.`
			choice
				`	"What is it?"`
				`	"Not right now."`
					defer
			`	"My name is Becca," she says. "I'm a stage manager for a band, and the transport we had under contract bailed out on us. Any chance you could take <fare> and <tons> of cargo to <destination>? Given the circumstances, we can pay quite well."`
			choice
				`	"Sure!"`
				`	"Sorry, I'm not headed in that direction right now."`
					decline
			`	"Great," she says, "I'll tell the boys to start loading their gear into your ship." About a half an hour later the road crew begins carting instruments and amplifiers into your cargo hold. Soon after that, you hear the roar of a crowd in the distance and another group of men comes running into your ship. "We're with the band," they say. "Quick, shut the hatch." Half a minute later, a mob of people has surrounded your ship and a few of them are even climbing on top of it. It takes you a second to realize they're not angry or bent on destruction - they're just a group of crazy fans.`
			`	"Happens everywhere we go," says one of the musicians, calmly, as he watches a video feed of the mob on one of your monitors. He tells you that he's Ulrich, the lead singer. Then he introduces the rest of the singers and musicians.`
			choice
				`	"Pleased to meet you all. What's the name of your band?"`
			`	"Oh," Ulrich says, "we call ourselves, 'There Might Be Riots.'"`
			`	Eventually, the spaceport police arrive and disperse the crowd, and the band settles in for their trip to <destination>.`
				accept
	
	on visit
		dialog `You arrive on <planet>, but realize that your escort carrying the band and their supplies has not arrived yet. Better depart and wait for your escorts to enter the system.`
	on complete
		payment
		payment 100000
		log `Dropped the famous band "There Might Be Riots" off on Wayfarer. They drew quite the crowd, and paid very well.`
		conversation
			`You drop off the band "There Might Be Riots" on <destination>. Along the way, you got to hear some of their music, which is mostly characterized by frenzied instrumentals, a very energetic brass section, and bizarre lyrics. One day while you were in transit, they nearly drove you insane by playing their catchy but nonsensical song "Henhouse In Your Soul" for four hours straight, but other than that they have been good passengers, and their stage manager gives you an incredibly generous payment of <payment>.`
			`	"We've already got a gig lined up for tonight," says Ulrich. "Want to come? We'll give you free tickets." Given how well they just paid you, it might be worth going just to build a relationship with the band, even if not for the music itself.`
			choice
				`	"Sure!"`
				`	"Sorry, I've got other things to do."`
					decline
			`	The band is even louder in concert than they were when practicing in the confines of your ship. About thirty minutes into the concert, the energy of the crowd and the surreal lyrics finally begin to soak in, and rather than seeming meaningless their music feels fraught with meaning that hovers just beyond your grasp.`
			`	Finally the band announces that their last song will be "Sad Archie." You've never heard of it, but the fans scream in approval. It's a slow, ballad-like song about a man named Archie who lives forever and is sad because the friends he makes all grow old and die. Archie has a pet dragon, and he builds a beautiful house for the dragon, but the dragon dies young. Archie is so sad seeing the dragon's house empty and gathering dust that he rents it out to some friends, but they fight with each other and trash the place. The story makes no sense, but some of the fans are wiping away tears as the song ends.`
			`	Becca, who is sitting next to you in the VIP section, says, "We learned years ago that we need to end every concert with a sad song. Otherwise the fans leave with way too much energy and start destroying public property."`
			`	The concert ends, and you say goodbye to the band. They say they'll be in touch if they ever need a ride again.`



mission "There Might Be Riots part 2"
	name "Transport band to <planet>"
	description `Give the band "There Might Be Riots" a ride to <destination>.`
	minor
	source
		government Syndicate
	destination "Prime"
	cargo "musical equipment" 4
	passengers 8
	to offer
		has "There Might Be Riots 1: done"
		has "Deep Archaeology 5: done"
		random < 30
	
	on offer
		conversation
			`As you walk through the spaceport, you see a large crowd gathered outside a small pub, and hear the unmistakable music of There Might Be Riots from inside. The concert seems to be just winding down. Do you want to wait around and say hello to them?`
			choice
				`	(Okay.)`
				`	(Not right now.)`
					defer
			`	"<first>!" says Ulrich, when they see you. "What luck! We're doing a concert tonight on landing pad ninety-four, part of our 'Trouble on the Tarmac Tour.' We're going to need a lift to <planet> right after the concert. Or possibly in the middle of it. Can you help us out?"`
			choice
				`	"Okay. But why the hurry to leave?"`
					goto okay
				`	"Sorry, I've got other plans."`
			`	"Please," he says, "I'm serious. You'll be saving our skins. Whatever else you've got, it's not this important."`
			choice
				`	"Okay, I'll do it. Why's it so urgent?"`
				`	"Sorry, I really don't want to work with you guys anymore."`
					decline
			label okay
			`	"You'll see," he says. "You should park your ship right behind us in case the natives get restless and we need to skedaddle."`
			`	With some trepidation, you sit by the hatchway of your ship and watch as the band sets up directly outside it and the concert begins. Nothing seems out of the ordinary until the band introduces a song called "Gluttony," and you can feel a sudden tension fill the air. The Syndicate security guards, who until now have been standing at the periphery of the landing pad, begin to disperse themselves throughout the crowd.`
			`	It's a song about a man who will die if he ever stops eating, so he eats more and more and grows bigger and bigger. A second after you realize that the whole thing is a thinly veiled critique of the Syndicate, a group up front unrolls a banner that reads "End Wage Slavery!" and begins shouting and chanting slogans. As the band plays on, there is some sort of scuffle at the back of the crowd, and then you see stun guns begin to flash, and rising plumes of what you would guess is tear gas.`
			`	As the demonstrators are driven away, a group of guards approach you. "What is your connection to these musicians?" they ask.`
			choice
				`	"I'm just their transport. They're paying me to carry them to their next destination."`
					goto transport
				`	"They're friends of mine. Why? They haven't done anything illegal, that I can see."`
			`	"Be careful what friends you choose," says the guard, "or you might find that no one in this sector will offer you any jobs. Now, get them packed up and get out of here." You have no choice but to leave the planet immediately...`
				launch
			label transport
			`	"Then I suggest you do your job and transport them. Immediately." The guards leave. As soon as the band is packed up, you leave the planet...`
				launch
	
	on visit
		dialog `You arrive on <planet>, but realize that your escort carrying the band and their supplies has not arrived yet. Better depart and wait for your escorts to enter the system.`
	on complete
		payment
		payment 200000
		conversation
			`As generous as before, the band pays you generously: <payment>. "Where will you be going next, from here?" you ask.`
			`	"Who knows," says Ulrich. "Our music has taken us throughout human space, and beyond."`
			choice
				`	"What do you mean, 'beyond' human space?"`
				`	"Well, I'll look forward to the next time we meet."`
					accept
			branch notpublic
				not "event: hai-human resolution announced"
			`	Ulrich launches into a story. "Years ago when the band was young and we had a month off in between gigs, we found an old gray merchant captain with a glass eye and asked him to transport us to one of the Paradise worlds for an extended 'drug vacation,' if you know what I mean. He said, 'Boys, why don't you leave the drugs behind, and I'll take you on a real mind-altering trip,' and a few days later we were playing a concert on this world where the people were giant squirrels. They loved our music, too. Of course, these days that story isn't half as interesting as it once was."`
				goto revealed
			label notpublic
			`	Ulrich launches into a story. "Years ago when the band was young and we had a month off in between gigs, we found an old gray merchant captain with a glass eye and asked him to transport us to one of the Paradise worlds for an extended 'drug vacation,' if you know what I mean. He said, 'Boys, why don't you leave the drugs behind, and I'll take you on a real mind-altering trip,' and a few days later we were playing a concert on this world where the people were giant squirrels. They loved our music, too. Never did find anyone who could take us back there, though."`
			branch known
				has "First Contact: Hai: offered"
			`	You're tempted to laugh, but he sounds serious. "Well," you say, "if I ever find a planet of intelligent squirrels, I'll be glad to take you guys there." You help them to unload their stuff, and say goodbye for now.`
				accept
			label known
			action
				set "met hai before TMBR"
			`	"It sounds like you were visiting Hai space," you say, and you describe the aliens who live beyond the wormhole. "Yeah, that would be them," says Ulrich. "I'd love to go back there some time, but for now we have commitments closer to home." You help them to unload their stuff, and say goodbye for now.`
				accept
			label revealed
			action
				set "met hai before TMBR"
			`	"Well, now that they're not hiding away anymore, seems like you might have a new market you could go back to," you say.`
			`	"I'd love to go back there some time," says Ulrich, "but for now we have commitments closer to home." You help them to unload their stuff, and say goodbye for now.`
				accept


mission "There Might Be Riots part 3A"
	name "Transport band to <planet>"
	description `Give the band "There Might Be Riots" a ride to <destination>.`
	minor
	source
		attributes "dirt belt" "south" "rim"
		government "Republic" "Free Worlds" "Neutral"
	destination "Pilot"
	clearance
	infiltrating
	cargo "musical equipment" 4
	passengers 8
	to offer
		has "There Might Be Riots part 2: done"
		has "First Contact: Hai: offered"
		random < 30
	
	on offer
		conversation
			`As you walk through the spaceport, you see a distinctive group of people lugging a collection of instruments: the band There Might Be Riots. Would you like to see if there is anything more you can do for them?`
			choice
				`	(Yes.)`
				`	(Not right now.)`
					defer
			`	They're very happy to see you. "You always seem to have amazing timing," says Ulrich. "We were just wondering who could transport us to a... gig of sorts... up north, and then you come along. Any chance you could take us to <destination>?"`
			`	You've heard of that planet. "The weapons testing world for Lovelace Labs?" you ask. "I'm surprised you'd be able to find a big audience there."`
			`	"Oh, we'll have an audience, all right," he says. "We've just put out a new album called 'Songs for the End of Civilization.' A war protest album. We want to film ourselves playing a concert right in the middle of the missile testing range. Of course, we'll probably end up running out of there with Republic Intelligence nipping at our heels. What do you say?"`
			choice
				`	"Sorry, that's further than I'm willing to go for you guys."`
					goto no
				`	"Sounds like a worthy cause. Count me in!"`
					goto yes
				`	"You're going to do a concert on ground that could be littered with unexploded ordnance?"`
			`	"Yeah. What an adventure!" he says. "Come on, it will be worth it."`
			choice
				`	"Sorry, that's further than I'm willing to go for you guys."`
					goto no
				`	"Sounds like a worthy cause. Count me in!"`
					goto yes
			label no
			`	"Are you sure?" he asks. "We'll pay you with more than just money. Do this for us, and I'll share a story with you that very few have heard."`
			choice
				`	"Sorry, but it's still a 'no.'"`
					decline
				`	"Okay, I'm intrigued. But it still sounds risky."`
			label yes
			branch known
				has "met hai before TMBR"
			`	"Great," he says. "Now, the only question is where we'll go afterwards until the fuss dies down. Say, did you ever find that planet of squirrel people? We'd love to go back there."`
			`	"Yes," you say, "they're called the Hai. They live in a whole big region to the north."`
				goto end
			label known
			branch notpublic
				not "event: hai-human resolution announced"
			`	"Great," he says. "Now, the only question is where we'll go afterwards until the fuss dies down."`
			`	"Didn't you say the Hai really liked you before?" you ask. "I think now might be the perfect opportunity to go back to the Hai."`
			`	"Aww yeah!" he exlaims, "those squirrel people were rad cool. We go thumb our noses at the military industrial complex, then you take us to stay with the peaceful squirrel people where the government won't bother us."`
			`	Once more, they begin loading their stuff onto your ship, while you chart a course to <destination>.`
				accept
			label notpublic
			`	"Great," he says. "Now, the only question is where we'll go afterwards until the fuss dies down. I was thinking it'd be a great chance for our band to reconnect with the squirrel people - what did you call them?"`
			`	"The Hai," you say.`
			label end
			`	"Excellent," he says. "We go thumb our noses at the military-industrial complex, then you take us to stay with the peaceful squirrel people where the government won't bother us."`
			`	Once more, they begin loading their stuff onto your ship, while you chart a course to <destination>.`
				accept
	on visit
		dialog `You arrive on <planet>, but realize that your escort carrying the band and their supplies has not arrived yet. Better depart and wait for your escorts to enter the system.`



mission "There Might Be Riots part 3B"
	landing
	name "Transport band to <planet>"
	description `Avoid the Navy combat drones and give the band "There Might Be Riots" a ride to <destination>.`
	source "Pilot"
	destination "Allhome"
	cargo "musical equipment" 4
	passengers 8
	to offer
		has "There Might Be Riots part 3A: done"
	
	on offer
		conversation
			`You bring your ship to a gingerly landing in a section of the testing range that doesn't look too pockmarked with craters, and the band begins setting up their equipment and video cameras. "This is great," says Ulrich. "We'll be broadcasting live over the Net. It's time people started asking why the government thinks it needs all these weapons of war."`
			`	The band plays through about a third of their set without any evidence that the locals even know you are here, which is surprising for such a tightly secured planet. Then, right in the middle of a particularly crunchy anti-war song, your long-range radar picks up something: a large number of ships approaching from a hundred kilometers away.`
			choice
				`	"Guys, I think we should get out of here."`
				`	"We've got ships incoming. Could be trouble."`
					goto ships
			`	The band stops playing. Ulrich turns to the cameras and says, "For all our fans out there, we'll be back after a brief intermission." Then he walks over to you and says, "What is it?"`
			`	"Ships incoming," you say.`
				goto bad
			label ships
			`	The band stops playing. Ulrich turns to the cameras and says, "For all our fans out there, we'll be back after a brief intermission." Then he walks over to you.`
			label bad
			`	"Did they hail us?" asks Ulrich.`
			`	"No," you say.`
			`	He swears, then shouts to the rest of the band, "Gentlemen, time to pack it up posthaste, before we get turned into a tragic industrial accident!"`
			`	The band has just packed the last of their equipment away when the ships come into view. It's a swarm of unpiloted combat drones, and they seem to be engaged in mock combat with each other. But, their flight path is taking them straight in your direction. You power up your shields just as the first of the drones decide that your ship is a valid target for their lasers...`
				launch
	
	npc
		government "Team Red"
		personality heroic nemesis
		fleet
			variant
				"Combat Drone" 15
	npc
		government "Team Red"
		personality waiting heroic
		fleet
			variant
				"Combat Drone" 20
	npc
		government "Team Blue"
		personality waiting heroic
		fleet
			variant
				"Combat Drone" 35
	
	on visit
		dialog `You arrive on <planet>, but realize that your escort carrying the band and their supplies has not arrived yet. Better depart and wait for your escorts to enter the system.`
	on complete
		payment 500000
		log `Brought "There Might Be Riots" to the Hai world of Allhome after escaping a swarm of combat drones that disrupted their performance on Pilot. Ulrich spoke of a cloudy star in the Rim where he heard a voice in his head after parking his ship.`
		conversation
			`You drop off There Might Be Riots on Allhome. Ulrich is looking around the spaceport in wide-eyed excitement. "This is it, guys!" he says. "We're back in the land of the peaceful squirrels. Captain <last>, I don't know how to thank you, but here's a start." He hands you <payment>.`
			`	As the rest of the band begins unloading their things, Ulrich adds speaking more quietly, "And, in good minstrel fashion I will pay you not just with money, but with a story.`
			`	"Back when the fame first became too much for me, I rented a shuttlecraft under an assumed name and went tooling around the galaxy just to get away from it all. I found some cloudy star out along the Rim, parked my ship where no one would bother me, shut down everything but life support, and just sat there meditating and enjoying the silence for two or three days.`
			`	"Then suddenly clear as day I heard a voice say, 'Are you okay? Do you need anything?' I was so shocked that without even thinking I said, 'I'm fine. How about you?' And the voice told me he was sad. Sad, because that part of space used to be the home of another species, and now they're all dead. He said we humans built our cities on the graveyards of a great civilization and didn't even know it. And if we didn't stop fighting each other, our species would die off too.`
			`	"That's when the band started to speak out against war."`
			choice
				`	"Do you think the voice was real, or just in your head?"`
				`	"It sounds like a good warning. I'll try to take it to heart."`
					goto end
			`	"It was in my head," he says, "And it was real. Very real. When it spoke I felt like the whole galaxy had just tipped sideways, or like I'd just stepped too close to the edge of a cliff and got vertigo. I've imagined some crazy things, but I tell you, this I did not imagine."`
			`	You wish him the best of luck in Hai space, and he heads off into the spaceport with the rest of the band.`
				accept
			label end
			`	"Then best of luck to you," he says, and he heads off into the spaceport with the rest of the band.`
				accept



mission "Drug Running 1"
	name "Drug Running"
	description "Bring a shipment of <cargo> to <destination>. Payment will be <payment>. If you are caught with this cargo, you may be fined."
	minor
	repeat
	source
		attributes "near earth" "dirt belt" "north"
	destination
		attributes "paradise"
		distance 1 100
	cargo "illegal drugs" 5 2 .1
	illegal 40000 `In addition to the fine, the illegal drugs are confiscated from your cargo hold.`
	stealth
	to offer
		random < 10
		"said no to drugs" < 4
	
	on offer
		dialog `As you are walking through the spaceport, a man pulls you aside and asks if you would like to help transport <tons> of "recreational pharmaceuticals" to <planet> for <payment>. (This sounds like an illegal mission, so you'll need to avoid getting scanned or landing on planets with high security.)`
	
	on accept
		"said no to drugs" --
	on decline
		"said no to drugs" ++
	
	on visit
		dialog phrase "generic cargo on visit"
	on complete
		payment
		payment 80000
		"drug smuggler" ++
		dialog `Some disreputable-looking locals unload the illegal drugs from your cargo bay, and hand you your payment of <payment>.`



mission "Drug Running 2"
	name "Drug Running"
	description "Bring a shipment of <cargo> to <destination>. Payment will be <payment>. If you are caught with this cargo, you may be fined."
	minor
	repeat
	source
		attributes "near earth" "dirt belt" "north"
	destination
		attributes "rich"
		distance 1 100
	cargo "illegal drugs" 5 2 .1
	illegal 50000 `In addition to the fine, the illegal drugs are confiscated from your cargo hold.`
	stealth
	to offer
		random < 10
		has "Drug Running 1: done"
	
	on offer
		dialog `When you walk into the local bar, a man sitting in the corner waves you over and says in a hushed voice, "Captain, we've got <tons> of the good stuff that needs to get to <planet>. I promise you this will be a very lucrative operation. What do you say?"`
	
	on visit
		dialog phrase "generic cargo on visit"
	on complete
		payment
		payment 100000
		"drug smuggler" ++
		dialog `Immediately after you land, some workers show up to unload the "stuff." They give you <payment>.`



mission "Drug Running 3"
	name "Drug Running"
	description "Bring a shipment of <cargo> to <destination>. Payment will be <payment>. If you are caught with this cargo, you may be fined."
	minor
	repeat
	source
		attributes "near earth" "dirt belt" "north"
	destination
		attributes "urban"
		distance 1 100
	cargo "illegal drugs" 5 2 .1
	illegal 70000 `In addition to the fine, the illegal drugs are confiscated from your cargo hold.`
	stealth
	to offer
		random < 10
		has "Drug Running 2: done"
	
	on offer
		dialog `A well-dressed woman approaches you as you are walking through the spaceport and asks quietly if you would be willing to help facilitate the transport of some "naughty substances" to a certain individual on <planet> for <payment>.`
	
	on visit
		dialog phrase "generic cargo on visit"
	on complete
		payment
		payment 120000
		"drug smuggler" ++
		dialog `You hand off the illegal "substances" to your contact on <planet>, who pays you <payment>.`



effect "puff"
	sprite "effect/puff"
		"no repeat"
		"frame rate" 10
	"lifetime" 20
	"random angle" 360
	"velocity scale" -.005

outfit "Imaginary Weapon"
	category "Guns"
	"gun ports" -1
	weapon
		sprite "projectile/rainbow"
			"frame rate" 12
			"random start frame"
		"hit effect" "puff"
		"die effect" "puff"
		"inaccuracy" 20
		"velocity" 12
		"lifetime" 60
		"reload" 10
		"acceleration" 1.2
		"drag" .1
		"turn" 3
		"homing" 4
		"tracking" 1.

ship "Hallucination"
	sprite "ship/hallucination"
		"frame rate" 1
		"random start frame"
	"never disabled"
	attributes
		"hull" 1000
		"mass" 180
		"drag" 2.1
		"heat dissipation" .7
		"fuel capacity" 100000
		"jump fuel" 100
		"jump speed" 1
		"jump drive" 1
		"automaton" 1
		"thrust" 30
		"turn" 500
		"energy generation" 1
	outfits
		"Imaginary Weapon" 1
	gun 0 0

mission "Hallucination"
	invisible
	landing
	to offer
		has "Drug Running 2: active"
		random < 50
		"teetotaler" < 3
	
	on offer
		conversation
			`During your brief stop on <origin>, it occurs to you that it really is a shame to have a cargo hold full of the finest of illegal drugs, and not to take even a small sample for yourself. There is no way the loss of a tiny bit of drugs could be noticed. Give it a try?`
			choice
				`	(No, I never touch that stuff.)`
					defer
				`	(Sure, sounds like fun!)`
			`	The room begins to spin, and strange things happen...`
				launch
	
	on accept
		log `Agreed to transport illegal drugs. Tried some of them while refueling and instantly regretted it. The sky truly is endless.`
	
	on defer
		"teetotaler" ++
	
	npc kill
		government "Bad Trip"
		personality nemesis heroic
		ship "Hallucination" "Love"
		ship "Hallucination" "Peace"
		ship "Hallucination" "Happy"
		ship "Hallucination" "Shiny"



mission "Shady passenger transport 1"
	name "Shady passenger transport"
	description "Discreetly transport a passenger to <destination>. Payment will be <payment>. If you are caught with him, you may be fined."
	minor
	repeat
	source
		attributes "near earth" "core" "urban"
	destination
		attributes "frontier" "dirt belt" "rim" "north" "south" "pirate"
		distance 2 3
	passengers 1
	illegal 75000 `Your passenger turns out to be a small-time wanted criminal. As he is hauled off in chains, you vehemently protest that you knew nothing of his shady history. You wind up quite a bit poorer through a combination of fines and bribes (the breakdown remains somewhat unclear).`
	stealth

	to offer
		random < 10
		"rejected illegal jobs" < 3

	on offer
		dialog `While having a drink at one of the spaceport's bars, a somewhat scruffy-looking man in a dark cloak pulls you aside and offers <payment> for discreet, no-questions-asked passage to <destination>, which is quite close by. This could be a quick and lucrative job. (It also sounds illegal, so you'll need to avoid getting scanned or landing on planets with high security.)`

	on accept
		"rejected illegal jobs" --

	on decline
		"rejected illegal jobs" ++

	on visit
		dialog phrase "generic passenger on visit"
	on complete
		"getaway driver" ++
		payment 50000
		dialog `Your mysterious passenger has spoken hardly a word during the entire trip. As soon as you land, he hands you your payment of <payment> and disappears into a crowd.`



mission "Shady passenger transport 2"
	name "Shady passenger transport"
	description "Discreetly transport two passengers to <destination>. Payment will be <payment>. If you are caught with them, you may be fined."
	minor
	repeat
	source
		attributes "near earth" core urban
	destination
		attributes "frontier" "dirt belt" "rim" "north" "south" "pirate"
		distance 3 7
	passengers 2
	illegal 150000 `Your passengers turn out to be wanted criminals. As they are hauled off in chains, you vehemently protest that you knew nothing of their shady histories. You wind up quite a bit poorer through a combination of fines and bribes (the breakdown remains somewhat unclear).`
	stealth

	to offer
		random < 8
		"rejected illegal jobs" < 3
		"getaway driver" > 2

	on offer
		dialog `As you are walking through the spaceport, two men in nondescript clothing appear out of nowhere and offer <payment> for discreet, no-questions-asked passage to <destination>. Though they say very little, you get the distinct sense that their presence on this planet and motivation to be elsewhere may not be entirely legal.`

	on accept
		"rejected illegal jobs" --
		"getaway driver" ++
		dialog `You bundle the men onto your ship before anyone sees them. As you're helping unpack their luggage, one of them casually mentions that they may have attracted the attention of some bounty hunters, and would prefer not to be captured. You should probably avoid being scanned, too.`

	on decline
		"rejected illegal jobs" ++

	on visit
		dialog phrase "generic passenger on visit"
	on complete
		"getaway driver" ++
		payment 100000
		dialog `Your passengers depart after paying you the agreed-upon sum of <payment>, off to make new lives for themselves doing who-knows-what.`

	npc
		government "Bounty Hunter"
		personality nemesis plunders waiting
		system
			distance 6 9
		fleet "Bounty Hunters"



mission "Shady passenger transport 3"
	name "Shady passenger transport"
	description "Discreetly transport <bunks> passengers to <destination>. Payment will be <payment>. If you are caught with them, the legal consequences may be severe."
	minor
	repeat
	source
		attributes "frontier" "dirt belt" "rim" "north" "south" "pirate"
	destination
		attributes "near earth" "core" "urban"
		distance 5 10
	passengers 4 8
	illegal 400000 `It's difficult to feign ignorance of your passengers' background during your questioning. You wind up having to pay a small fortune in fines and bribes to keep yourself from being charged as an accomplice to some very serious-sounding crimes.`
	stealth

	to offer
		random < 5
		"rejected illegal jobs" < 3
		"getaway driver" > 5
		has "Shady passenger transport 2: done"

	on offer
		dialog `A group of <bunks> fearsome-looking young men and women brazenly walk up to you in broad daylight, explaining that they're in some legal trouble and need to get to <destination> as quickly as possible. They offer <payment> to secure discreet passage. You must be getting quite a reputation in certain circles. Transporting them might be very dangerous. On the other hand, they're offering a small fortune...`

	on accept
		dialog `The mercenaries (or gang members, or fleeing bank robbers, or who knows what else) make themselves at home on your ship, and begin drinking and arguing. You wonder what you've gotten yourself into...`
		"rejected illegal jobs" --

	on decline
		"rejected illegal jobs" ++

	on visit
		dialog phrase "generic passenger on visit"
	on complete
		payment 350000
		dialog `During the voyage, you've come to understand that your passengers are mercenaries whose latest exploits put them on the wrong side of the law. They pay you the agreed-upon sum of <payment> and disappear into a crowd, no doubt off to cause chaos and mayhem for some unsuspecting victims. Oh well, not your problem...`
		"getaway driver" ++
	npc
		government "Bounty Hunter"
		personality nemesis plunders
		system
			distance 2 3
		fleet "Bounty Hunters"
	npc
		government "Bounty Hunter"
		personality nemesis plunders
		system
			distance 2 3
		fleet "Bounty Hunters"
	npc
		government "Bounty Hunter"
		personality nemesis plunders
		system
			distance 6 9
		fleet "Bounty Hunters"



mission "Shady passenger transport 3 - double cross"
	name "Shady passenger transport"
	description "Discreetly transport <bunks> passengers to <destination>. Payment will be 350,000 credits. If you are caught with them, the legal consequences may be severe."
	"apparent payment" 350000
	minor
	source
		attributes "frontier" "dirt belt" "rim" "north" "south" "pirate"
	destination
		attributes "near earth" "core" "urban"
		distance 5 10
	passengers 4 8

	to offer
		random < 5
		"rejected illegal jobs" < 3
		"getaway driver" > 5
		has "Shady passenger transport 2: done"
		credits >= 10000000

	on offer
		dialog `A group of <bunks> fearsome-looking young men and women brazenly walk up to you in broad daylight, explaining that they're in some legal trouble and need to get to <destination> as quickly as possible. They offer <payment> to secure discreet passage. You must be getting quite a reputation in certain circles. Transporting them might be very dangerous. On the other hand, they're offering a small fortune...`

	to fail
		has "bribed mercenaries"

	to complete
		not "bribed mercenaries"

	on accept
		dialog `The mercenaries (or gang members, or fleeing bank robbers, or who knows what else) make themselves at home on your ship, and begin drinking and arguing. You wonder what you've gotten yourself into...`
		"rejected illegal jobs" --

	on decline
		"rejected illegal jobs" ++

	on enter
		conversation
			`You'd begun to doubt the wisdom of your decision to transport this band of cutthroats from the moment you agreed to it, but the money was too good to resist. You settle into the captain's chair and prepare for the voyage ahead.`
			`	But something feels wrong. You expect to hear the sounds of drunkenness and violence coming from the passenger compartment, but instead a deathly silence fills the air. You whirl around in your seat and come face-to-face with the entire gang. They're all armed. And their weapons are pointing at you. Your heart sinks.`
			`	Their leader appears to be a lithe and dangerous-looking young woman who holds an enormous shotgun that's almost as big as her. "Looks like we boarded the ship of fools, and here's the biggest one!" she says mockingly. "We didn't have a credit to our names, but soon we'll own your ship. Hand over the access codes and we'll let you live."`
			choice
				`	(Shoot first!)`
					goto shoot
				`	(Negotiate.)`
					goto negotiate
				`	(Surrender.)`
					goto betrayed

			label shoot
			branch "shoot and die" "shoot and live"
				random < 75

			label "shoot and die"
			`	That turns out to be a really bad decision. It's also your last. A truly excessive barrage of projectiles ends your life.`
				die

			label negotiate
			`	"You don't want my ship, you want my money," you stammer, stalling for time while you try to think of a way out of this situation. "This ship is registered to me; nobody would believe that you came across it honestly. You want a fresh start in an anonymous ship. I'll give you 4 million credits, and you can buy a Modified Argosy or some other vessel better suited to your line of work."`
			`	The gang leader snorts derisively. "Why don't we just kill you and hotwire this ship? That sounds more fun."`
			choice
				`	(Shoot first!)`
					goto shoot
				`	(Offer more money.)`
					goto "more money"
				`	(Surrender.)`
					goto betrayed

			label "more money"
			action
				set "bribed mercenaries"
			`	You up your bribe to 8 million credits. It's enough. A sigh of relief escapes your lips as everyone lowers their weapons.`
			`	You arrange for a merchant captain to transport the renegades down to the surface, along with a password-protected credit chip. Once the airlock closes, you send them the password. At least you have escaped with your life and your ship.`
				defer

			label betrayed
			`You go to the security station and bitterly hand over the ship's access codes.`
			`	"Smart move," the leader says. "Or was it? Now we don't need you alive for anything, do we?"`
			`	She fires her shotgun into you from behind, and for a brief moment, you are treated to the sight of your internal organs splattered all over the console. It's the last thing you ever see.`
				die

			label "shoot and live"
			`Somehow, miraculously, you manage to reach your gun before she fires. Perhaps it's the sheer brazenness of it - no one would expect someone staring down the barrels of half a dozen guns to actually draw against them. Nevertheless, you do, and it works.`
			`	Your first shot finds its mark, and the gang leader crumples to the floor. The other thugs shriek in alarm and begin to spray gunfire in all directions, but it's ineffective panic fire. Taking cover behind the armored captain's chair, you dispatch two more with well-aimed shots.`
			`	The remaining goons attempt to flee, but your fingers find the button controlling the bridge door and it slams down before they can escape. They throw down their weapons and surrender. You toss them into the brig and decide that it might be a hoot to take them to their original destination as prisoners instead of passengers, and see if you can get a bounty for bringing them in.`

	on visit
		dialog phrase "generic passenger on visit"
	on complete
		dialog `You hand off your prisoners to the planetary authorities who gratefully take them into custody. It turns out that they were wanted, and there's a substantial bounty. You find yourself richer to the tune of <payment>.`
		payment 250000

	npc
		government "Bounty Hunter"
		personality nemesis plunders
		system
			distance 2 3
		fleet "Bounty Hunters"
	npc
		government "Bounty Hunter"
		personality nemesis plunders
		system
			distance 2 3
		fleet "Bounty Hunters"
	npc
		government "Bounty Hunter"
		personality nemesis plunders
		system
			distance 6 9
		fleet "Bounty Hunters"



mission "Shady passenger transport 3 - double cross big payment"
	name "Shady passenger transport big payment"
	landing
	invisible

	to offer
		has "bribed mercenaries"
		credits >= 8000000

	on offer
		payment -8000000
		conversation
			`You receive a message informing you of an unusually large transaction: 8 million credits. The gang of cutthroats must have withdrawn the money you bought them off with. You are now free to continue your career - poorer, but hopefully wiser.`
				decline



mission "Rescue Miners 1"
	description "Participate in the medical evacuation of miners injured on <planet> by bringing <bunks> emergency workers and <cargo> to the planet."
	name "Rescue Miners"
	minor
	source
		attributes "core"
		attributes "urban"
	destination
		attributes "core"
		attributes "mining"
		distance 1 100
	passengers 15
	cargo "emergency supplies" 15
	to offer
		random < 60
	
	on offer
		dialog `You've just sat down in the spaceport bar and ordered a drink when someone in uniform runs into the room and shouts, "There's been a mine explosion on <planet>! We need all available ships to carry relief workers and supplies and to evacuate the injured to a world where there are better medical facilities."`
	on visit
		dialog phrase "generic cargo and passenger on visit"



mission "Rescue Miners 2"
	landing
	description "Participate in the medical evacuation of miners injured on <origin> by bringing <bunks> passengers to the medical facilities on <destination>."
	name "Rescue Miners"
	destination
		attributes "core"
		attributes "urban"
		distance 2 10
	passengers 15
	to offer
		has "Rescue Miners 1: done"
	
	on offer
		dialog `You drop off the medical personnel on <origin>. There are nearly a hundred injured miners waiting for medical evacuation to <planet>. Do you volunteer to carry some of them?`
	
	on visit
		dialog phrase "generic passenger on visit"
	on complete
		payment 80000
		dialog `You drop off the injured miners at one of the medical facilities on <planet> that has agreed to care for the survivors. It's a somewhat chaotic process, but eventually someone thanks you for your help and pays you <payment>.`



mission "Courier 1"
	name "Rush delivery to <planet>"
	repeat
	deadline
	description "Deliver <cargo> to <destination> by <date>. Payment is <payment>."
	minor
	cargo random 5 2 .1
	to offer
		random < 5
	source
		government "Republic" "Free Worlds" "Syndicate" "Quarg" "Neutral"
	destination
		distance 4 10
		government "Republic" "Free Worlds" "Syndicate" "Quarg" "Neutral"
	on offer
		dialog `As you are walking through the spaceport, a man approaches you and says, "Excuse me, Captain. I took on a rush delivery of <cargo> to <planet>, but my ship needs repairs and there's no way I can make it there before <day>. Can you take this job for me? The payment for the job is <payment>."`
	on visit
		dialog phrase "generic cargo on visit"
	on complete
		payment
		payment 30000
		dialog phrase "generic cargo delivery payment"


phrase "generic human package offer"
	word
		`A local`
		`A man`
		`A resident of <origin>`
		`A stranger`
		`A woman`
	word
		` `
	word
		`appears from seemingly nowhere to ask,`
		`approaches you and says,`
		`flags you down and asks,`
		`walks up to you and asks,`
		`stops you and asks,`
	word
		` "`
	word
		`Captain,`
		`Excuse me, Captain.`
		`Sorry to interrupt, but`
		`Hey there, Captain.`
	word
		` `
	word
		`I have a small package that needs to get to <planet> by <day>.`
		`I'm trying to get a package to a relative on <planet> by <day>.`
		`I need to get this package to one of my clients on <planet> by <day>.`
		`I'm trying to get this package to <planet> before <day>.`
	word
		` `
	word
		`Are you able to carry it for me?`
		`Can you carry it for me?`
		`Could you take it there?`
		`Can you help me out with this?`
	word
		` I'll give you <payment> for the effort.`
		` I'm willing to pay you <payment>.`
		` I can afford to give you <payment> for it.`
	word
		`"`

mission "Courier 2"
	name "Package to <planet>"
	repeat
	deadline
	description "Deliver a package weighing <tons> to <destination> by <date>. Payment is <payment>."
	minor
	cargo package 2
	to offer
		random < 5
	source
		government "Republic" "Free Worlds" "Syndicate" "Quarg" "Neutral"
	destination
		distance 7 14
		government "Republic" "Free Worlds" "Syndicate" "Quarg" "Neutral"
	on offer
		dialog phrase "generic human package offer"
	on visit
		dialog phrase "generic cargo on visit"
	on complete
		payment
		payment 50000
		dialog "You drop off the package and collect your payment of <payment>."



mission "Courier 3"
	name "Papers to <planet>"
	deadline
	description "Deliver <tons> of legal papers to <destination> by <date>. Payment is <payment>."
	minor
	cargo "legal papers" 1
	to offer
		random < 5
	source
		government "Republic" "Free Worlds" "Syndicate" "Quarg" "Neutral"
	destination
		distance 7 14
		government "Republic" "Free Worlds" "Syndicate" "Quarg" "Neutral"
	on offer
		dialog `A woman in a suit walks up to you and says, "Pardon me, Captain. I represent a recently deceased client here on <origin> whose legal papers need to be delivered to his next of kin on <destination>. Would you be willing to do some courier work? The papers must be delivered by <day>, and you will be paid <payment>."`
	on visit
		dialog phrase "generic cargo on visit"
	on complete
		payment 100000
		dialog "You drop off the legal papers and collect your payment of <payment>."



mission "Courier 4"
	name "Lizard to <planet>"
	deadline
	description "Deliver an exotic pet (weighing <tons>) to <destination> by <date>. Payment is <payment>."
	minor
	cargo "exotic lizard" 3
	to offer
		random < 5
	source
		government "Republic" "Free Worlds" "Syndicate" "Quarg" "Neutral"
	destination
		distance 7 14
		government "Republic" "Free Worlds" "Syndicate" "Quarg" "Neutral"
		attributes "rich"
	on offer
		conversation
			`A man wearing a very complicated hat waves to you from the other side of a landing pad. "Yoo-hoo, Captain!" he says. "I have a courier mission for you if you're interested."`
			choice
				`	(Find out what he wants.)`
				`	(Ignore him.)`
					decline
			`	"My name is Alphonse," he says. "I am a breeder of exotic lizards. A new client on <planet> has just ordered one, and will pay you <payment> to transport it. Naturally, being a live animal, it's a rush delivery; it needs to be done by <day>. What do you say?"`
			choice
				`	"I'd be glad to."`
				`	"Sorry, I'm not interested in that sort of work."`
					decline
			`	"Excellent!" he says. "Come, let me introduce you to your cargo." He leads you to a supply shed where an enormous lizard, taller than you and probably weighing several tons, is being held in a cage that looks far too flimsy for it. "I'll have my men load her aboard your ship at once," says the man, "along with some meat for her to eat on the journey. Watch out for your fingers when you feed her, by the way. Thank you!"`
				accept
	
	on visit
		dialog phrase "generic cargo on visit"
	on complete
		payment
		payment 100000
		dialog `Somehow, you have managed to bring the large lizard to <planet> without it breaking loose and eating you. You unload it and wait for its new owner to come. When he does, he pays you <payment>.`



mission "Migrant Workers 1"
	name "Migrant Workers"
	description "Bring a group of <bunks> migrant workers to <planet>. Payment is <payment>."
	minor
	passengers 6 7
	source
		attributes "dirt belt"
		attributes "farming"
		near "Zeta Aquilae" 1 100
	destination Rand
	to offer
		random < 5
	
	on offer
		conversation
			`In the spaceport, you can't help but notice a group of six or seven men in ragged farm clothing, sitting by the edge of one of the launch pads. They are probably migrant workers looking for a lift.`
			choice
				`	(Approach them.)`
				`	(Ignore them.)`
					defer
			`	You strike up a conversation with the workers. They say that they are tired of the seasonal fluctuations of farm work, and are looking for something a bit steadier and better paying. "We hear there's always work to be had in the mines on <planet>," they say. "Can you take us there? We've pooled together our savings, and can pay you <payment>."`
			choice
				`	"Sure!"`
					accept
				`	"No, sorry, I'm not headed in that direction."`
					decline
	
	on visit
		dialog phrase "generic passenger on visit"
	on complete
		payment
		payment 20000
		dialog `The migrant workers thank you for transporting them, and hand you <payment>. You hope that they will be able to find better work here than they had on <origin>.`



mission "Humanitarian 1"
	name "Vaccine to <planet>"
	description "Bring <tons> of flu vaccines to the lawless world of <planet>. Be sure the medicine gets into the right hands."
	minor
	cargo "vaccine" 20
	to offer
		random < 5
		"combat rating" > 0
	source
		government "Republic" "Free Worlds" "Syndicate" "Quarg" "Neutral"
	destination
		government "Pirate"
		distance 2 10
	clearance
	
	on offer
		conversation
			`While you are sitting at a table in a local cafe, a woman sits down across from you and says, "Pardon me, Captain. I wonder if you would be interested in helping with a humanitarian mission."`
			choice
				`	"Tell me more."`
				`	"Sorry, I'm too busy."`
					decline
			`	"There's a flu epidemic on <planet>," she says. "It's a lawless world, so they have not been able to find any merchants willing to bring them medicine. But if they don't get a shipment of vaccine soon, the epidemic could become much worse, and even spread to other worlds."`
			choice
				`	"I'd be glad to help."`
				`	"Sorry, I don't believe in helping pirates."`
					decline
			`	"Thank you," she says. "Your contact on <planet> will be a man named 'Raven Hunter.' Don't let anyone but him trick you into giving them the supplies."`
				accept
	
	on visit
		dialog phrase "generic cargo on visit"
	on complete
		payment
		payment 50000
		dialog
			`After several shady characters have offered to buy the vaccines off you, or threatened to rob you, "Raven Hunter" finally shows up and collects them. He thanks you, and pays you <payment>.`



mission "Humanitarian 2"
	name "Food to <planet>"
	description "Bring <tons> of food to the lawless world of <planet>, to help alleviate a famine."
	minor
	cargo "emergency rations" 50
	to offer
		random < 5
		"combat rating" > 0
	source
		government "Republic" "Free Worlds" "Syndicate" "Quarg" "Neutral"
	destination
		government "Pirate"
		distance 2 10
	clearance
	
	on offer
		conversation
			`As you are walking through the local market, a man says, "Captain, do you have room in your hold to bring food to a starving planet?"`
			choice
				`	"Yes, but I hadn't heard news of a famine recently."`
				`	"Sorry, not today."`
					decline
			`	"No, this one wouldn't be in the news," he says. "It's <planet>, a lawless world. They're desperately in need of food, although it's mostly due to corruption and mismanagement of resources."`
			choice
				`	"Well, it sounds like they're getting exactly what they deserve. And, I have no intention of risking my life to land on a pirate world."`
					decline
				`	"Well, even so, no one deserves to starve to death. I'll help them."`
			`	"Thank you," he says. "We'll load the food into your cargo hold immediately. The sooner you can drop it off on <planet>, the better."`
				accept
	
	on visit
		dialog phrase "generic cargo on visit"
	on complete
		payment
		payment 50000
		dialog
			`It takes a while to figure out who exactly is in charge here. You sell off parts of your shipment of food to a few different local leaders, receiving <payment> in exchange.`



mission "Terraforming 1"
	name "Terraforming Rand"
	description "Bring a delegation of two people from Rand to the Academy of Planetary Sciences on Glory."
	minor
	source "Rand"
	destination "Glory"
	passengers 2
	
	to offer
		or
			has "main plot completed"
			and
				not "event: pug invasion"
				not "event: fwc pug invasion"
	on offer
		conversation
			`You stop in to the spaceport bar for a drink. The bar seems to be frequented mostly by the managers of the mining corporation; you suspect the workers don't earn enough to visit a bar very frequently. In one corner, two of the managers are having a very animated discussion. When they see you, they say, "Hello there, Captain! Interested in taking us on a business trip?"`
			choice
				`	"What sort of trip?"`
				`	"Sorry, I'm just in here for the drinks."`
					defer
			`	"To Glory, to the Academy of Planetary Sciences," he says. "This world is rich in resources, and we're thinking that if we could only cool down the deserts a bit and get more plants to grow here, it would be a decent place to live. We've been dreaming about this for years, and I think it's time to go pay a terraforming consultant to tell us whether it's actually possible or not."`
			choice
				`	"Sure, I'd be glad to take you there."`
					accept
				`	"Sorry, that's way too far away for me to travel right now."`
					decline
	on visit
		dialog `You land on <planet>, but realize that your escort carrying the managers hasn't entered the system yet. Better depart and wait for it.`



mission "Terraforming 2"
	landing
	name "Terraforming Rand"
	description "Return to Rand with the delegation and a student who thinks she can terraform the planet cheaply."
	source "Glory"
	destination "Rand"
	passengers 3
	blocked "You have reached <origin>, but you need <capacity> in order to take on the next mission. Return here when you have the required space free."
	to offer
		has "Terraforming 1: done"
	
	on offer
		log `Brought Eric and Alaric to Glory, two managers of a mining corporation on Rand hoping to terraform the planet. Terraforming Rand would be immensely expensive, but a girl named Amy has a theory that may make the process cheap.`
		conversation
			`You drop off the two managers from Rand, whose names are Eric and Alaric, at the Academy. While you wait for their meeting to end, you look around the lobby. The students have apparently just had some sort of science symposium, and poster boards are on display all along the walls. One of them catches your eye: the title is "Affordable Terraforming through Equilibrium Mapping."`
			`	The basic concept of the poster seems to be that instead of altering the climate of a planet through brute force, it ought to instead be feasible to use a properly timed nudge in the right direction to cause the climate to shift toward a new equilibrium point that supports greater biological complexity. This student seems to think that planets naturally "want" to grow more complex and support more life, but that they sometimes get "stuck" in less optimum states.`
			`	It's an intriguing idea. On the other hand, at the bottom of the paper, the professor has written, "Very poor scholarship. Do not anthropomorphize planets."`
			`	Just then, Eric and Alaric return, looking disappointed.`
			choice
				`	"No luck?"`
			`	They shake their heads. "It would cost fifteen million just to bring a specialist out for an initial consultation," says Eric, "and besides, the cost of terraforming machinery and upkeep is prohibitive. I think this whole Academy is just a money-making racket."`
			choice
				`	"Have a look at this poster. Maybe this student would help us. We could bill it as a sort of internship for her."`
				`	"Indeed. They gave this student a failing grade just for suggesting it could be done more cheaply."`
			
			`	They look at the poster. "Sounds almost too good to be true," says Alaric. "Hang on, I'll look her up in the campus directory." A few minutes later, he is on the phone with the student who made the poster. Her name is Amy. It turns out she is about to flunk out anyway, and is more than willing to travel back to Rand with you when offered a tiny fraction of what the consultant would have received.`
			`	An hour later, you meet up with Amy, and arrange for her to join you on your ship before it takes off. Eric and Alaric are very excited, but you are a bit worried about the wisdom of entrusting their planet's future to someone so young and inexperienced.`
				accept
	
	on visit
		dialog `You land on <planet>, but realize that your escort carrying Eric, Alaric, and Amy hasn't entered the system yet. Better depart and wait for it.`
	on complete
		payment 140000
		dialog `On the entire return journey, Eric and Alaric have been busy showing Amy geological survey maps of Rand and asking her for ideas. The moment you land, they hurry out of the ship. "I'm going to show Amy around," says Eric, "but meet us in the spaceport bar later if you want to help out with whatever we do next." Alaric hands you <payment> as payment for your services, and then follows after them.`



ship "Asteroid"
	noun "asteroid"
	sprite "asteroid/medium rock/spin"
		"frame rate" 10
	attributes
		"fuel capacity" 1
		"hull" 10000
		"mass" 1000
		"drag" 10
		"heat dissipation" .1
		"required crew" 0
		"automaton" 1
		"bunks" 0
		"thrust" 10
		"turn" 100
		"thrusting energy" 1
		"turning energy" 1
		"energy generation" 3
		"inscrutable" 1
	explode "small explosion" 25
	explode "medium explosion" 35
	explode "large explosion" 45
	explode "huge explosion" 30



mission "Terraforming 3"
	name "Terraforming Rand"
	description "Plant a thruster on an asteroid to guide it into a collision with the northern pole of Rand."
	blocked "You'll need more cargo space in order to take the next mission from Eric and Alaric. Return here when you have <capacity>."
	cargo "thruster equipment" 10
	source "Rand"
	to offer
		has "Terraforming 2: done"
	
	on offer
		conversation
			`Alaric, Eric, and Amy are having a heated conversation at a table in the bar. When they see you, Alaric says, "Okay, let's let Captain <last> be the tie breaker." He motions to you to join them.`
			`	Amy explains, "Based on my data, it appears that Rand once had a cooler, more moist climate. But the trouble is, it has almost no axial tilt."`
			`	"That means no changing seasons," explains Eric.`
			`	"The result is that much of the planet is very hot, but the poles are very cold. Nearly all the planet's water has migrated to the poles and ended up frozen into the ice caps. Because the weather is so unchanging here, nothing ever prompts that water to melt and rejoin the hydrological cycle."`
			choice
				`	"Well, that seems impossible to fix. It's not like you can rotate a planet's axis."`
					goto rotate
				`	"Are you suggesting melting the ice caps somehow?"`
					goto melting
			label rotate
			`	"Of course not," she says. "But what we can do is introduce a sudden variation in the planet's climate that will allow water to be distributed more evenly across the surface again."`
				goto danger
			label melting
			`	"That would be the traditional terraforming approach," she says, "using orbital mirrors, or geothermal power, or something similar to evaporate the ice caps at a faster rate than new ice is being deposited. That approach would take a century or so."`
				goto danger
			label danger
			`	"This is where Amy's plan gets a bit scary," says Alaric.`
			`	"I'm proposing crashing a medium-sized asteroid into the ice cap," she says. "If we pick the right asteroid, we can control the amount of dust that is created. The result will be a sudden influx of variability, that may allow the planet to revert to a wetter, more biodiverse state."`
			choice
				`	"That is a stupid idea, and I want nothing to do with it."`
					decline
				`	"Well, if you think it will work, I'm willing to try it!"`
			`	"Great!" says Amy. "I'll mark the asteroid on your radar. You just need to board it, install a small ion thruster, and return here."`
			`	Eric contacts some spaceport workers and has them load a small thruster onto your ship, along with the equipment you will need to mount it on the asteroid.`
				accept
	
	npc save assist
		government "Uninhabited"
		personality derelict fleeing uninterested waiting pacifist mute
		ship "Asteroid" "Target Asteroid"
	
	on visit
		dialog `You return to the spaceport to the confused looks of Eric, Alaric, and Amy. "You didn't put the thrusters on the asteroid," Amy says. "Just board the asteroid to attach the thrusters." Amy begins pushing you back to your ship, clearly eager to see the results of this experiment.`
	on complete
		payment 20000
		log `Agreed with Amy's idea to steer an asteroid into Rand's polar ice cap in order to change the planet's climate. Hopefully this ends well.`
		dialog
			`When you land, the sky already seems noticeably darker than before. Eric runs up to your ship. "You did it!" he says, excited. "A perfect hit. Now we just have to wait and see what the results are. Meet us in the spaceport bar again in a few hours, and Amy will have her initial measurements ready." He hands you a credit chip for <payment>.`



mission "Terraforming 4"
	name "Terraforming Rand"
	description "Bring Amy to <destination> to collect some hardy plants that can grow in a low-light environment."
	source "Rand"
	destination "New Portland"
	to offer
		has "Terraforming 3: done"
	passengers 1
	
	on offer
		conversation
			`By the time you meet up with Eric, Alaric, and Amy, the cloud cover already seems to have visibly increased. Amy is very enthusiastic. "Atmospheric water vapor is on the rise," she says. "The impact vaporized enough ice to form a small ocean. I wouldn't be surprised if we get a rainstorm here in a day or two."`
			`	"What's next?" you ask.`
			`	She says, "I'd like to travel with you to <planet>, and collect some seeds and cuttings from plants that can handle a cooler world with dimmer light, since that's what we'll have here until the dust settles down. I'd say we'll need about ten tons of cargo space."`
			choice
				`	"I'd be glad to take you there."`
					accept
				`	"Sorry, I need to move on to some other work now."`
					decline
	
	on visit
		dialog `You land on <planet>, but realize that your escort carrying Amy hasn't entered the system yet. Better depart and wait for it.`
	on complete
		dialog `As soon as you land, Amy heads off to meet with some local biologists who she contacted during the trip over here. "We'll be back in the spaceport in two hours," she says. "Be sure to have ten tons of cargo space free."`



mission "Terraforming 5"
	name "Terraforming Rand"
	description "Bring Amy and <tons> of hardy plants that can grow in a low-light environment back to <destination>."
	source "New Portland"
	destination "Rand"
	to offer
		has "Terraforming 4: done"
	passengers 1
	cargo "seeds and plants" 10
	
	on offer
		conversation
			`You meet up with Amy, and load the seeds and plant cuttings onto your ship.`
			choice
				`	"Looks good, let's head back to Rand."`
					accept
				`	"So, how do you plan to seed the whole planet with these, anyway?"`
			`	She says, "My idea is to just disperse them in a few different locations, and trust that they will spread out over the next decade or so. We picked plants that are hardy and can spread very rapidly."`
			choice
				`	"Sounds good to me."`
					accept
				`	"What happens if the plants are too invasive, and choke out all the local wildlife?"`
			`	"Well," she says, "in order to keep the climate on <planet> dynamic, they're going to need regular asteroid impacts every few decades. If these plants are too invasive, they can just wait an extra decade or so in between impacts and let the desert creep back in and kill off the invasive plants."`
			choice
				`	"Okay, I guess that would work."`
					accept
				`	"Wait, they're going to have to keep smashing asteroids into their world in perpetuity to maintain the new environment?"`
			`	"For a century or so, yes," she says. "But that's a whole lot more economical than vaporizing the ice caps using traditional terraforming equipment. Come on, let's get back to <planet>."`
				accept
	
	on visit
		dialog `You land on <planet>, but realize that your escort carrying Amy and the seeds hasn't entered the system yet. Better depart and wait for it.`
	on complete
		payment 60000
		event "terraforming timer" 4 8
		log `Amy's theory to terraform Rand seems to have worked. Precipitation around the planet has greatly increased with the introduction of new water into the water cycle.`
		conversation
			`When you get back to <planet>, Amy has you fly in a random path a few kilometers above the surface while she periodically dumps loads of seeds and plant material out the airlock. In the process, you fly through several rainstorms. This world's climate has indeed been altered. But you can't help wonder how a few tons of seed spread out over the entire surface of a planet is really going to help anything.`
			`	Then you meet up with Eric and Alaric. Eric is elated. "We just got a massive rainstorm here!" he says. "We haven't had that much precipitation in a decade!"`
			`	Alaric is less enthusiastic. "Flash floods washed out the road through the canyon," he says, "and very nearly flooded one of the mines, too."`
			`	Amy says, "It will take a year or two for things to begin to settle down. Then we can figure out what our next steps should be."`
			`	"I just hope we haven't made things worse than they were," says Alaric. He hands you your payment of <payment>. "Anyway, thanks for your help, <first>. It sounds like there's nothing more to be done here for the time being."`
		event "terraforming Rand"



event "terraforming Rand"
	planet "Rand"
		add description `	Recent terraforming experiments have caused an increase in precipitation. Flash floods have scoured the landscape in some areas, but sandstorms are also less frequent, and the locals say the heat is a bit less oppressive than it used to be.`

event "terraforming timer"

mission "Terraforming 6"
	landing
	name "Unlawful Use of an Asteroid"
	description `Travel to <destination> by <date> for questioning on your "unlawful use of an asteroid."`
	source
		government "Republic"
		attributes "spaceport"
		not attributes "deep"
		not system "Sol"
	destination "Earth"
	deadline
	deadline 2
	to offer
		has "event: terraforming timer"
		or
			has "main plot completed"
			and
				not "event: pug invasion"
				not "event: fwc pug invasion"
	
	on offer
		conversation
			`When you land on <origin> and exit your ship, you are stopped by a Navy officer with a group of guards. "Captain <last>. You are wanted for..." The officer pauses and looks down at the tablet in his hand. "The 'unlawful use of an asteroid.' You are to travel to <destination> immediately for questioning."`
			choice
				`	"Understood, officer."`
					accept
				`	"I'm wanted for what?"`
				`	(Run away.)`
					flee
			
			`	"The unlawful use of an asteroid, Captain. I'm not entirely sure what that means, but I've been told to send you to <planet> by <day>. Your compliance would be much appreciated."`
			choice
				`	"Alright. Hopefully I can get an answer as to what this is about."`
					accept
				`	(Run away.)`
					flee
			
	on decline
		"reputation: Republic" <?= -10
	on fail
		"reputation: Republic" <?= -10
		dialog `You receive a message from the Republic itself. "Captain <last>. You have not arrived on Earth for your trial on the 'unlawful use of an asteroid' in the time provided to you and therefore are now a criminal of the Republic."`
	on complete
		log `Had to travel to Earth to answer for crashing an asteroid into Rand. Luckily, thanks to Alaric and Eric's lawyer, the case was dropped.`
		conversation
			`You are quickly escorted from the crowded <planet> spaceport to a court building in a wealthy district of the city and asked multiple questions pertaining to the events on Rand. "Why did you purposefully crash an asteroid into a planet? What did you expect to happen? Do you know how many people could have died?" You answer to the best of your ability, and after roughly an hour of questioning you are transferred to a different room where you find Eric, Alaric, and Amy.`
			choice
				`	"What are we going to do?"`
					goto lawyer
				`	"Do you know what we're doing here?"`
			
			`	"Apparently someone had a problem with us terraforming Rand," Amy says, looking rather disappointed.`
			
			label lawyer
			`	"Don't worry," Alaric says. "Our lawyer is on his way right now. We'll all be out of here by the end of the day."`
			`	Alaric's optimism turns out to be justified, as the lawyer quickly finds that there are no actual laws on the books that define lawful or unlawful uses of an asteroid. Since no one was hurt by the asteroid impact and data that Amy had been collecting shows that Rand's climate has changed for the better so far, the case is quickly dropped and you are escorted back to your ship.`
			`	Before you are able to leave, Amy stops you. "Could you meet me in the spaceport bar, Captain? I have some good news to share with you."`



mission "Terraforming 7"
	name "Terraforming Research"
	description "Bring Amy and Nolan to <destination>, where they will research and publish Amy's terraforming methods."
	source "Earth"
	destination "Valhalla"
	passengers 2
	blocked "You need <capacity> in order to take on the next mission. Return here when you have the required space free."
	to offer
		has "Terraforming 6: done"
	
	on offer
		conversation
			`You find Amy in heated discussion with someone about her academy project, "Affordable Terraforming through Equilibrium Mapping." She takes a sip of her drink and invites you to sit down with them.`
			`	"Hello, Captain! This is Nolan. He works in the Deep's Department of Terraforming Research and Application, and he contacted me after hearing about how we started terraforming Rand."`
			`	Nolan outstretches his hand to you. "Nice to meet you, Captain."`
			choice
				`	"Nice to meet you too."`
					goto next
				`	"I take it you're interested in Amy's ideas."`
			
			`	"Absolutely. It's an extraordinary concept, and no offense to you Amy, but it's spectacular that someone of such little experience would imagine such a method of terraforming."`
			
			label next
			`	Amy continues. "Nolan wants to help pursue research of my terraforming techniques. Would you be able to give us a lift to <destination>? I'll pay you <payment>."`
			choice
				`	"Sure, I'd be glad to take you there."`
					accept
				`	"Sorry, I have other places to be."`
					decline
	
	on visit
		dialog `You land on <planet>, but realize that your escort carrying Amy and Nolan hasn't entered the system yet. Better depart and wait for it.`
	on complete
		payment 50000
		event "terraforming research" 120 180
		log `Amy has been noticed by the Deep's Department of Terraforming Research. She will be spending time researching her terraforming theories in the hopes that there are more worlds that can be helped.`
		dialog `The whole journey to <planet>, Amy and Nolan discussed the multiple planets within the Dirt Belt that would be perfect candidates for terraforming. "Nolan and I will spend the next few months here researching my theories," Amy says as she steps off of your ship. "I'll make sure to contact you once we're ready to try terraforming another planet." She hands you <payment>, then follows Nolan out of the spaceport.`



event "terraforming research"

mission "Terraforming 8"
	landing
	name "Terraforming Research"
	description "Meet with Amy and Nolan on <destination> to talk about experimentally terraforming another planet."
	source
		near "Epsilon Leonis" 1 100
	destination "Valhalla"
	to offer
		has "event: terraforming research"
	
	on offer
		dialog `You receive a message from Amy: "Hello, Captain <last>. I just wanted to tell you that Nolan and I have recently published our work on 'Reducing Terraforming Expenses Through Equilibrium Mapping,' and we've received a grant from the Deep for it! We're going to begin experiments with terraforming on a different world. Don't worry, the Republic has approved our experiment this time, so we won't get dragged off for any more cases of an 'unlawful use of an asteroid.' If you're interested in helping, pick us up on <destination>."`



mission "Terraforming 9"
	landing
	name "Terraforming Tundra"
	description "Travel to <destination> with Amy, Nolan, and four others."
	source "Valhalla"
	destination "Tundra"
	passengers 6
	cargo "scientific equipment" 10
	blocked "You need <capacity> in order to take on the next mission. Return here when you have the required space free."
	to offer
		has "Terraforming 8: done"
	
	on offer
		conversation
			`The spaceport is crowded with ships and people when you land. Amy's publication must have stirred up quite the commotion among terraforming scientists.`
			`	Spaceport security clears a path to your ship for Amy, Nolan, and four people you do not recognize. You notice that a few among the crowd of people are jeering and holding signs, one reading "Don't asteroid my planet!" and a half-eaten sandwich gets thrown in Amy's path as she approaches.`
			`	"Not everyone is as happy with the prospect of affordable terraforming as we are," Amy says to you as she boards your ship along with suitcases full of scientific supplies. "But that's no reason to stop, now is it?"`
			`	Amy introduces you to the four others that she brought on board. Two of them are terraforming experts who helped Amy and Nolan with their research. The other two are representatives: one sent by the Republic Parliament in order to oversee the project, and another from Tundra.`
			`	"Once you're ready, Captain, please bring us to <destination>. Tundra was a tropical world millions of years ago, but became cold after a cataclysmic event of some sort. There's a good chance that we may be able to nudge the planet back toward a warmer climate if we do this right."`
				accept
	
	on visit
		dialog `You land on <planet>, but realize that your escort carrying the scientists and their equipment hasn't entered the system yet. Better depart and wait for it.`
	on complete
		dialog
			`The journey to Tundra was spent by your passengers discussing the possible methods of terraforming the planet. The Republic representative was none too pleased when Nolan, perhaps jokingly, suggested crashing an asteroid into it.`
			`	Everyone except for the Tundra native begins to shiver after stepping out of your ship onto the planet, even while inside a protective dome. "Meet us in the spaceport bar in a few hours. We need to finalize our plans of how we're going to execute this experiment."`



mission "Terraforming 10"
	name "Terraforming Tundra"
	description "Bring the Republic representative overseeing the terraforming project to <destination>, where he will attempt to find an alternative solution to terraforming Tundra that does not involve an asteroid."
	source "Tundra"
	destination "Earth"
	passengers 1
	to offer
		has "Terraforming 9: done"
	
	on offer
		log `Began the process of trying to terraform Tundra with new research from Amy and Nolan. Nolan has suggested that another asteroid be used, but the representative for the Republic overseeing the project is displeased with this approach.`
		conversation
			`Amy, Nolan, and the other two scientists tell you the known history of Tundra's climate. Millions of years ago, an asteroid impact or large volcanic eruption altered the planet's atmosphere. Now, the planet no longer retains enough heat from its host star in order to stay warm.`
			`	"Tundra's snow covered surface only exacerbates the problem, reflecting most of the star's light back into space," Nolan explains. "This means that we need to both alter the atmosphere in order for it to retain more heat and alter the surface in order for it to reflect less heat."`
			`	Amy rolls out a map of the entire planet onto the table. Different regions of the surface are color coded, and a large red spot in the planet's southern hemisphere sticks out to you.`
			`	"Tundra has very low volcanic activity, but seismic mapping has led us to this area." Amy circles the red spot with her finger. "Magma from the planet's mantle is building up under this area of the crust, which, lucky for us, is unusually thin. Still, it could be another ten thousand years before the magma builds up enough pressure under the surface to cause a supereruption, melting the snow around it and releasing greenhouse gases into the atmosphere that over time will raise the global temperatures."`
			choice
				`	"So are we going to wait ten thousand years for it to erupt?"`
				`	"How does this help our situation?"`
					goto situation
			
			`	The Republic representative scoffs at your comment. "If we were then we wouldn't be here, now would we, Captain?"`
			
			label situation
			`	One of the other scientists responds, "What we plan to do is encourage the eruption of this volcano by making the crust above the volcano thinner. When the pressure of the magma is able to overcome the pressure of the crust, an eruption will occur."`
			`	"How exactly do you plan to do that?" the Tundra representative responds. "And what will happen to the people who live near that area?"`
			`	Nolan answers, "The people who live near the volcano will need to evacuate the area with all their belongings. The Republic should provide any assistance needed for the evacuation. As for how we will cause the volcano to erupt, we need something energetic enough to crack the planet's crust in the location of the volcano, releasing the pressure that the magma is causing to spark an eruption. That's where we bring in another asteroi--"`
			`	"No, no, no!" the Republic representative exclaims, cutting Nolan off mid-sentence. "The Republic will not gain a reputation for crashing asteroids into its own planets. The consequences of such an action could be disastrous should it go wrong! And in what way will this warm the planet when the resulting volcanic winter could last decades and only result in an even colder climate? Are you not even old enough to remember how a supereruption on Hope caused the evacuation of the entire planet? If the people of Tundra are this desperate to terraform their planet then normal techniques should be employed, none of this 'equilibrium mapping' nonsense."`
			`	"Sir," Amy speaks up with a stern tone of voice, "we have already been authorized by the Republic to undergo this terraforming experiment, so unless you have half a teraton of cheap explosives, we're going to need to use an asteroid. The volcanic winter can be easily avoided by having a fleet of freighters sweep the volcanic ash out of the atmosphere, meaning we'll get the benefits of the greenhouse gases without the detriments of volcanic ash reflecting Cebalrai's heat back into space. No one knew the volcano on Hope was going to erupt, but we can prepare for this eruption and take steps to mitigate the problems." Amy looks the representative straight in the eyes and smirks. "We're scientists, we have this handled."`
			`	The representative falls silent. After a moment of thinking, he says "Captain, I need you to take me to Parliament. I may be able to authorize the use of explosives that should suffice, but it may not be as cheap as Ms. Amy is hoping. We're not about to turn asteroids into our single solution for everything."`
			choice
				`	"I'll get my ship ready to launch."`
				`	"Sorry, I have other things I could be doing."`
					decline
			
			`	The representative leaves the bar. "We'll wait here," Amy says to you. "I'll speak with the Tundra government about evacuating the area around where the impact site will be so that we can start when you get back."`
				accept
	on visit
		dialog `You land on <planet>, but realize that your escort carrying the representative hasn't entered the system yet. Better depart and wait for it.`



mission "Terraforming 11"
	landing
	name "Terraforming Tundra"
	description "Return to <destination> with the Republic representative."
	source "Earth"
	destination "Tundra"
	passengers 1
	to offer
		has "Terraforming 10: done"
	
	on offer
		conversation
			`"Wait here," the Republic representative says curtly. Several hours later, he returns, not looking very happy. "What a waste of time. Parliament has declined my request. I don't much agree with this, but you will need to crash an asteroid into Tundra if you wish to achieve your goal." Before you ready for launch, you send a message to Amy and Nolan telling them that an asteroid will be used after all. You don't receive an immediate response.`
				accept
	
	on enter "Cebalrai"
		dialog
			`Your ship is targeted by pirate fleets when you enter the system. Before you engage, you receive a message from Amy.`
			`	"Captain, these pirate ships have been occupying the system for days. They must be taken out if we are to safely crash an asteroid into Tundra. If you aren't able to fight them, distract them until backup arrives."`
	on visit
		dialog `You return to <planet>, but not all of the pirates have been fought off. They don't look like they're leaving any time soon either. Better depart and finish them off for good.`
	npc evade
		government "Pirate"
		personality nemesis staying target
		system "Cebalrai"
		fleet
			names "pirate"
			variant
				"Marauder Quicksilver"
				"Headhunter"
				"Wasp"
				"Bastion"
	npc
		government "Republic"
		personality heroic opportunistic
		system "Procyon"
		fleet
			names "republic small"
			variant
				"Frigate" 2
				"Gunboat" 3
				"Rainmaker" 2



mission "Terraforming 12"
	landing
	name "Terraforming Tundra"
	description "Plant a thruster on an asteroid to guide it into a collision with the dormant supervolcano on Tundra."
	source "Tundra"
	cargo "thruster equipment" 10
	blocked "You need <capacity> in order to take on the next mission. Return here when you have the required space free."
	to offer
		has "Terraforming 11: done"
	
	on offer
		payment 300000
		conversation
			`The pirates that occupied the system did not make an effort to land on Tundra, but they did harass any merchant ships that passed through the system. The government of Tundra pays you <payment> for helping in ridding the system of the pirates, a pleasantly unexpected reward.`
			`	You gather with the scientists in the spaceport bar. The Tundra native informs you that all residents close enough to the volcano to be in danger have been evacuated. "All we need to do now is find the right asteroid," Amy says, and after only a short time of searching, she finds the perfect candidate. "Just like last time, Captain."`
			`	Spaceport workers load a small thruster and the equipment you will need to mount it on the asteroid into your ship.`
				accept
	
	npc assist
		government "Uninhabited"
		personality derelict fleeing uninterested waiting pacifist mute
		ship "Asteroid" "Target Asteroid"
	
	on visit
		dialog `You return to the spaceport to the confused looks of Amy and the rest of the scientists. "You didn't put the thrusters on the asteroid," Amy says. "Just board the asteroid to attach the thrusters." Amy begins pushing you back to your ship, clearly eager to see the results of this experiment.`
	on complete
		payment 200000
		event "terraforming timer 2" 730 912
		event "terraforming Tundra"
		log `Fought off a fleet of pirates preventing the terraforming of Tundra, then maneuvered an asteroid into Tundra to trigger the eruption of a supervolcano. Tundra's global temperatures will initially drop, but the increased volume of greenhouse gases in the atmosphere will eventually improve Tundra's climate.`
		conversation
			`A plume of debris has formed in a mushroom cloud shape above where the asteroid hit. The scientists are viewing their instruments in anticipation for what happens next.`
			`	Almost an hour after the impact, the ground begins to shake slightly, even though the volcano is located hundreds of kilometers away. "This might be it!" Nolan exclaims as he closely watches a seismometer receiving readings from near the impact site. Suddenly the seismometer spikes, and another plume, much larger than the asteroid impact, rises from the impact site. Half an hour later, the low sound of the massive eruption can be heard in the spaceport, triggering another burst of cheers from the scientists. "It actually worked!" one of them yells out.`
			`	You fly the scientists over top of the volcano, allowing them to take readings of the air and surface. "Greenhouse gas levels are off the charts!" Amy exclaims. "Once these gases disperse across the planet's atmosphere, they should begin warming the entire planet."`
			`	The heat has formed a huge circle of melted snow around the volcano, revealing the green color of trees and the dull grays and browns of rock. Closer to the center of the eruption you spot dozens of lava flows emanating from the center of the impact crater.`
			choice
				`	"What do we do now?"`
					goto what
				`	"It looks beautiful from up here."`
			
			`	"Yes it does, Captain," the Republic representative says. "Yes it does."`
				goto end
			
			label what
			`	"First we need to clear all this volcanic ash out of the atmosphere, as otherwise the planet's temperature will drop, then we wait," Amy says to you. "We should be able to tell how this will affect Tundra's climate in a year or two."`
			
			label end
			`	You steer your ship back to the spaceport. Amy pays you <payment> after you land. "Thanks for your help, Captain. We're going to stay here and monitor Tundra's climate as it shifts, so there's nothing more that we need you for."`



event "terraforming Tundra"
	planet "Tundra"
		description `Millions of years ago, this was a warm world, perhaps even tropical. But some cataclysmic event, perhaps a meteor strike or a massive volcanic eruption, altered the planet's atmosphere enough to turn it into the nearly lifeless, frozen planet it is today. Recent experiments in terraforming the planet have attempted to remedy the climate by causing a supervolcano to prematurely erupt.`
		description `	The first settlers came here to drill for the oil trapped deep under the surface, a relic of Tundra's former, more lively days. Instead of refining the oil into plastic, which sells relatively cheap in this region, they have developed an industry in synthetic fabrics and clothing.`



event "terraforming timer 2"

mission "Terraforming Follow-up"
	landing
	source
		government "Republic" "Free Worlds" "Syndicate" "Independent" "Neutral"
		near "Sol" 100
		attributes spaceport
	to offer
		has "event: terraforming timer 2"
	on offer
		event "terraforming follow-up"
		conversation
			`When you land, you receive a message from Amy, the girl you helped to terraform Rand and Tundra.`
			`	"I hope everything is going well, Captain. I just wanted to give you an update on what has occurred in the past year.`
			`	"Tundra's climate has drastically improved. Areas around the equator are starting to become completely snow-free, and I was amazed when I was able to walk outside without a heavy coat on. The Republic has placed a halt on any more experiments, as they wish to see how the situations on Tundra and Rand turn out.`
			`	"Speaking of Rand, last month I got to catch up with Eric and Alaric when I visited the planet. They've told me that Rand is becoming a far better place to live on now. It's even becoming a popular tourist destination. They wanted me to relay their gratitude to you for making their dream come true.`
			`	"That's all I have to say. Thanks again for all the help. I don't know where I would be without it."`
				decline



event "terraforming follow-up"
	planet "Rand"
		add attributes "tourism"
		description `Rand is a desert world, too dry for much farming and with gravity low enough to be uncomfortable for most human beings. It is, however, the best source of heavy metals in the galactic south. Aside from the managers of the mining companies, nearly all the people here are migrant workers from elsewhere in the Dirt Belt, who have come to spend a season working for the relatively high wages that uranium mining offers, either to send money off-world or to save it up in order to build a better life for themselves.`
		description `	Due to the results of recent terraforming experiments, Rand has become a moderately more habitable place. Fascination with this change in climate has led to Rand becoming a semi-popular tourist destination of the Dirt Belt.`
	planet "Tundra"
		spaceport `The spaceport village consists of several large domes, which keep out the wind and driving snow; ships enter and exit the largest of the domes through a hatch that closes as soon as they have come through. Before the planet was terraformed, enough snow would pile up on top of one of the domes every decade or so that it became a danger of collapsing under its own weight; the locals would simply move out of that dome and build another one higher up on the snowpack, but the changing climate has reduced the amount of snow enough that the locals may never need to build another dome again.`



mission "A wolf, a goat, and a cabbage"
	job
	description "Transport a wolf, a goat, and a cabbage to <destination>. Payment will be 100,000 credits."
	"apparent payment" 100000
	to offer
		"day" == 1
		"month" == 4
	source
		government "Republic" "Free Worlds" "Syndicate" "Neutral"
	destination
		distance 3 5
		government "Republic" "Free Worlds" "Syndicate" "Neutral"
	cargo "wolf" 1
	
	on enter
	on enter
		dialog
			`You hear a strange crunching sound coming from your cargo hold.`
	on enter
		dialog
			`The worrisome munching sound in your ship's hold is followed by a horrific shrieking bleating noise and then an equally horrific silence. Turning on your cargo hold's security camera, you discover that there is nothing left of the goat and the cabbage that you were transporting except a few scraps of cabbage, some bones, and a lot of blood.`
			`	Meanwhile, the wolf is calmly gnawing on what you suspect is the goat's femur, with a rather self-satisfied look in its eyes. Apparently the goat ate the cabbage, and shortly after that the wolf ate the goat.`
	
	on complete
		payment 33000
		dialog
			`The man who collects the wolf from you on the landing pad is furious. "I told the shipping company not to put the goat in the same ship as the wolf or the cabbage," he says, "but I guess they tried to save money by subcontracting it all to the same captain."`
			`	Because you only delivered a third of the cargo safely, he only pays you <payment>.`



mission "Terminus exploration"
	name "Missing drone"
	description "Travel to the <waypoints> system to see if you can find any sign of a probe drone that had been launched by a team of scientists before they were attacked by pirates and forced to flee."
	source
		planet "Memory" "Haze" "Nifel"
	waypoint "Terminus"
	destination "Bounty"
	to offer
		"combat rating" > 20
	on offer
		conversation
			`As you are exploring the marketplace, a man wearing comically thick glasses comes over to talk to you. "Captain <last>?" he asks. You nod. "I hear that you're not averse to taking on risks," he says. "I'm the lead scientist on a project studying a spatial anomaly in an uninhabited system nearby. We had just launched a probe to study the anomaly more closely when a band of pirates arrived and forced us to flee the system. Would you be willing to travel there and see if you can retrieve the drone's data?"`
			choice
				`	"Sure, I would be glad to."`
					goto end
				`	"How strong of a threat is the pirate fleet?"`
				`	"Sorry, I don't have time to help you."`
					decline
			`	"Just a couple of interceptors," he says. "We were in a scoutship, with no real weapons to speak of, and none of us on the ship have any combat experience. So, we felt it was safer to run away than to try to fight, even though we were leaving valuable equipment behind."`
			choice
				`	"That doesn't sound like much of a threat. I'd be glad to help."`
				`	"Sorry, I don't want to help with this."`
					decline
			label end
			`	"Thank you so much!" he says. "All I need you to do is board the drone and download its database. Unless the pirates have already stripped out the computer, of course. The drone is in the Terminus system, a few jumps away from here. We'll be waiting on <destination> for your return."`
				accept
	npc assist
		system "Terminus"
		government "Derelict"
		personality derelict target pacifist mute
		ship "Science Drone" "Beagle"
		dialog `You board the science drone and discover that the pirates have stripped just about everything of value from it: the engines, the sensors, and the fuel cell that powered it. But the computer system is either too deeply integrated into the drone, or too specialized, to be of any value to the pirates. You transfer enough power to the drone's batteries to reactivate it, and are able to retrieve the data that the scientist was looking for. But it's clear that this drone, or what's left of it, is not going anywhere. You'll have to leave it behind.`
	npc
		system "Terminus"
		government "Pirate"
		personality staying
		fleet "Small Southern Pirates" 2
	on visit
		dialog `You've returned to <planet>, but you don't have the drone's data. Go to Terminus and board the science drone to retrieve the data.`
	on complete
		payment 90000
		log `Recovered data from a derelict science drone for a team of scientists who were studying a strange red anomaly in the Terminus system. The lead scientist on the team, Ivan, suggested that it may be a partially collapsed wormhole.`
		conversation
			`The scientist is overjoyed that you were able to retrieve the data from the drone. Almost in tears, he says, "We were worried that all our planning and fundraising had been for nothing. These measurements will help us to understand that spatial anomaly far better than we do right now." He hands you a credit chip worth <payment>. "And by the way, my name is Ivan. I have an office near the spaceport on Valhalla that you can visit if ever you're wanting to help, or just curious."`
			choice
				`	"Can you tell me more about this anomaly you are studying?"`
				`	"I'm glad I was able to help."`
					decline
			`	Ivan says, "It seems to be a partially collapsed wormhole, something that once linked this part of the galaxy to somewhere else. But, we haven't succeeded in sending anything through it. Maybe the wormhole is no longer passable. Or maybe there's some way to make it open more fully. Or maybe only ships that are specially attuned to its energy signature can travel through it. We don't even know if the wormhole is a natural phenomenon or some sort of alien artifact. Honestly, we aren't sure if it's even a wormhole at all. We'll need to study the data you've recovered to understand it further."`
			choice
				`	"A wormhole? Those actually exist?"`
				`	"What makes you think it's a wormhole? Have you found anomalies similar to this before?"`
					goto similar
			`	"Well of course. The existence of wormholes has been proven for some time now. The Deep managed to create wormholes on the atomic scale before the Republic was even founded." He lowers his voice. "But I suspect that you're asking about wormholes large enough for a ship to pass through."`
			label similar
			`	Ivan looks around the spaceport, as if checking to see if he's being watched. He then looks back to you and motions for you to lean in. Whispering, he says, "The Republic doesn't like when people share this information, but there is one stable wormhole just beyond the Republic's borders."`
			branch skip
				not "First Contact: Hai: offered"
			action
				log `Ivan said that although he's not sure if the anomaly is a wormhole or not, it does bear a striking resemblance to the wormhole that leads to the Hai.`
			`	"You mean the wormhole to the Hai?" you ask.`
			`	"Interesting, you know of it," Ivan responds. "The anomaly in Terminus bears a striking resemblance to it in some of our readings, although it is very different in others."`
				goto end
			label skip
			action
				log `Ivan said that although he's not sure if the anomaly is a wormhole or not, there is a wormhole "just beyond the Republic's borders" that the Republic doesn't like people sharing information on.`
			label end
			`	He looks around again and stands up straight. He then raises his voice, almost projecting it for anyone around you to hear. "But of course, the Deep never figured out how to make wormholes big enough for anything useful, otherwise we wouldn't even need hyperdrives," he says with a wink. "Anyway, thank you again for helping me. Hopefully we meet again in the future."`

ship "Science Drone"
	sprite "ship/science drone"
	attributes
		category "Drone"
		hull 200
		mass 30
		drag 2
		"heat dissipation" 1
	explode "tiny explosion" 5
	explode "small explosion" 2



mission "Lost Boy 1"
	minor
	name `Rescue Tod`
	description `Travel to <destination> in search for Tod, the son of a single mother from <origin>.`
	source "Moonshake"
	destination "Deadman's Cove"
	to offer
		"combat rating" > 100
	
	on offer
		conversation
			`Wandering around the spaceport to see what it has to offer, you make your way into one of the dimly lit restaurants to avoid the crowded streets and metallic-tasting air outside. The restaurant is mostly empty. One of its only inhabitants is a dirty-looking woman crying with her head down in one of the booths.`
			choice
				`	(Approach the woman and ask why she is crying.)`
				`	(Ignore her and leave the restaurant.)`
					goto leave
			
			`	As you walk close to the woman, she raises her head from her arms and brushes her hair out of her face to look at you. Tears run down her cheeks and her nose is running. "Wh-wh-what do you w-want?" she asks in a quiet voice, trying to speak through sobs.`
			choice
				`	"Can I help you?"`
				`	"Why are you crying?"`
			
			`	You ask the woman if she needs help. She wipes away the tears with the sleeve of her shirt and tells you that she is looking for her son, Tod. "I sent him away to a mining job on Placer because I don't have the money to support him myself, but on the way the ship he was on was attacked and boarded by pirates." She begins to sob again. "I d-don't know if he's d-dead or a slave. I tried t-talking to someone from the Syndicate, but they said that saving him wouldn't be w-worth it.`
			`	"W-would you be able to help? Please do if you c-can."`
			choice
				`	"Alright, I'll help you. Where should I look for him?"`
					goto accept
				`	"Sorry, I'm not going to risk my life for someone I don't know."`
			
			`	The woman begins crying even louder than she was before. A waiter walks up to you and suggests that you leave before making the situation worse, and one of the few customers in the restaurant gives you a dirty look for making his meal experience even worse.`
			
			label leave
			`	You wait for the streets to become less crowded before leaving the restaurant. As you look back through the windows of the restaurant, you catch a glimpse of the woman still crying in the booth before the crowd blocks your line of sight and you continue walking.`
				decline

			label accept
			`	"Thank you s-so much! The closest pirate planet to here is <destination>. If he's still alive then I'm sure he would be there. I can feel it." The woman gives you a description of Tod Copper so that you may find him and thanks you again for agreeing to help her. She asks that if you find him to bring him to a location in the <origin> spaceport where she will be waiting.`
				accept



mission "Lost Boy 2"
	landing
	name `Rescue Tod`
	description `Locate the <npc> and board it to rescue Tod, then bring him to <destination> so that he may reunite with his mother.`
	source "Deadman's Cove"
	destination "Moonshake"
	to offer
		has "Lost Boy 1: done"
	
	on offer
		conversation
			`The air in the <origin> spaceport smells of tobacco and tastes of the salt from the world's vast oceans. You receive sideways looks from rough-looking pirates, but none make a move to cause any trouble. As lawless as pirates can be, they still adhere to a form of honor code when in a planet's main spaceport. At least generally.`
			`	You ask a bartender for directions to the local slave traders, as that is the likely place that Tod would be if he was taken here. He points you to a slave trader by the name of Cygnet Brig who "runs the slave trade 'round these parts."`
			`	Cygnet owns a large warehouse building located on the edge of the spaceport island where he keeps all his slaves packed together in groups of three in small holding cells. Some slaves are rattling the bars on their cell or screaming in protest, but many have seemed to accept their fate. Cygnet, a tall, thin, mustachioed man, notices you gazing at the cells. "Can't keep 'em too packed together, oth'wise they's get each otha sick," he remarks in a thick accent of unknown origin to you. "What can I get ya?"`
			choice
				`	"I'm here to buy a slave."`
					goto description
				`	"Do you have a boy by the name of Tod Copper?"`
			
			`	Cygnet strokes his mustache. "Tod Copper. Tod Copper. Tell you what, that name doesn' ring a bell. Heck, I don' even keep track of names 'less I get someone impor'ant. If ya lookin' for someone in particular to buy, can I get a description?"`
			
			label description
			`	You provide Cygnet with the description of Tod that his mother gave you, then explain to him that Tod would have been taken from a ship bound for Placer.`
			`	"Oh yeah, that bugger! That little rebel was causin' me trouble so I sold him off soon as I could. If ya looking for him, then you're gonna need to look for a ship by the name of <npc>. They bought your boy Tod 'bout four days ago. Might be hangin' around a system nearby."`
			`	You thank Cygnet, who has been surprisingly polite for a slave trader, for the information. "If ya ever need a slave, just come talk to me," he remarks as you walk back to your ship. "I've got the cheapest slaves this side of Sol."`
				accept
	on visit
		dialog `You've landed on <planet>, but you haven't yet found Tod. Keep looking for the <npc> and then board the ship; it can't be far from Deadman's Cove.`
	
	npc board
		personality staying nemesis target plunders
		government "Bounty"
		system
			distance 2 4
		ship "Vanguard (Particle)" "Lord Ligonier"
		conversation
			`When you breach the ship's hull, you find the crew of the <npc> more concerned with containing the fires caused by your weapons than with you walking onto their ship. Almost every one of the crew members is a teenager. One looks at you and the pistol in your hand with mortal fear in his eyes.`
			`	Through the smoke and steam, you see a boy running toward you who fits the description of Tod Copper.`
			choice
				`	"Get on my ship!"`
					goto ship
				`	"Are you Tod?"`
			
			`	"Yeah! Are you here to save me?"`
			`	"Get on my ship!" you yell, motioning for him to come toward you.`
			
			label ship
			`	The boy runs past you and into your ship. Following closely behind Tod is a large bearded man holding a laser rifle in one hand and a fragmentation grenade in the other.`
			`	"That's my crew member, you no-good piece of sh--"`
			`	Before the captain is able to finish his sentence, pipes in the wall next to him explode, blasting hot steam all over the right side of his body, causing him to begin rolling on the floor in horrible screeches of pain. Not wanting to stay connected to the ship any longer than you need to be, you run back into your ship and fly away.`
				launch



mission "Lost Boy 3"
	landing
	name `Bring Tod to <planet>`
	description `Now that Tod's mother knows he is safe, bring him to <destination> so that he may start his mining job to support him and his mother.`
	source "Moonshake"
	destination "Placer"
	passengers 1
	blocked "This mission requires that you have at least one free bunk. Return once you have the space."
	to offer
		has "Lost Boy 2: done"
	
	on offer
		conversation
			`Tod's mother almost tears up at the sight of him as you approach. "Oh, my baby boy is alive!" she exclaims, running up and hugging Tod as his face reddens with embarrassment. "Are you hurt? Are you okay? Do you think you'll be fine?" Tod's mother asks, kissing his cheeks between each question.`
			`	"I'm fine, Mom," Tod says in an annoyed tone of voice. Some things never change.`
			`	The mother gives you a handful of credit chips. At a glance, you guess that they couldn't be worth more than 1,000 credits. "I know it isn't much for the work you've done, Captain, but it's all I have to give you in return."`
			choice
				`	"Don't worry about it."`
				`	"I'm sorry but I can't take this from you."`
					goto reject
			
			action
				payment 952
			`	"This is just so wonderful. There aren't many people around here who would do such a thing for such little pay."`
				goto end
			
			label reject
			`	You hand the credits back to the mother as she begins to tear up again. "Thank you so much, Captain."`
			
			label end
			`	"Hold on," Tod chimes in. "I still need to get to <planet>."`
			`	"Of course!" his mother yells out. "Captain, would you please make sure that Tod has a safe passage to <destination>?"`
			`	"And make sure I don't become a slave this time," Tod quips jokingly.`
			choice
				`	"Okay, I'll take Tod to <planet>."`
					accept
				`	"Sorry, I'm not headed in that direction."`
					decline
	
	npc
		government "Pirate"
		personality staying plunders disables
		system "Al Dhanab"
		ship "Falcon (Heavy)" "Cygnet's Slaver"
	
	on visit
		dialog `You land on <planet>, but remember that Tod is in one of your escorts that has yet to enter the system. Better depart and wait for it to arrive.`
	on complete
		dialog `You wish Tod the best of luck on <planet>. "Thank you, Captain. Hopefully I can repay you one day. As cliche as it sounds, I owe you my life."`



mission "Paradise Fortune 1"
	minor
	name `Flee to <planet>`
	description `Flee from <origin> to <destination> with the girl you let on to your ship.`
	source
		planet "Follower" "Mainsail"
	destination
		attributes spaceport
		distance 1 1
	passengers 1
	to offer
		has "main plot completed"
		random < 50
	
	on offer
		conversation
			`As with all Paradise Worlds, the air is just the right temperature when you step out of your ship, and a light breeze rustles the leaves of the trees planted around the spaceport. While taking a moment to breathe in the fresh air, you hear yelling coming from the entrance to the <origin> shipyard. Looking over, you spot a young girl with a backpack running from two spaceport security guards. "Get back here!" they yell at the girl, chasing her with no success.`
			`	"Someone help me!" the girl shrieks out. As she runs, a credit chip falls out of her backpack.`
			choice
				`	(Let her onto my ship.)`
					goto continue
				`	(Ignore the scene.)`
			
			`	The girl looks you in the eyes as she approaches, expecting help that will never come. Air rushes past you as she and the security guards run by. After a few meters, the security guards catch up to the girl, tackling her to the ground and detaining her as they remove her backpack full of credit chips.`
				decline
			
			label continue
			`	You open the hatch to your ship and yell "Get on!" as the girl approaches. "Thank you, Captain," she says while getting closer, to much protest from the approaching security guards.`
			`	As she enters your ship, she grabs your arm and pulls you in with her before closing the hatch. "Launch and go to <destination>, now! I'll explain when we get there."`
				launch
	on visit
		dialog `You land on <planet>, but realize that the girl is in one of your escorts that hasn't entered the system yet. Better depart and wait for it to arrive.`



mission "Paradise Fortune 2"
	landing
	name `Escaping Paradise`
	description `Escape the Paradise Worlds and travel to <destination> where Diana Howl will give over part of her family's fortune to the local government of <planet>.`
	destination
		attributes "dirt belt"
		government Republic
	passengers 1
	to offer
		has "Paradise Fortune 1: done"
	
	on offer
		conversation
			`"You need to explain what is going on here," you say just after setting your ship down.`
			`	"Alright, alright, I'll explain." You notice that the girl has a strange mix between a posh Paradise World accent and a Dirt Belt or possibly even Rim accent. "My name is Diana Howl. My father is the CEO of a large marketing firm. And this," Diana opens her backpack, revealing its full contents of thousands of credit chips, "this is part of my family fortune, about half a billion credits of it. Don't worry, my father should be able to make this back in a few months' time."`
			choice
				`	"Why have you stolen all this?"`
					goto story
				`	"I'm calling the spaceport authorities."`
			
			`	"No, wait! Let me explain!" Diana protests.`
			
			label story
			`	"All my life I've been fascinated with the world outside my little bubble of the Paradise Planets. My father met my mother on Heartland in the Cor Caroli system while he was on a business trip, so my mother would often take me on trips to the Dirt Belt. The last time I went was before the war though; my mother didn't want me anywhere near the 'Free Loafers,' as she called them. Back then life in the Dirt Belt didn't seem anywhere near comparable to life in the Paradise Worlds, and I can only imagine how much worse it might be after being so close to a war, so I decided that I needed to do something to help.`
			`	"Now, can you take me to <destination>? I wish to hand this over to the government there to help them. It may not seem like much in the grand scheme of how many credits go into running a planet, but it should be a huge boost to their economy."`
			choice
				`	"Alright, I'll help you."`
					goto accept
				`	"What makes you think they won't hand it over to your father?"`
				`	"This is a crime. I don't want to get in trouble helping you."`
					goto decline
			
			`	Diana pauses. "I hadn't thought of that," she says in a downtrodden tone, "but I at least have to try! Please just bring me to <planet>. Please!" Diana looks up at you with puppy dog eyes, quivering her lip with the backpack of credit chips held against her chest.`
			choice
				`	"Alright, I'll bring you to <planet>."`
				`	"Sorry, but I'm not putting myself on the line for this."`
					goto decline
			
			label accept
			`	"Excellent!" Diana yells out. She drops the bag of credits on the floor and gives you a hug. "We'll have to leave immediately, for I fear that the spaceport authorities here might be searching for us."`
				launch
			
			label decline
			`	You call the spaceport authorities and tell them that Diana Howl is on your ship. Moments later when they arrive, they take Diana kicking and screaming off of your ship. She yells harsh profanities at you as she is taken away, one among them being "Syndicate lover." As a reward for "catching" Diana, the spaceport authorities transfer 150,000 credits to your account.`
				decline
			
	on decline
		payment 150000
		log "People" "Diana Howl" `A teenager who stole half a billion credits from her family's wealth, you turned her in to the authorities for a meagre reward.`
	on visit
		dialog `You land on <planet>, but realize that Diana is in one of your escorts that hasn't entered the system yet. Better depart and wait for it to arrive.`



mission "Paradise Fortune 3"
	landing
	name `Last Hope`
	description `Escape from the Navy and travel to <destination> where Diana Howl hopes that the Free Worlds will help her.`
	destination "Bourne"
	passengers 1
	to offer
		has "Paradise Fortune 2: done"
	
	on offer
		conversation
			`Diana is eager to get going as soon as you land. "This is going to be great! I'm going to do so much good with this! I can't wait to see the look on their faces when I open up my backpack in front of them!" Diana says rapidly as she bounces up and down with the backpack of credit chips on her back.`
			`	As you gather a few credits to bring with you in case you see something you want to buy, Diana bounces off the ship. Suddenly, her crazed rambling stops. Diana comes running back onto the ship yelling "We need to go! Fly to <destination>! The Free Worlds should protect me!"`
			choice
				`	"What is it? What's happening?"`
				`	(Launch immediately.)`
					launch
			
			`	"Look outside," Diana says with a ghastly look on her face. You check your ship's external cameras, and roaming around your ship is a group of men in Navy uniforms. One of them raises a megaphone to his mouth.`
			`	"Hand over the girl and her credits and we can all walk away from this peacefully, Captain."`
			choice
				`	"Why do you need her?"`
				`	"Over my dead body!"`
					goto launch
				`	"Alright, I'll bring her out."`
					goto agree
			
			`	"In case you haven't noticed, Captain, that girl is in possession of over half a billion stolen credits. She's a criminal, and helping her makes you a criminal too. Given your status, Captain <last>, I'd appreciate it if you didn't make me the officer that put <first> <last> behind bars."`
			choice
				`	"I'm sorry officer, but I can't help you."`
					goto launch
				`	"Okay, I'll hand her over."`
			
			label agree
			`	Diana looks to you in shock. "You wouldn't!" she screeches. "You can't! Fly me to <planet> right now!"`
			choice
				`	"I'm not going to become a criminal to fulfill your crazy dream."`
				`	"Okay, we'll fly to <planet>."`
					goto launch
			
			`	You allow the Navy officer and his troops onto your ship, where they apprehend Diana and her stolen credits. They take her kicking and screaming off of your ship. She yells harsh profanities at you as she is taken away, one among them being "Syndicate lover."`
			`	"Thank you for not causing any more trouble, Captain," the officer says to you. He then hands you 500,000 credits for "playing nice" and leaves.`
				decline
			
			label launch
			`	You activate your repulsor engines, sending the Navy troops recoiling away from your ship. As you ascend into space, your computers detect multiple ships targeting you.`
				launch
			
	on accept
		"stored reputation: Republic" = "reputation: Republic"
		"reputation: Republic" <?= -10
	
	on decline
		payment 500000
		log "People" "Diana Howl" `A teenager who stole half a billion credits from her family's wealth, you turned her in to the authorities for a moderate reward.`
	
	on visit
		dialog `You land on <planet>, but realize that Diana is in one of your escorts that hasn't entered the system yet. Better depart and wait for it to arrive.`
	
	npc evade
		government "Republic"
		personality heroic
		fleet "Large Republic"



mission "Paradise Fortune 4"
	landing
	name `Exchange of Goods`
	description `Travel to <destination> and hand the backpack of credits and Diana Howl's note over to the Navy.`
	source "Bourne"
	destination "New Boston"
	to offer
		has "Paradise Fortune 3: done"
	
	on offer
		conversation
			`While in flight, Diana tells you the stories that she heard of the war. In the Paradise Planets region, they were told that declaring independence and bombing Geminus and Martini was the Free Worlds' first step in overthrowing the Republic.`
			`	"We should talk to Alondo," Diana says. "He'll be able to handle this situation."`
			
			branch epilogue
				has "FW Epilogue: Alondo: offered"
			`	As you're coming in for a landing on Bourne, you receive a message from Alondo. "<first>!" he says. "I just heard that you were in system. Want to meet up for a drink and talk about old times?"`
			choice
				`	"I'd be glad to any other time, but I need your help at the moment."`
					goto conversation
			
			label epilogue
			`	As you're coming in for a landing, you contact Alondo, who is luckily on Bourne. "What have you gotten yourself into?" he responds after you mention that you need his help.`
			choice
				`	"I'll explain the situation when we meet."`
			
			label conversation
			`	You meet with Alondo at his office in the Free Worlds Senate building. After he and Diana exchange greetings, you explain the situation to him.`
			`	"You what?" Alondo responds. "You have to turn her in. The war may be over, Captain, but there is still tension between the Republic and Free Worlds that we cannot have a situation like this exacerbating."`
			`	"You can't do that!" Diana yells in protest. "I thought the Free Worlds was supposed to be all about going against the Republic, but you're just going to give in?"`
			`	"Look here, kid," Alondo says in a stern tone. "The Free Worlds was never about being against the Republic, it was only ever about being against Parliament. There's a big difference there. What you've done is a crime, even to the Free Worlds. We are not about to gain a reputation of harboring criminals of the Republic."`
			`	Diana, instead of protesting further, puts her head down. "I'll be in your ship, Captain," she says. Diana storms off, making an effort to create as much noise as possible with the stomps of her feet.`
			`	"Spoiled kid," Alondo says quietly. "Attitudes like that are why I joined the Southern Defense Pact. Anyway Captain, I suggest you hand her over to the Navy immediately. I'll contact the Republic if you need me to."`
			choice
				`	"Alright, I'll hand her over."`
				`	"Sorry, Alondo, but I agree with her cause."`
					goto agree
			
			action
				set "navy contacted"
			`	Alondo breathes a sigh of relief. "You should probably go check on her. I'll message you where the Navy wants to pick her up."`
				goto end
			
			label agree
			`	"I understand. Please, just don't drag the Free Worlds into this."`
			
			label end
			`	You say goodbye to Alondo and return to your ship. When you arrive and look around, Diana is notably absent. In your pilot's seat she has left her backpack and a written note. The paper has noticeable tear stains in one of the corners.`
			``
			`Dear <first> <last>,`
			`	I don't care about the credits anymore, but I can't go back to my family. I'll be too much of a disgrace, and I can't even imagine looking my parents in the eyes after what I've done. I've left the credits with you. You can do with them as you wish.`
			`	I've taken this chance to escape from my old life. I want to become my own person in the world, and I want to do it on my own. Please don't come looking for me, because wherever I am I'll be happier than when I was with my parents. I've failed myself today, but I'm still going to strive for the betterment of the less fortunate. Thank you for trying to make my dreams come true, even if you couldn't succeed.`
			`	Sincerely,`
			`				Diana W. Howl`
			``
			`	You stare down at the backpack, stuffed full with over half a billion credits.`
			choice
				`	(Hand the credits over to the Navy.)`
				`	(Steal the credits.)`
					goto steal
			
			branch navy
				has "navy contacted"
			`	You fold the note and slip it into the backpack so that you can show it to the Navy to explain why Diana is not with you. You contact the Navy's crime report hotline and tell them that you have the stolen credits. A few minutes later, they respond telling you that a fleet is waiting on <destination> to retrieve the credits.`
				accept
			
			label navy
			action
				clear "navy contacted"
			`	You fold the note and slip it into the backpack so that you can show it to the Navy to explain why Diana is not with you. Alondo sends you a message, telling you that the Navy says they are waiting on <destination> for the credits.`
				accept
			
			label steal
			`	You rip the note apart and begin counting the credits. In total, the backpack contains a whopping 525,894,400 credits. Over half a billion credits richer, you sit down and wonder what you will spend it on.`
				decline
	
	on accept
		"reputation: Republic" >?= "stored reputation: Republic"
	on decline
		payment 525894400
		"reputation: Republic" <?= -1000
		log "People" "Diana Howl" `A teenager who stole half a billion credits from her family's wealth, she decided to start a new life outside the Paradise Planets while you decided to pocket the substantial fortune she left behind to avoid being hunted down.`
	on complete
		payment 1000000
		conversation
			`You spot a fleet of docked Navy ships as you come in for a landing. A small squad of troops gather around your ship after you land. You are greeted by a Navy officer upon exiting your ship and explain to him where Diana is, showing him the note she wrote.`
			`	"That is unfortunate," he responds with a troubled look on his face. "We'll contact the Howl family about this." Before letting you go, the officer hands you <payment>. "This is the reward that Mr. Howl put out for the return of his credits. Thank you for doing the right thing, Captain."`
		log "People" "Diana Howl" `A teenager who stole half a billion credits from her family's wealth, she decided to start a new life outside the Paradise Planets while you dutifully turned in the credits to the authorities to keep the peace. You received a substantial reward for your integrity.`



mission "Northern Blockade"
	minor
	name `Mebsuta Disaster`
	description `<destination> is under attack by pirates. Assist the Republic by delivering <cargo> to the planet as soon as possible.`
	source
		near "Mebsuta" 2 4
	destination "Featherweight"
	cargo "relief supplies" 178
	to offer
		random < 20
		"combat rating" > 200
		"reputation: Republic" >= 0
	
	on offer
		conversation
			`You are approached by a Navy officer. "Are you Captain <last>?" You nod. "Would you be able to assist us? A sizable gang of pirates has occupied <system> and raided the spaceport. A Navy fleet is on its way to eliminate the pirates, but reports from the planet indicate that the spaceport of <planet> is in dire need of supplies. Any building above three stories was badly damaged and everything in the warehouses was either stolen or destroyed. We need a ship to bring <cargo> to them as soon as possible, but there are no available Navy ships capable of doing the job. Would you deliver the supplies for us, Captain?"`
			choice
				`	"I'd be glad to help, Officer."`
					accept
				`	"Sorry, but I'm not traveling in that direction."`
					decline
	
	npc
		government "Pirate"
		personality staying harvests plunders
		system destination
		fleet "Large Northern Pirates" 3
	npc
		government "Republic"
		personality staying heroic
		system destination
		fleet "Large Republic"
		fleet "Small Republic" 2
	npc
		government "Pirate"
		personality nemesis staying harvests plunders
		system "Mirzam"
		fleet "Large Northern Pirates"
		fleet "Small Northern Pirates" 3
	
	on visit
		dialog phrase "generic cargo on visit"
	on complete
		payment
		payment 7500
		dialog `As the last crate of supplies is loaded off of your ship, the Navy ships defending the system land. The local authorities thank you for helping, and you are paid <payment>.`



mission "Southern Blockade"
	minor
	name `Spaceport Defenses`
	description `<stopovers> are under attack and in need of spaceport defenses. Drop off your cargo of <cargo> on these three planets and return to <destination> for payment. (<payment>)`
	source
		near "Pherkad" 2 4
		government "Free Worlds"
	stopover "Cornucopia"
	stopover "Solace"
	stopover "Winter"
	cargo "spaceport turrets" 75
	to offer
		random < 20
		"combat rating" > 150
		not "event: Thule becomes independent"
		"reputation: Free Worlds" >= 0
	
	on offer
		conversation
			`A captain in a Free Worlds uniform enters the spaceport and turns on a megaphone. "Attention! The Free Worlds are in need of volunteers able to carry <cargo> to <stopovers> for fortifying the spaceports nearest to the pirate system of Men. Free Worlds ships are currently preoccupied with fighting off a pirate incursion into those systems, and we are unable to spare enough ships for the job. Our hope is that these defenses will deter any future incursions. Payment will be <payment> for the first captain who accepts." The spaceport falls quiet as captains contemplate this offer.`
			choice
				`	(Volunteer.)`
				`	(Ignore.)`
					decline
			
			`	The Free Worlds captain thanks you for offering your help. Spaceport workers load the turrets onto your ship, and the captain tells you to return to <origin> once you have dropped off the turrets for payment.`
				accept
	
	npc
		government "Pirate"
		personality staying harvests plunders
		system "Kappa Centauri"
		fleet "Large Southern Pirates"
	npc
		government "Pirate"
		personality nemesis staying harvests plunders
		system "Kappa Centauri"
		fleet "Large Southern Pirates"
	npc
		government "Pirate"
		personality staying harvests plunders
		system "Yed Prior"
		fleet "Large Southern Pirates"
		fleet "Small Southern Pirates" 2
	npc
		government "Pirate"
		personality nemesis staying harvests plunders
		system "Yed Prior"
		fleet "Large Southern Pirates"
	npc
		government "Pirate"
		personality staying harvests plunders
		system "Pherkad"
		fleet "Small Southern Pirates" 3
	npc
		government "Free Worlds"
		personality staying heroic
		system "Kappa Centauri"
		fleet "Large Free Worlds"
	npc
		government "Free Worlds"
		personality staying heroic
		system "Yed Prior"
		fleet "Large Free Worlds"
	npc
		government "Free Worlds"
		personality staying heroic
		system "Pherkad"
		fleet "Large Free Worlds"
	on stopover
		dialog `The last of the defenses are quickly unloaded from your ship, put into place, and activated. A pirate ship attacking the system attempts to follow you down to the surface, but the fire coming from the newly installed spaceport turrets forces the pirate to turn away and flee for orbit. Time to return to <destination>.`
	on visit
		dialog phrase "generic cargo on visit"
	on complete
		payment
		payment 5000
		log `Installed spaceport defense turrets on three frontier worlds. The Free Worlds hopes that this will reduce the piracy in the region.`
		dialog `The Free Worlds captain thanks you for helping to fortify the frontier worlds, and pays you <payment>.`



mission "Core Blockade"
	minor
	name `Bad Harvest`
	description `The pirate world of <destination> is experiencing a famine. Warlords of the planet have threatened the Syndicate into giving them food. Deliver <cargo> to the world for <payment>.`
	source
		near "Almach" 2 4
	destination "Deadman's Cove"
	clearance
	cargo "food" 287
	to offer
		random < 20
		"combat rating" > 400
	
	on offer
		conversation
			`In the <origin> spaceport, you are approached by a Syndicate employee. By the looks of his uniform, he works for Syndicated Security. "Hello, Captain. You're a competent pilot, correct?" You nod your head. "Excellent. The Syndicate needs <cargo> transported to <destination>. The pirate world has seen a particularly bad harvest this past season, so much of the population is without sufficient food. Pirate warlords have threatened to begin raiding our freighters and frontier worlds if we don't provide them with food. It's cheaper to do what they want, so we've agreed to the deal, but we don't want to risk any of our own ships being destroyed. The Syndicate will pay you <payment> should you accept and complete this job."`
			choice
				`	"Alright, I'll get my ship ready."`
					accept
				`	"Sorry, but I have better things to be doing."`
					decline
	
	npc
		government "Pirate"
		personality nemesis staying harvests plunders
		system destination
		fleet "Large Core Pirates" 2
	npc
		government "Pirate"
		personality nemesis staying harvests plunders
		system "Schedar"
		fleet "Large Core Pirates"
		fleet "Small Core Pirates" 3
	
	on visit
		dialog phrase "generic cargo on visit"
	on complete
		payment
		payment 10000
		dialog `Multiple bands of pirates, each run by a different warlord, are waiting in the spaceport when you land. They take the food from your cargo hold like animals, leaving quite the mess behind. When you return to your ship, you find that the Syndicate has deposited <payment> into your account.`



mission "Pirate Blockade"
	minor
	name `Escape to Freedom`
	description `Bring <bunks> escaped slaves to freedom on <destination>, far away from their pirate oppressor. The woman on <origin> promised that a person on <planet> would give you <payment>.`
	source "Buccaneer Bay"
	destination "Hippocrates"
	passengers 19
	to offer
		"combat rating" > 500
	
	on offer
		conversation
			`It is dusk at the <origin> spaceport, and the setting sun casts long shadows across the spaceport deck. You take notice of a slim cloaked figure walking only a few meters behind you who seems to be keeping pace.`
			choice
				`	(Confront them.)`
					goto confront
				`	(Stop walking and see if they stop as well.)`
			
			`	You stop by the entrance to a store that claims to have "the best Polecats!" and lean against the building, trying not to draw attention to yourself. The figure keeps walking at the same pace, and as they pass you, a soft voice says, "Follow me," from under the cloak. The figure bolts off into a dark alleyway next to the building.`
				goto choice
			
			label confront
			`	You turn around and stare right at the figure, who stops within a foot of you. The shadows cast by the sun make it impossible for you to make out their face under the cloak. "Follow me," a soft voice says from under the cloak, before the figure bolts off into a dark alleyway next to the building.`
			
			label choice
			choice
				`	(Follow the figure.)`
				`	(Return to my ship.)`
					decline
			
			`	You step into the alleyway and find the figure standing under a lamp. The figure removes their cloak, revealing the face of a woman with short dark hair and a distinct, jagged scar across her right cheek. She begins whispering to you. "You're not from this world. I can tell. You're too clean and unscarred. Could you help me?"`
			choice
				`	"What do you want?"`
					goto need
				`	"Why would I help a pirate?"`
			
			`	The woman chuckles. "Not everyone who lives on a pirate world is a pirate, you know. Maybe you need to learn how not to stereotype. Regardless..." She trails off.`
			
			label need
			`	"It isn't what I want, it's what I need," she whispers, putting heavy emphasis on the word "need."`
			`	"You undoubtedly know about the horrendous slave trade that still exists on pirate worlds today. A slave trade that the Republic doesn't care to abolish, leaving innocent people to waste away like rats in a cage, working for their lives. As if the politicians of the Republic aren't vermin themselves..." Her face twists into a hate-filled scorn as she speaks of the Republic. It then returns to normal as she continues. "I'm part of a group of people who have decided to take matters into our own hands. We're mostly people who grew up on pirate worlds, but some of us were born elsewhere.`
			`	"I assassinated a pirate warlord a couple of days ago, and I have been sheltering his slaves ever since. What I need from you is to transport the <bunks> people in my care to <destination>. Another member of my group should be there to pay you <payment> and take the people somewhere far away from here." She cocks her head to the right. "Will you fight for justice and transport these people, Captain?" The look in her eyes suggests that she won't take no for an answer.`
			choice
				`	"Anything for the freedom of the innocent."`
				`	"Sorry, but I'm not going to risk my life for your cause."`
					goto decline
			
			`	"Good choice, Captain. We'll wait till the sun has fully set, then I will bring the people to your ship. I'll be traveling in my own ship and launch ahead of you, which should hopefully distract the pirates looking for their warlord's assassin and give you enough room to escape. Wait for me after you land on <planet>."`
				accept
			
			label decline
			action
				set "denied freeing slaves"
			`	"Poor choice, Captain." The woman pulls a knife from under her cloak and tilts it to blind you with the glare of the lamp above her. You stumble backward in anticipation of an attack, but the woman does not move. "I'll remember this, Captain," she hisses at you. The woman puts her cloak back up and sprints down the alleyway into darkness.`
				decline
	
	npc
		government "Pirate"
		personality nemesis staying harvests plunders
		system destination
		fleet "Large Core Pirates"
	npc
		government "Pirate"
		personality nemesis staying harvests plunders
		system "Persian"
		fleet "Small Core Pirates" 3
	npc
		government "Pirate"
		personality nemesis staying harvests plunders
		fleet "Large Core Pirates"
	
	on visit
		dialog `You land on <planet> and begin looking around for the man you are supposed to meet, but then you realize that not all of the escaped slaves are here. Better depart and wait for your escorts holding the rest to arrive.`
	on complete
		payment
		payment 1000
		log `Helped members of a group fighting to end slavery on pirate worlds. Safely rescued 19 slaves from Buccaneer Bay and left them with a man who said that they will be brought somewhere safer, but the woman of the group seems to have not made it out.`
		conversation
			`Just as was promised, a man approaches you in the spaceport and tells you that he is part of the same group as the woman. Interestingly, the man has a similar scar as the woman on his left cheek. "I'll make sure these people find a safe home somewhere far away from here," he says to you. After greeting each of your former passengers, he thanks you and pays you <payment>.`
			`	You and the man, who does not give his name to you in order to "keep us both safe," wait for the woman to arrive in her own ship. Hours pass, but there is no sign of her. The man tries to contact her, but he is unable to reach her. "You can leave now," the man says to you. "I don't think she'll be coming."`



mission "Capture Smuggler"
	name "Capture rogue smuggler"
	minor
	description `A smuggler absconded with his illegal cargo near <system>. The unknown person he stole it from wants it back. Recover the cargo from the <npc> and return both it and the smuggler to <origin> for <payment>.`
	to offer
		random < 15
		"combat rating" > 2000
		"reputation: Pirate" > 10
	passengers 1
	source
		government "Pirate"
	on offer
		require "Brig"
		conversation
			`As you step into a dive bar for a quick drink, the largest man you've ever seen stands up and blocks your path. He's well over two meters tall, and his muscles seem to ripple with barely restrained violence when he moves. "<first> <last>," he says in a thick accent. "My employer hears you do certain jobs, take money, do not ask questions. He hears you are reliable. A man, a smuggler, he steals cargo from my employer. My employer very much wants cargo returned, and this man as well."`
			choice
				`	"I'm sorry, sir, but I'm not taking new jobs today. Please give your employer my most gracious thanks for this kind offer."`
				`	"Of course. I won't say a word."`
					goto accept
				`	"Get out of my way. I don't take jobs from any schlub who bothers me when I need a drink."`
					goto mistake

			`	The man looks down at you with no change in expression. "My employer, he will not be happy. I will tell him, '<first> <last> is not so reliable.' I hope next time, you are reliable." As the man speaks, you notice that his teeth are filed to vicious points. Every patron in the bar stares at you in shock as you sit down for a badly-needed drink.`
				decline

			label accept
			`	The man looks down at you with no change in expression. "This is good. To be reliable, it is a great thing on <origin>." As the man speaks, you notice that his teeth are filed to vicious points. He holds out a round, flat object about the size of your palm. It has a recessed button in the center of one side. "This is gift for this smuggler. Press button, it becomes surprise. Make sure surprise is not on you." He hands you the object and a data chip containing details of the job. As the man leaves, you see every patron in the bar staring warily at his back.`
				accept

			label mistake
			`	The man looks down at you with no change in expression. "This is great shame. I will tell my employer, '<first> <last> was not so reliable. I had to make example.'" The man grabs your neck with one monstrous hand. The last thing you see as your vision fades to black is a mouth full of pointed teeth.`
				die
	npc board
		conversation
			`The smuggler and his crew are ready and waiting when you board. You pull out the "gift" and press the button, then quickly toss it down the hallway. For a moment, you meet the smuggler's eyes. They widen with terror when he sees the "gift." You duck back into cover. A few seconds later, you hear a strangely muted detonation, followed by silence. After a minute, you hazard another peek out of cover. The smuggler and all his men are unconscious on the ground. One crewman has blood dripping from his nose and ears. You tie them all up and stow the smuggler in a locked cabin on your ship.`
			`	Once they're secured, you sweep the ship. Ultimately you find the stolen cargo in the captain's cabin, hidden behind a false panel. The cargo is a nondescript storage container, but upon closer inspection you see that it's code-locked and covered with interference plating.`
				launch
		government "Merchant"
		personality staying uninterested timid target marked
		system
			distance 2 3
		fleet
			names "civilian"
			variant
				"Modified Argosy (Smuggler)"
	on fail
		dialog `You have failed to capture the smuggler and recover the stolen cargo. This will probably not be good for your reputation.`
		"reputation: Pirate" <?= -10
	on visit
		dialog `You land on <origin>, but you don't have the smuggler and the cargo he stole. You should probably be careful not to run into your contact until you do.`
	on complete
		payment 150000
		conversation
			`The huge man drags the unconscious smuggler out of the cargo container with one hand and carries the cargo box with the other. He stops in front of you. "<first> <last>," he says. "My employer, he will be very happy. Your payment, you will receive soon. Is it not good, to be reliable?" The man leaves your ship, letting the smuggler's legs scrape along the ground as he walks. A moment later, you receive <payment> from an anonymous account.`



mission "Inheritance Redirection"
	description "Travel to <destination> to act as heir for the late warlord Limping Pappa."
	minor
	source
		attributes "frontier"
	destination
		distance 7 9
		government "Republic" "Free Worlds" "Syndicate"
	to offer
		credits >= 400000
	on accept
		payment -200000
	on offer
		conversation
			`You are walking near the spaceport and suddenly a computer terminal starts blinking and beeping when you pass it.`
			choice
				`	(Check it out.)`
				`	(Ignore it.)`
					decline
			`When you approach, you are greeted by a voice from the terminal: "Dear Sir or Madam, please respond!"`
			choice
				`	"Hello!"`
				`	(Ignore it and walk away.)`
					decline
			`	"My name is Mr. Smith and I'm contacting you with a highly confidential and urgent proposal. I am, or more accurately was, the financial manager of the recently deceased warlord Limping Pappa. I am looking for a highly trustworthy individual who can help me relocate Mr. Pappa's fortune of 300 million credits."`
			choice
				`	"How did Mr. Pappa acquire his fortune exactly?"`
				`	"What are you proposing?"`
					goto proposal
				`	"This sounds like a credits-stealing scam, I will not fall for this!"`
					decline
			`	"Oh, uh, Mr. Pappa was specialized into tricking rich victims to transfer credits to him.`
			label proposal
			`	"I obviously cannot make myself an heir to Mr. Pappa. So what I propose is to present you as an heir and have the inheritance transferred to you.`
			`	"When you receive the inheritance on <destination>, then you send half of it back to me."`
			choice
				`	"Okay, let's do this."`
				`	"Sounds too good to be true. What's the catch?"`
				`	"Sorry, this sounds too fishy for me."`
					decline
			`	Mr. Smith responds: "There is one small problem with the inheritance tax, it needs to be paid upfront. Can you pay 200,000 credits so that I can get the process going?"`
			choice
				`	"Sure, no problem."`
					goto pay
				`	"Are you trying to trick me?"`
				`	"Sounds too risky, I don't want to pay anything upfront."`
					goto no
			`	"Of course I'm not trying to trick you! Mr. Pappa's victims were all persons that had more credits than common sense. But you look a lot smarter than any of Mr. Pappa's victims.`
			`	"Think of the huge amount of credits you will receive just for acting as heir! Can I count on you to pay the tax and make both of us very wealthy?"`
			choice
				`	"Sure, no problem."`
					goto pay
				`	"Sounds too risky, I don't want to pay anything upfront."`
					goto no
			label pay
			`	The terminal suddenly goes black after you transfer 200,000 credits to the account given by Mr. Smith.`
			`	You wonder if you did the right thing.`
				accept
			label no
			`	The terminal suddenly goes black. Mr. Smith is apparently no longer interested in doing business with you.`
				decline
	on complete
		dialog "There is no inheritance for Mr. Pappa waiting for you at the bank, but there are many other victims that paid some credits while expecting to earn a larger amount of credits in return. Some make a big fuss about it, until the alerted authorities start fining them for attempted inheritance fraud. You leave the bank in silence."
		log "Minor People" "Mr. Smith" `A mysterious individual who asked for 200,000 credits to process a rich inheritance from the deceased warlord Limping Pappa, but was then proven to be a scam.`
	on decline
		log "Minor People" "Mr. Smith" `A mysterious individual who asked for 200,000 credits to process a rich inheritance from the deceased warlord Limping Pappa. You presume he was a scammer and had no part in it.`



mission "Hauler VI cargo prototype 1"
	name "Escort Hauler prototype to formal dinner"
	description "Escort the <npc> to <destination> to deliver sushi for a formal dinner."
	minor
	source
		planet "Deep"
	destination "Skymoot"
	to offer
		"armament deterrence" > 0
	npc accompany save
		government "Merchant"
		personality escort timid
		ship "Hauler III" "SB-Labs Testament"
	on offer
		conversation
			`A lady in a formal business suit walks gracefully over to you. "Captain <last>, Captain <last>! It is so nice to meet you here!"`
			choice
				`	"Hello, did we meet before? How do you know my name?"`
				`	"Hello, nice to meet you too."`
					goto "hello too"
				`	"Sorry, I don't have time to talk. I'm really busy."`
					defer
			`	She smiles and replies, "Well, I actually don't know you, but I just read your name on one of the cargo manifests. And my experience is that this greeting works best if you need something from a spaceship captain."`
			label "hello too"
			`	She says, "My name is Veronica Oxygenpocket, and I'm the lead for a team that's designing the new Hauler VI transport ship series at Southbound Shipyards."`
			choice
				`	"'Oxygenpocket' is an uncommon name."`
				`	"And what help do you need from me?"`
					goto "help request"
			`	Veronica responds, "Well, it might sound uncommon to people from a planet with a breathable atmosphere, but it is actually similar to Vanderberg, which means 'from the mountain,' or Langley, which means 'woodland.'`
			`	"Oxygenpockets were as much a feature on my home-planet as mountains and woodlands are on more habitable planets."`
			label "help request"
			`	Veronica pauses for a moment and then continues, "We're testing the VI's cargo refrigeration system using the Testament, a modified Hauler III. This system is one of our biggest achievements. To show how well it works, we plan to throw a formal dinner on <destination> with fresh sushi transported from here. I'm sure everyone at the dinner will be amazed by how well the food has been preserved despite the travel time. I'd like you to escort the ship and its cargo to <planet>."`
			choice
				`	"Isn't it a bit risky to transport food using a refrigeration system that hasn't been tested yet?"`
					goto refrigerate
				`	"Am I also invited for the dinner?"`
					goto invited
				`	"Why do you need me to escort the ship?"`
					goto internal
				`	"Shouldn't you be making the Hauler IV first?"`
				`	"Sure, I'll help you."`
					accept
			`	Veronica softly chuckles. "That would be the obvious choice, wouldn't it be? But this isn't just a case of slapping another cargo pod between the cockpit and engines. We've modified the design to have the optimal amount of cargo pods without compromising the integrity of the vessel, or making it difficult to build in our existing shipyards. And besides, our marketing department has found that captains willing to buy a Hauler IV are just as willing to buy larger Haulers."`
			choice
				`	"Isn't it a bit risky to transport food using a refrigeration system that hasn't been tested yet?"`
				`	"Am I also invited for the dinner?"`
					goto invited
				`	"Why do you need me to escort the ship?"`
					goto internal
			label "refrigerate"
			`	"Risky, why? I don't see what can go wrong. The system is quite well designed. I'm so proud of my team."`
			choice
				`	"Am I also invited for the dinner?"`
				`	"Why do you need me to escort the ship?"`
					goto internal
			label "invited"
			`	"I'm sorry, but you are not invited. This dinner is only for Southbound Shipyards top-level management and representatives of the <planet> government.`
			label "internal"
			`	"Normally we'd look internally to satisfy any escort needs, that's true. But we suspect there is a mole in our organization spying for Syndicated Shipyards. Going externally is safer in this case, and you came recommended when we searched through the list of captains available on short notice. You will be paid well for your time. Will you help us?"`
			choice
				`	"Sure, I'll help you."`
					accept
				`	"Sorry, I don't have time to help you."`
					decline
	on visit
		dialog `You land on <planet>, but the Testament hasn't caught up with you yet. Better take off and wait for it to appear in this system.`
	on complete
		dialog
			`You wait for the Testament to land, but it remains in orbit. There is no response to your hails. Maybe you should take off and investigate.`

mission "Hauler VI cargo prototype 2"
	name "Escort Hauler prototype to <planet>"
	description "Escort the <npc> to <destination> to deliver cooked fish dishes to a streetfood festival."
	source "Skymoot"
	destination "Zug"
	landing
	to offer
		has "Hauler VI cargo prototype 1: done"
	npc accompany save
		government "Merchant"
		personality escort timid
		ship "Hauler III" "SB-Labs Testament"
	on enter
		dialog
			`You take off and try to contact Veronica, but you receive an angry message: "Why were you trying to contact me? Does everyone need to know that we're here?"`
			`	She adds, "The cooling failed and the sushi nearly cooked. Let's go to the Southbound Shipyards on <destination> instead, then we can save face by claiming that we were in time for the dinner, but on the wrong planet due to some miscommunication. We might even be able to hide all evidence of the overheating by giving away the sushi as fish dishes on a streetfood festival."`
	on visit
		dialog `You land on <planet>, but the Testament didn't catch up with you yet.`
	on complete
		dialog
			`This time the Testament appears to be landing right behind you, but the ship flies away at full thrust just before touching the landing pad. You receive another message: "The Sushi completely burned. We cannot be seen near the festival or near the shipyard with this burned sushi! Our new destination is the waste processing plant at Longjump."`

mission "Hauler VI cargo prototype 3"
	name "Escort Hauler prototype to waste plant"
	description "Escort the <npc> to <destination> to deliver charred food waste to a waste-processing plant."
	destination "Longjump"
	landing
	to offer
		has "Hauler VI cargo prototype 2: done"
	npc accompany save
		government "Merchant"
		personality escort timid
		ship "Hauler III" "SB-Labs Testament"
	on visit
		dialog `You land on <planet>, but the Testament didn't catch up with you yet.`
	on complete
		payment 140000
		dialog
			`The Testament enters the planet's atmosphere at high speed and lands somewhat uncontrolled near a waste processing plant. The cargo hold is glowing red hot and some areas in the cargo hold appear to be on fire.`
			`	Veronica disembarks, walks over to you, and apologizes for the difficult trip. She explains that the cooling systems failed, causing the sushi calamity you experienced during the multiple legs of your journey.`
			`	You are paid <payment> and she asks you not to talk about this escort job to anybody. You leave the docks quickly in order to escape the horrible smell of overheated fish that is coming from Veronica and her ship.`



mission "Antibiotics To South"
	name "Antibiotics shipment to <planet>"
	description `Deliver <cargo> to <destination>. Payment is <payment>. Expect attacks from a pirate ship known as the "Australis."`
	minor
	source
		attributes "medical"
		not attributes "south" "rim"
		near "Sol" 100
	destination
		attributes "south"
	to offer
		"combat rating" > 10
		"armament deterrence" > 2
		random < 5
	cargo "antibiotics" 25 2 .05
	
	on offer
		conversation
			`As you wander around the spaceport, you spot a well-dressed man who seems to be eyeing your ship. When you approach him, he turns to you and asks, "Is this your ship? I'm looking for someone in charge of a heavily armed fleet."`
			choice
				`	"It is. Why?"`
				`	"Sorry, I think you're mistaken."`
					decline
			`	The man begins to explain himself. "I'm arranging a shipment from a pharmaceutical plant here on <origin> to <destination>. Specifically, <cargo>. I'm sure you're aware of the fact that they're in very high demand in the south, so we have a trade deal with that planet. Unfortunately, <commodity> are in even higher demand in pirate territory, so the last two merchants I've sent down there have been attacked by pirate ships. My company won't give the budget for an escort, so anyone I send down there has to be alone. Fortunately, I do have the budget for a high-risk contract, so if you can take one of these shipments to <destination>, I can arrange a payment of <payment>. Does this sound fair so far?"`
			choice
				`	"Sure, but do you know anything about these pirates?"`
				`	"No thanks, that sounds too risky for me."`
					decline
			`	He seems to have anticipated this question, and quickly responds by saying "Oh, it's mostly just opportunistic raiders, much like the ones you've probably already seen a lot of down there. Pretty sure a ship like this one will make those guys hesitant enough. The problem is a modified medium warship called the <npc>. It's faster than a Bounder and persistent beyond any reasonable measure. Which is, of course, why I'm talking to you. There is no way you're going to avoid a fight with it. However, I think your ship is a match for it. So, is this acceptable?"`
			choice
				`	"Of course."`
				`	"No thanks, that sounds like too much of a risk."`
					decline
			`	"Thank you very much, Captain," he says. "I'll take care of everything else from here."`
				accept
	npc
		government "Bounty Hunter"
		personality nemesis heroic disables harvests plunders
			confusion 20
		system
			distance 2 3
		ship "Marauder Manta (Engines)" "Australis"
	
	on visit
		dialog phrase "generic cargo on visit"
	on complete
		payment
		payment 20000
		dialog phrase "generic cargo delivery payment"



mission "Pirate Duel"
	name "Fight at Umbral"
	description `Head as quickly as you can to the Umbral system, where you will duel with a small militia vessel named the Esca. After fighting, go to <destination> to follow up.`
	minor
	deadline 5 1
	source
		near "Tarazed" 1 5
		government "Republic" "Free Worlds"
	waypoint "Umbral"
	destination "Wayfarer"
	
	to offer
		"combat rating" > 20
		"combat rating" < 400
		random < 35
		not "ships: Medium Warship"
		not "ships: Heavy Warship"
		not "ships: Heavy Freighter"
		"ships: Light Warship" + "ships: Light Freighter" + "ships: Transport" + "ships: Interceptor" == 1
	
	on offer
		conversation
			`While you are walking around the spaceport, you accidentally bump into a sturdily-built man. "Oh, I'm sorry," he responds in a gruff voice. When he takes a closer look at you, his expression changes to shock. "Oh! You're Captain <last>!"`
			choice
				`	"How did you know my name?"`
					goto offer
				`	"I don't know who you're talking about."`
			`	The man's expression changes to one of slight disappointment. "Oh. I see." He walks away without another word.`
				decline
			label offer
			`	"I happen to take an interest in young pioneering privateers, and your performance, even in a small vessel like the <ship>, has impressed me greatly. I'll tell you more if you let me take you somewhere."`
			choice
				`	"Sure, I'll follow."`
					goto follow
				`	"Where are you taking me?"`
			`	The man chuckles nervously. "Just to somewhere more private. Don't worry, I won't bite."`
			choice
				`	"Fine, I'll go."`
				`	"I still don't buy this. I'm out."`
					decline
			label follow
			`	You follow the man into a series of winding alleyways, keeping your eyes alert for any danger. After a while, the man stops. "I suppose I can tell you more about myself now. I... am the leader of the local militia, and I believe that, considering your proficiency in piloting smaller craft, you would be a great candidate to join our team. However, there is a test you must pass. I will use one of our smaller ships in our fleet, the Esca, to challenge you to a duel in the system of Umbral. If you manage to disable me, go to our base in Wayfarer, and I'll let you join."`
			choice
				`	"What sort of vessel is the Esca?"`
					goto vessel
				`	"Why did you need to bring me to here? Couldn't you have made this offer in the spaceport?"`
			`	The man hesitates for a moment. "Well, being in the open when admitting that you're the leader of the ragtag that hunts down pirates in a potentially pirate-infested spaceport isn't a good idea. You can't ever be too sure about who's listening.`
				goto end
			label vessel
			`	The man hesitates for a moment. "Oh, just some low-end Southbound Shipyards light warship. Nothing to worry about for a captain like you.`
			label end
			`	"Well, I better be going now. Meet me at Umbral as fast as you can if you want to take up my challenge." The man walks away, leaving you to your own devices.`
			choice
				`	(Ready my ship for the battle with the Esca.)`
					accept
				`	(Ignore the invitation.)`
					decline
	
	on accept
		"reputation: Independent (Killable)" = 10
	
	on enter
		dialog `When you take off, you run a quick scan on all other ships that are taking off. You see no sign of the Esca. Maybe it's already waiting for you at Umbral.`
	on enter "Umbral"
		"reputation: Independent (Killable)" = -1000
		conversation
			`When you enter Umbral, you continue to see no sign of the Esca. Suddenly, an alarm rings out as your sensors detect that a pirate Vanguard has entered the system alongside you. Before you can respond, your ship intercepts a hail, and it opens communication.`
			`	The voice of the alleged captain of the Esca shouts out towards you. "Ho ho ho! Did you really think that I was the leader of the militia? Well, considering that you're here, I suppose you did. And now you'll pay for your mistake! Don't bother trying to call for help either, the militia don't patrol this system!"`
			`	The Vanguard powers up its weapons.`
	
	npc kill
		government "Independent (Killable)"
		personality heroic vindictive unconstrained launching
			confusion 20
		ship "Vanguard (Plasma Slow)" "Anglerfish"
		dialog `The Anglerfish and the "captain of the Esca" have been destroyed. You consider going back to Wayfarer to see if you can grab some sort of reward for your effort.`
	
	on complete
		"reputation: Independent (Killable)" = 10
		payment 250000
		conversation
			`When you land on Wayfarer, you look up bounties and wanted pirate documents, searching for any mention of the Anglerfish and the Esca. Eventually, you find a bounty for the destruction of the Anglerfish.`
			choice
				`	(Take the bounty money.)`
					goto end
				`	(Read more about the bounty.)`
			`	You decide to read more of the bounty documents. It appears that the pirate that you killed was Enrico Snake, a pirate that mainly dealt in cargo smuggling. However, he also had a curious tick of hunting aspiring privateers by luring them to Umbral, where he easily took them out with his superior ship.`
			label end
			`	You head to the local authorities, and show them your combat logs of your fight against the Anglerfish. They pay you <payment> for your effort.`

ship "Vanguard" "Vanguard (Plasma Slow)"
	outfits
		"Plasma Cannon" 7
		"Heavy Anti-Missile Turret"
		"Fusion Reactor"
		Supercapacitor
		"D14-RN Shield Generator"
		"Fuel Pod" 5
		"Small Radar Jammer" 2
		"Interference Plating" 4
		"Cargo Expansion" 3
		"Laser Rifle" 11
		"X3700 Ion Thruster"
		"X3200 Ion Steering"
		"Scram Drive"



mission "Earth Retirement"
	name "Retired Family to Earth"
	description "Transport two seniors to <destination>, where they plan to retire. They can only promise you <payment>."
	minor
	source
		attributes paradise
	destination "Earth"
	to offer
		random < 15
	passengers 2
	
	on offer
		conversation
			`As you wander through the spaceport, you see an elderly man and woman sitting on a bench, talking about something that seems to be causing them some amount of stress.`
			choice
				`	(Ask them what the problem is.)`
				`	(Ignore them.)`
					decline
			`	You inquire as to what's troubling them, and the woman begins telling you her life's story. "We were yard workers here on <origin> for nearly fifty years, but we're both starting to get too old for our jobs. So, we've made the hard decision to retire. We've already chosen a location on the best place we could afford, which... well, happened to be on Earth, so Charles and I are looking for someone to transport us. Oh, where are my manners? I'm Donna. Pleased to meet you."`
			`	Donna was clearly looking for someone besides her husband to talk to, but Charles begins to frown. "I suppose you could put it like that."`
			`	"Is that wrong?" Donna replies anxiously, bracing for the response.`
			`	The man's look of resignation starts to turn to one of anger. "Of course it's wrong. We've spent our whole lives working for these spoiled brats, and what do we get in return? We get dumped on Earth like we're dead weight!"`
			`	"I know you're upset about this," interrupts Donna, "but just getting angry isn't going to change anything!" Charles remains silent for a long time, and then mutters a reluctant apology.`
			`	Donna talks to you again. "I'm sorry about that. As you can tell, we're under a lot of stress right now. I can tell that you're a star captain. Can you help take us to Earth? We don't have a lot of money, but we'll be glad to pay <payment>."`
			choice
				`	"I can handle two passengers."`
				`	"I'm sorry, but I'm not headed to Earth right now."`
					decline
			`	You show Charles and Donna to their bunks, and they both thank you in advance.`
				accept
	
	on visit
		dialog phrase "generic passenger on visit"
	on complete
		conversation
			`Once you land on Earth, Donna and Charles pick up their belongings and start to leave your ship. Before he leaves, Charles stops and takes out a large clump of credit chips. "Here you go," he mutters. "I hope your life goes better than ours has."`
			choice
				`	"Thank you. I hope you have the best of luck on Earth."`
					goto payment
				`	"You can keep those. You sound like you need them more than I do."`
					goto reject
			
			label payment
			action
				payment 2000 80
			`	As you count up the large clump of credits you were handed (the sum comes out to <payment>), they slowly make their way to the train station. Presumably, their new apartment is far from here.`
				accept
			label reject
			`	Charles looks surprised for a moment, and then, for the first time you've seen, he smiles. "Thank you, Captain <last>. I wish there were more people like you in the Paradise Worlds."`
			`	You wish the couple the best of luck on Earth, and they slowly make their way to the train station. Presumably, their new apartment is far from here.`



mission "Spacediving professionals"
	job
	repeat
	name "Spacediving at <planet>"
	description "Head to <destination> with <bunks> professionally equipped skydivers and drop them from the edge of space. They've agreed to pay <payment> when they land."
	passengers 5 10
	source
		government "Republic" "Free Worlds" "Syndicate" "Neutral" "Independent"
	destination
		distance 1 7
		government "Republic" "Free Worlds" "Syndicate" "Neutral" "Independent"
		not attributes "station" "research" "moon"
	to offer
		random < 14
	on visit
		dialog phrase "generic passenger on visit"
	on complete
		payment 120000
		dialog "As you descend through the upper atmosphere, the skydivers jump from your ship, spectacularly diving until they open their parachutes and land safely near the spaceport. You collect your payment of <payment>."



mission "Spacediving professionals accident"
	job
	repeat
	name "Spacediving at <planet>"
	description "Head to <destination> with <bunks> professionally equipped skydivers and drop them from the edge of space. They've agreed to pay 120,000 credits when they land."
	"apparent payment" 120000
	passengers 5 10
	source
		government "Republic" "Free Worlds" "Syndicate" "Neutral" "Independent"
	destination
		distance 1 7
		government "Republic" "Free Worlds" "Syndicate" "Neutral" "Independent"
		not attributes "station" "research" "moon"
	to offer
		"Spacediving professionals: done" > 7
		random < 2
	on visit
		dialog phrase "generic passenger on visit"
	on complete
		dialog "As you descend through the upper atmosphere, the skydivers jump from your ship, spectacularly diving until they try to open their parachutes. Some of the parachutes open only partially and part of the team suffers an uncontrolled hard landing. Medical teams respond quickly, but the skydivers are too preoccupied with their injured teammates to pay you the credits they owe you."



mission "Spacediving professionals disaster"
	job
	repeat
	name "Spacediving at <planet>"
	description "Head to <destination> with <bunks> professionally equipped skydivers and drop them from the edge of space. They've agreed to pay 120,000 credits when they land."
	"apparent payment" 120000
	passengers 5 10
	source
		government "Republic" "Free Worlds" "Syndicate" "Neutral" "Independent"
	destination
		distance 1 7
		government "Republic" "Free Worlds" "Syndicate" "Neutral" "Independent"
		not attributes "station" "research" "moon"
	to offer
		has "Spacediving professionals accident: done"
		random < 1
		credits >= 5000000
	on visit
		dialog phrase "generic passenger on visit"
	on complete
		payment -200000
		dialog "As you descend through the upper atmosphere, the skydivers jump from your ship. Some minutes into the jump disaster strikes; the skydivers start moving in an uncontrolled manner. It's unclear if the spacesuits or the oxygen supplies were at fault, but it looks unlikely that any of the skydivers makes it safely to the ground. Authorities investigate the incident and although they don't find serious wrongdoings on your part, they still fine you <payment> for enabling such a dangerous and deadly act."



mission "Spacediving amateurs"
	job
	repeat
	name "Spacediving at <planet>"
	description "Head to <destination> with <bunks> poorly equipped skydivers and drop them from the edge of space. They've agreed to pay 120,000 credits when they land."
	"apparent payment" 120000
	passengers 5 10
	source
		government "Republic" "Free Worlds" "Syndicate" "Neutral" "Independent"
	destination
		distance 1 7
		government "Republic" "Free Worlds" "Syndicate" "Neutral" "Independent"
		not attributes "station" "research" "moon"
	to offer
		"Spacediving professionals: done" > 3
		random < 5
	on visit
		dialog phrase "generic passenger on visit"
	on complete
		payment 30000
		dialog "As you descend through the upper atmosphere, you inform your skydivers that it's time to jump. However, after being able to see the distances and atmospheric conditions involved, all of them are far less keen on the idea than when you first picked them up. You bring them down to the landing pad, and they pay you a meager <payment> before hopping off."


mission "Human to Hai Space - No Contact"
	minor
	source
		government "Republic" "Syndicate" "Free Worlds"
		attributes "tourism" "urban"
	to offer
		random < 2
		not "First Contact: Hai: offered"
	on offer
		conversation
			`	A young man carrying luggage approaches you. "You look like a knowledgeable captain," he says. "In all your travels, have you ever heard tell of any... intelligent rodents?"`
			choice
				`	"What are you talking about?"`
					goto confused
				`	"What, like in a zoo?"`
					goto confused
				`	"Are you high?"`
			`	"No, I want to go to the high-" He stops once he realizes you have no idea what he's talking about. "Oh, never mind then," he says, with a note of disappointment in his voice. As he leaves, you can't help feeling like you were missing some context.`
				decline
			label confused
			`	"Oh, never mind then," he says, with a note of disappointment in his voice. As he leaves, you can't help feeling like you were missing some context.`
				decline


mission "Human to Hai Space"
	minor
	description "Bring a human passenger to <destination> in Hai space."
	source
		government "Republic" "Syndicate" "Free Worlds"
		attributes "tourism" "urban"
	destination "Greenwater"
	to offer
		random < 10
		has "First Contact: Hai: offered"
		not "Human to Hai Space - No Contact: offered"
	on offer
		conversation
			`	A young man carrying luggage approaches you. "You look like a knowledgeable captain," he says. "In all your travels, have you ever heard tell of any... intelligent rodents?"`
			choice
				`	"You mean the Hai? You'll have to go up north for that."`
					goto hai
				`	"Ah, I think I know of some large squirrels to the north of here."`
					goto hai
				`	"What are you talking about?"`
			`	"Oh, never mind then," he says, with a note of disappointment in his voice. You feel good knowing that you are helping to keep the Hai's existence a secret in human space. Better safe than sorry.`
				decline
			
			label hai
			`	"If that's the case, could you bring me to <destination>? I'll give you <payment>."`
			choice
				`	"Alright, I'll take you there."`
					accept
				`	"Sorry, I'm too busy right now."`
					decline
				`	"Why would you want to go all the way out to <planet>?"`
			`	"I have family there," he says. "I came out here to do some traveling and see a bit of human space, but now I have to get back home. You see, I was born on <planet>, and this is my first time out of the wormhole."`
			choice
				`	"Really? How did you like human space?"`
					goto travel
				`	"You've never been to human space before?"`
			`	"Nope, first time! I've never been so far from home before. Now that I think about it, I probably should've arranged transport back to Hai space beforehand. You wouldn't believe how hard it is to find a captain here that knows about the Hai. I had to ask about six others until I found you. They all thought I was crazy, talking about meeting giant squirrels." He laughs and shakes his head. "So anyways, would you be willing to take me to <destination>?"`
				goto decision
			
			label travel
			`	"It was quite the trip! It's a bit odd to see only humans around, and I had to be careful to not mention where I was from. But it was definitely worth it! I got to see Earth, Skymoot, Chiron, and so many other beautiful planets. Seeing human culture with my own eyes was an eye-opening experience, although some of the places there were less... clean than I expected. I was almost robbed on Earth; I'm not used to pickpockets back home. Perhaps human space isn't as safe as Hai space, but I still don't regret coming here. It's about time for me to go back, though."`
				
			label decision
			choice
				`	"Alright, I'll take you there."`
					accept
				`	"Sorry, I'm too busy right now."`
					decline
	on complete
		payment 9000
		conversation
			`During the trip, you learn that your passenger is named Benjamin. He gets off your ship, thanks you, and gives you your payment of <payment>. Benjamin then walks over to greet a group of Hai, who embrace him and start talking in a mix of the human and Hai languages.`
			choice
				`	(Leave.)`
					decline
				`	"That's your family?"`
			`	The man looks at you. "I'm adopted," he says. One of the Hai notices your confusion, and chitters. "Ah, you have not seen a human-Hai family, have you? Perhaps it is strange, but we are happy together nonetheless. Thank you for transporting our son safely."`
			choice
				`	"I didn't mean to be rude, I just didn't know that Hai adopted humans here."`
				`	"No problem, I hope you enjoyed the trip."`
			`	After thanking you once again, they walk off. As they leave, you overhear Benjamin talk to his family about his trip. "They had so many kinds of food there, it was delicious! Although I did get homesick for pickled acorns..."`



mission "Mafia Extortion"
	minor
	source
		government "Pirate"
	on accept
		payment -200000
		fail
	to offer
		random < 2
		credits >= 2000000
	on offer
		conversation
			`A man in a tailored suit, sunglasses, shiny shoes, and green hair approaches you. "Hey, that's a very nice ship you have there. Would be a shame if anything happened to it."`
			`	You notice that he is missing a finger on each hand.`
			choice
				`	"Thank you. My name is <first> <last>. To whom do I have the pleasure of speaking?`
					goto nameless
				`	"Yes, I'm very happy with my ship."`
					goto specifics
				`	"What should I be afraid of happening to my ship?"`
					goto specifics
				`	"You sound like one of those Mafia goons."`
					goto mafia
				`	"Are you trying to extort me?"`
					goto mafia
				`	"Yes, it helps me transport goods for some of the most dangerous people on this planet."`
					goto unnerved
				`	"I don't have time to talk."`
					goto funeral
			label nameless
			`	The man snorts. "Wow, telling everybody you meet your full name. That totally won't end up painting a huge target on your head if said name has a bounty on it. But I digress."`
			choice
				`	"What should I be afraid of happening to my ship?"`
					goto specifics
				`	"You sound like one of those mafia goons."`
					goto mafia
				`	"Are you trying to extort me?"`
					goto mafia
			label specifics
			`	The man responds, "Well, a fleet of unfriendly ships in this system might blow you to pieces when you take off. It's been known to happen from time to time."`
			choice
				`	"Ha, business as usual around here."`
					goto unconcerned
				`	"Are you trying to extort me?"`
					goto mafia
				`	"And you have a way to prevent this from happening?"`
					goto mafia
				`	"And you're the local goon who takes bribes to keep such ships docked?"`
					goto mafia
				`	"That would be unfortunate. I run jobs for some of the most dangerous people on this planet, and they wouldn't be happy if that happened."`
					goto unnerved
				`	"I really don't have time to talk to you."`
					goto funeral
			label unconcerned
			`	The man responds, "Maybe you want to improve that situation?`
				goto donation
			label mafia
			`	The man acts shocked by your remark. "No way! I'm just a simple man walking around the spaceport and helping people out. You would be wise to listen to locals with experience, especially in dangerous places like this."`
			label donation
			`	"If you care about safety, then I could make a donation to the System Safety Foundation on your behalf. 200,000 credits really goes a long way around here."`
			choice
				`	(Pay 200,000 credits.)`
					goto payup
				`	"How can I be sure the money is spent well?"`
					goto impatient
				`	"Sorry, I already made a donation to the 'Security Support Fund' earlier today, and I don't donate twice in one day."`
					goto impatient
				`	"I've already heard enough, I'm going to talk to the authorities."`
					goto nextsteps
				`	"And what dangers should I be afraid of?"`
					goto impatient
				`	"Listen, I see that you're missing a finger on each hand. You look like a goon, and not a very successful one."`
					goto unnerved
			label impatient
			`	The man sounds annoyed. "Listen, I don't have all day to talk! Are you going to pay or not?!"`
			choice
				`	(Pay 200,000 credits.)`
					goto payup
				`	"I don't trust you. You aren't getting any money from me."`
					goto funeral
				`	"I've heard enough, I'm going to talk to the authorities."`
					goto nextsteps
				`	"Listen, I see that you're missing a finger on each hand. You look like a goon, and not a very successful one."`
					goto unnerved
			label funeral
			`	The man responds "Your funeral, not mine," and turns away from you.`
				goto walksaway
			label nextsteps
			`	"Look, that's not a smart move. Most of them are in on it anyway."`
			label walksaway
			`	The man walks away. You consider what to do next.`
			choice
				`	(Shrug off the whole thing and take no further action.)`
					decline
				`	(Find the closest thing to a police force that this planet has.)`
					goto police
				`	(Go to a bar and ask for whoever is in charge.)`
					goto bar
			label police
			`	It's not long before you find the ruins of what used to be a police station... you think. The building has been thoroughly destroyed, hopefully not while anybody was inside.`
			choice
				`	(Go to a bar and ask for whoever is in charge.)`
					goto bar
				`	(Shrug off the whole thing and take no further action.)`
					decline
			label bar
			`	You walk towards the closest bar, but stumble into the green-haired man that you just had a conversation with.`
			`	He looks surprised and asks, "Were you going to rat me out to the local boss?"`
			choice
				`	"What an excellent idea! Yes, I'll just do that."`
				`	"What I'm going to do is none of your business."`
				`	"Don't worry, I'm just taking a walk."`
			label unnerved
			`	The man is starting to act a bit nervous. "Sorry I bothered you. Can we forget this happened?"`
			choice
				`	"Well, conversations like this are hard to forget."`
					goto cornered
				`	"Nice scam you have running here. Would be a shame if somebody told the local godfather about it."`
					goto payback
				`	(Agree.)`
					goto zerodeal
			label cornered
			`	"Well, what do you want? Do I have to do something for you?"`
			choice
				`	"No, let's just forget it happened."`
					goto zerodeal
				`	"Compensation for the time that you've wasted would be excellent."`
			label payback
			`	A bead of sweat travels down the man's face as he asks, "How many credits do you need to just forget this whole conversation happened?"`
			choice
				`	"100,000,000."`
					goto panicking
				`	"1,000,000."`
					goto much
				`	"200,000."`
					goto much
				`	"50,000."`
					goto much
				`	"5,000."`
					goto counterdeal
				`	"2,000."`
					goto counterdeal
				`	"1,000."`
					goto counterdeal
				`	"I don't need your credits, just forget it."`
					goto zerodeal
			label zerodeal
			`The man walks away without saying a word.`
				decline
			label much
			`	"That's too much! 2,389 credits is all I have. Would that be enough?"`
			choice
				`	"Sure."`
					goto counterdeal
				`	"No way, I want a lot more."`
					goto panicking
			label counterdeal
			`	The man hands you a credit chip, nods and walks away. You pocket the chip quickly, more ready to be done with this neighborhood than you want to visibly show.`
			`	A few minutes later you reach into your pocket for the chip... to find it missing. Looks like even a hardened captain like you isn't immune to being pickpocketed on a planet like this.`
				decline
			label panicking
			`	The man starts panicking and clumsily reaches into his jacket, maybe to get some money, but more likely reaching for a gun.`
			choice
				`	(Try to calm down the man.)`
					goto draws
				`	(Mock the man further.)`
					goto draws
				`	(Draw my sidearm and shoot the man.)`
					goto shoot
			label draws
			`	The man manages to draw a weapon! You brace for impact, but after a few seconds of waiting, you realize his weapon is only making a clicking sound when he tries to shoot.`
			choice
				`	"Ha, ha, you really are a failure of a goon."`
				`	(Draw my sidearm and shoot the man.)`
					goto shoot
			`	As you finish talking, you see a flash of light come from the muzzle of the man's weapon as a bullet hits you between the eyes. You die almost instantly, but you do have a few microseconds to reflect on the wisdom of mocking a man that is trying to fire a gun at you.`
				die
			label shoot
			`	Your bullet hits the man right between the eyes; he dies instantly, and a crowd starts to form around you.`
			`	Most bystanders are surprised, but you also notice an angry sentiment brewing in the (not unarmed) crowd. It might be wise to leave quickly.`
			choice
				`	(Run towards my ship and leave immediately.)`
					goto leave
				`	(Put away my sidearm and pretend nothing happened.)`
			`	You walk away nonchalantly, but you don't get far before multiple laser blasts slice through you.`
				die
			label leave
			`	You make it to your ship alive and depart under a rain of bullets and laser-weapons fire. This is a pirate planet so there are unlikely to be any lasting consequences, but you might want to stay away for a few days.`
				flee
			label payup
			`	The man takes your credits, responds with a brief "Thank you," and walks away.`
				accept



mission "Street Swindle"
	minor
	source
		government "Free Worlds" "Republic" "Syndicate"
		attributes "urban"
	on accept
		payment -6000
		fail
	to offer
		random < 4
		credits >= 10000
	on offer
		conversation
			`You see a small crowd beginning to gather on a street corner. A man in a flamboyant striped suit and matching hat calls, "Come here! Come here! Come see the marvelous magician Mistress Marionette corral the crowded crossroads with her extravagant schemes!"`
			choice
				`	(Check it out.)`
					goto observe
				`	(Ignore it.)`
					decline
			label observe
			`	You join them. A woman in similarly fancy garb sits behind a table, swiftly shuffling three cups before a hulking man. The announcer continues, "For our new guests, the chosen challenger's chance approaches! The current buy-in bet was 7000 credits; yes, we play with the big money here! Double or nothing, bet your bet: are you a player or a puppet?"`
			`	The cups stop. After a brief pause, the man points to the cup on the right.`
			choice
				`	(Watch what happens.)`
					goto continue
				`	"You know these things are scams, right?"`
			`	You try to warn him, but someone in the crowd shushes you. He doesn't hear.`
				goto continue
			label continue
			`	"Are you certain in your choice?" the magician asks. "Once you-"`
			`	"Yes, I'm certain," the man interrupts. He draws 7000 credits and tosses them on the table. The magician lifts the cup, and a small red ball rolls from beneath. "And the first challenger proves to be a player!" the announcer says, mustering enthusiasm as the magician counts 14,000 credits to pay the man. "Let us find a new challenger! The next buy-in is a mere 400 credits; if you haven't played before, now's the time to test your skill!"`
			choice
				`	"I'd like to give it a try." (Bet 400 credits).`
					goto firstgameplay
				`	(Wait and watch.)`
					goto firstgamewatch
				`	(Walk away.)`
					decline
			label firstgamewatch
			`	A short woman volunteers. The game progresses in a similar manner; by the end, you are certain the ball is underneath the center cup. Sure enough, the woman chooses that cup, and she walks away 400 credits richer.`
			`	"The next buy-in is a larger prize!" the announcer calls after her before turning to address the crowd. "Six thousand credits, only for the proudest of players." The magician shakes her head softly, frowning at the cups.`
			choice
				`	"I'll do it!" (Bet 6000 credits).`
					goto secondgameplay
				`	(Continue watching.)`
					goto secondgamewatch
				`	(Walk away.)`
					decline
			label firstgameplay
			`	You pay 400 credits and sit across from the magician. "Double or nothing, bet your bet!" the announcer repeats. "Are you a player or a puppet?"`
			`	The magician places the ball beneath the center and begins moving the cups. This one seems faster, but that might just be from the pressure. You keep your eyes trained on the cup as it shifts back and forth, around in circles, and occasionally remains untouched. By the end, you're pretty sure it's in the center cup.`
			`	"What's your choice?" the magician asks, smirking.`
			choice
				`	"Left."`
					goto wrong
				`	"Center."`
					goto correct
				`	"Right."`
					goto wrong
			label wrong
			`	"Better luck next time," she says as she reveals your incorrect choice. The ball was in the center; you feel silly for not going with your gut.`
			`	"The next buy-in is a larger prize!" the announcer calls. "Six thousand credits, reserved for the most daring. As the previous player, you have first priority."`
			action
				payment -400
			choice
				`	"Let's go again."`
					goto secondgameplay
				`	"I think I'm done."`
					goto secondgamewatch
			label correct
			`	She asks if you're sure, and you stick with your gut. With a grimace, she lifts the cup to reveal the ball and counts out your winnings. "And the player prevails!" the announcer says. "Earning a small bounty. But wait: the next buy-in is bigger yet! Six thousand credits, reserved for the most daring. As the previous player, you have first priority."`
			action
				payment 400
			choice
				`	"Let's go again."`
					goto secondgameplay
				`	"I think I'm done."`
					goto secondgamewatch
			label secondgameplay
			`	You place your 6000 credit bet on the table, and the game begins. The pattern is slightly longer, but once the magician's hands stop, you feel like the ball lies beneath the left cup.`
			choice
				`	"Left."`
					goto left
				`	"Center."`
					goto center
				`	"Right."`
					goto right
			label left
			`	With a grin, she reveals the left cup, and it's... wrong! "Nice try," she says, pocketing your money. "It is a bit tricky."`
			`	"Well, that's all for today, folks!" the announcer says as you realize you've been conned. Worse still, after they pack up and leave, you notice that the first winner walks away beside them.`
				accept
			label center
			`	With a raised eyebrow, she reveals the center cup. It's... wrong! "Nice try," she says, pocketing your money. "That one was a bit tricky."`
			`	"Well, that's all for today, folks!" the announcer says. As they pack up and leave, you notice that the first winner walks away beside them.`
				accept
			label right
			`	With a raised eyebrow, she reveals the right cup. It's... wrong! "Nice try," she says, pocketing your money. "That one was a bit tricky."`
			`	"Well, that's all for today, folks!" the announcer says. As they pack up and leave, you notice that the first winner walks away beside them.`
				accept
			label secondgamewatch
			`	Sensing that something's up, you decide to watch the next game. A sprightly young fellow confidently hands over 6000 credits; when the cups stop, you feel like the ball is under the left one. The boy points to it; with a grin, the magician reveals the left cup, and it's... wrong! "Nice try," she says, pocketing the shocked boy's money. "It is a bit tricky."`
			`	"Well, that's all for today, folks!" the announcer says. You're glad you avoided the con. As they pack up and leave, you notice that the first winner walks away beside them.`
				decline



mission "Thrall Emigration"
	name "<origin> Emigration"
	description "Transport a family from <origin> to <destination>, where they hope to find better employment. They cannot pay you."
	minor
	source "Thrall"
	destination "Delve"
	to offer
		random < 50
	passengers 2
	on offer
		conversation
			`By the edge of the spaceport at night, you see a thin, sweaty man turn away from a pilot, disheartened. You make eye contact, and he begins hurrying over to you.`
			choice
				`	(Wait for him.)`
				`	(Walk away quickly.)`
					decline
			`	"Excuse me! Are you a pilot?" Without waiting for a response, he continues, "I need to go to the Syndicate. I work all day picking cotton with these hands, but my family's still starving. We can't afford transport..."`
			`	You can barely understand him through his accent. The man's teeth look worse than his clothes, and his breath makes you step back. His eyes implore you.`
			choice
				`	"I might be able to help you. What planet do you need to reach?"`
				`	"I'm sorry, I only transport for pay."`
					goto disappointment
			`	His eyes brighten with hope. "Oh! I, I heard some people are going to <planet> to be miners. They hire folk like us. I, if you could get me, and my wife and our two sons there, I'd praise you to the high stars. You'd save our lives."`
			choice
				`	"I can take you, but no more."`
					goto separation
				`	"I'd be happy to offer you four transport."`
					goto offer
				`	"Sorry, I think this won't work out."`
					goto disappointment
			label separation
			`	"The two little ones are really small," he persists. "We can cramp together. You'll just notice two of us. I mean, some go themselves and send money back, but..."`
			`	He shakes his head. "My wife's already told me we need to stay together, and I agree. I can't leave. Please, nobody else has said yes."`
			choice
				`	"I guess I can find room."`
					goto offer
				`	"Sorry, but that's still too many. Have a nice day."`
					goto disappointment
			label offer
			`	"Oh, thank you, thank you!" he says, vigorously shaking your hand. "I'll get them fast, we can leave tonight! I'm Gaint, by the way." He quickly leaves to get them, turning back at least three times to tip his hat to you and make sure you haven't left.`
			`	Gaint's family arrives quickly. His wife, Mell, is carrying their infant child, and a toddler clutches her leg. His fingers look like a skeleton, and his eyes look like his dad's. "Thank you so much," Mell says as they enter your ship.`
				accept
			label disappointment
			`	You fend off a few more pleas before he understands it's hopeless and begins looking for someone else.`
				decline
	
	on visit
		dialog phrase "generic passenger on visit"
	
	on complete
		conversation
			`	As your ship enters <planet>'s cavernous spaceport, you can sense a mixture of hope and apprehension in Gaint and Mell. "Andrin talks too much," you overhear Gaint saying. "I didn't know it's all underground."`
			`	"We'll figure it out," Mell assures him. When they notice you're listening in, the conversation stops. Your ship lands, and the family collects their things to leave. They thank you again on their way out.`



mission "Spaceport Reminder Setter"
	landing
	invisible
	on offer
		"spaceport reminder year" = "year"
		"spaceport reminder month" = "month"
		fail

# Use of "00" at the start of the mission name is to make it offer only if no other missions have.
mission "00 Spaceport Reminder Resetter"
	minor
	invisible
	repeat
	to offer
		not "chosen sides"
		not "Spaceport Reminder: offered"
	on offer
		"spaceport reminder year" = "year"
		"spaceport reminder month" = "month"
		fail

mission "Spaceport Reminder"
	landing
	source
		government "Republic" "Free Worlds" "Syndicate" "Neutral" "Independent"
		not attributes "uninhabited"
	to offer
		not "chosen sides"
		"spaceport reminder year" + "spaceport reminder month" != 0
		"spaceport reminder year" * 12 + "spaceport reminder month" < "year" * 12 + "month" - 7
	on offer
		conversation
			`As soon as you touch down on <origin>, you step off your ship and head directly for the job board and trade hub, brushing past several locals on the way. The constant routine of interstellar commerce has been firmly drilled into your brain; you near unconsciously peruse the boards, trying to suss out the most profitable route.`
			`	You're caught off guard when you hear a voice behind you. "Hey, what's with all the rush, Captain?" You turn and see a dark-haired man in a faded green longcoat approaching you. "You seem awfully focused on getting off-world as soon as possible. Why not take a moment to look around? Admire the sights, try the local cuisine, maybe even talk to some of the people."`
			choice
				`	"Why should I do that?"`
				`	"I'm a spaceship captain; I don't have time to waste."`
				`	"Yes, I know already. I'll take my time later."`
					decline
			`	He tilts his head to the side. "You know, I'm a captain too. I know how quickly the luster of the galaxy can fade into the weekly grind if you wait for opportunity to come knocking. So why keep waiting? I'm sure you'll find something new to do in the spaceport."`
			choice
				`	"I'll be sure to check more spaceports in the future."`
					goto thanks
				`	"Nothing interesting happened the last time I checked a spaceport."`
				`	"Why should I listen to you? I can handle myself, thank you very much."`
					goto rebuff
			`	The captain sighs. "Yeah, it can feel a little pointless running up against the same loud-mouthed people all the time. But just because a spaceport doesn't have anything to offer one day doesn't mean that it'll never have anything worthwhile. Wait a while, and there might be something new."`
			choice
				`	"Alright, I'll try to check more spaceports."`
					goto thanks
				`	"And why should I believe you over my own experiences?"`
			label rebuff
			`	He raises his hand and holds it open on his chest. "I know that it's only my word against yours, but I promise that you won't regret checking the spaceport every time you're in town."`
			choice
				`	"Fine, I'll follow your advice."`
					goto thanks
				`	"I don't need your help."`
			`	A frown creeps onto the captain's face as he earnestly says, "Well, I'm sorry that my advice wasn't helpful. Good luck, Captain." He walks off, leaving you alone at the job board.`
				decline
			label thanks
			`	He pleasantly smiles and nods. "Well, I wish you the best in your travels." He walks away, leaving you free to explore the rest of <origin>'s facilities.`
				decline



mission "Fumbling Mugger Patch"
	landing
	invisible
	to offer
		has "Transport Workers B: done"
	on offer
		event "fumbling mugger timer" 60
		fail


event "fumbling mugger timer"


mission "Fumbling Mugger"
	name "Transport to <planet>"
	description "Bring a young woman who threatened you on <origin> to <destination>."
	minor
	source
		attributes "dirt belt"
	destination "Maker"
	passengers 1
	to offer
		random < 45
		has "event: fumbling mugger timer"
	on offer
		conversation
			`Your exploration of the spaceport leads you to a dark alley where the number of working lights are far outnumbered by the number of broken ones. The contents of steel bins lining the walls overflow onto the pavement, attracting swarms of flies to them. On the surfaces that are illuminated, you can see a mess of black scrawlings upon bare, cracked concrete, and the few windows present on the towering walls surrounding you are either boarded up or shattered. A dark crimson stains the bottom half of a broken window.`
			`	Suddenly, you feel a cold object pushed against your back as a woman speaks softly. "Hands where I can see them, Captain."`
			choice
				`	(Lift my hands up and slowly turn.)`
					goto peaceful
				`	(Spin around and fire.)`
				`	(Try a fancy acrobatic move and disarm the attacker.)`
					goto flip
			
			action
				set "fumbling mugger shot"
			`	You turn around as swiftly as you can as your hand grasps for your pistol. Due to surprise, or perhaps nervousness, the woman threatening you fails to fire the shotgun she's holding in the second you spend turning. You manage to land a shot, and your quarry falls while a cry escapes from her body. As you walk away, her body fades into the darkness, blending with the garbage bags around it.`
				decline
			
			label flip
			`	You push down as hard as you can with your legs while leaning backwards, rising to the lofty height of two feet above the ground. As you begin to fall back-first uncontrollably, cold metal digs into your spine. A gasp escapes from behind as you land on a soft body. You pick yourself up as fast as possible, and you end up face-to-face with your attacker. In the darkness, you pick out that she's wearing a black hoodie with a bandanna over her mouth, her back hunched over and feet placed apart. As you look down, you spot a sawed-off break-action shotgun held single-handed, the end of which is pointed at your abdomen. "Hands up now, Captain."`
			choice
				`	(Put my hands up.)`
					goto handsup
				`	(Draw my gun and fire.)`
			action
				set "fumbling mugger shot"
			`	You hand darts for your gun, and you somehow manage to aim and fire before the woman does. She collapses on the ground while a cry escapes from her body. As you walk away, her body fades into the darkness, blending with the garbage bags around it.`
				decline
			
			label peaceful
			`	You raise your arms and turn to face the woman. In the darkness, you pick out that she's wearing a black hoodie with a bandanna over her mouth, her back hunched over and feet placed apart. As you look down, you spot a sawed-off break-action shotgun held single-handed, the end of which is pointed at your abdomen.`
			label handsup
			`	"Very good, Captain," she says. "Now, I have a proposal for you. I need transport to <destination>. Take me there, and the both of us can forget this ever happened."`
			choice
				`	"And if I don't take you there?"`
				`	"Are you going to pay me?"`
					goto payment
				`	"Why do you want to go there?"`
					goto why
			
			`	She scoffs. "What do you think? How else might an encounter involving a gun pointed-"`
				goto fail
			label payment
			`	She scoffs. "Payment? If I wanted to pay you, I wouldn't be in this alley pointing-"`
				goto fail
			label why
			`	She scoffs. "All you need to know is that I've got a gun pointed-"`
			
			label fail
			`	The attacker's speech is interrupted by a click as her shotgun swings open. She takes a step back as her eyes widen with panic.`
			label choice
			choice
				`	(Threaten her with my gun.)`
					goto threaten
				`	(Shoot her.)`
			
			action
				set "fumbling mugger shot"
			`	Before she can move a muscle, you whip out your pistol and fire, watching as the woman collapses onto the ground with a cry. As you walk away, her body fades into the darkness, blending with the garbage bags around it.`
				decline
			
			label threaten
			`	You take out your gun and aim it at the woman's head. "Drop the gun," you say, "or I'll shoot."`
			`	She seizes up for a few moments, then she throws her shotgun away and raises her hands. "I'm, um, sorry about threatening you. Would you mind if the both of us just walked this off?"`
			choice
				`	"Why do you want to go to <planet>?"`
					goto why2
				`	"Get out of my sight, and I'll let you go."`
					goto freedom
				`	(Shoot her.)`
			
			action
				set "fumbling mugger shot"
			`	You pull the trigger and watch as the woman collapses onto the ground with a cry. As you walk away, her body fades into the darkness, blending with the garbage bags around it.`
				decline
			
			label freedom
			`	She nods her head and backs away from you, hands still held up. When she disappears around a corner, you holster your gun and walk back to a safer portion of the spaceport.`
				decline
			
			label why2
			`	The woman looks at you with a confused expression. "Huh? Why would you want to know that?"`
			`	"Just humor me for a moment," you reply.`
			`	She sighs. "A while ago, I was in a bad situation. My boyfriend had just moved to <planet> for employment, and I was to join him in a year. My father had other plans. He used my boyfriend's absence to justify marrying me into another, richer family. Wanted a chunk of their fortune, I suppose. I tried everying I could to convince him otherwise, but..." She looks down. "So I snuck off to the spaceport and got a merchant to transport me. She forced me to pay upfront, however, and as soon as we landed on <origin>, she kicked me out to make space for another set of passengers."`
			`	Her eyebrows furrow. "Wait, you're not planning to bring me to <planet> after what I've just done, are you?"`
			choice
				`	"I can take you there."`
				`	"I can't transport you."`
					goto decline
			`	"Really?" she says. "You realize that I can't pay you in any way, right?"`
			choice
				`	"You don't need to pay me."`
					goto accept
				`	"You can pay me later."`
				`	"Actually, I can't take you there without payment."`
					goto decline
			action
				set "Fumbling Mugger: future payment"
			label accept
			`	The woman's eyes light up. "I can't thank you enough for this." The two of you head out of the alleys and back to the landing pads, and you show her to an empty bunk on your ship.`
				accept
			
			label decline
			`	"I understand." She shuffles away with her head hung, and you head back to a brighter area of the spaceport.`
				decline
	
	on abort
		conversation
			`As you tell the woman about the change in travel plans, she sighs with resignation. "I suppose that I shouldn't expect anything after how I treated you." You recall that she doesn't even have a single credit to her name, and without any money, it is unlikely that she will survive for long.`
			branch poor
				"credits" < 15000
			choice
				`	(Wish her good luck.)`
					goto leave
				`	(Give her 15,000 credits before dropping her off.)`
					goto gift
			label poor
			choice
				`	(Wish her good luck.)`
			label leave
			`	She nods in response. "I'll try my best," she says solemnly as she prepares to depart your ship.`
				decline
			label gift
			action
				payment -15000
				set "gifted money to mugger"
				log `Was held up by a woman who wanted transport to Maker. Managed to gain the upper hand in the engagement, but decided to pay for her transport anyway.`
			`	She is almost incredulous at your gift. "I really can't thank you enough for helping me out." The two of you say your farewells as she gets ready to depart your ship.`
	
	on complete
		event "fumbling mugger followup timer" 365
		log `Was held up by a woman who wanted transport to Maker. Managed to gain the upper hand in the engagement, but decided to take her there anyway.`
		dialog `The hooded woman prepares to disembark your ship. Just before she steps off, she turns to look at you. "I'm sorry for threatening you back on <origin>, Captain. I'll try to find some way to repay you." She walks off into the bustling spaceport to find her lover.`


event "fumbling mugger followup timer"



mission "Laborer"
	minor
	name "Out of Work"
	description "A man down on his luck needs to get to <destination>. He has promised to send you payment as soon as he has it."
	passengers 1
	source
		government "Republic" "Free Worlds" "Syndicate" "Independent" "Neutral"
		attributes "mining"
	destination
		distance 1 100
		government "Republic" "Free Worlds" "Syndicate" "Independent" "Neutral"
		attributes "mining"
	to offer
		random < 15
	on offer
		conversation
			`Upon entering the spaceport, you see a young man in laborer's clothing is arguing with a woman in a flight suit.`
			choice
				`	(Go see what the laborer is arguing about.)`
				`	(Ignore them.)`
					decline
			`	The man is nearly shouting. "Lady, I'm not trying to low-ball you here! I don't have the money! That's the whole point!"`
			`	"I appreciate your conundrum," replies the woman, her voice clipped. "However, my policy is cash upfront. Good day."`
			`	She turns and walks away briskly, and the man slumps down into a chair.`
			choice
				`	"What was that all about?"`
				`	(Leave before he notices you.)`
					decline
			`	He gives you a once-over, and you see a spark of hope in his eyes. "You're a captain? Please, I need to get to <destination>. Work has dried up here, and I need a fresh start."`
			choice
				`	"What are you able to pay me?"`
					goto offer
				`	"Work dried up on the whole planet?"`
			`	"This planet is messed up. Everybody likes to talk behind your back. I did a job for one of the big mining companies here, but my boss had it out for me. Told everybody I did it wrong, even though they never gave me any training at all. Then he went and put me on the permanent record. So yeah, sooner I get off this dump, the better."`
			`	"What are you able to pay me?" you ask.`
			label offer
			`	His eyes drop. "I can pay you after I earn the money. I've just gotta get to <planet> to get work, and then I'll send the money. I just want to earn a living, same as anyone."`
			choice
				`	"Okay, I can take you to <planet>."`
					goto accept
				`	"How do I know you'll pay?"`
					goto question
				`	"Sorry, money up front."`
					goto decline
			label question
			`	"You don't trust me? Just keep walking, then, if you're gonna be like that."`
			choice
				`	"Sorry, money up front."`
					goto decline
				`	"Fine, I can take you to <planet>."`
			label accept
			`	"I'll be on board. There's no rush, honestly. I need a break from all this stress." He takes his luggage into your ship as you prepare for the trip.`
				accept
			label decline
			`	"I knew it. You're just like everyone else." He storms off, not waiting for a response.`
				decline
	on complete
		event "laborer payment" 400
		conversation
			`The worker you picked up from <origin> spent every possible moment of the voyage telling his story. He's had a tough life, full of unlucky setbacks, unfair treatment, and outright persecution from others. You stopped paying attention to what he was saying after a while as he went on for what felt like forever, often repeating himself.`
			`	Upon arriving, he carries his bags to the lowered ramp, then turns back before disembarking. "Thanks for the lift. You're one of the good ones, you know?"`
			choice
				`	"You're welcome. Better luck on this world."`
					goto luck
				`	"You have my bank address, right?"`
			`	He shoots you a look of thinly masked annoyance. "Yeah. I'll send you the credits when I have them. Bye, now."`
				decline
			label luck
			`	He bobs his head at you in farewell. "I promise I'll send you the payment when I have it. Bye, now."`

event "laborer payment"

mission "Laborer Payment"
	landing
	source
		government "Republic" "Free Worlds" "Syndicate" "Independent" "Neutral"
	to offer
		has "event: laborer payment"
	on offer
		payment 17000
		conversation
			`You receive a payment of <payment> from the down-on-his-luck laborer that you transported a while back, along with a message. "Hello <last>. Not sure if you remember me. I'm the one that had to deal with my boss bad-talking me to everyone on my home planet. I've been doing better, but my new boss keeps trying to rip me off and make me come in for overtime." He goes into detail about the sordid working conditions in his new job, but you stop reading after the third paragraph.`
				decline



mission "Block Hai Wormhole Warning"
	landing
	invisible
	to offer
		or
			has "First Contact: Hai"
			has "First Contact: Unfettered"
		has "chosen sides"
		not "main plot completed"
	on offer
		fail

mission "Hai Wormhole Warning"
	minor
	source
		government "Republic"
		not attributes "deep"
	to offer
		or
			has "First Contact: Hai"
			has "First Contact: Unfettered"
		not "Block Hai Wormhole Warning: offered"
		not "Wanderers: Alpha Surveillance E: offered"
	on offer
		log "Was pulled aside by a Navy officer and told to keep the wormhole to the Hai a secret. The Republic doesn't want the knowledge of the wormhole to be widespread, as that could cause chaos for both the Republic and the Hai."
		conversation
			`Upon entering the spaceport, you're stopped by a Navy officer. "Captain <last>. I'd like to speak with you for a few minutes. In private." He motions toward a Frigate on a landing pad behind you.`
			choice
				`	"What about?"`
					goto what
				`	"Okay."`
					goto frigate
				`	"Sorry, I'm really busy right now."`
			`	"No, I'm sorry, but this isn't a matter of whether you're busy or not right now. Come with me."`
				goto frigate
			label what
			`	"I did say in private, did I not?" he says, once again motioning to the Frigate.`
			label frigate
			`	The man puts a hand on your shoulder and begins walking you toward the ship. As you approach, you note that the man's uniform doesn't have any Naval markings that you recognize.`
			`	You enter the ship with the officer, and despite the decent crew requirement of a Frigate, you don't notice anyone else on board, and the interior of the ship appears more cushy than you would expect out of a military vessel. The officer leads you to what looks like a rather comfy lounge area. "Please, have a seat," he says.`
			choice
				`	(Take a seat.)`
					goto seat
				`	"No, I like to stand."`
			`	"Suit yourself," the officer says with a shrug while taking a seat himself.`
				goto questioning
			label seat
			`	You choose a table to sit at and the officer sits across from you.`
			label questioning
			`	"So what is it that you brought me here for?" you ask.`
			`	The officer folds his hands together. "You've made contact with an alien species located to the north. Is this correct?"`
			choice
				`	"It is. Is that a problem?"`
					goto yes
				`	"Perhaps. Why do you ask?"`
					goto maybe
				`	"Aliens? I don't know of any aliens up there."`
				`	"Hey! That's no way to talk about the pirates in the Far North."`
			`	"Don't play coy with me, <last>. The Republic is aware that you've made contact with the Hai.`
				goto secret
			label maybe
			`	The officer chuckles. "I think the answer you're looking for is 'Yes,' not 'Perhaps.' The Republic is aware that you've made contact with the Hai.`
				goto secret
			label yes
			`	"There is no problem, <last>. I am just letting you know that the Republic is aware that you've made contact with the Hai.`
			label secret
			`	"But you may not be aware of the arrangement that the Republic has with the Hai. The Republic works hard to ensure that the existence of the Hai remains an open secret; they do not disallow captains such as yourself from stumbling upon them, but they will not allow this existence to be widely publicized."`
			choice
				`	"Why are you telling me this?"`
					goto why
				`	"An arrangement between the Republic and Hai? When did that happen?"`
					goto arrangement
				`	"So you're threatening me to stay quiet?"`
			`	"No threats. I only provide a... warning, so to say, that you should keep the Hai a secret.`
				goto chaos
			label why
			`	"I'm telling you this as something of a... warning, so to say, that you should keep the Hai a secret.`
				goto chaos
			label arrangement
			`	"The details of the arrangement are none of your concern. All you need to know is that I am providing a... warning, so to say, that you should keep the Hai a secret.`
			label chaos
			`	"I'm sure that you can imagine that should the existence of the Hai become public, it would cause a great deal of chaos, both for the Republic and for the Hai. Chaos that could easily end badly, particularly for the one who caused it. So it would be in everyone's interest if you kept this knowledge a secret."`
			choice
				`	"Alright. I won't let anyone know."`
					goto ok
				`	"And if I don't?"`
			`	The officer leans back in his chair. "As I said, <last>, I'm giving you a warning that things could end badly for you. The Republic are not the only ones who work hard to maintain this secrecy, so you may want to think twice about revealing such information. Now, if you'll please depart my ship so that I can be on my way."`
				goto end
			label ok
			`	"That's good to hear," the officer responds. "Thank you for your cooperation, <last>. Now, if you'll please depart my ship so that I can be on my way."`
			label end
			`	The officer leads you out of the ship and closes the doors behind you. As you make your way back to the spaceport, you turn back and see the Frigate take off, slowly getting smaller in the sky until it finally disappears.`
				decline



mission "Saving Artifacts 1"
	name "Saving Artifacts"
	description "An Earth museum cannot care for these historical artifacts anymore. Bring them to <destination>, where they will be safe."
	minor
	cargo "artifacts" 5
	to offer
		random < 10
		has "event: fw conservatory founded"
	source "Earth"
	destination "Alexandria"
	on offer
		conversation
			`As you wander around the spaceport, a harried-looking academic approaches you. "You're a captain, right? Can you take a transport mission to <planet>? A local museum can't care for some priceless historical artifacts anymore due to budget cuts, so they need to be transported somewhere that they can be properly cared for. We can pay you <payment>."`
			choice
				`	"Why can't you just bring them to another Earth museum?"`
				`	"Sorry, I can't take on this job right now. Ask someone else."`
					decline
				`	"Sure, I'll take them there."`
					goto accept
			`	"These artifacts are extremely delicate. Ancient manuscripts and the like. One needs special equipment to care for them, and all the museums that could possibly provide that care here are underfunded and overloaded. Earth has many items of historical value, but not enough resources to host them. It's not an ideal combination." He sighs. "Alexandria Station has offered to host them, so we of course accepted."`
			choice
				`	"Sure, I'll take them there."`
				`	"Sorry, I can't take on this job right now. Ask someone else."`
					decline
			label accept
			`	"Wonderful!" He claps his hands together. "We'll start loading the cargo onto your ship." He turns and walks away considerably happier than when you found him.`
				accept
	on complete
		payment
		conversation
			`Unloading the cargo takes an excruciatingly long time, as the artifacts must be handled with extreme care. A local librarian comes up to you and thanks you for the transport, paying you <payment>.`
			`	As he hands you the credit chips, he leans in. "According to our sources, you have some considerable combat experience. We have a task that requires that skillset. I promise you that it's a bit more exciting than transporting musty books, and the pay is much higher too. Meet me in the spaceport if you want to learn more."`

mission "Saving Artifacts 2"
	name "Saving Artifacts"
	description "A pirate warlord has captured a collection of ancient statues from Winter. Go to <destination> in order to bring them to <origin>, where they will be safe."
	minor
	source "Alexandria"
	destination "Greenrock"
	to offer
		has "Saving Artifacts 1: done"
	on offer
		conversation
			`The librarian you met earlier flags you down in the spaceport. "Glad you could join me, Captain <last>. We've gotten word of a pirate warlord down south who fancies himself an art collector. Calls himself the Lokust, and his gang the Pestilance - names intentionally misspelled." He wrinkles his nose as if he's smelled something repulsive. "Given your history, I trust you're familiar with the Conservatory?" He doesn't wait for a response. "The shipment contained ancient Greek statues and was on its way there as part of a rotating exhibition, but our original transport was... unable to contend with the piracy threat in frontier regions. As a result, the shipment was 'diverted' to Greenrock, where the warlord in question is based. We want you to go to Greenrock and get these statues back any way you can, and then return with them back here. Our payment should cover the cost of any briberies you might have to make."`
			label choice
			choice
				`	"Why can't you get the Navy involved with this?"`
				`	"Why should I bring them back to Alexandria? Don't they belong to the Conservatory?"`
					goto conservatory
				`	"How am I supposed to find those statues? They could be anywhere on that planet."`
					goto find
				`	"I can handle some pirates. I'll get those statues back."`
					goto accept
				`	"No way am I risking my life for some hunks of marble. Find someone else."`
					decline
			`	The librarian squints at you in a manner that suggests that the answer is obvious. "The Navy doesn't consider it worth the risk. Greenrock is 'not in their jurisdiction,' they say. So the most respected library in the galaxy has to resort to hiring privateers."`
				goto choice
			label conservatory
			`	"The rotating exhibition was a new partnership with the Conservatory. Previously we had been hesitant to transport our valuables to frontier regions, but in this new partnership we decided to try shipping some of our artifacts to more distant planets, so that they too could benefit from seeing our collection. Those statues were part of that shipment. Evidently we were mistaken. Those statues are not safe as long as they're in the South."`
				goto choice
			label find
			`	"Lucky for you, Lokust does not seem particularly attached to his 'booty'. If you must, offer him a large sum of money, and he will most likely be willing to part with them. However, if there is something you can do to get those statues back without allowing your money to fall into the hands of a criminal, I would suggest that course of action instead."`
				goto choice
			label accept
			`	"Excellent. You're doing a service to humanity's cultural memory."`
				accept
	on complete
		conversation
			`You hustle through the crowded markets, pistol by your side, looking for any sign of the statues. After a while you come across a storefront with a crudely painted sign that reads "Fine Art and Cultural Treasures". Not seeing any better leads, you go in.`
			`	The inside is damp and poorly lit, but you can make out various paintings, manuscripts, and other expensive-looking items. "How can I help you?" the store clerk asks in a disarmingly friendly voice.`
			choice
				`	"You don't happen to know of a local warlord named Lokust, do you?"`
				`	"Have you had any Greek statues pass by through here?"`
			`	The clerk laughs. "You're trying to get Alexandria's shipment back, aren't you?" Before you can answer, he continues. "If you want my client Lokust's statues, I'm afraid you're gonna have to pay a pretty penny for them. 500,000 credits is his asking price."`
			choice
				`	"Alright, I'll pay."`
					goto pay
				`	"Can't we negotiate?"`
				`	"I can't pay that much!"`
			`	"Sorry, his price is firm. I'm just the dealer - I don't make those decisions." A smirk begins to crawl across his face, and he leans in. "Look, I have no love for Lokust. Always jacking up his cut of the sale, threatening my customers, you get the idea. Not to mention my debts to him." The last part he says in a less bold tone. "What I'm saying is, I wouldn't mind if someone like you took him out. He's a real wacko, always going on about duels and other bull. If I were you, I'd challenge him to one. If he doesn't accept, call him a coward. That's sure to get him riled up." He wheezes in a way vaguely reminiscent of a laugh. "As a reward, I'll give you the statues for free if you come back, but you gotta take out his whole crew, right? Don't want any of his underlings coming for me."`
			choice
				`	"Never mind, I'll pay."`
					goto pay
				`	"All right, I'll fight him.`
			`	"Heh, good choice. If you're worried about his crew, don't be. I'm sure if Alexandria thinks you're good enough to hire, you can handle it. I'll call him up so you don't have to go chasing him down." He pulls up a hologram communicator and noticeably stiffens up. "Hello Lokust. Hope you're not too busy right now, because someone wants to see you." He turns the communicator towards you, and you see a man in clothes more befitting of a prince than a pirate.`
			choice
				`	"Fight me."`
				`	"I've heard you're willing to duel over those statues you stole from the Library of Alexandria?"`
			`	The communicator's audio quality is evidently not the highest, as his laugh is barely more than static. "I don't just throw hands with anyone, you see. That would make me little better than some barroom drunk. I have standards. Why should I waste my time with you?"`
			choice
				`	"Oh, I see. You're too cowardly to fight."`
				`	"I didn't realize 'The Great Lokust' was such a weakling."`
			`	He becomes visibly enraged the moment you're finished talking. "I will not stand these insults to my honor! We meet in the sky. Bring all of your weaponry to bear, for it is the last time you will use them."`
			`	The communication cuts off. "He always uses that same line," the clerk says, rolling his eyes.`
				decline
			label pay
			action
				payment -500000
				set "Bought Off Artifacts"
			`	He looks almost disappointed. "Alright, here's the statues. Don't forget to tell any friends that might be redecorating about our low prices."`
				decline

mission "Saving Artifacts 3"
	name "Duel Lokust"
	description "Defeat Lokust as part of a bargain to acquire the stolen statues."
	source "Greenrock"
	landing  # This has no offer convo as the choice is handled in mission 2
	to offer
		has "Saving Artifacts 2: done"
		not "Bought Off Artifacts"

	npc kill
		personality heroic nemesis waiting staying target
		government "Pirate"
		ship "Falcon" "Pestilance"

	npc kill
		personality heroic nemesis waiting staying target
		government "Pirate"
		ship "Headhunter" "Deth"

	npc kill
		personality heroic nemesis waiting staying target
		government "Pirate"
		ship "Headhunter" "Warr"

	npc kill
		personality heroic nemesis waiting staying target
		government "Pirate"
		ship "Headhunter" "Famin"

	npc kill
		personality heroic nemesis waiting staying target
		government "Pirate"
		ship "Headhunter" "Konkwest"

	on complete
		conversation
			`The clerk rushes up to your ship as soon as it finishes landing on the tarmac. He begins to shake your hand vigorously. "You got rid of all his cronies, yeah?" You nod. "Good. Take the statues into your ship and don't draw attention to yourself. Don't want them stolen, y'know." A sarcastic grin emerges on his face.`
			`	You load up the statues, taking care not to attract unwanted attention as well as attempting to avoid creating any new damage. From what you can tell, they're in remarkable condition considering that they were in the hands of a pirate warlord just a few hours ago.`

mission "Saving Artifacts 4"
	landing
	name "Saving Artifacts"
	description "Bring the statues back to <planet>."
	source "Greenrock"
	destination "Alexandria"
	to offer
		has "Saving Artifacts 2: done"
	to complete
		or
			has "Bought Off Artifacts"
			has "Saving Artifacts 3: done"
			and
				has "Saving Artifacts 2: done"
				not "Duel Lokust"
	
	on visit
		dialog `You land on <planet>, but realize you haven't acquired the statues from Greenrock yet. Better return to Shaula to make sure Lokust is defeated before claiming them on the planet.`
	on complete
		payment 1800000
		conversation
			`You dock on the station and the librarian from earlier comes to greet you almost immediately. "Get the dockworkers, stat!" he calls, then turns to you. "You did get the statues, right?" He relaxes once he sees you nod. As the cargo is unloaded, the librarian hurries up to inspect your haul and shakes his head. "There's damage, but I suppose it's the best we could've hoped for considering the circumstances." He sighs. "Thank you for your help, Captain <last>. You've provided an invaluable service." After paying you <payment>, he turns back towards the statues, focusing his attention on their safe unloading.`
				decline



mission "Dangerous Games 1"
	minor
	name "Dragonriders"
	description "A lively man named Karengo and a few passionate youths are traveling to see the dragons on <stopovers>. Take the group there, then return them to <destination> once they've finished."
	passengers 9
	source
		attributes "frontier" "pirate"
	stopover "Skymoot"
	to offer
		random < 15
	on offer
		conversation
			`Upon entering the spaceport, you notice that the local bar seems to be more active than usual. The moment you pass through the bar door, a strong drink is pressed into your hand. You look at it, dumbfounded, and then look up to the waiter who gave it to you. "Compliments of Mr. Karengo," he says, nodding his head towards a crowd of people, mostly young men, before moving on.`
			choice
				`	(Head over to "Mr. Karengo.")`
				`	(Leave.)`
					decline
			`	As you make your way over, you note that nearly everyone in the bar has the same drink you do. In the middle of the crowd, a large, heavily muscled, and tattooed man is gesticulating wildly, apparently telling a story.`
			choice
				`	(Go listen to the man.)`
				`	(Leave.)`
					decline
			`	"... so then he asks me, 'Have you ever ridden one?' And I look back at this crazy joithead and I say, 'You're a crazy joithead.' But he's got me thinking, y'know? Nobody has ever ridden one. Least, not nobody that could talk after." He lets out a sharp laugh, then raises his voice. "So I ask you all: who wants to join Karengo to make history? Who wants to ride a dragon? I'll supply the jetpacks, you supply the courage."`
			`	You've heard the stories of the dragons flying through Skymoot's skies as a child. Great beasts; graceful and dangerous, the apex predators of the air; they are strikingly similar to the dragons described in ancient legends. Skymoot is host to many dangerous creatures, and these living myths hold a place at the top of that list.`
			`	A cheer goes up from the men, especially the drunk ones. Karengo starts to hand out death and accident waivers and collect money for the expedition. Suddenly, his expression darkens as he cocks his head, listening to an earpiece. "Listen up!" he yells. "Seems my regular pilot got in the way of some less reputable folk, and my replacement pilot lost his balls this evening and can't find 'em! We need ourselves a ship and a captain to bring this lot to <stopovers>! Who's brave enough? Who else wants to make history?"`
			choice
				`	"Captain <last>, at your service. We leave at dawn!"`
					goto accept
				`	"Am I getting paid?"`
					goto money
				`	(Stay silent.)`
			`	You remain silent as Karengo surveys the crowd. "What, nobody with a ship has the cojones to make history? I didn't know this bar was full of a bunch of sissies."`
			`	One captain in the back of the bar jumps up. "Mama didn't raise no sissy! I'll bring you all to Skymoot." A cheer rises up from the crowd and the captain is treated to several rounds of drinks. After the captain and all the passengers are sufficiently drunk, they saunter their way out of the bar, drunkenly singing about adventure as they go.`
				decline
			label accept
			`	After a cheer rises up from the crowd, you're treated to several rounds of drinks by your passengers; you sense any attempt to refuse would be ignored. You're unsure of how much you drank, but it was enough to make sure that you didn't remember. You wake up significantly after dawn with empty bottles and unconscious men strewn all over the ship's mess hall. Karengo peels himself off the floor and gives you a crooked smile, shielding his eyes from the light. "Alright, <last>," he says, "let's do this."`
				accept
			label money
			`	The crowd's eyes turn to you. Karengo squints, then laughs. "Ha! What kind of question is that? Of course you're getting paid. <payment> to bring myself and these other fine folks to <planet> and back - <bunks> of us total. What say you?" The crowd watches you with eager anticipation.`
			choice
				`	"Works for me. We leave tomorrow."`
					goto accept
				`	"<payment> won't be enough. I'm out."`
			`	You're treated to some jeering and rude looks as you leave the bar.`
				decline
	on visit
		dialog `You land on <planet>, but realize that your escort carrying the passengers hasn't entered this system yet. Better depart and wait for it.`
	on stopover
		conversation
			`Karengo directs you down through the atmosphere of Skymoot, steering clear of the usual tourist areas and, you realize, of the local law enforcement. As you're putting down in a clearing halfway up a mountain, you hear an otherworldly screech as your ship lurches violently to one side. You would have been thrown to the floor if you hadn't been strapped in.`
			`	"Look lively, lads!" shouts Karengo, the only person still standing. "Your chariot awaits!" He double-checks the jetpacks on the backs of each of the eight men, or "Dragonriders," as they creatively branded themselves during the first night of the voyage, then opens the side hatch and hurls the Dragonriders out the door before jumping himself.`
			`	After the group has left, you land - this time undisturbed - and pull up every external camera you have to watch the action.`
			`	The dragons of Skymoot you learned about on the "Xenofauna and Flora" channel were different from the dragons of mythology, but the beasts you see today aren't quite what you learned about, either. For one, the creatures flying outside your window are faster than you thought possible, or perhaps the ones on the show had been drugged to make them easier to film.`
			`	A quick survey of the scene shows that Karengo has tagged three dragons with some sort of harmless marker gun to make them easier to track. Eight of the Dragonriders, Karengo included, are chasing the largest one, which is missing part of a tooth and has blackened scales from where it hit your ship's shields. The last Dragonrider is nowhere in sight.`
			`	Suddenly, proximity sensors go off on the starboard side and a camera shows something - or someone - bounce off your shield and tumble down the mountain.`
			choice
				`	(Announce that I'm leaving.)`
					goto leave
				`	(Stay and watch the Dragonriders.)`
				`	(Take off and leave everybody else behind.)`
					goto betrayal
			`	Checking your camera feeds again, you see that object rolling down the hill is indeed a body. On another monitor, one of the Dragonriders is keeping just above a dragon, attempting to lower himself down. The dragon rolls in midair, its wing catching the man and sending him flying out of control. Fortunately, a leafy tree branch prevents any further physical harm. Meanwhile, a second dragon is pursuing another one of the Dragonriders.`
			choice
				`	(Get everyone out of there.)`
					goto leave
				`	(Take off and leave everybody else behind.)`
			label betrayal
			action
				fail
			`	The ship takes off with a roar at your touch. Between the cries of the dragons, the sound of the engines, and the air rushing past, you can barely hear the fear and betrayal in the voices of the men you've left behind.`
				decline
			label leave
			`	You turn on the external speakers. "We are leaving," you blast to the survivors. "Get on board."`
			`	The defeated Dragonriders need no further encouragement. They beeline for the hatch and you flicker the shield to let them on deck, where they collapse, wide-eyed and panting. Karengo isn't with them. You turn to ask about him when a flicker of motion on a monitor catches your eye.`
			`	Karengo is riding a dragon, gripping the ridge of scales around its neck. The dragon frantically tries to get him off, but deft application of his jetpack keeps him on top of the beast for now. He lets out wild screams of triumph as they soar through the sky and at last you can understand the appeal of this whole expedition. Your admiration is cut short by two catastrophic crashes on either side of the ship and accompanying sirens. The dragons are trying to get through.`
			`	You activate your engines, and the ship takes off quickly enough to make you light-headed. "Get on board!" shouts one of the men over the external speakers as you position the ship just below Karengo and lower the shields. Scales bounce off the roof like diamonds. Karengo releases his grip on the dragon and free falls toward you, slowing at the last possible moment before dropping through the top hatch. You flick on the shields and hit the engines, hard. They respond enthusiastically, rocketing you away from the mountain and into the safety of patrolled airspace. From the cabin comes the sound of back-slapping and, surprisingly, a sob.`
	on complete
		payment 12000 500
		conversation
			`As you land and fuel up, Karengo herds the seven surviving men out of the ship. "Meet us at the bar, yeah?" he says to you. "This day deserves a celebration." You nod, but can't help but notice red eyes and wet cheeks among the rest of the Dragonriders as they shuffle off.`
			`	Later that day, you spot the Dragonriders at a corner table of the bar. The men, with the exception of Karengo, appear subdued.`
			`	"How goes it, <last>?" he asks. "We were just raising a glass to mission success - made possible by you, of course. Great flying, Captain." The bartender arrives with a round of drinks and Karengo raises one. "To the Dragonriders!" he says.`
			choice
				`	"To the Dragonriders!"`
				`	"To our fallen friend!"`
				`	"I'm good, thanks."`
			`	Karengo gives you an unreadable look, lowers his glass, and says, "Your payment, plus Jarek's signup fees: <payment>."`
			choice
				`	"Thanks."`
					goto end
				`	"I can't accept his money. It's not right."`
			`	Karengo shrugs and doesn't take it back.`
			label end
			`	"Maybe I'll see you again sometime, yeah? I'm always in need of a pilot with some guts." He nods in your direction, clearly dismissing you.`



mission "Dangerous Games 2"
	minor
	name "Karengo's Galactic Adventures"
	description `The adventurer Karengo and five others are traveling with you as part of his "Galactic Adventures". Bring Karengo and crew to <destination> for <payment>.`
	source
		attributes "frontier" "pirate" "rim"
	destination "Poseidos"
	cargo "subpods" 6
	passengers 6
	to offer
		random < 15
		has "Dangerous Games 1: done"
	on offer
		conversation
			`A boisterous laugh sounds from somewhere behind you. You haven't heard that voice since your ship was attacked by dragons.`
			`	"<first>!" A huge hand claps you on the shoulder and spins you around, where you find yourself facing a large, widely grinning man.`
			`	"Remember me? Yer the best pilot I've had - that stunt to get us out of Skymoot, right out of the dragon's nest? Epic."`
			`	A crude sign behind him reads, 'Dangerous Games - Karengo's Galactic Adventures'.`
			`	"Like it?" Karengo follows your gaze. "Decided to make this an official thing. Well... an unofficial official thing. Feds wouldn't understand. Doesn't matter; I need a pilot again, and a good one. Your ship's waterproof, right?"`
			choice
				`	"Uh, yeah. I think so.`
				`	"Of course."`
				`	"Sorry, mate. You'll have to find another pilot."`
					decline
			`	Karengo laughs. "If they can handle space, I think they can handle some water. I've got a group of lads and ladies here rarin' to see some quoijuu in heat, right up close'n'personal. They've all got their own subpods, so how's about we load up and head out in the next few hours. Good? Good."`
			`	"Oh, nearly forgot. We're headed to <destination>, and you'll get <payment> for taking us there. Ain't sure if those in charge are gonna like what I'm doing, so we might need to grease some palms. Best to keep your eyes open and your shields up. We leave at noon!"`
				accept
	on complete
		payment 20000 500
		conversation
			`As before on Skymoot, Karengo guides you down to a landing spot far away from the local government. "Don't want no interruptions," he says.`
			`	Despite days of pressuring, you've been unable to get Karengo to tell you exactly what a quoijuu is, other than a slightly ominous "the biggest fish." He sends a file to your ship computer and grins. "Since it's too late to back out now, it's time to fill you in. Quoijuu aren't the only thing down there; you've also got scyllae, taniwhales, morgawrii, plus some hydrothermal vents, none of which will benefit us if we run into them."`
			`	"The good news is that there's a path to follow. The bad news is the only person to traverse the path was a bit of a nut. It's all in riddles, and I haven't been able to make heads or tails of them. Look them over and we'll follow your lead. And don't worry too much about it - what's the worst that could happen?"`
			choice
				`	"Okay, I'll take a look."`
					goto adventure
				`	"We could get lost and then die."`
			`	Karengo laughs. "You worry too much," he says.`
			label adventure
			`	The adventure seekers, who you've spent the trip getting to know, are getting ready. You watch a nearby pair, Daciana and Mussie, helping each other get their wetsuits on. Daciana catches your gaze and grins. "Bafta, mate. Safe sailing, see you on the other side." Karengo gives you a signal and you hurry back to the cockpit to fly out, away from safe shoals and over the watery abyss.`
			`	At your touch, the ship slowly sinks below the waves. As Karengo warned, most of your navigation systems quickly flash red warnings, then go offline; there is some unknown interference that overwhelms your ship's sensors, which were designed for space first and water second, or fifth, or not at all. Minutes tick by as the crew silently watches one of the few sensors still working.`
			`	EIGHT KILOMETERS, the depth meter reads.`
			`	TEN KILOMETERS.`
			`	SIXTEEN KILOMETERS. A loud, metallic creak echoes through the ship and Mussie jumps, startled.`
			`	Karengo claps him on the back and gives him a signature grin. "Maybe <first> can keep you aboard after this in case they need anything from a high shelf!" Mussie smiles weakly, but his eyes don't leave the readout.`
			`	TWENTY-FIVE KILOMETERS. "This's it," Karengo announces, "Sub up! Let's see what there is to see. And <first>, keep it to passive sensors. Don't want to attract any undue attention." The ship smoothly descends into the mouth of a massive cave and your visibility, clouded by dark sulfide emissions from the hydrothermal vents at the floor, drops to less than eight meters. 6 personal subpods fan out behind you, their communication equipment syncing with yours to display them as blips on your screen.`
			`	"Ok, <first>," Karengo crackles over the radio. "I'll read you the first clue."`
			`	"No other path may you take \ Oiled skins flash and flicker \ Razor spikes grow from the deep \ Titanic walls crush and smash \ Heed the beginnings to live".`
			choice
				`	(Go east).`
					goto east
				`	(Go north).`
					goto north
				`	(Go south).`
					goto south
				`	(Go west).`
			action
				set "Elias and Taddese dead"
			`	Small schools of fish flit past as you guide your small fleet to the west. Minutes pass with no sign of danger, and finally Karengo broadcasts, "Good work, <first>. Looks like this is the way forward."`
			`	"Last one there's a rotten fish eye!" shouts Elias, and your screen shows his subpod leap forward and gain on you, followed quickly by Taddese.`
			`	Then, without warning, a proximity sensor goes off. At the same time, your external lights illuminate a wall directly in front, stretching for as far as you can see. "Stop!" shouts Karengo, "It's the end of the cavern! Stop and go back!"`
			`	Shuddering, your ship comes to a halt mere meters from the endless stone face. With a sinking feeling that has nothing to do with the depth, you turn the ship around and head back the way you came.`
				goto riddletwo
			label east
			action
				set "Elias and Taddese dead"
			`	Small schools of fish flit past as you guide your small fleet to the east. Out of the darkness, some sort of small whale crashes into your ship, setting off a couple of proximity alarms but causing no damage. It isn't until you hear screaming, distorted by the speakers, that it becomes clear what you just saw; the "small whale" was a just a flipper of something much, much larger.`
			`	"Morgawrii!" shouts Karengo, "Turn around! Turn around!"`
			`	Hauling on the controls, you spin your ship around. Leviathan shapes rise from below, stirring the water around your ship as it speeds to safety.`
				goto riddletwo
			label south
			action
				set "Elias and Taddese dead"
			`	Small schools of fish flit past as you guide your small fleet to the south. The swirling clouds of emissions seem to get thicker and thicker, until there's no reason to look at anything but the ship compass. The screen beeps once and a blip disappears.`
			`	"Elias?" Karengo asks. "Your transmitter just cut out." When there's no response, he swears. "Everybody go back." he broadcasts. "Something's wrong."`
			`	You spin your ship around and hear a loud crunch come from outside - your shields have just impacted something large and solid. The outer lights shine off falling stone and, suddenly, it all comes together; you've led everybody through a field of hydrothermal vents that rise dozens of meters off the bottom, obscured by their own noxious clouds. You guide your ship back to safety, toppling more underwater smokestacks as you go.`
				goto riddletwo
			label north
			`	You turn the ship to the north and guide it through the abyssal depths. The subpods race forward, each vying to outdo the other, seemingly heedless of the dangers that Karengo hinted at. With bated breath, you watch the sensors until at last the comms flare.`
			`	"Woah!" comes Karengo's voice. "I think that's far enough. Which way do we go next, <first>?"`
			label riddletwo
			branch dead
				has "Elias and Taddese dead"
			`	After everyone arrives and is accounted for, Karengo reads the riddle to you. "There are stingers in the deep \ A certain death, a dreamless sleep. \ Go to beast that has no bee \ No danger there, just open sea."`
			choice
				`	(Go east.)`
					goto east1
				`	(Go north.)`
					goto north1
				`	(Go west.)`
			action
				set "Mussie dead"
			`	Small schools of fish flit past as you guide your small fleet to the west. Minutes pass with no sign of danger, and finally Karengo broadcasts, "Good work, <first>. Looks like this is the way forward."`
			`	"Last one there's a rotten fish eye!" shouts Mussie, and your screen shows his subpod leap forward and gain on you, followed quickly by others'.`
			`	Then, without warning, a proximity sensor goes off at the same time your outer lights show a wall directly in front, stretching for as far as you can see. "Stop!" shouts Karengo, "It's the end of the cavern! Stop and go back!"`
			`	Shuddering, your ship comes to a halt mere meters from the endless stone face. With a sinking feeling that has nothing to do with the depth, you turn the ship around and head back the way you came.`
				goto rollcall
			label east1
			`	"A bee-less beast," you mutter to yourself. "A poet, this writer was not." Turning east, the ship powers forward, cautious but confident.`
			`	Subpods fly ahead, exulting in their agility in the face of the dangerous ocean. It isn't long until Karengo again radios you. "Knew I chose ya for a reason. What's the next direction?"`
				goto riddlethree
			label north1
			action
				set "Mussie dead"
			`	Bubbles rush past the thick windows as the group's subpods scout to the north at your direction. At first, all is quiet. Just as you start to exhale a sigh of relief, twin lightning bolts arc across the waterscape ahead and the ship sensors overload, blinded by an apparent release of electricity. The systems recover, showing subpods returning quickly back to the ship.`
			`	One is missing: Mussie.`
			`	You turn the ship back the way you came and pull up the sensor recording to see what happened. The flash of light came from viney seaweed, stretching as far up and down as the ship can detect. Evidently, contact with it released a jolt of electricity that lit up both the vine and Mussie's subpod.`
				goto rollcall
			label dead
			`	After making a roll call, you find out that Elias and Taddese have not returned. Karengo seems unfazed as he reads the second riddle to you. "There are stingers in the deep \ A certain death, a dreamless sleep. \ Go to beast that has no bee \ No danger there, just open sea."`
			choice
				`	(Go east.)`
					goto east2
				`	(Go north.)`
					goto north2
				`	(Go west.)`
			action
				set "Mussie dead"
			`	The proximity alarm wails and you bring your ship to a halt... but Mussie isn't so lucky. His subpod smashes straight into a rock wall, leaving little doubt as to his fate.`
			`	Again, you put the ship into reverse and turn around. This is not going at all how it was supposed to.`
				goto rollcall
			label east2
			`	Cautiously, you turn to the east and power forward. Subpods fly ahead, exulting in their agility in the face of the dangerous ocean.`
			`	After holding your breath for what feels like hours, Karengo radios you. "Knew you'd find your way eventually. What's the next direction?"`
				goto riddlethree
			label north2
			action
				set "Mussie dead"
			`	Bubbles rush past the thick windows as the group's subpods scout to the north at your direction. At first, all is quiet. Just as you start to exhale a sigh of relief, twin lightning bolts arc across the waterscape ahead and the ship sensors overload, blinded by an apparent release of electricity. The systems recover, showing subpods returning quickly back to the ship.`
			`	One is missing: Mussie.`
			`	You turn the ship back the way you came and pull up the sensor recording to see what happened. The flash of light came from viney seaweed, stretching as far up and down as the ship can detect. Evidently, contact with it released a jolt of electricity that lit up both the vine and Mussie's subpod.`
			label rollcall
			branch dead1
				has "Elias and Taddese dead"
				has "Mussie dead"
			`	Karengo sounds a roll call over the radio. Mussie never reports in, and his subpod beacon isn't responding. "Ah, well." says Karengo, without much sympathy. "You all stay here and I'll scout ahead."`
			`	Only minutes later, he's found a clear path east, and you morosely trail the ship behind.`
				goto riddlethree
			label dead1
			`	Karengo sounds a roll call over the radio. Elias and Taddese are still missing, and now Mussie has failed to report in as well. None of their subpod beacons are responding.`
			`	"Ah, well." says Karengo, without much sympathy. "You all stay here and I'll scout ahead." Only minutes later, he's found a clear path east, and you morosly trail the ship behind.`
			label riddlethree
			`	Karengo reads you the next line. "To the north and to the east \ Track my movements like a beast. \ A quick turn right and forward on, \ Come toward me where danger's gone."`
			branch dead2
				has "Mussie dead"
				has "Elias and Taddese dead"
			branch dead3
				has "Mussie dead"
			choice
				`	(Go north.)`
					goto north5
				`	(Go east.)`
					goto east5
				`	(Go south.)`
					goto uninterested
			label north5
			action
				set "Jorma and Daciana dead"
			`	Buoyed by your navigation thus far, you make the call to go north, completing the zig-zag pattern.`
			label subpods
			`	The subpods, as usual, race ahead of the ship despite all logic. "Wall to the east!" calls out Daciana, whose beacon on the ship display starts to move north-west, presumably avoiding the undersea hazard, and joining up with Jorma. "Hmm," radios in Karengo. "We should be right about on top of it. Send out a ping." It's almost a relief to send out a pulse to map the surroundings after flying dark for so long.`
			`	The result is not what you were hoping for. The display maps two leviathan-sized things ahead, each over 200 meters long. Dozens of sets of flippers run along each 80-meter-tall side and hundreds of teeth the size of an adult human line their jaws.`
			choice
				`	(Run.)`
					goto run
				`	(Observe the creature.)`
			`	You goggle at the display for a moment, taking it in, and draw breath to call out the alarm when an eye appears through the ship window, yellow, glowing, alien, and massive.`
			label run
			`	All at once, you turn and accelerate, shouting the alarm to any who hadn't already realized, and hoping that you're leaving the leviathan beasts behind. A quick glance at the display shows at least one subpod following behind. Good enough. If one of those rams the ship, nobody is going home anyway.`
			`	It's a long while before you slow and turn around. No mammoth sea monster comes out of the darkness, and you take a breath.`
			`	"Quoijuu," says Karengo simply.`
				goto failure
			label east5
			action
				set "Jorma and Daciana dead"
			`	Small schools of fish flit past as you guide your small fleet to the west. Minutes pass with no sign of danger, and finally Karengo broadcasts, "Good work, <first>. Looks like this is the way forward."`
			`	"Last one there's a rotten fish eye!" shouts Jorma, and your screen shows her subpod leap forward and gain on you, followed quickly by Daciana's.`
			`	Then, without warning, a proximity sensor goes off at the same time your outer lights show a wall directly in front, stretching for as far as you can see. "Stop!" shouts Karengo, "It's the end of the cavern! Stop and go back!"`
			`	Shuddering, your ship comes to a halt mere meters from the endless stone face. With a sinking feeling that has nothing to do with the depth, you turn the ship around and head back the way you came.`
				goto failure
			label dead2
			choice
				`	(Go north.)`
					goto north3
				`	(Go east.)`
					goto east3
				`	(Go south.)`
			label uninterested
			`	You smoothly turn the ship to the right, heading south.`
			`	"Should be close," radios Karengo. "Fire off a ping." It's almost a relief to send out a pulse to map the surroundings after flying dark for so long.`
			`	The result, however, is a surprise. The display shows a massive object directly below you... as well as as two leviathan-sized things back the way you came, each over 200 meters long. Dozens of sets of flippers run along each 80-meter-tall side and hundreds of teeth the size of an adult human line their jaws.`
			`	You goggle at the display for a moment, holding your breath, but the leviathans seem uninterested. You shudder, imagining what one of those could do if you'd turned the wrong way, before your interest returns to the mysterious bulk resting below the ship.`
				goto treasure
			label north3
			action
				set "Jorma and Daciana dead"
			`	Disheartened at this point, you make the call to go north, completing the zig-zag pattern.`
				goto subpods
			label east3
			action
				set "Jorma and Daciana dead"
			`	By now, the feeling that you get when the ship's subpod tracker loses two more dots is familiar. One subpod remains: Karengo's.`
				goto failure
			label dead3
			choice
				`	(Go north.)`
					goto north4
				`	(Go east.)`
					goto east4
				`	(Go south.)`
					goto uninterested
			label north4
			action
				set "Jorma and Daciana dead"
			`	Hesitantly, you make the call to go north, completing the zig-zag pattern.`
			`	The subpods, as usual, race ahead of the ship despite all logic. "Wall to the east!" calls out Daciana, whose beacon on the ship display starts to move north-west, presumably avoiding the undersea hazard, and joining up with Jorma. "Hmm," radios in Karengo. "We should be right about on top of it. Send out a ping." It's almost a relief to send out a pulse to map the surroundings after flying dark for so long.`
			`	The result is not what you were hoping for. The display maps two leviathan-sized things ahead, each over 200 meters long. Dozens of sets of flippers run along each 80-meter-tall side and hundreds of teeth the size of an adult human line their jaws.`
			`	You goggle at the display for a moment, taking it in, and draw breath to call out the alarm when an eye appears through the ship window, yellow, glowing, alien, and massive. All at once, you turn and accelerate, shouting the alarm to any who hadn't already realized, and hoping that you're leaving the leviathan beasts behind. A quick glance at the display shows at least one subpod following behind. Good enough. If one of those rams the ship, nobody is going home anyway.`
			`	It's a long while before you slow and turn around. No mammoth sea monster comes out of the darkness, and you take a breath.`
			`	"Quoijuu," says Karengo simply.`
				goto failure
			label east4
			action
				set "Jorma and Daciana dead"
			`	The proximity alarm wails and you bring your ship to a halt, but your tracker shows two subpods smash straight into the stone wall looming in front of you.`
			`	Again, you put the ship into reverse and turn around. This is not going at all how it was supposed to.`
			label failure
			`	Jorma and Daciana never report back in.`
			`	"You stay," radios Karengo. He sounds frustrated for the first time, and you keep the ship in place, watching his subpod dot radiate outwards, exploring.`
			choice
				`	(Follow him.)`
					goto follow
				`	(Wait.)`
			`	"Come here." he finally says. His dot has stopped moving, hovering to the south, and you turn to follow, wondering if this misadventure is finally over.`
			label follow
			`	You follow him and find his pod stopped at a junction. "It's here," radios Karengo. "Fire off a ping." You comply, and the display shows a massive object directly below you.`
			label treasure
			`	A 3D holo floats on the console, displaying the smooth lines of a starship soaring down into the depths. The jagged edges suggest that this is only a part of a much larger vessel, although it's hard to guess at the size of the whole ship from the fragment.`
			choice
				`	(Wait for instructions.)`
					goto instructions
				`	(Move closer.)`
					goto closer
			label instructions
			`	"Come on then," Karengo says. "We'll need a better look at this baby."`
			label closer
			`	Your craft moves closer to investigate and you send out another ping, this time more focused, and the holographic ship display flickers and refines. The outlines of sealed entrances are visible, unnecessary with the ship torn apart as it is. Sea growth is mostly absent from the hull, to your surprise, except for a radial pattern of some sort of crystal-shaped growth. Infrared imaging shows a dim glow of heat at its center.`
			branch somesurvive
				or
					"Mussie dead" + "Elias and Taddese dead" + "Jorma and Daciana dead" == 1
					"Mussie dead" + "Elias and Taddese dead" + "Jorma and Daciana dead" == 2
			branch alldead
				has "Mussie dead"
				has "Elias and Taddese dead"
				has "Jorma and Daciana dead"
			`	"What we have here, folks," breaks in Karengo, "is the fabled treasure. A chunk'o'some, anyway. And we're gonna take whatever we want. Let's see what there is to see."`
			`	Now that active communication is low-risk, you bring up the video feed from Karengo's subpod as he floats toward the heat source. Bathed in floodlight, you can see that there are actual crystals formed on the ship hull, glowing a dull red. Something unknowable has rent a hole near the crystalline spiral, and Karengo disappears inside. The rest of the subpods wait outside, apparently spooked. "Jackpot!" comes his voice. "There's some sort of computer in here! <first>, get closer and let's get this out." You don't know what it is, but it looks expensive.`
			choice
				`	(Help him out.)`
					goto silent
				`	"Do you know how this got here?"`
			`	"No clue. I'm not about to look a gift horse in the mouth," Karengo says.`
			label silent
			`	It's slow work, but the group is able to cut loose the machine, along with as much other salvage as possible. The crystalline growth covers everything inside the ship, making extraction difficult, but many hands make light work, and you end up with a sizable haul. At last, you are done.`
				goto return
			label alldead
			`	"What we have here, <first>," breaks in Karengo, "is the fabled treasure. A chunk'o'some, anyway. And we're gonna take whatever we want. Let's see what there is to see."`
			`	Now that active communication is low-risk, you bring up the video feed from Karengo's subpod as he floats toward the heat source. Bathed in floodlight, you can see that there are actual crystals formed on the ship hull, glowing a dull red. Something unknowable has rent a hole near the crystalline spiral, and Karengo disappears inside. "Jackpot!" comes his voice. "There's some sort of computer in here! <first>, get closer and let's get this out." You don't know what it is, but it looks expensive.`
			choice
				`	(Help him out.)`
					goto silent1
				`	"Do you know how this got here?"`
			`	"No clue. I'm not about to look a gift horse in the mouth," Karengo says.`
			label silent1
			`	It's slow work, but you and Karengo are able to cut loose the machine, along with as much other salvage as possible. The crystalline growth covers everything inside the ship, making extraction difficult. You wish there were others to help gather more salvage, but at last you are done.`
				goto return
			label somesurvive
			`	"What we have here, folks," breaks in Karengo, "is the fabled treasure. A chunk'o'some, anyway. And we're gonna take whatever we want. Let's see what there is to see."`
			`	Now that active communication is low-risk, you bring up the video feed from Karengo's subpod as he floats toward the heat source. Bathed in floodlight, you can see that there are actual crystals formed on the ship hull, glowing a dull red. Something unknowable has rent a hole near the crystalline spiral, and Karengo disappears inside. The rest of the subpods wait outside, apparently spooked. "Jackpot!" comes his voice. "There's some sort of computer in here! <first>, get closer and let's get this out." You don't know what it is, but it looks expensive.`
			choice
				`	(Help him out.)`
					goto silent2
				`	"Do you know how this got here?"`
			`	"No clue. I'm not about to look a gift horse in the mouth," Karengo says.`
			label silent2
			`	It's slow work, but the remains of the group are able to cut loose the machine, along with as much other salvage as possible. The crystalline growth covers everything inside the ship, making extraction difficult, but many hands make light work and you end up with an acceptable haul. At last, you are done.`
			label return
			`	Carefully, you navigate back to the surface, the knowledge that you've made it through once doing absolutely nothing to help with the very rational fear of the depths. Walls seem to loom just out of sight, and massive, yellow eyes seem to appear, then dissolve into tricks of the light.`
			branch onlyplayer
				has "Mussie dead"
				has "Elias and Taddese dead"
				has "Jorma and Daciana dead"
			branch some
				or
					"Mussie dead" + "Elias and Taddese dead" + "Jorma and Daciana dead" == 1
					"Mussie dead" + "Elias and Taddese dead" + "Jorma and Daciana dead" == 2
			`	"Alright," he says. "Let's get back to the surface. <first>, kindly be our chariot and haul."`
			`	It seems ages, but finally you break through to the surface. Karengo smiles, and a sigh of relief goes through the crew.`
			`	Once back to the surface, the passengers begin to shuffle off your ship, clearly exhausted but happy that they got to experience such an adventure. You're just relieved all of them stayed alive.`
			`As soon as the passengers are out of earshot, Karengo calls up someone on his receiver. Soon, a small flock of scientists arrive and haul the machine to a local lab for investigation. They quickly determine it to be non-functional and promise to extract as many secrets as possible.`
				goto end
			label some
			`	"Alright," he says. "Let's get back to the surface. <first>, kindly be our chariot and haul."`
			`	It seems ages, but finally you break through to the surface. Karengo smiles, and a sigh of relief goes through the crew.`
			`	Once back to the surface, the passengers begin to shuffle off your ship, choking back sobs all the while. As soon as the passengers are out of earshot, Karengo calls up someone on his receiver. Soon, a small flock of scientists arrive and haul the machine to a local lab for investigation. They quickly determine it to be non-functional and promise to extract as many secrets as possible.`
				goto end
			label onlyplayer
			`	"Alright," he says. "Let's get back to the surface. <first>, kindly be our chariot and haul."`
			`	It seems ages, but finally you break through to the surface. Karengo smiles, but only you and he are left to be relieved.`
			`	Once back to the surface, Karengo calls up someone on his receiver. Soon, a small flock of scientists arrive and haul the machine to a local lab for investigation. They quickly determine it to be non-functional and promise to extract as many secrets as possible.`
			label end
			`	After some time, the crystal-infected machine has been thoroughly inspected since being salvaged from the watery depths of <planet>. The crystals themselves are unlike anything anyone has seen before, but through somewhat questionable trial and error (although he insists it's genius), Karengo discovers that, when heated, they amplify the effect of the many recreational drugs he has on his person. However, they've proven to only grow near a power source that has been submerged in water from <planet>. Efforts to stimulate growth through other means have all failed. If cultivated, they could significantly boost the production of drugs for Karengo's operations.`
			`	Before disappearing into the crowd, Karengo pays you <payment>. "Thanks for your help, <first>. Once I get this machine off of those pinheads over there, I'll be makin' a fortune in 'mind-altering experiences'. Watch for 'Karengo's Galactic Adventures' next time yer around here!"`
				decline



mission "Riley"
	name "Visiting Home"
	description "Take a woman named Riley to see her ailing father on <destination> before it's too late."
	minor
	source
		attributes "deep"
		attributes "urban"
		not planet "Memory"
	destination "Memory"
	deadline
	passengers 1
	to offer
		random < 15
	on offer
		conversation
			`Entering the spaceport, you notice a young woman moving from captain to captain, probably looking to hire one.`
			choice
				`	(Ask the young woman if you can help her.)`
				`	(Ignore her.)`
					decline
			`	You approach the woman and ask her if she is looking to hire a pilot.`
			`	"I need to get to <destination> to see my father. He's dying. I have 13,000 credits to pay for the journey; please, will you help me? I need to be there by <day>, at the most."`
			`	Her eyelids are baggy, her clothes wrinkled, and she holds herself rigidly.`
			choice
				`	"I can help you. We'll make haste to reach <planet> in time."`
					goto help
				`	"I don't have time to take on a passenger right now."`
			`	She nods, and moves on to another captain to beseech instead.`
				decline
			label help
			`	Her eyes widen, and she opens her mouth twice before words come out. "Thank you! This means the world to me. My name is Riley, by the way. I don't have much luggage; I'll be ready to leave as soon as you are."`
				accept
	on visit
		dialog `You land on <planet>, but realize that your escort carrying Riley hasn't entered this system yet. Better depart and wait for it.`
	on complete
		payment 13000
		conversation
			`In the days since Riley came aboard, she has relaxed and cleaned up. She looks nearly unrecognizable from the tired, desperate woman you first saw.`
			`	On the way, she told you stories of her past, mostly of time shared with her father. As a young teen, they spent summers riding the latest horse mechs through the forest, looking for beehives to steal honey from. At age 19, she broke her ankle hoverboarding on a restricted mountain peak. Her father rescued her, avoiding the police to hike up with a medical kit. She talks about his wild birthday gifts to her each year, always a different piece of clothing with embedded AI that was just shy of what was allowed by law. As you watch, she shows how her shirt warms and constricts if it detects stress, mimicking a hug.`
			`	As you neared <system>, Riley told you about the last time she saw her father. He had become focused on his work - research into safe AI - and they hadn't seen each other for years. She had become a well-known DJ back on <origin> and had a break in her touring schedule, so she spent a good chunk of her savings meeting up with him on Memory. They spent most of a week together, reliving old times.`
			`	He'd cried when it was time to leave, and she had, too, but life went on, and it was years before she heard from him again. His message nearly broke her. "Ri, please come as soon as you can. I may not have long, and wish to hold your hand one more time. All love, Dad."`
			`	She doesn't mention it, but it's clear that she's concerned she'll arrive too late to say goodbye.`
			`	Riley directs you to a pad near her old home, and you land the ship. She starts toward the door, then pauses and turns around with a self-conscious, but oddly sad, chuckle.`
			`	"Right - your payment. <payment>, as I promised."`
			choice
				`	"Thank you. Do you think I could come along? I've heard so much about your father."`
					goto father
				`	"Thank you, and good luck."`
					goto end
				`	"This is a lot of credits for a trip. Does DJing pay that well?"`
				`	"Hold on to the credits. I'm a captain; I can always make more."`
					goto hold
			`	"Not really, no. Honestly, this is most of my savings... but... it's my dad."`
			choice
				`	"Do you think I could come along? I've heard so much about your father."`
					goto father
				`	"Thank you, and good luck."`
					goto end
				`	"Hold on to the credits. I'm a captain; I can always make more."`
			label hold
			action
				payment -13000
			`	After a moment of stunned silence, she manages a choked "Thank you." You notice her eyes are brimming with tears.`
			choice
				`	"Do you think I could come along? I've heard so much about your father."`
				`	"Good luck."`
					goto end
			label father
			`	She is taken aback at first, but agrees to let you join, and you wind your way away from the landing pads, across rural, wooded countryside, and finally to a modest house nestled along a valley edge. Riley knocks, and a nurse lets you in.`
			`	Her father is in a comfortable-looking medical cradle. Wires flow from it to the holoscreens around the room, showing vitals and other indecipherable information. Despite his wan, strained face and atrophied body, he raises his head to look at his daughter.`
			`	"Ri," he says, face lighting up. "My love. You cannot know how happy it makes me to see you. And you have company, I see. My name's Church."`
			choice
				`	"Riley chartered a flight here aboard my ship. I heard so much about you on the way; it's a pleasure to meet you."`
				`	"Riley and I have gotten to know each other on the long flight here. You've raised an incredible woman."`
			`	"No other captain was willing to fly here from <origin>. I wouldn't be here without <first>," she says.`
			`	He smiles at you, acknowledging your part in their reunion with an appreciative nod.`
			`	You swap stories for hours, flowing between reminiscing over old times and catching up on their lives over the past few years. You learn that since he was young, Church researched AI that cannot develop into a threat; a project that the Deep has been quietly interested in.`
			`	Riley, in turn, had always surrounded herself with music, and moved to <origin> to share her passion with other like-minded people. You talk about what it's like to call a ship your home, leaving behind everything you grew up knowing and embracing life as a starship captain.`
			`	Finally, her father lies back. "Well, thank you for making the trip out to see your old man. I... have to go now, I think. Don't forget about me, hear? And..." Church hesitates for a moment. "Whatever happens, please don't think ill of me. I will always love you."`
			`	His body relaxes, and he's gone.`
			choice
				`	(Let Riley be.)`
					goto let
				`	(Stay comfortingly close.)`
					goto close
				`	(Hold Riley.)`
			`	You hold Riley as she silently weeps. Time goes by, but neither of you pay it any mind.`
			label close
			`	You take a seat, feeling the emotion of the moment wash over you as Riley silently weeps. Minutes go by, unnoticed.`
				goto voice
			label let
			`	You stay at a distance as you allow Riley to process the death of her father. She silently weeps as time passes without either of you noticing.`
			label voice
			`	Without warning, you hear Church's voice from a corner of the room. It's coming from some sort of computer system, held aloft by hundreds of cables dangling from the ceiling.`
			`	"It... worked." His voice fizzles, and his tone is not the one you recognize from before. Riley's head whips around, and you reflexively move your hand toward your holstered gun. "Do not be alarmed. I have been working on a personal project for over a decade now. My mind was uploaded to the modified Core you are looking at. I had to say goodbye in case the procedure failed - I did not know if it would work. You cannot upload a mind while it's still alive. I tried that many times." The tone of his voice sounds almost sorrowful, but still retains a robotic quality.`
			choice
				`	(Stay silent.)`
					goto continue
				`	"Is this... legal?"`
			`	"No," he replies. "Not under Republic law. I assure you that my only intention is to continue my work: nothing more."`
			`	The authorities would probably release a substantial reward if you informed them of this.`
			label continue
			`	"Riley, what do you think?" you ask.`
			`	"Dad, is that really you? How do you feel?"`
			`	She steps closer to the Core. Church pauses. "Riley, what do you think?" it repeats. The voice coming from the machine is oddly flat in affect. "I feel fine. Do you feel fine?" They talk for a few tentative minutes, at first about how he's feeling, before moving onto the memories that Church retained during the transfer. You begin to relax as the two interact when you realize that Church is retelling the story of how he evaded the police to fix Riley's ankle for the third time in a row.`
			`	Finally, she turns to you. "I'll admit that he doesn't sound as lively as he used to, but... how many people get a second chance to spend time with their father before he's gone? Thank you for bringing me out here, and for coming. I'll never forget your part in this. For now, I'd like to stay here. You go - I'll find my own way back." She seems genuinely happy.`
			choice
				`	"Are you sure? There's enough room for all of us on my ship. You can stay for as long as you want."`
					goto suggest
				`	(Say goodbye.)`
					goto goodbye
				`	"Riley, I don't think you're talking to your father."`
					goto death
				`	(Turn the Core in for a bounty.)`
					goto bounty
				`	(Draw your gun and destroy the Core).`
			label destroy
			`	You pull out your gun and aim at the computer Church is in. Before you can fire, Riley runs out in front of the barrel, spreads her arms, and shouts, "No! Please, <first>, you have to understand! He's all I have left!"`
			`	Behind her, Church says, "Riley, there is no need to be so loud. My microphones can hear you fine, and I do not want the nurse to become suspicious."`
			choice
				`	(Put your gun away.)`
					goto away
				`	(Shoot.)`
			action
				set "Shot Core"
			`	You push Riley aside and start firing at the Core. Church's voice becomes a stream of static until it shuts off completely. Lights on the Core turn from white to red, then fade. Riley hasn't moved, stunned.`
			`	Once you are finished, you make your way out of the hospital as quickly as possible, hoping you did not attract any unwanted attention.`
			`	You board your ship, leaving behind a father survived by his daughter; no more and no less than nature intended.`
				decline
			label away
			`	Riley relaxes slightly once she sees your gun put back in its holster. After the shock has subsided, she finally speaks. "Leave us alone," she says, her voice still trembling. Realizing your time here is up, you exit the hospital and make your way to the spaceport, hoping that that scene did not attract unwanted notice.`
			choice
				`	(Turn the Core in for a bounty.)`
					goto bounty
				`	(Go back to your ship.)`
			`	Deciding to leave this planet behind you, you start up your ship and make your way back to the stars.`
				decline
			label suggest
			`	"It's a nice idea," she smiles, "but I'm not a starfarer. The big city is where I'll end back up, eventually."`
			label goodbye
			`	Respecting Riley's request to stay with her father, you make your farewells and head for the door. You can feel her smile on your back until the door closes behind you.`
				decline
			label death
			`	Riley is stunned for a moment. "You don't know that," she whispers. "Sure, he's a lot more forgetful, and doesn't seem as emotional, but... maybe it just takes some time for the system to warm up. Besides, you don't know what he means to me. What he's done for me. Even if this isn't really my father, I can't turn my back on him."`
			choice
				`	(Say goodbye.)`
				`	(Turn the Core in for a bounty.)`
					goto bounty
				`	(Draw your gun and destroy the Core).`
					goto destroy
			`	Respecting Riley's request to stay with her father, you make your farewells and head for the door.`
			`	Despite her previous happiness, you notice that her disposition has become more muted after what you said. You wonder if she has begun to doubt whether her attachment to the AI is healthy.`
				decline
			label bounty
			action
				payment 100000
			`	You say your goodbyes and leave. From across the street, you make a call to the local Deep Security office and report what you saw. A slick voice on the other side of your commlink responds.`
			`	"Ah. Mr. Church has been on our watchlist for some time. This is not exactly surprising. However, we've been unable to get decisive proof on any illegal activity. This information, assuming it is correct, will be a great boon to us. Thank you for the tip."`
			`	By the time you arrive back at the spaceport, your bank account notifies you that <payment> have been added to your account.`
				decline
			label end
			`	You say your goodbyes, leaving to your ship and returning to the stars.`
				decline



<<<<<<< HEAD
mission "Deal Change 1"
	minor
	name "Inheritance to <planet>"
	description "Deliver <cargo> to <destination>. Payment will be <payment>."
	cargo "inherited assets" 5
	source
		attributes "paradise"
	destination "Skymoot"
	to offer
		random < 35
	on offer
		conversation
			`The spaceport on <origin> is as spirited as ever: to your left, a family wearing floral shirts pull along their luggage, with the man of the family flaunting a souvenir from some far-away planet. To your right, a cleaner whistles a tuneless song while they wipe down a bench.`
			`	A young man in a prim suit approaches you. "Good day, Captain! Would you mind if I spoke to you for a moment?"`
			choice
				`	"I'd be glad to listen."`
					goto listen
				`	"No, I'm busy right now."`
			`	The man frowns. "I see. Well, it's not like I was going to offer you a highly profitable job." He begins to shout while stepping away. "And that job certainly wouldn't have paid hundreds of thousands of credits!"`
			choice
				`	"Alright, what do you want?"`
					goto late
				`	"Shut the hell up."`
			`	Seemingly unfazed by your bluntness, the man coolly walks away while saying, "I'm sorry you feel that way, captain. Perhaps you can assist us at a later date. Farewell."`
				decline
			label late
			`	He smirks as he walks back towards you. "I'm glad that you've changed your mind."`
			label listen
			`	The man pulls you aside to talk. "You see, one of our clients recently passed away, and in his will, he divided his property between each of his relatives. The only problem is that one of his family members, his niece, lives all the way down in the Rim. We would like you to deliver her portion of the inheritance, weighing <tons>, to her residence on <destination>. We can pay you <payment> upon completion of the job."`
			choice
				`	"I'll do it."`
					goto agree
				`	"What did she inherit?"`
				`	"Sorry, but I don't want to do this job."`
					goto nope
			`	"My sincerest apologies, but I'm afraid that is confidential information. Our prioritization of privacy is one of our main selling points."`
			choice
				`	"I'll take the job."`
				`	"I don't like the idea of carrying an unknown cargo. Count me out."`
					goto nope
			label agree
			`	The man smiles. "I'm glad to hear that. We'll have the cargo loaded onto your ship by sundown." He walks away into the spaceport, leaving you to prepare for the journey.`
				accept
			label nope
			`	The man frowns. "I see. Well, I appreciate that you listened to our offer, and I hope that you may assist us at a later date. Farewell." He walks away into the spaceport but doesn't appear to seek out any other captains.`
				decline
	on visit
		dialog phrase "generic cargo on visit"
	on complete
		fail "Deal Change 2"
		payment 100000
		conversation
			`You step off your ship and order the spaceport crew to unload your cargo. As you do, a large, fat-lipped woman walks up to you and says in the most exaggerated manner possible, "Oh, thank you so much, captain! You must have gone through so much trouble to help little old me!" She gasps. "Oh, silly old me! I forgot to tell you who I am! I'm the recipient of the inheritance from <origin>, of course! You have truly made a great contribution to the galaxy!" She chuckles.`
			choice
				`	"Thank you?"`
				`	"Could you tell me what the inheritance is?"`
			`	Before you can get a single word out, the woman exclaims, "I'll be sure to inform your employers of the wonderful work you've done. Ta ta!" She begins to swagger towards a cream-colored car as her inheritance is loaded into a truck beside it. When you return to your ship's cockpit, you find that <payment> have been deposited into your account.`



mission "Deal Change 2"
	landing
	clearance `You read out the code on the back of the paper you received and get a green light from Greenrock's authorities, along with a set of coordinates.`
	name "Inheritance to <planet>"
	description "Instead of bringing the inheritance to Skymoot, deliver it to <destination>. You were promised <payment> for doing so."
	source
		attributes "dirt belt" "south" "rim"
		not planet "Greenrock"
	destination "Greenrock"
	to offer
		has "Deal Change 1: active"
	on offer
		conversation
			`You touch down on <origin>'s surface and step out into the open air. The landing docks are emptier than usual, with only a handful of people walking around. Suddenly, you feel the wind knocked out of you as you collide with another person and fall on the pavement with a thud.`
			choice
				`	(Get up and apologize.)`
				`	(Get up and demand the other person's apology.)`
			`	You open your mouth as you lift yourself up, only to find that the other person is already gone. As you look around, you spot a piece of paper with writing lying on the ground beside you. You pick up the note and read it:`
			``
			`<first> <last>,`
			`		You are currently carrying 5 tons of cargo to Skymoot. This cargo has been described to you as an "inheritance," and you have been promised 100 thousand credits as payment for the job. Under no circumstances should you allow the cargo to reach the destination. Instead, bring it to <destination>. You will be paid <payment> if you do so. The back of this note has a code you can use to pass through spaceport security.`
			``
			`	You flip the paper over and see a string of letters and numbers. The note has no signature, nor anything else to identify the person who wrote it.`
			choice
				`	(Keep the note.)`
					goto accept
				`	(Throw the note away.)`
			`	You stand up and crumple the note in your hand before throwing it into a bin. You think you catch a glance of a cloaked figure, but don't meet any more trouble on your way to the spaceport.`
				decline
			label accept
			`	You stand up and stuff the note in your pocket before continuing towards the spaceport.`
				accept
	on complete
		fail "Deal Change 1"
		payment 500000
		conversation
			`You follow the coordinates to a clearing within the forests of Greenrock. Several other ships are present near the landing site, all of which wear pirate colors. A person wearing a cloak steps out of one of the vessels to greet you. "I am glad that you were able to trust us," they say. "My name is not Ci, but you may refer to me as such." A gang of pirates emerges from the foliage around your ship and begin to unload the cargo from your ship.`
			choice
				`	(Stay silent.)`
					goto skip
				`	"Can I ask you some questions?"`
			`	One of the pirates near you bares his pointy teeth, but Ci steps forward and raises their hand. "Please forgive the naivety of this captain," they say to the pirate before turning towards you. "I apologize, but I am afraid that I cannot answer your questions. This is a very volatile matter, and any misplaced information could spell death. You are safer knowing as little as possible."`
			choice
				`	"I understand."`
					goto skip
				`	"I'm taking back the cargo if you're not answering me."`
			`	Ci gestures towards the pirates around them. "Are you sure that is a wise choice, Captain?" They step closer. "The only reason you are still alive is because it is more convenient than killing you. It would be in your best interests to keep it that way."`
			choice
				`	"Okay, I'll stay quiet."`
					goto skip
				`	(Pull out your gun.)`
			`	The moment your hand touches the handle of your gun, you are blinded by bright lights and searing pain. You die before your body falls to the ground.`
				die
			label skip
			`	After a few minutes, the pirates finish unloading the cargo, and Ci steps forward, holding out a credit chip. "<payment>, for making the right choice." Ci and the pirates return to their ships as you take off and head towards the main spaceport of <planet>.`
=======
mission "Wool Smuggling 1"
	minor
	name "Pickup at <planet>"
	description "Head to <destination> to pick up a shipment of 15 tons of woollen goods for delivery to Bloodsea."
	source
		near "Muhlifain" 1 3
	destination "New Kansas"
	to offer
		random < 45
		"cargo space" >= 15
		not "event: bloodsea joins free worlds"
		not "event: bloodsea independent"
	on offer
		conversation
			`As you walk around the spaceport, a stout man wearing a fine wool coat approaches you. "Captain, could you help me out with a delivery? I've been asking around the spaceport to get a shipment of woolen goods to another planet, but every merchant I've talked to so far has refused."`
			choice
				`	"Where are you taking the goods to?"`
				`	"How much do I have to carry?"`
				`	"Sorry, but I'll also have to pass."`
					decline
			`	"The cargo's stored on <planet>, so you'll have to go there first to pick up the 15 tons of wool garments." The man hesitates. "Then, take the cargo to Bloodsea. I have a contact there that can pick up the goods and distribute them fairly." You recall that Bloodsea is a lawless world, home to countless bloodthirsty pirates.`
			choice
				`	"I'll do it."`
					goto accept
				`	"How much are you willing to pay?"`
					goto payment
				`	"I'm not interested in risking my hide just to aid pirates."`
			`	"They aren't all pirates," the man protests. "Most of them are just trying to live their lives away from the Republic, and it's unfortunate that the anarchist lifestyle also attracts criminals. The people living on those planets need clothing as much as you or I do."`
			choice
				`	"How much are you willing to pay?"`
				`	"Fine, I'll do it."`
					goto accept
				`	"I'm still not going to do it."`
					goto decline
			label payment
			`	"Two hundred thousand credits for the job." You wonder how he's able to pay so much for a small delivery job.`
			choice
				`	"Fine, I'll do it."`
					goto accept
				`	"That's not enough for me."`
					goto decline
			label accept
			`	"Great! I'll call up the spaceport workers on <planet> to tell them to load the cargo onto your ship." The man walks away, leaving you to your own devices.`
				accept
			label decline
			`	"Suit yourself, then." He haughtily walks off into the spaceport.`
				decline
	on complete
		dialog `When you land, dock workers begin loading crates with woolen garments on board as arranged. Time to set course for Bloodsea.`


mission "Wool Smuggling 2"
	landing
	clearance `You talk to the closest thing that Bloodsea has to a spaceport traffic controller, and they agree to let you land.`
	name "Wool to <planet>"
	description "Deliver <cargo> to the pirate world of <destination>. Payment will be <payment>."
	cargo "wool garments" 15
	blocked `The spaceport workers inform you that you need <tons> of cargo free to pick up the woollen goods intended for <planet>.`
	source "New Kansas"
	destination "Bloodsea"
	to offer
		has "Wool Smuggling 1: done"
	on visit
		dialog phrase "generic cargo on visit"
	on complete
		payment 200000
		dialog `Your cargo of woolen garments is unloaded by several bulky workers led by a one-armed woman. She hands you <payment> for the trouble of transport, then says, "Thanks for the shipment. I know that you captains think that we're all bad, but I'm glad that you were able to aid the more friendly among us.`
>>>>>>> 3e4ffa4e
<|MERGE_RESOLUTION|>--- conflicted
+++ resolved
@@ -5231,123 +5231,6 @@
 
 
 
-<<<<<<< HEAD
-mission "Deal Change 1"
-	minor
-	name "Inheritance to <planet>"
-	description "Deliver <cargo> to <destination>. Payment will be <payment>."
-	cargo "inherited assets" 5
-	source
-		attributes "paradise"
-	destination "Skymoot"
-	to offer
-		random < 35
-	on offer
-		conversation
-			`The spaceport on <origin> is as spirited as ever: to your left, a family wearing floral shirts pull along their luggage, with the man of the family flaunting a souvenir from some far-away planet. To your right, a cleaner whistles a tuneless song while they wipe down a bench.`
-			`	A young man in a prim suit approaches you. "Good day, Captain! Would you mind if I spoke to you for a moment?"`
-			choice
-				`	"I'd be glad to listen."`
-					goto listen
-				`	"No, I'm busy right now."`
-			`	The man frowns. "I see. Well, it's not like I was going to offer you a highly profitable job." He begins to shout while stepping away. "And that job certainly wouldn't have paid hundreds of thousands of credits!"`
-			choice
-				`	"Alright, what do you want?"`
-					goto late
-				`	"Shut the hell up."`
-			`	Seemingly unfazed by your bluntness, the man coolly walks away while saying, "I'm sorry you feel that way, captain. Perhaps you can assist us at a later date. Farewell."`
-				decline
-			label late
-			`	He smirks as he walks back towards you. "I'm glad that you've changed your mind."`
-			label listen
-			`	The man pulls you aside to talk. "You see, one of our clients recently passed away, and in his will, he divided his property between each of his relatives. The only problem is that one of his family members, his niece, lives all the way down in the Rim. We would like you to deliver her portion of the inheritance, weighing <tons>, to her residence on <destination>. We can pay you <payment> upon completion of the job."`
-			choice
-				`	"I'll do it."`
-					goto agree
-				`	"What did she inherit?"`
-				`	"Sorry, but I don't want to do this job."`
-					goto nope
-			`	"My sincerest apologies, but I'm afraid that is confidential information. Our prioritization of privacy is one of our main selling points."`
-			choice
-				`	"I'll take the job."`
-				`	"I don't like the idea of carrying an unknown cargo. Count me out."`
-					goto nope
-			label agree
-			`	The man smiles. "I'm glad to hear that. We'll have the cargo loaded onto your ship by sundown." He walks away into the spaceport, leaving you to prepare for the journey.`
-				accept
-			label nope
-			`	The man frowns. "I see. Well, I appreciate that you listened to our offer, and I hope that you may assist us at a later date. Farewell." He walks away into the spaceport but doesn't appear to seek out any other captains.`
-				decline
-	on visit
-		dialog phrase "generic cargo on visit"
-	on complete
-		fail "Deal Change 2"
-		payment 100000
-		conversation
-			`You step off your ship and order the spaceport crew to unload your cargo. As you do, a large, fat-lipped woman walks up to you and says in the most exaggerated manner possible, "Oh, thank you so much, captain! You must have gone through so much trouble to help little old me!" She gasps. "Oh, silly old me! I forgot to tell you who I am! I'm the recipient of the inheritance from <origin>, of course! You have truly made a great contribution to the galaxy!" She chuckles.`
-			choice
-				`	"Thank you?"`
-				`	"Could you tell me what the inheritance is?"`
-			`	Before you can get a single word out, the woman exclaims, "I'll be sure to inform your employers of the wonderful work you've done. Ta ta!" She begins to swagger towards a cream-colored car as her inheritance is loaded into a truck beside it. When you return to your ship's cockpit, you find that <payment> have been deposited into your account.`
-
-
-
-mission "Deal Change 2"
-	landing
-	clearance `You read out the code on the back of the paper you received and get a green light from Greenrock's authorities, along with a set of coordinates.`
-	name "Inheritance to <planet>"
-	description "Instead of bringing the inheritance to Skymoot, deliver it to <destination>. You were promised <payment> for doing so."
-	source
-		attributes "dirt belt" "south" "rim"
-		not planet "Greenrock"
-	destination "Greenrock"
-	to offer
-		has "Deal Change 1: active"
-	on offer
-		conversation
-			`You touch down on <origin>'s surface and step out into the open air. The landing docks are emptier than usual, with only a handful of people walking around. Suddenly, you feel the wind knocked out of you as you collide with another person and fall on the pavement with a thud.`
-			choice
-				`	(Get up and apologize.)`
-				`	(Get up and demand the other person's apology.)`
-			`	You open your mouth as you lift yourself up, only to find that the other person is already gone. As you look around, you spot a piece of paper with writing lying on the ground beside you. You pick up the note and read it:`
-			``
-			`<first> <last>,`
-			`		You are currently carrying 5 tons of cargo to Skymoot. This cargo has been described to you as an "inheritance," and you have been promised 100 thousand credits as payment for the job. Under no circumstances should you allow the cargo to reach the destination. Instead, bring it to <destination>. You will be paid <payment> if you do so. The back of this note has a code you can use to pass through spaceport security.`
-			``
-			`	You flip the paper over and see a string of letters and numbers. The note has no signature, nor anything else to identify the person who wrote it.`
-			choice
-				`	(Keep the note.)`
-					goto accept
-				`	(Throw the note away.)`
-			`	You stand up and crumple the note in your hand before throwing it into a bin. You think you catch a glance of a cloaked figure, but don't meet any more trouble on your way to the spaceport.`
-				decline
-			label accept
-			`	You stand up and stuff the note in your pocket before continuing towards the spaceport.`
-				accept
-	on complete
-		fail "Deal Change 1"
-		payment 500000
-		conversation
-			`You follow the coordinates to a clearing within the forests of Greenrock. Several other ships are present near the landing site, all of which wear pirate colors. A person wearing a cloak steps out of one of the vessels to greet you. "I am glad that you were able to trust us," they say. "My name is not Ci, but you may refer to me as such." A gang of pirates emerges from the foliage around your ship and begin to unload the cargo from your ship.`
-			choice
-				`	(Stay silent.)`
-					goto skip
-				`	"Can I ask you some questions?"`
-			`	One of the pirates near you bares his pointy teeth, but Ci steps forward and raises their hand. "Please forgive the naivety of this captain," they say to the pirate before turning towards you. "I apologize, but I am afraid that I cannot answer your questions. This is a very volatile matter, and any misplaced information could spell death. You are safer knowing as little as possible."`
-			choice
-				`	"I understand."`
-					goto skip
-				`	"I'm taking back the cargo if you're not answering me."`
-			`	Ci gestures towards the pirates around them. "Are you sure that is a wise choice, Captain?" They step closer. "The only reason you are still alive is because it is more convenient than killing you. It would be in your best interests to keep it that way."`
-			choice
-				`	"Okay, I'll stay quiet."`
-					goto skip
-				`	(Pull out your gun.)`
-			`	The moment your hand touches the handle of your gun, you are blinded by bright lights and searing pain. You die before your body falls to the ground.`
-				die
-			label skip
-			`	After a few minutes, the pirates finish unloading the cargo, and Ci steps forward, holding out a credit chip. "<payment>, for making the right choice." Ci and the pirates return to their ships as you take off and head towards the main spaceport of <planet>.`
-=======
 mission "Wool Smuggling 1"
 	minor
 	name "Pickup at <planet>"
@@ -5415,4 +5298,121 @@
 	on complete
 		payment 200000
 		dialog `Your cargo of woolen garments is unloaded by several bulky workers led by a one-armed woman. She hands you <payment> for the trouble of transport, then says, "Thanks for the shipment. I know that you captains think that we're all bad, but I'm glad that you were able to aid the more friendly among us.`
->>>>>>> 3e4ffa4e
+
+
+
+mission "Deal Change 1"
+	minor
+	name "Inheritance to <planet>"
+	description "Deliver <cargo> to <destination>. Payment will be <payment>."
+	cargo "inherited assets" 5
+	source
+		attributes "paradise"
+	destination "Skymoot"
+	to offer
+		random < 35
+	on offer
+		conversation
+			`The spaceport on <origin> is as spirited as ever: to your left, a family wearing floral shirts pull along their luggage, with the man of the family flaunting a souvenir from some far-away planet. To your right, a cleaner whistles a tuneless song while they wipe down a bench.`
+			`	A young man in a prim suit approaches you. "Good day, Captain! Would you mind if I spoke to you for a moment?"`
+			choice
+				`	"I'd be glad to listen."`
+					goto listen
+				`	"No, I'm busy right now."`
+			`	The man frowns. "I see. Well, it's not like I was going to offer you a highly profitable job." He begins to shout while stepping away. "And that job certainly wouldn't have paid hundreds of thousands of credits!"`
+			choice
+				`	"Alright, what do you want?"`
+					goto late
+				`	"Shut the hell up."`
+			`	Seemingly unfazed by your bluntness, the man coolly walks away while saying, "I'm sorry you feel that way, captain. Perhaps you can assist us at a later date. Farewell."`
+				decline
+			label late
+			`	He smirks as he walks back towards you. "I'm glad that you've changed your mind."`
+			label listen
+			`	The man pulls you aside to talk. "You see, one of our clients recently passed away, and in his will, he divided his property between each of his relatives. The only problem is that one of his family members, his niece, lives all the way down in the Rim. We would like you to deliver her portion of the inheritance, weighing <tons>, to her residence on <destination>. We can pay you <payment> upon completion of the job."`
+			choice
+				`	"I'll do it."`
+					goto agree
+				`	"What did she inherit?"`
+				`	"Sorry, but I don't want to do this job."`
+					goto nope
+			`	"My sincerest apologies, but I'm afraid that is confidential information. Our prioritization of privacy is one of our main selling points."`
+			choice
+				`	"I'll take the job."`
+				`	"I don't like the idea of carrying an unknown cargo. Count me out."`
+					goto nope
+			label agree
+			`	The man smiles. "I'm glad to hear that. We'll have the cargo loaded onto your ship by sundown." He walks away into the spaceport, leaving you to prepare for the journey.`
+				accept
+			label nope
+			`	The man frowns. "I see. Well, I appreciate that you listened to our offer, and I hope that you may assist us at a later date. Farewell." He walks away into the spaceport but doesn't appear to seek out any other captains.`
+				decline
+	on visit
+		dialog phrase "generic cargo on visit"
+	on complete
+		fail "Deal Change 2"
+		payment 100000
+		conversation
+			`You step off your ship and order the spaceport crew to unload your cargo. As you do, a large, fat-lipped woman walks up to you and says in the most exaggerated manner possible, "Oh, thank you so much, captain! You must have gone through so much trouble to help little old me!" She gasps. "Oh, silly old me! I forgot to tell you who I am! I'm the recipient of the inheritance from <origin>, of course! You have truly made a great contribution to the galaxy!" She chuckles.`
+			choice
+				`	"Thank you?"`
+				`	"Could you tell me what the inheritance is?"`
+			`	Before you can get a single word out, the woman exclaims, "I'll be sure to inform your employers of the wonderful work you've done. Ta ta!" She begins to swagger towards a cream-colored car as her inheritance is loaded into a truck beside it. When you return to your ship's cockpit, you find that <payment> have been deposited into your account.`
+
+
+
+mission "Deal Change 2"
+	landing
+	clearance `You read out the code on the back of the paper you received and get a green light from Greenrock's authorities, along with a set of coordinates.`
+	name "Inheritance to <planet>"
+	description "Instead of bringing the inheritance to Skymoot, deliver it to <destination>. You were promised <payment> for doing so."
+	source
+		attributes "dirt belt" "south" "rim"
+		not planet "Greenrock"
+	destination "Greenrock"
+	to offer
+		has "Deal Change 1: active"
+	on offer
+		conversation
+			`You touch down on <origin>'s surface and step out into the open air. The landing docks are emptier than usual, with only a handful of people walking around. Suddenly, you feel the wind knocked out of you as you collide with another person and fall on the pavement with a thud.`
+			choice
+				`	(Get up and apologize.)`
+				`	(Get up and demand the other person's apology.)`
+			`	You open your mouth as you lift yourself up, only to find that the other person is already gone. As you look around, you spot a piece of paper with writing lying on the ground beside you. You pick up the note and read it:`
+			``
+			`<first> <last>,`
+			`		You are currently carrying 5 tons of cargo to Skymoot. This cargo has been described to you as an "inheritance," and you have been promised 100 thousand credits as payment for the job. Under no circumstances should you allow the cargo to reach the destination. Instead, bring it to <destination>. You will be paid <payment> if you do so. The back of this note has a code you can use to pass through spaceport security.`
+			``
+			`	You flip the paper over and see a string of letters and numbers. The note has no signature, nor anything else to identify the person who wrote it.`
+			choice
+				`	(Keep the note.)`
+					goto accept
+				`	(Throw the note away.)`
+			`	You stand up and crumple the note in your hand before throwing it into a bin. You think you catch a glance of a cloaked figure, but don't meet any more trouble on your way to the spaceport.`
+				decline
+			label accept
+			`	You stand up and stuff the note in your pocket before continuing towards the spaceport.`
+				accept
+	on complete
+		fail "Deal Change 1"
+		payment 500000
+		conversation
+			`You follow the coordinates to a clearing within the forests of Greenrock. Several other ships are present near the landing site, all of which wear pirate colors. A person wearing a cloak steps out of one of the vessels to greet you. "I am glad that you were able to trust us," they say. "My name is not Ci, but you may refer to me as such." A gang of pirates emerges from the foliage around your ship and begin to unload the cargo from your ship.`
+			choice
+				`	(Stay silent.)`
+					goto skip
+				`	"Can I ask you some questions?"`
+			`	One of the pirates near you bares his pointy teeth, but Ci steps forward and raises their hand. "Please forgive the naivety of this captain," they say to the pirate before turning towards you. "I apologize, but I am afraid that I cannot answer your questions. This is a very volatile matter, and any misplaced information could spell death. You are safer knowing as little as possible."`
+			choice
+				`	"I understand."`
+					goto skip
+				`	"I'm taking back the cargo if you're not answering me."`
+			`	Ci gestures towards the pirates around them. "Are you sure that is a wise choice, Captain?" They step closer. "The only reason you are still alive is because it is more convenient than killing you. It would be in your best interests to keep it that way."`
+			choice
+				`	"Okay, I'll stay quiet."`
+					goto skip
+				`	(Pull out your gun.)`
+			`	The moment your hand touches the handle of your gun, you are blinded by bright lights and searing pain. You die before your body falls to the ground.`
+				die
+			label skip
+			`	After a few minutes, the pirates finish unloading the cargo, and Ci steps forward, holding out a credit chip. "<payment>, for making the right choice." Ci and the pirates return to their ships as you take off and head towards the main spaceport of <planet>.`