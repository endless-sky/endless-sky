# Copyright (c) 2014 by Michael Zahniser
#
# Endless Sky is free software: you can redistribute it and/or modify it under the
# terms of the GNU General Public License as published by the Free Software
# Foundation, either version 3 of the License, or (at your option) any later version.
#
# Endless Sky is distributed in the hope that it will be useful, but WITHOUT ANY
# WARRANTY; without even the implied warranty of MERCHANTABILITY or FITNESS FOR A
# PARTICULAR PURPOSE.  See the GNU General Public License for more details.

mission "Immigrant Workers"
	description "This young couple wants to start a new life on <destination>."
	minor
	passengers 2
	cargo "luggage and furniture" 2
	to offer
		random < 50
	source "New Iceland"
	destination
		attributes "core"
		attributes "factory" "textile"
	on complete
		payment
		payment 10000
		dialog "The young couple from <origin> pays you and thanks you profusely as they gather up their goods and depart. You wish them the best of luck in their new life on <planet>."
		log "Minor People" "George and Samantha" `George and Samantha used to work on New Iceland before they decided to leave due to Samantha's conditions.`
	on offer
		conversation
			"As you leave your ship and walk toward the cafeteria at the center of the spaceport, you notice a young couple standing near the edge of the landing area next to a cart loaded high with a jumble of boxes and furniture. Like many of the locals, they are both wearing dust masks over their mouths, and the woman is also wearing goggles."
			choice
				"	(Talk to them.)"
				"	(Ignore them.)"
					decline
			"	The couple introduces themselves as George and Samantha. As you shake hands with them, you notice that Samantha's eyes under the goggles are rimmed in red, and she keeps coughing quietly: a dry, careful cough. George explains that they came here several years ago to take jobs in the factories, but the volcanic fumes have been giving Samantha trouble ever since they arrived. They will pay for transport for themselves and their household goods to <destination>."
			choice
				"	(Accept.)"
				"	(Decline.)"
					decline
			"	They thank you for your assistance, and you give them a hand pushing the heavy cart into your cargo bay."
				accept
	on visit
		dialog phrase "generic cargo and passenger on visit"



mission "Pookie, Part 1"
	name "Pookie"
	description "Travel to <destination> and meet Pookie, who is staying with her aunt and may be scared of flying."
	minor
	to offer
		random < 50
	source "Hestia"
	destination "Shroud"
	passengers 1
	cargo "(reserved)" 1
	on offer
		conversation
			`As you walk through the spaceport, you hear a voice behind you, saying, "Excuse me, captain." You turn around and see a woman trying to flag you down. Her hairdo is tall and somewhat confusing; her high heels are also tall and are giving her considerable trouble as she walks towards you.`
			`	"You look like the sort of captain I can trust," she says. "My darling Pookie has been visiting her aunt on Shroud, and it's time for her to come home, but she's not used to space travel and it scares her. I would feel so much better if you could go pick her up and bring her back here. Can you do that for me?" You can't help noticing that the jewelry she's wearing probably costs as much as a small fighter craft. This job sounds easy, and has the potential to be quite lucrative.`
			choice
				"	(Accept.)"
				"	(Decline.)"
					decline
			"	You tell her that you would be glad to assist, and that you can personally assure her that no harm will come to Pookie while on board your ship. She thanks you, and gives you contact information for her aunt in the <system> system."
				accept
	on visit
		dialog `You have reached <planet>, but your escort with the space reserved for Pookie has not arrived! Better depart and wait for your escorts to arrive in this star system.`



mission "Pookie, Part 2"
	name "Pookie"
	landing
	description "Return Pookie the poodle to <destination>."
	source "Shroud"
	destination "Hestia"
	passengers 1
	cargo "chew toys" 1
	to offer
		has "Pookie, Part 1: done"
	on offer
		conversation
			`You called ahead while your ship was landing and agreed to meet Pookie's aunt at the spaceport. She told you, "Meet me outside the shop with the ridiculous sheepskin coats." The shop is not hard to find; the mannequins in the window look like feral sheep with overgrown wool in bad need of grooming.`
			"	The only person standing outside the shop is a tall woman in a suit who is busy making furious marks on some sort of document with a red pen. She has a small poodle on a leash; it is busy nipping the heels of everyone who walks by."
			choice
				"	(Interrupt her.)"
					goto interrupt
				"	(Wait to see if someone else shows up.)"
					goto wait
		
			label interrupt
			`	"Excuse me," you say. She looks up at you with a withering glare. "I'm looking for someone named Pookie."`
				goto response
		
			label wait
			`	Eventually she looks up from the paper and sees you standing there. "Are you Captain <last>?" she asks. You nod.`
				goto response
		
			label response
			`	"Thank heavens," she says. "She's all yours." She hands you the leash and a large bag that appears to be full of chew toys. "Here are her toys, her food, and her... outfits. Which she hates. Feed her twice a day, or she will go berserk. Do not feed her more than twice a day, or she will throw up..."`
			`	As she continues rattling off instructions, you ask, "Wait, Pookie is the dog?"`
			`	"Short for 'Pocahontas,"' she explains. "Good luck, and I hope my sister pays you well." She walks away. There's nothing else you can do but bring Pookie back to your ship, where she immediately lifts her leg against the landing strut.`
				accept
	on visit
		dialog `You have reached <planet>, but your escort carrying Pookie has not arrived! Better depart and wait for your escorts to arrive in this star system.`
	on complete
		payment 80000
		dialog "In the past few days, Pookie has barked incessantly and thrown up several times despite being fed perfectly on schedule, and the room you've been keeping her in will likely smell like dog urine for months. You are all too happy to return her to her owner, who pays you <payment>."
		log "Minor People" "Pocahontas (Pookie)" `A dog...`
		


mission "Smuggler's Den, Part 1"
	name "Refugees to <planet>"
	description "You met Joe and Maria, a young couple with a newborn baby, on the Smuggler's Den station. They want to start a new life on <destination>."
	minor
	source "Smuggler's Den"
	destination "Arabia"
	passengers 2
	on offer
		conversation
			`You wander into one of several dimly lit, smoke-filled bars near your docking bay. Soon after you sit down, a pair of hooded figures stand up and begin moving toward you. They aren't carrying any visible weapons, but on a station like this one there's a good chance that everyone you meet has a concealed gun. One of them is carrying a bundle wrapped in cloth. You can't see their faces.`
			choice
				`	(Get out of here.)`
				`	(Wait and see what they want.)`
					goto meet
			
			`	You've heard too many stories of kidnappings and murders on this station to be willing to take any risks. You quickly get up and leave the bar, and walk down the passageway back toward your ship. Glancing behind you, you see that the hooded figures have decided not to follow you.`
				decline
			
			label meet
			`	The hooded figures turn out to be a boy and a girl, both perhaps thirteen or fourteen years old. The bundle in the girl's arms is a baby. "Are you a captain?" the boy asks.`
			`	"Yes," you say.`
			`	"We're looking for passage off-world," he says. "My cousin works in the refineries on Arabia, and I'm hoping he can get me a job there."`
			choice
				`	"I don't want to be involved in anything illegal. Are you in some sort of trouble with the law?"`
					goto legal
				`	"Well, how much would you be able to pay me?"`
					goto payment
			
			label legal
			`	The boy grins. "No, not at all. I mean, aside from the fact that we're pirates."`
			`	Seeing the incredulous look on your face, the girl says, "Members of a pirate gang. Crew on a pirate ship. Captains are usually older, but most of the pirate ships you see out there are crewed by kids like us. It's a hard place to grow up. We want something better for our daughter."`
				goto search
			
			label payment
			`	They are silent for a long moment, looking down at the table. Finally, the boy says, "We're crew on a pirate ship, hardly better than slaves. The captain keeps our wages. We don't get paid anything unless they agree to let us go. But if you help us start a new life, we'll work hard and some day we'll pay you back."`
			`	The girl adds, "You don't know what it's like for a little girl to grow up on a pirate ship. We want something better than that for our daughter."`
			
			label search
			`	As you are conversing a bearded man and a rough-looking teenage boy enter the bar and begin looking around the room. "That's our captain," she says. "Please, you have to help us. There's a service tunnel that connects to the back entrance of the bar. We can escape through there."`
			`	You've heard of these service passageways: the most dangerous part of this lawless station, dimly lit and seldom traveled, except by drug addicts and prostitutes. This whole thing might just be a ruse to lure you into one, where they can attack you without anyone interfering. "No," says the boy, "if we head for the service tunnel, they'll be sure to notice us. Let's just stay at the table until they go away."`
			`	The baby begins to cry, softly, and she bounces it gently, trying desperately to quiet it. "Shh. Shh." For the moment, it falls silent.`
			choice
				`	(Try the service tunnel.)`
					goto tunnel
				`	(Wait.)`
					goto outside
				`	"I'm sorry, this isn't worth risking my life for. I'm leaving."`
	
			`	You stand up and leave. The men in the doorway make no effort to stop you.`
				decline
			
			label `tunnel`
			`	The boy stands up. "Wait ten seconds, then head to the tunnel," he says. He walks into the bathroom, which is right next to the back entrance that she pointed out. You wait for a few seconds, then stand up. "Don't run," says the girl. "Walk slowly. Pretend. You've had a bit too much to drink. We're headed out back to find some privacy." You don't dare look behind you to see if the men in the doorway are watching you.`
			`	Finally, you reach the back entrance, and she spins the wheel to unlock it. The hinges squeal, but it opens enough for you to squeeze through. You find yourselves in a narrow corridor lit only by flickering sodium lamps. In the yellow lamplight her face and hands look pale, jaundiced. The floor of the corridor is littered with beer bottles and discarded hypodermic needles. To one side of the door are several over-stuffed trash cans. As you step into the corridor, a rat scurries away into the darkness.`
			`	A few seconds later, watching through the open airlock, you see the boy walk out of the bathroom. He can't help stealing a quick glance towards the men in the doorway, after which he quickly ducks through the airlock and slams the door shut. "Run!" he whispers.`
			`	You begin running down the corridor, in the direction of your ship. You pass a man, slumped over in a corner; there is no time to see if he is dead, or just sleeping. In places the lights have gone out, and it is so dim that you can barely see the floor beneath you. Your footsteps pounding on the metal decking ring terribly loud up and down the empty hallway.`
			`	Eventually the passageway widens out into a maintenance room, full of humming equipment and large tanks. You duck behind one of them and listen for sounds of pursuit. "I think we're safe," says the boy. He walks over to another airlock door on the opposite wall and tugs it open. Light pours in, almost blinding at first. You are looking out into the rimway, the main passage in this ring of the station. Crowds of people are walking past, paying no attention to you. He glances quickly in both directions, then gestures for you to follow.`
				goto ship
			
			label outside
			`	You wait at the table, pretending that you are busy placing a drink order. The men at the door do not leave. Instead, they step into the room and begin circling around the edge of it. "What berth is your ship in?" asks the boy. You tell him. "Wait ten seconds, then follow," he says. He stands up and walks through the door. The searchers glance at him as he leaves, but they must be looking for two people together, because they ignore him.`
			`	The searchers approach the bar and begin talking to one of the bartenders. You and the girl stand up. "Walk slowly," she hisses under her breath. "Saunter. Don't run." You put an arm around her shoulders and do your best to act like an ordinary bar patron headed home with a new friend after having a bit too much to drink. You don't dare to glance at the bar to see if you are being watched.`
			`	Finally you reach the door. You are in the rimway, the main passage in this ring of the station. It is crowded and brightly lit. You quicken your pace slightly and begin walking toward your ship, still afraid that if you break into a run, you will attract attention. The girl keeps glancing at the shop windows that you pass by: checking the reflection to see if anyone is following you. "They're leaving the bar," she says. And then, "They're walking in the other direction. I think we're safe."`
			`	You pass a narrow doorway, probably an entrance to one of the service tunnels. The boy is standing there, holding a gun by his side. His grim expression softens somewhat when he sees you approaching.`
				goto ship
			
			label ship
			`	You quickly make your way back to your ship. As soon as the door has closed behind you, all three of you breathe a sigh of relief. A second later, the baby begins to wail, loudly. As you show them to their bunks, they introduce themselves as Joe and Maria; the baby's name is Jesse. "I don't know how to thank you," says Maria.`
			`	"Please don't take too long leaving the station," adds Joe. "But, I think we'll be safe here until you're ready to leave. There's no way they can search all the ships at the dock."`
				accept
	on visit
		dialog `You land on <planet> and look for Joe and Maria, but you realize that they were in one of your escorts that has not yet entered the system. Better depart and wait for them.`



mission "Smuggler's Den, Part 2"
	landing
	name "Refugees to <planet>"
	description "Joe and Maria were unable to find work on <origin>. Take them to <destination> to see if they can get a job there."
	destination "Millrace"
	passengers 2
	to offer
		has "Smuggler's Den, Part 1: done"
	on offer
		conversation
			`As soon as you have landed, Joe finds a computer terminal and tries to look up his cousin who works here, but with no success. You go with him to the company office, where after a short wait you are ushered in to meet with a foreman. After Joe introduces himself, the man says, "I'm really sorry to tell you this, but Leroy died in a refinery fire several months ago."`
			`	Joe is crestfallen. After a long silence, you say, "Sir, do you have any work available for Joe? He and his family were hoping to be able to put down roots here."`
			`	"I'm sorry," says the foreman, "but we've had a ton of immigrants recently. The waiting list for new jobs is about five months long. They could stay here and hope for the best, but if they need work right away, they would be better off going to one of the Syndicate worlds, like <planet>."`
			choice
				`	(Volunteer to take them to <planet>.)`
				`	(Leave them here and hope for the best.)`
					decline
			
			`	Despite his shock and grief, Joe is quite grateful. "You know we can't pay you, right?"`
			`	"Don't worry about it," you say. You return to your ship and tell the bad news to Maria.`
				accept
	on visit
		dialog `You land on <planet> and look for Joe and Maria, but you realize that they were in one of your escorts that has not yet entered the system. Better depart and wait for them.`
	on complete
		event "smuggler's den: payment" 365
		log `Helped two teens named Joe and Maria and their daughter Jesse to escape their pirate captain. Dropped them off on Millrace where they'll start a new life.`
		conversation
			`You help Joe and Maria, and their daughter Jesse, to carry their few belongings down to the immigration desk, where a clerk lists the job openings available and asks them each to fill out a skill survey. Maria says, "Captain <last>, I don't know how to thank you, but I promise you that once we've got steady jobs, we'll save up and pay you our fare for transporting us here."`
			`	You wish them the best of luck, and return to your ship.`

event "smuggler's den: payment"



mission "Smuggler's Den: Payment"
	landing
	source
		government "Republic" "Free Worlds" "Syndicate" "Quarg" "Neutral"
		near Sol 100
	to offer
		has "event: smuggler's den: payment"
	
	on offer
		payment 35000
		conversation
			`When you land, you are surprised to find a message waiting for you from Joe and Maria, the young couple you transported from Smuggler's Den to Millrace a year ago to help them and their baby escape their lives as pirate crew members. "Dear Captain <last>," they write, "we promised you we would save up enough money to pay you back for transporting us. Attached is <payment>. Thank you for giving us a chance at a new life." They've also enclosed a picture of themselves and their baby Jesse, who is now more than a year old.`
				decline



mission "Smuggler's Den: Follow Up"
	invisible
	landing
	source Millrace
	to offer
		has "Smuggler's Den: Payment: offered"
	
	on offer
		conversation
			`As you're coming in for a landing, you realize that Millrace is where Joe and Maria live, the couple you transported from Smuggler's Den. They recently wrote to you thanking you for helping them to begin a new life. Do you want to stop by and see how they are doing?`
			choice
				`	(Yes.)`
				`	(No.)`
					decline
			`	You contact Joe and Maria and they say they would definitely enjoy seeing you. On your way to the workers' barracks where they live, you stop by a small store and buy some chocolate, plus bread and fresh fruit and some canned goods you think they would be able to use. They thank you for coming and welcome you into their home. Jesse is continuing to grow up, and they have another baby too, now. Joe says the work in the factories is exhausting, and the hours are long, but they never need to worry about where their next meal will come from, or what they'll be required to do to earn it. You leave feeling very glad that you have been able to make such a difference in someone's life.`
				accept
				
	on accept
		log `Visited Joe and Maria on Millrace. Life is tough, but they are doing far better now than they were on a pirate ship. Jesse has grown and the couple already has another baby to look after.`
		log "Minor People" "Joe and Maria" `Two teenagers who were under the employs of pirates, the couple wanted your aid with an escape from their lives and after a time have informed you that they are now living in relative peace where you left them on Millrace.`
		fail



mission "Expedition to Hope 1"
	name "Expedition to Hope"
	description "Transport a team of scientists to the abandoned world of <planet>, where they will be placing some meteorological equipment."
	minor
	source
		near Wei 2 8
		attributes "dirt belt"
	destination Hope
	to offer
		random < 40
	cargo "scientific equipment" 4
	passengers 4
	
	on offer
		conversation
			`A group of scientists approaches you and asks if you would be willing to take them to the abandoned planet of Hope, and then back home from there. "The transport we'd arranged for bailed out on us at the last moment," says their leader, a middle-aged man wearing thick-rimmed glasses.`
			choice
				`	"Sure, I'd be glad to help."`
					goto yes
				`	"What sort of research are you doing?"`
				`	"Sorry, I don't have space for you."`
					decline
			`	"You probably know about the supervolcano that forced the evacuation of Hope some decades ago," he says. "My family lived on Hope back then. We want to measure how much ash is still in the air, to see how long it will be before the glaciers recede and the planet is habitable again."`
			choice
				`	"That sounds like a worthy cause. I'd be glad to transport you."`
					goto yes
				`	"Sorry, I'm not going to be headed in that direction any time soon."`
					decline
			label yes
			`	"Thank you," he says. You help them to load their meteorological equipment onto your ship.`
				accept
	
	on visit
		dialog `You enter the atmosphere of <planet>, but realize that the scientists and their equipment were on one of your escorts who hasn't entered the system yet. Better depart and wait for them.`
	on complete
		payment 40000



mission "Expedition to Hope 2"
	landing
	name "Expedition to Hope"
	description "Transport the team of scientists home to <destination>."
	source Hope
	destination
		distance 2 5
		government Republic "Free Worlds" Neutral
	to offer
		has "Expedition to Hope 1: done"
	passengers 4
	
	on offer
		conversation
			`You fly around the planet to several different sites that the scientists have identified as good places for their equipment. They also make some deep radar scans of the glaciers. "That's my old house, down there," says one of the scientists, pointing to the radar picture of one of the buried villages. "Under thirty meters of ice, now."`
			`	The lead scientist hands you forty thousand credits, and says, "Here's the first part of your payment. Now we need to get home to <planet>. I'll pay you the rest once we get there."`
				accept
	
	on visit
		dialog `You land on <planet>, but realize that the scientists and their equipment were on one of your escorts who hasn't entered the system yet. Better depart and wait for them.`
	on complete
		payment 40000
		dialog `You drop the team of scientists off on <planet>. They thank you for helping them out, and pay you <payment>.`



mission "Transport Workers A"
	name "Transport Family"
	description "Transport this family to <destination>, where they hope that steady work will be easier to come by."
	minor
	source
		attributes "dirt belt"
	destination
		government "Syndicate"
		attributes "factory"
	to offer
		random < 5
	passengers 4
	cargo "household goods" 2
	
	on offer
		dialog `In one of the corners of the spaceport, you meet a family with two kids, and a pile of trunks and boxes spread out next to them. They tell you that they are trying to book passage to <planet>. "Work has gotten way too hard to come by here," explains the father. "I've had seven different jobs in the past year, and none of them lasted more than a month. So we thought we'd try our luck on a Syndicate world."`
	
	on visit
		dialog phrase "generic cargo and passenger on visit"
	on complete
		payment
		payment 20000
		dialog `You drop off the family from <origin>, and wish them the best of luck on <planet>. They seem optimistic, and their kids are still quite excited about having taken their first ever space journey. You're sure that they will be remembering this trip for years to come. Their parents thank you, and pay you <payment>.`



mission "Transport Workers B"
	name "Transport Worker"
	description `This young man is headed to the factories on <destination>. He says he wants to save enough money to be able to ask his "true love" to marry him.`
	minor
	source
		attributes "dirt belt"
	destination "Maker"
	to offer
		random < 5
	passengers 1
	
	on offer
		conversation
			`As you are walking through the spaceport, a young man approaches you and says, "Excuse me, Captain. Is there any chance you're traveling towards the Core?" He's probably in his late teens, barely more than a kid.`
			choice
				`	"I'm sure I could work that into my plans. Where are you headed?"`
				`	"You're traveling all by yourself? You aren't in any trouble, I hope?"`
				`	"Sorry, I don't expect to be headed that way any time soon."`
					decline
			`	"Well, here's the story," he says. "My girlfriend's father won't let us get married until I have some money saved up. They say there's plenty of jobs to be had on <planet>. So I'm headed there to put down roots and get myself established, then in a year or two she can come and join me."`
			choice
				`	"I'd be glad to take you there."`
					goto thanks
				`	"Are you sure about that? I've heard some bad things about the Syndicate's company towns."`
					goto towns
				`	"Do you really think she's going to wait around for you?"`
					goto wait
			label towns
			`	"Me too," he says, "but it's a lifetime of steady work, and you know how hard that is to come by in this part of the galaxy. Can you help me out?"`
				goto choice
			label wait
			`	"She'll be true to me," he says, with absolute confidence.`
				goto choice
			label choice
			choice
				`	"Okay, I'll take you to <planet>."`
					goto thanks
				`	"Sorry, I'm not headed in that direction."`
					decline
			label thanks
			`	"Thank you, Captain," he says, shaking your hand. You bring him aboard your ship and show him to one of the empty bunks.`
				accept
	
	on visit
		dialog phrase "generic cargo and passenger on visit"
	on complete
		payment
		payment 10000
		log `Transported a teenage boy to Maker so that he can work to marry his girlfriend.`
		dialog `You drop off the young man from <origin> who is hoping to find work and save enough money for his girlfriend to join him. "Good luck," you say. "Be wise. Don't let yourself get into debt." He thanks you, and pays you <payment>.`



mission "Transport Workers C"
	name "Farming Family"
	description "Transport this family of farmers, and their livestock, to <destination>."
	minor
	source
		attributes "dirt belt"
		attributes "farming"
	destination
		government "Syndicate"
		attributes "farming"
	to offer
		random < 15
	passengers 5
	cargo "farm animals" 10
	
	on offer
		conversation
			`On the dirt near your landing pad is parked a large wagon, hitched to a draft horse and loaded down with furniture and various farming implements. A family is gathered in the shade of the cart, and several goats and sheep are tied up behind it. Do you approach them and find out where they are headed?`
			choice
				`	(Yes.)`
				`	(No, I'm not interested in carrying livestock in my shiny new space ship.)`
					defer
			`	The farmers introduce themselves as Jim and Annette Patterson; their kids are Erin, Kyle, and Sarah. "Any chance you've got space for some livestock?" asks Jim. "The droughts the last few years have been fierce, and we're hoping to start a new homestead on <planet>."`
			choice
				`	"Sure, I'd be glad to take you there."`
					accept
				`	"Sorry, that's way too far from here."`
					decline
	
	on visit
		dialog phrase "generic cargo and passenger on visit"
	on complete
		payment
		payment 10000
		dialog `You drop off the Pattersons, the farm family from <origin>, and help them to unload their wagon and cattle from your cargo hold. They thank you, and Jim pays you <payment>.`
		log "Minor People" "Jim and Annette Patterson" `An unusual family who needed you to make a very unconventional trip with a sizeable number of farm animals that had to be kept happy in an enclosed area of your spaceship.`



mission "WR Star 1"
	name "Star Research"
	description "Fly through the <waypoints> system with this team of scientists, then return them to <destination>."
	minor
	source
		attributes "deep"
		attributes "urban" "research"
	waypoint "Ildaria"
	to offer
		random < 20
	passengers 3
	cargo "sensors" 2
	
	on offer
		dialog `A group of scientists approaches you and asks if you will be headed to the Rim any time soon. "We're doing research on Wolf-Rayet stars," they explain, "and we're hoping to find a captain who can do a fly-by of <waypoints>." Scientific research in the Deep is notoriously well-funded, so they will probably pay you quite well.`
	
	on visit
		dialog phrase "generic missing waypoint or cargo and passengers"
	on complete
		payment 250000
		dialog `The team of scientists thanks you for bringing them to <waypoints> and back, and pays you <payment>. They seem eager to get back to their lab and start analyzing their measurements.`



mission "There Might Be Riots 1"
	name "Transport band to <planet>"
	description `Give the band "There Might Be Riots" a ride to <destination>.`
	minor
	source
		near Tarazed 5 10
		government "Republic" "Free Worlds" "Neutral"
	destination "Wayfarer"
	cargo "musical equipment" 4
	passengers 8
	to offer
		random < 15
	
	on offer
		conversation
			`A woman in a well-tailored suit approaches you. "Captain <last>?" You nod. "Are you available for a transport job?" she asks.`
			choice
				`	"What is it?"`
				`	"Not right now."`
					defer
			`	"My name is Becca," she says. "I'm a stage manager for a band, and the transport we had under contract bailed out on us. Any chance you could take us to <destination>? Given the circumstances, we can pay quite well."`
			choice
				`	"Sure!"`
				`	"Sorry, I'm not headed in that direction right now."`
					decline
			`	"Great," she says, "I'll tell the boys to start loading their gear into your ship." About a half an hour later the road crew begins carting instruments and amplifiers into your cargo hold. Soon after that, you hear the roar of a crowd in the distance and another group of men comes running into your ship. "We're with the band," they say. "Quick, shut the hatch." Half a minute later, a mob of people has surrounded your ship and a few of them are even climbing on top of it. It takes you a second to realize they're not angry or bent on destruction - they're just a group of crazy fans.`
			`	"Happens everywhere we go," says one of the musicians, calmly, as he watches a video feed of the mob on one of your monitors. He tells you that he's Ulrich, the lead singer. Then he introduces the rest of the singers and musicians.`
			choice
				`	"Pleased to meet you all. What's the name of your band?"`
			`	"Oh," Ulrich says, "we call ourselves, 'There Might Be Riots.'"`
			`	Eventually, the spaceport police arrive and disperse the crowd, and the band settles in for their trip to <destination>.`
				accept
	
	on visit
		dialog `You arrive on <planet>, but realize that your escort carrying the band and their supplies has not arrived yet. Better depart and wait for your escorts to enter the system.`
	on complete
		payment
		payment 100000
		log `Dropped the famous band "There Might Be Riots" off on Wayfarer. They drew quite the crowd, and paid very well.`
		conversation
			`You drop off the band "There Might Be Riots" on <destination>. Along the way, you got to hear some of their music, which is mostly characterized by frenzied instrumentals, a very energetic brass section, and bizarre lyrics. One day while you were in transit, they nearly drove you insane by playing their catchy but nonsensical song "Henhouse In Your Soul" for four hours straight, but other than that they have been good passengers, and their stage manager gives you an incredibly generous payment of <payment>.`
			`	"We've already got a gig lined up for tonight," says Ulrich. "Want to come? We'll give you free tickets." Given how well they just paid you, it might be worth going just to build a relationship with the band, even if not for the music itself.`
			choice
				`	"Sure!"`
				`	"Sorry, I've got other things to do."`
					decline
			`	The band is even louder in concert than they were when practicing in the confines of your ship. About thirty minutes into the concert, the energy of the crowd and the surreal lyrics finally begin to soak in, and rather than seeming meaningless their music feels fraught with meaning that hovers just beyond your grasp.`
			`	Finally the band announces that their last song will be "Sad Archie." You've never heard of it, but the fans scream in approval. It's a slow, ballad-like song about a man named Archie who lives forever and is sad because the friends he makes all grow old and die. Archie has a pet dragon, and he builds a beautiful house for the dragon, but the dragon dies young. Archie is so sad seeing the dragon's house empty and gathering dust that he rents it out to some friends, but they fight with each other and trash the place. The story makes no sense, but some of the fans are wiping away tears as the song ends.`
			`	Becca, who is sitting next to you in the VIP section, says, "We learned years ago that we need to end every concert with a sad song. Otherwise the fans leave with way too much energy and start destroying public property."`
			`	The concert ends, and you say goodbye to the band. They say they'll be in touch if they ever need a ride again.`



mission "There Might Be Riots part 2"
	name "Transport band to <planet>"
	description `Give the band "There Might Be Riots" a ride to <destination>.`
	minor
	source
		government Syndicate
	destination "Prime"
	cargo "musical equipment" 4
	passengers 8
	to offer
		has "There Might Be Riots 1: done"
		has "Deep Archaeology 5: done"
		random < 30
	
	on offer
		conversation
			`As you walk through the spaceport, you see a large crowd gathered outside a small pub, and hear the unmistakable music of There Might Be Riots from inside. The concert seems to be just winding down. Do you want to wait around and say hello to them?`
			choice
				`	(Okay.)`
				`	(Not right now.)`
					defer
			`	"<first>!" says Ulrich, when they see you. "What luck! We're doing a concert tonight on landing pad ninety-four, part of our 'Trouble on the Tarmac Tour.' We're going to need a lift to <planet> right after the concert. Or possibly in the middle of it. Can you help us out?"`
			choice
				`	"Okay. But why the hurry to leave?"`
					goto okay
				`	"Sorry, I've got other plans."`
			`	"Please," he says, "I'm serious. You'll be saving our skins. Whatever else you've got, it's not this important."`
			choice
				`	"Okay, I'll do it. Why's it so urgent?"`
				`	"Sorry, I really don't want to work with you guys anymore."`
					decline
			label okay
			`	"You'll see," he says. "You should park your ship right behind us in case the natives get restless and we need to skedaddle."`
			`	With some trepidation, you sit by the hatchway of your ship and watch as the band sets up directly outside it and the concert begins. Nothing seems out of the ordinary until the band introduces a song called "Gluttony," and you can feel a sudden tension fill the air. The Syndicate security guards, who until now have been standing at the periphery of the landing pad, begin to disperse themselves throughout the crowd.`
			`	It's a song about a man who will die if he ever stops eating, so he eats more and more and grows bigger and bigger. A second after you realize that the whole thing is a thinly veiled critique of the Syndicate, a group up front unrolls a banner that reads "End Wage Slavery!" and begins shouting and chanting slogans. As the band plays on, there is some sort of scuffle at the back of the crowd, and then you see stun guns begin to flash, and rising plumes of what you would guess is tear gas.`
			`	As the demonstrators are driven away, a group of guards approach you. "What is your connection to these musicians?" they ask.`
			choice
				`	"I'm just their transport. They're paying me to carry them to their next destination."`
					goto transport
				`	"They're friends of mine. Why? They haven't done anything illegal, that I can see."`
			`	"Be careful what friends you choose," says the guard, "or you might find that no one in this sector will offer you any jobs. Now, get them packed up and get out of here." You have no choice but to leave the planet immediately...`
				launch
			label transport
			`	"Then I suggest you do your job and transport them. Immediately." The guards leave. As soon as the band is packed up, you leave the planet...`
				launch
	
	on visit
		dialog `You arrive on <planet>, but realize that your escort carrying the band and their supplies has not arrived yet. Better depart and wait for your escorts to enter the system.`
	on complete
		payment
		payment 200000
		conversation
			`As generous as before, the band pays you generously: <payment>. "Where will you be going next, from here?" you ask.`
			`	"Who knows," says Ulrich. "Our music has taken us throughout human space, and beyond."`
			choice
				`	"What do you mean, 'beyond' human space?"`
				`	"Well, I'll look forward to the next time we meet."`
					accept
			`	Ulrich launches into a story. "Years ago when the band was young and we had a month off in between gigs, we found an old gray merchant captain with a glass eye and asked him to transport us to one of the Paradise Worlds for an extended 'drug vacation,' if you know what I mean. He said, 'Boys, why don't you leave the drugs behind, and I'll take you on a real mind-altering trip,' and a few days later we were playing a concert on this world where the people were giant squirrels. They loved our music, too. Never did find anyone who could take us back there, though."`
			branch known
				has "First Contact: Hai: offered"
			`	You're tempted to laugh, but he sounds serious. "Well," you say, "if I ever find a planet of intelligent squirrels, I'll be glad to take you guys there." You help them to unload their stuff, and say goodbye for now.`
				accept
			label known
			apply
				set "met hai before TMBR"
			`	"It sounds like you were visiting Hai space," you say, and you describe the aliens who live beyond the wormhole. "Yeah, that would be them," says Ulrich. "I'd love to go back there some time, but for now we have commitments closer to home." You help them to unload their stuff, and say goodbye for now.`
				accept



mission "There Might Be Riots part 3A"
	name "Transport band to <planet>"
	description `Give the band "There Might Be Riots" a ride to <destination>.`
	minor
	source
		attributes "dirt belt" "south" "rim"
		government "Republic" "Free Worlds" "Neutral"
	destination "Pilot"
	clearance
	infiltrating
	cargo "musical equipment" 4
	passengers 8
	to offer
		has "There Might Be Riots part 2: done"
		has "First Contact: Hai: offered"
		random < 30
	
	on offer
		conversation
			`As you walk through the spaceport, you see a distinctive group of people lugging a collection of instruments: the band There Might Be Riots. Would you like to see if there is anything more you can do for them?`
			choice
				`	(Yes.)`
				`	(Not right now.)`
					defer
			`	They're very happy to see you. "You always seem to have amazing timing," says Ulrich. "We were just wondering who could transport us to a... gig of sorts... up north, and then you come along. Any chance you could take us to <destination>?"`
			`	You've heard of that planet. "The weapons testing world for Lovelace Labs?" you ask. "I'm surprised you'd be able to find a big audience there."`
			`	"Oh, we'll have an audience, all right," he says. "We've just put out a new album called 'Songs for the End of Civilization.' A war protest album. We want to film ourselves playing a concert right in the middle of the missile testing range. Of course, we'll probably end up running out of there with Republic Intelligence nipping at our heels. What do you say?"`
			choice
				`	"Sorry, that's further than I'm willing to go for you guys."`
					goto no
				`	"Sounds like a worthy cause. Count me in!"`
					goto yes
				`	"You're going to do a concert on ground that could be littered with unexploded ordnance?"`
			`	"Yeah. What an adventure!" he says. "Come on, it will be worth it."`
			choice
				`	"Sorry, that's further than I'm willing to go for you guys."`
					goto no
				`	"Sounds like a worthy cause. Count me in!"`
					goto yes
			label no
			`	"Are you sure?" he asks. "We'll pay you with more than just money. Do this for us, and I'll share a story with you that very few have heard."`
			choice
				`	"Sorry, but it's still a 'no.'"`
					decline
				`	"Okay, I'm intrigued. But it still sounds risky."`
			label yes
			branch known
				has "met hai before TMBR"
			`	"Great," he says. "Now, the only question is where we'll go afterwards until the fuss dies down. Say, did you ever find that planet of squirrel people? We'd love to go back there."`
			`	"Yes," you say, "they're called the Hai. They live in a whole big region to the north."`
				goto end
			label known
			`	"Great," he says. "Now, the only question is where we'll go afterwards until the fuss dies down. I was thinking it'd be a great chance for our band to reconnect with the squirrel people - what did you call them?"`
			`	"The Hai," you say.`
			label end
			`	"Excellent," he says. "We go thumb our noses at the military-industrial complex, then you take us to stay with the peaceful squirrel people where the government won't bother us."`
			`	Once more, they begin loading their stuff onto your ship, while you chart a course to <destination>.`
				accept
	on visit
		dialog `You arrive on <planet>, but realize that your escort carrying the band and their supplies has not arrived yet. Better depart and wait for your escorts to enter the system.`



mission "There Might Be Riots part 3B"
	landing
	name "Transport band to <planet>"
	description `Avoid the Navy combat drones and give the band "There Might Be Riots" a ride to <destination>.`
	source "Pilot"
	destination "Allhome"
	cargo "musical equipment" 4
	passengers 8
	to offer
		has "There Might Be Riots part 3A: done"
	
	on offer
		conversation
			`You bring your ship to a gingerly landing in a section of the testing range that doesn't look too pockmarked with craters, and the band begins setting up their equipment and video cameras. "This is great," says Ulrich. "We'll be broadcasting live over the Net. It's time people started asking why the government thinks it needs all these weapons of war."`
			`	The band plays through about a third of their set without any evidence that the locals even know you are here, which is surprising for such a tightly secured planet. Then, right in the middle of a particularly crunchy anti-war song, your long-range radar picks up something: a large number of ships approaching from a hundred kilometers away.`
			choice
				`	"Guys, I think we should get out of here."`
				`	"We've got ships incoming. Could be trouble."`
					goto ships
			`	The band stops playing. Ulrich turns to the cameras and says, "For all our fans out there, we'll be back after a brief intermission." Then he walks over to you and says, "What is it?"`
			`	"Ships incoming," you say.`
				goto bad
			label ships
			`	The band stops playing. Ulrich turns to the cameras and says, "For all our fans out there, we'll be back after a brief intermission." Then he walks over to you.`
			label bad
			`	"Did they hail us?" asks Ulrich.`
			`	"No," you say.`
			`	He swears, then shouts to the rest of the band, "Gentlemen, time to pack it up posthaste, before we get turned into a tragic industrial accident!"`
			`	The band has just packed the last of their equipment away when the ships come into view. It's a swarm of unpiloted combat drones, and they seem to be engaged in mock combat with each other. But, their flight path is taking them straight in your direction. You power up your shields just as the first of the drones decide that your ship is a valid target for their lasers...`
				launch
	
	npc
		government "Team Red"
		personality heroic nemesis
		fleet
			variant
				"Combat Drone" 15
	npc
		government "Team Red"
		personality waiting heroic
		fleet
			variant
				"Combat Drone" 20
	npc
		government "Team Blue"
		personality waiting heroic
		fleet
			variant
				"Combat Drone" 35
	
	on visit
		dialog `You arrive on <planet>, but realize that your escort carrying the band and their supplies has not arrived yet. Better depart and wait for your escorts to enter the system.`
	on complete
		payment 500000
		log `Brought "There Might Be Riots" to the Hai world of Allhome after escaping a swarm of combat drones that disrupted their performance on Pilot. Ulrich spoke of a cloudy star in the Rim where he heard a voice in his head after parking his ship.`
		conversation
			`You drop off There Might Be Riots on Allhome. Ulrich is looking around the spaceport in wide-eyed excitement. "This is it, guys!" he says. "We're back in the land of the peaceful squirrels. Captain <last>, I don't know how to thank you, but here's a start." He hands you <payment>.`
			`	As the rest of the band begins unloading their things, Ulrich adds speaking more quietly, "And, in good minstrel fashion I will pay you not just with money, but with a story.`
			`	"Back when the fame first became too much for me, I rented a shuttlecraft under an assumed name and went tooling around the galaxy just to get away from it all. I found some cloudy star out along the Rim, parked my ship where no one would bother me, shut down everything but life support, and just sat there meditating and enjoying the silence for two or three days.`
			`	"Then suddenly clear as day I heard a voice say, 'Are you okay? Do you need anything?' I was so shocked that without even thinking I said, 'I'm fine. How about you?' And the voice told me he was sad. Sad, because that part of space used to be the home of another species, and now they're all dead. He said we humans built our cities on the graveyards of a great civilization and didn't even know it. And if we didn't stop fighting each other, our species would die off too.`
			`	"That's when the band started to speak out against war."`
			choice
				`	"Do you think the voice was real, or just in your head?"`
				`	"It sounds like a good warning. I'll try to take it to heart."`
					goto end
			`	"It was in my head," he says, "And it was real. Very real. When it spoke I felt like the whole galaxy had just tipped sideways, or like I'd just stepped too close to the edge of a cliff and got vertigo. I've imagined some crazy things, but I tell you, this I did not imagine."`
			`	You wish him the best of luck in Hai space, and he heads off into the spaceport with the rest of the band.`
				accept
			label end
			`	"Then best of luck to you," he says, and he heads off into the spaceport with the rest of the band.`
				accept



mission "Drug Running 1"
	name "Drug Running"
	description "Bring a shipment of illegal drugs to <destination>. If you are caught with this cargo, you may be fined."
	minor
	repeat
	source
		attributes "near earth" "dirt belt" "north"
	destination
		attributes "paradise"
		distance 1 100
	cargo "illegal drugs" 5 2 .1
	illegal 40000 `In addition to the fine, the illegal drugs are confiscated from your cargo hold.`
	stealth
	to offer
		random < 10
		"said no to drugs" < 4
	
	on offer
		dialog `As you are walking through the spaceport, a man pulls you aside and asks if you would like to help transport some "recreational pharmaceuticals" to <planet>. (This sounds like an illegal mission, so you'll need to avoid getting scanned or landing on planets with high security.)`
	
	on accept
		"said no to drugs" --
	on decline
		"said no to drugs" ++
	
	on visit
		dialog phrase "generic cargo on visit"
	on complete
		payment
		payment 80000
		"drug smuggler" ++
		dialog `Some disreputable-looking locals unload the illegal drugs from your cargo bay, and hand you your payment of <payment>.`



mission "Drug Running 2"
	name "Drug Running"
	description "Bring a shipment of illegal drugs to <destination>. If you are caught with this cargo, you may be fined."
	minor
	repeat
	source
		attributes "near earth" "dirt belt" "north"
	destination
		attributes "rich"
		distance 1 100
	cargo "illegal drugs" 5 2 .1
	illegal 50000 `In addition to the fine, the illegal drugs are confiscated from your cargo hold.`
	stealth
	to offer
		random < 10
		has "Drug Running 1: done"
	
	on offer
		dialog `When you walk into the local bar, a man sitting in the corner waves you over and says in a hushed voice, "Captain, we've got a shipment of the good stuff that needs to get to <planet>. I promise you this will be a very lucrative operation. What do you say?"`
	
	on visit
		dialog phrase "generic cargo on visit"
	on complete
		payment
		payment 100000
		"drug smuggler" ++
		dialog `Immediately after you land, some workers show up to unload the "stuff." They give you <payment>.`



mission "Drug Running 3"
	name "Drug Running"
	description "Bring a shipment of illegal drugs to <destination>. If you are caught with this cargo, you may be fined."
	minor
	repeat
	source
		attributes "near earth" "dirt belt" "north"
	destination
		attributes "urban"
		distance 1 100
	cargo "illegal drugs" 5 2 .1
	illegal 70000 `In addition to the fine, the illegal drugs are confiscated from your cargo hold.`
	stealth
	to offer
		random < 10
		has "Drug Running 2: done"
	
	on offer
		dialog `A well-dressed woman approaches you as you are walking through the spaceport and asks quietly if you would be willing to help facilitate the transport of some "naughty substances" to a certain individual on <planet>.`
	
	on visit
		dialog phrase "generic cargo on visit"
	on complete
		payment
		payment 120000
		"drug smuggler" ++
		dialog `You hand off the illegal "substances" to your contact on <planet>, who pays you <payment>.`



effect "puff"
	sprite "effect/puff"
		"no repeat"
		"frame rate" 10
	"lifetime" 20
	"random angle" 360
	"velocity scale" -.005

outfit "Imaginary Weapon"
	category "Guns"
	"gun ports" -1
	weapon
		sprite "projectile/rainbow"
			"frame rate" 12
			"random start frame"
		"hit effect" "puff"
		"die effect" "puff"
		"inaccuracy" 20
		"velocity" 12
		"lifetime" 60
		"reload" 10
		"acceleration" 1.2
		"drag" .1
		"turn" 3
		"homing" 4
		"tracking" 1.

ship "Hallucination"
	sprite "ship/hallucination"
		"frame rate" 1
		"random start frame"
	"never disabled"
	attributes
		"hull" 1000
		"mass" 180
		"drag" 2.1
		"heat dissipation" .7
		"fuel capacity" 100000
		"jump fuel" 100
		"jump speed" 1
		"jump drive" 1
		"automaton" 1
		"thrust" 30
		"turn" 500
		"energy generation" 1
	outfits
		"Imaginary Weapon" 1
	gun 0 0

mission "Hallucination"
	invisible
	landing
	to offer
		has "Drug Running 2: active"
		random < 50
	
	on offer
		conversation
			`During your brief stop on <origin>, it occurs to you that it really is a shame to have a cargo hold full of the finest of illegal drugs, and not to take even a small sample for yourself. There is no way the loss of a tiny bit of drugs could be noticed. Give it a try?`
			choice
				`	(No, I never touch that stuff.)`
					defer
				`	(Sure, sounds like fun!)`
			`	The room begins to spin, and strange things happen...`
				launch
	
	npc kill
		government "Bad Trip"
		personality nemesis heroic
		ship "Hallucination" "Love"
		ship "Hallucination" "Peace"
		ship "Hallucination" "Happy"
		ship "Hallucination" "Shiny"
		
	on complete
		log `Agreed to transport illegal drugs. Tried some of them while refueling and instantly regretted it. The sky truly is endless.`



mission "Shady passenger transport 1"
	name "Shady passenger transport"
	description "Discreetly transport a passenger to <destination>. If you are caught with him, you may be fined."
	minor
	repeat
	source
		attributes "near earth" "core" "urban"
	destination
		attributes "frontier" "dirt belt" "rim" "north" "south" "pirate"
		distance 2 3
	passengers 1
	illegal 75000 `Your passenger turns out to be a small-time wanted criminal. As he is hauled off in chains, you vehemently protest that you knew nothing of his shady history. You wind up quite a bit poorer through a combination of fines and bribes (the breakdown remains somewhat unclear).`
	stealth

	to offer
		random < 10
		"rejected illegal jobs" < 3

	on offer
		dialog `While having a drink at one of the spaceport's bars, a somewhat scruffy-looking man in a dark cloak pulls you aside and offers <payment> for discreet, no-questions-asked passage to <destination>, which is quite close by. This could be a quick and lucrative job. (It also sounds illegal, so you'll need to avoid getting scanned or landing on planets with high security.)`

	on accept
		"rejected illegal jobs" --

	on decline
		"rejected illegal jobs" ++

	on visit
		dialog phrase "generic passenger on visit"
	on complete
		"getaway driver" ++
		payment 50000
		dialog `Your mysterious passenger has spoken hardly a word during the entire trip. As soon as you land, he hands you your payment of <payment> and disappears into a crowd.`



mission "Shady passenger transport 2"
	name "Shady passenger transport"
	description "Discreetly transport two passengers to <destination>. If you are caught with them, you may be fined."
	minor
	repeat
	source
		attributes "near earth" core urban
	destination
		attributes "frontier" "dirt belt" "rim" "north" "south" "pirate"
		distance 3 7
	passengers 2
	illegal 150000 `Your passengers turn out to be wanted criminals. As they are hauled off in chains, you vehemently protest that you knew nothing of their shady histories. You wind up quite a bit poorer through a combination of fines and bribes (the breakdown remains somewhat unclear).`
	stealth

	to offer
		random < 8
		"rejected illegal jobs" < 3
		"getaway driver" > 2

	on offer
		dialog `As you are walking through the spaceport, two men in nondescript clothing appear out of nowhere and offer <payment> for discreet, no-questions-asked passage to <destination>. Though they say very little, you get the distinct sense that their presence on this planet and motivation to be elsewhere may not be entirely legal.`

	on accept
		"rejected illegal jobs" --
		"getaway driver" ++
		dialog `You bundle the men onto your ship before anyone sees them. As you're helping unpack their luggage, one of them casually mentions that they may have attracted the attention of some bounty hunters, and would prefer not to be captured. You should probably avoid being scanned, too.`

	on decline
		"rejected illegal jobs" ++

	on visit
		dialog phrase "generic passenger on visit"
	on complete
		"getaway driver" ++
		payment 100000
		dialog `Your passengers depart after paying you the agreed-upon sum of <payment>, off to make new lives for themselves doing who-knows-what.`

	npc
		government "Bounty Hunter"
		personality nemesis plunders waiting
		system
			distance 6 9
		fleet "Bounty Hunters"



mission "Shady passenger transport 3"
	name "Shady passenger transport"
	description "Discreetly transport <bunks> passengers to <destination>. If you are caught with them, the legal consequences may be severe."
	minor
	repeat
	source
		attributes "frontier" "dirt belt" "rim" "north" "south" "pirate"
	destination
		attributes "near earth" "core" "urban"
		distance 5 10
	passengers 4 8
	illegal 400000 `It's difficult to feign ignorance of your passengers' background during your questioning. You wind up having to pay a small fortune in fines and bribes to keep yourself from being charged as an accomplice to some very serious-sounding crimes.`
	stealth

	to offer
		random < 5
		"rejected illegal jobs" < 3
		"getaway driver" > 5
		has "Shady passenger transport 2: done"

	on offer
		dialog `A group of <bunks> fearsome-looking young men and women brazenly walk up to you in broad daylight, explaining that they're in some legal trouble and need to get to <destination> as quickly as possible. They offer <payment> to secure discreet passage. You must be getting quite a reputation in certain circles. Transporting them might be very dangerous. On the other hand, they're offering a small fortune...`

	on accept
		dialog `The mercenaries (or gang members, or fleeing bank robbers, or who knows what else) make themselves at home on your ship, and begin drinking and arguing. You wonder what you've gotten yourself into...`
		"rejected illegal jobs" --

	on decline
		"rejected illegal jobs" ++

	on visit
		dialog phrase "generic passenger on visit"
	on complete
		payment 350000
		dialog `During the voyage, you've come to understand that your passengers are mercenaries whose latest exploits put them on the wrong side of the law. They pay you the agreed-upon sum of <payment> and disappear into a crowd, no doubt off to cause chaos and mayhem for some unsuspecting victims. Oh well, not your problem...`
		"getaway driver" ++
	npc
		government "Bounty Hunter"
		personality nemesis plunders
		system
			distance 2 3
		fleet "Bounty Hunters"
	npc
		government "Bounty Hunter"
		personality nemesis plunders
		system
			distance 2 3
		fleet "Bounty Hunters"
	npc
		government "Bounty Hunter"
		personality nemesis plunders
		system
			distance 6 9
		fleet "Bounty Hunters"



mission "Shady passenger transport 3 - double cross"
	name "Shady passenger transport"
	description "Discreetly transport <bunks> passengers to <destination>. If you are caught with them, the legal consequences may be severe."
	minor
	source
		attributes "frontier" "dirt belt" "rim" "north" "south" "pirate"
	destination
		attributes "near earth" "core" "urban"
		distance 5 10
	passengers 4 8

	to offer
		random < 5
		"rejected illegal jobs" < 3
		"getaway driver" > 5
		has "Shady passenger transport 2: done"
		credits >= 10000000

	on offer
		dialog `A group of <bunks> fearsome-looking young men and women brazenly walk up to you in broad daylight, explaining that they're in some legal trouble and need to get to <destination> as quickly as possible. They offer <payment> to secure discreet passage. You must be getting quite a reputation in certain circles. Transporting them might be very dangerous. On the other hand, they're offering a small fortune...`

	to fail
		has "bribed mercenaries"

	to complete
		not "bribed mercenaries"

	on accept
		dialog `The mercenaries (or gang members, or fleeing bank robbers, or who knows what else) make themselves at home on your ship, and begin drinking and arguing. You wonder what you've gotten yourself into...`
		"rejected illegal jobs" --

	on decline
		"rejected illegal jobs" ++

	on enter
		conversation
			`You'd begun to doubt the wisdom of your decision to transport this band of cutthroats from the moment you agreed to it, but the money was too good to resist. You settle into the captain's chair and prepare for the voyage ahead.`
			`	But something feels wrong. You expect to hear the sounds of drunkenness and violence coming from the passenger compartment, but instead a deathly silence fills the air. You whirl around in your seat and come face-to-face with the entire gang. They're all armed. And their weapons are pointing at you. Your heart sinks.`
			`	Their leader appears to be a lithe and dangerous-looking young woman who holds an enormous shotgun that's almost as big as her. "Looks like we boarded the ship of fools, and here's the biggest one!" she says mockingly. "We didn't have a credit to our names, but soon we'll own your ship. Hand over the access codes and we'll let you live."`
			choice
				`	(Shoot first!)`
					goto shoot
				`	(Negotiate.)`
					goto negotiate
				`	(Surrender.)`
					goto betrayed

			label shoot
			branch "shoot and die" "shoot and live"
				random < 75

			label "shoot and die"
			`	That turns out to be a really bad decision. It's also your last. A truly excessive barrage of projectiles ends your life.`
				die

			label negotiate
			`	"You don't want my ship, you want my money," you stammer, stalling for time while you try to think of a way out of this situation. "This ship is registered to me; nobody would believe that you came across it honestly. You want a fresh start in an anonymous ship. I'll give you 4 million credits, and you can buy a Modified Argosy or some other vessel better suited to your line of work."`
			`	The gang leader snorts derisively. "Why don't we just kill you and hotwire this ship? That sounds more fun."`
			choice
				`	(Shoot first!)`
					goto shoot
				`	(Offer more money.)`
					goto "more money"
				`	(Surrender.)`
					goto betrayed

			label "more money"
			apply
				set "bribed mercenaries"
			`	You up your bribe to 8 million credits. It's enough. A sigh of relief escapes your lips as everyone lowers their weapons.`
			`	You arrange for a merchant captain to transport the renegades down to the surface, along with a password-protected credit chip. Once the airlock closes, you send them the password. At least you have escaped with your life and your ship.`
				defer

			label betrayed
			`You go to the security station and bitterly hand over the ship's access codes.`
			`	"Smart move," the leader says. "Or was it? Now we don't need you alive for anything, do we?"`
			`	She fires her shotgun into you from behind, and for a brief moment, you are treated to the sight of your internal organs splattered all over the console. It's the last thing you ever see.`
				die

			label "shoot and live"
			`Somehow, miraculously, you manage to reach your gun before she fires. Perhaps it's the sheer brazenness of it - no one would expect someone staring down the barrels of half a dozen guns to actually draw against them. Nevertheless, you do, and it works.`
			`	Your first shot finds its mark, and the gang leader crumples to the floor. The other thugs shriek in alarm and begin to spray gunfire in all directions, but it's ineffective panic fire. Taking cover behind the armored captain's chair, you dispatch two more with well-aimed shots.`
			`	The remaining goons attempt to flee, but your fingers find the button controlling the bridge door and it slams down before they can escape. They throw down their weapons and surrender. You toss them into the brig and decide that it might be a hoot to take them to their original destination as prisoners instead of passengers, and see if you can get a bounty for bringing them in.`

	on visit
		dialog phrase "generic passenger on visit"
	on complete
		dialog `You hand off your prisoners to the planetary authorities who gratefully take them into custody. It turns out that they were wanted, and there's a substantial bounty. You find yourself richer to the tune of <payment>.`
		payment 250000

	npc
		government "Bounty Hunter"
		personality nemesis plunders
		system
			distance 2 3
		fleet "Bounty Hunters"
	npc
		government "Bounty Hunter"
		personality nemesis plunders
		system
			distance 2 3
		fleet "Bounty Hunters"
	npc
		government "Bounty Hunter"
		personality nemesis plunders
		system
			distance 6 9
		fleet "Bounty Hunters"



mission "Shady passenger transport 3 - double cross big payment"
	name "Shady passenger transport big payment"
	landing
	invisible

	to offer
		has "bribed mercenaries"
		credits >= 8000000

	on offer
		payment -8000000
		conversation
			`You receive a message informing you of an unusually large transaction: 8 million credits. The gang of cutthroats must have withdrawn the money you bought them off with. You are now free to continue your career - poorer, but hopefully wiser.`
				decline



mission "Rescue Miners 1"
	description "Participate in the medical evacuation of some miners injured in a recent accident on <planet>."
	name "Rescue Miners"
	minor
	source
		attributes "core"
		attributes "urban"
	destination
		attributes "core"
		attributes "mining"
		distance 1 100
	passengers 15
	cargo "emergency supplies" 15
	to offer
		random < 60
	
	on offer
		dialog `You've just sat down in the spaceport bar and ordered a drink when someone in uniform runs into the room and shouts, "There's been a mine explosion on <planet>! We need all available ships to carry relief workers and supplies and to evacuate the injured to a world where there are better medical facilities." Do you volunteer?`
	on visit
		dialog phrase "generic cargo and passenger on visit"



mission "Rescue Miners 2"
	landing
	description "Participate in the medical evacuation of some miners injured in a recent accident on <origin>."
	name "Rescue Miners"
	destination
		attributes "core"
		attributes "urban"
		distance 2 10
	passengers 15
	to offer
		has "Rescue Miners 1: done"
	
	on offer
		dialog `You drop off the medical personnel on <origin>. There are nearly a hundred injured miners waiting for medical evacuation to <planet>. Do you volunteer to carry some of them?`
	
	on visit
		dialog phrase "generic passenger on visit"
	on complete
		payment 80000
		dialog `You drop off the injured miners at one of the medical facilities on <planet> that has agreed to care for the survivors. It's a somewhat chaotic process, but eventually someone thanks you for your help and pays you <payment>.`



mission "Courier 1"
	name "Rush delivery to <planet>"
	repeat
	deadline
	description "Deliver <cargo> to <destination> by <date>. Payment is <payment>."
	minor
	cargo random 5 2 .1
	to offer
		random < 5
	source
		government "Republic" "Free Worlds" "Syndicate" "Quarg" "Neutral"
	destination
		distance 4 10
		government "Republic" "Free Worlds" "Syndicate" "Quarg" "Neutral"
	on offer
		dialog `As you are walking through the spaceport, a man approaches you and says, "Excuse me, Captain. I took on a rush delivery to <planet>, but my ship needs repairs and there's no way I can make it there before <day>. Can you take this job for me?"`
	on visit
		dialog phrase "generic cargo on visit"
	on complete
		payment
		payment 30000
		dialog phrase "generic cargo delivery payment"


phrase "generic human package offer"
	word
		`A local`
		`A man`
		`A resident of <origin>`
		`A stranger`
		`A woman`
	word
		` `
	word
		`appears from seemingly nowhere to ask,`
		`approaches you and says,`
		`flags you down and asks,`
		`walks up to you and asks,`
		`stops you and asks,`
	word
		` "`
	word
		`Captain,`
		`Excuse me, Captain.`
		`Sorry to interrupt, but`
		`Hey there, Captain.`
	word
		` `
	word
		`I have a small package that needs to get to <planet> by <day>.`
		`I'm trying to get a package to a relative on <planet> by <day>.`
		`I need to get this package to one of my clients on <planet> by <day>.`
		`I'm trying to get this package to <planet> before <day>.`
	word
		` `
	word
		`Are you able to carry it for me?`
		`Can you carry it for me?`
		`Could you take it there?`
		`Can you help me out with this?`
	word
		` I'll give you <payment> for the effort.`
		` I'm willing to pay you <payment>.`
		` I can afford to give you <payment> for it.`
	word
		`"`

mission "Courier 2"
	name "Package to <planet>"
	repeat
	deadline
	description "Deliver a package to <destination> by <date>. Payment is <payment>."
	minor
	cargo package 2
	to offer
		random < 5
	source
		government "Republic" "Free Worlds" "Syndicate" "Quarg" "Neutral"
	destination
		distance 7 14
		government "Republic" "Free Worlds" "Syndicate" "Quarg" "Neutral"
	on offer
		dialog phrase "generic human package offer"
	on visit
		dialog phrase "generic cargo on visit"
	on complete
		payment
		payment 50000
		dialog "You drop off the package and collect your payment of <payment>."



mission "Courier 3"
	name "Papers to <planet>"
	deadline
	description "Deliver some legal papers to <destination> by <date>. Payment is <payment>."
	minor
	cargo "legal papers" 1
	to offer
		random < 5
	source
		government "Republic" "Free Worlds" "Syndicate" "Quarg" "Neutral"
	destination
		distance 7 14
		government "Republic" "Free Worlds" "Syndicate" "Quarg" "Neutral"
	on offer
		dialog `A woman in a suit walks up to you and says, "Pardon me, Captain. I represent a recently deceased client here on <origin> whose legal papers need to be delivered to his next of kin on <destination>. Would you be willing to do some courier work? The papers must be delivered by <day>."`
	on visit
		dialog phrase "generic cargo on visit"
	on complete
		payment 100000
		dialog "You drop off the legal papers and collect your payment of <payment>."



mission "Courier 4"
	name "Lizard to <planet>"
	deadline
	description "Deliver an exotic pet to <destination> by <date>. Payment is <payment>."
	minor
	cargo "exotic lizard" 3
	to offer
		random < 5
	source
		government "Republic" "Free Worlds" "Syndicate" "Quarg" "Neutral"
	destination
		distance 7 14
		government "Republic" "Free Worlds" "Syndicate" "Quarg" "Neutral"
		attributes "rich"
	on offer
		conversation
			`A man wearing a very complicated hat waves to you from the other side of a landing pad. "Yoo-hoo, Captain!" he says. "I have a courier mission for you if you're interested."`
			choice
				`	(Find out what he wants.)`
				`	(Ignore him.)`
					decline
			`	"My name is Alphonse," he says. "I am a breeder of exotic lizards. A new client on <planet> has just ordered one, and will pay you quite handsomely to transport it. Naturally, being a live animal, it's a rush delivery; it needs to be done by <day>. What do you say?"`
			choice
				`	"I'd be glad to."`
				`	"Sorry, I'm not interested in that sort of work."`
					decline
			`	"Excellent!" he says. "Come, let me introduce you to your cargo." He leads you to a supply shed where an enormous lizard, taller than you and probably weighing several tons, is being held in a cage that looks far too flimsy for it. "I'll have my men load her aboard your ship at once," says the man, "along with some meat for her to eat on the journey. Watch out for your fingers when you feed her, by the way. Thank you!"`
				accept
	
	on visit
		dialog phrase "generic cargo on visit"
	on complete
		payment
		payment 100000
		dialog `Somehow, you have managed to bring the large lizard to <planet> without it breaking loose and eating you. You unload it and wait for its new owner to come. When he does, he pays you <payment>.`



mission "Migrant Workers 1"
	name "Migrant Workers"
	description "Bring this group of migrant workers to <planet>."
	minor
	passengers 6 7
	source
		attributes "dirt belt"
		attributes "farming"
		near "Zeta Aquilae" 1 100
	destination Rand
	to offer
		random < 5
	
	on offer
		conversation
			`In the spaceport, you can't help but notice a group of six or seven men in ragged farm clothing, sitting by the edge of one of the launch pads. They are probably migrant workers looking for a lift.`
			choice
				`	(Approach them.)`
				`	(Ignore them.)`
					defer
			`	You strike up a conversation with the workers. They say that they are tired of the seasonal fluctuations of farm work, and are looking for something a bit steadier and better paying. "We hear there's always work to be had in the mines on <planet>," they say. "Can you take us there?"`
			choice
				`	"Sure!"`
					accept
				`	"No, sorry, I'm not headed in that direction."`
					decline
	
	on visit
		dialog phrase "generic passenger on visit"
	on complete
		payment
		payment 20000
		dialog `The migrant workers thank you for transporting them, and hand you <payment>. You hope that they will be able to find better work here than they had on <origin>.`



mission "Humanitarian 1"
	name "Vaccine to <planet>"
	description "Bring a shipment of flu vaccines to the lawless world of <planet>. Be sure the medicine gets into the right hands."
	minor
	cargo "vaccine" 20
	to offer
		random < 5
		"combat rating" > 0
	source
		government "Republic" "Free Worlds" "Syndicate" "Quarg" "Neutral"
	destination
		government "Pirate"
		distance 2 10
	clearance
	
	on offer
		conversation
			`While you are sitting at a table in a local cafe, a woman sits down across from you and says, "Pardon me, Captain. I wonder if you would be interested in helping with a humanitarian mission."`
			choice
				`	"Tell me more."`
				`	"Sorry, I'm too busy."`
					decline
			`	"There's a flu epidemic on <planet>," she says. "It's a lawless world, so they have not been able to find any merchants willing to bring them medicine. But if they don't get a shipment of vaccine soon, the epidemic could become much worse, and even spread to other worlds."`
			choice
				`	"I'd be glad to help."`
				`	"Sorry, I don't believe in helping pirates."`
					decline
			`	"Thank you," she says. "Your contact on <planet> will be a man named 'Raven Hunter.' Don't let anyone but him trick you into giving them the supplies."`
				accept
	
	on visit
		dialog phrase "generic cargo on visit"
	on complete
		payment
		payment 50000
		dialog
			`After several shady characters have offered to buy the vaccines off you, or threatened to rob you, "Raven Hunter" finally shows up and collects them. He thanks you, and pays you <payment>.`



mission "Humanitarian 2"
	name "Food to <planet>"
	description "Bring a shipment of food to the lawless world of <planet>, to help alleviate a famine."
	minor
	cargo "emergency rations" 50
	to offer
		random < 5
		"combat rating" > 0
	source
		government "Republic" "Free Worlds" "Syndicate" "Quarg" "Neutral"
	destination
		government "Pirate"
		distance 2 10
	clearance
	
	on offer
		conversation
			`As you are walking through the local market, a man says, "Captain, do you have room in your hold to bring food to a starving planet?"`
			choice
				`	"Yes, but I hadn't heard news of a famine recently."`
				`	"Sorry, not today."`
					decline
			`	"No, this one wouldn't be in the news," he says. "It's <planet>, a lawless world. They're desperately in need of food, although it's mostly due to corruption and mismanagement of resources."`
			choice
				`	"Well, it sounds like they're getting exactly what they deserve. And, I have no intention of risking my life to land on a pirate world."`
					decline
				`	"Well, even so, no one deserves to starve to death. I'll help them."`
			`	"Thank you," he says. "We'll load the food into your cargo hold immediately. The sooner you can drop it off on <planet>, the better."`
				accept
	
	on visit
		dialog phrase "generic cargo on visit"
	on complete
		payment
		payment 50000
		dialog
			`It takes a while to figure out who exactly is in charge here. You sell off parts of your shipment of food to a few different local leaders, receiving <payment> in exchange.`



mission "Terraforming 1"
	name "Terraforming Rand"
	description "Bring a delegation from Rand to the Academy of Planetary Sciences on Glory."
	minor
	source "Rand"
	destination "Glory"
	passengers 2
	
	to offer
		or
			has "main plot completed"
			and
				not "event: pug invasion"
				not "event: fwc pug invasion"
	on offer
		conversation
			`You stop in to the spaceport bar for a drink. The bar seems to be frequented mostly by the managers of the mining corporation; you suspect the workers don't earn enough to visit a bar very frequently. In one corner, two of the managers are having a very animated discussion. When they see you, they say, "Hello there, Captain! Interested in taking us on a business trip?"`
			choice
				`	"What sort of trip?"`
				`	"Sorry, I'm just in here for the drinks."`
					defer
			`	"To Glory, to the Academy of Planetary Sciences," he says. "This world is rich in resources, and we're thinking that if we could only cool down the deserts a bit and get more plants to grow here, it would be a decent place to live. We've been dreaming about this for years, and I think it's time to go pay a terraforming consultant to tell us whether it's actually possible or not."`
			choice
				`	"Sure, I'd be glad to take you there."`
					accept
				`	"Sorry, that's way too far away for me to travel right now."`
					decline
	on visit
		dialog `You land on <planet>, but realize that your escort carrying the managers hasn't entered the system yet. Better depart and wait for it.`



mission "Terraforming 2"
	landing
	name "Terraforming Rand"
	description "Return to Rand with a student who thinks she can terraform the planet cheaply."
	source "Glory"
	destination "Rand"
	passengers 3
	blocked "You have reached <origin>, but you need <capacity> in order to take on the next mission. Return here when you have the required space free."
	to offer
		has "Terraforming 1: done"
	
	on offer
		log `Brought Eric and Alaric to Glory, two managers of a mining corporation on Rand hoping to terraform the planet. Terraforming Rand would be immensely expensive, but a girl named Amy has a theory that may make the process cheap.`
		conversation
			`You drop off the two managers from Rand, whose names are Eric and Alaric, at the Academy. While you wait for their meeting to end, you look around the lobby. The students have apparently just had some sort of science symposium, and poster boards are on display all along the walls. One of them catches your eye: the title is "Affordable Terraforming through Equilibrium Mapping."`
			`	The basic concept of the poster seems to be that instead of altering the climate of a planet through brute force, it ought to instead be feasible to use a properly timed nudge in the right direction to cause the climate to shift toward a new equilibrium point that supports greater biological complexity. This student seems to think that planets naturally "want" to grow more complex and support more life, but that they sometimes get "stuck" in less optimum states.`
			`	It's an intriguing idea. On the other hand, at the bottom of the paper, the professor has written, "Very poor scholarship. Do not anthropomorphize planets."`
			`	Just then, Eric and Alaric return, looking disappointed.`
			choice
				`	"No luck?"`
			`	They shake their heads. "It would cost fifteen million just to bring a specialist out for an initial consultation," says Eric, "and besides, the cost of terraforming machinery and upkeep is prohibitive. I think this whole Academy is just a money-making racket."`
			choice
				`	"Have a look at this poster. Maybe this student would help us. We could bill it as a sort of internship for her."`
				`	"Indeed. They gave this student a failing grade just for suggesting it could be done more cheaply."`
			
			`	They look at the poster. "Sounds almost too good to be true," says Alaric. "Hang on, I'll look her up in the campus directory." A few minutes later, he is on the phone with the student who made the poster. Her name is Amy. It turns out she is about to flunk out anyway, and is more than willing to travel back to Rand with you when offered a tiny fraction of what the consultant would have received.`
			`	An hour later, you meet up with Amy, and arrange for her to join you on your ship before it takes off. Eric and Alaric are very excited, but you are a bit worried about the wisdom of entrusting their planet's future to someone so young and inexperienced.`
				accept
	
	on visit
		dialog `You land on <planet>, but realize that your escort carrying Eric, Alaric, and Amy hasn't entered the system yet. Better depart and wait for it.`
	on complete
		payment 140000
		dialog `On the entire return journey, Eric and Alaric have been busy showing Amy geological survey maps of Rand and asking her for ideas. The moment you land, they hurry out of the ship. "I'm going to show Amy around," says Eric, "but meet us in the spaceport bar later if you want to help out with whatever we do next." Alaric hands you <payment> as payment for your services, and then follows after them.`



ship "Asteroid"
	noun "asteroid"
	sprite "asteroid/medium rock/spin"
		"frame rate" 10
	attributes
		"fuel capacity" 1
		"hull" 10000
		"mass" 1000
		"drag" 10
		"heat dissipation" .1
		"required crew" 0
		"automaton" 1
		"bunks" 0
		"thrust" 10
		"turn" 100
		"thrusting energy" 1
		"turning energy" 1
		"energy generation" 3
		"inscrutable" 1
	explode "small explosion" 25
	explode "medium explosion" 35
	explode "large explosion" 45
	explode "huge explosion" 30



mission "Terraforming 3"
	name "Terraforming Rand"
	description "Plant a thruster on an asteroid to guide it into a collision with the northern pole of Rand."
	blocked "You'll need more cargo space in order to take the next mission from Eric and Alaric. Return here when you have <capacity>."
	cargo "thruster equipment" 10
	source "Rand"
	to offer
		has "Terraforming 2: done"
	
	on offer
		conversation
			`Alaric, Eric, and Amy are having a heated conversation at a table in the bar. When they see you, Alaric says, "Okay, let's let Captain <last> be the tie breaker." He motions to you to join them.`
			`	Amy explains, "Based on my data, it appears that Rand once had a cooler, more moist climate. But the trouble is, it has almost no axial tilt."`
			`	"That means no changing seasons," explains Eric.`
			`	"The result is that much of the planet is very hot, but the poles are very cold. Nearly all the planet's water has migrated to the poles and ended up frozen into the ice caps. Because the weather is so unchanging here, nothing ever prompts that water to melt and rejoin the hydrological cycle."`
			choice
				`	"Well, that seems impossible to fix. It's not like you can rotate a planet's axis."`
					goto rotate
				`	"Are you suggesting melting the ice caps somehow?"`
					goto melting
			label rotate
			`	"Of course not," she says. "But what we can do is introduce a sudden variation in the planet's climate that will allow water to be distributed more evenly across the surface again."`
				goto danger
			label melting
			`	"That would be the traditional terraforming approach," she says, "using orbital mirrors, or geothermal power, or something similar to evaporate the ice caps at a faster rate than new ice is being deposited. That approach would take a century or so."`
				goto danger
			label danger
			`	"This is where Amy's plan gets a bit scary," says Alaric.`
			`	"I'm proposing crashing a medium-sized asteroid into the ice cap," she says. "If we pick the right asteroid, we can control the amount of dust that is created. The result will be a sudden influx of variability, that may allow the planet to revert to a wetter, more biodiverse state."`
			choice
				`	"That is a stupid idea, and I want nothing to do with it."`
					decline
				`	"Well, if you think it will work, I'm willing to try it!"`
			`	"Great!" says Amy. "I'll mark the asteroid on your radar. You just need to board it, install a small ion thruster, and return here."`
			`	Eric contacts some spaceport workers and has them load a small thruster onto your ship, along with the equipment you will need to mount it on the asteroid.`
				accept
	
	npc save assist
		government "Uninhabited"
		personality derelict fleeing uninterested waiting pacifist mute
		ship "Asteroid" "Target Asteroid"
	
	on visit
		dialog `You return to the spaceport to the confused looks of Eric, Alaric, and Amy. "You didn't put the thrusters on the asteroid," Amy says. "Just board the asteroid to attach the thrusters." Amy begins pushing you back to your ship, clearly eager to see the results of this experiment.`
	on complete
		payment 20000
		log `Agreed with Amy's idea to steer an asteroid into Rand's polar ice cap in order to change the planet's climate. Hopefully this ends well.`
		dialog
			`When you land, the sky already seems noticeably darker than before. Eric runs up to your ship. "You did it!" he says, excited. "A perfect hit. Now we just have to wait and see what the results are. Meet us in the spaceport bar again in a few hours, and Amy will have her initial measurements ready." He hands you a credit chip for <payment>.`



mission "Terraforming 4"
	name "Terraforming Rand"
	description "Collect some hardy plants that can grow in a low-light environment from <destination>."
	source "Rand"
	destination "New Portland"
	to offer
		has "Terraforming 3: done"
	passengers 1
	
	on offer
		conversation
			`By the time you meet up with Eric, Alaric, and Amy, the cloud cover already seems to have visibly increased. Amy is very enthusiastic. "Atmospheric water vapor is on the rise," she says. "The impact vaporized enough ice to form a small ocean. I wouldn't be surprised if we get a rainstorm here in a day or two."`
			`	"What's next?" you ask.`
			`	She says, "I'd like to travel with you to <planet>, and collect some seeds and cuttings from plants that can handle a cooler world with dimmer light, since that's what we'll have here until the dust settles down. I'd say we'll need about ten tons of cargo space."`
			choice
				`	"I'd be glad to take you there."`
					accept
				`	"Sorry, I need to move on to some other work now."`
					decline
	
	on visit
		dialog `You land on <planet>, but realize that your escort carrying Amy hasn't entered the system yet. Better depart and wait for it.`
	on complete
		dialog `As soon as you land, Amy heads off to meet with some local biologists who she contacted during the trip over here. "We'll be back in the spaceport in two hours," she says. "Be sure to have ten tons of cargo space free."`



mission "Terraforming 5"
	name "Terraforming Rand"
	description "Bring some hardy plants that can grow in a low-light environment back to <destination>."
	source "New Portland"
	destination "Rand"
	to offer
		has "Terraforming 4: done"
	passengers 1
	cargo "seeds and plants" 10
	
	on offer
		conversation
			`You meet up with Amy, and load the seeds and plant cuttings onto your ship.`
			choice
				`	"Looks good, let's head back to Rand."`
					accept
				`	"So, how do you plan to seed the whole planet with these, anyway?"`
			`	She says, "My idea is to just disperse them in a few different locations, and trust that they will spread out over the next decade or so. We picked plants that are hardy and can spread very rapidly."`
			choice
				`	"Sounds good to me."`
					accept
				`	"What happens if the plants are too invasive, and choke out all the local wildlife?"`
			`	"Well," she says, "in order to keep the climate on <planet> dynamic, they're going to need regular asteroid impacts every few decades. If these plants are too invasive, they can just wait an extra decade or so in between impacts and let the desert creep back in and kill off the invasive plants."`
			choice
				`	"Okay, I guess that would work."`
					accept
				`	"Wait, they're going to have to keep smashing asteroids into their world in perpetuity to maintain the new environment?"`
			`	"For a century or so, yes," she says. "But that's a whole lot more economical than vaporizing the ice caps using traditional terraforming equipment. Come on, let's get back to <planet>."`
				accept
	
	on visit
		dialog `You land on <planet>, but realize that your escort carrying Amy and the seeds hasn't entered the system yet. Better depart and wait for it.`
	on complete
		payment 60000
		event "terraforming timer" 4 8
		log `Amy's theory to terraform Rand seems to have worked. Precipitation around the planet has greatly increased with the introduction of new water into the water cycle.`
		conversation
			`When you get back to <planet>, Amy has you fly in a random path a few kilometers above the surface while she periodically dumps loads of seeds and plant material out the airlock. In the process, you fly through several rainstorms. This world's climate has indeed been altered. But you can't help wonder how a few tons of seed spread out over the entire surface of a planet is really going to help anything.`
			`	Then you meet up with Eric and Alaric. Eric is elated. "We just got a massive rainstorm here!" he says. "We haven't had that much precipitation in a decade!"`
			`	Alaric is less enthusiastic. "Flash floods washed out the road through the canyon," he says, "and very nearly flooded one of the mines, too."`
			`	Amy says, "It will take a year or two for things to begin to settle down. Then we can figure out what our next steps should be."`
			`	"I just hope we haven't made things worse than they were," says Alaric. He hands you your payment of <payment>. "Anyway, thanks for your help, <first>. It sounds like there's nothing more to be done here for the time being."`
		event "terraforming Rand"



event "terraforming Rand"
	planet "Rand"
		add description `	Recent terraforming experiments have caused an increase in precipitation. Flash floods have scoured the landscape in some areas, but sandstorms are also less frequent, and the locals say the heat is a bit less oppressive than it used to be.`

event "terraforming timer"

mission "Terraforming 6"
	landing
	name "Unlawful Use of an Asteroid"
	description `Travel to <destination> by <date> for questioning on your "unlawful use of an asteroid."`
	source
		government "Republic"
		attributes "spaceport"
		not attributes "deep"
		not system "Sol"
	destination "Earth"
	deadline
	deadline 2
	to offer
		has "event: terraforming timer"
		or
			has "main plot completed"
			and
				not "event: pug invasion"
				not "event: fwc pug invasion"
	
	on offer
		conversation
			`When you land on <origin> and exit your ship, you are stopped by a Navy officer with a group of guards. "Captain <last>. You are wanted for..." The officer pauses and looks down at the tablet in his hand. "The 'unlawful use of an asteroid.' You are to travel to <destination> immediately for questioning."`
			choice
				`	"Understood, officer."`
					accept
				`	"I'm wanted for what?"`
				`	(Run away.)`
					flee
			
			`	"The unlawful use of an asteroid, Captain. I'm not entirely sure what that means, but I've been told to send you to <planet> by <day>. Your compliance would be much appreciated."`
			choice
				`	"Alright. Hopefully I can get an answer as to what this is about."`
					accept
				`	(Run away.)`
					flee
			
	on decline
		"reputation: Republic" <?= -10
	on fail
		"reputation: Republic" <?= -10
		dialog `You receive a message from the Republic itself. "Captain <last>. You have not arrived on Earth for your trial on the 'unlawful use of an asteroid' in the time provided to you and therefore are now a criminal of the Republic."`
	on complete
		log `Had to travel to Earth to answer for crashing an asteroid into Rand. Luckily, thanks to Alaric and Eric's lawyer, the case was dropped.`
		conversation
			`You are quickly escorted from the crowded <planet> spaceport to a court building in a wealthy district of the city and asked multiple questions pertaining to the events on Rand. "Why did you purposefully crash an asteroid into a planet? What did you expect to happen? Do you know how many people could have died?" You answer to the best of your ability, and after roughly an hour of questioning you are transferred to a different room where you find Eric, Alaric, and Amy.`
			choice
				`	"What are we going to do?"`
					goto lawyer
				`	"Do you know what we're doing here?"`
			
			`	"Apparently someone had a problem with us terraforming Rand," Amy says, looking rather disappointed.`
			
			label lawyer
			`	"Don't worry," Alaric says. "Our lawyer is on his way right now. We'll all be out of here by the end of the day."`
			`	Alaric's optimism turns out to be justified, as the lawyer quickly finds that there are no actual laws on the books that define lawful or unlawful uses of an asteroid. Since no one was hurt by the asteroid impact and data that Amy had been collecting shows that Rand's climate has changed for the better so far, the case is quickly dropped and you are escorted back to your ship.`
			`	Before you are able to leave, Amy stops you. "Could you meet me in the spaceport bar, Captain? I have some good news to share with you."`



mission "Terraforming 7"
	name "Terraforming Research"
	description "Bring Amy and Nolan to <destination>, where they will research and publish Amy's terraforming methods."
	source "Earth"
	destination "Valhalla"
	passengers 2
	blocked "You need <capacity> in order to take on the next mission. Return here when you have the required space free."
	to offer
		has "Terraforming 6: done"
	
	on offer
		conversation
			`You find Amy in heated discussion with someone about her academy project, "Affordable Terraforming through Equilibrium Mapping." She takes a sip of her drink and invites you to sit down with them.`
			`	"Hello, Captain! This is Nolan. He works in the Deep's Department of Terraforming Research and Application, and he contacted me after hearing about how we started terraforming Rand."`
			`	Nolan outstretches his hand to you. "Nice to meet you, Captain."`
			choice
				`	"Nice to meet you too."`
					goto next
				`	"I take it you're interested in Amy's ideas."`
			
			`	"Absolutely. It's an extraordinary concept, and no offense to you Amy, but it's spectacular that someone of such little experience would imagine such a method of terraforming."`
			
			label next
			`	Amy continues. "Nolan wants to help pursue research of my terraforming techniques. Would you be able to give us a lift to <destination>? I'll pay you <payment>."`
			choice
				`	"Sure, I'd be glad to take you there."`
					accept
				`	"Sorry, I have other places to be."`
					decline
	
	on visit
		dialog `You land on <planet>, but realize that your escort carrying Amy and Nolan hasn't entered the system yet. Better depart and wait for it.`
	on complete
		payment 50000
		event "terraforming research" 120 180
		log `Amy has been noticed by the Deep's Department of Terraforming Research. She will be spending time researching her terraforming theories in the hopes that there are more worlds that can be helped.`
		dialog `The whole journey to <planet>, Amy and Nolan discussed the multiple planets within the Dirt Belt that would be perfect candidates for terraforming. "Nolan and I will spend the next few months here researching my theories," Amy says as she steps off of your ship. "I'll make sure to contact you once we're ready to try terraforming another planet." She hands you <payment>, then follows Nolan out of the spaceport.`



event "terraforming research"

mission "Terraforming 8"
	landing
	name "Terraforming Research"
	description "Meet with Amy and Nolan on <destination> to talk about experimentally terraforming another planet."
	source
		near "Epsilon Leonis" 1 100
	destination "Valhalla"
	to offer
		has "event: terraforming research"
	
	on offer
		dialog `You receive a message from Amy: "Hello, Captain <last>. I just wanted to tell you that Nolan and I have recently published our work on 'Reducing Terraforming Expenses Through Equilibrium Mapping,' and we've received a grant from the Deep for it! We're going to begin experiments with terraforming on a different world. Don't worry, the Republic has approved our experiment this time, so we won't get dragged off for any more cases of an 'unlawful use of an asteroid.' If you're interested in helping, pick us up on <destination>."`



mission "Terraforming 9"
	landing
	name "Terraforming Tundra"
	description "Travel to <destination> with Amy, Nolan, and four others."
	source "Valhalla"
	destination "Tundra"
	passengers 6
	cargo "scientific equipment" 10
	blocked "You need <capacity> in order to take on the next mission. Return here when you have the required space free."
	to offer
		has "Terraforming 8: done"
	
	on offer
		conversation
			`The spaceport is crowded with ships and people when you land. Amy's publication must have stirred up quite the commotion among terraforming scientists.`
			`	Spaceport security clears a path to your ship for Amy, Nolan, and four people you do not recognize. You notice that a few among the crowd of people are jeering and holding signs, one reading "Don't asteroid my planet!" and a half-eaten sandwich gets thrown in Amy's path as she approaches.`
			`	"Not everyone is as happy with the prospect of affordable terraforming as we are," Amy says to you as she boards your ship along with suitcases full of scientific supplies. "But that's no reason to stop, now is it?"`
			`	Amy introduces you to the four others that she brought on board. Two of them are terraforming experts who helped Amy and Nolan with their research. The other two are representatives: one sent by the Republic Parliament in order to oversee the project, and another from Tundra.`
			`	"Once you're ready, Captain, please bring us to <destination>. Tundra was a tropical world millions of years ago, but became cold after a cataclysmic event of some sort. There's a good chance that we may be able to nudge the planet back toward a warmer climate if we do this right."`
				accept
	
	on visit
		dialog `You land on <planet>, but realize that your escort carrying the scientists and their equipment hasn't entered the system yet. Better depart and wait for it.`
	on complete
		dialog
			`The journey to Tundra was spent by your passengers discussing the possible methods of terraforming the planet. The Republic representative was none too pleased when Nolan, perhaps jokingly, suggested crashing an asteroid into it.`
			`	Everyone except for the Tundra native begins to shiver after stepping out of your ship onto the planet, even while inside a protective dome. "Meet us in the spaceport bar in a few hours. We need to finalize our plans of how we're going to execute this experiment."`



mission "Terraforming 10"
	name "Terraforming Tundra"
	description "Bring the Republic representative overseeing the terraforming project to <destination>, where he will attempt to find an alternative solution to terraforming Tundra that does not involve an asteroid."
	source "Tundra"
	destination "Earth"
	passengers 1
	to offer
		has "Terraforming 9: done"
	
	on offer
		log `Began the process of trying to terraform Tundra with new research from Amy and Nolan. Nolan has suggested that another asteroid be used, but the representative for the Republic overseeing the project is displeased with this approach.`
		conversation
			`Amy, Nolan, and the other two scientists tell you the known history of Tundra's climate. Millions of years ago, an asteroid impact or large volcanic eruption altered the planet's atmosphere. Now, the planet no longer retains enough heat from its host star in order to stay warm.`
			`	"Tundra's snow covered surface only exacerbates the problem, reflecting most of the star's light back into space," Nolan explains. "This means that we need to both alter the atmosphere in order for it to retain more heat and alter the surface in order for it to reflect less heat."`
			`	Amy rolls out a map of the entire planet onto the table. Different regions of the surface are color coded, and a large red spot in the planet's southern hemisphere sticks out to you.`
			`	"Tundra has very low volcanic activity, but seismic mapping has led us to this area." Amy circles the red spot with her finger. "Magma from the planet's mantle is building up under this area of the crust, which lucky for us is unusually thin. Still, it could be another ten thousand years before the magma builds up enough pressure under the surface to cause a supereruption, melting the snow around it and releasing greenhouse gases into the atmosphere that over time will raise the global temperatures."`
			choice
				`	"So are we going to wait ten thousand years for it to erupt?"`
				`	"How does this help our situation?"`
					goto situation
			
			`	The Republic representative scoffs at your comment. "If we were then we wouldn't be here, now would we, Captain?"`
			
			label situation
			`	One of the other scientists responds, "What we plan to do is encourage the eruption of this volcano by making the crust above the volcano thinner. When the pressure of the magma is able to overcome the pressure of the crust, an eruption will occur."`
			`	"How exactly do you plan to do that?" the Tundra representative responds. "And what will happen to the people who live near that area?"`
			`	Nolan answers, "The people who live near the volcano will need to evacuate the area with all their belongings. The Republic should provide any assistance needed for the evacuation. As for how we will cause the volcano to erupt, we need something energetic enough to crack the planet's crust in the location of the volcano, releasing the pressure that the magma is causing to spark an eruption. That's where we bring in another asteroi--"`
			`	"No, no, no!" the Republic representative exclaims, cutting Nolan off mid-sentence. "The Republic will not gain a reputation for crashing asteroids into its own planets. The consequences of such an action could be disastrous should it go wrong! And in what way will this warm the planet when the resulting volcanic winter could last decades and only result in an even colder climate? Are you not even old enough to remember how a supereruption on Hope caused the evacuation of the entire planet? If the people of Tundra are this desperate to terraform their planet then normal techniques should be employed, none of this 'equilibrium mapping' nonsense."`
			`	"Sir," Amy speaks up with a stern tone of voice, "we have already been authorized by the Republic to undergo this terraforming experiment, so unless you have half a teraton of cheap explosives, we're going to need to use an asteroid. The volcanic winter can be easily avoided by having a fleet of freighters sweep the volcanic ash out of the atmosphere, meaning we'll get the benefits of the greenhouse gases without the detriments of volcanic ash reflecting Cebalrai's heat back into space. No one knew the volcano on Hope was going to erupt, but we can prepare for this eruption and take steps to mitigate the problems." Amy looks the representative straight in the eyes and smirks. "We're scientists, we have this handled."`
			`	The representative falls silent. After a moment of thinking, he says "Captain, I need you to take me to Parliament. I may be able to authorize the use of explosives that should suffice, but it may not be as cheap as Ms. Amy is hoping. We're not about to turn asteroids into our single solution for everything."`
			choice
				`	"I'll get my ship ready to launch."`
				`	"Sorry, I have other things I could be doing."`
					decline
			
			`	The representative leaves the bar. "We'll wait here," Amy says to you. "I'll speak with the Tundra government about evacuating the area around where the impact site will be so that we can start when you get back."`
				accept
	on visit
		dialog `You land on <planet>, but realize that your escort carrying the representative hasn't entered the system yet. Better depart and wait for it.`



mission "Terraforming 11"
	landing
	name "Terraforming Tundra"
	description "Return to <destination> with the Republic representative."
	source "Earth"
	destination "Tundra"
	passengers 1
	to offer
		has "Terraforming 10: done"
	
	on offer
		conversation
			`"Wait here," the Republic representative says curtly. Several hours later, he returns, not looking very happy. "What a waste of time. Parliament has declined my request. I don't much agree with this, but you will need to crash an asteroid into Tundra if you wish to achieve your goal." Before you ready for launch, you send a message to Amy and Nolan telling them that an asteroid will be used after all. You don't receive an immediate response.`
				accept
	
	on enter "Cebalrai"
		dialog
			`Your ship is targeted by pirate fleets when you enter the system. Before you engage, you receive a message from Amy.`
			`"Captain, these pirate ships have been occupying the system for days. You must take them out if we are to safely crash an asteroid into Tundra."`
	on visit
		dialog `You return to <planet>, but not all of the pirates have been fought off. They don't look like they're leaving any time soon either. Better depart and finish them off for good.`
	npc evade
		government "Pirate"
		personality nemesis staying target
		system "Cebalrai"
		fleet
			names "pirate"
			variant
				"Marauder Quicksilver"
				"Marauder Arrow (Weapons)"
				"Marauder Bounder (Engines)"
				"Bastion"



mission "Terraforming 12"
	landing
	name "Terraforming Tundra"
	description "Plant a thruster on an asteroid to guide it into a collision with the dormant supervolcano on Tundra."
	source "Tundra"
	cargo "thruster equipment" 10
	blocked "You need <capacity> in order to take on the next mission. Return here when you have the required space free."
	to offer
		has "Terraforming 11: done"
	
	on offer
		payment 300000
		conversation
			`The pirates that occupied the system did not make an effort to land on Tundra, but they did harass any merchant ships that passed through the system. The government of Tundra pays you <payment> for ridding the system of the pirates, a pleasantly unexpected reward.`
			`	You gather with the scientists in the spaceport bar. The Tundra native informs you that all residents close enough to the volcano to be in danger have been evacuated. "All we need to do now is find the right asteroid," Amy says, and after only a short time of searching, she finds the perfect candidate. "Just like last time, Captain."`
			`	 Spaceport workers load a small thruster and the equipment you will need to mount it on the asteroid into your ship.`
				accept
	
	npc assist
		government "Uninhabited"
		personality derelict fleeing uninterested waiting pacifist mute
		ship "Asteroid" "Target Asteroid"
	
	on visit
		dialog `You return to the spaceport to the confused looks of Amy and the rest of the scientists. "You didn't put the thrusters on the asteroid," Amy says. "Just board the asteroid to attach the thrusters." Amy begins pushing you back to your ship, clearly eager to see the results of this experiment.`
	on complete
		payment 200000
		event "terraforming timer 2" 730 912
		event "terraforming Tundra"
		log `Fought off a fleet of pirates preventing the terraforming of Tundra, then maneuvered an asteroid into Tundra to trigger the eruption of a supervolcano. Tundra's global temperatures will initially drop, but the increased volume of greenhouse gases in the atmosphere will eventually improve Tundra's climate.`
		conversation
			`A plume of debris has formed in a mushroom cloud shape above where the asteroid hit. The scientists are viewing their instruments in anticipation for what happens next.`
			`	Almost an hour after the impact, the ground begins to shake slightly, even though the volcano is located hundreds of kilometers away. "This might be it!" Nolan exclaims as he closely watches a seismometer receiving readings from near the impact site. Suddenly the seismometer spikes, and another plume, much larger than the asteroid impact, rises from the impact site. Half an hour later, the low sound of the massive eruption can be heard in the spaceport, triggering another burst of cheers from the scientists. "It actually worked!" one of them yells out.`
			`	You fly the scientists over top of the volcano, allowing them to take readings of the air and surface. "Greenhouse gas levels are off the charts!" Amy exclaims. "Once these gases disperse across the planet's atmosphere, they should begin warming the entire planet."`
			`	The heat has formed a huge circle of melted snow around the volcano, revealing the green color of trees and the dull grays and browns of rock. Closer to the center of the eruption you spot dozens of lava flows emanating from the center of the impact crater.`
			choice
				`	"What do we do now?"`
					goto what
				`	"It looks beautiful from up here."`
			
			`	"Yes it does, Captain," the Republic representative says. "Yes it does."`
				goto end
			
			label what
			`	"First we need to clear all this volcanic ash out of the atmosphere, as otherwise the planet's temperature will drop, then we wait," Amy says to you. "We should be able to tell how this will affect Tundra's climate in a year or two."`
			
			label end
			`	You steer your ship back to the spaceport. Amy pays you <payment> after you land. "Thanks for your help, Captain. We're going to stay here and monitor Tundra's climate as it shifts, so there's nothing more that we need you for."`



event "terraforming Tundra"
	planet "Tundra"
		description `Millions of years ago, this was a warm world, perhaps even tropical. But some cataclysmic event, perhaps a meteor strike or a massive volcanic eruption, altered the planet's atmosphere enough to turn it into the nearly lifeless, frozen planet it is today. Recent experiments in terraforming the planet have attempted to remedy the climate by causing a supervolcano to prematurely erupt.`
		description `	The first settlers came here to drill for the oil trapped deep under the surface, a relic of Tundra's former, more lively days. Instead of refining the oil into plastic, which sells relatively cheap in this region, they have developed an industry in synthetic fabrics and clothing.`



event "terraforming timer 2"

mission "Terraforming Follow-up"
	landing
	source
		government "Republic" "Free Worlds" "Syndicate" "Independent" "Neutral"
		near "Sol" 100
		attributes spaceport
	to offer
		has "event: terraforming timer 2"
	on offer
		event "terraforming follow-up"
		conversation
			`When you land, you receive a message from Amy, the girl you helped to terraform Rand and Tundra.`
			`	"I hope everything is going well, Captain. I just wanted to give you an update on what has occurred in the past year.`
			`	"Tundra's climate has drastically improved. Areas around the equator are starting to become completely snow-free, and I was amazed when I was able to walk outside without a heavy coat on. The Republic has placed a halt on any more experiments, as they wish to see how the situations on Tundra and Rand turn out.`
			`	"Speaking of Rand, last month I got to catch up with Eric and Alaric when I visited the planet. They've told me that Rand is becoming a far better place to live on now. It's even becoming a popular tourist destination. They wanted me to relay their gratitude to you for making their dream come true.`
			`	"That's all I have to say. Thanks again for all the help. I don't know where I would be without it."`
				decline



event "terraforming follow-up"
	planet "Rand"
		add attributes "tourism"
		description `Rand is a desert world, too dry for much farming and with gravity low enough to be uncomfortable for most human beings. It is, however, the best source of heavy metals in the galactic south. Aside from the managers of the mining companies, nearly all the people here are migrant workers from elsewhere in the Dirt Belt, who have come to spend a season working for the relatively high wages that uranium mining offers, either to send money off-world or to save it up in order to build a better life for themselves.`
		description `	Due to the results of recent terraforming experiments, Rand has become a moderately more habitable place. Fascination with this change in climate has led to Rand becoming a semi-popular tourist destination of the Dirt Belt.`
	planet "Tundra"
		spaceport `The spaceport village consists of several large domes, which keep out the wind and driving snow; ships enter and exit the largest of the domes through a hatch that closes as soon as they have come through. Before the planet was terraformed, enough snow would pile up on top of one of the domes every decade or so that it became a danger of collapsing under its own weight; the locals would simply move out of that dome and build another one higher up on the snowpack, but the changing climate has reduced the amount of snow enough that the locals may never need to build another dome again.`



mission "A wolf, a goat, and a cabbage"
	job
	description "Transport a wolf, a goat, and a cabbage to <destination>. Payment will be 100,000 credits."
	to offer
		"day" == 1
		"month" == 4
	source
		government "Republic" "Free Worlds" "Syndicate" "Neutral"
	destination
		distance 3 5
		government "Republic" "Free Worlds" "Syndicate" "Neutral"
	cargo "wolf" 1
	
	on enter
	on enter
		dialog
			`You hear a strange crunching sound coming from your cargo hold.`
	on enter
		dialog
			`The worrisome munching sound in your ship's hold is followed by a horrific shrieking bleating noise and then an equally horrific silence. Turning on your cargo hold's security camera, you discover that there is nothing left of the goat and the cabbage that you were transporting except a few scraps of cabbage, some bones, and a lot of blood.`
			`	Meanwhile, the wolf is calmly gnawing on what you suspect is the goat's femur, with a rather self-satisfied look in its eyes. Apparently the goat ate the cabbage, and shortly after that the wolf ate the goat.`
	
	on complete
		payment 33000
		dialog
			`The man who collects the wolf from you on the landing pad is furious. "I told the shipping company not to put the goat in the same ship as the wolf or the cabbage," he says, "but I guess they tried to save money by subcontracting it all to the same captain."`
			`	Because you only delivered a third of the cargo safely, he only pays you 33,000 credits.`



mission "Terminus exploration"
	name "Missing drone"
	description "Travel to the <waypoints> system to see if you can find any sign of a probe drone that had been launched by a team of scientists before they were attacked by pirates and forced to flee."
	source
		planet "Memory" "Haze" "Nifel"
	waypoint "Terminus"
	destination "Bounty"
	to offer
		"combat rating" > 20
	on offer
		conversation
			`As you are exploring the marketplace, a man wearing comically thick glasses comes over to talk to you. "Captain <last>?" he asks. You nod. "I hear that you're not averse to taking on risks," he says. "I'm the lead scientist on a project studying a spatial anomaly in an uninhabited system nearby. We had just launched a probe to study the anomaly more closely when a band of pirates arrived and forced us to flee the system. Would you be willing to travel there and see if you can retrieve the drone's data?"`
			choice
				`	"Sure, I would be glad to."`
					goto end
				`	"How strong of a threat is the pirate fleet?"`
				`	"Sorry, I don't have time to help you."`
					decline
			`	"Just a couple of interceptors," he says. "We were in a scoutship, with no real weapons to speak of, and none of us on the ship have any combat experience. So, we felt it was safer to run away than to try to fight, even though we were leaving valuable equipment behind."`
			choice
				`	"That doesn't sound like much of a threat. I'd be glad to help."`
				`	"Sorry, I don't want to help with this."`
					decline
			label end
			`	"Thank you so much!" he says. "All I need you to do is board the drone and download its database. Unless the pirates have already stripped out the computer, of course. The drone is in the Terminus system, a few jumps away from here. We'll be waiting on <destination> for your return."`
				accept
	npc assist
		system "Terminus"
		government "Derelict"
		personality derelict target pacifist mute
		ship "Science Drone" "Beagle"
		dialog `You board the science drone and discover that the pirates have stripped just about everything of value from it: the engines, the sensors, and the fuel cell that powered it. But the computer system is either too deeply integrated into the drone, or too specialized, to be of any value to the pirates. You transfer enough power to the drone's batteries to reactivate it, and are able to retrieve the data that the scientist was looking for. But it's clear that this drone, or what's left of it, is not going anywhere. You'll have to leave it behind.`
	npc
		system "Terminus"
		government "Pirate"
		personality staying
		fleet "Small Southern Pirates" 2
	on visit
		dialog `You've returned to <planet>, but you don't have the drone's data. Go to Terminus and board the science drone to retrieve the data.`
	on complete
		payment 90000
		log `Recovered data from a derelict science drone for a team of scientists who were studying a strange red anomaly in the Terminus system. The lead scientist on the team, Ivan, suggested that it may be a partially collapsed wormhole.`
		conversation
			`The scientist is overjoyed that you were able to retrieve the data from the drone. Almost in tears, he says, "We were worried that all our planning and fundraising had been for nothing. These measurements will help us to understand that spatial anomaly far better than we do right now." He hands you a credit chip worth <payment>. "And by the way, my name is Ivan. I have an office near the spaceport on Valhalla that you can visit if ever you're wanting to help, or just curious."`
			choice
				`	"Can you tell me more about this anomaly you are studying?"`
				`	"I'm glad I was able to help."`
					decline
			`	Ivan says, "It seems to be a partially collapsed wormhole, something that once linked this part of the galaxy to somewhere else. But, we haven't succeeded in sending anything through it. Maybe the wormhole is no longer passable. Or maybe there's some way to make it open more fully. Or maybe only ships that are specially attuned to its energy signature can travel through it. We don't even know if the wormhole is a natural phenomenon or some sort of alien artifact. Honestly, we aren't sure if it's even a wormhole at all. We'll need to study the data you've recovered to understand it further."`
			choice
				`	"A wormhole? Those actually exist?"`
				`	"What makes you think it's a wormhole? Have you found anomalies similar to this before?"`
					goto similar
			`	"Well of course. The existence of wormholes has been proven for some time now. The Deep managed to create wormholes on the atomic scale before the Republic was even founded." He lowers his voice. "But I suspect that you're asking about wormholes large enough for a ship to pass through."`
			label similar
			`	Ivan looks around the spaceport, as if checking to see if he's being watched. He then looks back to you and motions for you to lean in. Whispering, he says, "The Republic doesn't like when people share this information, but there is one stable wormhole just beyond the Republic's borders."`
			branch skip
				not "First Contact: Hai: offered"
			action
				log `Ivan said that although he's not sure if the anomaly is a wormhole or not, it does bear striking resemblance to the wormhole that leads to the Hai.`
			`	"You mean the wormhole to the Hai?" you ask.`
			`	"Interesting, you know of it," Ivan responds. "The anomaly in Terminus bearings striking resemblance to it in some of our readings, although it is very different in others."`
				goto end
			label skip
			action
				log `Ivan said that although he's not sure if the anomaly is a wormhole or not, there is a wormhole "just beyond the Republic's borders" that the Republic doesn't like people sharing information on.`
			label end
			`	He looks around again and stands up straight. He then raises his voice, almost projecting it for anyone around you to hear. "But of course, the Deep never figured out how to make wormholes big enough for anything useful, otherwise we wouldn't even need hyperdrives," he says with a wink. "Anyway, thank you again for helping me. Hopefully we meet again in the future."`

ship "Science Drone"
	sprite "ship/science drone"
	attributes
		category "Drone"
		hull 200
		mass 30
		drag 2
		"heat dissipation" 1
	explode "tiny explosion" 5
	explode "small explosion" 2



mission "Lost Boy 1"
	minor
	name `Rescue Tod`
	description `Travel to <destination> in search for Tod, the son of a single mother from <origin>.`
	source "Moonshake"
	destination "Deadman's Cove"
	to offer
		"combat rating" > 100
	
	on offer
		conversation
			`Wandering around the spaceport to see what it has to offer, you make your way into one of the dimly lit restaurants to avoid the crowded streets and metallic-tasting air outside. The restaurant is mostly empty. One of its only inhabitants is a dirty-looking woman crying with her head down in one of the booths.`
			choice
				`	(Approach the woman and ask why she is crying.)`
				`	(Ignore her and leave the restaurant.)`
					goto leave
			
			`	As you walk close to the woman, she raises her head from her arms and brushes her hair out of her face to look at you. Tears run down her cheeks and her nose is running. "Wh-wh-what do you w-want?" she asks in a quiet voice, trying to speak through sobs.`
			choice
				`	"Can I help you?"`
				`	"Why are you crying?"`
			
			`	You ask the woman if she needs help. She wipes away the tears with the sleeve of her shirt and tells you that she is looking for her son, Tod. "I sent him away to a mining job on Placer because I don't have the money to support him myself, but on the way the ship he was on was attacked and boarded by pirates." She begins to sob again. "I d-don't know if he's d-dead or a slave. I tried t-talking to someone from the Syndicate, but they said that saving him wouldn't be w-worth it.`
			`	"W-would you be able to help? Please do if you c-can."`
			choice
				`	"Alright, I'll help you. Where should I look for him?"`
					goto accept
				`	"Sorry, I'm not going to risk my life for someone I don't know."`
			
			`	The woman begins crying even louder than she was before. A waiter walks up to you and suggests that you leave before making the situation worse, and one of the few customers in the restaurant gives you a dirty look for making his meal experience even worse.`
			
			label leave
			`	You wait for the streets to become less crowded before leaving the restaurant. As you look back through the windows of the restaurant, you catch a glimpse of the woman still crying in the booth before the crowd blocks your line of sight and you continue walking.`
				decline

			label accept
			`	"Thank you s-so much! The closest pirate planet to here is <destination>. If he's still alive then I'm sure he would be there. I can feel it." The woman gives you a description of Tod Copper so that you may find him and thanks you again for agreeing to help her. She asks that if you find him to bring him to a location in the <origin> spaceport where she will be waiting.`
				accept



mission "Lost Boy 2"
	landing
	name `Rescue Tod`
	description `Locate the <npc> and board it to rescue Tod, then bring him to <destination> so that he may reunite with his mother.`
	source "Deadman's Cove"
	destination "Moonshake"
	to offer
		has "Lost Boy 1: done"
	
	on offer
		conversation
			`The air in the <origin> spaceport smells of tobacco and tastes of the salt from the world's vast oceans. You receive sideways looks from rough-looking pirates, but none make a move to cause any trouble. As lawless as pirates can be, they still adhere to a form of honor code when in a planet's main spaceport. At least generally.`
			`	You ask a bartender for directions to the local slave traders, as that is the likely place that Tod would be if he was taken here. He points you to a slave trader by the name of Cygnet Brig who "runs the slave trade 'round these parts."`
			`	Cygnet owns a large warehouse building located on the edge of the spaceport island where he keeps all his slaves packed together in groups of three in small holding cells. Some slaves are rattling the bars on their cell or screaming in protest, but many have seemed to accept their fate. Cygnet, a tall, thin, mustachioed man, notices you gazing at the cells. "Can't keep 'em too packed together, oth'wise they's get each otha sick," he remarks in a thick accent of unknown origin to you. "What can I get ya?"`
			choice
				`	"I'm here to buy a slave."`
					goto description
				`	"Do you have a boy by the name of Tod Copper?"`
			
			`	Cygnet strokes his mustache. "Tod Copper. Tod Copper. Tell you what, that name doesn' ring a bell. Heck, I don' even keep track of names 'less I get someone impor'ant. If ya lookin' for someone in particular to buy, can I get a description?"`
			
			label description
			`	You provide Cygnet with the description of Tod that his mother gave you, then explain to him that Tod would have been taken from a ship bound for Placer.`
			`	"Oh yeah, that bugger! That little rebel was causin' me trouble so I sold him off soon as I could. If ya looking for him, then you're gonna need to look for a ship by the name of <npc>. They bought your boy Tod 'bout four days ago. Might be hangin' around a system nearby."`
			`	You thank Cygnet, who has been surprisingly polite for a slave trader, for the information. "If ya ever need a slave, just come talk to me," he remarks as you walk back to your ship. "I've got the cheapest slaves this side of Sol."`
				accept
	on visit
		dialog `You've landed on <planet>, but you haven't yet found Tod. Keep looking for the <npc> and then board the ship; it can't be far from Deadman's Cove.`
	
	npc board
		personality staying nemesis target plunders
		government "Bounty"
		system
			distance 2 4
		ship "Vanguard (Particle)" "Lord Ligonier"
		conversation
			`When you breach the ship's hull, you find the crew of the <npc> more concerned with containing the fires caused by your weapons than with you walking onto their ship. Almost every one of the crew members is a teenager. One looks at you and the pistol in your hand with mortal fear in his eyes.`
			`	Through the smoke and steam, you see a boy running toward you who fits the description of Tod Copper.`
			choice
				`	"Get on my ship!"`
					goto ship
				`	"Are you Tod?"`
			
			`	"Yeah! Are you here to save me?"`
			`	"Get on my ship!" you yell, motioning for him to come toward you.`
			
			label ship
			`	The boy runs past you and into your ship. Following closely behind Tod is a large bearded man holding a laser rifle in one hand and a fragmentation grenade in the other.`
			`	"That's my crew member, you no-good piece of sh--"`
			`	Before the captain is able to finish his sentence, pipes in the wall next to him explode, blasting hot steam all over the right side of his body, causing him to begin rolling on the floor in horrible screeches of pain. Not wanting to stay connected to the ship any longer than you need to be, you run back into your ship and fly away.`
				launch



mission "Lost Boy 3"
	landing
	name `Bring Tod to <planet>`
	description `Now that Tod's mother knows he is safe, bring him to <destination> so that he may start his mining job to support him and his mother.`
	source "Moonshake"
	destination "Placer"
	passengers 1
	blocked "This mission requires that you have at least one free bunk. Return once you have the space."
	to offer
		has "Lost Boy 2: done"
	
	on offer
		conversation
			`Tod's mother almost tears up at the sight of him as you approach. "Oh, my baby boy is alive!" she exclaims, running up and hugging Tod as his face reddens with embarrassment. "Are you hurt? Are you okay? Do you think you'll be fine?" Tod's mother asks, kissing his cheeks between each question.`
			`	"I'm fine, Mom," Tod says in an annoyed tone of voice. Some things never change.`
			`	The mother gives you a handful of credit chips. At a glance, you guess that they couldn't be worth more than 1,000 credits. "I know it isn't much for the work you've done, Captain, but it's all I have to give you in return."`
			choice
				`	"Don't worry about it."`
				`	"I'm sorry but I can't take this from you."`
					goto reject
			
			action
				payment 952
			`	"This is just so wonderful. There aren't many people around here who would do such a thing for such little pay."`
				goto end
			
			label reject
			`	You hand the credits back to the mother as she begins to tear up again. "Thank you so much, Captain."`
			
			label end
			`	"Hold on," Tod chimes in. "I still need to get to <planet>."`
			`	"Of course!" his mother yells out. "Captain, would you please make sure that Tod has a safe passage to <destination>?"`
			`	"And make sure I don't become a slave this time," Tod quips jokingly.`
			choice
				`	"Okay, I'll take Tod to <planet>."`
					accept
				`	"Sorry, I'm not headed in that direction."`
					decline
	
	npc
		government "Pirate"
		personality staying plunders disables
		system "Al Dhanab"
		ship "Falcon (Heavy)" "Cygnet's Slaver"
	
	on visit
		dialog `You land on <planet>, but remember that Tod is in one of your escorts that has yet to enter the system. Better depart and wait for it to arrive.`
	on complete
		dialog `You wish Tod the best of luck on <planet>. "Thank you, Captain. Hopefully I can repay you one day. As cliche as it sounds, I owe you my life."`



mission "Paradise Fortune 1"
	minor
	name `Flee to <planet>`
	description `Flee from <origin> to <destination> with the girl you let on to your ship.`
	source
		planet "Follower" "Mainsail"
	destination
		attributes spaceport
		distance 1 1
	passengers 1
	to offer
		has "main plot completed"
		random < 50
	
	on offer
		conversation
			`As with all Paradise Worlds, the air is just the right temperature when you step out of your ship, and a light breeze rustles the leaves of the trees planted around the spaceport. While taking a moment to breathe in the fresh air, you hear yelling coming from the entrance to the <origin> shipyard. Looking over, you spot a young girl with a backpack running from two spaceport security guards. "Get back here!" they yell at the girl, chasing her with no success.`
			`	"Someone help me!" the girl shrieks out. As she runs, a credit chip falls out of her backpack. `
			choice
				`	(Let her onto my ship.)`
					goto continue
				`	(Ignore the scene.)`
			
			`	The girl looks you in the eyes as she approaches, expecting help that will never come. Air rushes past you as she and the security guards run by. After a few meters, the security guards catch up to the girl, tackling her to the ground and detaining her as they remove her backpack full of credit chips.`
				decline
			
			label continue
			`	You open the hatch to your ship and yell "Get on!" as the girl approaches. "Thank you, Captain," she says while getting closer, to much protest from the approaching security guards.`
			`	As she enters your ship, she grabs your arm and pulls you in with her before closing the hatch. "Launch and go to <destination>, now! I'll explain when we get there."`
				launch
	on visit
		dialog `You land on <planet>, but realize that the girl is in one of your escorts that hasn't entered the system yet. Better depart and wait for it to arrive.`



mission "Paradise Fortune 2"
	landing
	name `Escaping Paradise`
	description `Escape the Paradise Worlds and travel to <destination> where Diana Howl will give over part of her family's fortune to the local government of <planet>.`
	destination
		attributes "dirt belt"
		government Republic
	passengers 1
	to offer
		has "Paradise Fortune 1: done"
	
	on offer
		conversation
			`"You need to explain what is going on here," you say just after setting your ship down.`
			`	"Alright, alright, I'll explain." You notice that the girl has a strange mix between a posh Paradise World accent and a Dirt Belt or possibly even Rim accent. "My name is Diana Howl. My father is the CEO of a large marketing firm. And this," Diana opens her backpack, revealing its full contents of thousands of credit chips, "this is part of my family fortune, about half a billion credits of it. Don't worry, my father should be able to make this back in a few months' time."`
			choice
				`	"Why have you stolen all this?"`
					goto story
				`	"I'm calling the spaceport authorities."`
			
			`	"No, wait! Let me explain!" Diana protests.`
			
			label story
			`	"All my life I've been fascinated with the world outside my little bubble of the Paradise Planets. My father met my mother on Heartland in the Cor Caroli system while he was on a business trip, so my mother would often take me on trips to the Dirt Belt. The last time I went was before the war though; my mother didn't want me anywhere near the 'Free Loafers,' as she called them. Back then life in the Dirt Belt didn't seem anywhere near comparable to life in the Paradise Worlds, and I can only imagine how much worse it might be after being so close to a war, so I decided that I needed to do something to help.`
			`	"Now, can you take me to <destination>? I wish to hand this over to the government there to help them. It may not seem like much in the grand scheme of how many credits go into running a planet, but it should be a huge boost to their economy."`
			choice
				`	"Alright, I'll help you."`
					goto accept
				`	"What makes you think they won't hand it over to your father?"`
				`	"This is a crime. I don't want to get in trouble helping you."`
					goto decline
			
			`	Diana pauses. "I hadn't thought of that," she says in a downtrodden tone, "but I at least have to try! Please just bring me to <planet>. Please!" Diana looks up at you with puppy dog eyes, quivering her lip with the backpack of credit chips held against her chest.`
			choice
				`	"Alright, I'll bring you to <planet>."`
				`	"Sorry, but I'm not putting myself on the line for this."`
					goto decline
			
			label accept
			`	"Excellent!" Diana yells out. She drops the bag of credits on the floor and gives you a hug. "We'll have to leave immediately, for I fear that the spaceport authorities here might be searching for us."`
				launch
			
			label decline
			`	You call the spaceport authorities and tell them that Diana Howl is on your ship. Moments later when they arrive, they take Diana kicking and screaming off of your ship. She yells harsh profanities at you as she is taken away, one among them being "Syndicate lover." As a reward for "catching" Diana, the spaceport authorities transfer 150,000 credits to your account.`
				decline
			
	on decline
		payment 150000
		log "People" "Diana Howl" `A teenager who stole half a billion credits from her family's wealth, you turned her in to the authorities for a meagre reward.`
	on visit
		dialog `You land on <planet>, but realize that Diana is in one of your escorts that hasn't entered the system yet. Better depart and wait for it to arrive.`



mission "Paradise Fortune 3"
	landing
	name `Last Hope`
	description `Escape from the Navy and travel to <destination> where Diana Howl hopes that the Free Worlds will help her.`
	destination "Bourne"
	passengers 1
	to offer
		has "Paradise Fortune 2: done"
	
	on offer
		conversation
			`Diana is eager to get going as soon as you land. "This is going to be great! I'm going to do so much good with this! I can't wait to see the look on their faces when I open up my backpack in front of them!" Diana says rapidly as she bounces up and down with the backpack of credit chips on her back.`
			`	As you gather a few credits to bring with you in case you see something you want to buy, Diana bounces off the ship. Suddenly, her crazed rambling stops. Diana comes running back onto the ship yelling "We need to go! Fly to <destination>! The Free Worlds should protect me!"`
			choice
				`	"What is it? What's happening?"`
				`	(Launch immediately.)`
					launch
			
			`	"Look outside," Diana says with a ghastly look on her face. You check your ship's external cameras, and roaming around your ship is a group of men in Navy uniforms. One of them raises a megaphone to his mouth.`
			`	"Hand over the girl and her credits and we can all walk away from this peacefully, Captain."`
			choice
				`	"Why do you need her?"`
				`	"Over my dead body!"`
					goto launch
				`	"Alright, I'll bring her out."`
					goto agree
			
			`	"In case you haven't noticed, Captain, that girl is in possession of over half a billion stolen credits. She's a criminal, and helping her makes you a criminal too. Given your status, Captain <last>, I'd appreciate it if you didn't make me the officer that put <first> <last> behind bars."`
			choice
				`	"I'm sorry officer, but I can't help you."`
					goto launch
				`	"Okay, I'll hand her over."`
			
			label agree
			`	Diana looks to you in shock. "You wouldn't!" she screeches. "You can't! Fly me to <planet> right now!"`
			choice
				`	"I'm not going to become a criminal to fulfill your crazy dream."`
				`	"Okay, we'll fly to <planet>."`
					goto launch
			
			`	You allow the Navy officer and his troops onto your ship, where they apprehend Diana and her stolen credits. They take her kicking and screaming off of your ship. She yells harsh profanities at you as she is taken away, one among them being "Syndicate lover."`
			`	"Thank you for not causing any more trouble, Captain," the officer says to you. He then hands you 500,000 credits for "playing nice" and leaves.`
				decline
			
			label launch
			`	You activate your repulsor engines, sending the Navy troops recoiling away from your ship. As you ascend into space, your computers detect multiple ships targeting you.`
				launch
			
	on accept
		"stored reputation: Republic" = "reputation: Republic"
		"reputation: Republic" <?= -10
	
	on decline
		payment 500000
		log "People" "Diana Howl" `A teenager who stole half a billion credits from her family's wealth, you turned her in to the authorities for a moderate reward.`
	
	on visit
		dialog `You land on <planet>, but realize that Diana is in one of your escorts that hasn't entered the system yet. Better depart and wait for it to arrive.`
	
	npc evade
		government "Republic"
		personality heroic
		fleet "Large Republic"



mission "Paradise Fortune 4"
	landing
	name `Exchange of Goods`
	description `Travel to <destination> and hand the backpack of credits and Diana Howl's note over to the Navy.`
	source "Bourne"
	destination "New Boston"
	to offer
		has "Paradise Fortune 3: done"
	
	on offer
		conversation
			`While in flight, Diana tells you the stories that she heard of the war. In the Paradise Planets region, they were told that declaring independence and bombing Geminus and Martini was the Free Worlds' first step in overthrowing the Republic.`
			`	"We should talk to Alondo," Diana says. "He'll be able to handle this situation."`
			
			branch epilogue
				has "FW Epilogue: Alondo: offered"
			`	As you're coming in for a landing on Bourne, you receive a message from Alondo. "<first>!" he says. "I just heard that you were in system. Want to meet up for a drink and talk about old times?"`
			choice
				`	"I'd be glad to any other time, but I need your help at the moment."`
					goto conversation
			
			label epilogue
			`	As you're coming in for a landing, you contact Alondo, who is luckily on Bourne. "What have you gotten yourself into?" he responds after you mention that you need his help.`
			choice
				`	"I'll explain the situation when we meet."`
			
			label conversation
			`	You meet with Alondo at his office in the Free Worlds Senate building. After he and Diana exchange greetings, you explain the situation to him.`
			`	"You what?" Alondo responds. "You have to turn her in. The war may be over, Captain, but there is still tension between the Republic and Free Worlds that we cannot have a situation like this exacerbating."`
			`	"You can't do that!" Diana yells in protest. "I thought the Free Worlds was supposed to be all about going against the Republic, but you're just going to give in?"`
			`	"Look here, kid," Alondo says in a stern tone. "The Free Worlds was never about being against the Republic, it was only ever about being against Parliament. There's a big difference there. What you've done is a crime, even to the Free Worlds. We are not about to gain a reputation of harboring criminals of the Republic."`
			`	Diana, instead of protesting further, puts her head down. "I'll be in your ship, Captain," she says. Diana storms off, making an effort to create as much noise as possible with the stomps of her feet.`
			`	"Spoiled kid," Alondo says quietly. "Attitudes like that are why I joined the Southern Defense Pact. Anyway Captain, I suggest you hand her over to the Navy immediately. I'll contact the Republic if you need me to."`
			choice
				`	"Alright, I'll hand her over."`
				`	"Sorry, Alondo, but I agree with her cause."`
					goto agree
			
			apply
				set "navy contacted"
			`	Alondo breathes a sigh of relief. "You should probably go check on her. I'll message you where the Navy wants to pick her up."`
				goto end
			
			label agree
			`	"I understand. Please, just don't drag the Free Worlds into this."`
			
			label end
			`	You say goodbye to Alondo and return to your ship. When you arrive and look around, Diana is notably absent. In your pilot's seat she has left her backpack and a written note. The paper has noticeable tear stains in one of the corners.`
			``
			`Dear <first> <last>,`
			`	I don't care about the credits anymore, but I can't go back to my family. I'll be too much of a disgrace, and I can't even imagine looking my parents in the eyes after what I've done. I've left the credits with you. You can do with them as you wish.`
			`	I've taken this chance to escape from my old life. I want to become my own person in the world, and I want to do it on my own. Please don't come looking for me, because wherever I am I'll be happier than when I was with my parents. I've failed myself today, but I'm still going to strive for the betterment of the less fortunate. Thank you for trying to make my dreams come true, even if you couldn't succeed.`
			`	Sincerely,`
			`				Diana W. Howl`
			``
			`	You stare down at the backpack, stuffed full with over half a billion credits.`
			choice
				`	(Hand the credits over to the Navy.)`
				`	(Steal the credits.)`
					goto steal
			
			branch navy
				has "navy contacted"
			`	You fold the note and slip it into the backpack so that you can show it to the Navy to explain why Diana is not with you. You contact the Navy's crime report hotline and tell them that you have the stolen credits. A few minutes later, they respond telling you that a fleet is waiting on <destination> to retrieve the credits.`
				accept
			
			label navy
			apply
				clear "navy contacted"
			`	You fold the note and slip it into the backpack so that you can show it to the Navy to explain why Diana is not with you. Alondo sends you a message, telling you that the Navy says they are waiting on <destination> for the credits.`
				accept
			
			label steal
			`	You rip the note apart and begin counting the credits. In total, the backpack contains a whopping 525,894,400 credits. Over half a billion credits richer, you sit down and wonder what you will spend it on.`
				decline
	
	on accept
		"reputation: Republic" >?= "stored reputation: Republic"
	on decline
		payment 525894400
		"reputation: Republic" <?= -1000
		log "People" "Diana Howl" `A teenager who stole half a billion credits from her family's wealth, she decided to start a new life outside the Paradise Planets while you decided to pocket the substantial fortune she left behind to avoid being hunted down.`
	on complete
		payment 1000000
		conversation
			`You spot a fleet of docked Navy ships as you come in for a landing. A small squad of troops gather around your ship after you land. You are greeted by a Navy officer upon exiting your ship and explain to him where Diana is, showing him the note she wrote.`
			`	"That is unfortunate," he responds with a troubled look on his face. "We'll contact the Howl family about this." Before letting you go, the officer hands you <payment>. "This is the reward that Mr. Howl put out for the return of his credits. Thank you for doing the right thing, Captain."`
		log "People" "Diana Howl" `A teenager who stole half a billion credits from her family's wealth, she decided to start a new life outside the Paradise Planets while you dutifully turned in the credits to the authorities to keep the peace. You received a substantial reward for your integrity.`



mission "Northern Blockade"
	minor
	name `Mebsuta Disaster`
	description `<destination> is under attack by pirates. Assist the Republic by delivering <commodity> to the planet as soon as possible.`
	source
		near "Mebsuta" 2 4
	destination "Featherweight"
	cargo "relief supplies" 178
	to offer
		random < 20
		"combat rating" > 200
		"reputation: Republic" >= 0
	
	on offer
		conversation
			`You are approached by a Navy officer. "Are you Captain <last>?" You nod. "Would you be able to assist us? A sizable gang of pirates has occupied <system> and raided the spaceport. A Navy fleet is on its way to eliminate the pirates, but reports from the planet indicate that the spaceport of <planet> is in dire need of supplies. Any building above three stories was badly damaged and everything in the warehouses was either stolen or destroyed. We need a ship to bring <cargo> to them as soon as possible, but there are no available Navy ships capable of doing the job. Would you deliver the supplies for us, Captain?"`
			choice
				`	"I'd be glad to help, Officer."`
					accept
				`	"Sorry, but I'm not traveling in that direction."`
					decline
	
	npc
		government "Pirate"
		personality staying harvests plunders
		system destination
		fleet "Large Northern Pirates" 3
	npc
		government "Republic"
		personality staying heroic
		system destination
		fleet "Large Republic"
		fleet "Small Republic" 2
	npc
		government "Pirate"
		personality nemesis staying harvests plunders
		system "Mirzam"
		fleet "Large Northern Pirates"
		fleet "Small Northern Pirates" 3
	
	on visit
		dialog phrase "generic cargo on visit"
	on complete
		payment
		payment 7500
		dialog `As the last crate of supplies is loaded off of your ship, the Navy ships defending the system land. The local authorities thank you for helping, and you are paid <payment>.`



mission "Southern Blockade"
	minor
	name `Spaceport Defenses`
	description `<stopovers> are under attack and in need of spaceport defenses. Drop off your cargo on these three planets and return to <destination> for payment.`
	source
		near "Pherkad" 2 4
		government "Free Worlds"
	stopover "Cornucopia"
	stopover "Solace"
	stopover "Winter"
	cargo "spaceport turrets" 75
	to offer
		random < 20
		"combat rating" > 150
		not "event: Thule becomes independent"
		"reputation: Free Worlds" >= 0
	
	on offer
		conversation
			`A captain in a Free Worlds uniform enters the spaceport and turns on a megaphone. "Attention! The Free Worlds are in need of volunteers able to carry <cargo> to <stopovers> for fortifying the spaceports nearest to the pirate system of Men. Free Worlds ships are currently preoccupied with fighting off a pirate incursion into those systems, and we are unable to spare enough ships for the job. Our hope is that these defenses will deter any future incursions. Payment will be <payment> for the first captain who accepts." The spaceport falls quiet as captains contemplate this offer.`
			choice
				`	(Volunteer.)`
				`	(Ignore.)`
					decline
			
			`	The Free Worlds captain thanks you for offering your help. Spaceport workers load the turrets onto your ship, and the captain tells you to return to <origin> once you have dropped off the turrets for payment.`
				accept
	
	npc
		government "Pirate"
		personality staying harvests plunders
		system "Kappa Centauri"
		fleet "Large Southern Pirates"
	npc
		government "Pirate"
		personality nemesis staying harvests plunders
		system "Kappa Centauri"
		fleet "Large Southern Pirates"
	npc
		government "Pirate"
		personality staying harvests plunders
		system "Yed Prior"
		fleet "Large Southern Pirates"
		fleet "Small Southern Pirates" 2
	npc
		government "Pirate"
		personality nemesis staying harvests plunders
		system "Yed Prior"
		fleet "Large Southern Pirates"
	npc
		government "Pirate"
		personality staying harvests plunders
		system "Pherkad"
		fleet "Small Southern Pirates" 3
	npc
		government "Free Worlds"
		personality staying heroic
		system "Kappa Centauri"
		fleet "Large Free Worlds"
	npc
		government "Free Worlds"
		personality staying heroic
		system "Yed Prior"
		fleet "Large Free Worlds"
	npc
		government "Free Worlds"
		personality staying heroic
		system "Pherkad"
		fleet "Large Free Worlds"
	on stopover
		dialog `The last of the defenses are quickly unloaded from your ship, put into place, and activated. A pirate ship attacking the system attempts to follow you down to the surface, but the fire coming from the newly installed spaceport turrets forces the pirate to turn away and flee for orbit. Time to return to <destination>.`
	on visit
		dialog phrase "generic cargo on visit"
	on complete
		payment
		payment 5000
		log `Installed spaceport defense turrets on three frontier worlds. The Free Worlds hopes that this will reduce the piracy in the region.`
		dialog `The Free Worlds captain thanks you for helping to fortify the frontier worlds, and pays you <payment>.`



mission "Core Blockade"
	minor
	name `Bad Harvest`
	description `The pirate world of <destination> is experiencing a famine. Warlords of the planet have threatened the Syndicate into giving them food. Deliver <cargo> to the world for <payment>.`
	source
		near "Almach" 2 4
	destination "Deadman's Cove"
	clearance
	cargo "food" 287
	to offer
		random < 20
		"combat rating" > 400
	
	on offer
		conversation
			`In the <origin> spaceport, you are approached by a Syndicate employee. By the looks of his uniform, he works for Syndicated Security. "Hello, Captain. You're a competent pilot, correct?" You nod your head. "Excellent. The Syndicate needs <cargo> transported to <destination>. The pirate world has seen a particularly bad harvest this past season, so much of the population is without sufficient food. Pirate warlords have threatened to begin raiding our freighters and frontier worlds if we don't provide them with food. It's cheaper to do what they want, so we've agreed to the deal, but we don't want to risk any of our own ships being destroyed. The Syndicate will pay you <payment> should you accept and complete this job."`
			choice
				`	"Alright, I'll get my ship ready."`
					accept
				`	"Sorry, but I have better things to be doing."`
					decline
	
	npc
		government "Pirate"
		personality nemesis staying harvests plunders
		system destination
		fleet "Large Core Pirates" 2
	npc
		government "Pirate"
		personality nemesis staying harvests plunders
		system "Schedar"
		fleet "Large Core Pirates"
		fleet "Small Core Pirates" 3
	
	on visit
		dialog phrase "generic cargo on visit"
	on complete
		payment
		payment 10000
		dialog `Multiple bands of pirates, each run by a different warlord, are waiting in the spaceport when you land. They take the food from your cargo hold like animals, leaving quite the mess behind. When you return to your ship, you find that the Syndicate has deposited <payment> into your account.`



mission "Pirate Blockade"
	minor
	name `Escape to Freedom`
	description `Bring <bunks> escaped slaves to freedom on <destination>, far away from their pirate oppressor. The woman on <origin> promised that a person on <planet> would give you <payment>.`
	source "Buccaneer Bay"
	destination "Hippocrates"
	passengers 19
	to offer
		"combat rating" > 500
	
	on offer
		conversation
			`It is dusk at the <origin> spaceport, and the setting sun casts long shadows across the spaceport deck. You take notice of a slim cloaked figure walking only a few meters behind you who seems to be keeping pace.`
			choice
				`	(Confront them.)`
					goto confront
				`	(Stop walking and see if they stop as well.)`
			
			`	You stop by the entrance to a store that claims to have "the best Polecats!" and lean against the building, trying not to draw attention to yourself. The figure keeps walking at the same pace, and as they pass you, a soft voice says, "Follow me," from under the cloak. The figure bolts off into a dark alleyway next to the building.`
				goto choice
			
			label confront
			`	You turn around and stare right at the figure, who stops within a foot of you. The shadows cast by the sun make it impossible for you to make out their face under the cloak. "Follow me," a soft voice says from under the cloak, before the figure bolts off into a dark alleyway next to the building.`
			
			label choice
			choice
				`	(Follow the figure.)`
				`	(Return to my ship.)`
					decline
			
			`	You step into the alleyway and find the figure standing under a lamp. The figure removes their cloak, revealing the face of a woman with short dark hair and a distinct, jagged scar across her right cheek. She begins whispering to you. "You're not from this world. I can tell. You're too clean and unscarred. Could you help me?"`
			choice
				`	"What do you want?"`
					goto need
				`	"Why would I help a pirate?"`
			
			`	The woman chuckles. "Not everyone who lives on a pirate world is a pirate, you know. Maybe you need to learn how not to stereotype. Regardless..." She trails off.`
			
			label need
			`	"It isn't what I want, it's what I need," she whispers, putting heavy emphasis on the word "need."`
			`	"You undoubtedly know about the horrendous slave trade that still exists on pirate worlds today. A slave trade that the Republic doesn't care to abolish, leaving innocent people to waste away like rats in a cage, working for their lives. As if the politicians of the Republic aren't vermin themselves..." Her face twists into a hate-filled scorn as she speaks of the Republic. It then returns to normal as she continues. "I'm part of a group of people who have decided to take matters into our own hands. We're mostly people who grew up on pirate worlds, but some of us were born elsewhere.`
			`	"I assassinated a pirate warlord a couple of days ago, and I have been sheltering his slaves ever since. What I need from you is to transport the <bunks> people in my care to <destination>. Another member of my group should be there to pay you <payment> and take the people somewhere far away from here." She cocks her head to the right. "Will you fight for justice and transport these people, Captain?" The look in her eyes suggests that she won't take no for an answer.`
			choice
				`	"Anything for the freedom of the innocent."`
				`	"Sorry, but I'm not going to risk my life for your cause."`
					goto decline
			
			`	"Good choice, Captain. We'll wait till the sun has fully set, then I will bring the people to your ship. I'll be traveling in my own ship and launch ahead of you, which should hopefully distract the pirates looking for their warlord's assassin and give you enough room to escape. Wait for me after you land on <planet>."`
				accept
			
			label decline
			apply
				set "denied freeing slaves"
			`	"Poor choice, Captain." The woman pulls a knife from under her cloak and tilts it to blind you with the glare of the lamp above her. You stumble backward in anticipation of an attack, but the woman does not move. "I'll remember this, Captain," she hisses at you. The woman puts her cloak back up and sprints down the alleyway into darkness.`
				decline
	
	npc
		government "Pirate"
		personality nemesis staying harvests plunders
		system destination
		fleet "Large Core Pirates"
	npc
		government "Pirate"
		personality nemesis staying harvests plunders
		system "Persian"
		fleet "Small Core Pirates" 3
	npc
		government "Pirate"
		personality nemesis staying harvests plunders
		fleet "Large Core Pirates"
	
	on visit
		dialog `You land on <planet> and begin looking around for the man you are supposed to meet, but then you realize that not all of the escaped slaves are here. Better depart and wait for your escorts holding the rest to arrive.`
	on complete
		payment
		payment 1000
		log `Helped members of a group fighting to end slavery on pirate worlds. Safely rescued 19 slaves from Buccaneer Bay and left them with a man who said that they will be brought somewhere safer, but the woman of the group seems to have not made it out.`
		conversation
			`Just as was promised, a man approaches you in the spaceport and tells you that he is part of the same group as the woman. Interestingly, the man has a similar scar as the woman on his left cheek. "I'll make sure these people find a safe home somewhere far away from here," he says to you. After greeting each of your former passengers, he thanks you and pays you <payment>.`
			`	You and the man, who does not give his name to you in order to "keep us both safe," wait for the woman to arrive in her own ship. Hours pass, but there is no sign of her. The man tries to contact her, but he is unable to reach her. "You can leave now," the man says to you. "I don't think she'll be coming."`



mission "Capture Smuggler"
	name "Capture rogue smuggler"
	minor
	description `A smuggler absconded with his illegal cargo near <system>. The unknown person he stole it from wants it back. Recover the cargo from the <npc> and return both it and the smuggler to <origin> for <payment>.`
	to offer
		random < 15
		"combat rating" > 2000
		"reputation: Pirate" > 10
	passengers 1
	source
		government "Pirate"
	on offer
		require "Brig"
		conversation
			`As you step into a dive bar for a quick drink, the largest man you've ever seen stands up and blocks your path. He's well over two meters tall, and his muscles seem to ripple with barely restrained violence when he moves. "<first> <last>," he says in a thick accent. "My employer hears you do certain jobs, take money, do not ask questions. He hears you are reliable. A man, a smuggler, he steals cargo from my employer. My employer very much wants cargo returned, and this man as well."`
			choice
				`	"I'm sorry, sir, but I'm not taking new jobs today. Please give your employer my most gracious thanks for this kind offer."`
				`	"Of course. I won't say a word."`
					goto accept
				`	"Get out of my way. I don't take jobs from any schlub who bothers me when I need a drink."`
					goto mistake

			`	The man looks down at you with no change in expression. "My employer, he will not be happy. I will tell him, '<first> <last> is not so reliable.' I hope next time, you are reliable." As the man speaks, you notice that his teeth are filed to vicious points. Every patron in the bar stares at you in shock as you sit down for a badly-needed drink.`
				decline

			label accept
			`	The man looks down at you with no change in expression. "This is good. To be reliable, it is a great thing on <origin>." As the man speaks, you notice that his teeth are filed to vicious points. He holds out a round, flat object about the size of your palm. It has a recessed button in the center of one side. "This is gift for this smuggler. Press button, it becomes surprise. Make sure surprise is not on you." He hands you the object and a data chip containing details of the job. As the man leaves, you see every patron in the bar staring warily at his back.`
				accept

			label mistake
			`	The man looks down at you with no change in expression. "This is great shame. I will tell my employer, '<first> <last> was not so reliable. I had to make example.'" The man grabs your neck with one monstrous hand. The last thing you see as your vision fades to black is a mouth full of pointed teeth.`
				die
	npc board
		conversation
			`The smuggler and his crew are ready and waiting when you board. You pull out the "gift" and press the button, then quickly toss it down the hallway. For a moment, you meet the smuggler's eyes. They widen with terror when he sees the "gift." You duck back into cover. A few seconds later, you hear a strangely muted detonation, followed by silence. After a minute, you hazard another peek out of cover. The smuggler and all his men are unconscious on the ground. One crewman has blood dripping from his nose and ears. You tie them all up and stow the smuggler in a locked cabin on your ship.`
			`	Once they're secured, you sweep the ship. Ultimately you find the stolen cargo in the captain's cabin, hidden behind a false panel. The cargo is a nondescript storage container, but upon closer inspection you see that it's code-locked and covered with interference plating.`
				launch
		government "Merchant"
		personality staying uninterested timid target marked
		system
			distance 2 3
		fleet
			names "civilian"
			variant
				"Modified Argosy (Smuggler)"
	on fail
		dialog `You have failed to capture the smuggler and recover the stolen cargo. This will probably not be good for your reputation.`
		"reputation: Pirate" <?= -10
	on visit
		dialog `You land on <origin>, but you don't have the smuggler and the cargo he stole. You should probably be careful not to run into your contact until you do.`
	on complete
		payment 150000
		conversation
			`The huge man drags the unconscious smuggler out of the cargo container with one hand and carries the cargo box with the other. He stops in front of you. "<first> <last>," he says. "My employer, he will be very happy. Your payment, you will receive soon. Is it not good, to be reliable?" The man leaves your ship, letting the smuggler's legs scrape along the ground as he walks. A moment later, you receive <payment> from an anonymous account.`



mission "Inheritance Redirection"
	description "Travel to <destination> to act as heir for the late warlord Limping Pappa."
	minor
	source
		attributes "frontier"
	destination
		distance 7 9
		government "Republic" "Free Worlds" "Syndicate"
	to offer
		credits >= 400000
	on accept
		payment -200000
	on offer
		conversation
			`You are walking near the spaceport and suddenly a computer terminal starts blinking and beeping when you pass it.`
			choice
				`	(Check it out.)`
				`	(Ignore it.)`
					decline
			`When you approach, you are greeted by a voice from the terminal: "Dear Sir or Madam, please respond!"`
			choice
				`	"Hello!"`
				`	(Ignore it and walk away.)`
					decline
			`	"My name is Mr. Smith and I'm contacting you with a highly confidential and urgent proposal. I am, or more accurately was, the financial manager of the recently deceased warlord Limping Pappa. I am looking for a highly trustworthy individual who can help me relocate Mr. Pappa's fortune of 300 million credits."`
			choice
				`	"How did Mr. Pappa acquire his fortune exactly?"`
				`	"What are you proposing?"`
					goto proposal
				`	"This sounds like a credits-stealing scam, I will not fall for this!"`
					decline
			`	"Oh, uh, Mr. Pappa was specialized into tricking rich victims to transfer credits to him.`
			label proposal
			`	"I obviously cannot make myself an heir to Mr. Pappa. So what I propose is to present you as an heir and have the inheritance transferred to you.`
			`	"When you receive the inheritance on <destination>, then you send half of it back to me."`
			choice
				`	"Okay, let's do this."`
				`	"Sounds too good to be true. What's the catch?"`
				`	"Sorry, this sounds too fishy for me."`
					decline
			`	Mr. Smith responds: "There is one small problem with the inheritance tax, it needs to be paid upfront. Can you pay 200,000 credits so that I can get the process going?"`
			choice
				`	"Sure, no problem."`
					goto pay
				`	"Are you trying to trick me?"`
				`	"Sounds too risky, I don't want to pay anything upfront."`
					goto no
			`	"Of course I'm not trying to trick you! Mr. Pappa's victims were all persons that had more credits than common sense. But you look a lot smarter than any of Mr. Pappa's victims.`
			`	"Think of the huge amount of credits you will receive just for acting as heir! Can I count on you to pay the tax and make both of us very wealthy?"`
			choice
				`	"Sure, no problem."`
					goto pay
				`	"Sounds too risky, I don't want to pay anything upfront."`
					goto no
			label pay
			`	The terminal suddenly goes black after you transfer 200,000 credits to the account given by Mr. Smith.`
			`	You wonder if you did the right thing.`
				accept
			label no
			`	The terminal suddenly goes black. Mr. Smith is apparently no longer interested in doing business with you.`
				decline
	on complete
		dialog "There is no inheritance for Mr. Pappa waiting for you at the bank, but there are many other victims that paid some credits while expecting to earn a larger amount of credits in return. Some make a big fuss about it, until the alerted authorities start fining them for attempted inheritance fraud. You leave the bank in silence."
		log "Minor People" "Mr. Smith" `A mysterious individual who asked for 200,000 credits to process a rich inheritance from the deceased warlord Limping Pappa, but was then proven to be a scam.`
	on decline
		log "Minor People" "Mr. Smith" `A mysterious individual who asked for 200,000 credits to process a rich inheritance from the deceased warlord Limping Pappa. You presume he was a scammer and had no part in it.`



mission "Hauler VI cargo prototype 1"
	name "Escort Hauler prototype to formal dinner"
	description "Escort the <npc> to <destination> to deliver sushi for a formal dinner."
	minor
	source
		planet "Deep"
	destination "Skymoot"
	npc accompany
		government "Merchant"
		personality escort timid
		ship "Hauler III" "SB-Labs Testament"
	on offer
		conversation
			`A lady in a formal business suit walks gracefully over to you. "Captain <last>, Captain <last>! It is so nice to meet you here!"`
			choice
				`	"Hello, did we meet before? How do you know my name?"`
				`	"Hello, nice to meet you too."`
					goto "hello too"
				`	"Sorry, I don't have time to talk. I'm really busy."`
					defer
			`	She smiles and replies, "Well, I actually don't know you, but I just read your name on one of the cargo manifests. And my experience is that this greeting works best if you need something from a spaceship captain."`
			label "hello too"
			`	She says, "My name is Veronica Oxygenpocket, and I'm the lead for a team that's designing the new Hauler VI transport ship series at Southbound Shipyards."`
			choice
				`	"'Oxygenpocket' is an uncommon name."`
				`	"And what help do you need from me?"`
					goto "help request"
			`	Veronica responds, "Well, it might sound uncommon to people from a planet with a breathable atmosphere, but it is actually similar to Vanderberg, which means 'from the mountain,' or Langley, which means 'woodland.'`
			`	"Oxygenpockets were as much a feature on my home-planet as mountains and woodlands are on more habitable planets."`
			label "help request"
			`	Veronica pauses for a moment and then continues, "We're testing the VI's cargo refrigeration system using the Testament, a modified Hauler III. This system is one of our biggest achievements. To show how well it works, we plan to throw a formal dinner on <destination> with fresh sushi transported from here. I'm sure everyone at the dinner will be amazed by how well the food has been preserved despite the travel time. I'd like you to escort the ship and its cargo to <planet>."`
			choice
				`	"Isn't it a bit risky to transport food using a refrigeration system that hasn't been tested yet?"`
					goto refrigerate
				`	"Am I also invited for the dinner?"`
					goto invited
				`	"Why do you need me to escort the ship?"`
					goto internal
				`	"Shouldn't you be making the Hauler IV first?"`
				`	"Sure, I'll help you."`
					accept
			`	Veronica softly chuckles. "That would be the obvious choice, wouldn't it be? But this isn't just a case of slapping another cargo pod between the cockpit and engines. We've modified the design to have the optimal amount of cargo pods without compromising the integrity of the vessel, or making it difficult to build in our existing shipyards. And besides, our marketing department has found that captains willing to buy a Hauler IV are just as willing to buy larger Haulers."`
			choice
				`	"Isn't it a bit risky to transport food using a refrigeration system that hasn't been tested yet?"`
				`	"Am I also invited for the dinner?"`
					goto invited
				`	"Why do you need me to escort the ship?"`
					goto internal
			label "refrigerate"
			`	"Risky, why? I don't see what can go wrong. The system is quite well designed. I'm so proud of my team."`
			choice
				`	"Am I also invited for the dinner?"`
				`	"Why do you need me to escort the ship?"`
					goto internal
			label "invited"
			`	"I'm sorry, but you are not invited. This dinner is only for Southbound Shipyards top-level management and representatives of the <planet> government.`
			label "internal"
			`	"Normally we'd look internally to satisfy any escort needs, that's true. But we suspect there is a mole in our organization spying for Syndicated Shipyards. Going externally is safer in this case, and you came recommended when we searched through the list of captains available on short notice. You will be paid well for your time. Will you help us?"`
			choice
				`	"Sure, I'll help you."`
					accept
				`	"Sorry, I don't have time to help you."`
					decline
	on visit
		dialog `You land on <planet>, but the Testament hasn't caught up with you yet. Better take off and wait for it to appear in this system.`
	on complete
		dialog
			`You wait for the Testament to land, but it remains in orbit. There is no response to your hails. Maybe you should take off and investigate.`

mission "Hauler VI cargo prototype 2"
	name "Escort Hauler prototype to <planet>"
	description "Escort the <npc> to <destination> to deliver cooked fish dishes to a streetfood festival."
	source "Skymoot"
	destination "Zug"
	landing
	to offer
		has "Hauler VI cargo prototype 1: done"
	npc accompany
		government "Merchant"
		personality escort timid
		ship "Hauler III" "SB-Labs Testament"
	on enter
		dialog
			`You take off and try to contact Veronica, but you receive an angry message: "Why were you trying to contact me? Does everyone need to know that we're here?"`
			`	She adds, "The cooling failed and the sushi nearly cooked. Let's go to the Southbound Shipyards on <destination> instead, then we can save face by claiming that we were in time for the dinner, but on the wrong planet due to some miscommunication. We might even be able to hide all evidence of the overheating by giving away the sushi as fish dishes on a streetfood festival."`
	on visit
		dialog `You land on <planet>, but the Testament didn't catch up with you yet.`
	on complete
		dialog
			`This time the Testament appears to be landing right behind you, but the ship flies away at full thrust just before touching the landing pad. You receive another message: "The Sushi completely burned. We cannot be seen near the festival or near the shipyard with this burned sushi! Our new destination is the waste processing plant at Longjump."`

mission "Hauler VI cargo prototype 3"
	name "Escort Hauler prototype to waste plant"
	description "Escort the <npc> to <destination> to deliver charred food waste to a waste-processing plant."
	destination "Longjump"
	landing
	to offer
		has "Hauler VI cargo prototype 2: done"
	npc accompany
		government "Merchant"
		personality escort timid
		ship "Hauler III" "SB-Labs Testament"
	on visit
		dialog `You land on <planet>, but the Testament didn't catch up with you yet.`
	on complete
		payment 140000
		dialog
			`The Testament enters the planet's atmosphere at high speed and lands somewhat uncontrolled near a waste processing plant. The cargo hold is glowing red hot and some areas in the cargo hold appear to be on fire.`
			`	Veronica disembarks, walks over to you, and apologizes for the difficult trip. She explains that the cooling systems failed, causing the sushi calamity you experienced during the multiple legs of your journey.`
			`	You are paid <payment> and she asks you not to talk about this escort job to anybody. You leave the docks quickly in order to escape the horrible smell of overheated fish that is coming from Veronica and her ship.`



mission "Antibiotics To South"
	name "Antibiotics shipment to <planet>"
	description `Deliver <cargo> to <destination>. Payment is <payment>. Expect attacks from a pirate ship known as the "Australis."`
	minor
	source
		attributes "medical"
		not attributes "south" "rim"
		near "Sol" 100
	destination
		attributes "south"
	to offer
		"combat rating" > 10
		"armament deterrence" > 2
		random < 5
	cargo "antibiotics" 25 2 .05
	
	on offer
		conversation
			`As you wander around the spaceport, you spot a well-dressed man who seems to be eyeing your ship. When you approach him, he turns to you and asks, "Is this your ship? I'm looking for someone in charge of a heavily armed fleet."`
			choice
				`	"It is. Why?"`
				`	"Sorry, I think you're mistaken."`
					decline
			`	The man begins to explain himself. "I'm arranging a shipment from a pharmaceutical plant here on <origin> to <destination>. Specifically, <cargo>. I'm sure you're aware of the fact that they're in very high demand in the south, so we have a trade deal with that planet. Unfortunately, <commodity> are in even higher demand in pirate territory, so the last two merchants I've sent down there have been attacked by pirate ships. My company won't give the budget for an escort, so anyone I send down there has to be alone. Fortunately, I do have the budget for a high-risk contract, so if you can take one of these shipments to <destination>, I can arrange a payment of <payment>. Does this sound fair so far?"`
			choice
				`	"Sure, but do you know anything about these pirates?"`
				`	"No thanks, that sounds too risky for me."`
					decline
			`	He seems to have anticipated this question, and quickly responds by saying "Oh, it's mostly just opportunistic raiders, much like the ones you've probably already seen a lot of down there. Pretty sure a ship like this one will make those guys hesitant enough. The problem is a modified medium warship called the <npc>. It's faster than a Bounder and persistent beyond any reasonable measure. Which is, of course, why I'm talking to you. There is no way you're going to avoid a fight with it. However, I think your ship is a match for it. So, is this acceptable?"`
			choice
				`	"Of course."`
				`	"No thanks, that sounds like too much of a risk."`
					decline
			`	"Thank you very much, Captain," he says. "I'll take care of everything else from here."`
				accept
	npc
		government "Bounty Hunter"
		personality nemesis heroic disables harvests plunders
			confusion 20
		system
			distance 2 3
		ship "Marauder Manta (Engines)" "Australis"
	
	on visit
		dialog phrase "generic cargo on visit"
	on complete
		payment
		payment 20000
		dialog phrase "generic cargo delivery payment"



mission "Pirate Duel"
	name "Fight at Umbral"
	description `Head as quickly as you can to the Umbral system, where you will duel with a small militia vessel named the Esca. After fighting, go to <destination> to follow up.`
	minor
	deadline 5 1
	source
		near "Tarazed" 1 5
		government "Republic" "Free Worlds"
	waypoint "Umbral"
	destination "Wayfarer"
	
	to offer
		"combat rating" > 20
		"combat rating" < 400
		random < 35
		not "ships: Medium Warship"
		not "ships: Heavy Warship"
		not "ships: Heavy Freighter"
		"ships: Light Warship" + "ships: Light Freighter" + "ships: Transport" + "ships: Interceptor" == 1
	
	on offer
		conversation
			`While you are walking around the spaceport, you accidentally bump into a sturdily-built man. "Oh, I'm sorry," he responds in a gruff voice. When he takes a closer look at you, his expression changes to shock. "Oh! You're Captain <last>!"`
			choice
				`	"How did you know my name?"`
					goto offer
				`	"I don't know who you're talking about."`
			`	The man's expression changes to one of slight disappointment. "Oh. I see." He walks away without another word.`
				decline
			label offer
			`	"I happen to take an interest in young pioneering privateers, and your performance, even in a small vessel like the <ship>, has impressed me greatly. I'll tell you more if you let me take you somewhere."`
			choice
				`	"Sure, I'll follow."`
					goto follow
				`	"Where are you taking me?"`
			`	The man chuckles nervously. "Just to somewhere more private. Don't worry, I won't bite."`
			choice
				`	"Fine, I'll go."`
				`	"I still don't buy this. I'm out."`
					decline
			label follow
			`	You follow the man into a series of winding alleyways, keeping your eyes alert for any danger. After a while, the man stops. "I suppose I can tell you more about myself now. I... am the leader of the local militia, and I believe that, considering your proficiency in piloting smaller craft, you would be a great candidate to join our team. However, there is a test you must pass. I will use one of our smaller ships in our fleet, the Esca, to challenge you to a duel in the system of Umbral. If you manage to disable me, go to our base in Wayfarer, and I'll let you join."`
			choice
				`	"What sort of vessel is the Esca?"`
					goto vessel
				`	"Why did you need to bring me to here? Couldn't you have made this offer in the spaceport?"`
			`	The man hesitates for a moment. "Well, being in the open when admitting that you're the leader of the ragtag that hunts down pirates in a potentially pirate-infested spaceport isn't a good idea. You can't ever be too sure about who's listening.`
				goto end
			label vessel
			`	The man hesitates for a moment. "Oh, just some low-end Southbound Shipyards light warship. Nothing to worry about for a captain like you.`
			label end
			`	"Well, I better be going now. Meet me at Umbral as fast as you can if you want to take up my challenge." The man walks away, leaving you to your own devices.`
			choice
				`	(Ready your ship for the battle with the Esca.)`
					accept
				`	(Ignore the invitation.)`
					decline
	
	on accept
		"reputation: Independent (Killable)" = 10
	
	on enter
		dialog `When you take off, you run a quick scan on all other ships that are taking off. You see no sign of the Esca. Maybe it's already waiting for you at Umbral.`
	on enter "Umbral"
		"reputation: Independent (Killable)" = -1000
		conversation
			`When you enter Umbral, you continue to see no sign of the Esca. Suddenly, an alarm rings out as your sensors detect that a pirate Vanguard has entered the system alongside you. Before you can respond, your ship intercepts a hail, and it opens communication.`
			`	The voice of the alleged captain of the Esca shouts out towards you. "Ho ho ho! Did you really think that I was the leader of the militia? Well, considering that you're here, I suppose you did. And now you'll pay for your mistake! Don't bother trying to call for help either, the militia don't patrol this system!"`
			`	The Vanguard powers up its weapons.`
	
	npc kill
		government "Independent (Killable)"
		personality heroic vindictive unconstrained launching
			confusion 20
		ship "Vanguard (Plasma Slow)" "Anglerfish"
		dialog `The Anglerfish and the "captain of the Esca" have been destroyed. You consider going back to Wayfarer to see if you can grab some sort of reward for your effort.`
	
	on complete
		"reputation: Independent (Killable)" = 10
		payment 250000
		conversation
			`When you land on Wayfarer, you look up bounties and wanted pirate documents, searching for any mention of the Anglerfish and the Esca. Eventually, you find a bounty for the destruction of the Anglerfish.`
			choice
				`	(Take the bounty money.)`
					goto end
				`	(Read more about the bounty.)`
			`	You decide to read more of the bounty documents. It appears that the pirate that you killed was Enrico Snake, a pirate that mainly dealt in cargo smuggling. However, he also had a curious tick of hunting aspiring privateers by luring them to Umbral, where he easily took them out with his superior ship.`
			label end
			`	You head to the local authorities, and show them your combat logs of your fight against the Anglerfish. They pay you <payment> for your effort.`

ship "Vanguard" "Vanguard (Plasma Slow)"
	outfits
		"Plasma Cannon" 7
		"Heavy Anti-Missile Turret"
		"Fusion Reactor"
		Supercapacitor
		"D14-RN Shield Generator"
		"Fuel Pod" 5
		"Small Radar Jammer" 2
		"Interference Plating" 4
		"Cargo Expansion" 3
		"Laser Rifle" 11
		"X3700 Ion Thruster"
		"X3200 Ion Steering"
		"Scram Drive"



mission "Earth Retirement"
	name "Retired Family to Earth"
	description "Transport two seniors to <destination>, where they plan to retire. They can only promise you <payment>."
	minor
	source
		attributes paradise
	destination "Earth"
	to offer
		random < 15
	passengers 2
	
	on offer
		conversation
			`As you wander through the spaceport, you see an elderly man and woman sitting on a bench, talking about something that seems to be causing them some amount of stress.`
			choice
				`	(Ask them what the problem is.)`
				`	(Ignore them.)`
					decline
			`	You inquire as to what's troubling them, and the woman begins telling you her life's story. "We were yard workers here on <origin> for nearly fifty years, but we're both starting to get too old for our jobs. So, we've made the hard decision to retire. We've already chosen a location on the best place we could afford, which... well, happened to be on Earth, so Charles and I are looking for someone to transport us. Oh, where are my manners? I'm Donna. Pleased to meet you."`
			`	Donna was clearly looking for someone besides her husband to talk to, but Charles begins to frown. "I suppose you could put it like that."`
			`	"Is that wrong?" Donna replies anxiously, bracing for the response.`
			`	The man's look of resignation starts to turn to one of anger. "Of course it's wrong. We've spent our whole lives working for these spoiled brats, and what do we get in return? We get dumped on Earth like we're dead weight!"`
			`	"I know you're upset about this," interrupts Donna, "but just getting angry isn't going to change anything!" Charles remains silent for a long time, and then mutters a reluctant apology.`
			`	Donna talks to you again. "I'm sorry about that. As you can tell, we're under a lot of stress right now. I can tell that you're a star captain. Can you help take us to Earth? We don't have a lot of money, but we'll be glad to pay <payment>."`
			choice
				`	"I can handle two passengers."`
				`	"I'm sorry, but I'm not headed to Earth right now."`
					decline
			`	You show Charles and Donna to their bunks, and they both thank you in advance.`
				accept
	
	on visit
		dialog phrase "generic passenger on visit"
	on complete
		conversation
			`Once you land on Earth, Donna and Charles pick up their belongings and start to leave your ship. Before he leaves, Charles stops and takes out a large clump of credit chips. "Here you go," he mutters. "I hope your life goes better than ours has."`
			choice
				`	"Thank you. I hope you have the best of luck on Earth."`
					goto payment
				`	"You can keep those. You sound like you need them more than I do."`
					goto reject
			
			label payment
			action
				payment 2000 80
			`	As you count up the large clump of credits you were handed (the sum comes out to <payment>), they slowly make their way to the train station. Presumably, their new apartment is far from here.`
				accept
			label reject
			`	Charles looks surprised for a moment, and then, for the first time you've seen, he smiles. "Thank you, Captain <last>. I wish there were more people like you in the Paradise Worlds."`
			`	You wish the couple the best of luck on Earth, and they slowly make their way to the train station. Presumably, their new apartment is far from here.`



mission "Spacediving professionals"
	job
	repeat
	name "Spacediving at <planet>"
	description "Head to <destination> with <bunks> professionally equipped skydivers and drop them from the edge of space. They've agreed to pay <payment> when they land."
	passengers 5 10
	source
		government "Republic" "Free Worlds" "Syndicate" "Neutral" "Independent"
	destination
		distance 1 7
		government "Republic" "Free Worlds" "Syndicate" "Neutral" "Independent"
		not attributes "station" "research" "moon"
	to offer
		random < 14
	on visit
		dialog phrase "generic passenger on visit"
	on complete
		payment 120000
		dialog "As you descend through the upper atmosphere, the skydivers jump from your ship, spectacularly diving until they open their parachutes and land safely near the spaceport. You collect your payment of <payment>."



mission "Spacediving professionals accident"
	job
	repeat
	name "Spacediving at <planet>"
	description "Head to <destination> with <bunks> professionally equipped skydivers and drop them from the edge of space. They've agreed to pay 120,000 credits when they land."
	passengers 5 10
	source
		government "Republic" "Free Worlds" "Syndicate" "Neutral" "Independent"
	destination
		distance 1 7
		government "Republic" "Free Worlds" "Syndicate" "Neutral" "Independent"
		not attributes "station" "research" "moon"
	to offer
		"Spacediving professionals: done" > 7
		random < 2
	on visit
		dialog phrase "generic passenger on visit"
	on complete
		dialog "As you descend through the upper atmosphere, the skydivers jump from your ship, spectacularly diving until they try to open their parachutes. Some of the parachutes open only partially and part of the team suffers an uncontrolled hard landing. Medical teams respond quickly, but the skydivers are too preoccupied with their injured teammates to pay you the credits they owe you."



mission "Spacediving professionals disaster"
	job
	repeat
	name "Spacediving at <planet>"
	description "Head to <destination> with <bunks> professionally equipped skydivers and drop them from the edge of space. They've agreed to pay 120,000 credits when they land."
	passengers 5 10
	source
		government "Republic" "Free Worlds" "Syndicate" "Neutral" "Independent"
	destination
		distance 1 7
		government "Republic" "Free Worlds" "Syndicate" "Neutral" "Independent"
		not attributes "station" "research" "moon"
	to offer
		has "Spacediving professionals accident: done"
		random < 1
		credits >= 5000000
	on visit
		dialog phrase "generic passenger on visit"
	on complete
		payment -200000
		dialog "As you descend through the upper atmosphere, the skydivers jump from your ship. Some minutes into the jump disaster strikes; the skydivers start moving in an uncontrolled manner. It's unclear if the spacesuits or the oxygen supplies were at fault, but it looks unlikely that any of the skydivers makes it safely to the ground. Authorities investigate the incident and although they don't find serious wrongdoings on your part, they still fine you <payment> for enabling such a dangerous and deadly act."



mission "Spacediving amateurs"
	job
	repeat
	name "Spacediving at <planet>"
	description "Head to <destination> with <bunks> poorly equipped skydivers and drop them from the edge of space. They've agreed to pay 120,000 credits when they land."
	passengers 5 10
	source
		government "Republic" "Free Worlds" "Syndicate" "Neutral" "Independent"
	destination
		distance 1 7
		government "Republic" "Free Worlds" "Syndicate" "Neutral" "Independent"
		not attributes "station" "research" "moon"
	to offer
		"Spacediving professionals: done" > 3
		random < 5
	on visit
		dialog phrase "generic passenger on visit"
	on complete
		payment 30000
		dialog "As you descend through the upper atmosphere, you inform your skydivers that it's time to jump. However, after being able to see the distances and atmospheric conditions involved, all of them are far less keen on the idea than when you first picked them up. You bring them down to the landing pad, and they pay you a meager <payment> before hopping off."


mission "Human to Hai Space - No Contact"
	minor
	source
		government "Republic" "Syndicate" "Free Worlds"
		attributes "tourism" "urban"
	to offer
		random < 2
		not "First Contact: Hai: offered"
	on offer
		conversation
			`	A young man carrying luggage approaches you. "You look like a knowledgeable captain," he says. "In all your travels, have you ever heard tell of any... intelligent rodents?"`
			choice
				`	"What are you talking about?"`
					goto confused
				`	"What, like in a zoo?"`
					goto confused
				`	"Are you high?"`
			`	"No, I want to go to the high-" He stops once he realizes you have no idea what he's talking about. "Oh, never mind then," he says, with a note of disappointment in his voice. As he leaves, you can't help feeling like you were missing some context.`
				decline
			label confused
			`	"Oh, never mind then," he says, with a note of disappointment in his voice. As he leaves, you can't help feeling like you were missing some context.`
				decline


mission "Human to Hai Space"
	minor
	description "Bring a human passenger to <destination> in Hai space."
	source
		government "Republic" "Syndicate" "Free Worlds"
		attributes "tourism" "urban"
	destination "Greenwater"
	to offer
		random < 10
		has "First Contact: Hai: offered"
		not "Human to Hai Space - No Contact: offered"
	on offer
		conversation
			`	A young man carrying luggage approaches you. "You look like a knowledgeable captain," he says. "In all your travels, have you ever heard tell of any... intelligent rodents?"`
			choice
				`	"You mean the Hai? You'll have to go up north for that."`
					goto hai
				`	"Ah, I think I know of some large squirrels to the north of here."`
					goto hai
				`	"What are you talking about?"`
			`	"Oh, never mind then," he says, with a note of disappointment in his voice. You feel good knowing that you are helping to keep the Hai's existence a secret in human space. Better safe than sorry.`
				decline
			
			label hai
			`	"If that's the case, could you bring me to <destination>? I'll give you <payment>."`
			choice
				`	"Alright, I'll take you there."`
					accept
				`	"Sorry, I'm too busy right now."`
					decline
				`	"Why would you want to go all the way out to <planet>?"`
			`	"I have family there," he says. "I came out here to do some traveling and see a bit of human space, but now I have to get back home. You see, I was born on <planet>, and this is my first time out of the wormhole."`
			choice
				`	"Really? How did you like human space?"`
					goto travel
				`	"You've never been to human space before?"`
			`	"Nope, first time! I've never been so far from home before. Now that I think about it, I probably should've arranged transport back to Hai space beforehand. You wouldn't believe how hard it is to find a captain here that knows about the Hai. I had to ask about six others until I found you. They all thought I was crazy, talking about meeting giant squirrels." He laughs and shakes his head. "So anyways, would you be willing to take me to <destination>?"`
				goto decision
			
			label travel
			`	"It was quite the trip! It's a bit odd to see only humans around, and I had to be careful to not mention where I was from. But it was definitely worth it! I got to see Earth, Skymoot, Chiron, and so many other beautiful planets. Seeing human culture with my own eyes was an eye-opening experience, although some of the places there were less... clean than I expected. I was almost robbed on Earth; I'm not used to pickpockets back home. Perhaps human space isn't as safe as Hai space, but I still don't regret coming here. It's about time for me to go back, though."`
				
			label decision
			choice
				`	"Alright, I'll take you there."`
					accept
				`	"Sorry, I'm too busy right now."`
					decline
	on complete
		payment 9000
		conversation
			`During the trip, you learn that your passenger is named Benjamin. He gets off your ship, thanks you, and gives you your payment of <payment>. Benjamin then walks over to greet a group of Hai, who embrace him and start talking in a mix of the human and Hai languages.`
			choice
				`	(Leave.)`
					decline
				`	"That's your family?"`
			`	The man looks at you. "I'm adopted," he says. One of the Hai notices your confusion, and chitters. "Ah, you have not seen a human-Hai family, have you? Perhaps it is strange, but we are happy together nonetheless. Thank you for transporting our son safely."`
			choice
				`	"I didn't mean to be rude, I just didn't know that Hai adopted humans here."`
				`	"No problem, I hope you enjoyed the trip."`
			`	After thanking you once again, they walk off. As they leave, you overhear Benjamin talk to his family about his trip. "They had so many kinds of food there, it was delicious! Although I did get homesick for pickled acorns..."`



mission "Mafia Extortion"
	minor
	source
		government "Pirate"
	on accept
		payment -200000
		fail
	to offer
		random < 2
		credits >= 2000000
	on offer
		conversation
			`A man in a tailored suit, sunglasses, shiny shoes, and green hair approaches you. "Hey, that's a very nice ship you have there. Would be a shame if anything happened to it."`
			`	You notice that he is missing a finger on each hand.`
			choice
				`	"Thank you. My name is <first> <last>. To whom do I have the pleasure of speaking?`
					goto nameless
				`	"Yes, I'm very happy with my ship."`
					goto specifics
				`	"What should I be afraid of happening to my ship?"`
					goto specifics
				`	"You sound like one of those Mafia goons."`
					goto mafia
				`	"Are you trying to extort me?"`
					goto mafia
				`	"Yes, it helps me transport goods for some of the most dangerous people on this planet."`
					goto unnerved
				`	"I don't have time to talk."`
					goto funeral
			label nameless
			`	The man snorts. "Wow, telling everybody you meet your full name. That totally won't end up painting a huge target on your head if said name has a bounty on it. But I digress."`
			choice
				`	"What should I be afraid of happening to my ship?"`
					goto specifics
				`	"You sound like one of those mafia goons."`
					goto mafia
				`	"Are you trying to extort me?"`
					goto mafia
			label specifics
			`	The man responds, "Well, a fleet of unfriendly ships in this system might blow you to pieces when you take off. It's been known to happen from time to time."`
			choice
				`	"Ha, business as usual around here."`
					goto unconcerned
				`	"Are you trying to extort me?"`
					goto mafia
				`	"And you have a way to prevent this from happening?"`
					goto mafia
				`	"And you're the local goon who takes bribes to keep such ships docked?"`
					goto mafia
				`	"That would be unfortunate. I run jobs for some of the most dangerous people on this planet, and they wouldn't be happy if that happened."`
					goto unnerved
				`	"I really don't have time to talk to you."`
					goto funeral
			label unconcerned
			`	The man responds, "Maybe you want to improve that situation?`
				goto donation
			label mafia
			`	The man acts shocked by your remark. "No way! I'm just a simple man walking around the spaceport and helping people out. You would be wise to listen to locals with experience, especially in dangerous places like this."`
			label donation
			`	"If you care about safety, then I could make a donation to the System Safety Foundation on your behalf. 200,000 credits really goes a long way around here."`
			choice
				`	(Pay 200,000 credits.)`
					goto payup
				`	"How can I be sure the money is spent well?"`
					goto impatient
				`	"Sorry, I already made a donation to the 'Security Support Fund' earlier today, and I don't donate twice in one day."`
					goto impatient
				`	"I've already heard enough, I'm going to talk to the authorities."`
					goto nextsteps
				`	"And what dangers should I be afraid of?"`
					goto impatient
				`	"Listen, I see that you're missing a finger on each hand. You look like a goon, and not a very successful one."`
					goto unnerved
			label impatient
			`	The man sounds annoyed. "Listen, I don't have all day to talk! Are you going to pay or not?!"`
			choice
				`	(Pay 200,000 credits.)`
					goto payup
				`	"I don't trust you. You aren't getting any money from me."`
					goto funeral
				`	"I've heard enough, I'm going to talk to the authorities."`
					goto nextsteps
				`	"Listen, I see that you're missing a finger on each hand. You look like a goon, and not a very successful one."`
					goto unnerved
			label funeral
			`	The man responds "Your funeral, not mine," and turns away from you.`
				goto walksaway
			label nextsteps
			`	"Look, that's not a smart move. Most of them are in on it anyway."`
			label walksaway
			`	The man walks away. You consider what to do next.`
			choice
				`	(Shrug off the whole thing and take no further action.)`
					decline
				`	(Find the closest thing to a police force that this planet has.)`
					goto police
				`	(Go to a bar and ask for whoever is in charge.)`
					goto bar
			label police
			`	It's not long before you find the ruins of what used to be a police station... you think. The building has been thoroughly destroyed, hopefully not while anybody was inside.`
			choice
				`	(Go to a bar and ask for whoever is in charge.)`
					goto bar
				`	(Shrug off the whole thing and take no further action.)`
					decline
			label bar
			`	You walk towards the closest bar, but stumble into the green-haired man that you just had a conversation with.`
			`	He looks surprised and asks, "Were you going to rat me out to the local boss?"`
			choice
				`	"What an excellent idea! Yes, I'll just do that."`
				`	"What I'm going to do is none of your business."`
				`	"Don't worry, I'm just taking a walk."`
			label unnerved
			`	The man is starting to act a bit nervous. "Sorry I bothered you. Can we forget this happened?"`
			choice
				`	"Well, conversations like this are hard to forget."`
					goto cornered
				`	"Nice scam you have running here. Would be a shame if somebody told the local godfather about it."`
					goto payback
				`	(Agree.)`
					goto zerodeal
			label cornered
			`	"Well, what do you want? Do I have to do something for you?"`
			choice
				`	"No, let's just forget it happened."`
					goto zerodeal
				`	"Compensation for the time that you've wasted would be excellent."`
			label payback
			`	A bead of sweat travels down the man's face as he asks, "How many credits do you need to just forget this whole conversation happened?"`
			choice
				`	"100,000,000."`
					goto panicking
				`	"1,000,000."`
					goto much
				`	"200,000."`
					goto much
				`	"50,000."`
					goto much
				`	"5,000."`
					goto counterdeal
				`	"2,000."`
					goto counterdeal
				`	"1,000."`
					goto counterdeal
				`	"I don't need your credits, just forget it."`
					goto zerodeal
			label zerodeal
			`The man walks away without saying a word.`
				decline
			label much
			`	"That's too much! 2,389 credits is all I have. Would that be enough?"`
			choice
				`	"Sure."`
					goto counterdeal
				`	"No way, I want a lot more."`
					goto panicking
			label counterdeal
			`	The man hands you a credit chip, nods and walks away. You pocket the chip quickly, more ready to be done with this neighborhood than you want to visibly show.`
			`	A few minutes later you reach into your pocket for the chip... to find it missing. Looks like even a hardened captain like you isn't immune to being pickpocketed on a planet like this.`
				decline
			label panicking
			`	The man starts panicking and clumsily reaches into his jacket, maybe to get some money, but more likely reaching for a gun.`
			choice
				`	(Try to calm down the man.)`
					goto draws
				`	(Mock the man further.)`
					goto draws
				`	(Draw your sidearm and shoot the man.)`
					goto shoot
			label draws
			`	The man manages to draw a weapon! You brace for impact, but after a few seconds of waiting, you realize his weapon is only making a clicking sound when he tries to shoot.`
			choice
				`	"Ha, ha, you really are a failure of a goon."`
				`	(Draw your sidearm and shoot the man.)`
					goto shoot
			`	As you finish talking, you see a flash of light come from the muzzle of the man's weapon as a bullet hits you between the eyes. You die almost instantly, but you do have a few microseconds to reflect on the wisdom of mocking a man that is trying to fire a gun at you.`
				die
			label shoot
			`	Your bullet hits the man right between the eyes; he dies instantly, and a crowd starts to form around you.`
			`	Most bystanders are surprised, but you also notice an angry sentiment brewing in the (not unarmed) crowd. It might be wise to leave quickly.`
			choice
				`	(Run towards your ship and leave immediately.)`
					goto leave
				`	(Put away your sidearm and pretend nothing happened.)`
			`	You walk away nonchalantly, but you don't get far before multiple laser blasts slice through you.`
				die
			label leave
			`	You make it to your ship alive and depart under a rain of bullets and laser-weapons fire. This is a pirate planet so there are unlikely to be any lasting consequences, but you might want to stay away for a few days.`
				flee
			label payup
			`	The man takes your credits, responds with a brief "Thank you," and walks away.`
				accept



mission "Street Swindle"
	minor
	source
		government "Free Worlds" "Republic" "Syndicate"
		attributes "urban"
	on accept
		payment -6000
		fail
	to offer
		random < 4
		credits >= 10000
	on offer
		conversation
			`You see a small crowd beginning to gather on a street corner. A man in a flamboyant striped suit and matching hat calls, "Come here! Come here! Come see the marvelous magician Mistress Marionette corral the crowded crossroads with her extravagant schemes!"`
			choice
				`	(Check it out.)`
					goto observe
				`	(Ignore it.)`
					decline
			label observe
			`	You join them. A woman in similarly fancy garb sits behind a table, swiftly shuffling three cups before a hulking man. The announcer continues, "For our new guests, the chosen challenger's chance approaches! The current buy-in bet was 7000 credits; yes, we play with the big money here! Double or nothing, bet your bet: are you a player or a puppet?"`
			`	The cups stop. After a brief pause, the man points to the cup on the right.`
			choice
				`	(Watch what happens.)`
						goto continue
				`	"You know these things are scams, right?"`
			`	You try to warn him, but someone in the crowd shushes you. He doesn't hear.`
				goto continue
			label continue
			`	"Are you certain in your choice?" the magician asks. "Once you-"`
			`	"Yes, I'm certain," the man interrupts. He draws 7000 credits and tosses them on the table. The magician lifts the cup, and a small red ball rolls from beneath. "And the first challenger proves to be a player!" the announcer says, mustering enthusiasm as the magician counts 14,000 credits to pay the man. "Let us find a new challenger! The next buy-in is a mere 400 credits; if you haven't played before, now's the time to test your skill!"`
			choice
				`	"I'd like to give it a try." (Bet 400 credits).`
					goto firstgameplay
				`	(Wait and watch.)`
					goto firstgamewatch
				`	(Walk away.)`
					decline
			label firstgamewatch
			`	A short woman volunteers. The game progresses in a similar manner; by the end, you are certain the ball is underneath the center cup. Sure enough, the woman chooses that cup, and she walks away 400 credits richer.`
			`	"The next buy-in is a larger prize!" the announcer calls after her before turning to address the crowd. "Six thousand credits, only for the proudest of players." The magician shakes her head softly, frowning at the cups.` 
			choice
				`	"I'll do it!" (Bet 6000 credits).`
					goto secondgameplay
				`	(Continue watching.)`
					goto secondgamewatch
				`	(Walk away.)`
					decline
			label firstgameplay
			`	You pay 400 credits and sit across from the magician. "Double or nothing, bet your bet!" the announcer repeats. "Are you a player or a puppet?"`
			`	The magician places the ball beneath the center and begins moving the cups. This one seems faster, but that might just be from the pressure. You keep your eyes trained on the cup as it shifts back and forth, around in circles, and occasionally remains untouched. By the end, you're pretty sure it's in the center cup.`
			`	"What's your choice?" the magician asks, smirking.`
			choice
				`	"Left."`
					goto wrong
				`	"Center."`
					goto correct
				`	"Right."`
					goto wrong
			label wrong
			`	"Better luck next time," she says as she reveals your incorrect choice. The ball was in the center; you feel silly for not going with your gut.`
			`	"The next buy-in is a larger prize!" the announcer calls. "Six thousand credits, reserved for the most daring. As the previous player, you have first priority."`
			action
				payment -400
			choice
				`	"Let's go again."`
					goto secondgameplay
				`	"I think I'm done."`
					goto secondgamewatch
			label correct
			`	She asks if you're sure, and you stick with your gut. With a grimace, she lifts the cup to reveal the ball and counts out your winnings. "And the player prevails!" the announcer says. "Earning a small bounty. But wait: the next buy-in is bigger yet! Six thousand credits, reserved for the most daring. As the previous player, you have first priority."`
			action
				payment 400
			choice
				`	"Let's go again."`
					goto secondgameplay
				`	"I think I'm done."`
					goto secondgamewatch
			label secondgameplay
			`	You place your 6000 credit bet on the table, and the game begins. The pattern is slightly longer, but once the magician's hands stop, you feel like the ball lies beneath the left cup.`
			choice
				`	"Left."`
					goto left
				`	"Center."`
					goto center
				`	"Right."`
					goto right
			label left
			`	With a grin, she reveals the left cup, and it's... wrong! "Nice try," she says, pocketing your money. "It is a bit tricky."`
			`	"Well, that's all for today, folks!" the announcer says as you realize you've been conned. Worse still, after they pack up and leave, you notice that the first winner walks away beside them.`
				accept
			label center
			`	With a raised eyebrow, she reveals the center cup. It's... wrong! "Nice try," she says, pocketing your money. "That one was a bit tricky."`
			`	"Well, that's all for today, folks!" the announcer says. As they pack up and leave, you notice that the first winner walks away beside them.`
				accept
			label right
			`	With a raised eyebrow, she reveals the right cup. It's... wrong! "Nice try," she says, pocketing your money. "That one was a bit tricky."`
			`	"Well, that's all for today, folks!" the announcer says. As they pack up and leave, you notice that the first winner walks away beside them.`
				accept
			label secondgamewatch
			`	Sensing that something's up, you decide to watch the next game. A sprightly young fellow confidently hands over 6000 credits; when the cups stop, you feel like the ball is under the left one. The boy points to it; with a grin, the magician reveals the left cup, and it's... wrong! "Nice try," she says, pocketing the shocked boy's money. "It is a bit tricky."`
			`	"Well, that's all for today, folks!" the announcer says. You're glad you avoided the con. As they pack up and leave, you notice that the first winner walks away beside them.`
				decline



mission "Thrall Emigration"
	name "<origin> Emigration"
	description "Transport a family from <origin> to <destination>, where they hope to find better employment. They cannot pay you."
	minor
	source "Thrall"
	destination "Delve"
	to offer
		random < 50
	passengers 2
	on offer
		conversation
			`By the edge of the spaceport at night, you see a thin, sweaty man turn away from a pilot, disheartened. You make eye contact, and he begins hurrying over to you.`
			choice
				`	(Wait for him.)`
				`	(Walk away quickly.)`
					decline
			`	"Excuse me! Are you a pilot?" Without waiting for a response, he continues, "I need to go to the Syndicate. I work all day picking cotton with these hands, but my family's still starving. We can't afford transport..."`
			`	You can barely understand him through his accent. The man's teeth look worse than his clothes, and his breath makes you step back. His eyes implore you.`
			choice
				`	"I might be able to help you. What planet do you need to reach?"`
				`	"I'm sorry, I only transport for pay."`
					goto disappointment
			`	His eyes brighten with hope. "Oh! I, I heard some people are going to <planet> to be miners. They hire folk like us. I, if you could get me, and my wife and our two sons there, I'd praise you to the high stars. You'd save our lives."`
			choice
				`	"I can take you, but no more."`
					goto separation
				`	"I'd be happy to offer you four transport."`
					goto offer
				`	"Sorry, I think this won't work out."`
					goto disappointment
			label separation
			`	"The two little ones are really small," he persists. "We can cramp together. You'll just notice two of us. I mean, some go themselves and send money back, but..."`
			`	He shakes his head. "My wife's already told me we need to stay together, and I agree. I can't leave. Please, nobody else has said yes."`
			choice
				`	"I guess I can find room."`
					goto offer
				`	"Sorry, but that's still too many. Have a nice day."`
					goto disappointment
			label offer
			`	"Oh, thank you, thank you!" he says, vigorously shaking your hand. "I'll get them fast, we can leave tonight! I'm Gaint, by the way." He quickly leaves to get them, turning back at least three times to tip his hat to you and make sure you haven't left.`
			`	Gaint's family arrives quickly. His wife, Mell, is carrying their infant child, and a toddler clutches her leg. His fingers look like a skeleton, and his eyes look like his dad's. "Thank you so much," Mell says as they enter your ship.`
				accept
			label disappointment
			`	You fend off a few more pleas before he understands it's hopeless and begins looking for someone else.`
				decline
	
	on visit
		dialog phrase "generic passenger on visit"
	
	on complete
		conversation
			`	As your ship enters <planet>'s cavernous spaceport, you can sense a mixture of hope and apprehension in Gaint and Mell. "Andrin talks too much," you overhear Gaint saying. "I didn't know it's all underground."`
			`	"We'll figure it out," Mell assures him. When they notice you're listening in, the conversation stops. Your ship lands, and the family collects their things to leave. They thank you again on their way out.`



mission "Spaceport Reminder Setter"
	landing
	invisible
	on offer
		"spaceport reminder year" = "year"
		"spaceport reminder month" = "month"
		fail

# Use of "00" at the start of the mission name is to make it offer only if no other missions have.
mission "00 Spaceport Reminder Resetter"
	minor
	invisible
	repeat
	to offer
		not "chosen sides"
		not "Spaceport Reminder: offered"
	on offer
		"spaceport reminder year" = "year"
		"spaceport reminder month" = "month"
		fail

mission "Spaceport Reminder"
	landing
	source
		government "Republic" "Free Worlds" "Syndicate" "Neutral" "Independent"
		not attributes "uninhabited"
	to offer
		not "chosen sides"
		"spaceport reminder year" + "spaceport reminder month" != 0
		"spaceport reminder year" * 12 + "spaceport reminder month" < "year" * 12 + "month" - 3
	on offer
		conversation
			`As soon as you touch down on <origin>, you step off your ship and head directly for the job board and trade hub, brushing past several locals on the way. The constant routine of interstellar commerce has been firmly drilled into your brain; you near unconsciously peruse the boards, trying to suss out the most profitable route.`
			`	You're caught off guard when you hear a voice behind you. "Hey, what's with all the rush, Captain?" You turn and see a dark-haired man in a faded green longcoat approaching you. "You seem awfully focused on getting off-world as soon as possible. Why not take a moment to look around? Admire the sights, try the local cuisine, maybe even talk to some of the people."`
			choice
				`	"Why should I do that?"`
				`	"I'm a spaceship captain; I don't have time to waste."`
			`	He tilts his head to the side. "You know, I'm a captain too. I know how quickly the luster of the galaxy can fade into the weekly grind if you wait for opportunity to come knocking. So why keep waiting? I'm sure you'll find something new to do in the spaceport."`
			choice
				`	"I'll be sure to check more spaceports in the future."`
					goto thanks
				`	"Nothing interesting happened the last time I checked a spaceport."`
				`	"Why should I listen to you? I can handle myself, thank you very much."`
					goto rebuff
			`	The captain sighs. "Yeah, it can feel a little pointless running up against the same loud-mouthed people all the time. But just because a spaceport doesn't have anything to offer one day doesn't mean that it'll never have anything worthwhile. Wait a while, and there might be something new."`
			choice
				`	"Alright, I'll try to check more spaceports."`
					goto thanks
				`	"And why should I believe you over my own experiences?"`
			label rebuff
			`	He raises his hand and holds it open on his chest. "I know that it's only my word against yours, but I promise that you won't regret checking the spaceport every time you're in town."`
			choice
				`	"Fine, I'll follow your advice."`
					goto thanks
				`	"I don't need your help."`
			`	A frown creeps onto the captain's face as he earnestly says, "Well, I'm sorry that my advice wasn't helpful. Good luck, Captain." He walks off, leaving you alone at the job board.`
				decline
			label thanks
			`	He pleasantly smiles and nods. "Well, I wish you the best in your travels." He walks away, leaving you free to explore the rest of <origin>'s facilities.`
				decline
<<<<<<< HEAD
			label reorbit
			`The climb back into orbit is turbulent, slow, and difficult, but you make it there safely.`
				launch
	on enter
		dialog
			`You manage to fix the repulsor while in orbit. After a few quick tests, you confirm that it will work fine on next landing.`
	on decline
		fine 200000
		payment -86100



mission "Fumbling Mugger Patch"
	invisible
	to offer
		has "Transport Workers B: done"
	on offer
		event "fumbling mugger timer" 60
		fail

event "fumbling mugger timer"

mission "Fumbling Mugger"
	name "Transport to <planet>"
	description "Bring a young woman who threatened you on <origin>, to <destination>."
	minor
	source
		attributes "dirt belt" "urban"
	to offer
		random < 45
		has "event: fumbling mugger timer"
	on offer
		conversation
			`Your exploration of the spaceport leads you to a dark alley, where the number of working lights are far outnumbered by the number of broken ones. The contents of the steel bins that line the walls overflow onto the pavement, giving off a putrid smell. You spot small, black dots darting around splits in the garbage bags, the buzzing of their wings filling the otherwise lifeless air. On the surfaces that are lit up, you can see a mess of black scrawlings upon bare, cracked concrete, and the few windows present on the towering walls surrounding you are either boarded up or shattered. A deep red stains the bottom portion of one of the broken windows. Ahead, you see the topaz eyes of a black cat lying on top of a large bin, carefully observing you.`
			`	Suddenly, you feel a metal object pushed against your back as you hear a woman's voice speaking softly. "Hands where I can see them, Captain."`
			choice
				`	(Lift your hands up and slowly turn.)`
					goto peaceful
				`	(Spin around and fire.)`
				`	(Backwards somersault over your attacker and disarm her.)`
					goto flip

			`	You turn around as swiftly as you can as your hand grasps for your pistol. Unfortunately, it's not enough; a bright flash fills the alleyway as your ears are destroyed by the roar of a shotgun. As your body collapses on the ground, and your vision darkens, you hear the fading sound of running footsteps as the flies begin to crowd your body.`
				die

			label flip
			`	You push down as hard as you can with your legs while leaning backwards, rising to the lofty height of two feet above the ground. As you begin to fall back-first uncontrollably, you feel metal dig into your spine as a gasp escapes from your attacker. You land with a thud on a soft body.`
			choice
				`	(Get up as quickly as possible.)`
					goto stand
				`	(Stay still.)`
			`	As you lie motionless, you feel something pushing you on the back, forcing you to stand up.`
			label stand
			`	When you right yourself, you find yourself face to face with the woman. In the darkness, you pick out that she's wearing a black hoodie with a bandanna over her mouth, her back hunched over and her feet placed apart. As you look down, you spot a sawed-off shotgun held single-handed, the end of which is pointed at your abdomen. Her other hand is slightly raised in the air behind her. "Hands up now, Captain."`
			choice
			`	(Put your hands up.)`
				goto handsup
			`	(Draw your gun and fire.)`
			`	You hand darts for your gun, but it's not enough; a bright flash fills the alleyway as your ears are destroyed by the roar of a shotgun. As your body collapses on the ground, and your vision blackens, you hear the fading sound of running footsteps as the flies begin to crowd your body.`
				die

			label peaceful
			`	You raise your arms and turn to face the woman. In the darkness, you pick out that she's wearing a black hoodie with a bandanna over her mouth, her back hunched over and her feet placed apart. As you look down, you spot a sawed-off shotgun held single-handed, the end of which is pointed at your abdomen. Her other hand is poised behind her.`
			label handsup
			`	The woman continues to speak softly. "Very good, Captain. Now, I have a proposal for you. I need transport to <destination>. Take me there, and the both of us can forget this ever happened.`
			choice
				`	"And if I don't take you there?"`
				`	"Are you going to pay me?"`
					goto payment
				`	"Why would you want to go there?"`
					goto why

			`	She scoffs. "What do you think? How else might an encounter involving a gun pointed-"`
				goto fail
			label payment
			`	She scoffs. "Payment? If I wanted to pay you, I wouldn't be in this alley pointing-"`
				goto fail
			label why
			`	She scoffs. "All you need to know is that I've got a gun pointed-"`

			label fail
			`	The attacker's speech is interrupted by a click as her shotgun swings open, leaving her defenseless. She takes a step back as her eyes widen with panic.`
			label choice
			choice
				`	(Shoot her.)`
				`	(Threaten her with your gun.)`
					goto threaten

			action
				log `Was held up by a woman in the Dirt Belt who wanted to go to Maker, but managed to turn the tables and kill her.`
			`	Before she can even move her other hand, you whip out your pistol and fire. The gunshot echoes throughout the alleyway as you hear the cat behind you yelp in terror and run off, leaving you alone with your quarry. As you walk away, her corpse begins to fade into the darkness, leaving it barely discernible from the garbage bags around it.`
				decline

			label threaten
			`	You take out your gun and aim it at the woman's head. "Drop the gun," you say, "or I'll shoot."`
			`	She seizes up for a few moments, before throwing her shotgun away and raising her hands. "Alright," she says in a trembling voice. "I'm, um, sorry about what happened earlier. Would you mind if the both of us just walked this off?"`
			choice
				`	"Why do you want to go to <planet>?"`
					goto why2
				`	"Get out of my sight, and I'll let you go."`
					goto freedom
				`	(Shoot her.)`

			`	The gunshot echoes throughout the alleyway as you hear the cat behind you yelp in terror and run off, leaving you alone with your quarry. As you walk away, her corpse begins to fade into the darkness, leaving it barely discernible from the garbage bags around it.`
				decline

			label freedom
			action
				log `Was held up by a woman in the Dirt Belt who wanted to go to Maker, but managed to turn the tables and end the situation without anyone dying.`
			`	She slowly nods her head as she backs away from you, hands still held up. When she disappears around a corner, you holster your gun and begin walking in the other direction, passing by the topaz-eyed cat as you head back to a safer portion of the spaceport.`
				decline

			label why2
			`	She sighs. "A few months ago, back when I lived on another Dirt Belt planet, I proposed to my boyfriend. He said yes, and everything was falling into place." Her eyes glance away. "At least, until my dad got involved. He said that my boyfriend needed to get a stable job before he could marry me. He tried to get a job, but..." She sighs. "The Dirt Belt isn't exactly overflowing with employment. So he decided to move to <planet>. As soon as he was offworld, though, my father started to move us to another planet. I managed to sneak off to the spaceport and got a captain to transport me. But she forced me to pay upfront, and as soon as we landed on <origin>, she kicked me out to make space for another set of passengers."`
			`	Her eyebrows furrow. "Wait, you're not planning to transport me to <planet> after all that's happened, right?"`
			choice
				`	"I can take you there."`
				`	"I can't transport you."`
					goto decline
			`	"Really? You realise that I can't pay you in any way," she replies.`
			choice
				`	"You don't need to pay me."`
					goto accept
				`	"You can pay me later."`
				`	"Actually, I can't take you there without payment."`
					goto decline
			action
				set "Fumbling Mugger: future payment"
			label accept
			`	The woman's eyes light up. "I can't thank you enough for this." As the two of you walk to a more civilized portion of the spaceport, you pass by the black cat as it sports a vaguely satisfied smile.`
				accept

			label decline
			action
				log `Was held up by a woman in the Dirt Belt who wanted to go to Maker, but managed to turn the tables and end the situation without anyone dying.`
			`	"I understand," she replies as she shuffles away with her head hung. As you walk away, you pass by the black cat, who has taken on an unimpressed expression.`
				decline

	on abort
		conversation
			`As you tell the woman about the change in travel plans, she sighs resignedly. "I suppose that I shouldn't expect any greater, after how I treated you." You recall that she doesn't even have a single credit to her name, and without any money, it is unlikely that she will survive for long.`
			branch poor
				"credits" < 15000
			choice
				`	(Wish her good luck.)`
					goto leave
				`	(Give her 15,000 credits before dropping her off.)`
					goto gift
			label poor
			choice
				`	(Wish her good luck.)`
			label leave
			action
				set "Fumbling Mugger: declined"
				log `Was held up by a woman in the Dirt Belt who wanted to go to Maker, but managed to turn the tables and end the situation without anyone dying.`
			`	You wish her good luck as she gets ready for her departure.`
				decline
			label gift
			action
				set "gifted money to mugger"
				event "fumbling mugger followup timer" 395
				log `Was held up by a girl in her late teens who wanted transport to Maker. Managed to gain the upper hand in the engagment, but decided to pay for her transport anyway.`
				payment -15000
			`	She is almost incredulous at your gift. "I really can't thank you enough for helping me out." The two of you say your farewells as she gets ready to depart your ship.`
				decline

	on complete
		event "fumbling mugger followup timer" 365
		log `Was held up by a girl in her late teens who wanted transport to Maker. Managed to gain the upper hand in the engagment, but decided to take her there anyway.`
		dialog `The woman who attacked you on <origin> prepares to disembark your ship. She takes off her bandanna and puts down her hoodie, letting her blond hair free. With her bandanna gone, you also notice that she's only in her late teens. Just before she steps off, she turns to look at you. "I'll try to pay you back someday, Captain." She walks off into the bustling spaceport to find her lover.`

event "fumbling mugger followup timer"
=======
>>>>>>> a839b1fa
<|MERGE_RESOLUTION|>--- conflicted
+++ resolved
@@ -3831,16 +3831,6 @@
 			label thanks
 			`	He pleasantly smiles and nods. "Well, I wish you the best in your travels." He walks away, leaving you free to explore the rest of <origin>'s facilities.`
 				decline
-<<<<<<< HEAD
-			label reorbit
-			`The climb back into orbit is turbulent, slow, and difficult, but you make it there safely.`
-				launch
-	on enter
-		dialog
-			`You manage to fix the repulsor while in orbit. After a few quick tests, you confirm that it will work fine on next landing.`
-	on decline
-		fine 200000
-		payment -86100
 
 
 
@@ -4004,5 +3994,3 @@
 		dialog `The woman who attacked you on <origin> prepares to disembark your ship. She takes off her bandanna and puts down her hoodie, letting her blond hair free. With her bandanna gone, you also notice that she's only in her late teens. Just before she steps off, she turns to look at you. "I'll try to pay you back someday, Captain." She walks off into the bustling spaceport to find her lover.`
 
 event "fumbling mugger followup timer"
-=======
->>>>>>> a839b1fa
