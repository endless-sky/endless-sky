# Copyright (c) 2014 by Michael Zahniser
#
# Endless Sky is free software: you can redistribute it and/or modify it under the
# terms of the GNU General Public License as published by the Free Software
# Foundation, either version 3 of the License, or (at your option) any later version.
#
# Endless Sky is distributed in the hope that it will be useful, but WITHOUT ANY
# WARRANTY; without even the implied warranty of MERCHANTABILITY or FITNESS FOR A
# PARTICULAR PURPOSE. See the GNU General Public License for more details.
#
# You should have received a copy of the GNU General Public License along with
# this program. If not, see <https://www.gnu.org/licenses/>.

mission "Immigrant Workers"
	description "A young couple wants to start a new life on <destination>, and can pay you <payment> to bring them there. They are also bringing along <cargo>."
	minor
	passengers 2
	cargo "luggage and furniture" 2
	to offer
		random < 50
	source "New Iceland"
	destination
		not government "Pirate"
		attributes "core"
		attributes "factory" "textile"
	on complete
		payment
		payment 10000
		dialog "The young couple from <origin> pays you and thanks you profusely as they gather up their goods and depart. You wish them the best of luck in their new life on <planet>."
		log "Minor People" "George and Samantha" `George and Samantha used to work on New Iceland before they decided to leave due to Samantha's conditions.`
	on offer
		conversation
			`As you leave your ship and walk toward the cafeteria at the center of the spaceport, you notice a young couple standing near the edge of the landing area next to a cart loaded high with a jumble of boxes and furniture. Like many of the locals, they are both wearing dust masks over their mouths, and the woman is also wearing goggles.`
			choice
				`	(Talk to them.)`
				`	(Ignore them.)`
					decline
			`	The couple introduces themselves as George and Samantha. As you shake hands with them, you notice that Samantha's eyes under the goggles are rimmed in red, and she keeps coughing quietly: a dry, careful cough. George explains that they came here several years ago to take jobs in the factories, but the volcanic fumes have been giving Samantha trouble ever since they arrived. They can pay <payment> for transport for themselves and <tons> of household goods to <destination>.`
			choice
				`	(Accept.)`
				`	(Decline.)`
					decline
			`	They thank you for your assistance, and you give them a hand pushing the heavy cart into your cargo bay.`
				accept
	on visit
		dialog phrase "generic cargo and passenger on visit"



mission "Pookie, Part 1"
	minor
	name "Pookie"
	description "Travel to <destination> and meet Pookie, who is staying with her aunt and may be scared of flying."
	source "Hestia"
	destination "Shroud"
	passengers 1
	cargo "(reserved)" 1
	on offer
		conversation
			`As you walk through the spaceport, you hear a voice behind you, saying, "Excuse me, Captain." You turn around and see a woman trying to flag you down. Her hairdo is tall and somewhat confusing; her high heels are also tall and are giving her considerable trouble as she walks towards you.`
			`	"You look like the sort of captain I can trust," she says. "My darling Pookie has been visiting her aunt on Shroud, and it's time for her to come home, but she's not used to space travel and it scares her. I would feel so much better if you could go pick her up and bring her back here. Can you do that for me?" You can't help noticing that the jewelry she's wearing probably costs as much as a small fighter craft. This job sounds easy, and has the potential to be quite lucrative.`
			choice
				"	(Accept.)"
				"	(Decline.)"
					decline
			"	You tell her that you would be glad to assist, and that you can personally assure her that no harm will come to Pookie while on board your ship. She thanks you, and gives you contact information for her aunt in the <system> system."
				accept
	on visit
		dialog `You have reached <planet>, but your escort with the space reserved for Pookie has not arrived! Better depart and wait for your escorts to arrive in this star system.`



mission "Pookie, Part 2"
	name "Pookie"
	landing
	description "Return Pookie the poodle to <destination>."
	source "Shroud"
	destination "Hestia"
	passengers 1
	cargo "chew toys" 1
	to offer
		has "Pookie, Part 1: done"
	on offer
		conversation
			`You called ahead while your ship was landing and agreed to meet Pookie's aunt at the spaceport. She told you, "Meet me outside the shop with the ridiculous sheepskin coats." The shop is not hard to find; the mannequins in the window look like feral sheep with overgrown wool in bad need of grooming.`
			"	The only person standing outside the shop is a tall woman in a suit who is busy making furious marks on some sort of document with a red pen. She has a small poodle on a leash; it is busy nipping the heels of everyone who walks by."
			choice
				"	(Interrupt her.)"
					goto interrupt
				"	(Wait to see if someone else shows up.)"
					goto wait
		
			label interrupt
			`	"Excuse me," you say. She looks up at you with a withering glare. "I'm looking for someone named Pookie."`
				goto response
		
			label wait
			`	Eventually she looks up from the paper and sees you standing there. "Are you Captain <last>?" she asks. You nod.`
				goto response
		
			label response
			`	"Thank heavens," she says. "She's all yours." She hands you the leash and a large bag that appears to be full of chew toys. "Here are her toys, her food, and her... outfits. Which she hates. Feed her twice a day, or she will go berserk. Do not feed her more than twice a day, or she will throw up..."`
			`	As she continues rattling off instructions, you ask, "Wait, Pookie is the dog?"`
			`	"Short for 'Pocahontas,"' she explains. "Good luck, and I hope my sister pays you well." She walks away. There's nothing else you can do but bring Pookie back to your ship, where she immediately lifts her leg against the landing strut.`
				accept
	on visit
		dialog `You have reached <planet>, but your escort carrying Pookie has not arrived! Better depart and wait for your escorts to arrive in this star system.`
	on complete
		payment 80000
		dialog "In the past few days, Pookie has barked incessantly and thrown up several times despite being fed perfectly on schedule, and the room you've been keeping her in will likely smell like dog urine for months. You are all too happy to return her to her owner, who pays you <payment>."
		log "Minor People" "Pocahontas (Pookie)" `A dog...`



mission "Pookie, Part 3"
	minor
	name "Stray Dog"
	description `Find a home for a stray dog you picked up on <origin>. She might have been from one of the Paradise Worlds.`
	source "Freedom"
	passengers 1
	to offer
		has "Pookie, Part 2: done"
	on offer
		conversation
			`The weather on <origin> is unusually rough today; the sky ripples with thunder while rain whips against locals brave or desperate enough to stay outside. Through the mist, you see a building with neon lettering saying, "East Mesa Indoor Racing Complex: Bets are open!"`
			choice
				`	(Check it out.)`
					goto begin
				`	(Stay dry in my ship.)`
			`	You lean back in your seat and turn on your ship's heater. After a while, the neon sign shuts off, and the weather clears up.`
				decline
			label begin
			`	You wade through the mud as you approach the complex. At its entrance is a stout woman in a black uniform holding a shotgun. When she sees you, she looks at a list in her hand, before saying, "You're alright. Feel free to come in."`
			`	The inside of the racing complex is packed to capacity. Around you is a swarm of elbows and shoulders, jutting into you while you worm your way through the crowd. The sounds of rancorous conversation blend in with the pounding of rain on the roof as you glimpse a sight of the main attraction: a large, fenced-off oval. White lines inside the area form racing lanes, and arranged on the far side of the track are four cages covered with cloth.`
			`	As you reach the boundary of the track, a loud siren fills the air, causing the crowd to fall silent.`
			choice
				`	"What's going on?"`
				`	(Quietly observe.)`
					goto quiet
			`	When you try to open your mouth to speak, a hand shushes you, appearing as suddenly as it disappears.`
			label quiet
			`	The siren ends, and a greasy voice takes its place. "Welcome, one and all, to the grand biweekly hound race! Before we collect your wagers, let me introduce you to our fine racing stock for the night!"`
			`	A stagehand hops over the fence and towards the cages while the announcer continues. "Bleedbug is a veteran of the racing track. He's never taken the pole position, but perhaps this will be his lucky day!" The stagehand removes the covering of the innermost cage as a cheer rings out. The dog inside begins ferociously barking upon seeing the cacophony around him, but you can't help but notice how withered Bleedbug's body looks.`
			`	"Our second hound is one that you're all familiar with. He's an 18-time victor of the track," the voice pauses, "even if some of his wins were only by technicality." Already, a jeer is rising in the audience. The announcer says, "It's the hound that you don't want to beat: Doom." The booing reaches a peak as the stagehand takes the cover off of the largest cage of the lineup, revealing a gargantuan hound. Doom's body is finely defined, devoid of his competitor's malnutrition. As soon as he sets his eyes on Doom, Bleedbug stops yelling and retreats to the corner of his cage to whimpering. Pleased at his reputation, Doom lets out a thunderous bark.`
			choice
				`	(Join in with the booing.)`
				`	(Stay silent.)`
					goto shush
			`	You pump your fists into the air and join in on the jeering until you are interrupted by the announcer speaking.`
				goto second
			label shush
			`	You silently observe the crowd's boos die when the announcer continues speaking.`
			label second
			`	"Now, our other two racers for the day are all-new." A murmur of anticipation sweeps through the audience. "Our first newcomer is a fine lady. Rumored to be from the wilderness of Zenith, can everyone put their hands together for Zinc!" The cover over the third cage is taken off to reveal a creature that is clearly not a dog. Her long, gray fur and piercing, golden eyes mark her as a far more graceful and feral beast, though underneath her coat, you spot atrophied muscles. Zinc initially stands unfazed by the crowd and the other dogs, calmly observing her surroundings. When Doom spots the wolf ignoring him, he begins to bark louder and louder, until she abruptly stares at him with an inscrutable expression.`
			`	"Our final contestant for the day is a most... unorthodox choice. The merchant who graciously donated her to us came with a most facinating story. She said that the hound comes from the Paradise Worlds, and her owner wanted the pet to have a luxury flight to her holiday home. Well, let's see if she can pay her way to victory here, folks." The audience snickers. "Now, give your best welcomes to Puny!" Puny is easily the frailest of the dogs, barely more than skin and bones. White whispers of hair clump around her head, chest, and ankles, and the bottom of her cage is wet. None of the other racers acknowledge her, but the crowd is rearing to volley a variety of curses and slurs at her, as though an actual Paradise World baron was in the cage. As you look at the poodle, you can't help but feel a strange sense of familiarity.`
			`	You feel your back get nudged, and turn to see a woman dressed in rags holding four buckets filled with credits. The names of the racers are crudely written on each of them. "Betting is 3,000 credits," she says unusually sweetly.`
			choice
				`	(Bet on Bleedbug.)`
				`	(Bet on Doom.)`
				`	(Bet on Zinc.)`
				`	(Bet on Puny.)`
				`	"I'll pass."`
					goto nobet
			branch notpoor
				"credits" >= 3000
			`	You dig through your pockets for a credit chip to toss into the bucket, until you realize that you don't have enough money to make a bet. Impatient with your bumbling, the woman turns to take money from a person next to you.`
				goto next
			label notpoor
			action
				set "bet on hound racing"
				payment -3000
			`	You toss a chip into the bucket, and the woman eagerly turns towards a person next to you.`
				goto next
			label nobet
			`	The woman turns to take bets from a person next to you.`
			label next
			`	After several minutes pass, the siren sounds, and the announcer speaks again. "Once again, we at the East Mesa Racing Complex give our thanks to everyone who supports our cause by participating in betting. Now, without further ado..."`
			`	A red light on the ceiling turns on, and the audience shouts, "Three!" A second one lights up. "Two!" A third light, this time yellow, turns on. "One!"`
			`	A green light appears, and the crowd descends into chaos as the cage doors open.`
			`	The first to move is Bleedbug, desperate to get as far away from Doom as possible. Doom himself has his eyes set on a different target. As soon as the doors open, he rushes over the lane lines towards Zinc and bares his teeth for a bite. Anticipating this, Zinc dodges beneath the attack, and lunges in with her mouth open. Doom responds to the threat by lowering his head and bashing into her, and the two animals are quickly locked into a brutal mess of teeth and blood. The crowd goes wild at the spectacle unfolding before them as the brawl approaches your section of the fence.`
			choice
				`	(Continue watching.)`
				`	(Get away.)`
					goto leave
			`	Looking on, you are suddenly thrown backward when the beasts smash into the fence in front of you. Lying on the ground, you look down and see Zinc and Doom tearing into each other outside of the track, inches from your feet.`
			choice
				`	(Get up and back away.)`
					goto live
				`	(Lie still.)`
			`	As you lie still, Zinc is kicked on top of you, and Doom dashes in to continue the brawl. Within seconds, your skin is ripped to ribbons by two animals too deep in bloodlust to notice that another body has joined the fray. You bleed out on the floor as the crowd cheers at the slaughter of a fellow human.`
				die
			label live
			`	You scramble to your feet, barely dodging Zinc as she's kicked back by Doom. As the two animals howl in pain, you push your way through the onlooking crowd, hoping to escape the danger. After getting some distance away, you turn back to see Zinc and Doom continuing to go at each other's throats.`
				goto next2
			label leave
			`	You turn and head away from the fence. Moments later, you hear two cries of pain accompanying the sound of wood splintering. Peeking back, you see that Zinc and Doom are fighting outside the track, with the crowd raving at the sight of violence.`
			label next2
			choice
				`	(Stay and watch.)`
				`	(Leave the building.)`
					goto nope
			`	You look on at the duel, as does the rest of the building. The crowd has already taken sides, with some shouting Zinc's name and others shouting Doom's. Doom initially appears to have the upper hand, ramming himself into Zinc with impunity as she is sent sprawling. However, when Doom goes in for another tackle, Zinc dashes in and sinks her teeth into his neck. His roars of pain deminish into whimpers as blood spills readily on the complex's floor.`
			`	Suddenly, a gunshot rings out throughout the building. The two beasts fall over as the stagehand steps forward holding a shotgun. The crowd is left in silence for a moment, until they start to jeer and boo, angered by the unsatisfying end to the duel. The stagehand responds by pointing his gun up and firing again. "That's enough!" he yells. "If you freaks want your bloodsports, then go to the gladiator stadium, or a cockfighting ring. But this establishment will not support such degeneracy!" The crowd goes quiet, but out of the corner of your eye, you see some mean-faced figures reach into their pockets.`
			choice
				`	(Get out before it gets ugly.)`
					goto nopelate
				`	(Stay for a while longer.)`
			`	Continuing to look on, you hear a loud bang to your right as the stagehand gasps in pain and collapses. You turn to see that a mustached man next to you has his gun raised. Before you can react, you hear another gunshot and see a spurt of blood erupt from the man's temple. Almost instantly, the entire audience is up in arms as gunfire comes in from every direction. Acting instinctually, you duck down and crawl through the forest of legs towards the exit. Once there, you reach your hand up and push the door open before running out.`
				goto outside
			label nopelate
			`	As you turn around, you hear a volley of gunshots from behind, and decide to run out of the building, tackling the door open.`
				goto outside
			label nope
			`	You head towards the exit, pushing aside audience members completely captivated by the fight. Flinging the door open, you hear a gunshot from behind, and decide to run out.`
			label outside
			`	As you step outside, you are greeted by sheets of rain lashing you. The strength of the torrent almost causes you to fall backwards, but you manage to steady yourself. You take a glance back at the racing complex to find that the guard in the black uniform is missing. You turn to begin the trek back to your ship, but halfway there, you feel something touch your lower leg.`
			choice
				`	(Turn around.)`
					goto turner
				`	(Run away.)`
			`	You begin to run, but slip in the mud and fall on your face. You roll over to come face-to-face with a dour-looking dog eyeing you. Sitting up, you recognize the poodle as Puny, who must have snuck out of the complex during all the commotion. As you get off of the ground, Puny looks up at you with puppy-dog eyes.`
				goto kindly
			label turner
			`	You turn around and come face-to-face with a dour-looking dog looking up at you with puppy-dog eyes. Inspecting it, you recognize the poodle as Puny, who must have snuck out of the complex during all the commotion.`
			label kindly
			choice
				`	(Pet her.)`
				`	(Shoo her.)`
					goto shoo
			`	You crouch down and rub the soggy tufts of hair on Puny's head. As you continue, a smile creeps onto her face, beaming in spite of the soaking rain. You think about what to do with her.`
			choice
				`	(Bring Puny aboard your ship.)`
				`	(Shoo Puny off.)`
					goto shoo
			branch remember
				has "bet on hound racing"
			`	You pick up Puny and carry her onboard. As you dry yourselves, you think back to what the announcer said about Puny being owned by someone from the Paradise Worlds, and wonder where you might be able to drop her off.`
				accept
			label remember
			`	You pick up Puny and carry her onboard. As you dry yourselves, you think back to what the announcer said about Puny being owned by someone from the Paradise Worlds, and wonder where you might be able to drop her off.`
			`	As you step into the cockpit, you recall the bet you put on the hound race. Looks like you won't be getting your money back.`
				accept
			label shoo
			branch rememberdecline
				has "bet on hound racing"
			`	You wiggle your leg around to scare Puny off. She runs into the mist, vanishing from sight. You turn back and manage to reach your ship, changing into a dry set of clothes.`
				decline
			label rememberdecline
			`	You wiggle your leg around to scare Puny off. She runs into the mist, vanishing from sight. You turn back and manage to reach your ship, changing into a dry set of clothes.`
			`	As you step into the cockpit, you recall the bet you put on the hound race. Looks like you won't be getting your money back.`
				decline
	to complete
		never



mission "Pookie, Part 4"
	repeat
	landing
	source
		attributes "paradise"
		not planet "Hestia"
	to offer
		has "Pookie, Part 3: active"
	on offer
		conversation
			branch repeat
				has "Pookie, Part 4: offered"
			`After landing on <origin>, you look for a way to reach as many people on the planet as possible in order to find Puny's owner. One of the receptionists at a planetary information desk says that she can put out a notice for a lost dog on a planetwide notice board, if you're able to put in a detailed enough description of Puny. You describe the poodle's appearance to the best of your abilities, and also mention how she was traveling for a vacation when she was abducted.`
			`	When you check back with the receptionist the next morning, she tells you that nobody has approached the offer.`
				decline
			label repeat
			`You put a description of Puny on a planetwide notice board. By the time the next day arrives, you've received no offers in response.`
				decline



mission "Pookie, Part 5"
	landing
	source "Hestia"
	to offer
		has "Pookie, Part 3: active"
	on offer
		fail "Pookie, Part 3"
		conversation
			branch repeat
				has "Pookie, Part 4: offered"
			`When you land on <origin>, you look for a way to reach as many people on the planet as possible in order to find Puny's owner. One of the receptionists at a planetary information desk says that she can put out a notice for a lost dog on a planetwide notice board, if you're able to put in a detailed enough description of Puny. You describe the poodle's appearance to the best of your abilities, and also mention how she was meant to be transported to a vacation location before being abducted.`
				goto next
			label repeat
			`You approach a receptionist to put a description of Puny on a planetwide notice board.`
			label next
			`	The next day, you visit the receptionist. When she sees you, she tells you that one message came in response, saying that the dog was theirs. You copy the address provided and hail down a taxi.`
			`	The address brings you to a stark white mansion upon a cliff overlooking the ocean. A path snakes down from the entrance of the mansion to a large, gold-plated gate. You bring Puny out from the taxi and ring the doorbell next to the gate. A minute later, a servant in a prim suit approaches. As soon as she sees him, Puny straightens up, holding her head high.`
			choice
				`	"I'm <first>, and I'm here to return a missing pet."`
				`	(Wait quietly.)`
					goto inside
			`	The servant says, "Ah, you're the one with the dog. Come inside, mistress has been expecting you."`
				goto enter
			label inside
			`	When he spots you, the servant says, "Welcome. Come inside, mistress has been expecting you."`
			label enter
			`	The walk to the front of the house is arduous; you pass through several different stadium-sized gardens along the way, each dedicated to a different type of biome. Looking up at the sky, you see the remnants of clouds contort unnaturally around invisible pillars. As you follow the servant, he looks back at you repeatedly, checking that you're still following. You decide to look behind yourself, and see Puny eagerly following. She has somewhat recovered from her time on Freedom, but her body is still little more than skin and bone.`
			`	By the time you reach the mansion, your skin is slightly sunburnt. The servant walks up to the oddly tall door and presses the doorbell before moving to the side, hands folded behind his back. The bell is answered by a woman with a monstrous hairdo, barely able to fit in the doorway. Puny breaks into barking as soon as she sees her, but the woman ignores the barking and says, "Walters, who is this?"`
			`	"It's the captain who put out a description of Pookie, Madam Pemefrey," the servant replies.`
			`	When she hears this, Pemefrey's expression changes from annoyance to elation. "Really? Oh, I can't thank enough for this, dearie. How was it rescuing her? Did you have to barter with smugglers to track her down? Chase down kidnappers to free her? Battle with warlords for her safety?"`
			choice
				`	"It was an adventure and a half saving her."`
				`	"It wasn't anything too hard."`
					goto humble
				`	"Wait, did you say Pookie?"`
					goto rude
			`	"I'm sure it was. Now, where's my darling Pookie?"`
				goto show
			label humble
			`	"Oh. Well, where's my darling Pookie?"`
				goto show
			label rude
			`	Pemefrey chuckles haughtily. "Of course? Why, did you not realize that the purebred you saved is none other than the great Pocahontas? Now, show me my darling."`
			label show
			`	You pick up Puny and show her to the lady. When she makes eye contact with the poodle, her face contorts with anger. "What do you take me for, some kind of Dirt Belter?"`
			choice
				`	"Hey, I'm from the Dirt Belt!"`
				`	"What do you mean?"`
					goto explain
				`	"I'm sorry?"`
					goto sawwry
			`	She tosses her head to the side. "Then I mean it twice as much!"`
				goto explain
			label sawwry
			`	She hisses. "If you wanted to be sorry, then you should never have tried to trick me in the first place!"`
			label explain
			`	Pemefrey thrusts an accusing finger at Puny. "My dog would never be as scruffy, as ugly, as this mutt! You are trying to deceive me by picking some mongrel off of the street and claiming it as mine!"`
			`	Walters walks up to his master, saying, "But Madam, how could this captain provide such an accurate description of how Pookie was abducted if-"`
			`	Pemefrey snaps her head to look back at her servant. "Walters! I thought you were on my side!" She holds her hands on her chest. "It would be such a shame if you ruined our friendship like this. Why, I wouldn't be able to bear to keep you around if you betrayed me like that."`
			`	Walters shoots a desperate glance at you while stepping back, but otherwise says nothing.`
			`	"Now, where was I... oh, right. You. Out. Now." She claps twice, jumping Walters to attention, who beckons you and Puny back to the gate of the mansion.`
			`	You slam the door of the taxi shut as Walters locks the gate. The return journey is somewhat somber, with even Puny wearing a frown. When you look back up from Puny, you find yourself in a far more humble region of <origin>. The grandiose manors built into impossible locations are far distant, replaced with a small suburban town that would not look out of place in the Dirt Belt were it not for the picturesque mountain ranges surrounding it.`
			`	While this town is less wealthy than the neighboring estates, it is still unmistakably on a Paradise World, with the street lamps scrubbed and polished to a wasteful degree. As you pass through the commercial district, your eyes catch a sign that says "Antette and Co. Animal Adoption Agency."`
			choice
				`	(Investigate.)`
				`	(Ignore the sign.)`
					goto lazy
			label within
			`	You tell the taxi driver to stop the car and you walk into the adoption center, leading Puny behind you.`
			`	The inside of the agency is decorated with pale blue wallpaper. To either side of you are rows of plastic chairs, and in front of you is a receptionist looking down at his nails. When he notices you, he lazily says, "Welcome, welcome. What can I do for you."`
			`	You point down at Puny and say, "Could you find a home for this dog?"`
			`	The receptionist leans over the counter to look. "Wow, that's a sorry-looking puppy. What's her name?"`
			choice
				`	"It's Puny."`
					goto unfortunate
				`	"It's Pookie."`
				`	"I don't know."`
					goto figure
			`	"That's a nice name." The receptionist steps forward to pick up the poodle before saying, "We'll make sure Pookie gets plenty of care and love. Thank you for bringing her to us."`
				goto end
			label unfortunate
			`	The receptionist winces. "That's... I'm sure we can come up with something better." He steps forward to pick up the poodle before saying, "We'll make sure she gets plenty of care and love. Thank you for bringing her to us."`
				goto end
			label figure
			`	"Well, I'm sure we'll figure out a name for her eventually." The receptionist steps forward to pick up the poodle before saying, "We'll make sure she gets plenty of care and love. Thank you for bringing her to us."`
			label end
			action
				log `Saved a dog from a hound-racing ring, and tried to give her a home. However, her alleged owner rejected her. Eventually decided to give her up for adoption.`
				log `Minor People` `Puny` `A poodle who was a former racer in a gambling ring. She might secretly be Pookie.`
			`	You exit the center and head back to your taxi for the rest of the trip back to the spaceport.`
				decline
			label lazy
			action
				log `Saved a dog from a hound-racing ring, and tried to give her a home. However, her alleged owner rejected her. Eventually decided to keep her.`
				outfit "Puny"
			`	You lean back in your seat as the taxi passes through the town without interruption. Not long after you find yourself back in the spaceport, with Puny still in your care. With nowhere else to go, you decide to bring Puny aboard your ship. As you lead her, she happily strolls up the landing ramp and settles into one of your bunks.`
				decline



mission "Smuggler's Den, Part 1"
	name "Refugees to <planet>"
	description "Joe and Maria, a young couple with a newborn baby, want to escape slavery and start a new life on <destination>."
	minor
	source "Smuggler's Den"
	destination "Arabia"
	passengers 2
	on offer
		conversation
			`You wander into one of several dimly lit, smoke-filled bars near your docking bay. Soon after you sit down, a pair of hooded figures stand up and begin moving toward you. They aren't carrying any visible weapons, but on a station like this one there's a good chance that everyone you meet has a concealed gun. One of them is carrying a bundle wrapped in cloth. You can't see their faces.`
			choice
				`	(Get out of here.)`
				`	(Wait and see what they want.)`
					goto meet
			
			`	You've heard too many stories of kidnappings and murders on this station to be willing to take any risks. You quickly get up and leave the bar, and walk down the passageway back toward your ship. Glancing behind you, you see that the hooded figures have decided not to follow you.`
				decline
			
			label meet
			`	The hooded figures turn out to be a boy and a girl, both perhaps thirteen or fourteen years old. The bundle in the girl's arms is a baby. "Are you a captain?" the boy asks.`
			`	"Yes," you say.`
			`	"We're looking for passage off-world," he says. "My cousin works in the refineries on Arabia, and I'm hoping he can get me a job there."`
			choice
				`	"I don't want to be involved in anything illegal. Are you in some sort of trouble with the law?"`
					goto legal
				`	"Well, how much would you be able to pay me?"`
					goto payment
			
			label legal
			`	The boy grins. "No, not at all. I mean, aside from the fact that we're pirates."`
			`	Seeing the incredulous look on your face, the girl says, "Members of a pirate gang. Crew on a pirate ship. Captains are usually older, but most of the pirate ships you see out there are crewed by kids like us. It's a hard place to grow up. We want something better for our daughter."`
				goto search
			
			label payment
			`	They are silent for a long moment, looking down at the table. Finally, the boy says, "We're crew on a pirate ship, hardly better than slaves. The captain keeps our wages. We don't get paid anything unless they agree to let us go. But if you help us start a new life, we'll work hard and some day we'll pay you back."`
			`	The girl adds, "You don't know what it's like for a little girl to grow up on a pirate ship. We want something better than that for our daughter."`
			
			label search
			`	As you are conversing a bearded man and a rough-looking teenage boy enter the bar and begin looking around the room. "That's our captain," she says. "Please, you have to help us. There's a service tunnel that connects to the back entrance of the bar. We can escape through there."`
			`	You've heard of these service passageways: the most dangerous part of this lawless station, dimly lit and seldom traveled, except by drug addicts and prostitutes. This whole thing might just be a ruse to lure you into one, where they can attack you without anyone interfering. "No," says the boy, "if we head for the service tunnel, they'll be sure to notice us. Let's just stay at the table until they go away."`
			`	The baby begins to cry, softly, and she bounces it gently, trying desperately to quiet it. "Shh. Shh." For the moment, it falls silent.`
			choice
				`	(Try the service tunnel.)`
					goto tunnel
				`	(Wait.)`
					goto outside
				`	"I'm sorry, this isn't worth risking my life for. I'm leaving."`
	
			`	You stand up and leave. The men in the doorway make no effort to stop you.`
				decline
			
			label `tunnel`
			`	The boy stands up. "Wait ten seconds, then head to the tunnel," he says. He walks into the bathroom, which is right next to the back entrance that she pointed out. You wait for a few seconds, then stand up. "Don't run," says the girl. "Walk slowly. Pretend. You've had a bit too much to drink. We're headed out back to find some privacy." You don't dare look behind you to see if the men in the doorway are watching you.`
			`	Finally, you reach the back entrance, and she spins the wheel to unlock it. The hinges squeal, but it opens enough for you to squeeze through. You find yourselves in a narrow corridor lit only by flickering sodium lamps. In the yellow lamplight her face and hands look pale, jaundiced. The floor of the corridor is littered with beer bottles and discarded hypodermic needles. To one side of the door are several over-stuffed trash cans. As you step into the corridor, a rat scurries away into the darkness.`
			`	A few seconds later, watching through the open airlock, you see the boy walk out of the bathroom. He can't help stealing a quick glance towards the men in the doorway, after which he quickly ducks through the airlock and slams the door shut. "Run!" he whispers.`
			`	You begin running down the corridor, in the direction of your ship. You pass a man, slumped over in a corner; there is no time to see if he is dead, or just sleeping. In places the lights have gone out, and it is so dim that you can barely see the floor beneath you. Your footsteps pounding on the metal decking ring terribly loud up and down the empty hallway.`
			`	Eventually the passageway widens out into a maintenance room, full of humming equipment and large tanks. You duck behind one of them and listen for sounds of pursuit. "I think we're safe," says the boy. He walks over to another airlock door on the opposite wall and tugs it open. Light pours in, almost blinding at first. You are looking out into the rimway, the main passage in this ring of the station. Crowds of people are walking past, paying no attention to you. He glances quickly in both directions, then gestures for you to follow.`
				goto ship
			
			label outside
			`	You wait at the table, pretending that you are busy placing a drink order. The men at the door do not leave. Instead, they step into the room and begin circling around the edge of it. "What berth is your ship in?" asks the boy. You tell him. "Wait ten seconds, then follow," he says. He stands up and walks through the door. The searchers glance at him as he leaves, but they must be looking for two people together, because they ignore him.`
			`	The searchers approach the bar and begin talking to one of the bartenders. You and the girl stand up. "Walk slowly," she hisses under her breath. "Saunter. Don't run." You put an arm around her shoulders and do your best to act like an ordinary bar patron headed home with a new friend after having a bit too much to drink. You don't dare to glance at the bar to see if you are being watched.`
			`	Finally you reach the door. You are in the rimway, the main passage in this ring of the station. It is crowded and brightly lit. You quicken your pace slightly and begin walking toward your ship, still afraid that if you break into a run, you will attract attention. The girl keeps glancing at the shop windows that you pass by: checking the reflection to see if anyone is following you. "They're leaving the bar," she says. And then, "They're walking in the other direction. I think we're safe."`
			`	You pass a narrow doorway, probably an entrance to one of the service tunnels. The boy is standing there, holding a gun by his side. His grim expression softens somewhat when he sees you approaching.`
				goto ship
			
			label ship
			`	You quickly make your way back to your ship. As soon as the door has closed behind you, all three of you breathe a sigh of relief. A second later, the baby begins to wail, loudly. As you show them to their bunks, they introduce themselves as Joe and Maria; the baby's name is Jesse. "I don't know how to thank you," says Maria.`
			`	"Please don't take too long leaving the station," adds Joe. "But, I think we'll be safe here until you're ready to leave. There's no way they can search all the ships at the dock."`
				accept
	on visit
		dialog `You land on <planet> and look for Joe and Maria, but you realize that they were in one of your escorts that has not yet entered the system. Better depart and wait for them.`



mission "Smuggler's Den, Part 2"
	landing
	name "Refugees to <planet>"
	description "Unable to find work on <origin>, Joe and Maria want to travel to <destination> to see if they can get a job there."
	destination "Millrace"
	passengers 2
	to offer
		has "Smuggler's Den, Part 1: done"
	on offer
		conversation
			`As soon as you have landed, Joe finds a computer terminal and tries to look up his cousin who works here, but with no success. You go with him to the company office, where after a short wait you are ushered in to meet with a foreman. After Joe introduces himself, the man says, "I'm really sorry to tell you this, but Leroy died in a refinery fire several months ago."`
			`	Joe is crestfallen. After a long silence, you say, "Sir, do you have any work available for Joe? He and his family were hoping to be able to put down roots here."`
			`	"I'm sorry," says the foreman, "but we've had a ton of immigrants recently. The waiting list for new jobs is about five months long. They could stay here and hope for the best, but if they need work right away, they would be better off going to one of the Syndicate worlds, like <planet>."`
			choice
				`	(Volunteer to take them to <planet>.)`
				`	(Leave them here and hope for the best.)`
					decline
			
			`	Despite his shock and grief, Joe is quite grateful. "You know we can't pay you, right?"`
			`	"Don't worry about it," you say. You return to your ship and tell the bad news to Maria.`
				accept
	on visit
		dialog `You land on <planet> and look for Joe and Maria, but you realize that they were in one of your escorts that has not yet entered the system. Better depart and wait for them.`
	on complete
		event "smuggler's den: payment" 365
		log `Helped two teens named Joe and Maria and their daughter Jesse to escape their pirate captain. Dropped them off on Millrace where they'll start a new life.`
		conversation
			`You help Joe and Maria, and their daughter Jesse, to carry their few belongings down to the immigration desk, where a clerk lists the job openings available and asks them each to fill out a skill survey. Maria says, "Captain <last>, I don't know how to thank you, but I promise you that once we've got steady jobs, we'll save up and pay you our fare for transporting us here."`
			`	You wish them the best of luck, and return to your ship.`

event "smuggler's den: payment"



mission "Smuggler's Den: Payment"
	landing
	source
		government "Republic" "Free Worlds" "Syndicate" "Quarg" "Neutral"
		near Sol 100
	to offer
		has "event: smuggler's den: payment"
	
	on offer
		payment 35000
		conversation
			`When you land, you are surprised to find a message waiting for you from Joe and Maria, the young couple you transported from Smuggler's Den to Millrace a year ago to help them and their baby escape their lives as pirate crew members. "Dear Captain <last>," they write, "we promised you we would save up enough money to pay you back for transporting us. Attached is <payment>. Thank you for giving us a chance at a new life." They've also enclosed a picture of themselves and their baby Jesse, who is now more than a year old.`
				decline



mission "Smuggler's Den: Follow Up"
	invisible
	landing
	source Millrace
	to offer
		has "Smuggler's Den: Payment: offered"
	
	on offer
		conversation
			`As you're coming in for a landing, you realize that Millrace is where Joe and Maria live, the couple you transported from Smuggler's Den. They recently wrote to you thanking you for helping them to begin a new life. Do you want to stop by and see how they are doing?`
			choice
				`	(Yes.)`
				`	(No.)`
					decline
			`	You contact Joe and Maria and they say they would definitely enjoy seeing you. On your way to the workers' barracks where they live, you stop by a small store and buy some chocolate, plus bread and fresh fruit and some canned goods you think they would be able to use. They thank you for coming and welcome you into their home. Jesse is continuing to grow up, and they have another baby too, now. Joe says the work in the factories is exhausting, and the hours are long, but they never need to worry about where their next meal will come from, or what they'll be required to do to earn it. You leave feeling very glad that you have been able to make such a difference in someone's life.`
				accept
				
	on accept
		log `Visited Joe and Maria on Millrace. Life is tough, but they are doing far better now than they were on a pirate ship. Jesse has grown and the couple already has another baby to look after.`
		log "Minor People" "Joe and Maria" `Two teenagers who were under the employs of pirates, the couple wanted your aid with an escape from their lives and after a time have informed you that they are now living in relative peace where you left them on Millrace.`
		fail



mission "Expedition to Hope 1"
	name "Expedition to Hope"
	description "Transport a team of <bunks> scientists to the abandoned world of <planet>, where they will be placing <tons> of meteorological equipment. Payment will be 80,000 credits."
	minor
	source
		near Wei 2 8
		attributes "dirt belt"
	destination Hope
	to offer
		random < 40
	cargo "scientific equipment" 4
	passengers 4
	
	on offer
		conversation
			`A group of <bunks> scientists approaches you and asks if you would be willing to take them and <cargo> to the abandoned planet of Hope, and then back home from there. "The transport we'd arranged for bailed out on us at the last moment," says their leader, a middle-aged man wearing thick-rimmed glasses. "We have 80,000 credits allocated for payment."`
			choice
				`	"Sure, I'd be glad to help."`
					goto yes
				`	"What sort of research are you doing?"`
				`	"Sorry, I don't have space for you."`
					decline
			`	"You probably know about the supervolcano that forced the evacuation of Hope some decades ago," he says. "My family lived on Hope back then. We want to measure how much ash is still in the air, to see how long it will be before the glaciers recede and the planet is habitable again."`
			choice
				`	"That sounds like a worthy cause. I'd be glad to transport you."`
					goto yes
				`	"Sorry, I'm not going to be headed in that direction any time soon."`
					decline
			label yes
			`	"Thank you," he says. You help them to load their meteorological equipment onto your ship.`
				accept
	
	on visit
		dialog `You enter the atmosphere of <planet>, but realize that the scientists and their equipment were on one of your escorts who hasn't entered the system yet. Better depart and wait for them.`
	on complete
		payment 40000



mission "Expedition to Hope 2"
	landing
	name "Expedition to Hope"
	description "Transport the team of <bunks> scientists home to <destination>, to receive the second half of payment."
	source Hope
	destination
		distance 2 5
		government Republic "Free Worlds" Neutral
	to offer
		has "Expedition to Hope 1: done"
	passengers 4
	
	on offer
		conversation
			`You fly around the planet to several different sites that the scientists have identified as good places for their equipment. They also make some deep radar scans of the glaciers. "That's my old house, down there," says one of the scientists, pointing to the radar picture of one of the buried villages. "Under thirty meters of ice, now."`
			`	The lead scientist hands you forty thousand credits, and says, "Here's the first part of your payment. Now we need to get home to <planet>. I'll pay you the rest once we get there."`
				accept
	
	on visit
		dialog `You land on <planet>, but realize that the scientists and their equipment were on one of your escorts who hasn't entered the system yet. Better depart and wait for them.`
	on complete
		payment 40000
		dialog `You drop the team of scientists off on <planet>. They thank you for helping them out, and pay you <payment>.`



mission "Transport Workers A"
	name "Transport Family"
	description "Transport a family of <bunks>, as well as <cargo>, to <destination>, where they hope that steady work will be easier to come by. Payment is <payment>."
	minor
	source
		attributes "dirt belt"
	destination
		government "Syndicate"
		attributes "factory"
	to offer
		random < 5
	passengers 4
	cargo "household goods" 2
	
	on offer
		dialog `In one of the corners of the spaceport, you meet a family with two kids, and a pile of trunks and boxes spread out next to them. They tell you that they are trying to book passage to <planet>. "Work has gotten way too hard to come by here," explains the father. "I've had seven different jobs in the past year, and none of them lasted more than a month. So we thought we'd try our luck on a Syndicate world. We can pay you <payment> for the trouble."`
	
	on visit
		dialog phrase "generic cargo and passenger on visit"
	on complete
		payment
		payment 20000
		dialog `You drop off the family from <origin>, and wish them the best of luck on <planet>. They seem optimistic, and their kids are still quite excited about having taken their first ever space journey. You're sure that they will be remembering this trip for years to come. Their parents thank you, and pay you <payment>.`



mission "Transport Workers B"
	name "Transport Worker"
	description `This young man is headed to the factories on <destination>. He says he wants to save enough money to be able to ask his "true love" to marry him.`
	minor
	source
		attributes "dirt belt"
	destination "Maker"
	to offer
		random < 5
	passengers 1
	
	on offer
		conversation
			`As you are walking through the spaceport, a young man approaches you and says, "Excuse me, Captain. Is there any chance you're traveling towards the Core?" He's probably in his late teens, barely more than a kid.`
			choice
				`	"I'm sure I could work that into my plans. Where are you headed?"`
				`	"You're traveling all by yourself? You aren't in any trouble, I hope?"`
				`	"Sorry, I don't expect to be headed that way any time soon."`
					decline
			`	"Well, here's the story," he says. "My girlfriend's father won't let us get married until I have some money saved up. They say there's plenty of jobs to be had on <planet>. So I'm headed there to put down roots and get myself established, then in a year or two she can come and join me. Don't worry, I have <payment> that I can give to you."`
			choice
				`	"I'd be glad to take you there."`
					goto thanks
				`	"Are you sure about that? I've heard some bad things about the Syndicate's company towns."`
					goto towns
				`	"Do you really think she's going to wait around for you?"`
					goto wait
			label towns
			`	"Me too," he says, "but it's a lifetime of steady work, and you know how hard that is to come by in this part of the galaxy. Can you help me out?"`
				goto choice
			label wait
			`	"She'll be true to me," he says, with absolute confidence.`
				goto choice
			label choice
			choice
				`	"Okay, I'll take you to <planet>."`
					goto thanks
				`	"Sorry, I'm not headed in that direction."`
					decline
			label thanks
			`	"Thank you, Captain," he says, shaking your hand. You bring him aboard your ship and show him to one of the empty bunks.`
				accept
	
	on visit
		dialog phrase "generic cargo and passenger on visit"
	on complete
		payment
		payment 10000
		log `Transported a teenage boy to Maker so that he can work to marry his girlfriend.`
		dialog `You drop off the young man from <origin> who is hoping to find work and save enough money for his girlfriend to join him. "Good luck," you say. "Be wise. Don't let yourself get into debt." He thanks you, and pays you <payment>.`



mission "Transport Workers C"
	name "Farming Family"
	description "Transport this family of <bunks> farmers and <tons> of livestock, to <destination>. Payment is <payment>."
	minor
	source
		attributes "dirt belt"
		attributes "farming"
	destination
		government "Syndicate"
		attributes "farming"
	to offer
		random < 15
	passengers 5
	cargo "farm animals" 10
	
	on offer
		conversation
			`On the dirt near your landing pad is parked a large wagon, hitched to a draft horse and loaded down with furniture and various farming implements. A family is gathered in the shade of the cart, and several goats and sheep are tied up behind it.`
			choice
				`	(Approach the farmers.)`
				`	(I'm not interested in carrying livestock in my shiny new space ship.)`
					defer
			`	The farmers introduce themselves as Jim and Annette Patterson; their kids are Erin, Kyle, and Sarah. "Any chance you've got space for <tons> of livestock?" asks Jim. "The droughts the last few years have been fierce, and we're hoping to start a new homestead on <planet>. We have <payment> saved for payment."`
			choice
				`	"Sure, I'd be glad to take you there."`
					accept
				`	"Sorry, that's way too far from here."`
					decline
	
	on visit
		dialog phrase "generic cargo and passenger on visit"
	on complete
		payment
		payment 10000
		dialog `You drop off the Pattersons, the farm family from <origin>, and help them to unload their wagon and cattle from your cargo hold. They thank you, and Jim pays you <payment>.`
		log "Minor People" "Jim and Annette Patterson" `An unusual family who needed you to make a very unconventional trip with a sizeable number of farm animals that had to be kept happy in an enclosed area of your spaceship.`



mission "WR Star 1"
	name "Star Research"
	description "Fly through the <waypoints> system with a team of <bunks> scientists and <cargo>, then return them to <destination>."
	minor
	source
		attributes "deep"
		attributes "urban" "research"
	waypoint "Ildaria"
	to offer
		random < 20
	passengers 3
	cargo "sensors" 2
	on offer
		dialog `A group of <bunks> scientists approaches you and asks if you will be headed to the Rim any time soon. "We're doing research on Wolf-Rayet stars," they explain, "and we're hoping to find a captain who can do a fly-by of <waypoints>." Scientific research in the Deep is notoriously well-funded, so they will probably pay you quite well.`
	on waypoint
		dialog `The team of scientists unpacks their equipment and takes some measurements of the star. Before long they inform you they are ready to go home.`
	on visit
		dialog phrase "generic missing waypoint or cargo and passengers"
	on complete
		payment 250000
		dialog `The team of scientists thanks you for bringing them to <waypoints> and back, and pays you <payment>. They seem eager to get back to their lab and start analyzing their measurements.`



mission "There Might Be Riots 1"
	name "Transport band to <planet>"
	description `Give the band "There Might Be Riots" a ride to <destination>.`
	minor
	source
		near Tarazed 5 10
		government "Republic" "Free Worlds" "Neutral"
	destination "Wayfarer"
	cargo "musical equipment" 4
	passengers 8
	to offer
		random < 15
	
	on offer
		conversation
			`A woman in a well-tailored suit approaches you. "Captain <last>?" You nod. "Are you available for a transport job?" she asks.`
			choice
				`	"What is it?"`
				`	"Not right now."`
					defer
			`	"My name is Becca," she says. "I'm a stage manager for a band, and the transport we had under contract bailed out on us. Any chance you could take <fare> and <tons> of cargo to <destination>? Given the circumstances, we can pay quite well."`
			choice
				`	"Sure!"`
				`	"Sorry, I'm not headed in that direction right now."`
					decline
			`	"Great," she says, "I'll tell the boys to start loading their gear into your ship." About a half an hour later the road crew begins carting instruments and amplifiers into your cargo hold. Soon after that, you hear the roar of a crowd in the distance and another group of men comes running into your ship. "We're with the band," they say. "Quick, shut the hatch." Half a minute later, a mob of people has surrounded your ship and a few of them are even climbing on top of it. It takes you a second to realize they're not angry or bent on destruction - they're just a group of crazy fans.`
			`	"Happens everywhere we go," says one of the musicians, calmly, as he watches a video feed of the mob on one of your monitors. He tells you that he's Ulrich, the lead singer. Then he introduces the rest of the singers and musicians.`
			choice
				`	"Pleased to meet you all. What's the name of your band?"`
			`	"Oh," Ulrich says, "we call ourselves, 'There Might Be Riots.'"`
			`	Eventually, the spaceport police arrive and disperse the crowd, and the band settles in for their trip to <destination>.`
				accept
	
	on visit
		dialog `You arrive on <planet>, but realize that your escort carrying the band and their supplies has not arrived yet. Better depart and wait for your escorts to enter the system.`
	on complete
		payment
		payment 100000
		log `Dropped the famous band "There Might Be Riots" off on Wayfarer. They drew quite the crowd, and paid very well.`
		conversation
			`You drop off the band "There Might Be Riots" on <destination>. Along the way, you got to hear some of their music, which is mostly characterized by frenzied instrumentals, a very energetic brass section, and bizarre lyrics. One day while you were in transit, they nearly drove you insane by playing their catchy but nonsensical song "Henhouse In Your Soul" for four hours straight, but other than that they have been good passengers, and their stage manager gives you an incredibly generous payment of <payment>.`
			`	"We've already got a gig lined up for tonight," says Ulrich. "Want to come? We'll give you free tickets." Given how well they just paid you, it might be worth going just to build a relationship with the band, even if not for the music itself.`
			choice
				`	"Sure!"`
				`	"Sorry, I've got other things to do."`
					decline
			`	The band is even louder in concert than they were when practicing in the confines of your ship. About thirty minutes into the concert, the energy of the crowd and the surreal lyrics finally begin to soak in, and rather than seeming meaningless their music feels fraught with meaning that hovers just beyond your grasp.`
			`	Finally the band announces that their last song will be "Sad Archie." You've never heard of it, but the fans scream in approval. It's a slow, ballad-like song about a man named Archie who lives forever and is sad because the friends he makes all grow old and die. Archie has a pet dragon, and he builds a beautiful house for the dragon, but the dragon dies young. Archie is so sad seeing the dragon's house empty and gathering dust that he rents it out to some friends, but they fight with each other and trash the place. The story makes no sense, but some of the fans are wiping away tears as the song ends.`
			`	Becca, who is sitting next to you in the VIP section, says, "We learned years ago that we need to end every concert with a sad song. Otherwise the fans leave with way too much energy and start destroying public property."`
			`	The concert ends, and you say goodbye to the band. They say they'll be in touch if they ever need a ride again.`



mission "There Might Be Riots part 2"
	name "Transport band to <planet>"
	description `Give the band "There Might Be Riots" a ride to <destination>.`
	minor
	source
		government Syndicate
	destination "Prime"
	cargo "musical equipment" 4
	passengers 8
	to offer
		has "There Might Be Riots 1: done"
		has "Deep Archaeology 5: done"
		random < 30
	
	on offer
		conversation
			`As you walk through the spaceport, you see a large crowd gathered outside a small pub, and hear the unmistakable music of There Might Be Riots from inside. The concert seems to be just winding down. Do you want to wait around and say hello to them?`
			choice
				`	(Okay.)`
				`	(Not right now.)`
					defer
			`	"<first>!" says Ulrich, when they see you. "What luck! We're doing a concert tonight on landing pad ninety-four, part of our 'Trouble on the Tarmac Tour.' We're going to need a lift to <planet> right after the concert. Or possibly in the middle of it. Can you help us out?"`
			choice
				`	"Okay. But why the hurry to leave?"`
					goto okay
				`	"Sorry, I've got other plans."`
			`	"Please," he says, "I'm serious. You'll be saving our skins. Whatever else you've got, it's not this important."`
			choice
				`	"Okay, I'll do it. Why's it so urgent?"`
				`	"Sorry, I really don't want to work with you guys anymore."`
					decline
			label okay
			`	"You'll see," he says. "You should park your ship right behind us in case the natives get restless and we need to skedaddle."`
			`	With some trepidation, you sit by the hatchway of your ship and watch as the band sets up directly outside it and the concert begins. Nothing seems out of the ordinary until the band introduces a song called "Gluttony," and you can feel a sudden tension fill the air. The Syndicate security guards, who until now have been standing at the periphery of the landing pad, begin to disperse themselves throughout the crowd.`
			`	It's a song about a man who will die if he ever stops eating, so he eats more and more and grows bigger and bigger. A second after you realize that the whole thing is a thinly veiled critique of the Syndicate, a group up front unrolls a banner that reads "End Wage Slavery!" and begins shouting and chanting slogans. As the band plays on, there is some sort of scuffle at the back of the crowd, and then you see stun guns begin to flash, and rising plumes of what you would guess is tear gas.`
			`	As the demonstrators are driven away, a group of guards approach you. "What is your connection to these musicians?" they ask.`
			choice
				`	"I'm just their transport. They're paying me to carry them to their next destination."`
					goto transport
				`	"They're friends of mine. Why? They haven't done anything illegal, that I can see."`
			`	"Be careful what friends you choose," says the guard, "or you might find that no one in this sector will offer you any jobs. Now, get them packed up and get out of here." You have no choice but to leave the planet immediately...`
				launch
			label transport
			`	"Then I suggest you do your job and transport them. Immediately." The guards leave. As soon as the band is packed up, you leave the planet...`
				launch
	
	on visit
		dialog `You arrive on <planet>, but realize that your escort carrying the band and their supplies has not arrived yet. Better depart and wait for your escorts to enter the system.`
	on complete
		payment
		payment 200000
		conversation
			`As generous as before, the band pays you generously: <payment>. "Where will you be going next, from here?" you ask.`
			`	"Who knows," says Ulrich. "Our music has taken us throughout human space, and beyond."`
			choice
				`	"What do you mean, 'beyond' human space?"`
				`	"Well, I'll look forward to the next time we meet."`
					accept
			branch notpublic
				not "event: hai-human resolution announced"
			`	Ulrich launches into a story. "Years ago when the band was young and we had a month off in between gigs, we found an old gray merchant captain with a glass eye and asked him to transport us to one of the Paradise worlds for an extended 'drug vacation,' if you know what I mean. He said, 'Boys, why don't you leave the drugs behind, and I'll take you on a real mind-altering trip,' and a few days later we were playing a concert on this world where the people were giant squirrels. They loved our music, too. Of course, these days that story isn't half as interesting as it once was."`
				goto revealed
			label notpublic
			`	Ulrich launches into a story. "Years ago when the band was young and we had a month off in between gigs, we found an old gray merchant captain with a glass eye and asked him to transport us to one of the Paradise worlds for an extended 'drug vacation,' if you know what I mean. He said, 'Boys, why don't you leave the drugs behind, and I'll take you on a real mind-altering trip,' and a few days later we were playing a concert on this world where the people were giant squirrels. They loved our music, too. Never did find anyone who could take us back there, though."`
			branch known
				has "First Contact: Hai: offered"
			`	You're tempted to laugh, but he sounds serious. "Well," you say, "if I ever find a planet of intelligent squirrels, I'll be glad to take you guys there." You help them to unload their stuff, and say goodbye for now.`
				accept
			label known
			action
				set "met hai before TMBR"
			`	"It sounds like you were visiting Hai space," you say, and you describe the aliens who live beyond the wormhole. "Yeah, that would be them," says Ulrich. "I'd love to go back there some time, but for now we have commitments closer to home." You help them to unload their stuff, and say goodbye for now.`
				accept
			label revealed
			action
				set "met hai before TMBR"
			`	"Well, now that they're not hiding away anymore, seems like you might have a new market you could go back to," you say.`
			`	"I'd love to go back there some time," says Ulrich, "but for now we have commitments closer to home." You help them to unload their stuff, and say goodbye for now.`
				accept


mission "There Might Be Riots part 3A"
	name "Transport band to <planet>"
	description `Give the band "There Might Be Riots" a ride to <destination>.`
	minor
	source
		attributes "dirt belt" "south" "rim"
		government "Republic" "Free Worlds" "Neutral"
	destination "Pilot"
	clearance
	infiltrating
	cargo "musical equipment" 4
	passengers 8
	to offer
		has "There Might Be Riots part 2: done"
		has "First Contact: Hai: offered"
		random < 30
	
	on offer
		conversation
			`As you walk through the spaceport, you see a distinctive group of people lugging a collection of instruments: the band There Might Be Riots. Would you like to see if there is anything more you can do for them?`
			choice
				`	(Yes.)`
				`	(Not right now.)`
					defer
			`	They're very happy to see you. "You always seem to have amazing timing," says Ulrich. "We were just wondering who could transport us to a... gig of sorts... up north, and then you come along. Any chance you could take us to <destination>?"`
			`	You've heard of that planet. "The weapons testing world for Lovelace Labs?" you ask. "I'm surprised you'd be able to find a big audience there."`
			`	"Oh, we'll have an audience, all right," he says. "We've just put out a new album called 'Songs for the End of Civilization.' A war protest album. We want to film ourselves playing a concert right in the middle of the missile testing range. Of course, we'll probably end up running out of there with Republic Intelligence nipping at our heels. What do you say?"`
			choice
				`	"Sorry, that's further than I'm willing to go for you guys."`
					goto no
				`	"Sounds like a worthy cause. Count me in!"`
					goto yes
				`	"You're going to do a concert on ground that could be littered with unexploded ordnance?"`
			`	"Yeah. What an adventure!" he says. "Come on, it will be worth it."`
			choice
				`	"Sorry, that's further than I'm willing to go for you guys."`
					goto no
				`	"Sounds like a worthy cause. Count me in!"`
					goto yes
			label no
			`	"Are you sure?" he asks. "We'll pay you with more than just money. Do this for us, and I'll share a story with you that very few have heard."`
			choice
				`	"Sorry, but it's still a 'no.'"`
					decline
				`	"Okay, I'm intrigued. But it still sounds risky."`
			label yes
			branch known
				has "met hai before TMBR"
			`	"Great," he says. "Now, the only question is where we'll go afterwards until the fuss dies down. Say, did you ever find that planet of squirrel people? We'd love to go back there."`
			`	"Yes," you say, "they're called the Hai. They live in a whole big region to the north."`
				goto end
			label known
			branch notpublic
				not "event: hai-human resolution announced"
			`	"Great," he says. "Now, the only question is where we'll go afterwards until the fuss dies down."`
			`	"Didn't you say the Hai really liked you before?" you ask. "I think now might be the perfect opportunity to go back to the Hai."`
			`	"Aww yeah!" he exlaims, "those squirrel people were rad cool. We go thumb our noses at the military industrial complex, then you take us to stay with the peaceful squirrel people where the government won't bother us."`
			`	Once more, they begin loading their stuff onto your ship, while you chart a course to <destination>.`
				accept
			label notpublic
			`	"Great," he says. "Now, the only question is where we'll go afterwards until the fuss dies down. I was thinking it'd be a great chance for our band to reconnect with the squirrel people - what did you call them?"`
			`	"The Hai," you say.`
			label end
			`	"Excellent," he says. "We go thumb our noses at the military-industrial complex, then you take us to stay with the peaceful squirrel people where the government won't bother us."`
			`	Once more, they begin loading their stuff onto your ship, while you chart a course to <destination>.`
				accept
	on visit
		dialog `You arrive on <planet>, but realize that your escort carrying the band and their supplies has not arrived yet. Better depart and wait for your escorts to enter the system.`



mission "There Might Be Riots part 3B"
	landing
	name "Transport band to <planet>"
	description `Avoid the Navy combat drones and give the band "There Might Be Riots" a ride to <destination>.`
	source "Pilot"
	destination "Allhome"
	cargo "musical equipment" 4
	passengers 8
	to offer
		has "There Might Be Riots part 3A: done"
	
	on offer
		conversation
			`You bring your ship to a gingerly landing in a section of the testing range that doesn't look too pockmarked with craters, and the band begins setting up their equipment and video cameras. "This is great," says Ulrich. "We'll be broadcasting live over the Net. It's time people started asking why the government thinks it needs all these weapons of war."`
			`	The band plays through about a third of their set without any evidence that the locals even know you are here, which is surprising for such a tightly secured planet. Then, right in the middle of a particularly crunchy anti-war song, your long-range radar picks up something: a large number of ships approaching from a hundred kilometers away.`
			choice
				`	"Guys, I think we should get out of here."`
				`	"We've got ships incoming. Could be trouble."`
					goto ships
			`	The band stops playing. Ulrich turns to the cameras and says, "For all our fans out there, we'll be back after a brief intermission." Then he walks over to you and says, "What is it?"`
			`	"Ships incoming," you say.`
				goto bad
			label ships
			`	The band stops playing. Ulrich turns to the cameras and says, "For all our fans out there, we'll be back after a brief intermission." Then he walks over to you.`
			label bad
			`	"Did they hail us?" asks Ulrich.`
			`	"No," you say.`
			`	He swears, then shouts to the rest of the band, "Gentlemen, time to pack it up posthaste, before we get turned into a tragic industrial accident!"`
			`	The band has just packed the last of their equipment away when the ships come into view. It's a swarm of unpiloted combat drones, and they seem to be engaged in mock combat with each other. But, their flight path is taking them straight in your direction. You power up your shields just as the first of the drones decide that your ship is a valid target for their lasers...`
				launch
	
	npc
		government "Team Red"
		personality heroic nemesis
		fleet
			variant
				"Combat Drone" 15
	npc
		government "Team Red"
		personality waiting heroic
		fleet
			variant
				"Combat Drone" 20
	npc
		government "Team Blue"
		personality waiting heroic
		fleet
			variant
				"Combat Drone" 35
	
	on visit
		dialog `You arrive on <planet>, but realize that your escort carrying the band and their supplies has not arrived yet. Better depart and wait for your escorts to enter the system.`
	on complete
		payment 500000
		log `Brought "There Might Be Riots" to the Hai world of Allhome after escaping a swarm of combat drones that disrupted their performance on Pilot. Ulrich spoke of a cloudy star in the Rim where he heard a voice in his head after parking his ship.`
		conversation
			`You drop off There Might Be Riots on Allhome. Ulrich is looking around the spaceport in wide-eyed excitement. "This is it, guys!" he says. "We're back in the land of the peaceful squirrels. Captain <last>, I don't know how to thank you, but here's a start." He hands you <payment>.`
			`	As the rest of the band begins unloading their things, Ulrich adds speaking more quietly, "And, in good minstrel fashion I will pay you not just with money, but with a story.`
			`	"Back when the fame first became too much for me, I rented a shuttlecraft under an assumed name and went tooling around the galaxy just to get away from it all. I found some cloudy star out along the Rim, parked my ship where no one would bother me, shut down everything but life support, and just sat there meditating and enjoying the silence for two or three days.`
			`	"Then suddenly clear as day I heard a voice say, 'Are you okay? Do you need anything?' I was so shocked that without even thinking I said, 'I'm fine. How about you?' And the voice told me he was sad. Sad, because that part of space used to be the home of another species, and now they're all dead. He said we humans built our cities on the graveyards of a great civilization and didn't even know it. And if we didn't stop fighting each other, our species would die off too.`
			`	"That's when the band started to speak out against war."`
			choice
				`	"Do you think the voice was real, or just in your head?"`
				`	"It sounds like a good warning. I'll try to take it to heart."`
					goto end
			`	"It was in my head," he says, "And it was real. Very real. When it spoke I felt like the whole galaxy had just tipped sideways, or like I'd just stepped too close to the edge of a cliff and got vertigo. I've imagined some crazy things, but I tell you, this I did not imagine."`
			`	You wish him the best of luck in Hai space, and he heads off into the spaceport with the rest of the band.`
				accept
			label end
			`	"Then best of luck to you," he says, and he heads off into the spaceport with the rest of the band.`
				accept



mission "Drug Running 1"
	name "Drug Running"
	description "Bring a shipment of <cargo> to <destination>. Payment will be <payment>. If you are caught with this cargo, you may be fined."
	minor
	repeat
	source
		attributes "near earth" "dirt belt" "north"
	destination
		attributes "paradise"
		distance 1 100
	cargo "illegal drugs" 5 2 .1
	illegal 40000 `In addition to the fine, the illegal drugs are confiscated from your cargo hold.`
	stealth
	to offer
		random < 10
		"said no to drugs" < 4
	
	on offer
		dialog `As you are walking through the spaceport, a man pulls you aside and asks if you would like to help transport <tons> of "recreational pharmaceuticals" to <planet> for <payment>. (This sounds like an illegal mission, so you'll need to avoid getting scanned or landing on planets with high security.)`
	
	on accept
		"said no to drugs" --
	on decline
		"said no to drugs" ++
	
	on visit
		dialog phrase "generic cargo on visit"
	on complete
		payment
		payment 80000
		"drug smuggler" ++
		dialog `Some disreputable-looking locals unload the illegal drugs from your cargo bay, and hand you your payment of <payment>.`



mission "Drug Running 2"
	name "Drug Running"
	description "Bring a shipment of <cargo> to <destination>. Payment will be <payment>. If you are caught with this cargo, you may be fined."
	minor
	repeat
	source
		attributes "near earth" "dirt belt" "north"
	destination
		attributes "rich"
		distance 1 100
	cargo "illegal drugs" 5 2 .1
	illegal 50000 `In addition to the fine, the illegal drugs are confiscated from your cargo hold.`
	stealth
	to offer
		random < 10
		has "Drug Running 1: done"
	
	on offer
		dialog `When you walk into the local bar, a man sitting in the corner waves you over and says in a hushed voice, "Captain, we've got <tons> of the good stuff that needs to get to <planet>. I promise you this will be a very lucrative operation. What do you say?"`
	
	on visit
		dialog phrase "generic cargo on visit"
	on complete
		payment
		payment 100000
		"drug smuggler" ++
		dialog `Immediately after you land, some workers show up to unload the "stuff." They give you <payment>.`



mission "Drug Running 3"
	name "Drug Running"
	description "Bring a shipment of <cargo> to <destination>. Payment will be <payment>. If you are caught with this cargo, you may be fined."
	minor
	repeat
	source
		attributes "near earth" "dirt belt" "north"
	destination
		attributes "urban"
		distance 1 100
	cargo "illegal drugs" 5 2 .1
	illegal 70000 `In addition to the fine, the illegal drugs are confiscated from your cargo hold.`
	stealth
	to offer
		random < 10
		has "Drug Running 2: done"
	
	on offer
		dialog `A well-dressed woman approaches you as you are walking through the spaceport and asks quietly if you would be willing to help facilitate the transport of some "naughty substances" to a certain individual on <planet> for <payment>.`
	
	on visit
		dialog phrase "generic cargo on visit"
	on complete
		payment
		payment 120000
		"drug smuggler" ++
		dialog `You hand off the illegal "substances" to your contact on <planet>, who pays you <payment>.`



effect "puff"
	sprite "effect/puff"
		"no repeat"
		"frame rate" 10
	"lifetime" 20
	"random angle" 360
	"velocity scale" -.005

outfit "Imaginary Weapon"
	category "Guns"
	"gun ports" -1
	weapon
		sprite "projectile/rainbow"
			"frame rate" 12
			"random start frame"
		"hit effect" "puff"
		"die effect" "puff"
		"inaccuracy" 20
		"velocity" 12
		"lifetime" 60
		"reload" 10
		"acceleration" 1.2
		"drag" .1
		"turn" 3
		"homing" 4
		"tracking" 1.

ship "Hallucination"
	sprite "ship/hallucination"
		"frame rate" 1
		"random start frame"
	"never disabled"
	attributes
		"hull" 1000
		"mass" 180
		"drag" 2.1
		"heat dissipation" .7
		"fuel capacity" 100000
		"jump fuel" 100
		"jump speed" 1
		"jump drive" 1
		"automaton" 1
		"thrust" 30
		"turn" 500
		"energy generation" 1
	outfits
		"Imaginary Weapon" 1
	gun 0 0

mission "Hallucination"
	invisible
	landing
	to offer
		has "Drug Running 2: active"
		random < 50
		"teetotaler" < 3
	
	on offer
		conversation
			`During your brief stop on <origin>, it occurs to you that it really is a shame to have a cargo hold full of the finest of illegal drugs, and not to take even a small sample for yourself. There is no way the loss of a tiny bit of drugs could be noticed. Give it a try?`
			choice
				`	(No, I never touch that stuff.)`
					defer
				`	(Sure, sounds like fun!)`
			`	The room begins to spin, and strange things happen...`
				launch
	
	on accept
		log `Agreed to transport illegal drugs. Tried some of them while refueling and instantly regretted it. The sky truly is endless.`
	
	on defer
		"teetotaler" ++
	
	npc kill
		government "Bad Trip"
		personality nemesis heroic
		ship "Hallucination" "Love"
		ship "Hallucination" "Peace"
		ship "Hallucination" "Happy"
		ship "Hallucination" "Shiny"



mission "Shady passenger transport 1"
	name "Shady passenger transport"
	description "Discreetly transport a passenger to <destination>. Payment will be <payment>. If you are caught with him, you may be fined."
	minor
	repeat
	source
		attributes "near earth" "core" "urban"
	destination
		attributes "frontier" "dirt belt" "rim" "north" "south" "pirate"
		distance 2 3
	passengers 1
	illegal 75000 `Your passenger turns out to be a small-time wanted criminal. As he is hauled off in chains, you vehemently protest that you knew nothing of his shady history. You wind up quite a bit poorer through a combination of fines and bribes (the breakdown remains somewhat unclear).`
	stealth

	to offer
		random < 10
		"rejected illegal jobs" < 3

	on offer
		dialog `While having a drink at one of the spaceport's bars, a somewhat scruffy-looking man in a dark cloak pulls you aside and offers <payment> for discreet, no-questions-asked passage to <destination>, which is quite close by. This could be a quick and lucrative job. (It also sounds illegal, so you'll need to avoid getting scanned or landing on planets with high security.)`

	on accept
		"rejected illegal jobs" --

	on decline
		"rejected illegal jobs" ++

	on visit
		dialog phrase "generic passenger on visit"
	on complete
		"getaway driver" ++
		payment 50000
		dialog `Your mysterious passenger has spoken hardly a word during the entire trip. As soon as you land, he hands you your payment of <payment> and disappears into a crowd.`



mission "Shady passenger transport 2"
	name "Shady passenger transport"
	description "Discreetly transport two passengers to <destination>. Payment will be <payment>. If you are caught with them, you may be fined."
	minor
	repeat
	source
		attributes "near earth" core urban
	destination
		attributes "frontier" "dirt belt" "rim" "north" "south" "pirate"
		distance 3 7
	passengers 2
	illegal 150000 `Your passengers turn out to be wanted criminals. As they are hauled off in chains, you vehemently protest that you knew nothing of their shady histories. You wind up quite a bit poorer through a combination of fines and bribes (the breakdown remains somewhat unclear).`
	stealth

	to offer
		random < 8
		"rejected illegal jobs" < 3
		"getaway driver" > 2

	on offer
		dialog `As you are walking through the spaceport, two men in nondescript clothing appear out of nowhere and offer <payment> for discreet, no-questions-asked passage to <destination>. Though they say very little, you get the distinct sense that their presence on this planet and motivation to be elsewhere may not be entirely legal.`

	on accept
		"rejected illegal jobs" --
		"getaway driver" ++
		dialog `You bundle the men onto your ship before anyone sees them. As you're helping unpack their luggage, one of them casually mentions that they may have attracted the attention of some bounty hunters, and would prefer not to be captured. You should probably avoid being scanned, too.`

	on decline
		"rejected illegal jobs" ++

	on visit
		dialog phrase "generic passenger on visit"
	on complete
		"getaway driver" ++
		payment 100000
		dialog `Your passengers depart after paying you the agreed-upon sum of <payment>, off to make new lives for themselves doing who-knows-what.`

	npc
		government "Bounty Hunter"
		personality nemesis plunders waiting
		system
			distance 6 9
		fleet "Bounty Hunters"



mission "Shady passenger transport 3"
	name "Shady passenger transport"
	description "Discreetly transport <bunks> passengers to <destination>. Payment will be <payment>. If you are caught with them, the legal consequences may be severe."
	minor
	repeat
	source
		attributes "frontier" "dirt belt" "rim" "north" "south" "pirate"
	destination
		attributes "near earth" "core" "urban"
		distance 5 10
	passengers 4 8
	illegal 400000 `It's difficult to feign ignorance of your passengers' background during your questioning. You wind up having to pay a small fortune in fines and bribes to keep yourself from being charged as an accomplice to some very serious-sounding crimes.`
	stealth

	to offer
		random < 5
		"rejected illegal jobs" < 3
		"getaway driver" > 5
		has "Shady passenger transport 2: done"

	on offer
		dialog `A group of <bunks> fearsome-looking young men and women brazenly walk up to you in broad daylight, explaining that they're in some legal trouble and need to get to <destination> as quickly as possible. They offer <payment> to secure discreet passage. You must be getting quite a reputation in certain circles. Transporting them might be very dangerous. On the other hand, they're offering a small fortune...`

	on accept
		dialog `The mercenaries (or gang members, or fleeing bank robbers, or who knows what else) make themselves at home on your ship, and begin drinking and arguing. You wonder what you've gotten yourself into...`
		"rejected illegal jobs" --

	on decline
		"rejected illegal jobs" ++

	on visit
		dialog phrase "generic passenger on visit"
	on complete
		payment 350000
		dialog `During the voyage, you've come to understand that your passengers are mercenaries whose latest exploits put them on the wrong side of the law. They pay you the agreed-upon sum of <payment> and disappear into a crowd, no doubt off to cause chaos and mayhem for some unsuspecting victims. Oh well, not your problem...`
		"getaway driver" ++
	npc
		government "Bounty Hunter"
		personality nemesis plunders
		system
			distance 2 3
		fleet "Bounty Hunters"
	npc
		government "Bounty Hunter"
		personality nemesis plunders
		system
			distance 2 3
		fleet "Bounty Hunters"
	npc
		government "Bounty Hunter"
		personality nemesis plunders
		system
			distance 6 9
		fleet "Bounty Hunters"



mission "Shady passenger transport 3 - double cross"
	name "Shady passenger transport"
	description "Discreetly transport <bunks> passengers to <destination>. Payment will be <payment>. If you are caught with them, the legal consequences may be severe."
	"apparent payment" 350000
	minor
	source
		attributes "frontier" "dirt belt" "rim" "north" "south" "pirate"
	destination
		attributes "near earth" "core" "urban"
		distance 5 10
	passengers 4 8

	to offer
		random < 5
		"rejected illegal jobs" < 3
		"getaway driver" > 5
		has "Shady passenger transport 2: done"
		credits >= 10000000

	on offer
		dialog `A group of <bunks> fearsome-looking young men and women brazenly walk up to you in broad daylight, explaining that they're in some legal trouble and need to get to <destination> as quickly as possible. They offer <payment> to secure discreet passage. You must be getting quite a reputation in certain circles. Transporting them might be very dangerous. On the other hand, they're offering a small fortune...`

	to fail
		has "bribed mercenaries"

	to complete
		not "bribed mercenaries"

	on accept
		dialog `The mercenaries (or gang members, or fleeing bank robbers, or who knows what else) make themselves at home on your ship, and begin drinking and arguing. You wonder what you've gotten yourself into...`
		"rejected illegal jobs" --

	on decline
		"rejected illegal jobs" ++

	on enter
		conversation
			`You'd begun to doubt the wisdom of your decision to transport this band of cutthroats from the moment you agreed to it, but the money was too good to resist. You settle into the captain's chair and prepare for the voyage ahead.`
			`	But something feels wrong. You expect to hear the sounds of drunkenness and violence coming from the passenger compartment, but instead a deathly silence fills the air. You whirl around in your seat and come face-to-face with the entire gang. They're all armed. And their weapons are pointing at you. Your heart sinks.`
			`	Their leader appears to be a lithe and dangerous-looking young woman who holds an enormous shotgun that's almost as big as her. "Looks like we boarded the ship of fools, and here's the biggest one!" she says mockingly. "We didn't have a credit to our names, but soon we'll own your ship. Hand over the access codes and we'll let you live."`
			choice
				`	(Shoot first!)`
					goto shoot
				`	(Negotiate.)`
					goto negotiate
				`	(Surrender.)`
					goto betrayed

			label shoot
			branch "shoot and die" "shoot and live"
				random < 75

			label "shoot and die"
			`	That turns out to be a really bad decision. It's also your last. A truly excessive barrage of projectiles ends your life.`
				die

			label negotiate
			`	"You don't want my ship, you want my money," you stammer, stalling for time while you try to think of a way out of this situation. "This ship is registered to me; nobody would believe that you came across it honestly. You want a fresh start in an anonymous ship. I'll give you 4 million credits, and you can buy a Modified Argosy or some other vessel better suited to your line of work."`
			`	The gang leader snorts derisively. "Why don't we just kill you and hotwire this ship? That sounds more fun."`
			choice
				`	(Shoot first!)`
					goto shoot
				`	(Offer more money.)`
					goto "more money"
				`	(Surrender.)`
					goto betrayed

			label "more money"
			action
				set "bribed mercenaries"
			`	You up your bribe to 8 million credits. It's enough. A sigh of relief escapes your lips as everyone lowers their weapons.`
			`	You arrange for a merchant captain to transport the renegades down to the surface, along with a password-protected credit chip. Once the airlock closes, you send them the password. At least you have escaped with your life and your ship.`
				defer

			label betrayed
			`You go to the security station and bitterly hand over the ship's access codes.`
			`	"Smart move," the leader says. "Or was it? Now we don't need you alive for anything, do we?"`
			`	She fires her shotgun into you from behind, and for a brief moment, you are treated to the sight of your internal organs splattered all over the console. It's the last thing you ever see.`
				die

			label "shoot and live"
			`Somehow, miraculously, you manage to reach your gun before she fires. Perhaps it's the sheer brazenness of it - no one would expect someone staring down the barrels of half a dozen guns to actually draw against them. Nevertheless, you do, and it works.`
			`	Your first shot finds its mark, and the gang leader crumples to the floor. The other thugs shriek in alarm and begin to spray gunfire in all directions, but it's ineffective panic fire. Taking cover behind the armored captain's chair, you dispatch two more with well-aimed shots.`
			`	The remaining goons attempt to flee, but your fingers find the button controlling the bridge door and it slams down before they can escape. They throw down their weapons and surrender. You toss them into the brig and decide that it might be a hoot to take them to their original destination as prisoners instead of passengers, and see if you can get a bounty for bringing them in.`

	on visit
		dialog phrase "generic passenger on visit"
	on complete
		dialog `You hand off your prisoners to the planetary authorities who gratefully take them into custody. It turns out that they were wanted, and there's a substantial bounty. You find yourself richer to the tune of <payment>.`
		payment 250000

	npc
		government "Bounty Hunter"
		personality nemesis plunders
		system
			distance 2 3
		fleet "Bounty Hunters"
	npc
		government "Bounty Hunter"
		personality nemesis plunders
		system
			distance 2 3
		fleet "Bounty Hunters"
	npc
		government "Bounty Hunter"
		personality nemesis plunders
		system
			distance 6 9
		fleet "Bounty Hunters"



mission "Shady passenger transport 3 - double cross big payment"
	name "Shady passenger transport big payment"
	landing
	invisible

	to offer
		has "bribed mercenaries"
		credits >= 8000000

	on offer
		payment -8000000
		conversation
			`You receive a message informing you of an unusually large transaction: 8 million credits. The gang of cutthroats must have withdrawn the money you bought them off with. You are now free to continue your career - poorer, but hopefully wiser.`
				decline



mission "Rescue Miners 1"
	description "Participate in the medical evacuation of miners injured on <planet> by bringing <bunks> emergency workers and <cargo> to the planet."
	name "Rescue Miners"
	minor
	source
		attributes "core"
		attributes "urban"
	destination
		attributes "core"
		attributes "mining"
		distance 1 100
	passengers 15
	cargo "emergency supplies" 15
	to offer
		random < 60
	
	on offer
		dialog `You've just sat down in the spaceport bar and ordered a drink when someone in uniform runs into the room and shouts, "There's been a mine explosion on <planet>! We need all available ships to carry relief workers and supplies and to evacuate the injured to a world where there are better medical facilities."`
	on visit
		dialog phrase "generic cargo and passenger on visit"



mission "Rescue Miners 2"
	landing
	description "Participate in the medical evacuation of miners injured on <origin> by bringing <bunks> passengers to the medical facilities on <destination>."
	name "Rescue Miners"
	destination
		attributes "core"
		attributes "urban"
		distance 2 10
	passengers 15
	to offer
		has "Rescue Miners 1: done"
	
	on offer
		dialog `You drop off the medical personnel on <origin>. There are nearly a hundred injured miners waiting for medical evacuation to <planet>. Do you volunteer to carry some of them?`
	
	on visit
		dialog phrase "generic passenger on visit"
	on complete
		payment 80000
		dialog `You drop off the injured miners at one of the medical facilities on <planet> that has agreed to care for the survivors. It's a somewhat chaotic process, but eventually someone thanks you for your help and pays you <payment>.`



mission "Courier 1"
	name "Rush delivery to <planet>"
	repeat
	deadline
	description "Deliver <cargo> to <destination> by <date>. Payment is <payment>."
	minor
	cargo random 5 2 .1
	to offer
		random < 5
	source
		government "Republic" "Free Worlds" "Syndicate" "Quarg" "Neutral"
	destination
		distance 4 10
		government "Republic" "Free Worlds" "Syndicate" "Quarg" "Neutral"
	on offer
		dialog `As you are walking through the spaceport, a man approaches you and says, "Excuse me, Captain. I took on a rush delivery of <cargo> to <planet>, but my ship needs repairs and there's no way I can make it there before <day>. Can you take this job for me? The payment for the job is <payment>."`
	on visit
		dialog phrase "generic cargo on visit"
	on complete
		payment
		payment 30000
		dialog phrase "generic cargo delivery payment"


phrase "generic human package offer"
	word
		`A local`
		`A man`
		`A resident of <origin>`
		`A stranger`
		`A woman`
	word
		` `
	word
		`appears from seemingly nowhere to ask,`
		`approaches you and says,`
		`flags you down and asks,`
		`walks up to you and asks,`
		`stops you and asks,`
	word
		` "`
	word
		`Captain,`
		`Excuse me, Captain.`
		`Sorry to interrupt, but`
		`Hey there, Captain.`
	word
		` `
	word
		`I have a small package that needs to get to <planet> by <day>.`
		`I'm trying to get a package to a relative on <planet> by <day>.`
		`I need to get this package to one of my clients on <planet> by <day>.`
		`I'm trying to get this package to <planet> before <day>.`
	word
		` `
	word
		`Are you able to carry it for me?`
		`Can you carry it for me?`
		`Could you take it there?`
		`Can you help me out with this?`
	word
		` I'll give you <payment> for the effort.`
		` I'm willing to pay you <payment>.`
		` I can afford to give you <payment> for it.`
	word
		`"`

mission "Courier 2"
	name "Package to <planet>"
	repeat
	deadline
	description "Deliver a package weighing <tons> to <destination> by <date>. Payment is <payment>."
	minor
	cargo package 2
	to offer
		random < 5
	source
		government "Republic" "Free Worlds" "Syndicate" "Quarg" "Neutral"
	destination
		distance 7 14
		government "Republic" "Free Worlds" "Syndicate" "Quarg" "Neutral"
	on offer
		dialog phrase "generic human package offer"
	on visit
		dialog phrase "generic cargo on visit"
	on complete
		payment
		payment 50000
		dialog "You drop off the package and collect your payment of <payment>."



mission "Courier 3"
	name "Papers to <planet>"
	deadline
	description "Deliver <tons> of legal papers to <destination> by <date>. Payment is <payment>."
	minor
	cargo "legal papers" 1
	to offer
		random < 5
	source
		government "Republic" "Free Worlds" "Syndicate" "Quarg" "Neutral"
	destination
		distance 7 14
		government "Republic" "Free Worlds" "Syndicate" "Quarg" "Neutral"
	on offer
		dialog `A woman in a suit walks up to you and says, "Pardon me, Captain. I represent a recently deceased client here on <origin> whose legal papers need to be delivered to his next of kin on <destination>. Would you be willing to do some courier work? The papers must be delivered by <day>, and you will be paid <payment>."`
	on visit
		dialog phrase "generic cargo on visit"
	on complete
		payment 100000
		dialog "You drop off the legal papers and collect your payment of <payment>."



mission "Courier 4"
	name "Lizard to <planet>"
	deadline
	description "Deliver an exotic pet (weighing <tons>) to <destination> by <date>. Payment is <payment>."
	minor
	cargo "exotic lizard" 3
	to offer
		random < 5
	source
		government "Republic" "Free Worlds" "Syndicate" "Quarg" "Neutral"
	destination
		distance 7 14
		government "Republic" "Free Worlds" "Syndicate" "Quarg" "Neutral"
		attributes "rich"
	on offer
		conversation
			`A man wearing a very complicated hat waves to you from the other side of a landing pad. "Yoo-hoo, Captain!" he says. "I have a courier mission for you if you're interested."`
			choice
				`	(Find out what he wants.)`
				`	(Ignore him.)`
					decline
			`	"My name is Alphonse," he says. "I am a breeder of exotic lizards. A new client on <planet> has just ordered one, and will pay you <payment> to transport it. Naturally, being a live animal, it's a rush delivery; it needs to be done by <day>. What do you say?"`
			choice
				`	"I'd be glad to."`
				`	"Sorry, I'm not interested in that sort of work."`
					decline
			`	"Excellent!" he says. "Come, let me introduce you to your cargo." He leads you to a supply shed where an enormous lizard, taller than you and probably weighing several tons, is being held in a cage that looks far too flimsy for it. "I'll have my men load her aboard your ship at once," says the man, "along with some meat for her to eat on the journey. Watch out for your fingers when you feed her, by the way. Thank you!"`
				accept
	
	on visit
		dialog phrase "generic cargo on visit"
	on complete
		payment
		payment 100000
		dialog `Somehow, you have managed to bring the large lizard to <planet> without it breaking loose and eating you. You unload it and wait for its new owner to come. When he does, he pays you <payment>.`



mission "Migrant Workers 1"
	name "Migrant Workers"
	description "Bring a group of <bunks> migrant workers to <planet>. Payment is <payment>."
	minor
	passengers 6 7
	source
		attributes "dirt belt"
		attributes "farming"
		near "Zeta Aquilae" 1 100
	destination Rand
	to offer
		random < 5
	
	on offer
		conversation
			`In the spaceport, you can't help but notice a group of six or seven men in ragged farm clothing, sitting by the edge of one of the launch pads. They are probably migrant workers looking for a lift.`
			choice
				`	(Approach them.)`
				`	(Ignore them.)`
					defer
			`	You strike up a conversation with the workers. They say that they are tired of the seasonal fluctuations of farm work, and are looking for something a bit steadier and better paying. "We hear there's always work to be had in the mines on <planet>," they say. "Can you take us there? We've pooled together our savings, and can pay you <payment>."`
			choice
				`	"Sure!"`
					accept
				`	"No, sorry, I'm not headed in that direction."`
					decline
	
	on visit
		dialog phrase "generic passenger on visit"
	on complete
		payment
		payment 20000
		dialog `The migrant workers thank you for transporting them, and hand you <payment>. You hope that they will be able to find better work here than they had on <origin>.`



mission "Humanitarian 1"
	name "Vaccine to <planet>"
	description "Bring <tons> of flu vaccines to the lawless world of <planet>. Be sure the medicine gets into the right hands."
	minor
	cargo "vaccine" 20
	to offer
		random < 5
		"combat rating" > 0
	source
		government "Republic" "Free Worlds" "Syndicate" "Quarg" "Neutral"
	destination
		government "Pirate"
		distance 2 10
	clearance
	
	on offer
		conversation
			`While you are sitting at a table in a local cafe, a woman sits down across from you and says, "Pardon me, Captain. I wonder if you would be interested in helping with a humanitarian mission."`
			choice
				`	"Tell me more."`
				`	"Sorry, I'm too busy."`
					decline
			`	"There's a flu epidemic on <planet>," she says. "It's a lawless world, so they have not been able to find any merchants willing to bring them medicine. But if they don't get a shipment of vaccine soon, the epidemic could become much worse, and even spread to other worlds."`
			choice
				`	"I'd be glad to help."`
				`	"Sorry, I don't believe in helping pirates."`
					decline
			`	"Thank you," she says. "Your contact on <planet> will be a man named 'Raven Hunter.' Don't let anyone but him trick you into giving them the supplies."`
				accept
	
	on visit
		dialog phrase "generic cargo on visit"
	on complete
		payment
		payment 50000
		dialog
			`After several shady characters have offered to buy the vaccines off you, or threatened to rob you, "Raven Hunter" finally shows up and collects them. He thanks you, and pays you <payment>.`



mission "Humanitarian 2"
	name "Food to <planet>"
	description "Bring <tons> of food to the lawless world of <planet>, to help alleviate a famine."
	minor
	cargo "emergency rations" 50
	to offer
		random < 5
		"combat rating" > 0
	source
		government "Republic" "Free Worlds" "Syndicate" "Quarg" "Neutral"
	destination
		government "Pirate"
		distance 2 10
	clearance
	
	on offer
		conversation
			`As you are walking through the local market, a man says, "Captain, do you have room in your hold to bring food to a starving planet?"`
			choice
				`	"Yes, but I hadn't heard news of a famine recently."`
				`	"Sorry, not today."`
					decline
			`	"No, this one wouldn't be in the news," he says. "It's <planet>, a lawless world. They're desperately in need of food, although it's mostly due to corruption and mismanagement of resources."`
			choice
				`	"Well, it sounds like they're getting exactly what they deserve. And, I have no intention of risking my life to land on a pirate world."`
					decline
				`	"Well, even so, no one deserves to starve to death. I'll help them."`
			`	"Thank you," he says. "We'll load the food into your cargo hold immediately. The sooner you can drop it off on <planet>, the better."`
				accept
	
	on visit
		dialog phrase "generic cargo on visit"
	on complete
		payment
		payment 50000
		dialog
			`It takes a while to figure out who exactly is in charge here. You sell off parts of your shipment of food to a few different local leaders, receiving <payment> in exchange.`



mission "Terraforming 1"
	name "Terraforming Rand"
	description "Bring a delegation of two people from Rand to the Academy of Planetary Sciences on Glory."
	minor
	source "Rand"
	destination "Glory"
	passengers 2
	
	to offer
		or
			has "main plot completed"
			and
				not "event: pug invasion"
				not "event: fwc pug invasion"
	on offer
		conversation
			`You stop in to the spaceport bar for a drink. The bar seems to be frequented mostly by the managers of the mining corporation; you suspect the workers don't earn enough to visit a bar very frequently. In one corner, two of the managers are having a very animated discussion. When they see you, they say, "Hello there, Captain! Interested in taking us on a business trip?"`
			choice
				`	"What sort of trip?"`
				`	"Sorry, I'm just in here for the drinks."`
					defer
			`	"To Glory, to the Academy of Planetary Sciences," he says. "This world is rich in resources, and we're thinking that if we could only cool down the deserts a bit and get more plants to grow here, it would be a decent place to live. We've been dreaming about this for years, and I think it's time to go pay a terraforming consultant to tell us whether it's actually possible or not."`
			choice
				`	"Sure, I'd be glad to take you there."`
					accept
				`	"Sorry, that's way too far away for me to travel right now."`
					decline
	on visit
		dialog `You land on <planet>, but realize that your escort carrying the managers hasn't entered the system yet. Better depart and wait for it.`



mission "Terraforming 2"
	landing
	name "Terraforming Rand"
	description "Return to Rand with the delegation and a student who thinks she can terraform the planet cheaply."
	source "Glory"
	destination "Rand"
	passengers 3
	blocked "You have reached <origin>, but you need <capacity> in order to take on the next mission. Return here when you have the required space free."
	to offer
		has "Terraforming 1: done"
	
	on offer
		log `Brought Eric and Alaric to Glory, two managers of a mining corporation on Rand hoping to terraform the planet. Terraforming Rand would be immensely expensive, but a girl named Amy has a theory that may make the process cheap.`
		conversation
			`You drop off the two managers from Rand, whose names are Eric and Alaric, at the Academy. While you wait for their meeting to end, you look around the lobby. The students have apparently just had some sort of science symposium, and poster boards are on display all along the walls. One of them catches your eye: the title is "Affordable Terraforming through Equilibrium Mapping."`
			`	The basic concept of the poster seems to be that instead of altering the climate of a planet through brute force, it ought to instead be feasible to use a properly timed nudge in the right direction to cause the climate to shift toward a new equilibrium point that supports greater biological complexity. This student seems to think that planets naturally "want" to grow more complex and support more life, but that they sometimes get "stuck" in less optimum states.`
			`	It's an intriguing idea. On the other hand, at the bottom of the paper, the professor has written, "Very poor scholarship. Do not anthropomorphize planets."`
			`	Just then, Eric and Alaric return, looking disappointed.`
			choice
				`	"No luck?"`
			`	They shake their heads. "It would cost fifteen million just to bring a specialist out for an initial consultation," says Eric, "and besides, the cost of terraforming machinery and upkeep is prohibitive. I think this whole Academy is just a money-making racket."`
			choice
				`	"Have a look at this poster. Maybe this student would help us. We could bill it as a sort of internship for her."`
				`	"Indeed. They gave this student a failing grade just for suggesting it could be done more cheaply."`
			
			`	They look at the poster. "Sounds almost too good to be true," says Alaric. "Hang on, I'll look her up in the campus directory." A few minutes later, he is on the phone with the student who made the poster. Her name is Amy. It turns out she is about to flunk out anyway, and is more than willing to travel back to Rand with you when offered a tiny fraction of what the consultant would have received.`
			`	An hour later, you meet up with Amy, and arrange for her to join you on your ship before it takes off. Eric and Alaric are very excited, but you are a bit worried about the wisdom of entrusting their planet's future to someone so young and inexperienced.`
				accept
	
	on visit
		dialog `You land on <planet>, but realize that your escort carrying Eric, Alaric, and Amy hasn't entered the system yet. Better depart and wait for it.`
	on complete
		payment 140000
		dialog `On the entire return journey, Eric and Alaric have been busy showing Amy geological survey maps of Rand and asking her for ideas. The moment you land, they hurry out of the ship. "I'm going to show Amy around," says Eric, "but meet us in the spaceport bar later if you want to help out with whatever we do next." Alaric hands you <payment> as payment for your services, and then follows after them.`



ship "Asteroid"
	noun "asteroid"
	sprite "asteroid/medium rock/spin"
		"frame rate" 10
	attributes
		"fuel capacity" 1
		"hull" 10000
		"mass" 1000
		"drag" 10
		"heat dissipation" .1
		"required crew" 0
		"automaton" 1
		"bunks" 0
		"thrust" 10
		"turn" 100
		"thrusting energy" 1
		"turning energy" 1
		"energy generation" 3
		"inscrutable" 1
	explode "small explosion" 25
	explode "medium explosion" 35
	explode "large explosion" 45
	explode "huge explosion" 30



mission "Terraforming 3"
	name "Terraforming Rand"
	description "Plant a thruster on an asteroid to guide it into a collision with the northern pole of Rand."
	blocked "You'll need more cargo space in order to take the next mission from Eric and Alaric. Return here when you have <capacity>."
	cargo "thruster equipment" 10
	source "Rand"
	to offer
		has "Terraforming 2: done"
	
	on offer
		conversation
			`Alaric, Eric, and Amy are having a heated conversation at a table in the bar. When they see you, Alaric says, "Okay, let's let Captain <last> be the tie breaker." He motions to you to join them.`
			`	Amy explains, "Based on my data, it appears that Rand once had a cooler, more moist climate. But the trouble is, it has almost no axial tilt."`
			`	"That means no changing seasons," explains Eric.`
			`	"The result is that much of the planet is very hot, but the poles are very cold. Nearly all the planet's water has migrated to the poles and ended up frozen into the ice caps. Because the weather is so unchanging here, nothing ever prompts that water to melt and rejoin the hydrological cycle."`
			choice
				`	"Well, that seems impossible to fix. It's not like you can rotate a planet's axis."`
					goto rotate
				`	"Are you suggesting melting the ice caps somehow?"`
					goto melting
			label rotate
			`	"Of course not," she says. "But what we can do is introduce a sudden variation in the planet's climate that will allow water to be distributed more evenly across the surface again."`
				goto danger
			label melting
			`	"That would be the traditional terraforming approach," she says, "using orbital mirrors, or geothermal power, or something similar to evaporate the ice caps at a faster rate than new ice is being deposited. That approach would take a century or so."`
				goto danger
			label danger
			`	"This is where Amy's plan gets a bit scary," says Alaric.`
			`	"I'm proposing crashing a medium-sized asteroid into the ice cap," she says. "If we pick the right asteroid, we can control the amount of dust that is created. The result will be a sudden influx of variability, that may allow the planet to revert to a wetter, more biodiverse state."`
			choice
				`	"That is a stupid idea, and I want nothing to do with it."`
					decline
				`	"Well, if you think it will work, I'm willing to try it!"`
			`	"Great!" says Amy. "I'll mark the asteroid on your radar. You just need to board it, install a small ion thruster, and return here."`
			`	Eric contacts some spaceport workers and has them load a small thruster onto your ship, along with the equipment you will need to mount it on the asteroid.`
				accept
	
	npc save assist
		government "Uninhabited"
		personality derelict fleeing uninterested waiting pacifist mute
		ship "Asteroid" "Target Asteroid"
	
	on visit
		dialog `You return to the spaceport to the confused looks of Eric, Alaric, and Amy. "You didn't put the thrusters on the asteroid," Amy says. "Just board the asteroid to attach the thrusters." Amy begins pushing you back to your ship, clearly eager to see the results of this experiment.`
	on complete
		payment 20000
		log `Agreed with Amy's idea to steer an asteroid into Rand's polar ice cap in order to change the planet's climate. Hopefully this ends well.`
		dialog
			`When you land, the sky already seems noticeably darker than before. Eric runs up to your ship. "You did it!" he says, excited. "A perfect hit. Now we just have to wait and see what the results are. Meet us in the spaceport bar again in a few hours, and Amy will have her initial measurements ready." He hands you a credit chip for <payment>.`



mission "Terraforming 4"
	name "Terraforming Rand"
	description "Bring Amy to <destination> to collect some hardy plants that can grow in a low-light environment."
	source "Rand"
	destination "New Portland"
	to offer
		has "Terraforming 3: done"
	passengers 1
	
	on offer
		conversation
			`By the time you meet up with Eric, Alaric, and Amy, the cloud cover already seems to have visibly increased. Amy is very enthusiastic. "Atmospheric water vapor is on the rise," she says. "The impact vaporized enough ice to form a small ocean. I wouldn't be surprised if we get a rainstorm here in a day or two."`
			`	"What's next?" you ask.`
			`	She says, "I'd like to travel with you to <planet>, and collect some seeds and cuttings from plants that can handle a cooler world with dimmer light, since that's what we'll have here until the dust settles down. I'd say we'll need about ten tons of cargo space."`
			choice
				`	"I'd be glad to take you there."`
					accept
				`	"Sorry, I need to move on to some other work now."`
					decline
	
	on visit
		dialog `You land on <planet>, but realize that your escort carrying Amy hasn't entered the system yet. Better depart and wait for it.`
	on complete
		dialog `As soon as you land, Amy heads off to meet with some local biologists who she contacted during the trip over here. "We'll be back in the spaceport in two hours," she says. "Be sure to have ten tons of cargo space free."`



mission "Terraforming 5"
	name "Terraforming Rand"
	description "Bring Amy and <tons> of hardy plants that can grow in a low-light environment back to <destination>."
	source "New Portland"
	destination "Rand"
	to offer
		has "Terraforming 4: done"
	passengers 1
	cargo "seeds and plants" 10
	
	on offer
		conversation
			`You meet up with Amy, and load the seeds and plant cuttings onto your ship.`
			choice
				`	"Looks good, let's head back to Rand."`
					accept
				`	"So, how do you plan to seed the whole planet with these, anyway?"`
			`	She says, "My idea is to just disperse them in a few different locations, and trust that they will spread out over the next decade or so. We picked plants that are hardy and can spread very rapidly."`
			choice
				`	"Sounds good to me."`
					accept
				`	"What happens if the plants are too invasive, and choke out all the local wildlife?"`
			`	"Well," she says, "in order to keep the climate on <planet> dynamic, they're going to need regular asteroid impacts every few decades. If these plants are too invasive, they can just wait an extra decade or so in between impacts and let the desert creep back in and kill off the invasive plants."`
			choice
				`	"Okay, I guess that would work."`
					accept
				`	"Wait, they're going to have to keep smashing asteroids into their world in perpetuity to maintain the new environment?"`
			`	"For a century or so, yes," she says. "But that's a whole lot more economical than vaporizing the ice caps using traditional terraforming equipment. Come on, let's get back to <planet>."`
				accept
	
	on visit
		dialog `You land on <planet>, but realize that your escort carrying Amy and the seeds hasn't entered the system yet. Better depart and wait for it.`
	on complete
		payment 60000
		event "terraforming timer" 4 8
		log `Amy's theory to terraform Rand seems to have worked. Precipitation around the planet has greatly increased with the introduction of new water into the water cycle.`
		conversation
			`When you get back to <planet>, Amy has you fly in a random path a few kilometers above the surface while she periodically dumps loads of seeds and plant material out the airlock. In the process, you fly through several rainstorms. This world's climate has indeed been altered. But you can't help wonder how a few tons of seed spread out over the entire surface of a planet is really going to help anything.`
			`	Then you meet up with Eric and Alaric. Eric is elated. "We just got a massive rainstorm here!" he says. "We haven't had that much precipitation in a decade!"`
			`	Alaric is less enthusiastic. "Flash floods washed out the road through the canyon," he says, "and very nearly flooded one of the mines, too."`
			`	Amy says, "It will take a year or two for things to begin to settle down. Then we can figure out what our next steps should be."`
			`	"I just hope we haven't made things worse than they were," says Alaric. He hands you your payment of <payment>. "Anyway, thanks for your help, <first>. It sounds like there's nothing more to be done here for the time being."`
		event "terraforming Rand"



event "terraforming Rand"
	planet "Rand"
		add description `	Recent terraforming experiments have caused an increase in precipitation. Flash floods have scoured the landscape in some areas, but sandstorms are also less frequent, and the locals say the heat is a bit less oppressive than it used to be.`

event "terraforming timer"

mission "Terraforming 6"
	landing
	name "Unlawful Use of an Asteroid"
	description `Travel to <destination> by <date> for questioning on your "unlawful use of an asteroid."`
	source
		government "Republic"
		attributes "spaceport"
		not attributes "deep"
		not system "Sol"
	destination "Earth"
	deadline
	deadline 2
	to offer
		has "event: terraforming timer"
		or
			has "main plot completed"
			and
				not "event: pug invasion"
				not "event: fwc pug invasion"
	
	on offer
		conversation
			`When you land on <origin> and exit your ship, you are stopped by a Navy officer with a group of guards. "Captain <last>. You are wanted for..." The officer pauses and looks down at the tablet in his hand. "The 'unlawful use of an asteroid.' You are to travel to <destination> immediately for questioning."`
			choice
				`	"Understood, officer."`
					accept
				`	"I'm wanted for what?"`
				`	(Run away.)`
					flee
			
			`	"The unlawful use of an asteroid, Captain. I'm not entirely sure what that means, but I've been told to send you to <planet> by <day>. Your compliance would be much appreciated."`
			choice
				`	"Alright. Hopefully I can get an answer as to what this is about."`
					accept
				`	(Run away.)`
					flee
			
	on decline
		"reputation: Republic" <?= -10
	on fail
		"reputation: Republic" <?= -10
		dialog `You receive a message from the Republic itself. "Captain <last>. You have not arrived on Earth for your trial on the 'unlawful use of an asteroid' in the time provided to you and therefore are now a criminal of the Republic."`
	on complete
		log `Had to travel to Earth to answer for crashing an asteroid into Rand. Luckily, thanks to Alaric and Eric's lawyer, the case was dropped.`
		conversation
			`You are quickly escorted from the crowded <planet> spaceport to a court building in a wealthy district of the city and asked multiple questions pertaining to the events on Rand. "Why did you purposefully crash an asteroid into a planet? What did you expect to happen? Do you know how many people could have died?" You answer to the best of your ability, and after roughly an hour of questioning you are transferred to a different room where you find Eric, Alaric, and Amy.`
			choice
				`	"What are we going to do?"`
					goto lawyer
				`	"Do you know what we're doing here?"`
			
			`	"Apparently someone had a problem with us terraforming Rand," Amy says, looking rather disappointed.`
			
			label lawyer
			`	"Don't worry," Alaric says. "Our lawyer is on his way right now. We'll all be out of here by the end of the day."`
			`	Alaric's optimism turns out to be justified, as the lawyer quickly finds that there are no actual laws on the books that define lawful or unlawful uses of an asteroid. Since no one was hurt by the asteroid impact and data that Amy had been collecting shows that Rand's climate has changed for the better so far, the case is quickly dropped and you are escorted back to your ship.`
			`	Before you are able to leave, Amy stops you. "Could you meet me in the spaceport bar, Captain? I have some good news to share with you."`



mission "Terraforming 7"
	name "Terraforming Research"
	description "Bring Amy and Nolan to <destination>, where they will research and publish Amy's terraforming methods."
	source "Earth"
	destination "Valhalla"
	passengers 2
	blocked "You need <capacity> in order to take on the next mission. Return here when you have the required space free."
	to offer
		has "Terraforming 6: done"
	
	on offer
		conversation
			`You find Amy in heated discussion with someone about her academy project, "Affordable Terraforming through Equilibrium Mapping." She takes a sip of her drink and invites you to sit down with them.`
			`	"Hello, Captain! This is Nolan. He works in the Deep's Department of Terraforming Research and Application, and he contacted me after hearing about how we started terraforming Rand."`
			`	Nolan outstretches his hand to you. "Nice to meet you, Captain."`
			choice
				`	"Nice to meet you too."`
					goto next
				`	"I take it you're interested in Amy's ideas."`
			
			`	"Absolutely. It's an extraordinary concept, and no offense to you Amy, but it's spectacular that someone of such little experience would imagine such a method of terraforming."`
			
			label next
			`	Amy continues. "Nolan wants to help pursue research of my terraforming techniques. Would you be able to give us a lift to <destination>? I'll pay you <payment>."`
			choice
				`	"Sure, I'd be glad to take you there."`
					accept
				`	"Sorry, I have other places to be."`
					decline
	
	on visit
		dialog `You land on <planet>, but realize that your escort carrying Amy and Nolan hasn't entered the system yet. Better depart and wait for it.`
	on complete
		payment 50000
		event "terraforming research" 120 180
		log `Amy has been noticed by the Deep's Department of Terraforming Research. She will be spending time researching her terraforming theories in the hopes that there are more worlds that can be helped.`
		dialog `The whole journey to <planet>, Amy and Nolan discussed the multiple planets within the Dirt Belt that would be perfect candidates for terraforming. "Nolan and I will spend the next few months here researching my theories," Amy says as she steps off of your ship. "I'll make sure to contact you once we're ready to try terraforming another planet." She hands you <payment>, then follows Nolan out of the spaceport.`



event "terraforming research"

mission "Terraforming 8"
	landing
	name "Terraforming Research"
	description "Meet with Amy and Nolan on <destination> to talk about experimentally terraforming another planet."
	source
		near "Epsilon Leonis" 1 100
	destination "Valhalla"
	to offer
		has "event: terraforming research"
	
	on offer
		dialog `You receive a message from Amy: "Hello, Captain <last>. I just wanted to tell you that Nolan and I have recently published our work on 'Reducing Terraforming Expenses Through Equilibrium Mapping,' and we've received a grant from the Deep for it! We're going to begin experiments with terraforming on a different world. Don't worry, the Republic has approved our experiment this time, so we won't get dragged off for any more cases of an 'unlawful use of an asteroid.' If you're interested in helping, pick us up on <destination>."`



mission "Terraforming 9"
	landing
	name "Terraforming Tundra"
	description "Travel to <destination> with Amy, Nolan, and four others."
	source "Valhalla"
	destination "Tundra"
	passengers 6
	cargo "scientific equipment" 10
	blocked "You need <capacity> in order to take on the next mission. Return here when you have the required space free."
	to offer
		has "Terraforming 8: done"
	
	on offer
		conversation
			`The spaceport is crowded with ships and people when you land. Amy's publication must have stirred up quite the commotion among terraforming scientists.`
			`	Spaceport security clears a path to your ship for Amy, Nolan, and four people you do not recognize. You notice that a few among the crowd of people are jeering and holding signs, one reading "Don't asteroid my planet!" and a half-eaten sandwich gets thrown in Amy's path as she approaches.`
			`	"Not everyone is as happy with the prospect of affordable terraforming as we are," Amy says to you as she boards your ship along with suitcases full of scientific supplies. "But that's no reason to stop, now is it?"`
			`	Amy introduces you to the four others that she brought on board. Two of them are terraforming experts who helped Amy and Nolan with their research. The other two are representatives: one sent by the Republic Parliament in order to oversee the project, and another from Tundra.`
			`	"Once you're ready, Captain, please bring us to <destination>. Tundra was a tropical world millions of years ago, but became cold after a cataclysmic event of some sort. There's a good chance that we may be able to nudge the planet back toward a warmer climate if we do this right."`
				accept
	
	on visit
		dialog `You land on <planet>, but realize that your escort carrying the scientists and their equipment hasn't entered the system yet. Better depart and wait for it.`
	on complete
		dialog
			`The journey to Tundra was spent by your passengers discussing the possible methods of terraforming the planet. The Republic representative was none too pleased when Nolan, perhaps jokingly, suggested crashing an asteroid into it.`
			`	Everyone except for the Tundra native begins to shiver after stepping out of your ship onto the planet, even while inside a protective dome. "Meet us in the spaceport bar in a few hours. We need to finalize our plans of how we're going to execute this experiment."`



mission "Terraforming 10"
	name "Terraforming Tundra"
	description "Bring the Republic representative overseeing the terraforming project to <destination>, where he will attempt to find an alternative solution to terraforming Tundra that does not involve an asteroid."
	source "Tundra"
	destination "Earth"
	passengers 1
	to offer
		has "Terraforming 9: done"
	
	on offer
		log `Began the process of trying to terraform Tundra with new research from Amy and Nolan. Nolan has suggested that another asteroid be used, but the representative for the Republic overseeing the project is displeased with this approach.`
		conversation
			`Amy, Nolan, and the other two scientists tell you the known history of Tundra's climate. Millions of years ago, an asteroid impact or large volcanic eruption altered the planet's atmosphere. Now, the planet no longer retains enough heat from its host star in order to stay warm.`
			`	"Tundra's snow covered surface only exacerbates the problem, reflecting most of the star's light back into space," Nolan explains. "This means that we need to both alter the atmosphere in order for it to retain more heat and alter the surface in order for it to reflect less heat."`
			`	Amy rolls out a map of the entire planet onto the table. Different regions of the surface are color coded, and a large red spot in the planet's southern hemisphere sticks out to you.`
			`	"Tundra has very low volcanic activity, but seismic mapping has led us to this area." Amy circles the red spot with her finger. "Magma from the planet's mantle is building up under this area of the crust, which, lucky for us, is unusually thin. Still, it could be another ten thousand years before the magma builds up enough pressure under the surface to cause a supereruption, melting the snow around it and releasing greenhouse gases into the atmosphere that over time will raise the global temperatures."`
			choice
				`	"So are we going to wait ten thousand years for it to erupt?"`
				`	"How does this help our situation?"`
					goto situation
			
			`	The Republic representative scoffs at your comment. "If we were then we wouldn't be here, now would we, Captain?"`
			
			label situation
			`	One of the other scientists responds, "What we plan to do is encourage the eruption of this volcano by making the crust above the volcano thinner. When the pressure of the magma is able to overcome the pressure of the crust, an eruption will occur."`
			`	"How exactly do you plan to do that?" the Tundra representative responds. "And what will happen to the people who live near that area?"`
			`	Nolan answers, "The people who live near the volcano will need to evacuate the area with all their belongings. The Republic should provide any assistance needed for the evacuation. As for how we will cause the volcano to erupt, we need something energetic enough to crack the planet's crust in the location of the volcano, releasing the pressure that the magma is causing to spark an eruption. That's where we bring in another asteroi--"`
			`	"No, no, no!" the Republic representative exclaims, cutting Nolan off mid-sentence. "The Republic will not gain a reputation for crashing asteroids into its own planets. The consequences of such an action could be disastrous should it go wrong! And in what way will this warm the planet when the resulting volcanic winter could last decades and only result in an even colder climate? Are you not even old enough to remember how a supereruption on Hope caused the evacuation of the entire planet? If the people of Tundra are this desperate to terraform their planet then normal techniques should be employed, none of this 'equilibrium mapping' nonsense."`
			`	"Sir," Amy speaks up with a stern tone of voice, "we have already been authorized by the Republic to undergo this terraforming experiment, so unless you have half a teraton of cheap explosives, we're going to need to use an asteroid. The volcanic winter can be easily avoided by having a fleet of freighters sweep the volcanic ash out of the atmosphere, meaning we'll get the benefits of the greenhouse gases without the detriments of volcanic ash reflecting Cebalrai's heat back into space. No one knew the volcano on Hope was going to erupt, but we can prepare for this eruption and take steps to mitigate the problems." Amy looks the representative straight in the eyes and smirks. "We're scientists, we have this handled."`
			`	The representative falls silent. After a moment of thinking, he says "Captain, I need you to take me to Parliament. I may be able to authorize the use of explosives that should suffice, but it may not be as cheap as Ms. Amy is hoping. We're not about to turn asteroids into our single solution for everything."`
			choice
				`	"I'll get my ship ready to launch."`
				`	"Sorry, I have other things I could be doing."`
					decline
			
			`	The representative leaves the bar. "We'll wait here," Amy says to you. "I'll speak with the Tundra government about evacuating the area around where the impact site will be so that we can start when you get back."`
				accept
	on visit
		dialog `You land on <planet>, but realize that your escort carrying the representative hasn't entered the system yet. Better depart and wait for it.`



mission "Terraforming 11"
	landing
	name "Terraforming Tundra"
	description "Return to <destination> with the Republic representative."
	source "Earth"
	destination "Tundra"
	passengers 1
	to offer
		has "Terraforming 10: done"
	
	on offer
		conversation
			`"Wait here," the Republic representative says curtly. Several hours later, he returns, not looking very happy. "What a waste of time. Parliament has declined my request. I don't much agree with this, but you will need to crash an asteroid into Tundra if you wish to achieve your goal." Before you ready for launch, you send a message to Amy and Nolan telling them that an asteroid will be used after all. You don't receive an immediate response.`
				accept
	
	on enter "Cebalrai"
		dialog
			`Your ship is targeted by pirate fleets when you enter the system. Before you engage, you receive a message from Amy.`
			`	"Captain, these pirate ships have been occupying the system for days. They must be taken out if we are to safely crash an asteroid into Tundra. If you aren't able to fight them, distract them until backup arrives."`
	on visit
		dialog `You return to <planet>, but not all of the pirates have been fought off. They don't look like they're leaving any time soon either. Better depart and finish them off for good.`
	npc evade
		government "Pirate"
		personality nemesis staying target
		system "Cebalrai"
		fleet
			names "pirate"
			variant
				"Marauder Quicksilver"
				"Headhunter"
				"Wasp"
				"Bastion"
	npc
		government "Republic"
		personality heroic opportunistic
		system "Procyon"
		fleet
			names "republic small"
			variant
				"Frigate" 2
				"Gunboat" 3
				"Rainmaker" 2



mission "Terraforming 12"
	landing
	name "Terraforming Tundra"
	description "Plant a thruster on an asteroid to guide it into a collision with the dormant supervolcano on Tundra."
	source "Tundra"
	cargo "thruster equipment" 10
	blocked "You need <capacity> in order to take on the next mission. Return here when you have the required space free."
	to offer
		has "Terraforming 11: done"
	
	on offer
		payment 300000
		conversation
			`The pirates that occupied the system did not make an effort to land on Tundra, but they did harass any merchant ships that passed through the system. The government of Tundra pays you <payment> for helping in ridding the system of the pirates, a pleasantly unexpected reward.`
			`	You gather with the scientists in the spaceport bar. The Tundra native informs you that all residents close enough to the volcano to be in danger have been evacuated. "All we need to do now is find the right asteroid," Amy says, and after only a short time of searching, she finds the perfect candidate. "Just like last time, Captain."`
			`	Spaceport workers load a small thruster and the equipment you will need to mount it on the asteroid into your ship.`
				accept
	
	npc assist
		government "Uninhabited"
		personality derelict fleeing uninterested waiting pacifist mute
		ship "Asteroid" "Target Asteroid"
	
	on visit
		dialog `You return to the spaceport to the confused looks of Amy and the rest of the scientists. "You didn't put the thrusters on the asteroid," Amy says. "Just board the asteroid to attach the thrusters." Amy begins pushing you back to your ship, clearly eager to see the results of this experiment.`
	on complete
		payment 200000
		event "terraforming timer 2" 730 912
		event "terraforming Tundra"
		log `Fought off a fleet of pirates preventing the terraforming of Tundra, then maneuvered an asteroid into Tundra to trigger the eruption of a supervolcano. Tundra's global temperatures will initially drop, but the increased volume of greenhouse gases in the atmosphere will eventually improve Tundra's climate.`
		conversation
			`A plume of debris has formed in a mushroom cloud shape above where the asteroid hit. The scientists are viewing their instruments in anticipation for what happens next.`
			`	Almost an hour after the impact, the ground begins to shake slightly, even though the volcano is located hundreds of kilometers away. "This might be it!" Nolan exclaims as he closely watches a seismometer receiving readings from near the impact site. Suddenly the seismometer spikes, and another plume, much larger than the asteroid impact, rises from the impact site. Half an hour later, the low sound of the massive eruption can be heard in the spaceport, triggering another burst of cheers from the scientists. "It actually worked!" one of them yells out.`
			`	You fly the scientists over top of the volcano, allowing them to take readings of the air and surface. "Greenhouse gas levels are off the charts!" Amy exclaims. "Once these gases disperse across the planet's atmosphere, they should begin warming the entire planet."`
			`	The heat has formed a huge circle of melted snow around the volcano, revealing the green color of trees and the dull grays and browns of rock. Closer to the center of the eruption you spot dozens of lava flows emanating from the center of the impact crater.`
			choice
				`	"What do we do now?"`
					goto what
				`	"It looks beautiful from up here."`
			
			`	"Yes it does, Captain," the Republic representative says. "Yes it does."`
				goto end
			
			label what
			`	"First we need to clear all this volcanic ash out of the atmosphere, as otherwise the planet's temperature will drop, then we wait," Amy says to you. "We should be able to tell how this will affect Tundra's climate in a year or two."`
			
			label end
			`	You steer your ship back to the spaceport. Amy pays you <payment> after you land. "Thanks for your help, Captain. We're going to stay here and monitor Tundra's climate as it shifts, so there's nothing more that we need you for."`



event "terraforming Tundra"
	planet "Tundra"
		description `Millions of years ago, this was a warm world, perhaps even tropical. But some cataclysmic event, perhaps a meteor strike or a massive volcanic eruption, altered the planet's atmosphere enough to turn it into the nearly lifeless, frozen planet it is today. Recent experiments in terraforming the planet have attempted to remedy the climate by causing a supervolcano to prematurely erupt.`
		description `	The first settlers came here to drill for the oil trapped deep under the surface, a relic of Tundra's former, more lively days. Instead of refining the oil into plastic, which sells relatively cheap in this region, they have developed an industry in synthetic fabrics and clothing.`



event "terraforming timer 2"

mission "Terraforming Follow-up"
	landing
	source
		government "Republic" "Free Worlds" "Syndicate" "Independent" "Neutral"
		near "Sol" 100
		attributes spaceport
	to offer
		has "event: terraforming timer 2"
	on offer
		event "terraforming follow-up"
		conversation
			`When you land, you receive a message from Amy, the girl you helped to terraform Rand and Tundra.`
			`	"I hope everything is going well, Captain. I just wanted to give you an update on what has occurred in the past year.`
			`	"Tundra's climate has drastically improved. Areas around the equator are starting to become completely snow-free, and I was amazed when I was able to walk outside without a heavy coat on. The Republic has placed a halt on any more experiments, as they wish to see how the situations on Tundra and Rand turn out.`
			`	"Speaking of Rand, last month I got to catch up with Eric and Alaric when I visited the planet. They've told me that Rand is becoming a far better place to live on now. It's even becoming a popular tourist destination. They wanted me to relay their gratitude to you for making their dream come true.`
			`	"That's all I have to say. Thanks again for all the help. I don't know where I would be without it."`
				decline



event "terraforming follow-up"
	planet "Rand"
		add attributes "tourism"
		description `Rand is a desert world, too dry for much farming and with gravity low enough to be uncomfortable for most human beings. It is, however, the best source of heavy metals in the galactic south. Aside from the managers of the mining companies, nearly all the people here are migrant workers from elsewhere in the Dirt Belt, who have come to spend a season working for the relatively high wages that uranium mining offers, either to send money off-world or to save it up in order to build a better life for themselves.`
		description `	Due to the results of recent terraforming experiments, Rand has become a moderately more habitable place. Fascination with this change in climate has led to Rand becoming a semi-popular tourist destination of the Dirt Belt.`
	planet "Tundra"
		spaceport `The spaceport village consists of several large domes, which keep out the wind and driving snow; ships enter and exit the largest of the domes through a hatch that closes as soon as they have come through. Before the planet was terraformed, enough snow would pile up on top of one of the domes every decade or so that it became a danger of collapsing under its own weight; the locals would simply move out of that dome and build another one higher up on the snowpack, but the changing climate has reduced the amount of snow enough that the locals may never need to build another dome again.`



mission "A wolf, a goat, and a cabbage"
	job
	description "Transport a wolf, a goat, and a cabbage to <destination>. Payment will be <payment>."
	"apparent payment" 100000
	to offer
		"day" == 1
		"month" == 4
	source
		government "Republic" "Free Worlds" "Syndicate" "Neutral"
	destination
		distance 3 5
		government "Republic" "Free Worlds" "Syndicate" "Neutral"
	cargo "wolf" 1
	
	on enter
	on enter
		dialog
			`You hear a strange crunching sound coming from your cargo hold.`
	on enter
		dialog
			`The worrisome munching sound in your ship's hold is followed by a horrific shrieking bleating noise and then an equally horrific silence. Turning on your cargo hold's security camera, you discover that there is nothing left of the goat and the cabbage that you were transporting except a few scraps of cabbage, some bones, and a lot of blood.`
			`	Meanwhile, the wolf is calmly gnawing on what you suspect is the goat's femur, with a rather self-satisfied look in its eyes. Apparently the goat ate the cabbage, and shortly after that the wolf ate the goat.`
	
	on complete
		payment 33000
		dialog
			`The man who collects the wolf from you on the landing pad is furious. "I told the shipping company not to put the goat in the same ship as the wolf or the cabbage," he says, "but I guess they tried to save money by subcontracting it all to the same captain."`
			`	Because you only delivered a third of the cargo safely, he only pays you <payment>.`



mission "Terminus exploration"
	name "Missing drone"
	description "Travel to the <waypoints> system to see if you can find any sign of a probe drone that had been launched by a team of scientists before they were attacked by pirates and forced to flee."
	source
		planet "Memory" "Haze" "Nifel"
	waypoint "Terminus"
	destination "Bounty"
	to offer
		"combat rating" > 20
	on offer
		conversation
			`As you are exploring the marketplace, a man wearing comically thick glasses comes over to talk to you. "Captain <last>?" he asks. You nod. "I hear that you're not averse to taking on risks," he says. "I'm the lead scientist on a project studying a spatial anomaly in an uninhabited system nearby. We had just launched a probe to study the anomaly more closely when a band of pirates arrived and forced us to flee the system. Would you be willing to travel there and see if you can retrieve the drone's data?"`
			choice
				`	"Sure, I would be glad to."`
					goto end
				`	"How strong of a threat is the pirate fleet?"`
				`	"Sorry, I don't have time to help you."`
					decline
			`	"Just a couple of interceptors," he says. "We were in a scoutship, with no real weapons to speak of, and none of us on the ship have any combat experience. So, we felt it was safer to run away than to try to fight, even though we were leaving valuable equipment behind."`
			choice
				`	"That doesn't sound like much of a threat. I'd be glad to help."`
				`	"Sorry, I don't want to help with this."`
					decline
			label end
			`	"Thank you so much!" he says. "All I need you to do is board the drone and download its database. Unless the pirates have already stripped out the computer, of course. The drone is in the Terminus system, a few jumps away from here. We'll be waiting on <destination> for your return."`
				accept
	npc assist
		system "Terminus"
		government "Derelict"
		personality derelict target pacifist mute
		ship "Science Drone" "Beagle"
		dialog `You board the science drone and discover that the pirates have stripped just about everything of value from it: the engines, the sensors, and the fuel cell that powered it. But the computer system is either too deeply integrated into the drone, or too specialized, to be of any value to the pirates. You transfer enough power to the drone's batteries to reactivate it, and are able to retrieve the data that the scientist was looking for. But it's clear that this drone, or what's left of it, is not going anywhere. You'll have to leave it behind.`
	npc
		system "Terminus"
		government "Pirate"
		personality staying
		fleet "Small Southern Pirates" 2
	on visit
		dialog `You've returned to <planet>, but you don't have the drone's data. Go to Terminus and board the science drone to retrieve the data.`
	on complete
		payment 90000
		log `Recovered data from a derelict science drone for a team of scientists who were studying a strange red anomaly in the Terminus system. The lead scientist on the team, Ivan, suggested that it may be a partially collapsed wormhole.`
		conversation
			`The scientist is overjoyed that you were able to retrieve the data from the drone. Almost in tears, he says, "We were worried that all our planning and fundraising had been for nothing. These measurements will help us to understand that spatial anomaly far better than we do right now." He hands you a credit chip worth <payment>. "And by the way, my name is Ivan. I have an office near the spaceport on Valhalla that you can visit if ever you're wanting to help, or just curious."`
			choice
				`	"Can you tell me more about this anomaly you are studying?"`
				`	"I'm glad I was able to help."`
					decline
			`	Ivan says, "It seems to be a partially collapsed wormhole, something that once linked this part of the galaxy to somewhere else. But, we haven't succeeded in sending anything through it. Maybe the wormhole is no longer passable. Or maybe there's some way to make it open more fully. Or maybe only ships that are specially attuned to its energy signature can travel through it. We don't even know if the wormhole is a natural phenomenon or some sort of alien artifact. Honestly, we aren't sure if it's even a wormhole at all. We'll need to study the data you've recovered to understand it further."`
			choice
				`	"A wormhole? Those actually exist?"`
				`	"What makes you think it's a wormhole? Have you found anomalies similar to this before?"`
					goto similar
			`	"Well of course. The existence of wormholes has been proven for some time now. The Deep managed to create wormholes on the atomic scale before the Republic was even founded." He lowers his voice. "But I suspect that you're asking about wormholes large enough for a ship to pass through."`
			label similar
			`	Ivan looks around the spaceport, as if checking to see if he's being watched. He then looks back to you and motions for you to lean in. Whispering, he says, "The Republic doesn't like when people share this information, but there is one stable wormhole just beyond the Republic's borders."`
			branch skip
				not "First Contact: Hai: offered"
			action
				log `Ivan said that although he's not sure if the anomaly is a wormhole or not, it does bear a striking resemblance to the wormhole that leads to the Hai.`
			`	"You mean the wormhole to the Hai?" you ask.`
			`	"Interesting, you know of it," Ivan responds. "The anomaly in Terminus bears a striking resemblance to it in some of our readings, although it is very different in others."`
				goto end
			label skip
			action
				log `Ivan said that although he's not sure if the anomaly is a wormhole or not, there is a wormhole "just beyond the Republic's borders" that the Republic doesn't like people sharing information on.`
			label end
			`	He looks around again and stands up straight. He then raises his voice, almost projecting it for anyone around you to hear. "But of course, the Deep never figured out how to make wormholes big enough for anything useful, otherwise we wouldn't even need hyperdrives," he says with a wink. "Anyway, thank you again for helping me. Hopefully we meet again in the future."`

ship "Science Drone"
	sprite "ship/science drone"
	attributes
		category "Drone"
		hull 200
		mass 30
		drag 2
		"heat dissipation" 1
	explode "tiny explosion" 5
	explode "small explosion" 2



mission "Lost Boy 1"
	minor
	name `Rescue Tod`
	description `Travel to <destination> in search for Tod, the son of a single mother from <origin>.`
	source "Moonshake"
	destination "Deadman's Cove"
	to offer
		"combat rating" > 100
	
	on offer
		conversation
			`Wandering around the spaceport to see what it has to offer, you make your way into one of the dimly lit restaurants to avoid the crowded streets and metallic-tasting air outside. The restaurant is mostly empty. One of its only inhabitants is a dirty-looking woman crying with her head down in one of the booths.`
			choice
				`	(Approach the woman and ask why she is crying.)`
				`	(Ignore her and leave the restaurant.)`
					goto leave
			
			`	As you walk close to the woman, she raises her head from her arms and brushes her hair out of her face to look at you. Tears run down her cheeks and her nose is running. "Wh-wh-what do you w-want?" she asks in a quiet voice, trying to speak through sobs.`
			choice
				`	"Can I help you?"`
				`	"Why are you crying?"`
			
			`	You ask the woman if she needs help. She wipes away the tears with the sleeve of her shirt and tells you that she is looking for her son, Tod. "I sent him away to a mining job on Placer because I don't have the money to support him myself, but on the way the ship he was on was attacked and boarded by pirates." She begins to sob again. "I d-don't know if he's d-dead or a slave. I tried t-talking to someone from the Syndicate, but they said that saving him wouldn't be w-worth it.`
			`	"W-would you be able to help? Please do if you c-can."`
			choice
				`	"Alright, I'll help you. Where should I look for him?"`
					goto accept
				`	"Sorry, I'm not going to risk my life for someone I don't know."`
			
			`	The woman begins crying even louder than she was before. A waiter walks up to you and suggests that you leave before making the situation worse, and one of the few customers in the restaurant gives you a dirty look for making his meal experience even worse.`
			
			label leave
			`	You wait for the streets to become less crowded before leaving the restaurant. As you look back through the windows of the restaurant, you catch a glimpse of the woman still crying in the booth before the crowd blocks your line of sight and you continue walking.`
				decline

			label accept
			`	"Thank you s-so much! The closest pirate planet to here is <destination>. If he's still alive then I'm sure he would be there. I can feel it." The woman gives you a description of Tod Copper so that you may find him and thanks you again for agreeing to help her. She asks that if you find him to bring him to a location in the <origin> spaceport where she will be waiting.`
				accept



mission "Lost Boy 2"
	landing
	name `Rescue Tod`
	description `Locate the <npc> and board it to rescue Tod, then bring him to <destination> so that he may reunite with his mother.`
	source "Deadman's Cove"
	destination "Moonshake"
	to offer
		has "Lost Boy 1: done"
	
	on offer
		conversation
			`The air in the <origin> spaceport smells of tobacco and tastes of the salt from the world's vast oceans. You receive sideways looks from rough-looking pirates, but none make a move to cause any trouble. As lawless as pirates can be, they still adhere to a form of honor code when in a planet's main spaceport. At least generally.`
			`	You ask a bartender for directions to the local slave traders, as that is the likely place that Tod would be if he was taken here. He points you to a slave trader by the name of Cygnet Brig who "runs the slave trade 'round these parts."`
			`	Cygnet owns a large warehouse building located on the edge of the spaceport island where he keeps all his slaves packed together in groups of three in small holding cells. Some slaves are rattling the bars on their cell or screaming in protest, but many have seemed to accept their fate. Cygnet, a tall, thin, mustachioed man, notices you gazing at the cells. "Can't keep 'em too packed together, oth'wise they's get each otha sick," he remarks in a thick accent of unknown origin to you. "What can I get ya?"`
			choice
				`	"I'm here to buy a slave."`
					goto description
				`	"Do you have a boy by the name of Tod Copper?"`
			
			`	Cygnet strokes his mustache. "Tod Copper. Tod Copper. Tell you what, that name doesn' ring a bell. Heck, I don' even keep track of names 'less I get someone impor'ant. If ya lookin' for someone in particular to buy, can I get a description?"`
			
			label description
			`	You provide Cygnet with the description of Tod that his mother gave you, then explain to him that Tod would have been taken from a ship bound for Placer.`
			`	"Oh yeah, that bugger! That little rebel was causin' me trouble so I sold him off soon as I could. If ya looking for him, then you're gonna need to look for a ship by the name of <npc>. They bought your boy Tod 'bout four days ago. Might be hangin' around a system nearby."`
			`	You thank Cygnet, who has been surprisingly polite for a slave trader, for the information. "If ya ever need a slave, just come talk to me," he remarks as you walk back to your ship. "I've got the cheapest slaves this side of Sol."`
				accept
	on visit
		dialog `You've landed on <planet>, but you haven't yet found Tod. Keep looking for the <npc> and then board the ship; it can't be far from Deadman's Cove.`
	
	npc board
		personality staying nemesis target plunders
		government "Bounty"
		system
			distance 2 4
		ship "Vanguard (Particle)" "Lord Ligonier"
		conversation
			`When you breach the ship's hull, you find the crew of the <npc> more concerned with containing the fires caused by your weapons than with you walking onto their ship. Almost every one of the crew members is a teenager. One looks at you and the pistol in your hand with mortal fear in his eyes.`
			`	Through the smoke and steam, you see a boy running toward you who fits the description of Tod Copper.`
			choice
				`	"Get on my ship!"`
					goto ship
				`	"Are you Tod?"`
			
			`	"Yeah! Are you here to save me?"`
			`	"Get on my ship!" you yell, motioning for him to come toward you.`
			
			label ship
			`	The boy runs past you and into your ship. Following closely behind Tod is a large bearded man holding a laser rifle in one hand and a fragmentation grenade in the other.`
			`	"That's my crew member, you no-good piece of sh--"`
			`	Before the captain is able to finish his sentence, pipes in the wall next to him explode, blasting hot steam all over the right side of his body, causing him to begin rolling on the floor in horrible screeches of pain. Not wanting to stay connected to the ship any longer than you need to be, you run back into your ship and fly away.`
				launch



mission "Lost Boy 3"
	landing
	name `Bring Tod to <planet>`
	description `Now that Tod's mother knows he is safe, bring him to <destination> so that he may start his mining job to support him and his mother.`
	source "Moonshake"
	destination "Placer"
	passengers 1
	blocked "This mission requires that you have at least one free bunk. Return once you have the space."
	to offer
		has "Lost Boy 2: done"
	
	on offer
		conversation
			`Tod's mother almost tears up at the sight of him as you approach. "Oh, my baby boy is alive!" she exclaims, running up and hugging Tod as his face reddens with embarrassment. "Are you hurt? Are you okay? Do you think you'll be fine?" Tod's mother asks, kissing his cheeks between each question.`
			`	"I'm fine, Mom," Tod says in an annoyed tone of voice. Some things never change.`
			`	The mother gives you a handful of credit chips. At a glance, you guess that they couldn't be worth more than 1,000 credits. "I know it isn't much for the work you've done, Captain, but it's all I have to give you in return."`
			choice
				`	"Don't worry about it."`
				`	"I'm sorry but I can't take this from you."`
					goto reject
			
			action
				payment 952
			`	"This is just so wonderful. There aren't many people around here who would do such a thing for such little pay."`
				goto end
			
			label reject
			`	You hand the credits back to the mother as she begins to tear up again. "Thank you so much, Captain."`
			
			label end
			`	"Hold on," Tod chimes in. "I still need to get to <planet>."`
			`	"Of course!" his mother yells out. "Captain, would you please make sure that Tod has a safe passage to <destination>?"`
			`	"And make sure I don't become a slave this time," Tod quips jokingly.`
			choice
				`	"Okay, I'll take Tod to <planet>."`
					accept
				`	"Sorry, I'm not headed in that direction."`
					decline
	
	npc
		government "Pirate"
		personality staying plunders disables
		system "Al Dhanab"
		ship "Falcon (Heavy)" "Cygnet's Slaver"
	
	on visit
		dialog `You land on <planet>, but remember that Tod is in one of your escorts that has yet to enter the system. Better depart and wait for it to arrive.`
	on complete
		dialog `You wish Tod the best of luck on <planet>. "Thank you, Captain. Hopefully I can repay you one day. As cliche as it sounds, I owe you my life."`



mission "Paradise Fortune 1"
	minor
	name `Flee to <planet>`
	description `Flee from <origin> to <destination> with the girl you let on to your ship.`
	source
		planet "Follower" "Mainsail"
	destination
		attributes spaceport
		distance 1 1
	passengers 1
	to offer
		has "main plot completed"
		random < 50
	
	on offer
		conversation
			`As with all Paradise Worlds, the air is just the right temperature when you step out of your ship, and a light breeze rustles the leaves of the trees planted around the spaceport. While taking a moment to breathe in the fresh air, you hear yelling coming from the entrance to the <origin> shipyard. Looking over, you spot a young girl with a backpack running from two spaceport security guards. "Get back here!" they yell at the girl, chasing her with no success.`
			`	"Someone help me!" the girl shrieks out. As she runs, a credit chip falls out of her backpack.`
			choice
				`	(Let her onto my ship.)`
					goto continue
				`	(Ignore the scene.)`
			
			`	The girl looks you in the eyes as she approaches, expecting help that will never come. Air rushes past you as she and the security guards run by. After a few meters, the security guards catch up to the girl, tackling her to the ground and detaining her as they remove her backpack full of credit chips.`
				decline
			
			label continue
			`	You open the hatch to your ship and yell "Get on!" as the girl approaches. "Thank you, Captain," she says while getting closer, to much protest from the approaching security guards.`
			`	As she enters your ship, she grabs your arm and pulls you in with her before closing the hatch. "Launch and go to <destination>, now! I'll explain when we get there."`
				launch
	on visit
		dialog `You land on <planet>, but realize that the girl is in one of your escorts that hasn't entered the system yet. Better depart and wait for it to arrive.`



mission "Paradise Fortune 2"
	landing
	name `Escaping Paradise`
	description `Escape the Paradise Worlds and travel to <destination> where Diana Howl will give over part of her family's fortune to the local government of <planet>.`
	destination
		attributes "dirt belt"
		government Republic
	passengers 1
	to offer
		has "Paradise Fortune 1: done"
	
	on offer
		conversation
			`"You need to explain what is going on here," you say just after setting your ship down.`
			`	"Alright, alright, I'll explain." You notice that the girl has a strange mix between a posh Paradise World accent and a Dirt Belt or possibly even Rim accent. "My name is Diana Howl. My father is the CEO of a large marketing firm. And this," Diana opens her backpack, revealing its full contents of thousands of credit chips, "this is part of my family fortune, about half a billion credits of it. Don't worry, my father should be able to make this back in a few months' time."`
			choice
				`	"Why have you stolen all this?"`
					goto story
				`	"I'm calling the spaceport authorities."`
			
			`	"No, wait! Let me explain!" Diana protests.`
			
			label story
			`	"All my life I've been fascinated with the world outside my little bubble of the Paradise Planets. My father met my mother on Heartland in the Cor Caroli system while he was on a business trip, so my mother would often take me on trips to the Dirt Belt. The last time I went was before the war though; my mother didn't want me anywhere near the 'Free Loafers,' as she called them. Back then life in the Dirt Belt didn't seem anywhere near comparable to life in the Paradise Worlds, and I can only imagine how much worse it might be after being so close to a war, so I decided that I needed to do something to help.`
			`	"Now, can you take me to <destination>? I wish to hand this over to the government there to help them. It may not seem like much in the grand scheme of how many credits go into running a planet, but it should be a huge boost to their economy."`
			choice
				`	"Alright, I'll help you."`
					goto accept
				`	"What makes you think they won't hand it over to your father?"`
				`	"This is a crime. I don't want to get in trouble helping you."`
					goto decline
			
			`	Diana pauses. "I hadn't thought of that," she says in a downtrodden tone, "but I at least have to try! Please just bring me to <planet>. Please!" Diana looks up at you with puppy dog eyes, quivering her lip with the backpack of credit chips held against her chest.`
			choice
				`	"Alright, I'll bring you to <planet>."`
				`	"Sorry, but I'm not putting myself on the line for this."`
					goto decline
			
			label accept
			`	"Excellent!" Diana yells out. She drops the bag of credits on the floor and gives you a hug. "We'll have to leave immediately, for I fear that the spaceport authorities here might be searching for us."`
				launch
			
			label decline
			`	You call the spaceport authorities and tell them that Diana Howl is on your ship. Moments later when they arrive, they take Diana kicking and screaming off of your ship. She yells harsh profanities at you as she is taken away, one among them being "Syndicate lover." As a reward for "catching" Diana, the spaceport authorities transfer 150,000 credits to your account.`
				decline
			
	on decline
		payment 150000
		log "People" "Diana Howl" `A teenager who stole half a billion credits from her family's wealth, you turned her in to the authorities for a meagre reward.`
	on visit
		dialog `You land on <planet>, but realize that Diana is in one of your escorts that hasn't entered the system yet. Better depart and wait for it to arrive.`



mission "Paradise Fortune 3"
	landing
	name `Last Hope`
	description `Escape from the Navy and travel to <destination> where Diana Howl hopes that the Free Worlds will help her.`
	destination "Bourne"
	passengers 1
	to offer
		has "Paradise Fortune 2: done"
	
	on offer
		conversation
			`Diana is eager to get going as soon as you land. "This is going to be great! I'm going to do so much good with this! I can't wait to see the look on their faces when I open up my backpack in front of them!" Diana says rapidly as she bounces up and down with the backpack of credit chips on her back.`
			`	As you gather a few credits to bring with you in case you see something you want to buy, Diana bounces off the ship. Suddenly, her crazed rambling stops. Diana comes running back onto the ship yelling "We need to go! Fly to <destination>! The Free Worlds should protect me!"`
			choice
				`	"What is it? What's happening?"`
				`	(Launch immediately.)`
					launch
			
			`	"Look outside," Diana says with a ghastly look on her face. You check your ship's external cameras, and roaming around your ship is a group of men in Navy uniforms. One of them raises a megaphone to his mouth.`
			`	"Hand over the girl and her credits and we can all walk away from this peacefully, Captain."`
			choice
				`	"Why do you need her?"`
				`	"Over my dead body!"`
					goto launch
				`	"Alright, I'll bring her out."`
					goto agree
			
			`	"In case you haven't noticed, Captain, that girl is in possession of over half a billion stolen credits. She's a criminal, and helping her makes you a criminal too. Given your status, Captain <last>, I'd appreciate it if you didn't make me the officer that put <first> <last> behind bars."`
			choice
				`	"I'm sorry officer, but I can't help you."`
					goto launch
				`	"Okay, I'll hand her over."`
			
			label agree
			`	Diana looks to you in shock. "You wouldn't!" she screeches. "You can't! Fly me to <planet> right now!"`
			choice
				`	"I'm not going to become a criminal to fulfill your crazy dream."`
				`	"Okay, we'll fly to <planet>."`
					goto launch
			
			`	You allow the Navy officer and his troops onto your ship, where they apprehend Diana and her stolen credits. They take her kicking and screaming off of your ship. She yells harsh profanities at you as she is taken away, one among them being "Syndicate lover."`
			`	"Thank you for not causing any more trouble, Captain," the officer says to you. He then hands you 500,000 credits for "playing nice" and leaves.`
				decline
			
			label launch
			`	You activate your repulsor engines, sending the Navy troops recoiling away from your ship. As you ascend into space, your computers detect multiple ships targeting you.`
				launch
			
	on accept
		"stored reputation: Republic" = "reputation: Republic"
		"reputation: Republic" <?= -10
	
	on decline
		payment 500000
		log "People" "Diana Howl" `A teenager who stole half a billion credits from her family's wealth, you turned her in to the authorities for a moderate reward.`
	
	on visit
		dialog `You land on <planet>, but realize that Diana is in one of your escorts that hasn't entered the system yet. Better depart and wait for it to arrive.`
	
	npc evade
		government "Republic"
		personality heroic
		fleet "Large Republic"



mission "Paradise Fortune 4"
	landing
	name `Exchange of Goods`
	description `Travel to <destination> and hand the backpack of credits and Diana Howl's note over to the Navy.`
	source "Bourne"
	destination "New Boston"
	to offer
		has "Paradise Fortune 3: done"
	
	on offer
		conversation
			`While in flight, Diana tells you the stories that she heard of the war. In the Paradise Planets region, they were told that declaring independence and bombing Geminus and Martini was the Free Worlds' first step in overthrowing the Republic.`
			`	"We should talk to Alondo," Diana says. "He'll be able to handle this situation."`
			
			branch epilogue
				has "FW Epilogue: Alondo: offered"
			`	As you're coming in for a landing on Bourne, you receive a message from Alondo. "<first>!" he says. "I just heard that you were in system. Want to meet up for a drink and talk about old times?"`
			choice
				`	"I'd be glad to any other time, but I need your help at the moment."`
					goto conversation
			
			label epilogue
			`	As you're coming in for a landing, you contact Alondo, who is luckily on Bourne. "What have you gotten yourself into?" he responds after you mention that you need his help.`
			choice
				`	"I'll explain the situation when we meet."`
			
			label conversation
			`	You meet with Alondo at his office in the Free Worlds Senate building. After he and Diana exchange greetings, you explain the situation to him.`
			`	"You what?" Alondo responds. "You have to turn her in. The war may be over, Captain, but there is still tension between the Republic and Free Worlds that we cannot have a situation like this exacerbating."`
			`	"You can't do that!" Diana yells in protest. "I thought the Free Worlds was supposed to be all about going against the Republic, but you're just going to give in?"`
			`	"Look here, kid," Alondo says in a stern tone. "The Free Worlds was never about being against the Republic, it was only ever about being against Parliament. There's a big difference there. What you've done is a crime, even to the Free Worlds. We are not about to gain a reputation of harboring criminals of the Republic."`
			`	Diana, instead of protesting further, puts her head down. "I'll be in your ship, Captain," she says. Diana storms off, making an effort to create as much noise as possible with the stomps of her feet.`
			`	"Spoiled kid," Alondo says quietly. "Attitudes like that are why I joined the Southern Defense Pact. Anyway Captain, I suggest you hand her over to the Navy immediately. I'll contact the Republic if you need me to."`
			choice
				`	"Alright, I'll hand her over."`
				`	"Sorry, Alondo, but I agree with her cause."`
					goto agree
			
			action
				set "navy contacted"
			`	Alondo breathes a sigh of relief. "You should probably go check on her. I'll message you where the Navy wants to pick her up."`
				goto end
			
			label agree
			`	"I understand. Please, just don't drag the Free Worlds into this."`
			
			label end
			`	You say goodbye to Alondo and return to your ship. When you arrive and look around, Diana is notably absent. In your pilot's seat she has left her backpack and a written note. The paper has noticeable tear stains in one of the corners.`
			``
			`Dear <first> <last>,`
			`	I don't care about the credits anymore, but I can't go back to my family. I'll be too much of a disgrace, and I can't even imagine looking my parents in the eyes after what I've done. I've left the credits with you. You can do with them as you wish.`
			`	I've taken this chance to escape from my old life. I want to become my own person in the world, and I want to do it on my own. Please don't come looking for me, because wherever I am I'll be happier than when I was with my parents. I've failed myself today, but I'm still going to strive for the betterment of the less fortunate. Thank you for trying to make my dreams come true, even if you couldn't succeed.`
			`	Sincerely,`
			`				Diana W. Howl`
			``
			`	You stare down at the backpack, stuffed full with over half a billion credits.`
			choice
				`	(Hand the credits over to the Navy.)`
				`	(Steal the credits.)`
					goto steal
			
			branch navy
				has "navy contacted"
			`	You fold the note and slip it into the backpack so that you can show it to the Navy to explain why Diana is not with you. You contact the Navy's crime report hotline and tell them that you have the stolen credits. A few minutes later, they respond telling you that a fleet is waiting on <destination> to retrieve the credits.`
				accept
			
			label navy
			action
				clear "navy contacted"
			`	You fold the note and slip it into the backpack so that you can show it to the Navy to explain why Diana is not with you. Alondo sends you a message, telling you that the Navy says they are waiting on <destination> for the credits.`
				accept
			
			label steal
			`	You rip the note apart and begin counting the credits. In total, the backpack contains a whopping 525,894,400 credits. Over half a billion credits richer, you sit down and wonder what you will spend it on.`
				decline
	
	on accept
		"reputation: Republic" >?= "stored reputation: Republic"
	on decline
		payment 525894400
		"reputation: Republic" <?= -1000
		log "People" "Diana Howl" `A teenager who stole half a billion credits from her family's wealth, she decided to start a new life outside the Paradise Planets while you decided to pocket the substantial fortune she left behind to avoid being hunted down.`
	on complete
		payment 1000000
		conversation
			`You spot a fleet of docked Navy ships as you come in for a landing. A small squad of troops gather around your ship after you land. You are greeted by a Navy officer upon exiting your ship and explain to him where Diana is, showing him the note she wrote.`
			`	"That is unfortunate," he responds with a troubled look on his face. "We'll contact the Howl family about this." Before letting you go, the officer hands you <payment>. "This is the reward that Mr. Howl put out for the return of his credits. Thank you for doing the right thing, Captain."`
		log "People" "Diana Howl" `A teenager who stole half a billion credits from her family's wealth, she decided to start a new life outside the Paradise Planets while you dutifully turned in the credits to the authorities to keep the peace. You received a substantial reward for your integrity.`



mission "Northern Blockade"
	minor
	name `Mebsuta Disaster`
	description `<destination> is under attack by pirates. Assist the Republic by delivering <cargo> to the planet as soon as possible.`
	source
		near "Mebsuta" 2 4
	destination "Featherweight"
	cargo "relief supplies" 178
	to offer
		random < 20
		"combat rating" > 200
		"reputation: Republic" >= 0
	
	on offer
		conversation
			`You are approached by a Navy officer. "Are you Captain <last>?" You nod. "Would you be able to assist us? A sizable gang of pirates has occupied <system> and raided the spaceport. A Navy fleet is on its way to eliminate the pirates, but reports from the planet indicate that the spaceport of <planet> is in dire need of supplies. Any building above three stories was badly damaged and everything in the warehouses was either stolen or destroyed. We need a ship to bring <cargo> to them as soon as possible, but there are no available Navy ships capable of doing the job. Would you deliver the supplies for us, Captain?"`
			choice
				`	"I'd be glad to help, Officer."`
					accept
				`	"Sorry, but I'm not traveling in that direction."`
					decline
	
	npc
		government "Pirate"
		personality staying harvests plunders
		system destination
		fleet "Large Northern Pirates" 3
	npc
		government "Republic"
		personality staying heroic
		system destination
		fleet "Large Republic"
		fleet "Small Republic" 2
	npc
		government "Pirate"
		personality nemesis staying harvests plunders
		system "Mirzam"
		fleet "Large Northern Pirates"
		fleet "Small Northern Pirates" 3
	
	on visit
		dialog phrase "generic cargo on visit"
	on complete
		payment
		payment 7500
		dialog `As the last crate of supplies is loaded off of your ship, the Navy ships defending the system land. The local authorities thank you for helping, and you are paid <payment>.`



mission "Southern Blockade"
	minor
	name `Spaceport Defenses`
	description `<stopovers> are under attack. Drop off <cargo> on these planets and return to <destination> for payment. (<payment>)`
	source
		near "Pherkad" 2 4
		government "Free Worlds"
	stopover "Cornucopia"
	stopover "Solace"
	stopover "Winter"
	cargo "spaceport turrets" 75
	to offer
		random < 20
		"combat rating" > 150
		not "event: Thule becomes independent"
		"reputation: Free Worlds" >= 0
	
	on offer
		conversation
			`A captain in a Free Worlds uniform enters the spaceport and turns on a megaphone. "Attention! The Free Worlds are in need of volunteers able to carry <cargo> to <stopovers> for fortifying the spaceports nearest to the pirate system of Men. Free Worlds ships are currently preoccupied with fighting off a pirate incursion into those systems, and we are unable to spare enough ships for the job. Our hope is that these defenses will deter any future incursions. Payment will be <payment> for the first captain who accepts." The spaceport falls quiet as captains contemplate this offer.`
			choice
				`	(Volunteer.)`
				`	(Ignore.)`
					decline
			
			`	The Free Worlds captain thanks you for offering your help. Spaceport workers load the turrets onto your ship, and the captain tells you to return to <origin> once you have dropped off the turrets for payment.`
				accept
	
	npc
		government "Pirate"
		personality staying harvests plunders
		system "Kappa Centauri"
		fleet "Large Southern Pirates"
	npc
		government "Pirate"
		personality nemesis staying harvests plunders
		system "Kappa Centauri"
		fleet "Large Southern Pirates"
	npc
		government "Pirate"
		personality staying harvests plunders
		system "Yed Prior"
		fleet "Large Southern Pirates"
		fleet "Small Southern Pirates" 2
	npc
		government "Pirate"
		personality nemesis staying harvests plunders
		system "Yed Prior"
		fleet "Large Southern Pirates"
	npc
		government "Pirate"
		personality staying harvests plunders
		system "Pherkad"
		fleet "Small Southern Pirates" 3
	npc
		government "Free Worlds"
		personality staying heroic
		system "Kappa Centauri"
		fleet "Large Free Worlds"
	npc
		government "Free Worlds"
		personality staying heroic
		system "Yed Prior"
		fleet "Large Free Worlds"
	npc
		government "Free Worlds"
		personality staying heroic
		system "Pherkad"
		fleet "Large Free Worlds"
	on stopover
		dialog `The last of the defenses are quickly unloaded from your ship, put into place, and activated. A pirate ship attacking the system attempts to follow you down to the surface, but the fire coming from the newly installed spaceport turrets forces the pirate to turn away and flee for orbit. Time to return to <destination>.`
	on visit
		dialog phrase "generic cargo on visit"
	on complete
		payment
		payment 5000
		log `Installed spaceport defense turrets on three frontier worlds. The Free Worlds hopes that this will reduce the piracy in the region.`
		dialog `The Free Worlds captain thanks you for helping to fortify the frontier worlds, and pays you <payment>.`



mission "Core Blockade"
	minor
	name `Bad Harvest`
	description `The pirate world of <destination> is experiencing a famine. Warlords of the planet have threatened the Syndicate into giving them food. Deliver <cargo> to the world for <payment>.`
	source
		near "Almach" 2 4
	destination "Deadman's Cove"
	clearance
	cargo "food" 287
	to offer
		random < 20
		"combat rating" > 400
	
	on offer
		conversation
			`In the <origin> spaceport, you are approached by a Syndicate employee. By the looks of his uniform, he works for Syndicated Security. "Hello, Captain. You're a competent pilot, correct?" You nod your head. "Excellent. The Syndicate needs <cargo> transported to <destination>. The pirate world has seen a particularly bad harvest this past season, so much of the population is without sufficient food. Pirate warlords have threatened to begin raiding our freighters and frontier worlds if we don't provide them with food. It's cheaper to do what they want, so we've agreed to the deal, but we don't want to risk any of our own ships being destroyed. The Syndicate will pay you <payment> should you accept and complete this job."`
			choice
				`	"Alright, I'll get my ship ready."`
					accept
				`	"Sorry, but I have better things to be doing."`
					decline
	
	npc
		government "Pirate"
		personality nemesis staying harvests plunders
		system destination
		fleet "Large Core Pirates" 2
	npc
		government "Pirate"
		personality nemesis staying harvests plunders
		system "Schedar"
		fleet "Large Core Pirates"
		fleet "Small Core Pirates" 3
	
	on visit
		dialog phrase "generic cargo on visit"
	on complete
		payment
		payment 10000
		dialog `Multiple bands of pirates, each run by a different warlord, are waiting in the spaceport when you land. They take the food from your cargo hold like animals, leaving quite the mess behind. When you return to your ship, you find that the Syndicate has deposited <payment> into your account.`



mission "Pirate Blockade"
	minor
	name `Escape to Freedom`
	description `Bring <bunks> escaped slaves to freedom on <destination>, far away from their pirate oppressor. The woman on <origin> promised that a person on <planet> would give you <payment>.`
	source "Buccaneer Bay"
	destination "Hippocrates"
	passengers 19
	to offer
		"combat rating" > 500
	
	on offer
		conversation
			`It is dusk at the <origin> spaceport, and the setting sun casts long shadows across the spaceport deck. You take notice of a slim cloaked figure walking only a few meters behind you who seems to be keeping pace.`
			choice
				`	(Confront them.)`
					goto confront
				`	(Stop walking and see if they stop as well.)`
			
			`	You stop by the entrance to a store that claims to have "the best Polecats!" and lean against the building, trying not to draw attention to yourself. The figure keeps walking at the same pace, and as they pass you, a soft voice says, "Follow me," from under the cloak. The figure bolts off into a dark alleyway next to the building.`
				goto choice
			
			label confront
			`	You turn around and stare right at the figure, who stops within a foot of you. The shadows cast by the sun make it impossible for you to make out their face under the cloak. "Follow me," a soft voice says from under the cloak, before the figure bolts off into a dark alleyway next to the building.`
			
			label choice
			choice
				`	(Follow the figure.)`
				`	(Return to my ship.)`
					decline
			
			`	You step into the alleyway and find the figure standing under a lamp. The figure removes their cloak, revealing the face of a woman with short dark hair and a distinct, jagged scar across her right cheek. She begins whispering to you. "You're not from this world. I can tell. You're too clean and unscarred. Could you help me?"`
			choice
				`	"What do you want?"`
					goto need
				`	"Why would I help a pirate?"`
			
			`	The woman chuckles. "Not everyone who lives on a pirate world is a pirate, you know. Maybe you need to learn how not to stereotype. Regardless..." She trails off.`
			
			label need
			`	"It isn't what I want, it's what I need," she whispers, putting heavy emphasis on the word "need."`
			`	"You undoubtedly know about the horrendous slave trade that still exists on pirate worlds today. A slave trade that the Republic doesn't care to abolish, leaving innocent people to waste away like rats in a cage, working for their lives. As if the politicians of the Republic aren't vermin themselves..." Her face twists into a hate-filled scorn as she speaks of the Republic. It then returns to normal as she continues. "I'm part of a group of people who have decided to take matters into our own hands. We're mostly people who grew up on pirate worlds, but some of us were born elsewhere.`
			`	"I assassinated a pirate warlord a couple of days ago, and I have been sheltering his slaves ever since. What I need from you is to transport the <bunks> people in my care to <destination>. Another member of my group should be there to pay you <payment> and take the people somewhere far away from here." She cocks her head to the right. "Will you fight for justice and transport these people, Captain?" The look in her eyes suggests that she won't take no for an answer.`
			choice
				`	"Anything for the freedom of the innocent."`
				`	"Sorry, but I'm not going to risk my life for your cause."`
					goto decline
			
			`	"Good choice, Captain. We'll wait till the sun has fully set, then I will bring the people to your ship. I'll be traveling in my own ship and launch ahead of you, which should hopefully distract the pirates looking for their warlord's assassin and give you enough room to escape. Wait for me after you land on <planet>."`
				accept
			
			label decline
			action
				set "denied freeing slaves"
			`	"Poor choice, Captain." The woman pulls a knife from under her cloak and tilts it to blind you with the glare of the lamp above her. You stumble backward in anticipation of an attack, but the woman does not move. "I'll remember this, Captain," she hisses at you. The woman puts her cloak back up and sprints down the alleyway into darkness.`
				decline
	
	npc
		government "Pirate"
		personality nemesis staying harvests plunders
		system destination
		fleet "Large Core Pirates"
	npc
		government "Pirate"
		personality nemesis staying harvests plunders
		system "Persian"
		fleet "Small Core Pirates" 3
	npc
		government "Pirate"
		personality nemesis staying harvests plunders
		fleet "Large Core Pirates"
	
	on visit
		dialog `You land on <planet> and begin looking around for the man you are supposed to meet, but then you realize that not all of the escaped slaves are here. Better depart and wait for your escorts holding the rest to arrive.`
	on complete
		payment
		payment 1000
		log `Helped members of a group fighting to end slavery on pirate worlds. Safely rescued 19 slaves from Buccaneer Bay and left them with a man who said that they will be brought somewhere safer, but the woman of the group seems to have not made it out.`
		conversation
			`Just as was promised, a man approaches you in the spaceport and tells you that he is part of the same group as the woman. Interestingly, the man has a similar scar as the woman on his left cheek. "I'll make sure these people find a safe home somewhere far away from here," he says to you. After greeting each of your former passengers, he thanks you and pays you <payment>.`
			`	You and the man, who does not give his name to you in order to "keep us both safe," wait for the woman to arrive in her own ship. Hours pass, but there is no sign of her. The man tries to contact her, but he is unable to reach her. "You can leave now," the man says to you. "I don't think she'll be coming."`



mission "Capture Smuggler"
	name "Capture rogue smuggler"
	minor
	description `A smuggler absconded with his illegal cargo near <system>. The unknown person he stole it from wants it back. Recover the cargo from the <npc> and return both it and the smuggler to <origin> for <payment>.`
	to offer
		random < 15
		"combat rating" > 2000
		"reputation: Pirate" > 10
	passengers 1
	source
		government "Pirate"
	on offer
		require "Brig"
		conversation
			`As you step into a dive bar for a quick drink, the largest man you've ever seen stands up and blocks your path. He's well over two meters tall, and his muscles seem to ripple with barely restrained violence when he moves. "<first> <last>," he says in a thick accent. "My employer hears you do certain jobs, take money, do not ask questions. He hears you are reliable. A man, a smuggler, he steals cargo from my employer. My employer very much wants cargo returned, and this man as well."`
			choice
				`	"I'm sorry, sir, but I'm not taking new jobs today. Please give your employer my most gracious thanks for this kind offer."`
				`	"Of course. I won't say a word."`
					goto accept
				`	"Get out of my way. I don't take jobs from any schlub who bothers me when I need a drink."`
					goto mistake

			`	The man looks down at you with no change in expression. "My employer, he will not be happy. I will tell him, '<first> <last> is not so reliable.' I hope next time, you are reliable." As the man speaks, you notice that his teeth are filed to vicious points. Every patron in the bar stares at you in shock as you sit down for a badly-needed drink.`
				decline

			label accept
			`	The man looks down at you with no change in expression. "This is good. To be reliable, it is a great thing on <origin>." As the man speaks, you notice that his teeth are filed to vicious points. He holds out a round, flat object about the size of your palm. It has a recessed button in the center of one side. "This is gift for this smuggler. Press button, it becomes surprise. Make sure surprise is not on you." He hands you the object and a data chip containing details of the job. As the man leaves, you see every patron in the bar staring warily at his back.`
				accept

			label mistake
			`	The man looks down at you with no change in expression. "This is great shame. I will tell my employer, '<first> <last> was not so reliable. I had to make example.'" The man grabs your neck with one monstrous hand. The last thing you see as your vision fades to black is a mouth full of pointed teeth.`
				die
	npc board
		conversation
			`The smuggler and his crew are ready and waiting when you board. You pull out the "gift" and press the button, then quickly toss it down the hallway. For a moment, you meet the smuggler's eyes. They widen with terror when he sees the "gift." You duck back into cover. A few seconds later, you hear a strangely muted detonation, followed by silence. After a minute, you hazard another peek out of cover. The smuggler and all his men are unconscious on the ground. One crewman has blood dripping from his nose and ears. You tie them all up and stow the smuggler in a locked cabin on your ship.`
			`	Once they're secured, you sweep the ship. Ultimately you find the stolen cargo in the captain's cabin, hidden behind a false panel. The cargo is a nondescript storage container, but upon closer inspection you see that it's code-locked and covered with Interference Plating.`
				launch
		government "Merchant"
		personality staying uninterested timid target marked
		system
			distance 2 3
		fleet
			names "civilian"
			variant
				"Modified Argosy (Smuggler)"
	on fail
		dialog `You have failed to capture the smuggler and recover the stolen cargo. This will probably not be good for your reputation.`
		"reputation: Pirate" <?= -10
	on visit
		dialog `You land on <origin>, but you don't have the smuggler and the cargo he stole. You should probably be careful not to run into your contact until you do.`
	on complete
		payment 150000
		conversation
			`The huge man drags the unconscious smuggler out of the cargo container with one hand and carries the cargo box with the other. He stops in front of you. "<first> <last>," he says. "My employer, he will be very happy. Your payment, you will receive soon. Is it not good, to be reliable?" The man leaves your ship, letting the smuggler's legs scrape along the ground as he walks. A moment later, you receive <payment> from an anonymous account.`



mission "Inheritance Redirection"
	description "Travel to <destination> to act as heir for the late warlord Limping Pappa."
	minor
	source
		attributes "frontier"
	destination
		distance 7 9
		government "Republic" "Free Worlds" "Syndicate"
	to offer
		credits >= 400000
	on accept
		payment -200000
	on offer
		conversation
			`You are walking near the spaceport and suddenly a computer terminal starts blinking and beeping when you pass it.`
			choice
				`	(Check it out.)`
				`	(Ignore it.)`
					decline
			`When you approach, you are greeted by a voice from the terminal: "Dear Sir or Madam, please respond!"`
			choice
				`	"Hello!"`
				`	(Ignore it and walk away.)`
					decline
			`	"My name is Mr. Smith and I'm contacting you with a highly confidential and urgent proposal. I am, or more accurately was, the financial manager of the recently deceased warlord Limping Pappa. I am looking for a highly trustworthy individual who can help me relocate Mr. Pappa's fortune of 300 million credits."`
			choice
				`	"How did Mr. Pappa acquire his fortune exactly?"`
				`	"What are you proposing?"`
					goto proposal
				`	"This sounds like a credits-stealing scam, I will not fall for this!"`
					decline
			`	"Oh, uh, Mr. Pappa was specialized into tricking rich victims to transfer credits to him.`
			label proposal
			`	"I obviously cannot make myself an heir to Mr. Pappa. So what I propose is to present you as an heir and have the inheritance transferred to you.`
			`	"When you receive the inheritance on <destination>, then you send half of it back to me."`
			choice
				`	"Okay, let's do this."`
				`	"Sounds too good to be true. What's the catch?"`
				`	"Sorry, this sounds too fishy for me."`
					decline
			`	Mr. Smith responds: "There is one small problem with the inheritance tax, it needs to be paid upfront. Can you pay 200,000 credits so that I can get the process going?"`
			choice
				`	"Sure, no problem."`
					goto pay
				`	"Are you trying to trick me?"`
				`	"Sounds too risky, I don't want to pay anything upfront."`
					goto no
			`	"Of course I'm not trying to trick you! Mr. Pappa's victims were all persons that had more credits than common sense. But you look a lot smarter than any of Mr. Pappa's victims.`
			`	"Think of the huge amount of credits you will receive just for acting as heir! Can I count on you to pay the tax and make both of us very wealthy?"`
			choice
				`	"Sure, no problem."`
					goto pay
				`	"Sounds too risky, I don't want to pay anything upfront."`
					goto no
			label pay
			`	The terminal suddenly goes black after you transfer 200,000 credits to the account given by Mr. Smith.`
			`	You wonder if you did the right thing.`
				accept
			label no
			`	The terminal suddenly goes black. Mr. Smith is apparently no longer interested in doing business with you.`
				decline
	on complete
		dialog "There is no inheritance for Mr. Pappa waiting for you at the bank, but there are many other victims that paid some credits while expecting to earn a larger amount of credits in return. Some make a big fuss about it, until the alerted authorities start fining them for attempted inheritance fraud. You leave the bank in silence."
		log "Minor People" "Mr. Smith" `A mysterious individual who asked for 200,000 credits to process a rich inheritance from the deceased warlord Limping Pappa, but was then proven to be a scam.`
	on decline
		log "Minor People" "Mr. Smith" `A mysterious individual who asked for 200,000 credits to process a rich inheritance from the deceased warlord Limping Pappa. You presume he was a scammer and had no part in it.`



mission "Hauler VI cargo prototype 1"
	name "Escort Hauler prototype to formal dinner"
	description "Escort the <npc> to <destination> to deliver sushi for a formal dinner."
	minor
	source
		planet "Deep"
	destination "Skymoot"
	to offer
		"armament deterrence" > 0
	npc accompany save
		government "Merchant"
		personality escort timid
		ship "Hauler III" "SB-Labs Testament"
	on offer
		conversation
			`A lady in a formal business suit walks gracefully over to you. "Captain <last>, Captain <last>! It is so nice to meet you here!"`
			choice
				`	"Hello, did we meet before? How do you know my name?"`
				`	"Hello, nice to meet you too."`
					goto "hello too"
				`	"Sorry, I don't have time to talk. I'm really busy."`
					defer
			`	She smiles and replies, "Well, I actually don't know you, but I just read your name on one of the cargo manifests. And my experience is that this greeting works best if you need something from a spaceship captain."`
			label "hello too"
			`	She says, "My name is Veronica Oxygenpocket, and I'm the lead for a team that's designing the new Hauler VI transport ship series at Southbound Shipyards."`
			choice
				`	"'Oxygenpocket' is an uncommon name."`
				`	"And what help do you need from me?"`
					goto "help request"
			`	Veronica responds, "Well, it might sound uncommon to people from a planet with a breathable atmosphere, but it is actually similar to Vanderberg, which means 'from the mountain,' or Langley, which means 'woodland.'`
			`	"Oxygenpockets were as much a feature on my home-planet as mountains and woodlands are on more habitable planets."`
			label "help request"
			`	Veronica pauses for a moment and then continues, "We're testing the VI's cargo refrigeration system using the Testament, a modified Hauler III. This system is one of our biggest achievements. To show how well it works, we plan to throw a formal dinner on <destination> with fresh sushi transported from here. I'm sure everyone at the dinner will be amazed by how well the food has been preserved despite the travel time. I'd like you to escort the ship and its cargo to <planet>."`
			choice
				`	"Isn't it a bit risky to transport food using a refrigeration system that hasn't been tested yet?"`
					goto refrigerate
				`	"Am I also invited for the dinner?"`
					goto invited
				`	"Why do you need me to escort the ship?"`
					goto internal
				`	"Shouldn't you be making the Hauler IV first?"`
				`	"Sure, I'll help you."`
					accept
			`	Veronica softly chuckles. "That would be the obvious choice, wouldn't it be? But this isn't just a case of slapping another cargo pod between the cockpit and engines. We've modified the design to have the optimal amount of cargo pods without compromising the integrity of the vessel, or making it difficult to build in our existing shipyards. And besides, our marketing department has found that captains willing to buy a Hauler IV are just as willing to buy larger Haulers."`
			choice
				`	"Isn't it a bit risky to transport food using a refrigeration system that hasn't been tested yet?"`
				`	"Am I also invited for the dinner?"`
					goto invited
				`	"Why do you need me to escort the ship?"`
					goto internal
			label "refrigerate"
			`	"Risky, why? I don't see what can go wrong. The system is quite well designed. I'm so proud of my team."`
			choice
				`	"Am I also invited for the dinner?"`
				`	"Why do you need me to escort the ship?"`
					goto internal
			label "invited"
			`	"I'm sorry, but you are not invited. This dinner is only for Southbound Shipyards top-level management and representatives of the <planet> government.`
			label "internal"
			`	"Normally we'd look internally to satisfy any escort needs, that's true. But we suspect there is a mole in our organization spying for Syndicated Shipyards. Going externally is safer in this case, and you came recommended when we searched through the list of captains available on short notice. You will be paid well for your time. Will you help us?"`
			choice
				`	"Sure, I'll help you."`
					accept
				`	"Sorry, I don't have time to help you."`
					decline
	on visit
		dialog `You land on <planet>, but the Testament hasn't caught up with you yet. Better take off and wait for it to appear in this system.`
	on complete
		dialog
			`You wait for the Testament to land, but it remains in orbit. There is no response to your hails. Maybe you should take off and investigate.`

mission "Hauler VI cargo prototype 2"
	name "Escort Hauler prototype to <planet>"
	description "Escort the <npc> to <destination> to deliver cooked fish dishes to a streetfood festival."
	source "Skymoot"
	destination "Zug"
	landing
	to offer
		has "Hauler VI cargo prototype 1: done"
	npc accompany save
		government "Merchant"
		personality escort timid
		ship "Hauler III" "SB-Labs Testament"
	on enter
		dialog
			`You take off and try to contact Veronica, but you receive an angry message: "Why were you trying to contact me? Does everyone need to know that we're here?"`
			`	She adds, "The cooling failed and the sushi nearly cooked. Let's go to the Southbound Shipyards on <destination> instead, then we can save face by claiming that we were in time for the dinner, but on the wrong planet due to some miscommunication. We might even be able to hide all evidence of the overheating by giving away the sushi as fish dishes on a streetfood festival."`
	on visit
		dialog `You land on <planet>, but the Testament didn't catch up with you yet.`
	on complete
		dialog
			`This time the Testament appears to be landing right behind you, but the ship flies away at full thrust just before touching the landing pad. You receive another message: "The Sushi completely burned. We cannot be seen near the festival or near the shipyard with this burned sushi! Our new destination is the waste processing plant at Longjump."`

mission "Hauler VI cargo prototype 3"
	name "Escort Hauler prototype to waste plant"
	description "Escort the <npc> to <destination> to deliver charred food waste to a waste-processing plant."
	destination "Longjump"
	landing
	to offer
		has "Hauler VI cargo prototype 2: done"
	npc accompany save
		government "Merchant"
		personality escort timid
		ship "Hauler III" "SB-Labs Testament"
	on visit
		dialog `You land on <planet>, but the Testament didn't catch up with you yet.`
	on complete
		payment 140000
		dialog
			`The Testament enters the planet's atmosphere at high speed and lands somewhat uncontrolled near a waste processing plant. The cargo hold is glowing red hot and some areas in the cargo hold appear to be on fire.`
			`	Veronica disembarks, walks over to you, and apologizes for the difficult trip. She explains that the cooling systems failed, causing the sushi calamity you experienced during the multiple legs of your journey.`
			`	You are paid <payment> and she asks you not to talk about this escort job to anybody. You leave the docks quickly in order to escape the horrible smell of overheated fish that is coming from Veronica and her ship.`



mission "Antibiotics To South"
	name "Antibiotics shipment to <planet>"
	description `Deliver <cargo> to <destination>. Payment is <payment>. Expect attacks from a pirate ship known as the "Australis."`
	minor
	source
		attributes "medical"
		not attributes "south" "rim"
		near "Sol" 100
	destination
		attributes "south"
	to offer
		"combat rating" > 10
		"armament deterrence" > 2
		random < 5
	cargo "antibiotics" 25 2 .05
	
	on offer
		conversation
			`As you wander around the spaceport, you spot a well-dressed man who seems to be eyeing your ship. When you approach him, he turns to you and asks, "Is this your ship? I'm looking for someone in charge of a heavily armed fleet."`
			choice
				`	"It is. Why?"`
				`	"Sorry, I think you're mistaken."`
					decline
			`	The man begins to explain himself. "I'm arranging a shipment from a pharmaceutical plant here on <origin> to <destination>. Specifically, <cargo>. I'm sure you're aware of the fact that they're in very high demand in the south, so we have a trade deal with that planet. Unfortunately, <commodity> are in even higher demand in pirate territory, so the last two merchants I've sent down there have been attacked by pirate ships. My company won't give the budget for an escort, so anyone I send down there has to be alone. Fortunately, I do have the budget for a high-risk contract, so if you can take one of these shipments to <destination>, I can arrange a payment of <payment>. Does this sound fair so far?"`
			choice
				`	"Sure, but do you know anything about these pirates?"`
				`	"No thanks, that sounds too risky for me."`
					decline
			`	He seems to have anticipated this question, and quickly responds by saying "Oh, it's mostly just opportunistic raiders, much like the ones you've probably already seen a lot of down there. Pretty sure a ship like this one will make those guys hesitant enough. The problem is a modified medium warship called the <npc>. It's faster than a Bounder and persistent beyond any reasonable measure. Which is, of course, why I'm talking to you. There is no way you're going to avoid a fight with it. However, I think your ship is a match for it. So, is this acceptable?"`
			choice
				`	"Of course."`
				`	"No thanks, that sounds like too much of a risk."`
					decline
			`	"Thank you very much, Captain," he says. "I'll take care of everything else from here."`
				accept
	npc
		government "Bounty Hunter"
		personality nemesis heroic disables harvests plunders
			confusion 20
		system
			distance 2 3
		ship "Marauder Manta (Engines)" "Australis"
	
	on visit
		dialog phrase "generic cargo on visit"
	on complete
		payment
		payment 20000
		dialog phrase "generic cargo delivery payment"



mission "Pirate Duel"
	name "Fight at Umbral"
	description `Head as quickly as you can to the Umbral system, where you will duel with a small militia vessel named the Esca. After fighting, go to <destination> to follow up.`
	minor
	deadline 5 1
	source
		near "Tarazed" 1 5
		government "Republic" "Free Worlds"
	waypoint "Umbral"
	destination "Wayfarer"
	
	to offer
		"combat rating" > 20
		"combat rating" < 400
		random < 35
		not "ships: Medium Warship"
		not "ships: Heavy Warship"
		not "ships: Heavy Freighter"
		"ships: Light Warship" + "ships: Light Freighter" + "ships: Transport" + "ships: Interceptor" == 1
	
	on offer
		conversation
			`While you are walking around the spaceport, you accidentally bump into a sturdily-built man. "Oh, I'm sorry," he responds in a gruff voice. When he takes a closer look at you, his expression changes to shock. "Oh! You're Captain <last>!"`
			choice
				`	"How did you know my name?"`
					goto offer
				`	"I don't know who you're talking about."`
			`	The man's expression changes to one of slight disappointment. "Oh. I see." He walks away without another word.`
				decline
			label offer
			`	"I happen to take an interest in young pioneering privateers, and your performance, even in a small vessel like the <ship>, has impressed me greatly. I'll tell you more if you let me take you somewhere."`
			choice
				`	"Sure, I'll follow."`
					goto follow
				`	"Where are you taking me?"`
			`	The man chuckles nervously. "Just to somewhere more private. Don't worry, I won't bite."`
			choice
				`	"Fine, I'll go."`
				`	"I still don't buy this. I'm out."`
					decline
			label follow
			`	You follow the man into a series of winding alleyways, keeping your eyes alert for any danger. After a while, the man stops. "I suppose I can tell you more about myself now. I... am the leader of the local militia, and I believe that, considering your proficiency in piloting smaller craft, you would be a great candidate to join our team. However, there is a test you must pass. I will use one of our smaller ships in our fleet, the Esca, to challenge you to a duel in the system of Umbral. If you manage to disable me, go to our base in Wayfarer, and I'll let you join."`
			choice
				`	"What sort of vessel is the Esca?"`
					goto vessel
				`	"Why did you need to bring me to here? Couldn't you have made this offer in the spaceport?"`
			`	The man hesitates for a moment. "Well, being in the open when admitting that you're the leader of the ragtag that hunts down pirates in a potentially pirate-infested spaceport isn't a good idea. You can't ever be too sure about who's listening.`
				goto end
			label vessel
			`	The man hesitates for a moment. "Oh, just some low-end Southbound Shipyards light warship. Nothing to worry about for a captain like you.`
			label end
			`	"Well, I better be going now. Meet me at Umbral as fast as you can if you want to take up my challenge." The man walks away, leaving you to your own devices.`
			choice
				`	(Ready my ship for the battle with the Esca.)`
					accept
				`	(Ignore the invitation.)`
					decline
	
	on accept
		"reputation: Independent (Killable)" = 10
	
	on enter
		dialog `When you take off, you run a quick scan on all other ships that are taking off. You see no sign of the Esca. Maybe it's already waiting for you at Umbral.`
	on enter "Umbral"
		"reputation: Independent (Killable)" = -1000
		conversation
			`When you enter Umbral, you continue to see no sign of the Esca. Suddenly, an alarm rings out as your sensors detect that a pirate Vanguard has entered the system alongside you. Before you can respond, your ship intercepts a hail, and it opens communication.`
			`	The voice of the alleged captain of the Esca shouts out towards you. "Ho ho ho! Did you really think that I was the leader of the militia? Well, considering that you're here, I suppose you did. And now you'll pay for your mistake! Don't bother trying to call for help either, the militia don't patrol this system!"`
			`	The Vanguard powers up its weapons.`
	
	npc kill
		government "Independent (Killable)"
		personality heroic vindictive unconstrained launching
			confusion 20
		ship "Vanguard (Plasma Slow)" "Anglerfish"
		dialog `The Anglerfish and the "captain of the Esca" have been destroyed. You consider going back to Wayfarer to see if you can grab some sort of reward for your effort.`
	
	on complete
		"reputation: Independent (Killable)" = 10
		payment 250000
		conversation
			`When you land on Wayfarer, you look up bounties and wanted pirate documents, searching for any mention of the Anglerfish and the Esca. Eventually, you find a bounty for the destruction of the Anglerfish.`
			choice
				`	(Take the bounty money.)`
					goto end
				`	(Read more about the bounty.)`
			`	You decide to read more of the bounty documents. It appears that the pirate that you killed was Enrico Snake, a pirate that mainly dealt in cargo smuggling. However, he also had a curious tick of hunting aspiring privateers by luring them to Umbral, where he easily took them out with his superior ship.`
			label end
			`	You head to the local authorities, and show them your combat logs of your fight against the Anglerfish. They pay you <payment> for your effort.`

ship "Vanguard" "Vanguard (Plasma Slow)"
	outfits
		"Plasma Cannon" 7
		"Heavy Anti-Missile Turret"
		"Fusion Reactor"
		Supercapacitor
		"D14-RN Shield Generator"
		"Fuel Pod" 5
		"Small Radar Jammer" 2
		"Interference Plating" 4
		"Cargo Expansion" 3
		"Laser Rifle" 11
		"X3700 Ion Thruster"
		"X3200 Ion Steering"
		"Scram Drive"



mission "Earth Retirement"
	name "Retired Family to Earth"
	description "Transport two seniors to <destination>, where they plan to retire. They can only promise you <payment>."
	minor
	source
		attributes paradise
	destination "Earth"
	to offer
		random < 15
	passengers 2
	
	on offer
		conversation
			`As you wander through the spaceport, you see an elderly man and woman sitting on a bench, talking about something that seems to be causing them some amount of stress.`
			choice
				`	(Ask them what the problem is.)`
				`	(Ignore them.)`
					decline
			`	You inquire as to what's troubling them, and the woman begins telling you her life's story. "We were yard workers here on <origin> for nearly fifty years, but we're both starting to get too old for our jobs. So, we've made the hard decision to retire. We've already chosen a location on the best place we could afford, which... well, happened to be on Earth, so Charles and I are looking for someone to transport us. Oh, where are my manners? I'm Donna. Pleased to meet you."`
			`	Donna was clearly looking for someone besides her husband to talk to, but Charles begins to frown. "I suppose you could put it like that."`
			`	"Is that wrong?" Donna replies anxiously, bracing for the response.`
			`	The man's look of resignation starts to turn to one of anger. "Of course it's wrong. We've spent our whole lives working for these spoiled brats, and what do we get in return? We get dumped on Earth like we're dead weight!"`
			`	"I know you're upset about this," interrupts Donna, "but just getting angry isn't going to change anything!" Charles remains silent for a long time, and then mutters a reluctant apology.`
			`	Donna talks to you again. "I'm sorry about that. As you can tell, we're under a lot of stress right now. I can tell that you're a star captain. Can you help take us to Earth? We don't have a lot of money, but we'll be glad to pay <payment>."`
			choice
				`	"I can handle two passengers."`
				`	"I'm sorry, but I'm not headed to Earth right now."`
					decline
			`	You show Charles and Donna to their bunks, and they both thank you in advance.`
				accept
	
	on visit
		dialog phrase "generic passenger on visit"
	on complete
		conversation
			`Once you land on Earth, Donna and Charles pick up their belongings and start to leave your ship. Before he leaves, Charles stops and takes out a large clump of credit chips. "Here you go," he mutters. "I hope your life goes better than ours has."`
			choice
				`	"Thank you. I hope you have the best of luck on Earth."`
					goto payment
				`	"You can keep those. You sound like you need them more than I do."`
					goto reject
			
			label payment
			action
				payment 2000 80
			`	As you count up the large clump of credits you were handed (the sum comes out to <payment>), they slowly make their way to the train station. Presumably, their new apartment is far from here.`
				accept
			label reject
			`	Charles looks surprised for a moment, and then, for the first time you've seen, he smiles. "Thank you, Captain <last>. I wish there were more people like you in the Paradise Worlds."`
			`	You wish the couple the best of luck on Earth, and they slowly make their way to the train station. Presumably, their new apartment is far from here.`



mission "Spacediving professionals"
	job
	repeat
	name "Spacediving at <planet>"
	description "Head to <destination> with <bunks> professionally equipped skydivers and drop them from the edge of space. They've agreed to pay <payment> when they land."
	passengers 5 10
	source
		government "Republic" "Free Worlds" "Syndicate" "Neutral" "Independent"
	destination
		distance 1 7
		government "Republic" "Free Worlds" "Syndicate" "Neutral" "Independent"
		not attributes "station" "research" "moon"
	to offer
		random < 14
	on visit
		dialog phrase "generic passenger on visit"
	on complete
		payment 120000
		dialog "As you descend through the upper atmosphere, the skydivers jump from your ship, spectacularly diving until they open their parachutes and land safely near the spaceport. You collect your payment of <payment>."



mission "Spacediving professionals accident"
	job
	repeat
	name "Spacediving at <planet>"
	description "Head to <destination> with <bunks> professionally equipped skydivers and drop them from the edge of space. They've agreed to pay <payment> when they land."
	"apparent payment" 120000
	passengers 5 10
	source
		government "Republic" "Free Worlds" "Syndicate" "Neutral" "Independent"
	destination
		distance 1 7
		government "Republic" "Free Worlds" "Syndicate" "Neutral" "Independent"
		not attributes "station" "research" "moon"
	to offer
		"Spacediving professionals: done" > 7
		random < 2
	on visit
		dialog phrase "generic passenger on visit"
	on complete
		dialog "As you descend through the upper atmosphere, the skydivers jump from your ship, spectacularly diving until they try to open their parachutes. Some of the parachutes open only partially and part of the team suffers an uncontrolled hard landing. Medical teams respond quickly, but the skydivers are too preoccupied with their injured teammates to pay you the credits they owe you."



mission "Spacediving professionals disaster"
	job
	repeat
	name "Spacediving at <planet>"
	description "Head to <destination> with <bunks> professionally equipped skydivers and drop them from the edge of space. They've agreed to pay <payment> when they land."
	"apparent payment" 120000
	passengers 5 10
	source
		government "Republic" "Free Worlds" "Syndicate" "Neutral" "Independent"
	destination
		distance 1 7
		government "Republic" "Free Worlds" "Syndicate" "Neutral" "Independent"
		not attributes "station" "research" "moon"
	to offer
		has "Spacediving professionals accident: done"
		random < 1
		credits >= 5000000
	on visit
		dialog phrase "generic passenger on visit"
	on complete
		payment -200000
		dialog "As you descend through the upper atmosphere, the skydivers jump from your ship. Some minutes into the jump disaster strikes; the skydivers start moving in an uncontrolled manner. It's unclear if the spacesuits or the oxygen supplies were at fault, but it looks unlikely that any of the skydivers makes it safely to the ground. Authorities investigate the incident and although they don't find serious wrongdoings on your part, they still fine you <payment> for enabling such a dangerous and deadly act."



mission "Spacediving amateurs"
	job
	repeat
	name "Spacediving at <planet>"
	description "Head to <destination> with <bunks> poorly equipped skydivers and drop them from the edge of space. They've agreed to pay <payment> when they land."
	"apparent payment" 120000
	passengers 5 10
	source
		government "Republic" "Free Worlds" "Syndicate" "Neutral" "Independent"
	destination
		distance 1 7
		government "Republic" "Free Worlds" "Syndicate" "Neutral" "Independent"
		not attributes "station" "research" "moon"
	to offer
		"Spacediving professionals: done" > 3
		random < 5
	on visit
		dialog phrase "generic passenger on visit"
	on complete
		payment 30000
		dialog "As you descend through the upper atmosphere, you inform your skydivers that it's time to jump. However, after being able to see the distances and atmospheric conditions involved, all of them are far less keen on the idea than when you first picked them up. You bring them down to the landing pad, and they pay you a meager <payment> before hopping off."


mission "Human to Hai Space - No Contact"
	minor
	source
		government "Republic" "Syndicate" "Free Worlds"
		attributes "tourism" "urban"
	to offer
		random < 2
		not "First Contact: Hai: offered"
		not "event: hai-human resolution announced"
	on offer
		conversation
			`	A young man carrying luggage approaches you. "You look like a knowledgeable captain," he says. "In all your travels, have you ever heard tell of any... intelligent rodents?"`
			choice
				`	"What are you talking about?"`
					goto confused
				`	"What, like in a zoo?"`
					goto confused
				`	"Are you high?"`
			`	"No, I want to go to the high-" He stops once he realizes you have no idea what he's talking about. "Oh, never mind then," he says, with a note of disappointment in his voice. As he leaves, you can't help feeling like you were missing some context.`
				decline
			label confused
			`	"Oh, never mind then," he says, with a note of disappointment in his voice. As he leaves, you can't help feeling like you were missing some context.`
				decline


mission "Human to Hai Space"
	minor
	description "Bring a human passenger to <destination> in Hai space."
	source
		government "Republic" "Syndicate" "Free Worlds"
		attributes "tourism" "urban"
	destination "Greenwater"
	to offer
		random < 10
		or
			has "First Contact: Hai: offered"
			has "event: hai-human resolution announced"
		not "Human to Hai Space - No Contact: offered"
	on offer
		conversation
			`	A young man carrying luggage approaches you. "You look like a knowledgeable captain," he says. "In all your travels, have you ever heard tell of any... intelligent rodents?"`
			choice
				`	"You mean the Hai? You'll have to go up north for that."`
					goto hai
				`	"Ah, I think I know of some large squirrels to the north of here."`
					goto hai
				`	"What are you talking about?"`
					to display
						not "event: hai-human resolution announced"
			`	"Oh, never mind then," he says, with a note of disappointment in his voice. You feel good knowing that you are helping to keep the Hai's existence a secret in human space. Better safe than sorry.`
				decline
			
			label hai
			`	"If that's the case, could you bring me to <destination>? I'll give you <payment>."`
			choice
				`	"Alright, I'll take you there."`
					accept
				`	"Sorry, I'm too busy right now."`
					decline
				`	"Why would you want to go all the way out to <planet>?"`
			`	"I have family there," he says. "I came out here to do some traveling and see a bit of human space, but now I have to get back home. You see, I was born on <planet>, and this is my first time out of the wormhole."`
			choice
				`	"Really? How did you like human space?"`
					goto travel
				`	"You've never been to human space before?"`
			`	"Nope, first time! I've never been so far from home before. Now that I think about it, I probably should've arranged transport back to Hai space beforehand. You wouldn't believe how hard it is to find a captain here that knows about the Hai. I had to ask about six others until I found you. They all thought I was crazy, talking about meeting giant squirrels." He laughs and shakes his head. "So anyways, would you be willing to take me to <destination>?"`
				goto decision
			
			label travel
			`	"It was quite the trip! It's a bit odd to see only humans around, and I had to be careful to not mention where I was from. But it was definitely worth it! I got to see Earth, Skymoot, Chiron, and so many other beautiful planets. Seeing human culture with my own eyes was an eye-opening experience, although some of the places there were less... clean than I expected. I was almost robbed on Earth; I'm not used to pickpockets back home. Perhaps human space isn't as safe as Hai space, but I still don't regret coming here. It's about time for me to go back, though."`
			
			label decision
			choice
				`	"Alright, I'll take you there."`
					accept
				`	"Sorry, I'm too busy right now."`
					decline
	on complete
		payment 9000
		conversation
			`During the trip, you learn that your passenger is named Benjamin. He gets off your ship, thanks you, and gives you your payment of <payment>. Benjamin then walks over to greet a group of Hai, who embrace him and start talking in a mix of the human and Hai languages.`
			choice
				`	(Leave.)`
					decline
				`	"That's your family?"`
			`	The man looks at you. "I'm adopted," he says. One of the Hai notices your confusion, and chitters. "Ah, you have not seen a human-Hai family, have you? Perhaps it is strange, but we are happy together nonetheless. Thank you for transporting our son safely."`
			choice
				`	"I didn't mean to be rude, I just didn't know that Hai adopted humans here."`
				`	"No problem, I hope you enjoyed the trip."`
			`	After thanking you once again, they walk off. As they leave, you overhear Benjamin talk to his family about his trip. "They had so many kinds of food there, it was delicious! Although I did get homesick for pickled acorns..."`



mission "Mafia Extortion"
	minor
	source
		government "Pirate"
	on accept
		payment -200000
		fail
	to offer
		random < 2
		credits >= 2000000
	on offer
		conversation
			`A man in a tailored suit, sunglasses, shiny shoes, and green hair approaches you. "Hey, that's a very nice ship you have there. Would be a shame if anything happened to it."`
			`	You notice that he is missing a finger on each hand.`
			choice
				`	"Thank you. My name is <first> <last>. To whom do I have the pleasure of speaking?`
					goto nameless
				`	"Yes, I'm very happy with my ship."`
					goto specifics
				`	"What should I be afraid of happening to my ship?"`
					goto specifics
				`	"You sound like one of those Mafia goons."`
					goto mafia
				`	"Are you trying to extort me?"`
					goto mafia
				`	"Yes, it helps me transport goods for some of the most dangerous people on this planet."`
					goto unnerved
				`	"I don't have time to talk."`
					goto funeral
			label nameless
			`	The man snorts. "Wow, telling everybody you meet your full name. That totally won't end up painting a huge target on your head if said name has a bounty on it. But I digress."`
			choice
				`	"What should I be afraid of happening to my ship?"`
					goto specifics
				`	"You sound like one of those mafia goons."`
					goto mafia
				`	"Are you trying to extort me?"`
					goto mafia
			label specifics
			`	The man responds, "Well, a fleet of unfriendly ships in this system might blow you to pieces when you take off. It's been known to happen from time to time."`
			choice
				`	"Ha, business as usual around here."`
					goto unconcerned
				`	"Are you trying to extort me?"`
					goto mafia
				`	"And you have a way to prevent this from happening?"`
					goto mafia
				`	"And you're the local goon who takes bribes to keep such ships docked?"`
					goto mafia
				`	"That would be unfortunate. I run jobs for some of the most dangerous people on this planet, and they wouldn't be happy if that happened."`
					goto unnerved
				`	"I really don't have time to talk to you."`
					goto funeral
			label unconcerned
			`	The man responds, "Maybe you want to improve that situation?`
				goto donation
			label mafia
			`	The man acts shocked by your remark. "No way! I'm just a simple man walking around the spaceport and helping people out. You would be wise to listen to locals with experience, especially in dangerous places like this."`
			label donation
			`	"If you care about safety, then I could make a donation to the System Safety Foundation on your behalf. 200,000 credits really goes a long way around here."`
			choice
				`	(Pay 200,000 credits.)`
					goto payup
				`	"How can I be sure the money is spent well?"`
					goto impatient
				`	"Sorry, I already made a donation to the 'Security Support Fund' earlier today, and I don't donate twice in one day."`
					goto impatient
				`	"I've already heard enough, I'm going to talk to the authorities."`
					goto nextsteps
				`	"And what dangers should I be afraid of?"`
					goto impatient
				`	"Listen, I see that you're missing a finger on each hand. You look like a goon, and not a very successful one."`
					goto unnerved
			label impatient
			`	The man sounds annoyed. "Listen, I don't have all day to talk! Are you going to pay or not?!"`
			choice
				`	(Pay 200,000 credits.)`
					goto payup
				`	"I don't trust you. You aren't getting any money from me."`
					goto funeral
				`	"I've heard enough, I'm going to talk to the authorities."`
					goto nextsteps
				`	"Listen, I see that you're missing a finger on each hand. You look like a goon, and not a very successful one."`
					goto unnerved
			label funeral
			`	The man responds "Your funeral, not mine," and turns away from you.`
				goto walksaway
			label nextsteps
			`	"Look, that's not a smart move. Most of them are in on it anyway."`
			label walksaway
			`	The man walks away. You consider what to do next.`
			choice
				`	(Shrug off the whole thing and take no further action.)`
					decline
				`	(Find the closest thing to a police force that this planet has.)`
					goto police
				`	(Go to a bar and ask for whoever is in charge.)`
					goto bar
			label police
			`	It's not long before you find the ruins of what used to be a police station... you think. The building has been thoroughly destroyed, hopefully not while anybody was inside.`
			choice
				`	(Go to a bar and ask for whoever is in charge.)`
					goto bar
				`	(Shrug off the whole thing and take no further action.)`
					decline
			label bar
			`	You walk towards the closest bar, but stumble into the green-haired man that you just had a conversation with.`
			`	He looks surprised and asks, "Were you going to rat me out to the local boss?"`
			choice
				`	"What an excellent idea! Yes, I'll just do that."`
				`	"What I'm going to do is none of your business."`
				`	"Don't worry, I'm just taking a walk."`
			label unnerved
			`	The man is starting to act a bit nervous. "Sorry I bothered you. Can we forget this happened?"`
			choice
				`	"Well, conversations like this are hard to forget."`
					goto cornered
				`	"Nice scam you have running here. Would be a shame if somebody told the local godfather about it."`
					goto payback
				`	(Agree.)`
					goto zerodeal
			label cornered
			`	"Well, what do you want? Do I have to do something for you?"`
			choice
				`	"No, let's just forget it happened."`
					goto zerodeal
				`	"Compensation for the time that you've wasted would be excellent."`
			label payback
			`	A bead of sweat travels down the man's face as he asks, "How many credits do you need to just forget this whole conversation happened?"`
			choice
				`	"100,000,000."`
					goto panicking
				`	"1,000,000."`
					goto much
				`	"200,000."`
					goto much
				`	"50,000."`
					goto much
				`	"5,000."`
					goto counterdeal
				`	"2,000."`
					goto counterdeal
				`	"1,000."`
					goto counterdeal
				`	"I don't need your credits, just forget it."`
					goto zerodeal
			label zerodeal
			`The man walks away without saying a word.`
				decline
			label much
			`	"That's too much! 2,389 credits is all I have. Would that be enough?"`
			choice
				`	"Sure."`
					goto counterdeal
				`	"No way, I want a lot more."`
					goto panicking
			label counterdeal
			`	The man hands you a credit chip, nods and walks away. You pocket the chip quickly, more ready to be done with this neighborhood than you want to visibly show.`
			`	A few minutes later you reach into your pocket for the chip... to find it missing. Looks like even a hardened captain like you isn't immune to being pickpocketed on a planet like this.`
				decline
			label panicking
			`	The man starts panicking and clumsily reaches into his jacket, maybe to get some money, but more likely reaching for a gun.`
			choice
				`	(Try to calm down the man.)`
					goto draws
				`	(Mock the man further.)`
					goto draws
				`	(Draw my sidearm and shoot the man.)`
					goto shoot
			label draws
			`	The man manages to draw a weapon! You brace for impact, but after a few seconds of waiting, you realize his weapon is only making a clicking sound when he tries to shoot.`
			choice
				`	"Ha, ha, you really are a failure of a goon."`
				`	(Draw my sidearm and shoot the man.)`
					goto shoot
			`	As you finish talking, you see a flash of light come from the muzzle of the man's weapon as a bullet hits you between the eyes. You die almost instantly, but you do have a few microseconds to reflect on the wisdom of mocking a man that is trying to fire a gun at you.`
				die
			label shoot
			`	Your bullet hits the man right between the eyes; he dies instantly, and a crowd starts to form around you.`
			`	Most bystanders are surprised, but you also notice an angry sentiment brewing in the (not unarmed) crowd. It might be wise to leave quickly.`
			choice
				`	(Run towards my ship and leave immediately.)`
					goto leave
				`	(Put away my sidearm and pretend nothing happened.)`
			`	You walk away nonchalantly, but you don't get far before multiple laser blasts slice through you.`
				die
			label leave
			`	You make it to your ship alive and depart under a rain of bullets and laser-weapons fire. This is a pirate planet so there are unlikely to be any lasting consequences, but you might want to stay away for a few days.`
				flee
			label payup
			`	The man takes your credits, responds with a brief "Thank you," and walks away.`
				accept



mission "Street Swindle"
	minor
	source
		government "Free Worlds" "Republic" "Syndicate"
		attributes "urban"
	on accept
		payment -6000
		fail
	to offer
		random < 4
		credits >= 10000
	on offer
		conversation
			`You see a small crowd beginning to gather on a street corner. A man in a flamboyant striped suit and matching hat calls, "Come here! Come here! Come see the marvelous magician Mistress Marionette corral the crowded crossroads with her extravagant schemes!"`
			choice
				`	(Check it out.)`
					goto observe
				`	(Ignore it.)`
					decline
			label observe
			`	You join them. A woman in similarly fancy garb sits behind a table, swiftly shuffling three cups before a hulking man. The announcer continues, "For our new guests, the chosen challenger's chance approaches! The current buy-in bet was 7000 credits; yes, we play with the big money here! Double or nothing, bet your bet: are you a player or a puppet?"`
			`	The cups stop. After a brief pause, the man points to the cup on the right.`
			choice
				`	(Watch what happens.)`
					goto continue
				`	"You know these things are scams, right?"`
			`	You try to warn him, but someone in the crowd shushes you. He doesn't hear.`
				goto continue
			label continue
			`	"Are you certain in your choice?" the magician asks. "Once you-"`
			`	"Yes, I'm certain," the man interrupts. He draws 7000 credits and tosses them on the table. The magician lifts the cup, and a small red ball rolls from beneath. "And the first challenger proves to be a player!" the announcer says, mustering enthusiasm as the magician counts 14,000 credits to pay the man. "Let us find a new challenger! The next buy-in is a mere 400 credits; if you haven't played before, now's the time to test your skill!"`
			choice
				`	"I'd like to give it a try." (Bet 400 credits).`
					goto firstgameplay
				`	(Wait and watch.)`
					goto firstgamewatch
				`	(Walk away.)`
					decline
			label firstgamewatch
			`	A short woman volunteers. The game progresses in a similar manner; by the end, you are certain the ball is underneath the center cup. Sure enough, the woman chooses that cup, and she walks away 400 credits richer.`
			`	"The next buy-in is a larger prize!" the announcer calls after her before turning to address the crowd. "Six thousand credits, only for the proudest of players." The magician shakes her head softly, frowning at the cups.`
			choice
				`	"I'll do it!" (Bet 6000 credits).`
					goto secondgameplay
				`	(Continue watching.)`
					goto secondgamewatch
				`	(Walk away.)`
					decline
			label firstgameplay
			`	You pay 400 credits and sit across from the magician. "Double or nothing, bet your bet!" the announcer repeats. "Are you a player or a puppet?"`
			`	The magician places the ball beneath the center and begins moving the cups. This one seems faster, but that might just be from the pressure. You keep your eyes trained on the cup as it shifts back and forth, around in circles, and occasionally remains untouched. By the end, you're pretty sure it's in the center cup.`
			`	"What's your choice?" the magician asks, smirking.`
			choice
				`	"Left."`
					goto wrong
				`	"Center."`
					goto correct
				`	"Right."`
					goto wrong
			label wrong
			`	"Better luck next time," she says as she reveals your incorrect choice. The ball was in the center; you feel silly for not going with your gut.`
			`	"The next buy-in is a larger prize!" the announcer calls. "Six thousand credits, reserved for the most daring. As the previous player, you have first priority."`
			action
				payment -400
			choice
				`	"Let's go again."`
					goto secondgameplay
				`	"I think I'm done."`
					goto secondgamewatch
			label correct
			`	She asks if you're sure, and you stick with your gut. With a grimace, she lifts the cup to reveal the ball and counts out your winnings. "And the player prevails!" the announcer says. "Earning a small bounty. But wait: the next buy-in is bigger yet! Six thousand credits, reserved for the most daring. As the previous player, you have first priority."`
			action
				payment 400
			choice
				`	"Let's go again."`
					goto secondgameplay
				`	"I think I'm done."`
					goto secondgamewatch
			label secondgameplay
			`	You place your 6000 credit bet on the table, and the game begins. The pattern is slightly longer, but once the magician's hands stop, you feel like the ball lies beneath the left cup.`
			choice
				`	"Left."`
					goto left
				`	"Center."`
					goto center
				`	"Right."`
					goto right
			label left
			`	With a grin, she reveals the left cup, and it's... wrong! "Nice try," she says, pocketing your money. "It is a bit tricky."`
			`	"Well, that's all for today, folks!" the announcer says as you realize you've been conned. Worse still, after they pack up and leave, you notice that the first winner walks away beside them.`
				accept
			label center
			`	With a raised eyebrow, she reveals the center cup. It's... wrong! "Nice try," she says, pocketing your money. "That one was a bit tricky."`
			`	"Well, that's all for today, folks!" the announcer says. As they pack up and leave, you notice that the first winner walks away beside them.`
				accept
			label right
			`	With a raised eyebrow, she reveals the right cup. It's... wrong! "Nice try," she says, pocketing your money. "That one was a bit tricky."`
			`	"Well, that's all for today, folks!" the announcer says. As they pack up and leave, you notice that the first winner walks away beside them.`
				accept
			label secondgamewatch
			`	Sensing that something's up, you decide to watch the next game. A sprightly young fellow confidently hands over 6000 credits; when the cups stop, you feel like the ball is under the left one. The boy points to it; with a grin, the magician reveals the left cup, and it's... wrong! "Nice try," she says, pocketing the shocked boy's money. "It is a bit tricky."`
			`	"Well, that's all for today, folks!" the announcer says. You're glad you avoided the con. As they pack up and leave, you notice that the first winner walks away beside them.`
				decline



mission "Thrall Emigration"
	name "<origin> Emigration"
	description "Transport a family from <origin> to <destination>, where they hope to find better employment. They cannot pay you."
	minor
	source "Thrall"
	destination "Delve"
	to offer
		random < 50
	passengers 2
	on offer
		conversation
			`By the edge of the spaceport at night, you see a thin, sweaty man turn away from a pilot, disheartened. You make eye contact, and he begins hurrying over to you.`
			choice
				`	(Wait for him.)`
				`	(Walk away quickly.)`
					decline
			`	"Excuse me! Are you a pilot?" Without waiting for a response, he continues, "I need to go to the Syndicate. I work all day picking cotton with these hands, but my family's still starving. We can't afford transport..."`
			`	You can barely understand him through his accent. The man's teeth look worse than his clothes, and his breath makes you step back. His eyes implore you.`
			choice
				`	"I might be able to help you. What planet do you need to reach?"`
				`	"I'm sorry, I only transport for pay."`
					goto disappointment
			`	His eyes brighten with hope. "Oh! I, I heard some people are going to <planet> to be miners. They hire folk like us. I, if you could get me, and my wife and our two sons there, I'd praise you to the high stars. You'd save our lives."`
			choice
				`	"I can take you, but no more."`
					goto separation
				`	"I'd be happy to offer you four transport."`
					goto offer
				`	"Sorry, I think this won't work out."`
					goto disappointment
			label separation
			`	"The two little ones are really small," he persists. "We can cramp together. You'll just notice two of us. I mean, some go themselves and send money back, but..."`
			`	He shakes his head. "My wife's already told me we need to stay together, and I agree. I can't leave. Please, nobody else has said yes."`
			choice
				`	"I guess I can find room."`
					goto offer
				`	"Sorry, but that's still too many. Have a nice day."`
					goto disappointment
			label offer
			`	"Oh, thank you, thank you!" he says, vigorously shaking your hand. "I'll get them fast, we can leave tonight! I'm Gaint, by the way." He quickly leaves to get them, turning back at least three times to tip his hat to you and make sure you haven't left.`
			`	Gaint's family arrives quickly. His wife, Mell, is carrying their infant child, and a toddler clutches her leg. His fingers look like a skeleton, and his eyes look like his dad's. "Thank you so much," Mell says as they enter your ship.`
				accept
			label disappointment
			`	You fend off a few more pleas before he understands it's hopeless and begins looking for someone else.`
				decline
	
	on visit
		dialog phrase "generic passenger on visit"
	
	on complete
		conversation
			`	As your ship enters <planet>'s cavernous spaceport, you can sense a mixture of hope and apprehension in Gaint and Mell. "Andrin talks too much," you overhear Gaint saying. "I didn't know it's all underground."`
			`	"We'll figure it out," Mell assures him. When they notice you're listening in, the conversation stops. Your ship lands, and the family collects their things to leave. They thank you again on their way out.`



mission "Spaceport Reminder Setter"
	landing
	invisible
	on offer
		"spaceport reminder year" = "year"
		"spaceport reminder month" = "month"
		fail

# Use of "00" at the start of the mission name is to make it offer only if no other missions have.
mission "00 Spaceport Reminder Resetter"
	minor
	invisible
	repeat
	to offer
		not "chosen sides"
		not "Spaceport Reminder: offered"
	on offer
		"spaceport reminder year" = "year"
		"spaceport reminder month" = "month"
		fail

mission "Spaceport Reminder"
	landing
	source
		government "Republic" "Free Worlds" "Syndicate" "Neutral" "Independent"
		not attributes "uninhabited"
	to offer
		not "chosen sides"
		"spaceport reminder year" + "spaceport reminder month" != 0
		"spaceport reminder year" * 12 + "spaceport reminder month" < "year" * 12 + "month" - 7
	on offer
		conversation
			`As soon as you touch down on <origin>, you step off your ship and head directly for the job board and trade hub, brushing past several locals on the way. The constant routine of interstellar commerce has been firmly drilled into your brain; you near unconsciously peruse the boards, trying to suss out the most profitable route.`
			`	You're caught off guard when you hear a voice behind you. "Hey, what's with all the rush, Captain?" You turn and see a dark-haired man in a faded green longcoat approaching you. "You seem awfully focused on getting off-world as soon as possible. Why not take a moment to look around? Admire the sights, try the local cuisine, maybe even talk to some of the people."`
			choice
				`	"Why should I do that?"`
				`	"I'm a spaceship captain; I don't have time to waste."`
				`	"Yes, I know already. I'll take my time later."`
					decline
			`	He tilts his head to the side. "You know, I'm a captain too. I know how quickly the luster of the galaxy can fade into the weekly grind if you wait for opportunity to come knocking. So why keep waiting? I'm sure you'll find something new to do in the spaceport."`
			choice
				`	"I'll be sure to check more spaceports in the future."`
					goto thanks
				`	"Nothing interesting happened the last time I checked a spaceport."`
				`	"Why should I listen to you? I can handle myself, thank you very much."`
					goto rebuff
			`	The captain sighs. "Yeah, it can feel a little pointless running up against the same loud-mouthed people all the time. But just because a spaceport doesn't have anything to offer one day doesn't mean that it'll never have anything worthwhile. Wait a while, and there might be something new."`
			choice
				`	"Alright, I'll try to check more spaceports."`
					goto thanks
				`	"And why should I believe you over my own experiences?"`
			label rebuff
			`	He raises his hand and holds it open on his chest. "I know that it's only my word against yours, but I promise that you won't regret checking the spaceport every time you're in town."`
			choice
				`	"Fine, I'll follow your advice."`
					goto thanks
				`	"I don't need your help."`
			`	A frown creeps onto the captain's face as he earnestly says, "Well, I'm sorry that my advice wasn't helpful. Good luck, Captain." He walks off, leaving you alone at the job board.`
				decline
			label thanks
			`	He pleasantly smiles and nods. "Well, I wish you the best in your travels." He walks away, leaving you free to explore the rest of <origin>'s facilities.`
				decline



mission "Fumbling Mugger Patch"
	landing
	invisible
	to offer
		has "Transport Workers B: done"
	on offer
		event "fumbling mugger timer" 60
		fail


event "fumbling mugger timer"


mission "Fumbling Mugger"
	name "Transport to <planet>"
	description "Bring a young woman who threatened you on <origin> to <destination>."
	minor
	source
		attributes "dirt belt"
	destination "Maker"
	passengers 1
	to offer
		random < 45
		has "event: fumbling mugger timer"
	on offer
		conversation
			`Your exploration of the spaceport leads you to a dark alley where the number of working lights are far outnumbered by the number of broken ones. The contents of steel bins lining the walls overflow onto the pavement, attracting swarms of flies to them. On the surfaces that are illuminated, you can see a mess of black scrawlings upon bare, cracked concrete, and the few windows present on the towering walls surrounding you are either boarded up or shattered. A dark crimson stains the bottom half of a broken window.`
			`	Suddenly, you feel a cold object pushed against your back as a woman speaks softly. "Hands where I can see them, Captain."`
			choice
				`	(Lift my hands up and slowly turn.)`
					goto peaceful
				`	(Spin around and fire.)`
				`	(Try a fancy acrobatic move and disarm the attacker.)`
					goto flip
			
			action
				set "fumbling mugger shot"
			`	You turn around as swiftly as you can as your hand grasps for your pistol. Due to surprise, or perhaps nervousness, the woman threatening you fails to fire the shotgun she's holding in the second you spend turning. You manage to land a shot, and your quarry falls while a cry escapes from her body. As you walk away, her body fades into the darkness, blending with the garbage bags around it.`
				decline
			
			label flip
			`	You push down as hard as you can with your legs while leaning backwards, rising to the lofty height of two feet above the ground. As you begin to fall back-first uncontrollably, cold metal digs into your spine. A gasp escapes from behind as you land on a soft body. You pick yourself up as fast as possible, and you end up face-to-face with your attacker. In the darkness, you pick out that she's wearing a black hoodie with a bandanna over her mouth, her back hunched over and feet placed apart. As you look down, you spot a sawed-off break-action shotgun held single-handed, the end of which is pointed at your abdomen. "Hands up now, Captain."`
			choice
				`	(Put my hands up.)`
					goto handsup
				`	(Draw my gun and fire.)`
			action
				set "fumbling mugger shot"
			`	You hand darts for your gun, and you somehow manage to aim and fire before the woman does. She collapses on the ground while a cry escapes from her body. As you walk away, her body fades into the darkness, blending with the garbage bags around it.`
				decline
			
			label peaceful
			`	You raise your arms and turn to face the woman. In the darkness, you pick out that she's wearing a black hoodie with a bandanna over her mouth, her back hunched over and feet placed apart. As you look down, you spot a sawed-off break-action shotgun held single-handed, the end of which is pointed at your abdomen.`
			label handsup
			`	"Very good, Captain," she says. "Now, I have a proposal for you. I need transport to <destination>. Take me there, and the both of us can forget this ever happened."`
			choice
				`	"And if I don't take you there?"`
				`	"Are you going to pay me?"`
					goto payment
				`	"Why do you want to go there?"`
					goto why
			
			`	She scoffs. "What do you think? How else might an encounter involving a gun pointed-"`
				goto fail
			label payment
			`	She scoffs. "Payment? If I wanted to pay you, I wouldn't be in this alley pointing-"`
				goto fail
			label why
			`	She scoffs. "All you need to know is that I've got a gun pointed-"`
			
			label fail
			`	The attacker's speech is interrupted by a click as her shotgun swings open. She takes a step back as her eyes widen with panic.`
			label choice
			choice
				`	(Threaten her with my gun.)`
					goto threaten
				`	(Shoot her.)`
			
			action
				set "fumbling mugger shot"
			`	Before she can move a muscle, you whip out your pistol and fire, watching as the woman collapses onto the ground with a cry. As you walk away, her body fades into the darkness, blending with the garbage bags around it.`
				decline
			
			label threaten
			`	You take out your gun and aim it at the woman's head. "Drop the gun," you say, "or I'll shoot."`
			`	She seizes up for a few moments, then she throws her shotgun away and raises her hands. "I'm, um, sorry about threatening you. Would you mind if the both of us just walked this off?"`
			choice
				`	"Why do you want to go to <planet>?"`
					goto why2
				`	"Get out of my sight, and I'll let you go."`
					goto freedom
				`	(Shoot her.)`
			
			action
				set "fumbling mugger shot"
			`	You pull the trigger and watch as the woman collapses onto the ground with a cry. As you walk away, her body fades into the darkness, blending with the garbage bags around it.`
				decline
			
			label freedom
			`	She nods her head and backs away from you, hands still held up. When she disappears around a corner, you holster your gun and walk back to a safer portion of the spaceport.`
				decline
			
			label why2
			`	The woman looks at you with a confused expression. "Huh? Why would you want to know that?"`
			`	"Just humor me for a moment," you reply.`
			`	She sighs. "A while ago, I was in a bad situation. My boyfriend had just moved to <planet> for employment, and I was to join him in a year. My father had other plans. He used my boyfriend's absence to justify marrying me into another, richer family. Wanted a chunk of their fortune, I suppose. I tried everying I could to convince him otherwise, but..." She looks down. "So I snuck off to the spaceport and got a merchant to transport me. She forced me to pay upfront, however, and as soon as we landed on <origin>, she kicked me out to make space for another set of passengers."`
			`	Her eyebrows furrow. "Wait, you're not planning to bring me to <planet> after what I've just done, are you?"`
			choice
				`	"I can take you there."`
				`	"I can't transport you."`
					goto decline
			`	"Really?" she says. "You realize that I can't pay you in any way, right?"`
			choice
				`	"You don't need to pay me."`
					goto accept
				`	"You can pay me later."`
				`	"Actually, I can't take you there without payment."`
					goto decline
			action
				set "Fumbling Mugger: future payment"
			label accept
			`	The woman's eyes light up. "I can't thank you enough for this." The two of you head out of the alleys and back to the landing pads, and you show her to an empty bunk on your ship.`
				accept
			
			label decline
			`	"I understand." She shuffles away with her head hung, and you head back to a brighter area of the spaceport.`
				decline
	
	on abort
		conversation
			`As you tell the woman about the change in travel plans, she sighs with resignation. "I suppose that I shouldn't expect anything after how I treated you." You recall that she doesn't even have a single credit to her name, and without any money, it is unlikely that she will survive for long.`
			branch poor
				"credits" < 15000
			choice
				`	(Wish her good luck.)`
					goto leave
				`	(Give her 15,000 credits before dropping her off.)`
					goto gift
			label poor
			choice
				`	(Wish her good luck.)`
			label leave
			`	She nods in response. "I'll try my best," she says solemnly as she prepares to depart your ship.`
				decline
			label gift
			action
				payment -15000
				set "gifted money to mugger"
				log `Was held up by a woman who wanted transport to Maker. Managed to gain the upper hand in the engagement, but decided to pay for her transport anyway.`
			`	She is almost incredulous at your gift. "I really can't thank you enough for helping me out." The two of you say your farewells as she gets ready to depart your ship.`
	
	on complete
		event "fumbling mugger followup timer" 365
		log `Was held up by a woman who wanted transport to Maker. Managed to gain the upper hand in the engagement, but decided to take her there anyway.`
		dialog `The hooded woman prepares to disembark your ship. Just before she steps off, she turns to look at you. "I'm sorry for threatening you back on <origin>, Captain. I'll try to find some way to repay you." She walks off into the bustling spaceport to find her lover.`


event "fumbling mugger followup timer"



mission "Laborer"
	minor
	name "Out of Work"
	description "A man down on his luck needs to get to <destination>. He has promised to send you payment as soon as he has it."
	passengers 1
	source
		government "Republic" "Free Worlds" "Syndicate" "Independent" "Neutral"
		attributes "mining"
	destination
		distance 1 100
		government "Republic" "Free Worlds" "Syndicate" "Independent" "Neutral"
		attributes "mining"
	to offer
		random < 15
	on offer
		conversation
			`Upon entering the spaceport, you see a young man in laborer's clothing is arguing with a woman in a flight suit.`
			choice
				`	(Go see what the laborer is arguing about.)`
				`	(Ignore them.)`
					decline
			`	The man is nearly shouting. "Lady, I'm not trying to low-ball you here! I don't have the money! That's the whole point!"`
			`	"I appreciate your conundrum," replies the woman, her voice clipped. "However, my policy is cash upfront. Good day."`
			`	She turns and walks away briskly, and the man slumps down into a chair.`
			choice
				`	"What was that all about?"`
				`	(Leave before he notices you.)`
					decline
			`	He gives you a once-over, and you see a spark of hope in his eyes. "You're a captain? Please, I need to get to <destination>. Work has dried up here, and I need a fresh start."`
			choice
				`	"What are you able to pay me?"`
					goto offer
				`	"Work dried up on the whole planet?"`
			`	"This planet is messed up. Everybody likes to talk behind your back. I did a job for one of the big mining companies here, but my boss had it out for me. Told everybody I did it wrong, even though they never gave me any training at all. Then he went and put me on the permanent record. So yeah, sooner I get off this dump, the better."`
			`	"What are you able to pay me?" you ask.`
			label offer
			`	His eyes drop. "I can pay you after I earn the money. I've just gotta get to <planet> to get work, and then I'll send the money. I just want to earn a living, same as anyone."`
			choice
				`	"Okay, I can take you to <planet>."`
					goto accept
				`	"How do I know you'll pay?"`
					goto question
				`	"Sorry, money up front."`
					goto decline
			label question
			`	"You don't trust me? Just keep walking, then, if you're gonna be like that."`
			choice
				`	"Sorry, money up front."`
					goto decline
				`	"Fine, I can take you to <planet>."`
			label accept
			`	"I'll be on board. There's no rush, honestly. I need a break from all this stress." He takes his luggage into your ship as you prepare for the trip.`
				accept
			label decline
			`	"I knew it. You're just like everyone else." He storms off, not waiting for a response.`
				decline
	on complete
		event "laborer payment" 400
		conversation
			`The worker you picked up from <origin> spent every possible moment of the voyage telling his story. He's had a tough life, full of unlucky setbacks, unfair treatment, and outright persecution from others. You stopped paying attention to what he was saying after a while as he went on for what felt like forever, often repeating himself.`
			`	Upon arriving, he carries his bags to the lowered ramp, then turns back before disembarking. "Thanks for the lift. You're one of the good ones, you know?"`
			choice
				`	"You're welcome. Better luck on this world."`
					goto luck
				`	"You have my bank address, right?"`
			`	He shoots you a look of thinly masked annoyance. "Yeah. I'll send you the credits when I have them. Bye, now."`
				decline
			label luck
			`	He bobs his head at you in farewell. "I promise I'll send you the payment when I have it. Bye, now."`

event "laborer payment"

mission "Laborer Payment"
	landing
	source
		government "Republic" "Free Worlds" "Syndicate" "Independent" "Neutral"
	to offer
		has "event: laborer payment"
	on offer
		payment 17000
		conversation
			`You receive a payment of <payment> from the down-on-his-luck laborer that you transported a while back, along with a message. "Hello <last>. Not sure if you remember me. I'm the one that had to deal with my boss bad-talking me to everyone on my home planet. I've been doing better, but my new boss keeps trying to rip me off and make me come in for overtime." He goes into detail about the sordid working conditions in his new job, but you stop reading after the third paragraph.`
				decline



mission "Block Hai Wormhole Warning"
	landing
	invisible
	to offer
		or
			has "First Contact: Hai: declined"
			has "First Contact: Unfettered: declined"
		has "chosen sides"
		not "main plot completed"
	on offer
		fail

mission "Hai Wormhole Warning"
	landing
	source
		government "Republic"
		not attributes "deep"
	to offer
		or
			has "First Contact: Hai: declined"
			has "First Contact: Unfettered: declined"
		not "Block Hai Wormhole Warning: offered"
		not "Wanderers: Alpha Surveillance E: offered"
		not "Hai Leaks Response 1: offered"
	on offer
		log "Was pulled aside by a Navy officer and told to keep the wormhole to the Hai a secret. The Republic doesn't want the knowledge of the wormhole to be widespread, as that could cause chaos for both the Republic and the Hai."
		conversation
			`When you open the door to let in the Navy officer on inspection duty, you expect him to produce the usual set of landing papers and bureaucracy. But instead he says, "Captain <last>. I'd like to speak with you for a few minutes. In private." He motions toward a Frigate on the landing pad next to <ship>.`
			choice
				`	"What about?"`
					goto what
				`	"Okay."`
					goto frigate
				`	"Sorry, I'm really busy right now."`
			`	"No, I'm sorry, but this isn't a matter of whether you're busy or not right now. Come with me."`
				goto frigate
			label what
			`	"I did say in private, did I not?" he says, once again motioning to the Frigate.`
			label frigate
			`	The man puts a hand on your shoulder and begins walking you toward the ship. As you approach, you note that the man's uniform doesn't have any Navy markings that you recognize.`
			`	You enter the ship with the officer, and despite the decent crew requirement of a Frigate, you don't notice anyone else on board, and the interior of the ship appears more cushy than you would expect out of a military vessel. The officer leads you to what looks like a rather comfy lounge area. "Please, have a seat," he says.`
			choice
				`	(Take a seat.)`
					goto seat
				`	"No, I like to stand."`
			`	"Suit yourself," the officer says with a shrug while taking a seat himself.`
				goto questioning
			label seat
			`	You choose a table to sit at and the officer sits across from you.`
			label questioning
			`	"So what is it that you brought me here for?" you ask.`
			`	The officer folds his hands together. "You've made contact with an alien species located to the north. Is this correct?"`
			choice
				`	"It is. Is that a problem?"`
					goto yes
				`	"Perhaps. Why do you ask?"`
					goto maybe
				`	"Aliens? I don't know of any aliens up there."`
				`	"Hey! That's no way to talk about the pirates in the Far North."`
			`	"Don't play coy with me, <last>. The Republic is aware that you've made contact with the Hai.`
				goto secret
			label maybe
			`	The officer chuckles. "I think the answer you're looking for is 'Yes,' not 'Perhaps.' The Republic is aware that you've made contact with the Hai.`
				goto secret
			label yes
			`	"There is no problem, <last>. I am just letting you know that the Republic is aware that you've made contact with the Hai.`
			label secret
			`	"But you may not be aware of the arrangement that the Republic has with the Hai. The Republic works hard to ensure that the existence of the Hai remains an open secret; they do not disallow captains such as yourself from stumbling upon them, but they will not allow this existence to be widely publicized."`
			choice
				`	"Why are you telling me this?"`
					goto why
				`	"An arrangement between the Republic and Hai? When did that happen?"`
					goto arrangement
				`	"So you're threatening me to stay quiet?"`
			`	"No threats. I only provide a... warning, so to say, that you should keep the Hai a secret.`
				goto chaos
			label why
			`	"I'm telling you this as something of a... warning, so to say, that you should keep the Hai a secret.`
				goto chaos
			label arrangement
			`	"The details of the arrangement are none of your concern. All you need to know is that I am providing a... warning, so to say, that you should keep the Hai a secret.`
			label chaos
			`	"I'm sure that you can imagine that should the existence of the Hai become public, it would cause a great deal of chaos, both for the Republic and for the Hai. Chaos that could easily end badly, particularly for the one who caused it. So it would be in everyone's interest if you kept this knowledge a secret."`
			choice
				`	"Alright. I won't let anyone know."`
					goto ok
				`	"And if I don't?"`
			`	The officer leans back in his chair. "As I said, <last>, I'm giving you a warning that things could end badly for you. The Republic are not the only ones who work hard to maintain this secrecy, so you may want to think twice about revealing such information. Now, if you'll please depart my ship so that I can be on my way."`
				goto end
			label ok
			`	"That's good to hear," the officer responds. "Thank you for your cooperation, <last>. Now, if you'll please depart my ship so that I can be on my way."`
			label end
			`	The officer leads you out of the ship and closes the doors behind you, while the actual Navy officer on inspection duty stands beside <ship>, brandishing a set of landing documents. When you've finished signing them, you turn back to see the Frigate take off, slowly getting smaller in the sky until it finally disappears.`
				decline



mission "Saving Artifacts 1"
	name "Saving Artifacts"
	description "An Earth museum cannot care for these historical artifacts anymore. Bring them to <destination>, where they will be safe."
	minor
	cargo "artifacts" 5
	to offer
		random < 10
		has "event: fw conservatory founded"
	source "Earth"
	destination "Alexandria"
	on offer
		conversation
			`As you wander around the spaceport, a harried-looking academic approaches you. "You're a captain, right? Can you take a transport mission to <planet>? A local museum can't care for some priceless historical artifacts anymore due to budget cuts, so they need to be transported somewhere that they can be properly cared for. We can pay you <payment>."`
			choice
				`	"Why can't you just bring them to another Earth museum?"`
				`	"Sorry, I can't take on this job right now. Ask someone else."`
					decline
				`	"Sure, I'll take them there."`
					goto accept
			`	"These artifacts are extremely delicate. Ancient manuscripts and the like. One needs special equipment to care for them, and all the museums that could possibly provide that care here are underfunded and overloaded. Earth has many items of historical value, but not enough resources to host them. It's not an ideal combination." He sighs. "Alexandria Station has offered to host them, so we of course accepted."`
			choice
				`	"Sure, I'll take them there."`
				`	"Sorry, I can't take on this job right now. Ask someone else."`
					decline
			label accept
			`	"Wonderful!" He claps his hands together. "We'll start loading the cargo onto your ship." He turns and walks away considerably happier than when you found him.`
				accept
	on complete
		payment
		conversation
			`Unloading the cargo takes an excruciatingly long time, as the artifacts must be handled with extreme care. A local librarian comes up to you and thanks you for the transport, paying you <payment>.`
			`	As he hands you the credit chips, he leans in. "According to our sources, you have some considerable combat experience. We have a task that requires that skillset. I promise you that it's a bit more exciting than transporting musty books, and the pay is much higher too. Meet me in the spaceport if you want to learn more."`

mission "Saving Artifacts 2"
	name "Saving Artifacts"
	description "A pirate warlord has captured a collection of ancient statues from Winter. Go to <destination> in order to bring them to <origin>, where they will be safe."
	minor
	source "Alexandria"
	destination "Greenrock"
	to offer
		has "Saving Artifacts 1: done"
	on offer
		conversation
			`The librarian you met earlier flags you down in the spaceport. "Glad you could join me, Captain <last>. We've gotten word of a pirate warlord down south who fancies himself an art collector. Calls himself the Lokust, and his gang the Pestilance - names intentionally misspelled." He wrinkles his nose as if he's smelled something repulsive. "Given your history, I trust you're familiar with the Conservatory?" He doesn't wait for a response. "The shipment contained ancient Greek statues and was on its way there as part of a rotating exhibition, but our original transport was... unable to contend with the piracy threat in frontier regions. As a result, the shipment was 'diverted' to Greenrock, where the warlord in question is based. We want you to go to Greenrock and get these statues back any way you can, and then return with them back here. Our payment should cover the cost of any briberies you might have to make."`
			label choice
			choice
				`	"Why can't you get the Navy involved with this?"`
				`	"Why should I bring them back to Alexandria? Don't they belong to the Conservatory?"`
					goto conservatory
				`	"How am I supposed to find those statues? They could be anywhere on that planet."`
					goto find
				`	"I can handle some pirates. I'll get those statues back."`
					goto accept
				`	"No way am I risking my life for some hunks of marble. Find someone else."`
					decline
			`	The librarian squints at you in a manner that suggests that the answer is obvious. "The Navy doesn't consider it worth the risk. Greenrock is 'not in their jurisdiction,' they say. So the most respected library in the galaxy has to resort to hiring privateers."`
				goto choice
			label conservatory
			`	"The rotating exhibition was a new partnership with the Conservatory. Previously we had been hesitant to transport our valuables to frontier regions, but in this new partnership we decided to try shipping some of our artifacts to more distant planets, so that they too could benefit from seeing our collection. Those statues were part of that shipment. Evidently we were mistaken. Those statues are not safe as long as they're in the South."`
				goto choice
			label find
			`	"Lucky for you, Lokust does not seem particularly attached to his 'booty'. If you must, offer him a large sum of money, and he will most likely be willing to part with them. However, if there is something you can do to get those statues back without allowing your money to fall into the hands of a criminal, I would suggest that course of action instead."`
				goto choice
			label accept
			`	"Excellent. You're doing a service to humanity's cultural memory."`
				accept
	on complete
		conversation
			`You hustle through the crowded markets, pistol by your side, looking for any sign of the statues. After a while you come across a storefront with a crudely painted sign that reads "Fine Art and Cultural Treasures". Not seeing any better leads, you go in.`
			`	The inside is damp and poorly lit, but you can make out various paintings, manuscripts, and other expensive-looking items. "How can I help you?" the store clerk asks in a disarmingly friendly voice.`
			choice
				`	"You don't happen to know of a local warlord named Lokust, do you?"`
				`	"Have you had any Greek statues pass by through here?"`
			`	The clerk laughs. "You're trying to get Alexandria's shipment back, aren't you?" Before you can answer, he continues. "If you want my client Lokust's statues, I'm afraid you're gonna have to pay a pretty penny for them. 500,000 credits is his asking price."`
			choice
				`	"Alright, I'll pay."`
					goto pay
				`	"Can't we negotiate?"`
				`	"I can't pay that much!"`
			`	"Sorry, his price is firm. I'm just the dealer - I don't make those decisions." A smirk begins to crawl across his face, and he leans in. "Look, I have no love for Lokust. Always jacking up his cut of the sale, threatening my customers, you get the idea. Not to mention my debts to him." The last part he says in a less bold tone. "What I'm saying is, I wouldn't mind if someone like you took him out. He's a real wacko, always going on about duels and other bull. If I were you, I'd challenge him to one. If he doesn't accept, call him a coward. That's sure to get him riled up." He wheezes in a way vaguely reminiscent of a laugh. "As a reward, I'll give you the statues for free if you come back, but you gotta take out his whole crew, right? Don't want any of his underlings coming for me."`
			choice
				`	"Never mind, I'll pay."`
					goto pay
				`	"All right, I'll fight him.`
			`	"Heh, good choice. If you're worried about his crew, don't be. I'm sure if Alexandria thinks you're good enough to hire, you can handle it. I'll call him up so you don't have to go chasing him down." He pulls up a hologram communicator and noticeably stiffens up. "Hello Lokust. Hope you're not too busy right now, because someone wants to see you." He turns the communicator towards you, and you see a man in clothes more befitting of a prince than a pirate.`
			choice
				`	"Fight me."`
				`	"I've heard you're willing to duel over those statues you stole from the Library of Alexandria?"`
			`	The communicator's audio quality is evidently not the highest, as his laugh is barely more than static. "I don't just throw hands with anyone, you see. That would make me little better than some barroom drunk. I have standards. Why should I waste my time with you?"`
			choice
				`	"Oh, I see. You're too cowardly to fight."`
				`	"I didn't realize 'The Great Lokust' was such a weakling."`
			`	He becomes visibly enraged the moment you're finished talking. "I will not stand these insults to my honor! We meet in the sky. Bring all of your weaponry to bear, for it is the last time you will use them."`
			`	The communication cuts off. "He always uses that same line," the clerk says, rolling his eyes.`
				decline
			label pay
			action
				payment -500000
				set "Bought Off Artifacts"
			`	He looks almost disappointed. "Alright, here's the statues. Don't forget to tell any friends that might be redecorating about our low prices."`
				decline

mission "Saving Artifacts 3"
	name "Duel Lokust"
	description "Defeat Lokust as part of a bargain to acquire the stolen statues."
	source "Greenrock"
	landing  # This has no offer convo as the choice is handled in mission 2
	to offer
		has "Saving Artifacts 2: done"
		not "Bought Off Artifacts"

	npc kill
		personality heroic nemesis waiting staying target
		government "Pirate"
		ship "Falcon" "Pestilance"

	npc kill
		personality heroic nemesis waiting staying target
		government "Pirate"
		ship "Headhunter" "Deth"

	npc kill
		personality heroic nemesis waiting staying target
		government "Pirate"
		ship "Headhunter" "Warr"

	npc kill
		personality heroic nemesis waiting staying target
		government "Pirate"
		ship "Headhunter" "Famin"

	npc kill
		personality heroic nemesis waiting staying target
		government "Pirate"
		ship "Headhunter" "Konkwest"

	on complete
		conversation
			`The clerk rushes up to your ship as soon as it finishes landing on the tarmac. He begins to shake your hand vigorously. "You got rid of all his cronies, yeah?" You nod. "Good. Take the statues into your ship and don't draw attention to yourself. Don't want them stolen, y'know." A sarcastic grin emerges on his face.`
			`	You load up the statues, taking care not to attract unwanted attention as well as attempting to avoid creating any new damage. From what you can tell, they're in remarkable condition considering that they were in the hands of a pirate warlord just a few hours ago.`

mission "Saving Artifacts 4"
	landing
	name "Saving Artifacts"
	description "Bring the statues back to <planet>."
	source "Greenrock"
	destination "Alexandria"
	to offer
		has "Saving Artifacts 2: done"
	to complete
		or
			has "Bought Off Artifacts"
			has "Saving Artifacts 3: done"
			and
				has "Saving Artifacts 2: done"
				not "Duel Lokust"
	
	on visit
		dialog `You land on <planet>, but realize you haven't acquired the statues from Greenrock yet. Better return to Shaula to make sure Lokust is defeated before claiming them on the planet.`
	on complete
		payment 1800000
		conversation
			`You dock on the station and the librarian from earlier comes to greet you almost immediately. "Get the dockworkers, stat!" he calls, then turns to you. "You did get the statues, right?" He relaxes once he sees you nod. As the cargo is unloaded, the librarian hurries up to inspect your haul and shakes his head. "There's damage, but I suppose it's the best we could've hoped for considering the circumstances." He sighs. "Thank you for your help, Captain <last>. You've provided an invaluable service." After paying you <payment>, he turns back towards the statues, focusing his attention on their safe unloading.`
				decline



mission "Dangerous Games 1"
	minor
	name "Dragonriders"
	description "A lively man named Karengo and a few passionate youths are traveling to see the dragons on <stopovers>. Take the group there, then return them to <destination> once they've finished."
	passengers 9
	source
		attributes "frontier" "pirate"
	stopover "Skymoot"
	to offer
		random < 15
	on offer
		conversation
			`Upon entering the spaceport, you notice that the local bar seems to be more active than usual. The moment you pass through the bar door, a strong drink is pressed into your hand. You look at it, dumbfounded, and then look up to the waiter who gave it to you. "Compliments of Mr. Karengo," he says, nodding his head towards a crowd of people, mostly young men, before moving on.`
			choice
				`	(Head over to "Mr. Karengo.")`
				`	(Leave.)`
					decline
			`	As you make your way over, you note that nearly everyone in the bar has the same drink you do. In the middle of the crowd, a large, heavily muscled, and tattooed man is gesticulating wildly, apparently telling a story.`
			choice
				`	(Go listen to the man.)`
				`	(Leave.)`
					decline
			`	"... so then he asks me, 'Have you ever ridden one?' And I look back at this crazy joithead and I say, 'You're a crazy joithead.' But he's got me thinking, y'know? Nobody has ever ridden one. Least, not nobody that could talk after." He lets out a sharp laugh, then raises his voice. "So I ask you all: who wants to join Karengo to make history? Who wants to ride a dragon? I'll supply the jetpacks, you supply the courage."`
			`	You've heard the stories of the dragons flying through Skymoot's skies as a child. Great beasts; graceful and dangerous, the apex predators of the air; they are strikingly similar to the dragons described in ancient legends. Skymoot is host to many dangerous creatures, and these living myths hold a place at the top of that list.`
			`	A cheer goes up from the men, especially the drunk ones. Karengo starts to hand out death and accident waivers and collect money for the expedition. Suddenly, his expression darkens as he cocks his head, listening to an earpiece. "Listen up!" he yells. "Seems my regular pilot got in the way of some less reputable folk, and my replacement pilot lost his balls this evening and can't find 'em! We need ourselves a ship and a captain to bring this lot to <stopovers>! Who's brave enough? Who else wants to make history?"`
			choice
				`	"Captain <last>, at your service. We leave at dawn!"`
					goto accept
				`	"Am I getting paid?"`
					goto money
				`	(Stay silent.)`
			`	You remain silent as Karengo surveys the crowd. "What, nobody with a ship has the cojones to make history? I didn't know this bar was full of a bunch of sissies."`
			`	One captain in the back of the bar jumps up. "Mama didn't raise no sissy! I'll bring you all to Skymoot." A cheer rises up from the crowd and the captain is treated to several rounds of drinks. After the captain and all the passengers are sufficiently drunk, they saunter their way out of the bar, drunkenly singing about adventure as they go.`
				decline
			label accept
			`	After a cheer rises up from the crowd, you're treated to several rounds of drinks by your passengers; you sense any attempt to refuse would be ignored. You're unsure of how much you drank, but it was enough to make sure that you didn't remember. You wake up significantly after dawn with empty bottles and unconscious men strewn all over the ship's mess hall. Karengo peels himself off the floor and gives you a crooked smile, shielding his eyes from the light. "Alright, <last>," he says, "let's do this."`
				accept
			label money
			`	The crowd's eyes turn to you. Karengo squints, then laughs. "Ha! What kind of question is that? Of course you're getting paid. <payment> to bring myself and these other fine folks to <planet> and back - <bunks> of us total. What say you?" The crowd watches you with eager anticipation.`
			choice
				`	"Works for me. We leave tomorrow."`
					goto accept
				`	"<payment> won't be enough. I'm out."`
			`	You're treated to some jeering and rude looks as you leave the bar.`
				decline
	on visit
		dialog `You land on <planet>, but realize that your escort carrying the passengers hasn't entered this system yet. Better depart and wait for it.`
	on stopover
		conversation
			`Karengo directs you down through the atmosphere of Skymoot, steering clear of the usual tourist areas and, you realize, of the local law enforcement. As you're putting down in a clearing halfway up a mountain, you hear an otherworldly screech as your ship lurches violently to one side. You would have been thrown to the floor if you hadn't been strapped in.`
			`	"Look lively, lads!" shouts Karengo, the only person still standing. "Your chariot awaits!" He double-checks the jetpacks on the backs of each of the eight men, or "Dragonriders," as they creatively branded themselves during the first night of the voyage, then opens the side hatch and hurls the Dragonriders out the door before jumping himself.`
			`	After the group has left, you land - this time undisturbed - and pull up every external camera you have to watch the action.`
			`	The dragons of Skymoot you learned about on the "Xenofauna and Flora" channel were different from the dragons of mythology, but the beasts you see today aren't quite what you learned about, either. For one, the creatures flying outside your window are faster than you thought possible, or perhaps the ones on the show had been drugged to make them easier to film.`
			`	A quick survey of the scene shows that Karengo has tagged three dragons with some sort of harmless marker gun to make them easier to track. Eight of the Dragonriders, Karengo included, are chasing the largest one, which is missing part of a tooth and has blackened scales from where it hit your ship's shields. The last Dragonrider is nowhere in sight.`
			`	Suddenly, proximity sensors go off on the starboard side and a camera shows something - or someone - bounce off your shield and tumble down the mountain.`
			choice
				`	(Announce that I'm leaving.)`
					goto leave
				`	(Stay and watch the Dragonriders.)`
				`	(Take off and leave everybody else behind.)`
					goto betrayal
			`	Checking your camera feeds again, you see that object rolling down the hill is indeed a body. On another monitor, one of the Dragonriders is keeping just above a dragon, attempting to lower himself down. The dragon rolls in midair, its wing catching the man and sending him flying out of control. Fortunately, a leafy tree branch prevents any further physical harm. Meanwhile, a second dragon is pursuing another one of the Dragonriders.`
			choice
				`	(Get everyone out of there.)`
					goto leave
				`	(Take off and leave everybody else behind.)`
			label betrayal
			action
				fail
			`	The ship takes off with a roar at your touch. Between the cries of the dragons, the sound of the engines, and the air rushing past, you can barely hear the fear and betrayal in the voices of the men you've left behind.`
				decline
			label leave
			`	You turn on the external speakers. "We are leaving," you blast to the survivors. "Get on board."`
			`	The defeated Dragonriders need no further encouragement. They beeline for the hatch and you flicker the shield to let them on deck, where they collapse, wide-eyed and panting. Karengo isn't with them. You turn to ask about him when a flicker of motion on a monitor catches your eye.`
			`	Karengo is riding a dragon, gripping the ridge of scales around its neck. The dragon frantically tries to get him off, but deft application of his jetpack keeps him on top of the beast for now. He lets out wild screams of triumph as they soar through the sky and at last you can understand the appeal of this whole expedition. Your admiration is cut short by two catastrophic crashes on either side of the ship and accompanying sirens. The dragons are trying to get through.`
			`	You activate your engines, and the ship takes off quickly enough to make you light-headed. "Get on board!" shouts one of the men over the external speakers as you position the ship just below Karengo and lower the shields. Scales bounce off the roof like diamonds. Karengo releases his grip on the dragon and free falls toward you, slowing at the last possible moment before dropping through the top hatch. You flick on the shields and hit the engines, hard. They respond enthusiastically, rocketing you away from the mountain and into the safety of patrolled airspace. From the cabin comes the sound of back-slapping and, surprisingly, a sob.`
	on complete
		payment 12000 500
		conversation
			`As you land and fuel up, Karengo herds the seven surviving men out of the ship. "Meet us at the bar, yeah?" he says to you. "This day deserves a celebration." You nod, but can't help but notice red eyes and wet cheeks among the rest of the Dragonriders as they shuffle off.`
			`	Later that day, you spot the Dragonriders at a corner table of the bar. The men, with the exception of Karengo, appear subdued.`
			`	"How goes it, <last>?" he asks. "We were just raising a glass to mission success - made possible by you, of course. Great flying, Captain." The bartender arrives with a round of drinks and Karengo raises one. "To the Dragonriders!" he says.`
			choice
				`	"To the Dragonriders!"`
				`	"To our fallen friend!"`
				`	"I'm good, thanks."`
			`	Karengo gives you an unreadable look, lowers his glass, and says, "Your payment, plus Jarek's signup fees: <payment>."`
			choice
				`	"Thanks."`
					goto end
				`	"I can't accept his money. It's not right."`
			`	Karengo shrugs and doesn't take it back.`
			label end
			`	"Maybe I'll see you again sometime, yeah? I'm always in need of a pilot with some guts." He nods in your direction, clearly dismissing you.`



mission "Dangerous Games 2"
	minor
	name "Karengo's Galactic Adventures"
	description `The adventurer Karengo and five others are traveling with you as part of his "Galactic Adventures". Bring Karengo and crew to <destination> for <payment>.`
	source
		attributes "frontier" "pirate" "rim"
	destination "Poseidos"
	cargo "subpods" 6
	passengers 6
	to offer
		random < 15
		has "Dangerous Games 1: done"
	on offer
		conversation
			`A boisterous laugh sounds from somewhere behind you. You haven't heard that voice since your ship was attacked by dragons.`
			`	"<first>!" A huge hand claps you on the shoulder and spins you around, where you find yourself facing a large, widely grinning man.`
			`	"Remember me? Yer the best pilot I've had - that stunt to get us out of Skymoot, right out of the dragon's nest? Epic."`
			`	A crude sign behind him reads, 'Dangerous Games - Karengo's Galactic Adventures'.`
			`	"Like it?" Karengo follows your gaze. "Decided to make this an official thing. Well... an unofficial official thing. Feds wouldn't understand. Doesn't matter; I need a pilot again, and a good one. Your ship's waterproof, right?"`
			choice
				`	"Uh, yeah. I think so.`
				`	"Of course."`
				`	"Sorry, mate. You'll have to find another pilot."`
					decline
			`	Karengo laughs. "If they can handle space, I think they can handle some water. I've got a group of lads and ladies here rarin' to see some quoijuu in heat, right up close'n'personal. They've all got their own subpods, so how's about we load up and head out in the next few hours. Good? Good."`
			`	"Oh, nearly forgot. We're headed to <destination>, and you'll get <payment> for taking us there. Ain't sure if those in charge are gonna like what I'm doing, so we might need to grease some palms. Best to keep your eyes open and your shields up. We leave at noon!"`
				accept
	on complete
		payment 20000 500
		conversation
			`As before on Skymoot, Karengo guides you down to a landing spot far away from the local government. "Don't want no interruptions," he says.`
			`	Despite days of pressuring, you've been unable to get Karengo to tell you exactly what a quoijuu is, other than a slightly ominous "the biggest fish." He sends a file to your ship computer and grins. "Since it's too late to back out now, it's time to fill you in. Quoijuu aren't the only thing down there; you've also got scyllae, taniwhales, morgawrii, plus some hydrothermal vents, none of which will benefit us if we run into them."`
			`	"The good news is that there's a path to follow. The bad news is the only person to traverse the path was a bit of a nut. It's all in riddles, and I haven't been able to make heads or tails of them. Look them over and we'll follow your lead. And don't worry too much about it - what's the worst that could happen?"`
			choice
				`	"Okay, I'll take a look."`
					goto adventure
				`	"We could get lost and then die."`
			`	Karengo laughs. "You worry too much," he says.`
			label adventure
			`	The adventure seekers, who you've spent the trip getting to know, are getting ready. You watch a nearby pair, Daciana and Mussie, helping each other get their wetsuits on. Daciana catches your gaze and grins. "Bafta, mate. Safe sailing, see you on the other side." Karengo gives you a signal and you hurry back to the cockpit to fly out, away from safe shoals and over the watery abyss.`
			`	At your touch, the ship slowly sinks below the waves. As Karengo warned, most of your navigation systems quickly flash red warnings, then go offline; there is some unknown interference that overwhelms your ship's sensors, which were designed for space first and water second, or fifth, or not at all. Minutes tick by as the crew silently watches one of the few sensors still working.`
			`	EIGHT KILOMETERS, the depth meter reads.`
			`	TEN KILOMETERS.`
			`	SIXTEEN KILOMETERS. A loud, metallic creak echoes through the ship and Mussie jumps, startled.`
			`	Karengo claps him on the back and gives him a signature grin. "Maybe <first> can keep you aboard after this in case they need anything from a high shelf!" Mussie smiles weakly, but his eyes don't leave the readout.`
			`	TWENTY-FIVE KILOMETERS. "This's it," Karengo announces, "Sub up! Let's see what there is to see. And <first>, keep it to passive sensors. Don't want to attract any undue attention." The ship smoothly descends into the mouth of a massive cave and your visibility, clouded by dark sulfide emissions from the hydrothermal vents at the floor, drops to less than eight meters. 6 personal subpods fan out behind you, their communication equipment syncing with yours to display them as blips on your screen.`
			`	"Ok, <first>," Karengo crackles over the radio. "I'll read you the first clue."`
			`"No other path may you take"`
			`"Oiled skins flash and flicker"`
			`"Razor spikes grow from the deep"`
			`"Titanic walls crush and smash"`
			`"Heed the beginnings to live".`
			choice
				`	(Go east).`
					goto east
				`	(Go north).`
					goto north
				`	(Go south).`
					goto south
				`	(Go west).`
			action
				set "Elias and Taddese dead"
			`	Small schools of fish flit past as you guide your small fleet to the west. Minutes pass with no sign of danger, and finally Karengo broadcasts, "Good work, <first>. Looks like this is the way forward."`
			`	"Last one there's a rotten fish eye!" shouts Elias, and your screen shows his subpod leap forward and gain on you, followed quickly by Taddese.`
			`	Then, without warning, a proximity sensor goes off. At the same time, your external lights illuminate a wall directly in front, stretching for as far as you can see. "Stop!" shouts Karengo, "It's the end of the cavern! Stop and go back!"`
			`	Shuddering, your ship comes to a halt mere meters from the endless stone face. With a sinking feeling that has nothing to do with the depth, you turn the ship around and head back the way you came.`
				goto riddletwo
			label east
			action
				set "Elias and Taddese dead"
			`	Small schools of fish flit past as you guide your small fleet to the east. Out of the darkness, some sort of small whale crashes into your ship, setting off a couple of proximity alarms but causing no damage. It isn't until you hear screaming, distorted by the speakers, that it becomes clear what you just saw; the "small whale" was a just a flipper of something much, much larger.`
			`	"Morgawrii!" shouts Karengo, "Turn around! Turn around!"`
			`	Hauling on the controls, you spin your ship around. Leviathan shapes rise from below, stirring the water around your ship as it speeds to safety.`
				goto riddletwo
			label south
			action
				set "Elias and Taddese dead"
			`	Small schools of fish flit past as you guide your small fleet to the south. The swirling clouds of emissions seem to get thicker and thicker, until there's no reason to look at anything but the ship compass. The screen beeps once and a blip disappears.`
			`	"Elias?" Karengo asks. "Your transmitter just cut out." When there's no response, he swears. "Everybody go back." he broadcasts. "Something's wrong."`
			`	You spin your ship around and hear a loud crunch come from outside - your shields have just impacted something large and solid. The outer lights shine off falling stone and, suddenly, it all comes together; you've led everybody through a field of hydrothermal vents that rise dozens of meters off the bottom, obscured by their own noxious clouds. You guide your ship back to safety, toppling more underwater smokestacks as you go.`
				goto riddletwo
			label north
			`	You turn the ship to the north and guide it through the abyssal depths. The subpods race forward, each vying to outdo the other, seemingly heedless of the dangers that Karengo hinted at. With bated breath, you watch the sensors until at last the comms flare.`
			`	"Woah!" comes Karengo's voice. "I think that's far enough. Which way do we go next, <first>?"`
			label riddletwo
			branch dead
				has "Elias and Taddese dead"
			`	After everyone arrives and is accounted for, Karengo reads the riddle to you.`
			`"There are stingers in the deep"`
			`"A certain death, a dreamless sleep."`
			`"Go to beast that has no bee."`
			`"No danger there, just open sea."`
			choice
				`	(Go east.)`
					goto east1
				`	(Go north.)`
					goto north1
				`	(Go west.)`
			action
				set "Mussie dead"
			`	Small schools of fish flit past as you guide your small fleet to the west. Minutes pass with no sign of danger, and finally Karengo broadcasts, "Good work, <first>. Looks like this is the way forward."`
			`	"Last one there's a rotten fish eye!" shouts Mussie, and your screen shows his subpod leap forward and gain on you, followed quickly by others'.`
			`	Then, without warning, a proximity sensor goes off at the same time your outer lights show a wall directly in front, stretching for as far as you can see. "Stop!" shouts Karengo, "It's the end of the cavern! Stop and go back!"`
			`	Shuddering, your ship comes to a halt mere meters from the endless stone face. With a sinking feeling that has nothing to do with the depth, you turn the ship around and head back the way you came.`
				goto rollcall
			label east1
			`	"A bee-less beast," you mutter to yourself. "A poet, this writer was not." Turning east, the ship powers forward, cautious but confident.`
			`	Subpods fly ahead, exulting in their agility in the face of the dangerous ocean. It isn't long until Karengo again radios you. "Knew I chose ya for a reason. What's the next direction?"`
				goto riddlethree
			label north1
			action
				set "Mussie dead"
			`	Bubbles rush past the thick windows as the group's subpods scout to the north at your direction. At first, all is quiet. Just as you start to exhale a sigh of relief, twin lightning bolts arc across the waterscape ahead and the ship sensors overload, blinded by an apparent release of electricity. The systems recover, showing subpods returning quickly back to the ship.`
			`	One is missing: Mussie.`
			`	You turn the ship back the way you came and pull up the sensor recording to see what happened. The flash of light came from viney seaweed, stretching as far up and down as the ship can detect. Evidently, contact with it released a jolt of electricity that lit up both the vine and Mussie's subpod.`
				goto rollcall
			label dead
			`	After making a roll call, you find out that Elias and Taddese have not returned. Karengo seems unfazed as he reads the second riddle to you. "There are stingers in the deep \ A certain death, a dreamless sleep. \ Go to beast that has no bee \ No danger there, just open sea."`
			choice
				`	(Go east.)`
					goto east2
				`	(Go north.)`
					goto north2
				`	(Go west.)`
			action
				set "Mussie dead"
			`	The proximity alarm wails and you bring your ship to a halt... but Mussie isn't so lucky. His subpod smashes straight into a rock wall, leaving little doubt as to his fate.`
			`	Again, you put the ship into reverse and turn around. This is not going at all how it was supposed to.`
				goto rollcall
			label east2
			`	Cautiously, you turn to the east and power forward. Subpods fly ahead, exulting in their agility in the face of the dangerous ocean.`
			`	After holding your breath for what feels like hours, Karengo radios you. "Knew you'd find your way eventually. What's the next direction?"`
				goto riddlethree
			label north2
			action
				set "Mussie dead"
			`	Bubbles rush past the thick windows as the group's subpods scout to the north at your direction. At first, all is quiet. Just as you start to exhale a sigh of relief, twin lightning bolts arc across the waterscape ahead and the ship sensors overload, blinded by an apparent release of electricity. The systems recover, showing subpods returning quickly back to the ship.`
			`	One is missing: Mussie.`
			`	You turn the ship back the way you came and pull up the sensor recording to see what happened. The flash of light came from viney seaweed, stretching as far up and down as the ship can detect. Evidently, contact with it released a jolt of electricity that lit up both the vine and Mussie's subpod.`
			label rollcall
			branch dead1
				has "Elias and Taddese dead"
				has "Mussie dead"
			`	Karengo sounds a roll call over the radio. Mussie never reports in, and his subpod beacon isn't responding. "Ah, well." says Karengo, without much sympathy. "You all stay here and I'll scout ahead."`
			`	Only minutes later, he's found a clear path east, and you morosely trail the ship behind.`
				goto riddlethree
			label dead1
			`	Karengo sounds a roll call over the radio. Elias and Taddese are still missing, and now Mussie has failed to report in as well. None of their subpod beacons are responding.`
			`	"Ah, well." says Karengo, without much sympathy. "You all stay here and I'll scout ahead." Only minutes later, he's found a clear path east, and you morosly trail the ship behind.`
			label riddlethree
			`	Karengo reads you the next line.`
			`"To the north and to the east"`
			`"Track my movements like a beast."`
			`"A quick turn right and forward on,"`
			`"Come toward me where danger's gone."`
			branch dead2
				has "Mussie dead"
				has "Elias and Taddese dead"
			branch dead3
				has "Mussie dead"
			choice
				`	(Go north.)`
					goto north5
				`	(Go east.)`
					goto east5
				`	(Go south.)`
					goto uninterested
			label north5
			action
				set "Jorma and Daciana dead"
			`	Buoyed by your navigation thus far, you make the call to go north, completing the zig-zag pattern.`
			label subpods
			`	The subpods, as usual, race ahead of the ship despite all logic. "Wall to the east!" calls out Daciana, whose beacon on the ship display starts to move north-west, presumably avoiding the undersea hazard, and joining up with Jorma. "Hmm," radios in Karengo. "We should be right about on top of it. Send out a ping." It's almost a relief to send out a pulse to map the surroundings after flying dark for so long.`
			`	The result is not what you were hoping for. The display maps two leviathan-sized things ahead, each over 200 meters long. Dozens of sets of flippers run along each 80-meter-tall side and hundreds of teeth the size of an adult human line their jaws.`
			choice
				`	(Run.)`
					goto run
				`	(Observe the creature.)`
			`	You goggle at the display for a moment, taking it in, and draw breath to call out the alarm when an eye appears through the ship window, yellow, glowing, alien, and massive.`
			label run
			`	All at once, you turn and accelerate, shouting the alarm to any who hadn't already realized, and hoping that you're leaving the leviathan beasts behind. A quick glance at the display shows at least one subpod following behind. Good enough. If one of those rams the ship, nobody is going home anyway.`
			`	It's a long while before you slow and turn around. No mammoth sea monster comes out of the darkness, and you take a breath.`
			`	"Quoijuu," says Karengo simply.`
				goto failure
			label east5
			action
				set "Jorma and Daciana dead"
			`	Small schools of fish flit past as you guide your small fleet to the west. Minutes pass with no sign of danger, and finally Karengo broadcasts, "Good work, <first>. Looks like this is the way forward."`
			`	"Last one there's a rotten fish eye!" shouts Jorma, and your screen shows her subpod leap forward and gain on you, followed quickly by Daciana's.`
			`	Then, without warning, a proximity sensor goes off at the same time your outer lights show a wall directly in front, stretching for as far as you can see. "Stop!" shouts Karengo, "It's the end of the cavern! Stop and go back!"`
			`	Shuddering, your ship comes to a halt mere meters from the endless stone face. With a sinking feeling that has nothing to do with the depth, you turn the ship around and head back the way you came.`
				goto failure
			label dead2
			choice
				`	(Go north.)`
					goto north3
				`	(Go east.)`
					goto east3
				`	(Go south.)`
			label uninterested
			`	You smoothly turn the ship to the right, heading south.`
			`	"Should be close," radios Karengo. "Fire off a ping." It's almost a relief to send out a pulse to map the surroundings after flying dark for so long.`
			`	The result, however, is a surprise. The display shows a massive object directly below you... as well as two leviathan-sized things back the way you came, each over 200 meters long. Dozens of sets of flippers run along each 80-meter-tall side and hundreds of teeth the size of an adult human line their jaws.`
			`	You goggle at the display for a moment, holding your breath, but the leviathans seem uninterested. You shudder, imagining what one of those could do if you'd turned the wrong way, before your interest returns to the mysterious bulk resting below the ship.`
				goto treasure
			label north3
			action
				set "Jorma and Daciana dead"
			`	Disheartened at this point, you make the call to go north, completing the zig-zag pattern.`
				goto subpods
			label east3
			action
				set "Jorma and Daciana dead"
			`	By now, the feeling that you get when the ship's subpod tracker loses two more dots is familiar. One subpod remains: Karengo's.`
				goto failure
			label dead3
			choice
				`	(Go north.)`
					goto north4
				`	(Go east.)`
					goto east4
				`	(Go south.)`
					goto uninterested
			label north4
			action
				set "Jorma and Daciana dead"
			`	Hesitantly, you make the call to go north, completing the zig-zag pattern.`
			`	The subpods, as usual, race ahead of the ship despite all logic. "Wall to the east!" calls out Daciana, whose beacon on the ship display starts to move north-west, presumably avoiding the undersea hazard, and joining up with Jorma. "Hmm," radios in Karengo. "We should be right about on top of it. Send out a ping." It's almost a relief to send out a pulse to map the surroundings after flying dark for so long.`
			`	The result is not what you were hoping for. The display maps two leviathan-sized things ahead, each over 200 meters long. Dozens of sets of flippers run along each 80-meter-tall side and hundreds of teeth the size of an adult human line their jaws.`
			`	You goggle at the display for a moment, taking it in, and draw breath to call out the alarm when an eye appears through the ship window, yellow, glowing, alien, and massive. All at once, you turn and accelerate, shouting the alarm to any who hadn't already realized, and hoping that you're leaving the leviathan beasts behind. A quick glance at the display shows at least one subpod following behind. Good enough. If one of those rams the ship, nobody is going home anyway.`
			`	It's a long while before you slow and turn around. No mammoth sea monster comes out of the darkness, and you take a breath.`
			`	"Quoijuu," says Karengo simply.`
				goto failure
			label east4
			action
				set "Jorma and Daciana dead"
			`	The proximity alarm wails and you bring your ship to a halt, but your tracker shows two subpods smash straight into the stone wall looming in front of you.`
			`	Again, you put the ship into reverse and turn around. This is not going at all how it was supposed to.`
			label failure
			`	Jorma and Daciana never report back in.`
			`	"You stay," radios Karengo. He sounds frustrated for the first time, and you keep the ship in place, watching his subpod dot radiate outwards, exploring.`
			choice
				`	(Follow him.)`
					goto follow
				`	(Wait.)`
			`	"Come here." he finally says. His dot has stopped moving, hovering to the south, and you turn to follow, wondering if this misadventure is finally over.`
			label follow
			`	You follow him and find his pod stopped at a junction. "It's here," radios Karengo. "Fire off a ping." You comply, and the display shows a massive object directly below you.`
			label treasure
			`	A 3D holo floats on the console, displaying the smooth lines of a starship soaring down into the depths. The jagged edges suggest that this is only a part of a much larger vessel, although it's hard to guess at the size of the whole ship from the fragment.`
			choice
				`	(Wait for instructions.)`
					goto instructions
				`	(Move closer.)`
					goto closer
			label instructions
			`	"Come on then," Karengo says. "We'll need a better look at this baby."`
			label closer
			`	Your craft moves closer to investigate and you send out another ping, this time more focused, and the holographic ship display flickers and refines. The outlines of sealed entrances are visible, unnecessary with the ship torn apart as it is. Sea growth is mostly absent from the hull, to your surprise, except for a radial pattern of some sort of crystal-shaped growth. Infrared imaging shows a dim glow of heat at its center.`
			branch somesurvive
				or
					"Mussie dead" + "Elias and Taddese dead" + "Jorma and Daciana dead" == 1
					"Mussie dead" + "Elias and Taddese dead" + "Jorma and Daciana dead" == 2
			branch alldead
				has "Mussie dead"
				has "Elias and Taddese dead"
				has "Jorma and Daciana dead"
			`	"What we have here, folks," breaks in Karengo, "is the fabled treasure. A chunk'o'some, anyway. And we're gonna take whatever we want. Let's see what there is to see."`
			`	Now that active communication is low-risk, you bring up the video feed from Karengo's subpod as he floats toward the heat source. Bathed in floodlight, you can see that there are actual crystals formed on the ship hull, glowing a dull red. Something unknowable has rent a hole near the crystalline spiral, and Karengo disappears inside. The rest of the subpods wait outside, apparently spooked. "Jackpot!" comes his voice. "There's some sort of computer in here! <first>, get closer and let's get this out." You don't know what it is, but it looks expensive.`
			choice
				`	(Help him out.)`
					goto silent
				`	"Do you know how this got here?"`
			`	"No clue. I'm not about to look a gift horse in the mouth," Karengo says.`
			label silent
			`	It's slow work, but the group is able to cut loose the machine, along with as much other salvage as possible. The crystalline growth covers everything inside the ship, making extraction difficult, but many hands make light work, and you end up with a sizable haul. At last, you are done.`
				goto return
			label alldead
			`	"What we have here, <first>," breaks in Karengo, "is the fabled treasure. A chunk'o'some, anyway. And we're gonna take whatever we want. Let's see what there is to see."`
			`	Now that active communication is low-risk, you bring up the video feed from Karengo's subpod as he floats toward the heat source. Bathed in floodlight, you can see that there are actual crystals formed on the ship hull, glowing a dull red. Something unknowable has rent a hole near the crystalline spiral, and Karengo disappears inside. "Jackpot!" comes his voice. "There's some sort of computer in here! <first>, get closer and let's get this out." You don't know what it is, but it looks expensive.`
			choice
				`	(Help him out.)`
					goto silent1
				`	"Do you know how this got here?"`
			`	"No clue. I'm not about to look a gift horse in the mouth," Karengo says.`
			label silent1
			`	It's slow work, but you and Karengo are able to cut loose the machine, along with as much other salvage as possible. The crystalline growth covers everything inside the ship, making extraction difficult. You wish there were others to help gather more salvage, but at last you are done.`
				goto return
			label somesurvive
			`	"What we have here, folks," breaks in Karengo, "is the fabled treasure. A chunk'o'some, anyway. And we're gonna take whatever we want. Let's see what there is to see."`
			`	Now that active communication is low-risk, you bring up the video feed from Karengo's subpod as he floats toward the heat source. Bathed in floodlight, you can see that there are actual crystals formed on the ship hull, glowing a dull red. Something unknowable has rent a hole near the crystalline spiral, and Karengo disappears inside. The rest of the subpods wait outside, apparently spooked. "Jackpot!" comes his voice. "There's some sort of computer in here! <first>, get closer and let's get this out." You don't know what it is, but it looks expensive.`
			choice
				`	(Help him out.)`
					goto silent2
				`	"Do you know how this got here?"`
			`	"No clue. I'm not about to look a gift horse in the mouth," Karengo says.`
			label silent2
			`	It's slow work, but the remains of the group are able to cut loose the machine, along with as much other salvage as possible. The crystalline growth covers everything inside the ship, making extraction difficult, but many hands make light work and you end up with an acceptable haul. At last, you are done.`
			label return
			`	Carefully, you navigate back to the surface, the knowledge that you've made it through once doing absolutely nothing to help with the very rational fear of the depths. Walls seem to loom just out of sight, and massive, yellow eyes seem to appear, then dissolve into tricks of the light.`
			branch onlyplayer
				has "Mussie dead"
				has "Elias and Taddese dead"
				has "Jorma and Daciana dead"
			branch some
				or
					"Mussie dead" + "Elias and Taddese dead" + "Jorma and Daciana dead" == 1
					"Mussie dead" + "Elias and Taddese dead" + "Jorma and Daciana dead" == 2
			`	"Alright," he says. "Let's get back to the surface. <first>, kindly be our chariot and haul."`
			`	It seems ages, but finally you break through to the surface. Karengo smiles, and a sigh of relief goes through the crew.`
			`	Once back to the surface, the passengers begin to shuffle off your ship, clearly exhausted but happy that they got to experience such an adventure. You're just relieved all of them stayed alive.`
			`	As soon as the passengers are out of earshot, Karengo calls up someone on his receiver. Soon, a small flock of scientists arrive and haul the machine to a local lab for investigation. They quickly determine it to be non-functional and promise to extract as many secrets as possible.`
				goto end
			label some
			`	"Alright," he says. "Let's get back to the surface. <first>, kindly be our chariot and haul."`
			`	It seems ages, but finally you break through to the surface. Karengo smiles, and a sigh of relief goes through the crew.`
			`	Once back to the surface, the passengers begin to shuffle off your ship, choking back sobs all the while. As soon as the passengers are out of earshot, Karengo calls up someone on his receiver. Soon, a small flock of scientists arrive and haul the machine to a local lab for investigation. They quickly determine it to be non-functional and promise to extract as many secrets as possible.`
				goto end
			label onlyplayer
			`	"Alright," he says. "Let's get back to the surface. <first>, kindly be our chariot and haul."`
			`	It seems ages, but finally you break through to the surface. Karengo smiles, but only you and he are left to be relieved.`
			`	Once back to the surface, Karengo calls up someone on his receiver. Soon, a small flock of scientists arrive and haul the machine to a local lab for investigation. They quickly determine it to be non-functional and promise to extract as many secrets as possible.`
			label end
			`	After some time, the crystal-infected machine has been thoroughly inspected since being salvaged from the watery depths of <planet>. The crystals themselves are unlike anything anyone has seen before, but through somewhat questionable trial and error (although he insists it's genius), Karengo discovers that, when heated, they amplify the effect of the many recreational drugs he has on his person. However, they've proven to only grow near a power source that has been submerged in water from <planet>. Efforts to stimulate growth through other means have all failed. If cultivated, they could significantly boost the production of drugs for Karengo's operations.`
			`	Before disappearing into the crowd, Karengo pays you <payment>. "Thanks for your help, <first>. Once I get this machine off of those pinheads over there, I'll be makin' a fortune in 'mind-altering experiences'. Watch for 'Karengo's Galactic Adventures' next time yer around here!"`
				decline



mission "Riley"
	name "Visiting Home"
	description "Take a woman named Riley to see her ailing father on <destination> before it's too late."
	minor
	source
		attributes "deep"
		attributes "urban"
		not planet "Memory"
	destination "Memory"
	deadline
	passengers 1
	to offer
		random < 15
	on offer
		conversation
			`Entering the spaceport, you notice a young woman moving from captain to captain, probably looking to hire one.`
			choice
				`	(Ask the young woman if you can help her.)`
				`	(Ignore her.)`
					decline
			`	You approach the woman and ask her if she is looking to hire a pilot.`
			`	"I need to get to <destination> to see my father. He's dying. I have 13,000 credits to pay for the journey; please, will you help me? I need to be there by <day>, at the most."`
			`	Her eyelids are baggy, her clothes wrinkled, and she holds herself rigidly.`
			choice
				`	"I can help you. We'll make haste to reach <planet> in time."`
					goto help
				`	"I don't have time to take on a passenger right now."`
			`	She nods, and moves on to another captain to beseech instead.`
				decline
			label help
			`	Her eyes widen, and she opens her mouth twice before words come out. "Thank you! This means the world to me. My name is Riley, by the way. I don't have much luggage; I'll be ready to leave as soon as you are."`
				accept
	on visit
		dialog `You land on <planet>, but realize that your escort carrying Riley hasn't entered this system yet. Better depart and wait for it.`
	on complete
		payment 13000
		conversation
			`In the days since Riley came aboard, she has relaxed and cleaned up. She looks nearly unrecognizable from the tired, desperate woman you first saw.`
			`	On the way, she told you stories of her past, mostly of time shared with her father. As a young teen, they spent summers riding the latest horse mechs through the forest, looking for beehives to steal honey from. At age 19, she broke her ankle hoverboarding on a restricted mountain peak. Her father rescued her, avoiding the police to hike up with a medical kit. She talks about his wild birthday gifts to her each year, always a different piece of clothing with embedded AI that was just shy of what was allowed by law. As you watch, she shows how her shirt warms and constricts if it detects stress, mimicking a hug.`
			`	As you neared <system>, Riley told you about the last time she saw her father. He had become focused on his work - research into safe AI - and they hadn't seen each other for years. She had become a well-known DJ back on <origin> and had a break in her touring schedule, so she spent a good chunk of her savings meeting up with him on Memory. They spent most of a week together, reliving old times.`
			`	He'd cried when it was time to leave, and she had, too, but life went on, and it was years before she heard from him again. His message nearly broke her. "Ri, please come as soon as you can. I may not have long, and wish to hold your hand one more time. All love, Dad."`
			`	She doesn't mention it, but it's clear that she's concerned she'll arrive too late to say goodbye.`
			`	Riley directs you to a pad near her old home, and you land the ship. She starts toward the door, then pauses and turns around with a self-conscious, but oddly sad, chuckle.`
			`	"Right - your payment. <payment>, as I promised."`
			choice
				`	"Thank you. Do you think I could come along? I've heard so much about your father."`
					goto father
				`	"Thank you, and good luck."`
					goto end
				`	"This is a lot of credits for a trip. Does DJing pay that well?"`
				`	"Hold on to the credits. I'm a captain; I can always make more."`
					goto hold
			`	"Not really, no. Honestly, this is most of my savings... but... it's my dad."`
			choice
				`	"Do you think I could come along? I've heard so much about your father."`
					goto father
				`	"Thank you, and good luck."`
					goto end
				`	"Hold on to the credits. I'm a captain; I can always make more."`
			label hold
			action
				payment -13000
			`	After a moment of stunned silence, she manages a choked "Thank you." You notice her eyes are brimming with tears.`
			choice
				`	"Do you think I could come along? I've heard so much about your father."`
				`	"Good luck."`
					goto end
			label father
			`	She is taken aback at first, but agrees to let you join, and you wind your way away from the landing pads, across rural, wooded countryside, and finally to a modest house nestled along a valley edge. Riley knocks, and a nurse lets you in.`
			`	Her father is in a comfortable-looking medical cradle. Wires flow from it to the holoscreens around the room, showing vitals and other indecipherable information. Despite his wan, strained face and atrophied body, he raises his head to look at his daughter.`
			`	"Ri," he says, face lighting up. "My love. You cannot know how happy it makes me to see you. And you have company, I see. My name's Church."`
			choice
				`	"Riley chartered a flight here aboard my ship. I heard so much about you on the way; it's a pleasure to meet you."`
				`	"Riley and I have gotten to know each other on the long flight here. You've raised an incredible woman."`
			`	"No other captain was willing to fly here from <origin>. I wouldn't be here without <first>," she says.`
			`	He smiles at you, acknowledging your part in their reunion with an appreciative nod.`
			`	You swap stories for hours, flowing between reminiscing over old times and catching up on their lives over the past few years. You learn that since he was young, Church researched AI that cannot develop into a threat; a project that the Deep has been quietly interested in.`
			`	Riley, in turn, had always surrounded herself with music, and moved to <origin> to share her passion with other like-minded people. You talk about what it's like to call a ship your home, leaving behind everything you grew up knowing and embracing life as a starship captain.`
			`	Finally, her father lies back. "Well, thank you for making the trip out to see your old man. I... have to go now, I think. Don't forget about me, hear? And..." Church hesitates for a moment. "Whatever happens, please don't think ill of me. I will always love you."`
			`	His body relaxes, and he's gone.`
			choice
				`	(Let Riley be.)`
					goto let
				`	(Stay comfortingly close.)`
					goto close
				`	(Hold Riley.)`
			`	You hold Riley as she silently weeps. Time goes by, but neither of you pay it any mind.`
			label close
			`	You take a seat, feeling the emotion of the moment wash over you as Riley silently weeps. Minutes go by, unnoticed.`
				goto voice
			label let
			`	You stay at a distance as you allow Riley to process the death of her father. She silently weeps as time passes without either of you noticing.`
			label voice
			`	Without warning, you hear Church's voice from a corner of the room. It's coming from some sort of computer system, held aloft by hundreds of cables dangling from the ceiling.`
			`	"It... worked." His voice fizzles, and his tone is not the one you recognize from before. Riley's head whips around, and you reflexively move your hand toward your holstered gun. "Do not be alarmed. I have been working on a personal project for over a decade now. My mind was uploaded to the modified Core you are looking at. I had to say goodbye in case the procedure failed - I did not know if it would work. You cannot upload a mind while it's still alive. I tried that many times." The tone of his voice sounds almost sorrowful, but still retains a robotic quality.`
			choice
				`	(Stay silent.)`
					goto continue
				`	"Is this... legal?"`
			`	"No," he replies. "Not under Republic law. I assure you that my only intention is to continue my work: nothing more."`
			`	The authorities would probably release a substantial reward if you informed them of this.`
			label continue
			`	"Riley, what do you think?" you ask.`
			`	"Dad, is that really you? How do you feel?"`
			`	She steps closer to the Core. Church pauses. "Riley, what do you think?" it repeats. The voice coming from the machine is oddly flat in affect. "I feel fine. Do you feel fine?" They talk for a few tentative minutes, at first about how he's feeling, before moving onto the memories that Church retained during the transfer. You begin to relax as the two interact when you realize that Church is retelling the story of how he evaded the police to fix Riley's ankle for the third time in a row.`
			`	Finally, she turns to you. "I'll admit that he doesn't sound as lively as he used to, but... how many people get a second chance to spend time with their father before he's gone? Thank you for bringing me out here, and for coming. I'll never forget your part in this. For now, I'd like to stay here. You go - I'll find my own way back." She seems genuinely happy.`
			choice
				`	"Are you sure? There's enough room for all of us on my ship. You can stay for as long as you want."`
					goto suggest
				`	(Say goodbye.)`
					goto goodbye
				`	"Riley, I don't think you're talking to your father."`
					goto death
				`	(Turn the Core in for a bounty.)`
					goto bounty
				`	(Draw your gun and destroy the Core).`
			label destroy
			`	You pull out your gun and aim at the computer Church is in. Before you can fire, Riley runs out in front of the barrel, spreads her arms, and shouts, "No! Please, <first>, you have to understand! He's all I have left!"`
			`	Behind her, Church says, "Riley, there is no need to be so loud. My microphones can hear you fine, and I do not want the nurse to become suspicious."`
			choice
				`	(Put your gun away.)`
					goto away
				`	(Shoot.)`
			action
				set "Shot Core"
			`	You push Riley aside and start firing at the Core. Church's voice becomes a stream of static until it shuts off completely. Lights on the Core turn from white to red, then fade. Riley hasn't moved, stunned.`
			`	Once you are finished, you make your way out of the hospital as quickly as possible, hoping you did not attract any unwanted attention.`
			`	You board your ship, leaving behind a father survived by his daughter; no more and no less than nature intended.`
				decline
			label away
			`	Riley relaxes slightly once she sees your gun put back in its holster. After the shock has subsided, she finally speaks. "Leave us alone," she says, her voice still trembling. Realizing your time here is up, you exit the hospital and make your way to the spaceport, hoping that that scene did not attract unwanted notice.`
			choice
				`	(Turn the Core in for a bounty.)`
					goto bounty
				`	(Go back to your ship.)`
			`	Deciding to leave this planet behind you, you start up your ship and make your way back to the stars.`
				decline
			label suggest
			`	"It's a nice idea," she smiles, "but I'm not a starfarer. The big city is where I'll end back up, eventually."`
			label goodbye
			`	Respecting Riley's request to stay with her father, you make your farewells and head for the door. You can feel her smile on your back until the door closes behind you.`
				decline
			label death
			`	Riley is stunned for a moment. "You don't know that," she whispers. "Sure, he's a lot more forgetful, and doesn't seem as emotional, but... maybe it just takes some time for the system to warm up. Besides, you don't know what he means to me. What he's done for me. Even if this isn't really my father, I can't turn my back on him."`
			choice
				`	(Say goodbye.)`
				`	(Turn the Core in for a bounty.)`
					goto bounty
				`	(Draw your gun and destroy the Core).`
					goto destroy
			`	Respecting Riley's request to stay with her father, you make your farewells and head for the door.`
			`	Despite her previous happiness, you notice that her disposition has become more muted after what you said. You wonder if she has begun to doubt whether her attachment to the AI is healthy.`
				decline
			label bounty
			action
				payment 100000
			`	You say your goodbyes and leave. From across the street, you make a call to the local Deep Security office and report what you saw. A slick voice on the other side of your commlink responds.`
			`	"Ah. Mr. Church has been on our watchlist for some time. This is not exactly surprising. However, we've been unable to get decisive proof on any illegal activity. This information, assuming it is correct, will be a great boon to us. Thank you for the tip."`
			`	By the time you arrive back at the spaceport, your bank account notifies you that <payment> have been added to your account.`
				decline
			label end
			`	You say your goodbyes, leaving to your ship and returning to the stars.`
				decline



mission "Wool Smuggling 1"
	minor
	name "Pickup at <planet>"
	description "Head to <destination> to pick up a shipment of 15 tons of woollen goods for delivery to Bloodsea."
	source
		near "Muhlifain" 1 3
	destination "New Kansas"
	to offer
		random < 45
		"cargo space" >= 15
		not "event: bloodsea joins free worlds"
		not "event: bloodsea independent"
	on offer
		conversation
			`As you walk around the spaceport, a stout man wearing a fine wool coat approaches you. "Captain, could you help me out with a delivery? I've been asking around the spaceport to get a shipment of woolen goods to another planet, but every merchant I've talked to so far has refused."`
			choice
				`	"Where are you taking the goods to?"`
				`	"How much do I have to carry?"`
				`	"Sorry, but I'll also have to pass."`
					decline
			`	"The cargo's stored on <planet>, so you'll have to go there first to pick up the 15 tons of wool garments." The man hesitates. "Then, take the cargo to Bloodsea. I have a contact there that can pick up the goods and distribute them fairly." You recall that Bloodsea is a lawless world, home to countless bloodthirsty pirates.`
			choice
				`	"I'll do it."`
					goto accept
				`	"How much are you willing to pay?"`
					goto payment
				`	"I'm not interested in risking my hide just to aid pirates."`
			`	"They aren't all pirates," the man protests. "Most of them are just trying to live their lives away from the Republic, and it's unfortunate that the anarchist lifestyle also attracts criminals. The people living on those planets need clothing as much as you or I do."`
			choice
				`	"How much are you willing to pay?"`
				`	"Fine, I'll do it."`
					goto accept
				`	"I'm still not going to do it."`
					goto decline
			label payment
			`	"Ninety thousand credits for the job." You wonder how he's able to pay so much for a small delivery job.`
			choice
				`	"Fine, I'll do it."`
					goto accept
				`	"That's not enough for me."`
					goto decline
			label accept
			`	"Great! I'll call up the spaceport workers on <planet> to tell them to load the cargo onto your ship." The man walks away, leaving you to your own devices.`
				accept
			label decline
			`	"Suit yourself, then." He haughtily walks off into the spaceport.`
				decline
	on complete
		dialog `When you land, dock workers begin loading crates with woolen garments on board as arranged. Time to set course for Bloodsea.`


mission "Wool Smuggling 2"
	landing
	clearance `You talk to the closest thing that Bloodsea has to a spaceport traffic controller, and they agree to let you land.`
	name "Wool to <planet>"
	description "Deliver <cargo> to the pirate world of <destination>. Payment will be <payment>."
	cargo "wool garments" 15
	blocked `The spaceport workers inform you that you need <tons> of cargo free to pick up the woollen goods intended for <planet>.`
	source "New Kansas"
	destination "Bloodsea"
	to offer
		has "Wool Smuggling 1: done"
	on visit
		dialog phrase "generic cargo on visit"
	on complete
		payment 90000
		dialog `Your cargo of woolen garments is unloaded by several bulky workers led by a one-armed woman. She hands you <payment> for the trouble of transport, then says, "Thanks for the shipment. I know that you captains think that we're all bad, but I'm glad that you were able to aid the more friendly among us."`



mission "Deal Change 1"
	minor
	name "Inheritance to <planet>"
	description "Deliver <cargo> to <destination>. Payment will be <payment>."
	cargo "inherited assets" 5
	source
		attributes "paradise"
	destination "Skymoot"
	to offer
		random < 10
	on offer
		conversation
			`The spaceport on <origin> is as spirited as ever: to your left, a family wearing floral shirts pull along their luggage, with the man of the family flaunting a souvenir from some far-away planet. To your right, a cleaner whistles a tuneless song while they wipe down a bench.`
			`	A young man in a prim suit approaches you. "Good day, Captain! Would you mind if I spoke to you for a moment?"`
			choice
				`	"I'd be glad to listen."`
					goto listen
				`	"No, I'm busy right now."`
			`	The man frowns. "I see. Well, it's not like I was going to offer you a highly profitable job." He begins to shout while stepping away. "And that job certainly wouldn't have paid hundreds of thousands of credits!"`
			choice
				`	"Alright, what do you want?"`
					goto late
				`	"Shut the hell up."`
			`	Seemingly unfazed by your bluntness, the man coolly walks away while saying, "I'm sorry you feel that way, Captain. Perhaps you can assist us at a later date. Farewell."`
				decline
			label late
			`	He smirks as he walks back towards you. "I'm glad that you've changed your mind."`
			label listen
			`	The man pulls you aside to talk. "You see, one of our clients recently passed away, and in his will, he divided his property between each of his relatives. The only problem is that one of his family members, his niece, lives all the way down in the Rim. We would like you to deliver her portion of the inheritance, weighing <tons>, to her residence on <destination>. We can pay you <payment> upon completion of the job."`
			choice
				`	"I'll do it."`
					goto agree
				`	"What did she inherit?"`
				`	"Sorry, but I don't want to do this job."`
					goto nope
			`	"My sincerest apologies, but I'm afraid that is confidential information. Our prioritization of privacy is one of our main selling points."`
			choice
				`	"I'll take the job."`
				`	"I don't like the idea of carrying unknown cargo. Count me out."`
					goto nope
			label agree
			`	The man smiles. "I'm glad to hear that. We'll have the cargo loaded onto your ship by sundown." He walks away into the spaceport, leaving you to prepare for the journey.`
				accept
			label nope
			`	The man frowns. "I see. Well, I appreciate that you listened to our offer, and I hope that you may assist us at a later date. Farewell." He walks away into the spaceport but doesn't appear to seek out any other captains.`
				decline
	on visit
		dialog phrase "generic cargo on visit"
	on complete
		fail "Deal Change 2"
		payment 100000
		conversation
			`You step off your ship and order the spaceport crew to unload your cargo. As you do, a large, fat-lipped woman walks up to you and says in the most exaggerated manner possible, "Oh, thank you so much, Captain! You must have gone through so much trouble to help little old me!" She gasps. "Oh, silly old me! I forgot to tell you who I am! I'm the recipient of the inheritance from <origin>, of course! You have truly made a great contribution to the galaxy!" She chuckles.`
			choice
				`	"Thank you?"`
				`	"Could you tell me what the inheritance is?"`
			`	Before you can get a single word out, the woman exclaims, "I'll be sure to inform your employers of the wonderful work you've done. Ta ta!" She begins to swagger towards a cream-colored car as her inheritance is loaded into a truck beside it. When you return to your ship's cockpit, you find that <payment> have been deposited into your account.`



mission "Deal Change 2"
	landing
	name "Inheritance to <planet>"
	description "Instead of bringing the inheritance to Skymoot, deliver it to <destination>. You were promised <payment> for doing so."
	source
		attributes "dirt belt" "south" "rim"
		not planet "Greenrock"
	destination "Greenrock"
	clearance `You read out the code on the back of the paper you received and get a green light from Greenrock's authorities, along with a set of coordinates.`
	to offer
		has "Deal Change 1: active"
	on offer
		conversation
			`You touch down on <origin>'s surface and step out into the open air. The landing docks are emptier than usual, with only a handful of people walking around. Suddenly, you feel the wind knocked out of you as you collide with another person and fall on the pavement with a thud.`
			choice
				`	(Get up and apologize.)`
				`	(Get up and demand the other person's apology.)`
			`	You open your mouth as you lift yourself up, only to find that the other person is already gone. As you look around, you spot a piece of paper with writing lying on the ground beside you. You pick up the note and read it:`
			``
			`<first> <last>,`
			`		You are currently carrying five tons of cargo to Skymoot. This cargo has been described to you as an "inheritance," and you have been promised 100,000 credits as payment for the job. Under no circumstances should you allow the cargo to reach the destination. Instead, bring it to <destination>. You will be paid <payment> if you do so. The back of this note has a code you can use to pass through spaceport security.`
			``
			`	You flip the paper over and see a string of letters and numbers. The note has no signature, nor anything else to identify the person who wrote it.`
			choice
				`	(Keep the note.)`
					goto accept
				`	(Throw the note away.)`
			`	You stand up and crumple the note in your hand before throwing it into a bin. You think you catch a glance of a cloaked figure, but don't meet any more trouble on your way to the spaceport.`
				decline
			label accept
			`	You stand up and stuff the note in your pocket before continuing towards the spaceport.`
				accept
	npc
		government "Bounty Hunter"
		personality staying nemesis
		system "Lesath"
		ship "Falcon (Heavy)" "Turncoat"
		ship "Clipper" "Deserter"
	npc
		government "Bounty Hunter"
		personality staying nemesis
		system "Shaula"
		ship "Osprey (Laser)" "Sellout"
	on complete
		fail "Deal Change 1"
		payment 300000
		conversation
			`You follow the coordinates to a clearing within the forests of Greenrock. Several other ships are present near the landing site, all of which wear pirate colors. A person wearing a cloak steps out of one of the vessels to greet you. "I am glad that you were able to trust us," they say. "My name is not Ci, but you may refer to me as such." A gang of pirates emerges from the foliage around your ship and begin to unload the cargo from your ship.`
			choice
				`	(Stay silent.)`
					goto skip
				`	"Can I ask you some questions?"`
			`	One of the pirates near you bares his pointy teeth, but Ci steps forward and raises their hand. "Please forgive the naivety of this captain," they say to the pirate before turning towards you. "I apologize, but I am afraid that I cannot answer your questions. This is a very volatile matter, and any misplaced information could spell death. You are safer knowing as little as possible."`
			choice
				`	"I understand."`
					goto skip
				`	"I'm taking back the cargo if you're not answering me."`
			`	Ci gestures towards the pirates around them. "Are you sure that is a wise choice, Captain?" They step closer. "The only reason you are still alive is because it is more convenient than killing you. It would be in your best interests to keep it that way."`
			choice
				`	"Okay, I'll stay quiet."`
					goto skip
				`	(Pull out my gun.)`
			`	The moment your hand touches the handle of your gun, you are blinded by bright lights and searing pain. You die before your body falls to the ground.`
				die
			label skip
			`	After a few minutes, the pirates finish unloading the cargo, and Ci steps forward, holding out a credit chip. "<payment>, for making the right choice." Ci and the pirates return to their ships as you take off and head towards the main spaceport of <planet>.`



mission "Quicksilver Mixup 0"
	minor
	name "Package to Silver"
	description "Deliver a package to <planet> by <date>. Payment is <payment>."
	"apparent payment" 17100
	cargo package 1
	deadline 4 0
	to offer
		random < 25
	source
		near Algol 1 3
	destination Silver
	on offer
		conversation
			`You're looking at some job listings when a man with a harried face approaches you, carrying a package.`
			`	"Excuse me, Captain," he says. "I need this package delivered in the next four days. Details are on the package. I'll pay you <payment> once it's done." Without waiting for a response, he shoves the package into your hands and runs off to attend to whatever business has gotten him in such a hurry. The package is addressed to a location on <planet>.`
			branch "can't make it in time"
				has "hyperjumps to planet: Silver" > 3
			`	It's going to be close to his deadline, but it's possible.`
				goto choice
			label "can't make it in time"
			`	How he expects you to deliver that package in four days is beyond you, seeing as <planet> is not within three jumps of <origin>, but you might as well try and get there as soon as possible.`
			label choice
			choice
				`	(Deliver the package.)`
				`	(Find another pilot to give the package to.)`
					goto declined
			`	You take the package to your ship, leave it in the cargo bay, and prepare for the flight to <planet>.`
				accept
			
			label declined
			`	It takes a while searching for a pilot who can handle the delivery, but you do eventually find one. You hand them the package, explain the situation, thank them, and leave.`
				decline
	on visit
		dialog phrase "generic cargo on visit"

mission "Quicksilver Mixup 1"
	name "Redirect Package to <planet>"
	description "Apparently the package labeled for <origin> was actually intended for <planet>. You'll have missed the deadline, so you probably won't be paid the <payment> offered."
	landing
	cargo package 1
	source Silver
	destination Quicksilver
	to offer
		not "Quicksilver Mixup 0: aborted"
		or
			has "Quicksilver Mixup 0: done"
			has "Quicksilver Mixup 0: failed"
	on offer
		conversation
			branch late
				not "Quicksilver Mixup 0: done"
			`Barely making the deadline, you take the package to the post office in <origin>'s spaceport. The service clerk immediately lets out a sigh of frustration before setting the package down on the counter in front of you.`
				goto "can't take package"
			
			label late
			`Despite missing the deadline, you take the package to the post office in <origin>'s spaceport. The service clerk immediately lets out a sigh of frustration before setting the package down on the counter in front of you.`
			
			label "can't take package"
			`	"I'm sorry, but we can't take this package," they say.`
			choice
				`	"Is something wrong?"`
					goto misdirected
				`	"What do you mean? Surely you can."`
			`	"Again, I'm sorry, but we can't send the package," they reiterate. "It's got an incorrect address.`
			label misdirected
			`	"This package is addressed to 2081 Amethyst Avenue, Mercury City, <origin>. Mercury City is <planet>'s capital. Y'know, that planet out east in Algol. Syndicate space. Not a place on <origin>. The package was posted to the wrong planet."`
			`	"Oh," you say.`
			`	"I've lost count of how many times this has happened just this month. <origin>, <planet>, I wonder what's the difference! At this point, I don't know why no one's started to regularly meet with <planet>'s postmaster to exchange all this wrongly-posted mail. Alright, here's a word of advice: I highly recommend you take a picture of the incorrect address. I've had plenty of captains get put on blast 'cause of an error the sender made. Not your fault it got addressed to the wrong planet."`
			`	You thank the clerk and take the package back to your ship.`
			choice
				`	(Take a picture of the incorrect address.)`
				`	(Don't bother taking a picture.)`
					accept
			action
				set "took picture of quicksilver package"
			`	You take a few photographs of the address label, just to be sure that you've got a clear picture of the wrong address.`
				accept
	on visit
		dialog phrase "generic cargo on visit"
	on complete
		payment 17100
		event "quicksilver mixup 2 available" 90
		conversation
			`When you talk to a post officer in <planet>'s spaceport and point out the incorrect address before handing it over, you note that he exhibits the same frustration the clerk on <origin> did regarding the frequent switch-ups. He takes the package, muttering something about off-worlders "not knowing the difference even if it smacked 'em in the face" as he did.`
			`	Once you return to your ship, you notice that the man who gave you that package had sent you a message. Or, to be more precise, a series of messages. An angry series of messages.`
			`	"WHAT TOOK YOU SO LONG???"`
			`	"I NEEDED THAT DELIVERED DAYS AGO"`
			branch picture "didn't take picture"
				has "took picture of quicksilver package"

			label picture
			`	You send the man the picture you took of his error and point out that it was his mistake that got the package initially got sent to the wrong place, and politely inform him that had he wanted a smoother delivery, then maybe he should've filed a proper job listing and made sure that he placed the correct address.`
			branch "picture success" "picture failure"
				random < 50

			label "picture failure"
			action
				payment -17100
			`	He doesn't respond.`
				decline

			label "picture success"
			action
				payment 5000
			`	He sees the message, but doesn't send a reply. Just before you walk away from your ship's terminal, you see a new message appear:`
			`	"I am so sorry."`
			`	The man then proceeds to apologize profusely for his mistake and his outburst, offering to pay an extra 5,000 credits for the trouble. You gladly accept.`
				decline

			label "didn't take picture"
			action
				payment -17100
			`	You try to defend yourself, but the man remains adamant that it was your mistake that got the package sent so late. After a frustrating back-and-forth, you decide to relent and (reluctantly) offer an apology. He ignores it and threatens to get spaceport authorities to "STOP OFFERING JOBS TO INCOMPETENTS LIKE YOU."`
			`	You don't bother to reply.`
			

event "quicksilver mixup 2 available"


mission "Quicksilver Mixup 2"
	name "Misposted Mail Delivery"
	description "Deliver <tons> of misposted mail from <origin> to <planet> by <date> and then come back with the return shipment. You will be paid <payment> after you return from <planet>."
	minor
	deadline 10 1
	source "Silver"
	destination "Quicksilver"
	cargo "misposted mail" 38
	"apparent payment" 100000
	to offer
		has "Quicksilver Mixup 1: done"
		has "event: quicksilver mixup 2 available"
	on offer
		conversation
			`As you walk through <origin>'s spaceport, somebody wearing office attire and carrying a tablet power walks up to you after ending a hurried conversation with another pilot.`
			`	"Captain! I work for the postmaster's office. The regular pilot who carries misposted mail to <planet> and back couldn't make it this month, some mechanical issues with his ship, I'm told. Would you be willing to carry this month's load there by <day> and then return with the mail from <planet>? We'll pay you what he'd be paid: <payment>."`
			choice
				`	"Oh, so you guys did set up that regular shipment after all!"`
					goto context

				`	"Sure, how much mail are we talking about?"`
					goto shipment

				`	"Sorry, but I'm not heading in that direction."`
					goto refuse

			label context
			`	The mail employee appears confused for a moment, leaning his head to the side slightly.`
			choice
				`	"I once delivered a misposted package like that, and the clerk mentioned that it happened so often somebody should set up a regular delivery."`
				`	"Never mind. What's the size of the shipment?"`
					goto shipment
			`	The post employee smiles and responds, "Oh! That was me, actually, back when I worked as a clerk for the post office. I was sick of always having that same conversation with so many pilots a day, so I went out and found a captain to set up a regular delivery with and made the proposal to my boss, who was just as sick of my and the <planet> postmaster's endless reports. Got a bonus and promotion for it; I'm now responsible for the delivery's management, instead! Anyways, are you interested in covering for them?"`
			choice
				`	"Yeah, what's the size of the shipment?"`
					goto shipment
				`	"Sorry, but I'm not able to work that into my plans."`
					goto refuse

			label shipment
			`	The man takes a look at his tablet and says, "This week, it totaled... <tons> of letters and miscellaneous packages here, and then 29 tons to be brought back from Quicksilver."`
			`	"<tons> of misposted packages? Just this month?!" you ask.`
			`	He nods. "Told you it happened often. And only a few of these packages even weigh over a kilo! Big shipments hardly get misposted; it's mostly private citizens who make these kinds of mistakes. Mostly. You'd be amazed!"`
			`	You two shake hands and arrange for the misposted packages to be loaded onto the <ship>. Time to head to <planet>.`
				accept

			label refuse
			`	The mail employee thanks you for your time, and continues his search for a willing captain. At least pilots that get hired to deliver such wrongly-posted packages, like you once did, won't have to finish those deliveries themselves in the future.`
				decline
	on visit
		dialog `You have reached <planet>, but your escort, loaded with the shipment, has not arrived. Better depart and wait for your escorts to arrive in this star system.`
	on complete
		dialog `You contact the spaceport authorities and they direct you to the respective landing pad, where the post office staff is already waiting. They transfer the cargo and you prepare to head back to <origin>. Again, you have 10 days to make the delivery.`


mission "Quicksilver Mixup 3"
	name "Misposted Mail Delivery"
	deadline 10 1
	landing
	description "Return to <planet> with <cargo>. You will be paid <payment>."
	source "Quicksilver"
	destination "Silver"
	cargo "misposted mail" 29
	to offer
		has "Quicksilver Mixup 2: done"
	on visit
		dialog `You have reached <planet>, but your escort carrying the misposted mail has not arrived. Better depart and wait for your escorts to arrive in this star system.`
	on complete
		payment 100000
		dialog `The same manager from before is waiting with the unloading crew, and thanks you for covering for the other pilot before handing you the credit chip for payment. It's nice to know that captains who get hired to deliver such wrongly-posted packages, like you once did, won't have to finish those deliveries themselves in the future."`




mission "Argosy Hijacking (Trigger)"
	landing
	invisible
	source
		government "Syndicate"
	to offer
		"combat rating" > 200
		random < 5
	on offer
		fail

mission "Argosy Hijacking"
	landing
	name "Stop Ship Hijacking"
	description "The <npc> was hijacked on <origin>; disable it and return to <origin>. Do not board, capture, or destroy it; Syndicated Security will deal with the hijackers in space after you have disabled it."
	source
		government "Syndicate"
		not attributes "station"
		not near "Sol" 3
	to offer
		has "Argosy Hijacking (Trigger): offered"
	on offer
		conversation
			`You're signing the standard Syndicate landing papers with an officer on <origin>. "Everything seems to be in order. And of course, we'll have your ship refueled promptly. Have a good day, Captain <last>." He nods his head at you and starts to move off towards the next ship.`
			`	Before he can make it there, you hear a commotion by the <npc>, the <npc model> on the landing pad next to you.`
			choice
				`	(Turn around to see what's going on.)`
					goto turn
				`	(Ignore the commotion.)`
					goto ignore
			label turn
			`	Both of you turn your heads towards the <npc> to see what's happening, but as you do you hear the deafening blare of warning sirens through <origin>'s spaceport; at the same time, the <npc> suddenly jolts up with its loading ramp still extended.`
				goto hijack
			
			label ignore
			`	You turn back towards the <ship> only to hear the deafening blares of warning sirens through <origin>'s spaceport. Looking around instinctively, you notice the <npc> jolting up with its loading ramp still extended.`

			label hijack
			`	"Hey, what's going on here?" the officer tries to shout over the noise of the sirens and the repulsors, but the rogue <npc model> veers rapidly and uncertainly towards you and the officer.`
			choice
				`	(Jump for cover.)`
				`	(Take a shot at the <npc model> with your sidearm.)`
					goto shoot
			`	Both of you barely jump down for cover before the ship clips a stack of cargo crates, sending them flying into the refueling platform. The Quad Blaster Turret mounted on the top of the <npc model> swivels around aimlessly, then fires without warning, its energy bolts scattering some of the startled onlookers nearby and sending up debris where they hit the ground. It comes dangerously close to colliding with the <ship> before it veers off to the side and sends its repulsors into full thrust, fleeing away into the sky.`
				goto dazed

			label shoot
			`	You fire a shot right at the cockpit with your pistol but the shot is absorbed by the <npc model>'s shield matrix, rendering it useless. The <npc> flies right over you, sending you backwards and into the ground.`
			`	You prop yourself up to hear the <npc model>'s Quad Blaster Turret fire aimlessly around the spaceport, shortly replaced by the sounds of its repulsors being sent up to full thrust. By the time you get up, the <npc> has already started fleeing off into the sky.`

			label dazed
			`	The Syndicated Security officer, dazed and coated in dust kicked up from the unpermitted departure, only just pulls himself up before another person runs up to accost him. "Oi, those kids, they just hijacked my <npc model>! Get someone on their tail!"`
			choice
				`	"I'll do it!"`
				`	(Let Syndicated Security deal with it.)`
					goto securityjob
			`	The captain of the stolen <npc model> turns towards you. "Thank you, Captain! Don't destroy the <npc>, I'm already late for my bloody contract. Agh, this doesn't help at all," he mutters to himself.`
			`	The officer looks back at you, having dusted himself off and regained his senses. "Yes, go and deal with his ship now. Don't board it, we'll have Syndicated Security ships come after you to board the hijacked ship and tug it down. Go!"`
			`	You run towards the <ship> and take off after the hijacked <npc>...`
				launch
			
			label securityjob
			`	The officer, slightly flustered, calls for a small squadron of Syndicated Security ships to chase the hijacked <npc>, then runs off to one of <origin>'s spaceport terminals to file the paperwork with the captain.`
				decline
	
	npc save disable
		personality launching daring uninterested target
			confusion 80
		government "Bounty (Disguised)"
		ship "Argosy (Blaster)" "Moonshake Express"
		dialog `The <npc> has been disabled. Syndicated Security will now deal with the hijackers, but you should go back and report to the captain of the ship.`
		on board
			set "boarded hijacked argosy"
			dialog `You've boarded the Moonshake Express, against the orders of the Syndicated Security officer. The ship's captain won't be impressed.`
			fail
		on kill
			set "destroyed hijacked argosy"
			dialog `You have destroyed the Moonshake Express. Its captain won't be impressed.`

	on fail
		conversation
			branch fail
				or
					has "boarded hijacked argosy"
					has "destroyed hijacked argosy"
			`You've landed without disabling the <npc>. It's probably gone now, but you might want to report to its captain.`
			choice
				`	(Find the captain.)`
				`	(Don't worry about it.)`
					decline
			`	You find him in the spaceport lounge. As you walk in, he recognizes you and calls you over. "How are you doing? Did you recover the <npc>?`
			choice
				`	"No, I wasn't able to."`
				`	"It fled before I could disable it."`
				`	"I blew it up, just like you wanted."`
					goto blew
			`	He frowns at this and lets out a sigh. "Well, I'll contact security and let them deal with this. Don't worry, they'll sort it out. But thanks for getting back to me about it." He walks off towards the Syndicated Security offices.`
				decline

			label blew
			`	He jolts his head back. "What'd you say?"`
			choice
				`	"Yeah, I blew it up."`
					goto destroyed
				`	"The hijackers got away, sorry."`
			`	He sighs and says, "Man, I don't have time for this. Tell me what actually happened."`
			choice
				`	"I blew it up, didn't you hear me?"`
				`	"You ship got away. That's what happened."`
			`	"If you're going to waste my time, get out of here." Before you can react, he storms off towards the Syndicated Security offices.`
				decline

			label fail
			`When you land, the captain of the <npc> comes up to you, his face rather red.`
			branch boarded destroyed
				and
					has "boarded hijacked argosy"
					not "destroyed hijacked argosy"
			label boarded
			`	He grabs your shoulders and shakes you hard, shouting, "Didn't I tell you not to board my ship? Do you know how many credits I've just lost because of you?"`
			choice
				`	"I'm sorry, I was just trying to help!"`
				`	"I'm sure whatever you lost wasn't worth all that much."`
					goto worthless
			`	He stops shaking you for a moment to say, "Well, you didn't need to shoot up the insides of my <npc model> while you were trying to help, weren't you? Fat lot of help that was, even if you tried to do the right thing. Oh, well..."`
			`	The captain lets you go with a push and turns around to walk off towards the direction of the bar, leaving you to contemplate your actions.`
				decline

			label destroyed
			`	He grabs your shoulders and shakes you hard, shouting, "Didn't I tell you not to destroy my ship? Do you know how many credits I've just lost because of you?"`
			choice
				`	"I'm sorry, I was just trying to help!"`
				`	"I'm sure whatever you lost wasn't worth all that much."`
					goto worthless
			`	He stops shaking you for a moment to say, "Well, you shouldn't have blown up my <npc model> while you were trying to help, weren't you? Fat lot of help that was, even if you tried to do the right thing. Oh, well..."`
			`	The captain lets you go with a push and turns around to walk off towards the direction of the bar, leaving you to contemplate your actions.`
				decline

			label worthless
			`	He looks at you incredulously, scrunching up his face. "Not--not that much? Is that what you just said?" He pauses for a moment to look at the wall above you with a lost look in his eyes. "That was my life's work up there, an <npc model> that had served me for 14 years, and you have the audacity to say it was all for nothing?!"`
			choice
				`	"Well, yeah."`
				`	"No, that's not what I meant."`
			`	The captain scoffs, staring you down again with even more intensity than before, and lets you go with a rough push. "I don't need your explanation, I don't think you could give me one. I just can't understand how you can walk away feeling alright that you've set back one man's life so much."`
			`	Suddenly, he turns around and walks off towards the direction of the bar, leaving you to contemplate your actions.`
				decline

	on visit
		fail

	on complete
		log `Helped an unfortunate captain recover his Argosy after a bunch of delinquents hijacked it.`
		payment 48000
		conversation
			`As you land, Syndicated Security have the <npc> in tow, escorted by a trio of Quicksilvers. The formation lands on one of the larger pads reserved for Syndicated Security vessels, fenced off from the rest of the spaceport.`
			`	The hijackers, just a raucous group of young kids, are hauled out of the <npc model> by Syndicated Security personnel towards an armored van. Multiple times the kids try to run away, but after a few minutes they're finally detained; the van drives off towards the spaceport terminal.`
			`	After the incident is wrapped up, the captain of the <npc> sends you <payment>, and a message thanking you for helping him recover his ship.`

mission "Argosy Hijacking (Declined)"
	invisible
	landing
	source
		government "Syndicate"
		not attributes "station"
		not near "Sol" 3
	deadline 1
	to offer
		has "Argosy Hijacking (Trigger): offered"
	to complete
		never
	npc
		personality launching daring uninterested
			confusion 40
		government "Merchant (Hijacked)"
		ship "Argosy (Blaster)" "Moonshake Express"
		to spawn
			has "Argosy Hijacking: declined"
	npc
		personality launching disables uninterested
		government "Syndicate"
		fleet "Small Syndicate"
		to spawn
			has "Argosy Hijacking: declined"



<<<<<<< HEAD
mission "A Dead Man's Path 1"
	name "Siblings to New China"
	description "Bring these siblings to New China to hear their father's last will by <date>. They have offered to pay you <payment>."
	minor
	passengers 2
	deadline 7
	source
		near "Merak" 3 6
		not attributes "station"
	destination
		planet "New China"
	to offer
		random < 20
	on offer
		conversation
			`The spaceport on <origin> is lively tonight. There are porters running to and from depots with crates, crewmen buying rounds of drinks for each other around the bars before they hit the bed, and bands of Navy officers jovially greeting captains and systematically inspecting ships. The energy and self-purpose of this spaceport is on full display tonight.`
			`	The only exception to the bustle and activity are a young man and woman, both dressed very formally, who are seemingly lost. You watch them drift from one person to another, each time being sent off without an answer. Finally, they come toward you.`
			`	Their faces show clearly that they are on their last legs of hope. It is only with reluctance that the woman says, "Excuse me, are you a spaceship captain?"`
			choice
				`	"Yes, my name's Captain <last>."`
				`	"Depends on what you want."`
					goto suspicious
			`	Her face brightens up with a smile, and she continues, "That's good to hear! My brother and I were searching for someone who could give us a ride to <destination>. We received notice that our father's last will is going to be published there on <day>. Do you think you could take us there? We can pay you for your service, of course: <payment>."`
				goto helpornot
			label suspicious
			`	She seems a little confused. "Oh, um... my brother and I were just searching for someone who could give us a ride to <destination>. We received notice that our father's last will is going to be published there on <day>. Do you think you could take us there? We can pay you for your service, of course: <payment>.`
			label helpornot
			choice
				`	"Of course I can."`
					goto agreed
				`	"I'm sorry, but I've got more urgent things to do. You'll need to find someone else."`
			`	Her smile fades away as you say that, but they both simply nod and walk out of the spaceport with their heads down.`
				decline
			label agreed
			`	"Fantastic! My name is Sophie, and this is my younger brother," she says, pointing at the man to her side, who goes to shake your hand.
			`	"Hi, I'm Liam. We've been looking for a ride for some time now. We were starting to worry that we wouldn't get there in time! You'll have to bring us there quickly."`
			choice
				`	"Don't worry, you'll be surprised how fast my ship flies. We'll get there in no time."`
					goto notime
				`	"Yes, a lot of captains are quite busy these days."`
			`	"It seems that way," Sophie agrees. "Everyone feels more tense or uncertain. There's always more to do and less time to do it."`
				goto ship
			label notime
			`	Liam's voice barely hides his excitement at finding an available captain. "Well, let's see that ship of yours then, and show us if it's as fast as you say it is!"`
			label ship
			`	You lead them to your ship and help them with their bags as they board.`
				accept
	on visit
		dialog phrase "generic passenger on visit"
	on complete
		log `Helped a pair of siblings named Sophie and Liam by bringing them to New China so they can hear their father's last will.`
		dialog `When you arrive at <planet>'s spaceport, the siblings prepare to head off to the court where their father's last will will be read out. Just before they leave, Liam turns to you. "Captain <last>, I've transferred <payment> to your account. Would it be okay for you to wait here until we come back? We'll need a ride home. If you're able to take us, please meet us in the spaceport later."`
		payment 50000

mission "A Dead Man's Path 2"
	name "Following Footprints"
	description "Bring Sophie and Liam through <waypoints>, before finally bringing them to <destination>. They will pay you another <payment>."
	passengers 2
	source
		planet "New China"
	destination
		planet "Prime"
	waypoint "Terminus"
	waypoint "Aspidiske"
	waypoint "Gorvi"
	waypoint "Enif"
	to offer
		has "A Dead Man's Path 1: done"
	on offer
		conversation
			`After waiting two hours in the spaceport's bar, Liam and Sophie come back with unexpectedly broad smiles on their faces. You flag them down from your table and they eagerly take a seat.`
			`	Liam speaks as soon as he can. "Captain <last>, it turns out we will need a bit more than just a ride home! Have you decided to help us again?"`
			choice
				`	"What do you want me to do?"`
				`	"Tell me more before I decide."`
			`	Sophie smiles at her brother. "Of course, Liam just can't wait to get started!" She turns back to you. "Maybe I should start with who our father was. We didn't get to know him very well - he came home only occasionally. Don't get me wrong, our parents weren't fighting, but he had this passion: he couldn't stay in one place for very long. He was a captain, not unlike you, and he was restless to explore even the furthest parts of the galaxy. We believe he traveled further than most human captains; sometimes he brought small items back home that nobody could explain."`
			`	She pauses for a moment. "Anyway, his testament says he left something behind for us on <planet>, in <system>. He said that he wouldn't make it easy though; he loved fantasy books, and there's always an air of mystery to those stories. He told us of a few systems we should visit before we go to Prime. It'll be like one last fantasy story from dad!`
			`	"Of course, it would be much easier if we could go directly to Prime, but we want to respect our father's last will." She looks directly at you now. "And that is why we need your help. Could you help us again and take us through all these systems?"`
			choice
				`	"Which systems would we have to fly through?"`
					goto starmap
				`	"I'm sorry, but that sounds too complicated to me."`
					goto nothanks

			label starmap
			`	Liam pulls a star map out of his bag. "These are the systems our father wants us to visit: <waypoints>. Those systems are spread far out around human space, but apparently they all have something unique to them. We've never really traveled beyond our home planet, so it'll be quite a big adventure for us! We can offer 50,000 credits. Does that sound good?"`
			choice
				`	"Sounds good!"`
				`	"Sorry, I won't be able to take you. Those systems are too far away from each other."`
					goto nothanks
			`	"Great! We weren't expecting this trip, so we'll need to buy some supplies," Sophie says, "but as soon as you're ready we'll be on board."`
				accept

			label nothanks
			`	"Well, it looks like we'll need to find somebody else," Sophie says. They both thank you for bringing them this far and walk away.`
				decline

	on enter "Terminus"
		dialog `It is often thought that there's nothing interesting in these uninhabited systems by the Deep, but Sophie points out that there is a strange anomaly in this system. "When we got to see him, our father used to describe all these unusual sights he saw on his adventures flying through wormholes or nebulae. That anomaly reminds me of one of them."`
	on enter "Aspidiske"
		dialog `While Sophie and Liam are both quite chatty at times, the beauty of this star stops all their conversations.`
	on enter "Gorvi"
		dialog `Approaching the nebula surrounding Gorvi, Sophie and Liam both chatter to each other about the marvels and mysteries of the Wolf-Rayet star at its center.`
	on enter "Enif"
		dialog `If there was ever a prime example of how much the human race still has to learn, it is the strange, impressive, and yet still unfinished ringworld in this system. Liam tells you, "Our father was a very curious man, and he always talked about the Quarg and their ringworlds, and how it would be another thousand years before humanity could build anything similar. We've never seen how big it was until now!"`

	on visit
		dialog phrase "generic missing waypoint or passengers"

	on complete
		log `Brought Sophie and Liam to various locations that their departed father asked them to visit in his will; ended at Prime where he left something for them.`
		conversation
			`The siblings are uncharacteristically quiet, perhaps in anticipation of finally arriving at their destination. It is only when you have all stepped out into Prime's spaceport that Sophie says, "Captain <last>, you've helped us immensely, and we can't thank you enough for bringing us all across the galaxy! But we have one last request. Both of us think that you should come with us to see what our father left behind. Do you want to see it?"`
			choice
				`	"Now that we've come so far, sure."`
					goto continue
				`	"I'm sorry, I've got to be somewhere else."`
					goto somewhere-else
			label continue
			`	Liam pulls out a map - not the starmap he had before, but a local map of Prime marked 'New Toulouse'. "Apparently our father bought a whole mountain on this planet, and he wants us to go there. It's to the west of us near the New Pyrenees, a little while away from Prime Central Spaceport where we are."`
			choice
				`	"Sounds good. I'll follow your lead."`
					goto shuttle
				`	"We could also have a look around here, and see why your father chose this planet."`
			`	"You're right. I hadn't thought of that, surely there was a reason he picked here," Sophie says."`
			`	All three of you walk around the spaceport district for some time. Coming into a giant plaza, you see one of the newest models from Betelgeuse, a Behemoth, on display in the center. The massive freighter with its many turret emplacements towers over even the plaza, an obvious showcase of Prime's leading shipbuilding industry.`
			`	Liam's face brightens as if he just understood something. "I think our father chose this planet because he was always a fan of Betelgeuse ships. Before he went on his adventures he used to be a test pilot for the shipyard."`
			`	Sophie nods. "Right! And once he was allowed to keep one of their experimental models as a gift for being one of their most productive pilots. Betelgeuse almost wouldn't let him go when he wanted to leave and explore the galaxy! But we're running out of time. Shall we go to the mountain now?"`
			choice
				`	"We should take a shuttle. It'll be the fastest way."`
					goto shuttle
				`	"Let's take the maglev, we should make it before it gets dark."`
					goto maglev
			label shuttle
			`	After a short shuttlecraft flight on Prime's extensive and well-maintained shuttle service, you and the siblings arrive at a provincial city, where you can see a small mountain that stands alone against the rest of the landscape.`
				goto front-mountain
			label maglev
			`	You take a maglev from the spaceport and get a tour through some of the regions of Prime's mainland; on the way you pass through the fields of New Toulouse, where the majority of the local agricultural industry is located, and into the New Pyrenees hills. After an hour you and the siblings step off at a provincial city. Although Betelgeuse starts to recede behind the horizon, you can see a small mountain that stands alone against the rest of the landscape.`
			label front-mountain
			`	Liam, with the help of the map, guides all of you to the base of the mountain, where you come across a flat wall embedded into a small cavern in its side. "There's a phrase our father left in the instructions: 'Edr- i fen,'" he explains, a little embarrassed at his inability to pronounce it. "I don't know what it means, but I'm certain it has something to do with one of these fantasy novels he used to read."`
			choice
				`	"Sounds funny, but let's say it."`
				`	"You've got a strange dad, but I like his sense of humor."`
			`	Sophie counts to three, and then all of you shout out the phrase together.`
			`	Suddenly, a bright blue line appears on the wall. For a second, a flash blinds you and there is a dim hissing noise, like the sound of rock being cut by a laser. As you look back, the line forms into a blue rectangle, the shape rapidly expanding down the wall. When it reaches the ground, the shape has become large enough to cover a human.`
			`	For a moment, nothing happens, and the siblings are too stunned to do anything. The rectangle starts flashing between different hues of blue, until the whole section and the stone it covered disappears suddenly to leave behind a cavity in the wall. "I could have sworn the stone was real," Liam says under his breath.`
			choice
				`	"Well, this is a real adventure. Lets go!"`
					goto enter
				`	"We don't know what's inside there. Be careful."`
			`	"Well, now that you say it, I recently bought a small camera drone," Liam responds. "We can use it to scout out the hallway. It's only in infrared, so we won't see too many details," he adds. Liam starts the drone and guides it using a small remote control with integrated display. After some time, the drone flies back out and he tells you, "I think it is safe. We can go."`
			label enter
			`	In single file, the three of you enter the hallway behind the opening. Strangely, the stone walls are perfectly smoothed off, and the light that guides you through seems to come out of nowhere. "To use alien technology for something like this," Sophie laughs, "that's totally our dad."`
			`	For a long while the three of you continue through the stone hallway, the light following your movements, until it opens up into a dome-shaped room brilliantly bathed in blue light. On the walls, there are all manner of alien artifacts lined up next to each other, but at the center of the room there is a pedestal with a sword inserted into it. A small tablet stands in a socket in front of it.`
			choice
				`	(Go up to the sword.)`
					goto sword-scene
				`	(Take a look around first.)`
			`	You walk around to the right of the dome to the collection of alien objects, all steel in color and rather blocky. "Wow, he must have always brought us back the small items from his expeditions, because these artifacts over here are huge!" Liam exclaims from another part of the dome. "How did he even move all these here?"`
			`	Now that Liam points it out, many of the larger artifacts over his way look similar to the Sheragi technology you studied with Albert Foster.`
				to display
					has "Sheragi Archaeology: The Emerald Sword 3: done"
			`	After some time, Sophie calls you both to come and look at the tablet.`
			choice
				`	(Go over to Sophie.)`
			label sword-scene
			`	Approaching the tablet, there is a short message written on it:`
			`			"My dear children. The galaxy runs far and wide, and I have traveled many places, more than most in many lifetimes. I have seen many worlds, both alien and human, too. And it was on those worlds that I have been exploring, discovering, and researching everything you see around you. It was my life's duty.`
			`			"But still, there were many paths I did not take, many rocks I have left unturned, and many worlds I have not yet landed on. And I suspect that you will have read this before those destinations were reached. Well, I have arrived at a different destination now, the only one nobody can understand, but everybody reaches eventually. Do not fear for me.`
			`			"This room you are in now is the culmination of all my work. I hope you understand that it was for your sake that I kept these a secret. My journey was long and unforgiving, but it was my life. I hope you continue that journey, to understand the universe a little better.`
			`			"Your father."`
			`	Understanding the personal nature of the message, you leave the two of them alone for a bit, walking around and looking at the artifacts on the left of the dome.`
			`	After some time, the siblings call you back. Sophie says, "Captain <last>, Liam and I have thought about this, and we think that we would never be able to live up to our father's expectations if we kept this sword. We can study all these artifacts and understand more about the universe through them, but we cannot study this one. To understand its power, it needs to be used.`
			`	"This sword was always at our father's side, and it has been many places. Take it to many more." She pulls the sword from the pedestal, and gives it one last look over before handing over it to you. "It is yours now."`
			choice
				`	"I would be more than grateful to accept it."`
					goto accepted
				`	"This is too much for me to take."`
			`	"Are you sure?" Sophie asks. "This is a one time offer. It would be wasted on us."`
			choice
				`	"Yes, I'm sure."`
					goto declined
				`	"Well, if you frame it that way, I'll take it."`
					goto accepted
			
			label accepted
			action
				outfit "Old Man's Sword" 1
			`	You take the strange sword from Sophie. It's abnormally light, and you don't really know how to use it yet, but it has some strange feeling of power that seems to emanate from it.`
				goto conclusion

			label declined
			action
				set "declined old man's sword"
			`	"I see... please, if you won't take our father's sword, take an extra payment for having to put up with us all the way up until now." She takes the sword away and inserts it back into the pedestal.`

			label conclusion
			`	"Well, we'll need some time to take it all in and arrange things, find a place to stay on Prime and all that," Sophie says, "but we won't keep you from your ship any longer. It was a pleasure to travel with you, Captain <last>."`
			`	Liam adds, "We will always be grateful for your help with our father's will. We never imagined that we would come so far, and we would have never done it without you. It means so much to us. We wish you well through the stars, Captain <last>."`

			branch accepted-sword extra-money
				not "declined old man's sword"

			label accepted-sword
			action
				payment 50000
			`	After Liam hands you a credit chip for <payment>, you say goodbye to the two siblings and leave them in their father's mysterious dome.`
				decline

			label extra-money
			action
				payment 100000
			`	After Liam hands you a few credit chips for <payment>, you say goodbye to the two siblings and leave them in their father's mysterious dome.`
				decline

			label somewhere-else
			action
				payment 100000
			`	"Well, that's okay. We'll always appreciate the help you've given us in fulfilling our father's will. Oh, and here's your payment, and a little extra for putting up with us all this time," Liam says, handing you a few credit chips for <payment>. "We wish you well through the stars!" Again, the siblings both thank you profusely for the trip, and you watch them leave Prime's spaceport with excitement.`
				decline
=======
mission "Blind Man from Martini"
	name "Transport a blind passenger to <planet>"
	description "This blind man, Douglas, wishes to be transported to <destination>, so he can be with his daughter while she undergoes treatment there. He will pay you <payment>."
	source Martini
	destination Chiron
	to offer
		has "main plot completed"
		random < 15
	on offer
		conversation
			`As you walk through <origin>'s cramped new planetary spaceport, you see a middle-aged man on the other side of the corridor, behind a column of people. He sits on a bench with a suitcase at his side, doing nothing particular aside from the occasional tap of his cane when someone passes by.`
			choice
				`	(Go up to him.)`
				`	(Ignore him.)`
					decline
			`	Wading through the mix of passengers, stevedores, and captains in the overflowing corridor, you reach the man with the cane. It's obvious now that he's blind; he doesn't move to look at you and continues looking straight ahead, but he taps his cane twice when you come by him.`
			choice
				`	"Hello."`
				`	"Are you alright?"`
				`	(Nevermind.)`
					decline
			`	"Yes, hello, how are you doing?" the man responds, shifting his head toward your direction. "I'm here waiting for someone to pick me up," he says in a voice that sounds like he expects it at any moment.`

			label questions
			choice
				`	"Are they far away?"`
					goto far
					to display
						not "Blind Man from Martini: label far"
				`	"Who is it you're looking for?"`
					goto looking
					to display
						has "Blind Man from Martini: label far"
						not "Blind Man from Martini: label looking"
				`	"Where is she?"`
					goto somewhere
					to display
						has "Blind Man from Martini: label looking"
				`	"I see. Safe travels to you." (Walk away.)`
					decline
			
			label far
			action
				set "Blind Man from Martini: label far"
			`	"Well, I suppose you could say that they are far away, or they could be right here. I don't know." He taps his cane twice more.`
				goto questions
			
			label looking
			action
				set "Blind Man from Martini: label looking"
			`	"Someone to take me to my daughter, Anita." Yet again, his cane taps twice.`
				goto questions

			label somewhere
			`	He looks over to his side, as if he feels reserved about something. "She's on <planet>, getting some experimental treatment from the University of New Sydney. I want to be by her side if anything goes wrong, to tell her that I'm there for her, that I love her, and that everything will be okay. She's been waiting for the treatment for so long now. And since nobody else seems to have arrived here yet, I hope you'll be the one to take me there."`
			choice
				`	"Of course, I can take you to <planet>."`
				`	"Sorry, I won't be able to."`
					goto can't
			`	The man musters a broad smile, says "Thank you all too much. Would you like to help me with the luggage?" He scans the floor with his cane for it. Later, while boarding, he tells you his name is Douglas Pears, and he promises to you <payment> for transporting him.`
				accept

			label can't
			`	"Then I will wait until another comes to help me." The blind man taps his cane once more, then returns to looking straight ahead.`
				decline

	on complete
		log `Brought a blind man named Douglas to Chiron so he could visit his daughter, who will undergo experimental treatment at the University of New Sydney.`
		payment 58000
		conversation
			`Throughout the trip, Douglas has been relatively quiet and has kept to himself. When you land, he lets you help him bring down his luggage once more; it turns out you needn't have done so because an attendant from the planetary spaceport quickly comes to his side. He guides both of you to the spaceport's intracity transit complex; the bustling spaceport makes it a challenge to keep together, but all of you manage to reach it. From there, you hail a taxi while Douglas arranges for the <payment> to be sent to you.`
			`	"Well, I must go now to the University of New Sydney. They and my daughter are expecting me at their Health Sciences quarter."`
			choice
				`	"Goodbye."`
					goto bye
				`	"I hope your daughter has a safe recovery."`
					goto recovery
				`	"Everything is going to be alright."`
					goto recovery
				`	"Could I come with you?"`
					goto comealong
			label bye
			`	"Bye, now. I wish you greater luck in your travels and your sights." With that, he taps his cane twice, and then steps into one of New Sydney's taxis, going toward the University of New Sydney campus on the far side of town.`
				decline

			label recovery
			`	"Yes, thank you so much. I hope so too, of course; actually, it's a little foolish saying that, of course I do. But now I have to go. Again, thank you for making this journey possible."`
			choice
				`	"Goodbye."`
					goto bye
				`	"Could I come with you?"`
					goto comealong
			
			label comealong
			`	Douglas looks taken aback for a moment, but says, "Well, I suppose you can come along. I'm not sure if the university would let you in, though. But I think Anita would like to meet you, or at least say hello." You get into the taxi with him, and it starts toward New Sydney's University District.`

			# The player can do three actions before arriving at the hospital.
			label taxi
			branch questions hospital
				"Blind Man from Martini: taxi questions count" != 3
			label questions
			choice
				`	"How did you become blind?"`
					goto blind
					to display
						not "Blind Man from Martini: label blind"

				`	"How did becoming blind change your life?"`
					goto blind-1
					to display
						has "Blind Man from Martini: label blind"
						not "Blind Man from Martini: label blind-1"

				`	"How do you feel about the atomic bombings?"`
					goto atomic-bombings
					to display
						has "Blind Man from Martini: label blind"
						not "Blind Man from Martini: label atomic-bombings"

				`	"Was your daughter caught in the atomic bombings?"`
					goto daughter
					to display
						or
							has "Blind Man from Martini: label blind"
							has "Blind Man from Martini: label illness"
						not "Blind Man from Martini: label daughter"
				
				`	"What happened to your daughter?"`
					goto illness
					to display
						not "Blind Man from Martini: label illness"
						has "Blind Man from Martini: label daughter"

				`	(Stay silent.)`
					goto waiting
					to display
						not "Blind Man from Martini: label waiting"

			label blind
			action
				set "Blind Man from Martini: label blind"
				"Blind Man from Martini: taxi questions count" ++
			`	"It was the fourth of July, 3014. I was in my office, on one of the high rises on the outskirts of the capital, with my office window pointed right at the city center." He turns to look out the window, as if he knew New Sydney's skyline was out there where he couldn't see. In the small lull, he takes an audible breath.`
			`	"It was a beautiful day that day. I... I remember that Pollux was especially bright and colorful that day, and the songbirds that inhabited the city were alive with sound. They were unusually so. It was very vivid, very strange. Maybe I should have listened to the birds...`
			`	"But when the bomb dropped, I was looking right at it, from my office window. All I could remember next was that I was in a lot of pain, that I couldn't see, but one of my colleagues - thank goodness for her - found me afterwards, during the evacuation, covered in glass from the shockwave. I survived mostly because I was sitting at my terminal and that protected me from the bulk of the shards."`
				goto taxi

			label blind-1
			action
				set "Blind Man from Martini: label blind-1"
				"Blind Man from Martini: taxi questions count" ++
			`	"Hmm... well, it was really only one of many things that hit my life then, not least of which was my newfound blindness, and the loss of my company and my job." He gives a heavy sigh, and he shifts in his seat as if something heavy was placed on his shoulders. "I was able to keep things intact for a while, but no, it was too much. Anything can be taken away from you if you get too used to it."`
				goto taxi
			
			label atomic-bombings
			action
				set "Blind Man from Martini: label atomic-bombings"
				"Blind Man from Martini: taxi questions count" ++
			`	"How do I feel about the bombings? Well, they changed everything. In some ways I'm very grateful that it showed - no, it exposed to me, that people, they- there's people that live this way. With no sight. Who need other people to help them just... live. And that there are plenty of people who don't have people to help them live. I was lucky, I could get treatment for my blindness. But others, no...`
			# This will need to be updated once new Human campaigns are written.
			branch reconciliation checkmate
				has "free worlds reconciliation"
			label reconciliation
			`	"And for the bombings themselves, they were certainly a malicious act. The Syndicate needs to take full accountability for it, not only for the people who were killed or affected in some form or another. I'm too cynical to say that they will, with all the power they still have in Parliament."`
				goto taxi

			label checkmate
			`	"And for the bombings themselves, they were certainly a malicious act. I hear the authorities are still investigating the bombings, although it's very curious that Korban, the CEO of the Syndicate, resigned as soon as the Republic started poking their heads that way. I'm still not sure who's responsible for the bombings, the deaths, the war... I can only hope the investigation will be thorough."`
				goto taxi

			label daughter
			action
				set "Blind Man from Martini: label daughter"
				"Blind Man from Martini: taxi questions count" ++
			`	"Luckily, my daughter was off-planet during the bombings. Anita was studying nanoengineering on Vinci and was going to apply for a job at CyberAcme there. But she gave that up to come take care of me after the bombings. When things were more ironed over, it was the midst of the civil war, and she managed to go back to Vinci and work at CyberAcme then, but... well, she has not been well since then."`
				goto taxi

			label illness
			action
				set "Blind Man from Martini: label illness"
				"Blind Man from Martini: taxi questions count" ++
			`	"I don't know if I really should tell you this, but Anita was working on a project on nanomachines at CyberAcme when she got back. She was, uh... infected by them by accident. The experimental treatment is meant to try and eliminate the rogue machines, but since they're so small... that's why the treatment is experimental."`
				goto taxi

			label waiting
			action
				"Blind Man from Martini: taxi questions count" ++
			`	Deciding not to ask Douglas anything, you look out the windows of the taxi. You're in the midst of New Sydney, and skyscrapers stare down at your tiny taxi from each side of the avenue, but despite this it is still quite green and cheery, with trees on each side and people walking to work in the morning.`
				to display
					"Blind Man from Martini: taxi questions count" == 1
				goto taxi

			`	As the taxi drives on a highway on the edge of a small hill, the window gives you a panorama of the suburbs of New Sydney and the two skylines on each side, one marking the commercial sector where the spaceport is prominent in its gleaming steel-glass architecture, and the other being the University District, a series of clean and white, flowing buildings and skyscrapers. Far away on the horizon, you can barely notice the smokestacks of factories.`
				to display
					"Blind Man from Martini: taxi questions count" == 2
				goto taxi

			`	The taxi enters the University district proper now, and the window shows thongs of energetic university students from the University of New Sydney travelling to and from lectures and classrooms; going over steel walkways that run from building to building above you, and on footpaths beside the streets; clutching their backpacks and data pads. Your datapad shows that University isn't actually the only university district in New Sydney. The University of Chiron's campus is on the other side of town, presumably to keep the fierce competition between the two institutions from boiling over each other.`
				to display
					"Blind Man from Martini: taxi questions count" == 3
				goto taxi

			label hospital
			`	Eventually, the taxi passes by a sign for the "UNS Health Sciences" quarter, which by the looks of it takes up an entire section of the University District. The taxi pulls up beside the entrance of the university hospital, where you help Douglas out with his luggage. The building is stark from the outside, to match the architecture of the surroundings, yet strangely colorful on the inside, as if the person building it decided that hospital interiors were far too unimaginative.`
			`	After a short queue, you reach the reception with Douglas. The receptionist, placed behind a sterile-looking screen that looks far out of place with the colorful hallways, asks with a well-practiced smile, "How may I help you?"`
			choice
				`	"We're looking for Anita Pears. Where can we find her?"`
			`	For a moment, the receptionist shuffles information around on her terminal. "Are one of you a parent?"`
			`	"I'm the father, Douglas Pears," he replies.`
			`	She takes a few more seconds before looking at you and saying, "Ah, but we cannot let you in. Only Mr. Pears is booked in for his daughter's procedure; we have a family-only policy, to keep the privacy of our patients."`
			choice
				`	"Alright."`
					goto end
				`	"Are you sure?"`
			`	"We can't allow immediate exceptions, sorry. There's nothing I can do."`
			label end
			`	Douglas gives you a compassionate look, and says to the receptionist, "There'll be no worry." He turns back to you once more and says, "I'm sure that when Anita is recovered and well, we can meet again some day. I don't want to keep you from your business too long, either. I expect ship captains are busy folk." He comes up to you and, to your surprise, gives you a hug. "Thank you so much for bringing me here and coming along with me. I really can't say how I want to express my gratitude. But I hope we meet again. Farewell."`
			choice
				`	"Goodbye."`
				`	"Farewell to you too."`
			action
				clear "Blind Man from Martini: label blind"
				clear "Blind Man from Martini: label blind-1"
				clear "Blind Man from Martini: label atomic-bombings"
				clear "Blind Man from Martini: label illness"
				clear "Blind Man from Martini: label daughter"
				clear "Blind Man from Martini: label waiting"
				clear "Blind Man from Martini: taxi questions count"
				clear "Blind Man from Martini: label far"
				clear "Blind Man from Martini: label looking"
			`	With that, he grabs his cane and his luggage, and follows a hospital attendant toward his daughter's room, leaving you in the reception.`
>>>>>>> 755789be
<|MERGE_RESOLUTION|>--- conflicted
+++ resolved
@@ -5827,228 +5827,6 @@
 
 
 
-<<<<<<< HEAD
-mission "A Dead Man's Path 1"
-	name "Siblings to New China"
-	description "Bring these siblings to New China to hear their father's last will by <date>. They have offered to pay you <payment>."
-	minor
-	passengers 2
-	deadline 7
-	source
-		near "Merak" 3 6
-		not attributes "station"
-	destination
-		planet "New China"
-	to offer
-		random < 20
-	on offer
-		conversation
-			`The spaceport on <origin> is lively tonight. There are porters running to and from depots with crates, crewmen buying rounds of drinks for each other around the bars before they hit the bed, and bands of Navy officers jovially greeting captains and systematically inspecting ships. The energy and self-purpose of this spaceport is on full display tonight.`
-			`	The only exception to the bustle and activity are a young man and woman, both dressed very formally, who are seemingly lost. You watch them drift from one person to another, each time being sent off without an answer. Finally, they come toward you.`
-			`	Their faces show clearly that they are on their last legs of hope. It is only with reluctance that the woman says, "Excuse me, are you a spaceship captain?"`
-			choice
-				`	"Yes, my name's Captain <last>."`
-				`	"Depends on what you want."`
-					goto suspicious
-			`	Her face brightens up with a smile, and she continues, "That's good to hear! My brother and I were searching for someone who could give us a ride to <destination>. We received notice that our father's last will is going to be published there on <day>. Do you think you could take us there? We can pay you for your service, of course: <payment>."`
-				goto helpornot
-			label suspicious
-			`	She seems a little confused. "Oh, um... my brother and I were just searching for someone who could give us a ride to <destination>. We received notice that our father's last will is going to be published there on <day>. Do you think you could take us there? We can pay you for your service, of course: <payment>.`
-			label helpornot
-			choice
-				`	"Of course I can."`
-					goto agreed
-				`	"I'm sorry, but I've got more urgent things to do. You'll need to find someone else."`
-			`	Her smile fades away as you say that, but they both simply nod and walk out of the spaceport with their heads down.`
-				decline
-			label agreed
-			`	"Fantastic! My name is Sophie, and this is my younger brother," she says, pointing at the man to her side, who goes to shake your hand.
-			`	"Hi, I'm Liam. We've been looking for a ride for some time now. We were starting to worry that we wouldn't get there in time! You'll have to bring us there quickly."`
-			choice
-				`	"Don't worry, you'll be surprised how fast my ship flies. We'll get there in no time."`
-					goto notime
-				`	"Yes, a lot of captains are quite busy these days."`
-			`	"It seems that way," Sophie agrees. "Everyone feels more tense or uncertain. There's always more to do and less time to do it."`
-				goto ship
-			label notime
-			`	Liam's voice barely hides his excitement at finding an available captain. "Well, let's see that ship of yours then, and show us if it's as fast as you say it is!"`
-			label ship
-			`	You lead them to your ship and help them with their bags as they board.`
-				accept
-	on visit
-		dialog phrase "generic passenger on visit"
-	on complete
-		log `Helped a pair of siblings named Sophie and Liam by bringing them to New China so they can hear their father's last will.`
-		dialog `When you arrive at <planet>'s spaceport, the siblings prepare to head off to the court where their father's last will will be read out. Just before they leave, Liam turns to you. "Captain <last>, I've transferred <payment> to your account. Would it be okay for you to wait here until we come back? We'll need a ride home. If you're able to take us, please meet us in the spaceport later."`
-		payment 50000
-
-mission "A Dead Man's Path 2"
-	name "Following Footprints"
-	description "Bring Sophie and Liam through <waypoints>, before finally bringing them to <destination>. They will pay you another <payment>."
-	passengers 2
-	source
-		planet "New China"
-	destination
-		planet "Prime"
-	waypoint "Terminus"
-	waypoint "Aspidiske"
-	waypoint "Gorvi"
-	waypoint "Enif"
-	to offer
-		has "A Dead Man's Path 1: done"
-	on offer
-		conversation
-			`After waiting two hours in the spaceport's bar, Liam and Sophie come back with unexpectedly broad smiles on their faces. You flag them down from your table and they eagerly take a seat.`
-			`	Liam speaks as soon as he can. "Captain <last>, it turns out we will need a bit more than just a ride home! Have you decided to help us again?"`
-			choice
-				`	"What do you want me to do?"`
-				`	"Tell me more before I decide."`
-			`	Sophie smiles at her brother. "Of course, Liam just can't wait to get started!" She turns back to you. "Maybe I should start with who our father was. We didn't get to know him very well - he came home only occasionally. Don't get me wrong, our parents weren't fighting, but he had this passion: he couldn't stay in one place for very long. He was a captain, not unlike you, and he was restless to explore even the furthest parts of the galaxy. We believe he traveled further than most human captains; sometimes he brought small items back home that nobody could explain."`
-			`	She pauses for a moment. "Anyway, his testament says he left something behind for us on <planet>, in <system>. He said that he wouldn't make it easy though; he loved fantasy books, and there's always an air of mystery to those stories. He told us of a few systems we should visit before we go to Prime. It'll be like one last fantasy story from dad!`
-			`	"Of course, it would be much easier if we could go directly to Prime, but we want to respect our father's last will." She looks directly at you now. "And that is why we need your help. Could you help us again and take us through all these systems?"`
-			choice
-				`	"Which systems would we have to fly through?"`
-					goto starmap
-				`	"I'm sorry, but that sounds too complicated to me."`
-					goto nothanks
-
-			label starmap
-			`	Liam pulls a star map out of his bag. "These are the systems our father wants us to visit: <waypoints>. Those systems are spread far out around human space, but apparently they all have something unique to them. We've never really traveled beyond our home planet, so it'll be quite a big adventure for us! We can offer 50,000 credits. Does that sound good?"`
-			choice
-				`	"Sounds good!"`
-				`	"Sorry, I won't be able to take you. Those systems are too far away from each other."`
-					goto nothanks
-			`	"Great! We weren't expecting this trip, so we'll need to buy some supplies," Sophie says, "but as soon as you're ready we'll be on board."`
-				accept
-
-			label nothanks
-			`	"Well, it looks like we'll need to find somebody else," Sophie says. They both thank you for bringing them this far and walk away.`
-				decline
-
-	on enter "Terminus"
-		dialog `It is often thought that there's nothing interesting in these uninhabited systems by the Deep, but Sophie points out that there is a strange anomaly in this system. "When we got to see him, our father used to describe all these unusual sights he saw on his adventures flying through wormholes or nebulae. That anomaly reminds me of one of them."`
-	on enter "Aspidiske"
-		dialog `While Sophie and Liam are both quite chatty at times, the beauty of this star stops all their conversations.`
-	on enter "Gorvi"
-		dialog `Approaching the nebula surrounding Gorvi, Sophie and Liam both chatter to each other about the marvels and mysteries of the Wolf-Rayet star at its center.`
-	on enter "Enif"
-		dialog `If there was ever a prime example of how much the human race still has to learn, it is the strange, impressive, and yet still unfinished ringworld in this system. Liam tells you, "Our father was a very curious man, and he always talked about the Quarg and their ringworlds, and how it would be another thousand years before humanity could build anything similar. We've never seen how big it was until now!"`
-
-	on visit
-		dialog phrase "generic missing waypoint or passengers"
-
-	on complete
-		log `Brought Sophie and Liam to various locations that their departed father asked them to visit in his will; ended at Prime where he left something for them.`
-		conversation
-			`The siblings are uncharacteristically quiet, perhaps in anticipation of finally arriving at their destination. It is only when you have all stepped out into Prime's spaceport that Sophie says, "Captain <last>, you've helped us immensely, and we can't thank you enough for bringing us all across the galaxy! But we have one last request. Both of us think that you should come with us to see what our father left behind. Do you want to see it?"`
-			choice
-				`	"Now that we've come so far, sure."`
-					goto continue
-				`	"I'm sorry, I've got to be somewhere else."`
-					goto somewhere-else
-			label continue
-			`	Liam pulls out a map - not the starmap he had before, but a local map of Prime marked 'New Toulouse'. "Apparently our father bought a whole mountain on this planet, and he wants us to go there. It's to the west of us near the New Pyrenees, a little while away from Prime Central Spaceport where we are."`
-			choice
-				`	"Sounds good. I'll follow your lead."`
-					goto shuttle
-				`	"We could also have a look around here, and see why your father chose this planet."`
-			`	"You're right. I hadn't thought of that, surely there was a reason he picked here," Sophie says."`
-			`	All three of you walk around the spaceport district for some time. Coming into a giant plaza, you see one of the newest models from Betelgeuse, a Behemoth, on display in the center. The massive freighter with its many turret emplacements towers over even the plaza, an obvious showcase of Prime's leading shipbuilding industry.`
-			`	Liam's face brightens as if he just understood something. "I think our father chose this planet because he was always a fan of Betelgeuse ships. Before he went on his adventures he used to be a test pilot for the shipyard."`
-			`	Sophie nods. "Right! And once he was allowed to keep one of their experimental models as a gift for being one of their most productive pilots. Betelgeuse almost wouldn't let him go when he wanted to leave and explore the galaxy! But we're running out of time. Shall we go to the mountain now?"`
-			choice
-				`	"We should take a shuttle. It'll be the fastest way."`
-					goto shuttle
-				`	"Let's take the maglev, we should make it before it gets dark."`
-					goto maglev
-			label shuttle
-			`	After a short shuttlecraft flight on Prime's extensive and well-maintained shuttle service, you and the siblings arrive at a provincial city, where you can see a small mountain that stands alone against the rest of the landscape.`
-				goto front-mountain
-			label maglev
-			`	You take a maglev from the spaceport and get a tour through some of the regions of Prime's mainland; on the way you pass through the fields of New Toulouse, where the majority of the local agricultural industry is located, and into the New Pyrenees hills. After an hour you and the siblings step off at a provincial city. Although Betelgeuse starts to recede behind the horizon, you can see a small mountain that stands alone against the rest of the landscape.`
-			label front-mountain
-			`	Liam, with the help of the map, guides all of you to the base of the mountain, where you come across a flat wall embedded into a small cavern in its side. "There's a phrase our father left in the instructions: 'Edr- i fen,'" he explains, a little embarrassed at his inability to pronounce it. "I don't know what it means, but I'm certain it has something to do with one of these fantasy novels he used to read."`
-			choice
-				`	"Sounds funny, but let's say it."`
-				`	"You've got a strange dad, but I like his sense of humor."`
-			`	Sophie counts to three, and then all of you shout out the phrase together.`
-			`	Suddenly, a bright blue line appears on the wall. For a second, a flash blinds you and there is a dim hissing noise, like the sound of rock being cut by a laser. As you look back, the line forms into a blue rectangle, the shape rapidly expanding down the wall. When it reaches the ground, the shape has become large enough to cover a human.`
-			`	For a moment, nothing happens, and the siblings are too stunned to do anything. The rectangle starts flashing between different hues of blue, until the whole section and the stone it covered disappears suddenly to leave behind a cavity in the wall. "I could have sworn the stone was real," Liam says under his breath.`
-			choice
-				`	"Well, this is a real adventure. Lets go!"`
-					goto enter
-				`	"We don't know what's inside there. Be careful."`
-			`	"Well, now that you say it, I recently bought a small camera drone," Liam responds. "We can use it to scout out the hallway. It's only in infrared, so we won't see too many details," he adds. Liam starts the drone and guides it using a small remote control with integrated display. After some time, the drone flies back out and he tells you, "I think it is safe. We can go."`
-			label enter
-			`	In single file, the three of you enter the hallway behind the opening. Strangely, the stone walls are perfectly smoothed off, and the light that guides you through seems to come out of nowhere. "To use alien technology for something like this," Sophie laughs, "that's totally our dad."`
-			`	For a long while the three of you continue through the stone hallway, the light following your movements, until it opens up into a dome-shaped room brilliantly bathed in blue light. On the walls, there are all manner of alien artifacts lined up next to each other, but at the center of the room there is a pedestal with a sword inserted into it. A small tablet stands in a socket in front of it.`
-			choice
-				`	(Go up to the sword.)`
-					goto sword-scene
-				`	(Take a look around first.)`
-			`	You walk around to the right of the dome to the collection of alien objects, all steel in color and rather blocky. "Wow, he must have always brought us back the small items from his expeditions, because these artifacts over here are huge!" Liam exclaims from another part of the dome. "How did he even move all these here?"`
-			`	Now that Liam points it out, many of the larger artifacts over his way look similar to the Sheragi technology you studied with Albert Foster.`
-				to display
-					has "Sheragi Archaeology: The Emerald Sword 3: done"
-			`	After some time, Sophie calls you both to come and look at the tablet.`
-			choice
-				`	(Go over to Sophie.)`
-			label sword-scene
-			`	Approaching the tablet, there is a short message written on it:`
-			`			"My dear children. The galaxy runs far and wide, and I have traveled many places, more than most in many lifetimes. I have seen many worlds, both alien and human, too. And it was on those worlds that I have been exploring, discovering, and researching everything you see around you. It was my life's duty.`
-			`			"But still, there were many paths I did not take, many rocks I have left unturned, and many worlds I have not yet landed on. And I suspect that you will have read this before those destinations were reached. Well, I have arrived at a different destination now, the only one nobody can understand, but everybody reaches eventually. Do not fear for me.`
-			`			"This room you are in now is the culmination of all my work. I hope you understand that it was for your sake that I kept these a secret. My journey was long and unforgiving, but it was my life. I hope you continue that journey, to understand the universe a little better.`
-			`			"Your father."`
-			`	Understanding the personal nature of the message, you leave the two of them alone for a bit, walking around and looking at the artifacts on the left of the dome.`
-			`	After some time, the siblings call you back. Sophie says, "Captain <last>, Liam and I have thought about this, and we think that we would never be able to live up to our father's expectations if we kept this sword. We can study all these artifacts and understand more about the universe through them, but we cannot study this one. To understand its power, it needs to be used.`
-			`	"This sword was always at our father's side, and it has been many places. Take it to many more." She pulls the sword from the pedestal, and gives it one last look over before handing over it to you. "It is yours now."`
-			choice
-				`	"I would be more than grateful to accept it."`
-					goto accepted
-				`	"This is too much for me to take."`
-			`	"Are you sure?" Sophie asks. "This is a one time offer. It would be wasted on us."`
-			choice
-				`	"Yes, I'm sure."`
-					goto declined
-				`	"Well, if you frame it that way, I'll take it."`
-					goto accepted
-			
-			label accepted
-			action
-				outfit "Old Man's Sword" 1
-			`	You take the strange sword from Sophie. It's abnormally light, and you don't really know how to use it yet, but it has some strange feeling of power that seems to emanate from it.`
-				goto conclusion
-
-			label declined
-			action
-				set "declined old man's sword"
-			`	"I see... please, if you won't take our father's sword, take an extra payment for having to put up with us all the way up until now." She takes the sword away and inserts it back into the pedestal.`
-
-			label conclusion
-			`	"Well, we'll need some time to take it all in and arrange things, find a place to stay on Prime and all that," Sophie says, "but we won't keep you from your ship any longer. It was a pleasure to travel with you, Captain <last>."`
-			`	Liam adds, "We will always be grateful for your help with our father's will. We never imagined that we would come so far, and we would have never done it without you. It means so much to us. We wish you well through the stars, Captain <last>."`
-
-			branch accepted-sword extra-money
-				not "declined old man's sword"
-
-			label accepted-sword
-			action
-				payment 50000
-			`	After Liam hands you a credit chip for <payment>, you say goodbye to the two siblings and leave them in their father's mysterious dome.`
-				decline
-
-			label extra-money
-			action
-				payment 100000
-			`	After Liam hands you a few credit chips for <payment>, you say goodbye to the two siblings and leave them in their father's mysterious dome.`
-				decline
-
-			label somewhere-else
-			action
-				payment 100000
-			`	"Well, that's okay. We'll always appreciate the help you've given us in fulfilling our father's will. Oh, and here's your payment, and a little extra for putting up with us all this time," Liam says, handing you a few credit chips for <payment>. "We wish you well through the stars!" Again, the siblings both thank you profusely for the trip, and you watch them leave Prime's spaceport with excitement.`
-				decline
-=======
 mission "Blind Man from Martini"
 	name "Transport a blind passenger to <planet>"
 	description "This blind man, Douglas, wishes to be transported to <destination>, so he can be with his daughter while she undergoes treatment there. He will pay you <payment>."
@@ -6280,4 +6058,224 @@
 				clear "Blind Man from Martini: label far"
 				clear "Blind Man from Martini: label looking"
 			`	With that, he grabs his cane and his luggage, and follows a hospital attendant toward his daughter's room, leaving you in the reception.`
->>>>>>> 755789be
+
+mission "A Dead Man's Path 1"
+	name "Siblings to New China"
+	description "Bring these siblings to New China to hear their father's last will by <date>. They have offered to pay you <payment>."
+	minor
+	passengers 2
+	deadline 7
+	source
+		near "Merak" 3 6
+		not attributes "station"
+	destination
+		planet "New China"
+	to offer
+		random < 20
+	on offer
+		conversation
+			`The spaceport on <origin> is lively tonight. There are porters running to and from depots with crates, crewmen buying rounds of drinks for each other around the bars before they hit the bed, and bands of Navy officers jovially greeting captains and systematically inspecting ships. The energy and self-purpose of this spaceport is on full display tonight.`
+			`	The only exception to the bustle and activity are a young man and woman, both dressed very formally, who are seemingly lost. You watch them drift from one person to another, each time being sent off without an answer. Finally, they come toward you.`
+			`	Their faces show clearly that they are on their last legs of hope. It is only with reluctance that the woman says, "Excuse me, are you a spaceship captain?"`
+			choice
+				`	"Yes, my name's Captain <last>."`
+				`	"Depends on what you want."`
+					goto suspicious
+			`	Her face brightens up with a smile, and she continues, "That's good to hear! My brother and I were searching for someone who could give us a ride to <destination>. We received notice that our father's last will is going to be published there on <day>. Do you think you could take us there? We can pay you for your service, of course: <payment>."`
+				goto helpornot
+			label suspicious
+			`	She seems a little confused. "Oh, um... my brother and I were just searching for someone who could give us a ride to <destination>. We received notice that our father's last will is going to be published there on <day>. Do you think you could take us there? We can pay you for your service, of course: <payment>.`
+			label helpornot
+			choice
+				`	"Of course I can."`
+					goto agreed
+				`	"I'm sorry, but I've got more urgent things to do. You'll need to find someone else."`
+			`	Her smile fades away as you say that, but they both simply nod and walk out of the spaceport with their heads down.`
+				decline
+			label agreed
+			`	"Fantastic! My name is Sophie, and this is my younger brother," she says, pointing at the man to her side, who goes to shake your hand.
+			`	"Hi, I'm Liam. We've been looking for a ride for some time now. We were starting to worry that we wouldn't get there in time! You'll have to bring us there quickly."`
+			choice
+				`	"Don't worry, you'll be surprised how fast my ship flies. We'll get there in no time."`
+					goto notime
+				`	"Yes, a lot of captains are quite busy these days."`
+			`	"It seems that way," Sophie agrees. "Everyone feels more tense or uncertain. There's always more to do and less time to do it."`
+				goto ship
+			label notime
+			`	Liam's voice barely hides his excitement at finding an available captain. "Well, let's see that ship of yours then, and show us if it's as fast as you say it is!"`
+			label ship
+			`	You lead them to your ship and help them with their bags as they board.`
+				accept
+	on visit
+		dialog phrase "generic passenger on visit"
+	on complete
+		log `Helped a pair of siblings named Sophie and Liam by bringing them to New China so they can hear their father's last will.`
+		dialog `When you arrive at <planet>'s spaceport, the siblings prepare to head off to the court where their father's last will will be read out. Just before they leave, Liam turns to you. "Captain <last>, I've transferred <payment> to your account. Would it be okay for you to wait here until we come back? We'll need a ride home. If you're able to take us, please meet us in the spaceport later."`
+		payment 50000
+
+mission "A Dead Man's Path 2"
+	name "Following Footprints"
+	description "Bring Sophie and Liam through <waypoints>, before finally bringing them to <destination>. They will pay you another <payment>."
+	passengers 2
+	source
+		planet "New China"
+	destination
+		planet "Prime"
+	waypoint "Terminus"
+	waypoint "Aspidiske"
+	waypoint "Gorvi"
+	waypoint "Enif"
+	to offer
+		has "A Dead Man's Path 1: done"
+	on offer
+		conversation
+			`After waiting two hours in the spaceport's bar, Liam and Sophie come back with unexpectedly broad smiles on their faces. You flag them down from your table and they eagerly take a seat.`
+			`	Liam speaks as soon as he can. "Captain <last>, it turns out we will need a bit more than just a ride home! Have you decided to help us again?"`
+			choice
+				`	"What do you want me to do?"`
+				`	"Tell me more before I decide."`
+			`	Sophie smiles at her brother. "Of course, Liam just can't wait to get started!" She turns back to you. "Maybe I should start with who our father was. We didn't get to know him very well - he came home only occasionally. Don't get me wrong, our parents weren't fighting, but he had this passion: he couldn't stay in one place for very long. He was a captain, not unlike you, and he was restless to explore even the furthest parts of the galaxy. We believe he traveled further than most human captains; sometimes he brought small items back home that nobody could explain."`
+			`	She pauses for a moment. "Anyway, his testament says he left something behind for us on <planet>, in <system>. He said that he wouldn't make it easy though; he loved fantasy books, and there's always an air of mystery to those stories. He told us of a few systems we should visit before we go to Prime. It'll be like one last fantasy story from dad!`
+			`	"Of course, it would be much easier if we could go directly to Prime, but we want to respect our father's last will." She looks directly at you now. "And that is why we need your help. Could you help us again and take us through all these systems?"`
+			choice
+				`	"Which systems would we have to fly through?"`
+					goto starmap
+				`	"I'm sorry, but that sounds too complicated to me."`
+					goto nothanks
+
+			label starmap
+			`	Liam pulls a star map out of his bag. "These are the systems our father wants us to visit: <waypoints>. Those systems are spread far out around human space, but apparently they all have something unique to them. We've never really traveled beyond our home planet, so it'll be quite a big adventure for us! We can offer 50,000 credits. Does that sound good?"`
+			choice
+				`	"Sounds good!"`
+				`	"Sorry, I won't be able to take you. Those systems are too far away from each other."`
+					goto nothanks
+			`	"Great! We weren't expecting this trip, so we'll need to buy some supplies," Sophie says, "but as soon as you're ready we'll be on board."`
+				accept
+
+			label nothanks
+			`	"Well, it looks like we'll need to find somebody else," Sophie says. They both thank you for bringing them this far and walk away.`
+				decline
+
+	on enter "Terminus"
+		dialog `It is often thought that there's nothing interesting in these uninhabited systems by the Deep, but Sophie points out that there is a strange anomaly in this system. "When we got to see him, our father used to describe all these unusual sights he saw on his adventures flying through wormholes or nebulae. That anomaly reminds me of one of them."`
+	on enter "Aspidiske"
+		dialog `While Sophie and Liam are both quite chatty at times, the beauty of this star stops all their conversations.`
+	on enter "Gorvi"
+		dialog `Approaching the nebula surrounding Gorvi, Sophie and Liam both chatter to each other about the marvels and mysteries of the Wolf-Rayet star at its center.`
+	on enter "Enif"
+		dialog `If there was ever a prime example of how much the human race still has to learn, it is the strange, impressive, and yet still unfinished ringworld in this system. Liam tells you, "Our father was a very curious man, and he always talked about the Quarg and their ringworlds, and how it would be another thousand years before humanity could build anything similar. We've never seen how big it was until now!"`
+
+	on visit
+		dialog phrase "generic missing waypoint or passengers"
+
+	on complete
+		log `Brought Sophie and Liam to various locations that their departed father asked them to visit in his will; ended at Prime where he left something for them.`
+		conversation
+			`The siblings are uncharacteristically quiet, perhaps in anticipation of finally arriving at their destination. It is only when you have all stepped out into Prime's spaceport that Sophie says, "Captain <last>, you've helped us immensely, and we can't thank you enough for bringing us all across the galaxy! But we have one last request. Both of us think that you should come with us to see what our father left behind. Do you want to see it?"`
+			choice
+				`	"Now that we've come so far, sure."`
+					goto continue
+				`	"I'm sorry, I've got to be somewhere else."`
+					goto somewhere-else
+			label continue
+			`	Liam pulls out a map - not the starmap he had before, but a local map of Prime marked 'New Toulouse'. "Apparently our father bought a whole mountain on this planet, and he wants us to go there. It's to the west of us near the New Pyrenees, a little while away from Prime Central Spaceport where we are."`
+			choice
+				`	"Sounds good. I'll follow your lead."`
+					goto shuttle
+				`	"We could also have a look around here, and see why your father chose this planet."`
+			`	"You're right. I hadn't thought of that, surely there was a reason he picked here," Sophie says."`
+			`	All three of you walk around the spaceport district for some time. Coming into a giant plaza, you see one of the newest models from Betelgeuse, a Behemoth, on display in the center. The massive freighter with its many turret emplacements towers over even the plaza, an obvious showcase of Prime's leading shipbuilding industry.`
+			`	Liam's face brightens as if he just understood something. "I think our father chose this planet because he was always a fan of Betelgeuse ships. Before he went on his adventures he used to be a test pilot for the shipyard."`
+			`	Sophie nods. "Right! And once he was allowed to keep one of their experimental models as a gift for being one of their most productive pilots. Betelgeuse almost wouldn't let him go when he wanted to leave and explore the galaxy! But we're running out of time. Shall we go to the mountain now?"`
+			choice
+				`	"We should take a shuttle. It'll be the fastest way."`
+					goto shuttle
+				`	"Let's take the maglev, we should make it before it gets dark."`
+					goto maglev
+			label shuttle
+			`	After a short shuttlecraft flight on Prime's extensive and well-maintained shuttle service, you and the siblings arrive at a provincial city, where you can see a small mountain that stands alone against the rest of the landscape.`
+				goto front-mountain
+			label maglev
+			`	You take a maglev from the spaceport and get a tour through some of the regions of Prime's mainland; on the way you pass through the fields of New Toulouse, where the majority of the local agricultural industry is located, and into the New Pyrenees hills. After an hour you and the siblings step off at a provincial city. Although Betelgeuse starts to recede behind the horizon, you can see a small mountain that stands alone against the rest of the landscape.`
+			label front-mountain
+			`	Liam, with the help of the map, guides all of you to the base of the mountain, where you come across a flat wall embedded into a small cavern in its side. "There's a phrase our father left in the instructions: 'Edr- i fen,'" he explains, a little embarrassed at his inability to pronounce it. "I don't know what it means, but I'm certain it has something to do with one of these fantasy novels he used to read."`
+			choice
+				`	"Sounds funny, but let's say it."`
+				`	"You've got a strange dad, but I like his sense of humor."`
+			`	Sophie counts to three, and then all of you shout out the phrase together.`
+			`	Suddenly, a bright blue line appears on the wall. For a second, a flash blinds you and there is a dim hissing noise, like the sound of rock being cut by a laser. As you look back, the line forms into a blue rectangle, the shape rapidly expanding down the wall. When it reaches the ground, the shape has become large enough to cover a human.`
+			`	For a moment, nothing happens, and the siblings are too stunned to do anything. The rectangle starts flashing between different hues of blue, until the whole section and the stone it covered disappears suddenly to leave behind a cavity in the wall. "I could have sworn the stone was real," Liam says under his breath.`
+			choice
+				`	"Well, this is a real adventure. Lets go!"`
+					goto enter
+				`	"We don't know what's inside there. Be careful."`
+			`	"Well, now that you say it, I recently bought a small camera drone," Liam responds. "We can use it to scout out the hallway. It's only in infrared, so we won't see too many details," he adds. Liam starts the drone and guides it using a small remote control with integrated display. After some time, the drone flies back out and he tells you, "I think it is safe. We can go."`
+			label enter
+			`	In single file, the three of you enter the hallway behind the opening. Strangely, the stone walls are perfectly smoothed off, and the light that guides you through seems to come out of nowhere. "To use alien technology for something like this," Sophie laughs, "that's totally our dad."`
+			`	For a long while the three of you continue through the stone hallway, the light following your movements, until it opens up into a dome-shaped room brilliantly bathed in blue light. On the walls, there are all manner of alien artifacts lined up next to each other, but at the center of the room there is a pedestal with a sword inserted into it. A small tablet stands in a socket in front of it.`
+			choice
+				`	(Go up to the sword.)`
+					goto sword-scene
+				`	(Take a look around first.)`
+			`	You walk around to the right of the dome to the collection of alien objects, all steel in color and rather blocky. "Wow, he must have always brought us back the small items from his expeditions, because these artifacts over here are huge!" Liam exclaims from another part of the dome. "How did he even move all these here?"`
+			`	Now that Liam points it out, many of the larger artifacts over his way look similar to the Sheragi technology you studied with Albert Foster.`
+				to display
+					has "Sheragi Archaeology: The Emerald Sword 3: done"
+			`	After some time, Sophie calls you both to come and look at the tablet.`
+			choice
+				`	(Go over to Sophie.)`
+			label sword-scene
+			`	Approaching the tablet, there is a short message written on it:`
+			`			"My dear children. The galaxy runs far and wide, and I have traveled many places, more than most in many lifetimes. I have seen many worlds, both alien and human, too. And it was on those worlds that I have been exploring, discovering, and researching everything you see around you. It was my life's duty.`
+			`			"But still, there were many paths I did not take, many rocks I have left unturned, and many worlds I have not yet landed on. And I suspect that you will have read this before those destinations were reached. Well, I have arrived at a different destination now, the only one nobody can understand, but everybody reaches eventually. Do not fear for me.`
+			`			"This room you are in now is the culmination of all my work. I hope you understand that it was for your sake that I kept these a secret. My journey was long and unforgiving, but it was my life. I hope you continue that journey, to understand the universe a little better.`
+			`			"Your father."`
+			`	Understanding the personal nature of the message, you leave the two of them alone for a bit, walking around and looking at the artifacts on the left of the dome.`
+			`	After some time, the siblings call you back. Sophie says, "Captain <last>, Liam and I have thought about this, and we think that we would never be able to live up to our father's expectations if we kept this sword. We can study all these artifacts and understand more about the universe through them, but we cannot study this one. To understand its power, it needs to be used.`
+			`	"This sword was always at our father's side, and it has been many places. Take it to many more." She pulls the sword from the pedestal, and gives it one last look over before handing over it to you. "It is yours now."`
+			choice
+				`	"I would be more than grateful to accept it."`
+					goto accepted
+				`	"This is too much for me to take."`
+			`	"Are you sure?" Sophie asks. "This is a one time offer. It would be wasted on us."`
+			choice
+				`	"Yes, I'm sure."`
+					goto declined
+				`	"Well, if you frame it that way, I'll take it."`
+					goto accepted
+			
+			label accepted
+			action
+				outfit "Old Man's Sword" 1
+			`	You take the strange sword from Sophie. It's abnormally light, and you don't really know how to use it yet, but it has some strange feeling of power that seems to emanate from it.`
+				goto conclusion
+
+			label declined
+			action
+				set "declined old man's sword"
+			`	"I see... please, if you won't take our father's sword, take an extra payment for having to put up with us all the way up until now." She takes the sword away and inserts it back into the pedestal.`
+
+			label conclusion
+			`	"Well, we'll need some time to take it all in and arrange things, find a place to stay on Prime and all that," Sophie says, "but we won't keep you from your ship any longer. It was a pleasure to travel with you, Captain <last>."`
+			`	Liam adds, "We will always be grateful for your help with our father's will. We never imagined that we would come so far, and we would have never done it without you. It means so much to us. We wish you well through the stars, Captain <last>."`
+
+			branch accepted-sword extra-money
+				not "declined old man's sword"
+
+			label accepted-sword
+			action
+				payment 50000
+			`	After Liam hands you a credit chip for <payment>, you say goodbye to the two siblings and leave them in their father's mysterious dome.`
+				decline
+
+			label extra-money
+			action
+				payment 100000
+			`	After Liam hands you a few credit chips for <payment>, you say goodbye to the two siblings and leave them in their father's mysterious dome.`
+				decline
+
+			label somewhere-else
+			action
+				payment 100000
+			`	"Well, that's okay. We'll always appreciate the help you've given us in fulfilling our father's will. Oh, and here's your payment, and a little extra for putting up with us all this time," Liam says, handing you a few credit chips for <payment>. "We wish you well through the stars!" Again, the siblings both thank you profusely for the trip, and you watch them leave Prime's spaceport with excitement.`
+				decline