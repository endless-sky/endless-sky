--- conflicted
+++ resolved
@@ -1634,7 +1634,22 @@
 		"Catalytic Ramscoop"
 
 
-<<<<<<< HEAD
+ship "Enforcer" "Enforcer (CCOR)"
+	outfits
+		"Energy Blaster" 4
+		"Javelin Turret"
+		"Javelin" 500
+		"Javelin Storage Crate"
+		"nGVF-CC Fuel Cell"
+		"LP036a Battery Pack"
+		"D23-QP Shield Generator"
+		"Cargo Scanner"
+		"Laser Rifle" 3
+		"Greyhound Plasma Steering"
+		"Greyhound Plasma Thruster"
+		"Hyperdrive"
+
+
 ship "Falcon" "Falcon (Derelict)"
 	"uncapturable"
 	add attributes
@@ -1651,26 +1666,6 @@
 		"Hyperdrive"
 
 
-=======
-
-ship "Enforcer" "Enforcer (CCOR)"
-	outfits
-		"Energy Blaster" 4
-		"Javelin Turret"
-		"Javelin" 500
-		"Javelin Storage Crate"
-		"nGVF-CC Fuel Cell"
-		"LP036a Battery Pack"
-		"D23-QP Shield Generator"
-		"Cargo Scanner"
-		"Laser Rifle" 3
-		"Greyhound Plasma Steering"
-		"Greyhound Plasma Thruster"
-		"Hyperdrive"
-
-
-
->>>>>>> 4ee3a4f3
 ship "Falcon" "Falcon (Heavy)"
 	outfits
 		"Torpedo Launcher" 2
@@ -2585,22 +2580,6 @@
 	gun "Gatling Gun"
 
 
-
-<<<<<<< HEAD
-ship "Leviathan" "Leviathan (Derelict)"
-	"uncapturable"
-	add attributes
-		"bunks" -64
-		"required crew" -43
-		"automaton" 1
-	outfits
-		"nGVF-AA Fuel Cell"
-		"LP144a Battery Pack"
-		"Laser Rifle" 15
-		"X3700 Ion Thruster"
-		"X4200 Ion Steering"
-		"Hyperdrive"
-=======
 ship "Hogshead" "Hogshead (CCOR)"
 	outfits
 		"Heavy Anti-Missile Turret" 2
@@ -2616,7 +2595,20 @@
 		"Greyhound Plasma Steering"
 		"Scram Drive"
 
->>>>>>> 4ee3a4f3
+
+ship "Leviathan" "Leviathan (Derelict)"
+	"uncapturable"
+	add attributes
+		"bunks" -64
+		"required crew" -43
+		"automaton" 1
+	outfits
+		"nGVF-AA Fuel Cell"
+		"LP144a Battery Pack"
+		"Laser Rifle" 15
+		"X3700 Ion Thruster"
+		"X4200 Ion Steering"
+		"Hyperdrive"
 
 
 ship "Leviathan" "Leviathan (Hai Engines)"
@@ -3457,24 +3449,6 @@
 		Hyperdrive
 
 
-
-<<<<<<< HEAD
-ship "Scout" "Scout (Derelict)"
-	"uncapturable"
-	add attributes
-		"bunks" -12
-		"required crew" -1
-		"automaton" 1
-	outfits
-		"nGVF-AA Fuel Cell"
-		"LP036a Battery Pack"
-		"Small Radar Jammer"
-		"X3700 Ion Thruster"
-		"X3200 Ion Steering"
-		"Hyperdrive"
-
-
-=======
 ship "Saber" "Saber (CCOR Javelin)"
 	outfits
 		"Twin Modified Blaster" 2
@@ -3510,8 +3484,21 @@
 		"Hyperdrive"
 
 
-
->>>>>>> 4ee3a4f3
+ship "Scout" "Scout (Derelict)"
+	"uncapturable"
+	add attributes
+		"bunks" -12
+		"required crew" -1
+		"automaton" 1
+	outfits
+		"nGVF-AA Fuel Cell"
+		"LP036a Battery Pack"
+		"Small Radar Jammer"
+		"X3700 Ion Thruster"
+		"X3200 Ion Steering"
+		"Hyperdrive"
+
+
 ship "Scout" "Scout (Speedy)"
 	outfits
 		"Meteor Missile Pod"
