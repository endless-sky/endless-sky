# Copyright (c) 2014 by Michael Zahniser
#
# Endless Sky is free software: you can redistribute it and/or modify it under the
# terms of the GNU General Public License as published by the Free Software
# Foundation, either version 3 of the License, or (at your option) any later version.
#
# Endless Sky is distributed in the hope that it will be useful, but WITHOUT ANY
# WARRANTY; without even the implied warranty of MERCHANTABILITY or FITNESS FOR A
# PARTICULAR PURPOSE. See the GNU General Public License for more details.
#
# You should have received a copy of the GNU General Public License along with
# this program. If not, see <https://www.gnu.org/licenses/>.

fleet "Small Southern Merchants"
	government "Merchant"
	names "civilian"
	cargo 3
	personality
		confusion 40
		timid frugal appeasing
	variant 60
		"Shuttle"
	variant 30
		"Star Barge"
	variant 20
		"Star Barge (Armed)"
	variant 20
		"Clipper"
	variant 10
		"Clipper (Heavy)"
	variant 10
		"Clipper (Speedy)"
	variant 10
		"Star Barge" 2
		"Sparrow"
	variant 10
		"Star Barge (Armed)" 2
		"Sparrow"
	variant 10
		"Star Barge (Armed)"
		"Star Barge"
		"Sparrow"
	variant 30
		"Freighter"
	variant 10
		"Freighter (Fancy)"
	variant 10
		"Freighter"
		"Sparrow"
	variant 10
		"Freighter (Fancy)"
		"Sparrow"
	variant 20
		"Blackbird"
	variant 1
		"Mule"
		"Dagger"
	variant 1
		"Mule (Heavy)"
		"Dagger"
	variant 2
		"Bounder"
	variant 4
		"Heavy Shuttle"
	variant 2
		"Heavy Shuttle (Armed)"
	variant 3
		"Hauler III"
	variant 5
		"Hauler II"
	variant 7
		"Hauler"
		"Berserker"
	variant 1
		"Scout"
	variant 1
		"Scrapper"

fleet "Large Southern Merchants"
	government "Merchant"
	names "civilian"
	cargo 4
	personality
		confusion 30
		timid frugal appeasing
	variant 20
		"Freighter"
		"Hawk"
	variant 10
		"Freighter (Fancy)"
		"Hawk"
	variant 30
		"Freighter" 2
		"Sparrow" 2
	variant 10
		"Freighter (Fancy)"
		"Freighter"
		"Sparrow" 2
	variant 30
		"Argosy"
	variant 20
		"Argosy (Laser)"
	variant 15
		"Argosy (Missile)"
	variant 25
		"Argosy (Blaster)"
	variant 15
		"Argosy (Turret)"
	variant 10
		"Bastion"
		"Freighter" 3
	variant 10
		"Bastion (Heavy)"
		"Freighter (Fancy)" 3
	variant 10
		"Bastion (Laser)"
		"Freighter" 3
	variant 20
		"Bastion"
		"Argosy"
	variant 10
		"Bastion (Heavy)"
		"Argosy (Missile)"
	variant 10
		"Bastion (Laser)"
		"Argosy (Laser)"
	variant 10
		"Bastion"
		"Freighter" 3
		"Star Barge" 4
		"Fury"
		"Sparrow" 2
	variant 3
		"Bastion (Heavy)"
		"Freighter (Fancy)" 3
		"Star Barge (Armed)" 4
		"Fury (Missile)"
		"Sparrow" 2
	variant 20
		"Argosy" 2
	variant 10
		"Argosy (Blaster)"
		"Argosy (Laser)"
	variant 10
		"Argosy (Turret)"
		"Argosy (Missile)"
	variant 10
		"Blackbird"
		"Sparrow" 2
	variant 2
		"Bactrian"
		"Dagger" 3
	variant 12
		"Hauler III"
		"Hauler II"
		"Hauler"
	variant 8
		"Hauler II"
		"Hauler" 2
	variant 6
		"Hauler III"
		"Berserker" 2
	variant 1
		"Bulk Freighter (Long Haul)"
		"Berserker (Strike)" 4
	variant 2
		"Hogshead"
	variant 1
		"Hogshead"
		"Sparrow"

fleet "Small Core Merchants"
	government "Merchant"
	names "civilian"
	cargo 3
	personality
		confusion 30
		timid frugal appeasing
	variant 40
		"Shuttle"
	variant 60
		"Star Barge (Armed)"
	variant 30
		"Freighter"
	variant 10
		"Freighter (Fancy)"
	variant 10
		"Freighter (Proton)"
	variant 10
		"Freighter"
		"Wasp"
	variant 20
		"Freighter"
		"Star Barge (Armed)" 2
	variant 20
		"Freighter"
		"Shuttle" 2
		"Quicksilver"
	variant 50
		"Bounder"
	variant 30
		"Bounder (Luxury)"
		"Wasp"
	variant 10
		"Freighter"
		"Wasp" 2
	variant 1
		"Mule"
		"Dagger"
	variant 1
		"Mule (Heavy)"
		"Dagger"
	variant 3
		"Argosy"
	variant 2
		"Argosy (Blaster)"
	variant 2
		"Argosy (Laser)"
	variant 2
		"Argosy (Proton)"
	variant 2
		"Argosy (Turret)"
	variant 2
		"Argosy (Missile)"
	variant 5
		"Heavy Shuttle"
	variant 3
		"Heavy Shuttle (Armed)"
	variant 1
		"Flivver (Luxury)"
	variant 1
		"Flivver (Racing)"
	variant 2
		"Scout"
	variant 1
		"Scout (Speedy)"
	variant 1
		"Scrapper"

fleet "Large Core Merchants"
	government "Merchant"
	names "civilian"
	cargo 4
	personality
		confusion 20
		timid frugal appeasing
	variant 30
		"Freighter" 2
		"Quicksilver" 2
	variant 10
		"Freighter (Fancy)" 2
	variant 10
		"Freighter (Proton)" 2
		"Quicksilver" 2
	variant 40
		"Container Transport (Short Haul)"
		"Wasp (Proton)" 2
	variant 40
		"Container Transport"
		"Wasp"
		"Wasp (Meteor)"
	variant 15
		"Container Transport (Blaster)"
		"Wasp" 2
	variant 8
		"Container Transport (Heavy)"
		"Wasp (Proton)" 2
	variant 8
		"Container Transport (Proton)"
		"Wasp (Proton)" 2
	variant 8
		"Container Transport (Proton)"
		"Wasp"
		"Wasp (Meteor)"
	variant 15
		"Container Transport"
	variant 8
		"Container Transport (Blaster)"
	variant 4
		"Container Transport (Heavy)"
	variant 4
		"Container Transport (Proton)"
	variant 20
		"Star Barge (Armed)" 3
	variant 8
		"Container Transport" 2
		"Quicksilver" 1
		"Splinter" 1
	variant 3
		"Container Transport (Blaster)"
		"Container Transport (Heavy)"
		"Quicksilver" 1
		"Splinter (Laser)" 1
	variant 3
		"Container Transport (Blaster)"
		"Container Transport (Proton)"
		"Quicksilver" 1
		"Splinter (Proton)" 1
	variant 10
		"Freighter" 4
		"Quicksilver" 2
		"Splinter" 1
	variant 3
		"Freighter" 4
		"Quicksilver" 2
		"Splinter (Laser)" 1
	variant 3
		"Freighter" 4
		"Quicksilver" 2
		"Splinter (Proton)" 1
	variant 10
		"Freighter" 4
		"Protector" 1
	variant 2
		"Freighter" 4
		"Protector (Laser)" 1
	variant 2
		"Freighter" 4
		"Protector (Proton)" 1
	variant 8
		"Container Transport" 2
		"Protector" 1
	variant 8
		"Container Transport" 2
		"Wasp" 3
		"Wasp (Meteor)" 2
	variant 8
		"Container Transport" 2
		"Vanguard" 1
	variant 1
		"Container Transport (Heavy)" 2
		"Protector (Laser)" 1
	variant 1
		"Container Transport (Proton)" 2
		"Protector (Proton)" 1
	variant 1
		"Container Transport (Heavy)" 2
		"Vanguard (Particle)" 1
	variant 1
		"Container Transport (Heavy)" 2
		"Vanguard (Missile)" 1
	variant 20
		"Bounder"
		"Quicksilver" 2
	variant 1
		"Bactrian"
		"Dagger" 3
	variant 1
		"Bactrian"
		"Lance" 3
	variant 5
		"Arrow"
		"Wasp (Proton)" 2
	variant 2
		"Arrow"
	variant 10
		"Bulk Freighter"
		"Wasp (Proton)" 2
	variant 10
		"Bulk Freighter"
		"Wasp"
		"Wasp (Meteor)"
	variant 5
		"Bulk Freighter (Blaster)"
		"Wasp" 2
	variant 2
		"Bulk Freighter (Heavy)"
		"Wasp (Proton)" 2
	variant 2
		"Bulk Freighter (Proton)"
		"Wasp (Proton)" 2
	variant 2
		"Bulk Freighter (Proton)"
		"Wasp"
		"Wasp (Meteor)"
	variant 5
		"Bulk Freighter"
	variant 2
		"Bulk Freighter (Blaster)"
	variant 1
		"Bulk Freighter (Heavy)"
	variant 1
		"Bulk Freighter (Proton)"
	variant 2
		"Bulk Freighter" 2
		"Quicksilver" 1
		"Splinter" 1
	variant 1
		"Bulk Freighter (Blaster)"
		"Bulk Freighter (Heavy)"
		"Quicksilver" 1
		"Splinter (Laser)" 1
	variant 1
		"Bulk Freighter (Blaster)"
		"Bulk Freighter (Proton)"
		"Quicksilver" 1
		"Splinter (Proton)" 1
	variant 2
		"Bulk Freighter" 2
		"Protector" 1
	variant 2
		"Bulk Freighter" 2
		"Wasp" 3
		"Wasp (Meteor)" 2
	variant 2
		"Bulk Freighter" 2
		"Vanguard" 1
	variant 1
		"Hogshead"

fleet "Paradise Merchants"
	government "Merchant"
	names "civilian"
	cargo 2
	personality
		confusion 50
		timid frugal appeasing
	variant 20
		"Shuttle"
	variant 20
		"Heavy Shuttle"
		"Shuttle" 2
	variant 40
		"Star Queen"
	variant 3
		"Star Queen"
		"Sparrow" 5
	variant 3
		"Star Queen"
		"Wasp" 4
	variant 3
		"Star Queen"
		"Wasp (Proton)" 3
	variant 2
		"Star Queen"
		"Wasp" 2
		"Wasp (Meteor)"
	variant 2
		"Star Queen"
		"Berserker" 3
	variant 2
		"Star Queen"
		"Quicksilver" 2
	variant 10
		"Arrow"
	variant 5
		"Arrow"
		"Sparrow" 2
	variant 10
		"Arrow"
		"Flivver"
	variant 10
		"Bounder"
	variant 50
		"Flivver"
	variant 10
		"Flivver" 3
	variant 20
		"Flivver (Racing)"
	variant 2
		"Flivver (Racing)" 3
	variant 2
		"Flivver (Racing)" 6
	variant 3
		"Blackbird"
		"Sparrow" 2
	variant 3
		"Blackbird"
		"Berserker" 2
	variant 5
		"Scout (Speedy)"
	variant 1
		"Container Transport (Short Haul)"
<<<<<<< HEAD
	variant 1
		"Hogshead"
=======
	variant 3
		"Sunder"
		"Mining Drone" 2
>>>>>>> ee561898

fleet "Small Northern Merchants"
	government "Merchant"
	names "civilian"
	cargo 3
	personality
		confusion 40
		timid frugal appeasing
	variant 50
		"Shuttle"
	variant 40
		"Star Barge"
		"Shuttle" 2
	variant 30
		"Freighter"
	variant 10
		"Freighter (Fancy)"
	variant 10
		"Freighter (Proton)"
	variant 20
		"Freighter"
		"Shuttle" 4
	variant 6
		"Freighter"
		"Berserker"
	variant 3
		"Freighter"
		"Berserker (Afterburner)"
	variant 3
		"Freighter"
		"Berserker (Strike)"
	variant 5
		"Freighter (Fancy)"
		"Shuttle" 4
	variant 5
		"Freighter (Proton)"
		"Shuttle" 4
	variant 10
		"Freighter" 3
		"Sparrow" 1
	variant 10
		"Blackbird"
	variant 3
		"Mule"
		"Dagger"
	variant 3
		"Mule (Heavy)"
		"Dagger"
	variant 2
		"Bounder"
	variant 2
		"Bounder (Luxury)"
	variant 3
		"Flivver"
	variant 3
		"Flivver (Luxury)"
	variant 2
		"Flivver (Racing)"
	variant 4
		"Hauler II"
	variant 3
		"Hauler"
	variant 2
		"Hauler II"
		"Hauler"
	variant 10
		"Scout"
	variant 5
		"Scout (Speedy)"
	variant 1
		"Scrapper"

fleet "Large Northern Merchants"
	government "Merchant"
	names "civilian"
	cargo 4
	personality
		confusion 30
		timid frugal appeasing
	variant 20
		"Freighter" 2
		"Firebird"
	variant 6
		"Freighter" 2
		"Berserker" 2
	variant 3
		"Freighter" 2
		"Berserker (Afterburner)" 2
	variant 3
		"Freighter" 2
		"Berserker (Strike)" 2
	variant 10
		"Freighter" 2
		"Firebird (Plasma)"
	variant 10
		"Freighter" 2
		"Firebird (Laser)"
	variant 10
		"Freighter" 2
		"Firebird (Missile)"
	variant 10
		"Freighter" 3
		"Firebird"
	variant 2
		"Freighter" 3
		"Firebird (Plasma)"
	variant 2
		"Freighter" 3
		"Firebird (Laser)"
	variant 2
		"Freighter" 3
		"Firebird (Missile)"
	variant 20
		"Freighter" 2
		"Corvette"
	variant 10
		"Freighter" 2
		"Corvette (Speedy)"
	variant 10
		"Freighter" 2
		"Corvette (Missile)"
	variant 10
		"Freighter" 3
		"Corvette"
	variant 3
		"Freighter" 3
		"Corvette (Speedy)"
	variant 3
		"Freighter" 3
		"Corvette (Missile)"
	variant 1
		"Freighter (Hai)" 2
		"Corvette"
	variant 6
		"Freighter" 4
		"Leviathan"
	variant 6
		"Freighter" 4
		"Leviathan (Heavy)"
	variant 6
		"Freighter" 4
		"Leviathan (Laser)"
	variant 1
		"Freighter (Hai)" 4
		"Leviathan"
	variant 30
		"Behemoth"
	variant 10
		"Behemoth (Speedy)"
	variant 10
		"Behemoth (Proton)"
	variant 10
		"Behemoth"
		"Berserker (Strike)" 3
	variant 10
		"Behemoth" 2
	variant 1
		"Behemoth (Hai)"
	variant 4
		"Behemoth"
		"Headhunter" 2
	variant 2
		"Behemoth"
		"Headhunter (Particle)" 2
	variant 4
		"Blackbird"
		"Sparrow" 3
	variant 2
		"Bulk Freighter"
		"Headhunter" 2
	variant 1
		"Bulk Freighter"
		"Headhunter (Particle)" 2
	variant 5
		"Bulk Freighter"
		"Sparrow" 2
	variant 2
		"Bulk Freighter (Heavy)"
		"Sparrow" 2
	variant 1
		"Bulk Freighter (Heavy)"
		"Berserker" 2
	variant 1
		"Bulk Freighter (Heavy)"
		"Berserker (Afterburner)" 2
	variant 2
		"Bulk Freighter (Blaster)"
		"Sparrow" 2
	variant 1
		"Bulk Freighter (Long Haul)"
		"Scout" 4
	variant 10
		"Behemoth" 2
		"Firebird" 1
	variant 10
		"Freighter" 4
		"Sparrow" 2
		"Firebird" 1
	variant 3
		"Freighter (Fancy)" 4
		"Sparrow" 2
		"Firebird (Plasma)" 1
	variant 3
		"Freighter (Proton)" 4
		"Sparrow" 2
		"Firebird (Plasma)" 1
	variant 1
		"Freighter (Hai)" 4
		"Sparrow" 2
		"Firebird" 1
	variant 2
		"Bactrian"
		"Dagger" 3
	variant 2
		"Bactrian"
		"Lance" 3
	variant 2
		"Arrow"
	variant 1
		"Star Queen"
		"Leviathan"
	variant 1
		"Star Queen"
		"Headhunter (Particle)" 3
	variant 1
		"Star Queen"
		"Berserker (Strike)" 2
	variant 1
		"Star Queen"
		"Leviathan (Heavy)"
	variant 1
		"Star Queen"
		"Leviathan (Laser)"
	variant 1
		"Star Queen"
		"Firebird" 2
	variant 2
		"Star Queen"
		"Firebird (Laser)" 2
	variant 1
		"Star Queen"
		"Firebird (Plasma)" 2
	variant 1
		"Hogshead"
		"Firebird"
	variant 1
		"Hogshead"
		"Firebird (Plasma)"
	variant 8
		"Hauler III"
		"Hauler II"
	variant 6
		"Hauler II"
		"Hauler" 3
	variant 4
		"Hauler III" 2
	variant 4
		"Hauler III"
		"Hauler II"
		"Headhunter" 3
	variant 1
		"Scout" 3
	variant 1
		"Scout (Speedy)" 3
	variant 2
		"Container Transport"
		"Headhunter" 2
	variant 1
		"Container Transport"
		"Headhunter (Particle)" 2
	variant 5
		"Container Transport"
		"Sparrow" 2
	variant 2
		"Container Transport (Heavy)"
		"Sparrow" 2
	variant 1
		"Container Transport (Heavy)"
		"Berserker" 2
	variant 1
		"Container Transport (Heavy)"
		"Berserker (Afterburner)" 2
	variant 2
		"Container Transport (Blaster)"
		"Sparrow" 2

fleet "Small Human Merchants (Hai)"
	government "Merchant"
	names "civilian"
	cargo 3
	personality
		confusion 40
		timid frugal appeasing
	variant 50
		"Shuttle"
	variant 40
		"Star Barge"
		"Shuttle" 2
	variant 30
		"Freighter"
	variant 10
		"Freighter (Hai)"
	variant 20
		"Freighter"
		"Shuttle" 4
	variant 6
		"Freighter (Hai)"
		"Berserker"
	variant 3
		"Freighter"
		"Berserker (Afterburner)"
	variant 5
		"Freighter (Hai)"
		"Shuttle" 4
	variant 10
		"Freighter" 3
		"Sparrow" 1
	variant 3
		"Mule (Hai Engines)"
		"Dagger"
	variant 3
		"Mule (Hai Weapons)"
		"Dagger"
	variant 2
		"Bounder"
	variant 2
		"Bounder (Hai)"
	variant 3
		"Flivver"
	variant 2
		"Flivver (Hai)"
	variant 4
		"Hauler II (Hai)"
	variant 3
		"Hauler"
	variant 2
		"Hauler II"
		"Hauler (Hai)"
	variant 1
		"Shuttle"
		"Aphid"
	variant 1
		"Star Barge"
		"Aphid"
	variant 10
		"Scout (Speedy)" 1

fleet "Large Human Merchants (Hai)"
	government "Merchant"
	names "civilian"
	cargo 4
	personality
		confusion 30
		timid frugal appeasing
	variant 20
		"Freighter" 2
		"Firebird (Hai Shields)"
	variant 6
		"Freighter (Hai)" 2
		"Berserker" 2
	variant 3
		"Freighter (Hai)" 2
		"Berserker (Afterburner)" 2
	variant 10
		"Freighter" 2
		"Firebird (Hai Weapons)"
	variant 10
		"Freighter (Hai)" 2
		"Firebird (Missile)"
	variant 10
		"Freighter (Hai)" 3
		"Firebird"
	variant 2
		"Freighter" 3
		"Firebird (Hai Weapons)"
	variant 2
		"Freighter" 3
		"Firebird (Missile)"
	variant 20
		"Freighter" 2
		"Corvette"
	variant 10
		"Freighter" 2
		"Corvette (Hai)"
	variant 10
		"Freighter (Hai)" 2
		"Corvette (Missile)"
	variant 10
		"Freighter" 3
		"Corvette"
	variant 3
		"Freighter (Hai)" 3
		"Corvette (Hai)"
	variant 6
		"Freighter (Hai)" 4
		"Leviathan"
	variant 6
		"Freighter" 4
		"Leviathan (Hai Weapons)"
	variant 6
		"Freighter (Hai)" 4
		"Leviathan (Hai Engines)"
	variant 30
		"Behemoth"
	variant 10
		"Behemoth (Hai)"
	variant 10
		"Behemoth" 2
	variant 4
		"Behemoth (Hai)"
		"Headhunter (Hai)" 2
	variant 2
		"Behemoth"
		"Headhunter (Hai)" 2
	variant 3
		"Bulk Freighter (Hai)"
		"Headhunter" 2
	variant 1
		"Bulk Freighter (Hai)"
		"Headhunter (Hai)" 2
	variant 8
		"Bulk Freighter (Long Haul)"
		"Scout" 4
	variant 3
		"Bulk Freighter (Heavy)"
		"Sparrow" 2
	variant 1
		"Bulk Freighter (Hai)"
		"Berserker" 2
	variant 1
		"Bulk Freighter (Hai)"
		"Berserker (Afterburner)" 2
	variant 3
		"Bulk Freighter (Blaster)"
		"Sparrow" 2
	variant 10
		"Behemoth" 2
		"Firebird (Hai Weapons)" 1
	variant 10
		"Freighter (Hai)" 4
		"Sparrow" 2
		"Firebird" 1
	variant 3
		"Freighter (Fancy)" 4
		"Sparrow" 2
		"Firebird (Plasma)" 1
	variant 2
		"Bactrian (Hai Weapons)"
		"Dagger" 3
	variant 2
		"Bactrian (Hai Engines)"
		"Lance" 3
	variant 2
		"Arrow (Hai)"
	variant 1
		"Star Queen (Hai)"
		"Leviathan"
	variant 1
		"Star Queen"
		"Headhunter (Particle)" 3
	variant 1
		"Star Queen"
		"Berserker (Afterburner)" 2
	variant 1
		"Star Queen (Hai)"
		"Leviathan (Heavy)"
	variant 1
		"Star Queen"
		"Leviathan (Laser)"
	variant 1
		"Star Queen"
		"Firebird" 2
	variant 1
		"Star Queen (Hai)"
		"Firebird (Plasma)" 2
	variant 8
		"Hauler III"
		"Hauler II (Hai)"
	variant 6
		"Hauler II"
		"Hauler (Hai)" 3
	variant 4
		"Hauler III" 2
	variant 4
		"Hauler III (Hai)"
		"Hauler II"
		"Headhunter (Hai)" 3
	variant 3
		"Aphid" 2
		"Sparrow" 2
		"Firebird (Plasma)" 1
	variant 2
		"Hauler II" 2
		"Water Bug"
	variant 1
		"Water Bug" 2
		"Firebird (Hai Weapons)" 1
	variant 3
		"Aphid" 3
	variant 2
		"Water Bug" 2
	variant 1
		"Shield Beetle"
	variant 1
		"Scout (Speedy)" 3
	variant 1
		"Container Transport (Hai)"
		"Headhunter" 2
	variant 1
		"Container Transport (Hai)"
		"Headhunter (Hai)" 2
	variant 2
		"Container Transport"
		"Sparrow" 2
	variant 1
		"Container Transport (Heavy)"
		"Sparrow" 2
	variant 1
		"Container Transport (Hai)"
		"Berserker" 2
	variant 1
		"Container Transport (Hai)"
		"Berserker (Afterburner)" 2
	variant 1
		"Container Transport (Blaster)"
		"Sparrow" 2

fleet "Human Miners"
	government "Merchant"
	names "civilian"
	cargo 0
	personality
		confusion 20
		timid frugal mining harvests
	variant 12
		"Sparrow"
	variant 7
		"Sparrow (Miner)"
	variant 1
		"Fury"
	variant 6
		"Fury (Miner A)"
	variant 3
		"Fury (Miner B)"
	variant 1
		"Hawk"
	variant 6
		"Hawk (Miner A)"
	variant 3
		"Hawk (Miner B)"
	variant 1
		"Headhunter"
	variant 3
		"Headhunter (Miner A)"
	variant 2
		"Headhunter (Miner B)"
	variant 3
		"Star Barge (Miner)"
	variant 2
		"Freighter (Miner A)"
	variant 2
		"Freighter (Miner B)"
	variant 5
		"Sunder"
		"Mining Drone" 2
	variant 5
		"Sunder (Heavy)"
		"Mining Drone" 2
	variant
		"Aerie (Miner)"
		"Dagger" 2
	variant
		"Aerie"
		"Dagger (Miner)" 2
	variant
		"Behemoth (Miner)"

fleet "Small Free Worlds"
	government "Free Worlds"
	names "free worlds small"
	cargo 1
	personality
		heroic disables frugal opportunistic
	variant 8
		"Hawk"
		"Sparrow"
	variant 4
		"Hawk"
		"Fury"
	variant 2
		"Hawk"
		"Fury (Missile)"
	variant 2
		"Fury (Bomber)"
		"Sparrow"
	variant 2
		"Hawk"
		"Fury (Laser)"
	variant 4
		"Fury" 2
	variant 2
		"Fury (Laser)"
		"Fury (Missile)"
	variant 10
		"Sparrow" 2
	variant 2
		"Hawk"
	variant 1
		"Hawk (Rocket)"
	variant 1
		"Hawk (Plasma)"
	variant 1
		"Hawk (Speedy)"
	variant 1
		"Hawk (Bomber)"
	variant 2
		"Sparrow"
	variant 2
		"Osprey"
	variant 4
		"Hawk"
		"Sparrow" 2
	variant 2
		"Hawk (Rocket)"
		"Sparrow" 2
	variant 2
		"Hawk (Speedy)"
		"Sparrow" 2
	variant 2
		"Hawk (Bomber)"
		"Sparrow" 2
	variant 2
		"Fury (Bomber)"
		"Sparrow" 2
	variant 2
		"Hawk (Plasma)"
		"Sparrow" 2

fleet "Large Free Worlds"
	government "Free Worlds"
	names "free worlds capital"
	cargo 1
	personality
		heroic disables frugal opportunistic
	variant 10
		"Bastion"
	variant 5
		"Bastion (Heavy)"
	variant 5
		"Bastion (Laser)"
	variant 8
		"Osprey"
		"Fury"
	variant 4
		"Osprey (Missile)"
		"Fury (Missile)"
	variant 4
		"Osprey (Laser)"
		"Fury (Laser)"
	variant 4
		"Argosy"
	variant 3
		"Argosy (Blaster)"
	variant 2
		"Argosy (Laser)"
	variant 2
		"Argosy (Missile)"
	variant 2
		"Argosy (Turret)"
	variant 6
		"Bastion"
		"Osprey"
	variant 3
		"Bastion (Heavy)"
		"Osprey (Missile)"
	variant 3
		"Bastion (Laser)"
		"Osprey (Laser)"
	variant 4
		"Bastion"
		"Sparrow" 2
	variant 2
		"Bastion (Heavy)"
		"Sparrow" 2
	variant 2
		"Bastion (Laser)"
		"Sparrow" 2
	variant 2
		"Falcon"
	variant 1
		"Falcon (Heavy)"
	variant 1
		"Falcon (Laser)"
	variant 2
		"Falcon"
		"Hawk" 2
		"Sparrow" 3
	variant 1
		"Falcon (Heavy)"
		"Hawk" 2
		"Sparrow" 3
	variant 1
		"Falcon (Laser)"
		"Hawk"
		"Hawk (Plasma)"
		"Sparrow" 3
	variant 4
		"Falcon"
		"Bastion"
		"Hawk"
	variant 2
		"Falcon (Heavy)"
		"Bastion (Heavy)"
		"Hawk (Rocket)"
	variant 2
		"Hawk (Rocket)" 2
		"Sparrow" 4
	variant 2
		"Falcon (Heavy)"
		"Bastion (Heavy)"
		"Hawk (Bomber)"
	variant 2
		"Falcon (Laser)"
		"Bastion (Laser)"
		"Hawk (Speedy)"
	variant 2
		"Falcon (Laser)"
		"Bastion (Laser)"
		"Hawk (Bomber)"
	variant 2
		"Bastion (Heavy)"
		"Fury (Bomber)" 2
		"Sparrow" 2
	variant 2
		"Falcon (Heavy)"
		"Fury (Bomber)" 2
		"Sparrow" 4
	variant 1
		"Hawk" 4
	variant 1
		"Hawk (Plasma)" 4
	variant 1
		"Hawk (Plasma)" 2
		"Hawk (Bomber)" 2

fleet "Small Militia"
	government "Militia"
	names "militia small"
	cargo 1
	personality
		heroic frugal
		confusion 20
	variant 8
		"Hawk"
		"Sparrow"
	variant 4
		"Hawk"
		"Fury"
	variant 2
		"Hawk"
		"Fury (Missile)"
	variant 2
		"Hawk"
		"Fury (Laser)"
	variant 2
		"Hawk"
		"Fury (Bomber)"
	variant 2
		"Fury (Bomber)"
		"Sparrow"
	variant 4
		"Fury" 2
	variant 2
		"Fury (Laser)"
		"Fury (Missile)"
	variant 10
		"Sparrow" 2
	variant 2
		"Hawk"
	variant 1
		"Hawk (Rocket)"
	variant 1
		"Hawk (Speedy)"
	variant 2
		"Sparrow"
	variant 2
		"Osprey"
	variant 4
		"Hawk"
		"Sparrow" 2
	variant 2
		"Hawk (Rocket)"
		"Sparrow" 2
	variant 2
		"Hawk (Speedy)"
		"Sparrow" 2
	variant 2
		"Fury (Bomber)"
		"Sparrow" 2

fleet "Large Militia"
	government "Militia"
	names "militia capital"
	cargo 1
	personality
		heroic frugal
		confusion 20
	variant 10
		"Bastion"
	variant 5
		"Bastion (Heavy)"
	variant 5
		"Bastion (Laser)"
	variant 8
		"Osprey"
		"Fury"
	variant 4
		"Osprey (Missile)"
		"Fury (Missile)"
	variant 4
		"Osprey (Laser)"
		"Fury (Laser)"
	variant 4
		"Argosy"
	variant 3
		"Argosy (Blaster)"
	variant 2
		"Argosy (Laser)"
	variant 2
		"Argosy (Missile)"
	variant 2
		"Argosy (Turret)"
	variant 6
		"Bastion"
		"Osprey"
	variant 3
		"Bastion (Heavy)"
		"Osprey (Missile)"
	variant 3
		"Bastion (Laser)"
		"Osprey (Laser)"
	variant 4
		"Bastion"
		"Sparrow" 2
	variant 2
		"Bastion (Heavy)"
		"Sparrow" 2
	variant 2
		"Bastion (Laser)"
		"Sparrow" 2
	variant 2
		"Falcon"
	variant 1
		"Falcon (Heavy)"
	variant 1
		"Falcon (Laser)"
	variant 2
		"Falcon"
		"Hawk" 2
		"Sparrow" 3
	variant 1
		"Falcon (Heavy)"
		"Hawk" 2
		"Sparrow" 3
	variant 1
		"Falcon (Laser)"
		"Hawk" 2
		"Sparrow" 3

fleet "Small Republic"
	government "Republic"
	names "republic small"
	cargo 0
	personality
		heroic opportunistic
	variant 6
		"Rainmaker" 2
	variant 5
		"Gunboat"
		"Rainmaker"
	variant 4
		"Frigate"
	variant 3
		"Gunboat" 2
	variant 1
		"Rainmaker" 3
	variant 6
		"Gunboat"

fleet "Large Republic"
	government "Republic"
	names "republic capital"
	fighters
		names "republic fighter"
	cargo 0
	personality
		heroic opportunistic
	variant 5
		"Frigate" 2
		"Rainmaker"
		"Gunboat"
	variant 3
		"Cruiser"
		"Combat Drone" 4
	variant 3
		"Cruiser"
		"Combat Drone" 4
		"Frigate"
		"Rainmaker"
	variant 2
		"Carrier"
		"Lance" 4
		"Combat Drone" 6
	variant 1
		"Carrier"
		"Lance" 4
		"Combat Drone" 6
		"Cruiser"
		"Combat Drone" 4
		"Frigate" 2
		"Rainmaker" 2
		"Gunboat" 2
	variant 1
		"Cruiser"
		"Combat Drone" 4
		"Frigate" 2
	variant 1
		"Frigate"
		"Rainmaker" 2
		"Gunboat"

fleet "Republic Logistics"
	government "Republic"
	names "republic capital"
	fighters
		names "republic fighter"
	cargo 3
	personality
		heroic opportunistic
	variant 19
		"Auxiliary"
		"Dropship" 2
		"Lance" 2
		"Cruiser"
		"Combat Drone" 4
		"Frigate"
		"Gunboat" 2
	variant 19
		"Auxiliary (Cargo)"
		"Dropship" 2
		"Lance" 2
		"Cruiser"
		"Combat Drone" 4
		"Frigate"
		"Gunboat" 2
	variant 19
		"Auxiliary (Transport)"
		"Dropship" 2
		"Lance" 2
		"Cruiser"
		"Combat Drone" 4
		"Frigate"
		"Gunboat" 2
	variant 1
		"Auxiliary (Cargo)" 3
		"Dropship" 3
		"Lance" 9
		"Cruiser" 2
		"Combat Drone" 8
	variant 1
		"Auxiliary (Transport)"
		"Auxiliary (Cargo)"
		"Auxiliary"
		"Dropship" 6
		"Lance" 6
		"Cruiser" 2
		"Combat Drone" 8
	variant 1
		"Auxiliary (Transport)" 3
		"Dropship" 9
		"Lance" 3
		"Cruiser" 2
		"Combat Drone" 8

fleet "Navy Surveillance"
	government "Republic"
	names "republic capital"
	fighters
		names "republic fighter"
	cargo 0
	personality
		surveillance opportunistic
	variant 10
		"Cruiser"
		"Surveillance Drone" 4
	variant 10
		"Gunboat" 2

fleet "Small Deep Merchants"
	government "Merchant"
	names "civilian"
	cargo 0
	personality
		heroic
	variant 4
		"Aerie"
		"Dagger" 2
	variant 6
		"Mule"
		"Dagger"
	variant 2
		"Mule (Heavy)"
		"Dagger"
	variant 2
		"Mule"
		"Dagger"
		"Raven"
	variant 1
		"Mule (Heavy)"
		"Dagger"
		"Raven (Heavy)"
	variant 3
		"Headhunter"
	variant 1
		"Headhunter (Strike)"
	variant 3
		"Flivver"
	variant 2
		"Flivver (Racing)"
	variant 1
		"Scout"

fleet "Large Deep Merchants"
	government "Merchant"
	names "civilian"
	cargo 0
	personality
		heroic
	variant 5
		"Aerie"
		"Dagger" 2
		"Corvette"
	variant 3
		"Aerie"
		"Dagger" 2
		"Raven"
	variant 3
		"Headhunter" 2
	variant 3
		"Aerie" 2
		"Dagger" 4
	variant 8
		"Bactrian"
		"Dagger" 3
	variant 2
		"Bactrian"
		"Dagger" 3
		"Raven"
		"Aerie"
		"Dagger" 2
	variant 2
		"Bactrian"
		"Dagger" 3
		"Raven (Heavy)"
		"Aerie"
		"Dagger" 2
	variant 5
		"Bactrian"
		"Dagger" 3
		"Mule" 2
		"Dagger" 2
	variant 2
		"Bactrian"
		"Dagger" 3
		"Mule (Heavy)" 2
		"Dagger" 2
	variant 1
		"Star Queen"
		"Raven" 2
	variant 1
		"Star Queen"
		"Raven (Heavy)" 2
	variant 1
		"Star Queen"
		"Headhunter" 2
	variant 1
		"Star Queen"
		"Headhunter (Particle)"
		"Headhunter (Strike)"
	variant 1
		"Star Queen"
		"Raven (Afterburner)" 2

fleet "Small Deep Security"
	government "Deep Security"
	names "deep"
	fighters
		names "deep fighter"
	cargo 0
	personality
		heroic
	variant 4
		"Aerie"
		"Dagger" 2
	variant 3
		"Raven"
	variant 1
		"Raven (Heavy)"
	variant 1
		"Raven (Afterburner)"
	variant 3
		"Headhunter"
	variant 2
		"Headhunter (Particle)"
	variant 2
		"Headhunter (Strike)"
	variant 4
		"Corvette"
	variant 2
		"Corvette (Speedy)"
	variant 2
		"Corvette (Missile)"

fleet "Large Deep Security"
	government "Deep Security"
	names "deep"
	fighters
		names "deep fighter"
	cargo 0
	personality
		heroic
	variant 5
		"Aerie"
		"Dagger" 2
		"Corvette"
	variant 2
		"Aerie"
		"Dagger" 2
		"Corvette (Missile)"
	variant 2
		"Aerie"
		"Dagger" 2
		"Corvette (Speedy)"
	variant 3
		"Aerie"
		"Dagger" 2
		"Raven"
	variant 1
		"Aerie"
		"Dagger" 2
		"Raven (Heavy)"
	variant 1
		"Aerie"
		"Dagger" 2
		"Raven (Afterburner)"
	variant 4
		"Raven" 2
	variant 2
		"Raven (Heavy)" 2
	variant 3
		"Headhunter" 2
	variant 2
		"Headhunter (Particle)" 2
	variant 2
		"Headhunter (Particle)"
		"Headhunter (Strike)"
	variant 3
		"Aerie" 2
		"Dagger" 4
	variant 8
		"Corvette"
		"Raven"
	variant 4
		"Corvette (Speedy)"
		"Raven (Afterburner)"
	variant 4
		"Corvette (Missile)"
		"Raven (Heavy)"
	variant 5
		"Corvette" 2
	variant 3
		"Corvette (Speedy)"
		"Corvette (Missile)"

fleet "Small Oathkeeper"
	government "Navy (Oathkeeper)"
	names "republic small"
	cargo 0
	personality
		heroic opportunistic
	variant 6
		"Rainmaker" 2
	variant 5
		"Gunboat"
		"Rainmaker"
	variant 4
		"Frigate"
	variant 3
		"Gunboat" 2
	variant 1
		"Rainmaker" 3
	variant 6
		"Gunboat"

fleet "Large Oathkeeper"
	government "Navy (Oathkeeper)"
	names "republic capital"
	fighters
		names "republic fighter"
	cargo 0
	personality
		heroic opportunistic
	variant 5
		"Frigate" 2
		"Rainmaker"
		"Gunboat"
	variant 3
		"Cruiser"
		"Combat Drone" 4
	variant 3
		"Cruiser"
		"Combat Drone" 4
		"Frigate"
		"Rainmaker"
	variant 2
		"Carrier"
		"Lance" 4
		"Combat Drone" 6
	variant 1
		"Carrier"
		"Lance" 4
		"Combat Drone" 6
		"Cruiser"
		"Combat Drone" 4
		"Frigate" 2
		"Rainmaker" 2
		"Gunboat" 2
	variant 1
		"Cruiser"
		"Combat Drone" 4
		"Frigate" 2
	variant 1
		"Frigate"
		"Rainmaker" 2
		"Gunboat"

fleet "Small Syndicate"
	government "Syndicate"
	names "syndicate small"
	cargo 2
	personality
		heroic
	variant 3
		"Quicksilver" 3
	variant 3
		"Quicksilver (Proton)" 3
	variant 1
		"Splinter"
		"Quicksilver" 2
	variant 1
		"Splinter (Laser)"
	variant 1
		"Splinter (Proton)"
		"Quicksilver (Proton)" 2
	variant 1
		"Manta"
	variant 1
		"Manta (Proton)"

fleet "Large Syndicate"
	government "Syndicate"
	names "syndicate capital"
	fighters
		names "syndicate fighter"
	cargo 2
	personality
		heroic
	variant 3
		"Splinter"
		"Quicksilver" 3
	variant 2
		"Splinter (Laser)"
		"Quicksilver (Proton)" 3
	variant 2
		"Splinter (Proton)"
		"Quicksilver" 3
	variant 1
		"Splinter" 2
	variant 1
		"Splinter"
		"Splinter (Laser)"
	variant 1
		"Splinter"
		"Splinter (Proton)"
	variant 1
		"Splinter" 3
	variant 1
		"Splinter"
		"Splinter (Laser)" 2
	variant 1
		"Splinter"
		"Splinter (Proton)" 2
	variant 2
		"Manta" 2
	variant 1
		"Manta (Proton)" 2
	variant 3
		"Manta"
		"Quicksilver" 2
	variant 1
		"Manta (Proton)"
		"Quicksilver" 2
	variant 2
		"Quicksilver" 5
	variant 1
		"Quicksilver (Proton)" 5
	variant 1
		"Protector"
	variant 1
		"Vanguard"
	variant 1
		"Vanguard (Missile)"
	variant 1
		"Protector (Laser)"
	variant 1
		"Protector (Proton)"
	variant 1
		"Protector"
		"Quicksilver" 2
	variant 1
		"Protector (Laser)"
		"Quicksilver (Proton)" 2
	variant 1
		"Protector (Proton)"
		"Quicksilver (Proton)" 2
	variant 1
		"Vanguard (Particle)"
		"Quicksilver" 2
	variant 1
		"Vanguard"
		"Quicksilver (Proton)" 2
	variant 1
		"Vanguard (Missile)"
		"Quicksilver (Proton)" 2
	variant 1
		"Protector"
		"Vanguard (Particle)"
	variant 1
		"Protector (Proton)"
		"Vanguard"

fleet "Small Southern Pirates"
	government "Pirate"
	names "pirate"
	cargo 1
	personality
		disables plunders harvests
		confusion 20
	variant 8
		"Sparrow"
	variant 3
		"Hawk"
	variant 2
		"Hawk (Speedy)"
	variant 2
		"Hawk (Rocket)"
	variant 5
		"Fury"
	variant 4
		"Fury (Bomber)"
	variant 1
		"Fury (Laser)"
	variant 1
		"Fury (Gatling)"
	variant 1
		"Fury (Missile)"
	variant 1
		"Fury (Heavy)"
	variant 4
		"Sparrow" 2
	variant 1
		"Hawk"
		"Sparrow"
	variant 1
		"Hawk (Speedy)"
		"Sparrow"
	variant 1
		"Fury" 3
	variant 1
		"Fury (Missile)" 2
	variant 1
		"Fury (Heavy)" 2
	variant 1
		"Fury"
		"Hawk"
	variant 1
		"Hawk"
		"Fury"
		"Sparrow"
	variant 1
		"Hawk (Rocket)"
		"Fury (Missile)"
		"Sparrow"
	variant 1
		"Sparrow" 3
	variant 1
		"Fury (Bomber)"
		"Sparrow"
	variant 1
		"Hawk" 2
	variant 1
		"Hawk (Speedy)" 2
	variant 2
		"Clipper"
	variant 1
		"Clipper (Heavy)"
	variant 1
		"Clipper (Speedy)"
	variant 1
		"Modified Argosy"
	variant 3
		"Scrapper"
	variant 2
		"Scrapper (Minimal)"
	variant 1
		"Scrapper (Mod Blaster)"
	variant 2
		"Scrapper" 2
	variant 2
		"Scrapper (Minimal)" 2
	variant 1
		"Scrapper"
		"Sparrow"
	variant 1
		"Sparrow"
		"Scrapper (Minimal)"
	variant 1
		"Scrapper (Gatling)"

fleet "Large Southern Pirates"
	government "Pirate"
	names "pirate"
	cargo 1
	personality
		plunders harvests
	variant 2
		"Sparrow" 4
	variant 1
		"Sparrow (Gatling)" 3
	variant 5
		"Argosy"
	variant 3
		"Argosy (Blaster)"
	variant 2
		"Argosy (Laser)"
	variant 2
		"Argosy (Missile)"
	variant 2
		"Argosy (Turret)"
	variant 1
		"Modified Argosy"
	variant 1
		"Modified Argosy (Heavy)"
	variant 1
		"Modified Argosy (Blaster)"
	variant 1
		"Modified Argosy (Missile)"
	variant 1
		"Modified Argosy (Javelin)"
	variant 1
		"Modified Argosy (Gatling)"
	variant 4
		"Clipper"
	variant 2
		"Clipper (Heavy)"
	variant 2
		"Clipper (Speedy)"
	variant 1
		"Osprey"
		"Fury"
	variant 1
		"Osprey"
		"Sparrow"
	variant 1
		"Osprey (Missile)"
	variant 1
		"Osprey (Laser)"
	variant 2
		"Clipper"
		"Hawk"
	variant 1
		"Clipper (Heavy)"
		"Hawk (Rocket)"
	variant 2
		"Hawk (Bomber)"
		"Sparrow" 3
	variant 2
		"Fury (Bomber)"
		"Sparrow" 3
	variant 1
		"Clipper (Speedy)"
		"Hawk (Speedy)"
	variant 1
		"Hawk (Bomber)"
		"Fury (Gatling)" 2
	variant 1
		"Fury (Bomber)"
		"Fury (Gatling)" 2
	variant 3
		"Argosy"
		"Hawk"
	variant 1
		"Argosy (Blaster)"
		"Hawk (Rocket)"
	variant 1
		"Argosy (Laser)"
		"Hawk (Speedy)"
	variant 1
		"Argosy (Turret)"
		"Hawk (Speedy)"
	variant 1
		"Argosy (Missile)"
		"Hawk (Rocket)"
	variant 1
		"Modified Argosy"
		"Sparrow" 2
	variant 1
		"Modified Argosy (Heavy)"
		"Sparrow" 2
	variant 1
		"Modified Argosy (Blaster)"
		"Sparrow" 2
	variant 1
		"Modified Argosy (Missile)" 2
	variant 1
		"Fury (Heavy)" 2
		"Modified Argosy (Missile)"
	variant 1
		"Modified Argosy (Javelin)"
		"Sparrow"
	variant 1
		"Modified Argosy (Gatling)"
		"Hawk"
		"Sparrow"
	variant 4
		"Bastion"
	variant 2
		"Bastion (Heavy)"
	variant 2
		"Bastion (Laser)"
	variant 2
		"Bastion (Gatling)"
	variant 2
		"Falcon"
	variant 1
		"Falcon"
		"Sparrow" 3
	variant 1
		"Falcon (Heavy)"
	variant 1
		"Falcon (Laser)"
	variant 1
		"Falcon (Javelin)"

fleet "Small CCOR"
	government "Pirate"
	names "pirate"
	cargo 1
	personality
		disables plunders harvests
	variant 5
		"Berserker"
	variant 3
		"Berserker (CCOR)"
	variant 1
		"Enforcer"
	variant 1
		"Enforcer (CCOR)"
	variant 1
		"Saber"
	variant 1
		"Saber (CCOR Gatling)"
	variant 1
		"Saber (CCOR Javelin)"
		"Berserker (CCOR)"
	variant 1
		"Berserker (CCOR)"
		"Enforcer (CCOR)"

fleet "Large CCOR"
	government "Pirate"
	names "pirate"
	cargo 1
	personality
		disables plunders harvests
	variant 2
		"Berserker (CCOR)" 2
	variant 3
		"Firebird (CCOR)"
	variant 1
		"Firebird (CCOR)"
		"Berserker (CCOR)"
	variant 1
		"Firebird (CCOR)"
		"Enforcer"
	variant 1
		"Saber (CCOR Gatling)"
		"Enforcer (CCOR)"
	variant 1
		"Saber (CCOR Javelin)"
		"Berserker (CCOR)"
	variant 1
		"Leviathan (CCOR)"
	variant 1
		"Leviathan (CCOR)"
		"Saber (CCOR Gatling)"
		"Enforcer (CCOR)"
		"Berserker (CCOR)"
	variant 1
		"Hauler II"
	variant 1
		"Hauler II (CCOR)"
	variant 1
		"Hauler II (CCOR)"
		"Berserker (CCOR)"
	variant 1
		"Hogshead"
	variant 1
		"Hogshead (CCOR)"
	variant 1
		"Hogshead (CCOR)"
		"Enforcer (CCOR)"

fleet "Small Independent"
	government "Independent"
	names "pirate"
	cargo 1
	personality
		disables plunders
		confusion 20
	variant 8
		"Sparrow"
	variant 3
		"Hawk"
	variant 2
		"Hawk (Speedy)"
	variant 2
		"Hawk (Rocket)"
	variant 5
		"Fury"
	variant 2
		"Fury (Laser)"
	variant 1
		"Fury (Missile)"
	variant 2
		"Sparrow" 2
	variant 1
		"Hawk"
		"Sparrow"
	variant 1
		"Hawk (Speedy)"
		"Sparrow"
	variant 1
		"Fury" 3
	variant 1
		"Fury (Missile)" 3
	variant 1
		"Fury"
		"Hawk"
	variant 1
		"Hawk"
		"Fury"
		"Sparrow"
	variant 1
		"Hawk (Rocket)"
		"Fury (Missile)"
		"Sparrow"
	variant 1
		"Sparrow" 3
	variant 1
		"Hawk" 2
	variant 1
		"Hawk (Speedy)" 2
	variant 2
		"Clipper"
	variant 1
		"Clipper (Heavy)"
	variant 1
		"Clipper (Speedy)"
	variant 4
		"Scrapper"
	variant 3
		"Scrapper (Minimal)"

fleet "Large Independent"
	government "Independent"
	names "pirate"
	cargo 1
	personality
		plunders
	variant 3
		"Sparrow" 4
	variant 5
		"Argosy"
	variant 3
		"Argosy (Blaster)"
	variant 2
		"Argosy (Laser)"
	variant 2
		"Argosy (Missile)"
	variant 2
		"Argosy (Turret)"
	variant 4
		"Clipper"
	variant 2
		"Clipper (Heavy)"
	variant 2
		"Clipper (Speedy)"
	variant 2
		"Clipper"
		"Hawk"
	variant 1
		"Clipper (Heavy)"
		"Hawk (Rocket)"
	variant 1
		"Clipper (Speedy)"
		"Hawk (Speedy)"
	variant 3
		"Argosy"
		"Hawk"
	variant 1
		"Argosy (Blaster)"
		"Hawk (Rocket)"
	variant 1
		"Argosy (Laser)"
		"Hawk (Speedy)"
	variant 1
		"Argosy (Turret)"
		"Hawk (Speedy)"
	variant 1
		"Argosy (Missile)"
		"Hawk (Rocket)"
	variant 4
		"Bastion"
	variant 2
		"Bastion (Heavy)"
	variant 2
		"Bastion (Laser)"
	variant 2
		"Falcon"
	variant 1
		"Falcon (Heavy)"
	variant 1
		"Falcon (Laser)"

fleet "Small Core Pirates"
	government "Pirate"
	names "pirate"
	cargo 1
	personality
		disables plunders harvests
		confusion 20
	variant 3
		"Quicksilver"
	variant 3
		"Quicksilver (Proton)"
	variant 2
		"Sparrow"
	variant 3
		"Hawk"
	variant 2
		"Hawk (Rocket)"
	variant 2
		"Hawk (Speedy)"
	variant 1
		"Headhunter"
	variant 1
		"Headhunter (Particle)"
	variant 1
		"Quicksilver" 2
	variant 1
		"Quicksilver"
		"Quicksilver (Proton)"
	variant 1
		"Quicksilver (Proton)" 2
	variant 2
		"Wasp (Gatling)"
	variant 3
		"Wasp (Javelin)"
	variant 8
		"Wasp (Meteor)"
	variant 2
		"Wasp (Plasma)"
	variant 2
		"Wasp (Proton)"
	variant 1
		"Scrapper"
	variant 2
		"Scrapper (Minimal)"
	variant 1
		"Scrapper (Mod Blaster)"
	variant 1
		"Scrapper (Gatling)"

fleet "Large Core Pirates"
	government "Pirate"
	names "pirate"
	cargo 1
	personality
		plunders harvests
	variant 5
		"Quicksilver (Proton)" 3
	variant 2
		"Quicksilver" 3
	variant 3
		"Splinter"
		"Quicksilver (Proton)"
	variant 3
		"Splinter (Laser)"
		"Quicksilver"
	variant 2
		"Hawk (Bomber)"
		"Quicksilver" 2
	variant 1
		"Fury (Heavy)"
		"Splinter"
	variant 2
		"Hawk (Bomber)"
		"Quicksilver (Proton)" 2
	variant 3
		"Fury (Bomber)"
		"Quicksilver" 2
	variant 3
		"Fury (Bomber)"
		"Quicksilver (Proton)" 2
	variant 2
		"Headhunter (Strike)"
		"Quicksilver" 2
	variant 3
		"Splinter (Proton)"
		"Quicksilver"
	variant 4
		"Manta (Proton)"
	variant 2
		"Manta"
	variant 2
		"Splinter" 2
	variant 1
		"Splinter (Laser)" 2
	variant 1
		"Splinter (Proton)" 2
	variant 2
		"Falcon"
	variant 1
		"Falcon (Heavy)"
	variant 1
		"Falcon (Laser)"
	variant 2
		"Firebird"
	variant 2
		"Firebird (Laser)"
	variant 1
		"Firebird (Plasma)"
	variant 1
		"Firebird (Missile)"
	variant 1
		"Vanguard (Particle)"
	variant 1
		"Vanguard (Missile)"
	variant 1
		"Vanguard"
	variant 1
		"Protector (Laser)"
	variant 1
		"Protector (Proton)"
	variant 1
		"Protector"

fleet "Small Northern Pirates"
	government "Pirate"
	names "pirate"
	cargo 1
	personality
		disables plunders harvests
		confusion 20
	variant 5
		"Sparrow"
	variant 3
		"Fury"
	variant 1
		"Fury (Missile)"
	variant 1
		"Fury (Laser)"
	variant 1
		"Fury (Bomber)"
	variant 1
		"Fury (Heavy)"
	variant 2
		"Berserker"
	variant 2
		"Berserker (Afterburner)"
	variant 2
		"Berserker (Strike)"
	variant 2
		"Hawk"
	variant 1
		"Hawk (Rocket)"
	variant 1
		"Hawk (Speedy)"
	variant 1
		"Hawk (Bomber)"
		"Sparrow"
	variant 1
		"Aerie"
		"Lance" 2
	variant 1
		"Aerie"
		"Dagger" 2
	variant 3
		"Headhunter"
	variant 2
		"Headhunter (Particle)"
	variant 2
		"Headhunter (Strike)"
	variant 2
		"Raven (Afterburner)"
	variant 1
		"Raven (Heavy)"
	variant 2
		"Corvette"
	variant 1
		"Corvette (Missile)"
	variant 1
		"Corvette (Speedy)"
	variant 1
		"Scout"
	variant 4
		"Scout (Speedy)"
	variant 2
		"Scrapper"
	variant 1
		"Scrapper (Mod Blaster)"
	variant 1
		"Scrapper" 2
	variant 1
		"Scrapper"
		"Sparrow"

fleet "Large Northern Pirates"
	government "Pirate"
	names "pirate"
	cargo 1
	personality
		plunders harvests
	variant 2
		"Firebird"
	variant 5
		"Firebird (Laser)"
	variant 1
		"Firebird (Missile)"
	variant 4
		"Firebird (Plasma)"
	variant 1
		"Firebird"
		"Corvette"
	variant 4
		"Firebird (Plasma)"
		"Corvette (Speedy)"
	variant 2
		"Firebird (Plasma)"
		"Corvette (Missile)"
	variant 1
		"Firebird (Laser)"
		"Corvette (Missile)"
	variant 2
		"Firebird"
		"Fury"
	variant 2
		"Firebird"
		"Berserker" 2
	variant 1
		"Firebird (Plasma)"
		"Fury (Missile)"
	variant 1
		"Firebird (Missile)"
		"Fury (Bomber)"
	variant 3
		"Raven (Afterburner)" 2
	variant 1
		"Raven (Heavy)" 2
	variant 2
		"Headhunter (Particle)"
		"Headhunter (Strike)"
	variant 1
		"Headhunter (Particle)" 2
		"Headhunter (Strike)"
	variant 1
		"Aerie"
		"Dagger" 2
		"Corvette"
	variant 1
		"Aerie"
		"Dagger" 2
		"Raven"
	variant 2
		"Aerie" 2
		"Dagger" 4
	variant 2
		"Aerie"
		"Dagger" 2
		"Corvette (Missile)"
	variant 1
		"Aerie" 2
		"Dagger" 4
		"Firebird"
	variant 2
		"Mule"
		"Lance"
	variant 2
		"Mule (Heavy)"
		"Dagger"
	variant 2
		"Leviathan"
		"Firebird"
	variant 1
		"Leviathan (Laser)"
		"Firebird"
	variant 3
		"Leviathan (Laser)"
		"Firebird (Laser)"
	variant 2
		"Leviathan (Heavy)"
		"Firebird (Plasma)"
	variant 2
		"Leviathan (Heavy)"
		"Firebird (Missile)"
	variant 2
		"Leviathan (Laser)"
		"Firebird (Missile)"
	variant 3
		"Leviathan"
	variant 2
		"Leviathan (Laser)"
	variant 1
		"Leviathan (Heavy)"
	variant 1
		"Fury (Heavy)" 2
		"Firebird (Missile)"
	variant 1
		"Bactrian"
		"Dagger" 3

fleet "pirate raid"
	government "Pirate"
	names "pirate"
	cargo 1
	personality
		disables nemesis plunders harvests
		confusion 20
	variant 3
		"Argosy (Blaster)"
	variant 2
		"Argosy (Laser)"
	variant 2
		"Argosy (Turret)"
	variant 1
		"Modified Argosy"
	variant 1
		"Modified Argosy (Heavy)"
	variant 1
		"Modified Argosy (Blaster)"
	variant 2
		"Clipper (Speedy)"
	variant 1
		"Clipper"
		"Hawk"
	variant 1
		"Clipper (Speedy)"
		"Hawk (Speedy)"
	variant 6
		"Hawk (Speedy)" 3
	variant 4
		"Hawk" 2
	variant 4
		"Fury" 2
	variant 1
		"Argosy (Blaster)"
		"Hawk"
	variant 1
		"Argosy (Laser)"
		"Hawk (Speedy)"
	variant 1
		"Argosy (Turret)"
		"Hawk (Speedy)"
	variant 1
		"Argosy"
		"Hawk"
	variant 1
		"Modified Argosy (Heavy)"
		"Hawk (Speedy)" 2
	variant 1
		"Modified Argosy (Blaster)"
		"Raven (Afterburner)" 2
	variant 2
		"Falcon"
	variant 1
		"Falcon (Heavy)"
	variant 1
		"Falcon (Laser)"
	variant 5
		"Quicksilver (Proton)" 3
	variant 2
		"Quicksilver" 3
	variant 3
		"Splinter"
		"Quicksilver (Proton)"
	variant 3
		"Splinter (Laser)"
		"Quicksilver"
	variant 3
		"Splinter (Proton)"
		"Quicksilver"
	variant 4
		"Manta (Proton)"
	variant 2
		"Manta"
	variant 2
		"Splinter" 2
	variant 1
		"Splinter (Laser)" 2
	variant 1
		"Splinter (Proton)" 2
	variant 2
		"Firebird"
	variant 1
		"Firebird (Laser)"
	variant 1
		"Firebird (Plasma)"
	variant 4
		"Firebird"
	variant 2
		"Firebird (Laser)"
	variant 2
		"Firebird (Plasma)"
	variant 3
		"Firebird"
		"Corvette"
	variant 1
		"Firebird (Plasma)"
		"Corvette (Speedy)"
	variant 2
		"Firebird"
		"Berserker" 2
	variant 1
		"Firebird (Plasma)"
		"Fury (Missile)"
	variant 1
		"Firebird (Missile)"
		"Fury"
	variant 8
		"Raven (Afterburner)" 2
	variant 2
		"Raven (Heavy)" 2
	variant 1
		"Headhunter (Particle)" 3
	variant 1
		"Fury (Heavy)" 2
		"Firebird (Missile)"
	variant 2
		"Leviathan"
		"Firebird"
	variant 2
		"Leviathan (Laser)"
		"Firebird"
	variant 2
		"Leviathan (Heavy)"
		"Firebird (Plasma)"
	variant 1
		"Berserker" 3
	variant 8
		"Berserker (Afterburner)" 3
	variant 2
		"Berserker (Afterburner)" 2
	variant 3
		"Scout (Speedy)" 3

fleet "pirate explosive"
	government "Pirate"
	names "pirate"
	cargo 1
	personality
		nemesis plunders harvests
		confusion 20
	variant 3
		"Argosy (Blaster)"
	variant 2
		"Argosy (Laser)"
	variant 2
		"Argosy (Turret)"
	variant 1
		"Modified Argosy"
	variant 1
		"Modified Argosy (Heavy)"
	variant 1
		"Modified Argosy (Blaster)"
	variant 2
		"Clipper (Speedy)"
	variant 1
		"Clipper (Heavy)"
		"Hawk (Rocket)"
	variant 1
		"Clipper (Speedy)"
		"Hawk (Speedy)"
	variant 6
		"Hawk (Speedy)" 3
	variant 4
		"Hawk (Bomber)" 2
	variant 4
		"Fury (Bomber)" 2
	variant 1
		"Argosy (Blaster)"
		"Hawk (Rocket)"
	variant 1
		"Argosy (Laser)"
		"Hawk (Speedy)"
	variant 1
		"Argosy (Turret)"
		"Hawk (Speedy)"
	variant 1
		"Argosy (Missile)"
		"Hawk (Rocket)"
	variant 1
		"Modified Argosy (Heavy)"
		"Hawk (Speedy)" 2
	variant 1
		"Modified Argosy (Blaster)"
		"Raven (Afterburner)" 2
	variant 2
		"Falcon"
	variant 1
		"Falcon (Heavy)"
	variant 1
		"Falcon (Laser)"
	variant 5
		"Quicksilver (Proton)" 3
	variant 2
		"Quicksilver" 3
	variant 3
		"Splinter"
		"Quicksilver (Proton)"
	variant 3
		"Splinter (Laser)"
		"Quicksilver"
	variant 3
		"Splinter (Proton)"
		"Quicksilver"
	variant 4
		"Manta (Proton)"
	variant 2
		"Manta"
	variant 2
		"Splinter" 2
	variant 1
		"Splinter (Laser)" 2
	variant 1
		"Splinter (Proton)" 2
	variant 2
		"Firebird"
	variant 1
		"Firebird (Laser)"
	variant 1
		"Firebird (Plasma)"
	variant 4
		"Firebird"
	variant 2
		"Firebird (Laser)"
	variant 2
		"Firebird (Plasma)"
	variant 3
		"Firebird"
		"Corvette"
	variant 1
		"Firebird (Plasma)"
		"Corvette (Speedy)"
	variant 2
		"Firebird"
		"Berserker" 2
	variant 1
		"Firebird (Plasma)"
		"Fury (Missile)"
	variant 1
		"Firebird (Missile)"
		"Fury (Bomber)"
	variant 8
		"Raven (Afterburner)" 2
	variant 2
		"Raven (Heavy)" 2
	variant 1
		"Headhunter (Particle)" 3
	variant 1
		"Fury (Heavy)" 2
		"Firebird (Missile)"
	variant 2
		"Leviathan"
		"Firebird"
	variant 2
		"Leviathan (Laser)"
		"Firebird"
	variant 2
		"Leviathan (Heavy)"
		"Firebird (Plasma)"
	variant 1
		"Berserker" 3
	variant 8
		"Berserker (Afterburner)" 3
	variant 2
		"Berserker (Afterburner)" 2
	variant 3
		"Scout (Speedy)" 3

fleet "Syndicate Extremists"
	government "Syndicate (Extremist)"
	names "syndicate capital"
	fighters
		names "syndicate fighter"
	cargo 0
	personality
		heroic
	variant 3
		"Splinter"
		"Quicksilver" 3
	variant 2
		"Manta" 2
	variant 2
		"Quicksilver" 5
	variant 1
		"Protector"
		"Quicksilver" 2
	variant 1
		"Vanguard"
		"Quicksilver" 2
	variant 1
		"Vanguard (Missile)"
		"Quicksilver (Proton)" 2
	variant 1
		"Leviathan"
		"Firebird" 2
	variant 1
		"Leviathan (Heavy)"
		"Firebird (Missile)" 2
	variant 1
		"Leviathan (Heavy)"
		"Firebird (Plasma)" 2

fleet "Bounty Hunters"
	government "Bounty Hunter"
	names "bounty hunter"
	personality
		nemesis waiting heroic
	variant 5
		"Fury" 2
		"Fury (Bomber)" 2
	variant 5
		"Hawk" 2
		"Hawk (Rocket)" 2
	variant 5
		"Hawk"
		"Hawk (Bomber)"
		"Sparrow" 2
	variant 5
		"Fury (Bomber)"
		"Sparrow" 2
	variant 5
		"Berserker (Strike)"
		"Quicksilver"
	variant 5
		"Quicksilver" 2
		"Headhunter (Particle)"
	variant 3
		"Sparrow" 2
		"Headhunter (Strike)"
	variant 3
		"Raven"
		"Fury (Missile)" 2
	variant 1
		"Firebird"
		"Fury (Missile)"
	variant 1
		"Aerie"
		"Lance" 2
	variant 1
		"Corvette"
		"Fury (Missile)"
	variant 1
		"Osprey"
		"Fury (Missile)"
	variant 1
		"Manta"
		"Fury (Missile)"
	variant 1
		"Splinter"
		"Fury (Missile)"
	variant 1
		"Splinter"
		"Fury (Heavy)"

fleet "Marauder I"
	government "Pirate"
	names "pirate"
	cargo 1
	personality
		plunders
	variant 3
		"Marauder Arrow"
	variant 1
		"Marauder Arrow (Weapons)"
	variant 1
		"Marauder Arrow (Engines)"
	variant 3
		"Marauder Bounder"
	variant 1
		"Marauder Bounder (Weapons)"
	variant 1
		"Marauder Bounder (Engines)"

fleet "Marauder II"
	government "Pirate"
	names "pirate"
	cargo 1
	personality
		plunders
	variant 3
		"Marauder Quicksilver"
	variant 1
		"Marauder Quicksilver (Weapons)"
	variant 1
		"Marauder Quicksilver (Engines)"
	variant 3
		"Marauder Raven"
	variant 1
		"Marauder Raven (Weapons)"
	variant 1
		"Marauder Raven (Engines)"

fleet "Marauder III"
	government "Pirate"
	names "pirate"
	cargo 1
	personality
		plunders
	variant 3
		"Marauder Firebird"
	variant 1
		"Marauder Firebird (Weapons)"
	variant 1
		"Marauder Firebird (Engines)"
	variant 3
		"Marauder Manta"
	variant 1
		"Marauder Manta (Weapons)"
	variant 1
		"Marauder Manta (Engines)"
	variant 3
		"Marauder Splinter"
	variant 1
		"Marauder Splinter (Weapons)"
	variant 1
		"Marauder Splinter (Engines)"

fleet "Marauder IV"
	government "Pirate"
	names "pirate"
	cargo 1
	personality
		plunders
	variant 3
		"Marauder Falcon"
	variant 1
		"Marauder Falcon (Weapons)"
	variant 1
		"Marauder Falcon (Engines)"
	variant 3
		"Marauder Leviathan"
	variant 1
		"Marauder Leviathan (Weapons)"
	variant 1
		"Marauder Leviathan (Engines)"

fleet "Marauder fleet I"
	government "Pirate"
	names "pirate"
	cargo 1
	personality
		plunders
	variant 9
		"Marauder Quicksilver"
		"Marauder Arrow (Weapons)"
		"Marauder Bounder (Engines)"
	variant 9
		"Marauder Quicksilver"
		"Marauder Arrow (Engines)"
		"Marauder Bounder (Weapons)"
	variant 1
		"Marauder Quicksilver (Engines)"
		"Marauder Arrow" 2
		"Marauder Bounder" 2
	variant 1
		"Marauder Quicksilver (Weapons)"
		"Marauder Arrow" 2
		"Marauder Bounder" 2
	variant 9
		"Marauder Raven"
		"Marauder Arrow (Engines)"
		"Marauder Bounder (Weapons)"
	variant 9
		"Marauder Raven"
		"Marauder Arrow (Weapons)"
		"Marauder Bounder (Engines)"
	variant 1
		"Marauder Raven (Engines)"
		"Marauder Arrow" 2
		"Marauder Bounder" 2
	variant 1
		"Marauder Raven (Weapons)"
		"Marauder Arrow" 2
		"Marauder Bounder" 2

fleet "Marauder fleet II"
	government "Pirate"
	names "pirate"
	cargo 1
	personality
		plunders
	variant 4
		"Marauder Quicksilver"
		"Marauder Arrow (Weapons)"
		"Marauder Bounder (Engines)"
	variant 4
		"Marauder Quicksilver"
		"Marauder Arrow (Engines)"
		"Marauder Bounder (Weapons)"
	variant 1
		"Marauder Quicksilver (Engines)"
		"Marauder Arrow" 2
		"Marauder Bounder" 2
	variant 1
		"Marauder Quicksilver (Weapons)"
		"Marauder Arrow" 2
		"Marauder Bounder" 2
	variant 4
		"Marauder Raven"
		"Marauder Arrow (Engines)"
		"Marauder Bounder (Weapons)"
	variant 4
		"Marauder Raven"
		"Marauder Arrow (Weapons)"
		"Marauder Bounder (Engines)"
	variant 1
		"Marauder Raven (Engines)"
		"Marauder Arrow" 2
		"Marauder Bounder" 2
	variant 1
		"Marauder Raven (Weapons)"
		"Marauder Arrow" 2
		"Marauder Bounder" 2

fleet "Marauder fleet III"
	government "Pirate"
	names "pirate"
	cargo 1
	personality
		plunders
	variant 3
		"Marauder Quicksilver"
		"Marauder Arrow (Weapons)"
		"Marauder Bounder (Engines)"
	variant 3
		"Marauder Quicksilver"
		"Marauder Arrow (Engines)"
		"Marauder Bounder (Weapons)"
	variant 1
		"Marauder Quicksilver (Engines)"
		"Marauder Arrow" 2
		"Marauder Bounder" 2
	variant 1
		"Marauder Quicksilver (Weapons)"
		"Marauder Arrow" 2
		"Marauder Bounder" 2
	variant 3
		"Marauder Raven"
		"Marauder Arrow (Engines)"
		"Marauder Bounder (Weapons)"
	variant 3
		"Marauder Raven"
		"Marauder Arrow (Weapons)"
		"Marauder Bounder (Engines)"
	variant 1
		"Marauder Raven (Engines)"
		"Marauder Arrow" 2
		"Marauder Bounder" 2
	variant 1
		"Marauder Raven (Weapons)"
		"Marauder Arrow" 2
		"Marauder Bounder" 2

fleet "Marauder fleet IV"
	government "Pirate"
	names "pirate"
	cargo 1
	personality
		plunders
	variant 8
		"Marauder Firebird"
		"Marauder Raven"
		"Marauder Quicksilver"
	variant 1
		"Marauder Firebird (Engines)"
		"Marauder Raven"
		"Marauder Quicksilver"
	variant 1
		"Marauder Firebird (Weapons)"
		"Marauder Raven"
		"Marauder Quicksilver"
	variant 16
		"Marauder Manta"
		"Marauder Raven"
		"Marauder Quicksilver"
	variant 2
		"Marauder Manta (Engines)"
		"Marauder Raven"
		"Marauder Quicksilver"
	variant 2
		"Marauder Manta (Weapons)"
		"Marauder Raven"
		"Marauder Quicksilver"
	variant 16
		"Marauder Splinter"
		"Marauder Raven"
		"Marauder Quicksilver"
	variant 2
		"Marauder Splinter (Engines)"
		"Marauder Raven"
		"Marauder Quicksilver"
	variant 2
		"Marauder Splinter (Weapons)"
		"Marauder Raven"
		"Marauder Quicksilver"

fleet "Marauder fleet V"
	government "Pirate"
	names "pirate"
	cargo 1
	personality
		plunders
	variant 4
		"Marauder Firebird"
		"Marauder Raven"
		"Marauder Quicksilver"
	variant 1
		"Marauder Firebird (Engines)"
		"Marauder Raven"
		"Marauder Quicksilver"
	variant 1
		"Marauder Firebird (Weapons)"
		"Marauder Raven"
		"Marauder Quicksilver"
	variant 8
		"Marauder Manta"
		"Marauder Raven"
		"Marauder Quicksilver"
	variant 2
		"Marauder Manta (Engines)"
		"Marauder Raven"
		"Marauder Quicksilver"
	variant 2
		"Marauder Manta (Weapons)"
		"Marauder Raven"
		"Marauder Quicksilver"
	variant 8
		"Marauder Splinter"
		"Marauder Raven"
		"Marauder Quicksilver"
	variant 2
		"Marauder Splinter (Engines)"
		"Marauder Raven"
		"Marauder Quicksilver"
	variant 2
		"Marauder Splinter (Weapons)"
		"Marauder Raven"
		"Marauder Quicksilver"

fleet "Marauder fleet VI"
	government "Pirate"
	names "pirate"
	cargo 1
	personality
		plunders
	variant 2
		"Marauder Firebird"
		"Marauder Raven"
		"Marauder Quicksilver"
	variant 1
		"Marauder Firebird (Engines)"
		"Marauder Raven"
		"Marauder Quicksilver"
	variant 1
		"Marauder Firebird (Weapons)"
		"Marauder Raven"
		"Marauder Quicksilver"
	variant 4
		"Marauder Manta"
		"Marauder Raven"
		"Marauder Quicksilver"
	variant 2
		"Marauder Manta (Engines)"
		"Marauder Raven"
		"Marauder Quicksilver"
	variant 2
		"Marauder Manta (Weapons)"
		"Marauder Raven"
		"Marauder Quicksilver"
	variant 4
		"Marauder Splinter"
		"Marauder Raven"
		"Marauder Quicksilver"
	variant 2
		"Marauder Splinter (Engines)"
		"Marauder Raven"
		"Marauder Quicksilver"
	variant 2
		"Marauder Splinter (Weapons)"
		"Marauder Raven"
		"Marauder Quicksilver"

fleet "Marauder fleet VII"
	government "Pirate"
	names "pirate"
	cargo 1
	personality
		plunders
	variant 18
		"Marauder Falcon"
		"Osprey"
		"Osprey (Missile)"
		"Osprey (Laser)"
	variant 1
		"Marauder Falcon (Weapons)"
		"Osprey"
		"Osprey (Missile)"
		"Osprey (Laser)"
	variant 1
		"Marauder Falcon (Engines)"
		"Osprey"
		"Osprey (Missile)"
		"Osprey (Laser)"
	variant 18
		"Marauder Leviathan"
		"Firebird"
		"Firebird (Plasma)"
		"Firebird (Missile)"
	variant 1
		"Marauder Leviathan (Engines)"
		"Firebird"
		"Firebird (Plasma)"
		"Firebird (Missile)"
	variant 1
		"Marauder Leviathan (Weapons)"
		"Firebird"
		"Firebird (Plasma)"
		"Firebird (Missile)"
	variant 1
		"Marauder Leviathan (Weapons)"
		"Firebird (Laser)" 3

fleet "Marauder fleet VIII"
	government "Pirate"
	names "pirate"
	cargo 1
	personality
		plunders
	variant 8
		"Marauder Falcon"
		"Osprey"
		"Osprey (Missile)"
		"Osprey (Laser)"
	variant 1
		"Marauder Falcon (Weapons)"
		"Osprey"
		"Osprey (Missile)"
		"Osprey (Laser)"
	variant 1
		"Marauder Falcon (Engines)"
		"Osprey"
		"Osprey (Missile)"
		"Osprey (Laser)"
	variant 8
		"Marauder Leviathan"
		"Firebird"
		"Firebird (Plasma)"
		"Firebird (Missile)"
	variant 1
		"Marauder Leviathan (Engines)"
		"Firebird"
		"Firebird (Plasma)"
		"Firebird (Missile)"
	variant 1
		"Marauder Leviathan (Weapons)"
		"Firebird"
		"Firebird (Plasma)"
		"Firebird (Missile)"

fleet "Marauder fleet IX"
	government "Pirate"
	names "pirate"
	cargo 1
	personality
		plunders
	variant 3
		"Marauder Falcon"
		"Osprey"
		"Osprey (Missile)"
		"Osprey (Laser)"
	variant 1
		"Marauder Falcon (Weapons)"
		"Osprey"
		"Osprey (Missile)"
		"Osprey (Laser)"
	variant 1
		"Marauder Falcon (Engines)"
		"Osprey"
		"Osprey (Missile)"
		"Osprey (Laser)"
	variant 3
		"Marauder Leviathan"
		"Firebird"
		"Firebird (Plasma)"
		"Firebird (Missile)"
	variant 1
		"Marauder Leviathan (Engines)"
		"Firebird"
		"Firebird (Plasma)"
		"Firebird (Missile)"
	variant 1
		"Marauder Leviathan (Weapons)"
		"Firebird"
		"Firebird (Plasma)"
		"Firebird (Missile)"
	variant 1
		"Marauder Leviathan (Weapons)"
		"Firebird (Laser)" 3
		"Firebird (Missile)"

fleet "Marauder fleet X"
	government "Pirate"
	names "pirate"
	cargo 1
	personality
		plunders
	variant 3
		"Marauder Falcon"
		"Marauder Firebird"
		"Marauder Raven (Weapons)"
		"Marauder Quicksilver (Engines)"
		"Marauder Arrow (Weapons)"
		"Marauder Bounder (Engines)"
	variant 3
		"Marauder Falcon"
		"Marauder Firebird"
		"Marauder Raven (Engines)"
		"Marauder Quicksilver (Weapons)"
		"Marauder Arrow (Engines)"
		"Marauder Bounder (Weapons)"
	variant 2
		"Marauder Falcon (Weapons)"
		"Marauder Firebird (Engines)"
		"Marauder Raven"
		"Marauder Quicksilver"
		"Marauder Arrow"
		"Marauder Bounder"
	variant 2
		"Marauder Falcon (Engines)"
		"Marauder Firebird (Weapons)"
		"Marauder Raven"
		"Marauder Quicksilver"
		"Marauder Arrow"
		"Marauder Bounder"
	variant 3
		"Marauder Leviathan"
		"Marauder Firebird"
		"Marauder Raven (Engines)"
		"Marauder Quicksilver (Weapons)"
		"Marauder Arrow (Engines)"
		"Marauder Bounder (Weapons)"
	variant 3
		"Marauder Leviathan"
		"Marauder Firebird"
		"Marauder Raven (Weapons)"
		"Marauder Quicksilver (Engines)"
		"Marauder Arrow (Weapons)"
		"Marauder Bounder (Engines)"
	variant 2
		"Marauder Leviathan (Engines)"
		"Marauder Firebird (Weapons)"
		"Marauder Raven"
		"Marauder Quicksilver"
		"Marauder Arrow"
		"Marauder Bounder"
	variant 2
		"Marauder Leviathan (Weapons)"
		"Marauder Firebird (Engines)"
		"Marauder Raven"
		"Marauder Quicksilver"
		"Marauder Arrow"
		"Marauder Bounder"

fleet "Hired Guns"
	government "Bounty Hunter"
	names "bounty hunter"
	personality
		nemesis waiting heroic
	variant 1
		"Leviathan (Laser)"
		"Modified Argosy" 2
	variant 1
		"Leviathan (Laser)"
		"Mule (Heavy)"
		"Dagger"
	variant 1
		"Leviathan (Laser)"
		"Corvette"
	variant 1
		"Leviathan (Laser)"
		"Splinter (Laser)"
	variant 1
		"Falcon (Laser)"
		"Modified Argosy" 2
	variant 1
		"Falcon (Laser)"
		"Mule (Heavy)"
		"Dagger"
	variant 1
		"Falcon (Laser)"
		"Corvette"
	variant 1
		"Falcon (Laser)"
		"Splinter (Laser)"
	variant 1
		"Vanguard (Particle)"
		"Modified Argosy" 2
	variant 1
		"Vanguard (Missile)"
		"Headhunter (Strike)" 2
	variant 1
		"Vanguard (Particle)"
		"Mule (Heavy)"
		"Dagger"
	variant 1
		"Vanguard (Particle)"
		"Corvette"
	variant 1
		"Vanguard (Particle)"
		"Splinter (Laser)"
	variant 1
		"Vanguard (Particle)"
		"Splinter (Proton)"
	variant 1
		"Bactrian (Hired Gun)"
		"Dagger" 3
		"Modified Argosy" 2
	variant 1
		"Bactrian (Hired Gun)"
		"Mule (Heavy)"
		"Dagger" 4
	variant 1
		"Bactrian (Hired Gun)"
		"Dagger" 3
		"Corvette"
	variant 1
		"Bactrian (Hired Gun)"
		"Dagger" 3
		"Splinter (Laser)"
	variant 1
		"Bactrian (Hired Gun)"
		"Dagger" 3
		"Splinter (Proton)"

# The Navy forces which blockade the wormhole during the Hai crisis.
fleet "Human Wormhole Guards"
	government "Republic that won't enter wormhole"
	names "republic capital"
	fighters
		names "republic fighter"
	cargo 0
	personality
		heroic opportunistic
	variant 2
		"Carrier (Mark II)"
		"Combat Drone" 6
		"Lance (Gatling)" 4
	variant 1
		"Auxiliary (Transport Mark II)"
	variant 2
		"Cruiser (Plasma Anti-Missile)"
		"Combat Drone" 4
	variant 2
		"Cruiser (Mark II)"
		"Combat Drone" 4
	variant 8
		"Frigate (Mark II)"
	variant 5
		"Rainmaker (Mark II Old Weapons)"<|MERGE_RESOLUTION|>--- conflicted
+++ resolved
@@ -471,14 +471,12 @@
 		"Scout (Speedy)"
 	variant 1
 		"Container Transport (Short Haul)"
-<<<<<<< HEAD
 	variant 1
 		"Hogshead"
-=======
 	variant 3
 		"Sunder"
 		"Mining Drone" 2
->>>>>>> ee561898
+
 
 fleet "Small Northern Merchants"
 	government "Merchant"
