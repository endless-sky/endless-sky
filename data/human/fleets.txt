# Copyright (c) 2014 by Michael Zahniser
#
# Endless Sky is free software: you can redistribute it and/or modify it under the
# terms of the GNU General Public License as published by the Free Software
# Foundation, either version 3 of the License, or (at your option) any later version.
#
# Endless Sky is distributed in the hope that it will be useful, but WITHOUT ANY
# WARRANTY; without even the implied warranty of MERCHANTABILITY or FITNESS FOR A
# PARTICULAR PURPOSE. See the GNU General Public License for more details.
#
# You should have received a copy of the GNU General Public License along with
# this program. If not, see <https://www.gnu.org/licenses/>.

fleet "Small Southern Merchants"
	government "Merchant"
	names "civilian"
	cargo 3
	personality
		confusion 40
		timid frugal appeasing
	variant 60
		"Shuttle"
	variant 30
		"Star Barge"
	variant 20
		"Star Barge (Armed)"
	variant 20
		"Clipper"
	variant 10
		"Clipper (Heavy)"
	variant 10
		"Clipper (Speedy)"
	variant 10
		"Clipper (Heavy Laser)"
	variant 10
		"Star Barge" 2
		"Sparrow"
	variant 10
		"Star Barge (Armed)" 2
		"Sparrow"
	variant 10
		"Star Barge (Armed)"
		"Star Barge"
		"Sparrow"
	variant 30
		"Freighter"
	variant 10
		"Freighter (Fancy)"
	variant 10
		"Freighter"
		"Sparrow"
	variant 10
		"Freighter (Fancy)"
		"Sparrow"
	variant 20
		"Blackbird"
	variant 1
		"Mule"
		"Dagger"
	variant 1
		"Mule (Heavy)"
		"Dagger"
	variant 2
		"Bounder"
	variant 4
		"Heavy Shuttle"
	variant 2
		"Heavy Shuttle (Armed)"
	variant 3
		"Hauler III"
	variant 5
		"Hauler II"
	variant 7
		"Hauler"
		"Berserker"
	variant 1
		"Scout"
	variant 1
		"Scrapper"

fleet "Large Southern Merchants"
	government "Merchant"
	names "civilian"
	cargo 4
	personality
		confusion 30
		timid frugal appeasing
	variant 20
		"Freighter"
		"Hawk"
	variant 10
		"Freighter (Fancy)"
		"Hawk"
	variant 30
		"Freighter" 2
		"Sparrow" 2
	variant 10
		"Freighter (Fancy)"
		"Freighter"
		"Sparrow" 2
	variant 30
		"Argosy"
	variant 20
		"Argosy (Laser)"
	variant 15
		"Argosy (Missile)"
	variant 25
		"Argosy (Blaster)"
	variant 15
		"Argosy (Turret)"
	variant 15
		"Argosy (Heavy Laser)"
	variant 10
		"Bastion"
		"Freighter" 3
	variant 10
		"Bastion (Heavy)"
		"Freighter (Fancy)" 3
	variant 10
		"Bastion (Laser)"
		"Freighter" 3
	variant 20
		"Bastion"
		"Argosy"
	variant 10
		"Bastion (Heavy)"
		"Argosy (Missile)"
	variant 10
		"Bastion (Laser)"
		"Argosy (Laser)"
	variant 10
		"Bastion"
		"Freighter" 3
		"Star Barge" 4
		"Fury"
		"Sparrow" 2
	variant 3
		"Bastion (Heavy)"
		"Freighter (Fancy)" 3
		"Star Barge (Armed)" 4
		"Fury (Missile)"
		"Sparrow" 2
	variant 20
		"Argosy" 2
	variant 10
		"Argosy (Blaster)"
		"Argosy (Laser)"
	variant 10
		"Argosy (Turret)"
		"Argosy (Missile)"
	variant 10
		"Blackbird"
		"Sparrow" 2
	variant 2
		"Bactrian"
		"Dagger" 3
	variant 12
		"Hauler III"
		"Hauler II"
		"Hauler"
	variant 8
		"Hauler II"
		"Hauler" 2
	variant 6
		"Hauler III"
		"Berserker" 2
	variant 1
		"Bulk Freighter (Long Haul)"
		"Berserker (Strike)" 4

fleet "Small Core Merchants"
	government "Merchant"
	names "civilian"
	cargo 3
	personality
		confusion 30
		timid frugal appeasing
	variant 40
		"Shuttle"
	variant 60
		"Star Barge (Armed)"
	variant 30
		"Freighter"
	variant 10
		"Freighter (Fancy)"
	variant 10
		"Freighter (Proton)"
	variant 10
		"Freighter"
		"Wasp"
	variant 20
		"Freighter"
		"Star Barge (Armed)" 2
	variant 20
		"Freighter"
		"Shuttle" 2
		"Quicksilver"
	variant 50
		"Bounder"
	variant 30
		"Bounder (Luxury)"
		"Wasp"
	variant 10
		"Freighter"
		"Wasp" 2
	variant 5
		"Freighter"
		"Wasp (Heavy Laser Meteor)" 2
	variant 1
		"Mule"
		"Dagger"
	variant 1
		"Mule (Heavy)"
		"Dagger"
	variant 3
		"Argosy"
	variant 2
		"Argosy (Blaster)"
	variant 2
		"Argosy (Laser)"
	variant 2
		"Argosy (Proton)"
	variant 2
		"Argosy (Turret)"
	variant 2
		"Argosy (Missile)"
	variant 2
		"Argosy (Heavy Laser)"
	variant 5
		"Heavy Shuttle"
	variant 3
		"Heavy Shuttle (Armed)"
	variant 1
		"Flivver (Luxury)"
	variant 1
		"Flivver (Racing)"
	variant 2
		"Scout"
	variant 1
		"Scout (Speedy)"
	variant 1
		"Scrapper"

fleet "Large Core Merchants"
	government "Merchant"
	names "civilian"
	cargo 4
	personality
		confusion 20
		timid frugal appeasing
	variant 30
		"Freighter" 2
		"Quicksilver" 2
	variant 10
		"Freighter (Fancy)" 2
	variant 10
		"Freighter (Proton)" 2
		"Quicksilver" 2
	variant 40
		"Container Transport (Short Haul)"
		"Wasp (Proton)" 2
	variant 40
		"Container Transport"
		"Wasp"
		"Wasp (Meteor)"
	variant 15
		"Container Transport (Blaster)"
		"Wasp" 2
	variant 8
		"Container Transport (Heavy)"
		"Wasp (Proton)" 2
	variant 8
		"Container Transport (Proton)"
		"Wasp (Proton)" 2
	variant 8
		"Container Transport (Proton)"
		"Wasp"
		"Wasp (Meteor)"
	variant 15
		"Container Transport"
	variant 8
		"Container Transport (Blaster)"
	variant 4
		"Container Transport (Heavy)"
	variant 4
		"Container Transport (Proton)"
	variant 20
		"Star Barge (Armed)" 3
	variant 8
		"Container Transport" 2
		"Quicksilver" 1
		"Splinter" 1
	variant 3
		"Container Transport (Blaster)"
		"Container Transport (Heavy)"
		"Quicksilver" 1
		"Splinter (Laser)" 1
	variant 3
		"Container Transport (Blaster)"
		"Container Transport (Proton)"
		"Quicksilver" 1
		"Splinter (Proton)" 1
	variant 10
		"Freighter" 4
		"Quicksilver" 2
		"Splinter" 1
	variant 3
		"Freighter" 4
		"Quicksilver" 2
		"Splinter (Laser)" 1
	variant 3
		"Freighter" 4
		"Quicksilver" 2
		"Splinter (Proton)" 1
	variant 10
		"Freighter" 4
		"Protector" 1
	variant 2
		"Freighter" 4
		"Protector (Laser)" 1
	variant 2
		"Freighter" 4
		"Protector (Proton)" 1
	variant 8
		"Container Transport" 2
		"Protector" 1
	variant 8
		"Container Transport" 2
		"Wasp" 3
		"Wasp (Meteor)" 2
	variant 8
		"Container Transport" 2
		"Vanguard" 1
	variant 1
		"Container Transport (Heavy)" 2
		"Protector (Laser)" 1
	variant 1
		"Container Transport (Proton)" 2
		"Protector (Proton)" 1
	variant 1
		"Container Transport (Heavy)" 2
		"Vanguard (Particle)" 1
	variant 1
		"Container Transport (Heavy)" 2
		"Vanguard (Missile)" 1
	variant 20
		"Bounder"
		"Quicksilver" 2
	variant 1
		"Bactrian"
		"Dagger" 3
	variant 1
		"Bactrian"
		"Lance" 3
	variant 5
		"Arrow"
		"Wasp (Proton)" 2
	variant 2
		"Arrow"
	variant 10
		"Bulk Freighter"
		"Wasp (Proton)" 2
	variant 10
		"Bulk Freighter"
		"Wasp"
		"Wasp (Meteor)"
	variant 5
		"Bulk Freighter (Blaster)"
		"Wasp" 2
	variant 2
		"Bulk Freighter (Heavy)"
		"Wasp (Proton)" 2
	variant 2
		"Bulk Freighter (Proton)"
		"Wasp (Proton)" 2
	variant 2
		"Bulk Freighter (Proton)"
		"Wasp"
		"Wasp (Meteor)"
	variant 5
		"Bulk Freighter"
	variant 2
		"Bulk Freighter (Blaster)"
	variant 1
		"Bulk Freighter (Heavy)"
	variant 1
		"Bulk Freighter (Proton)"
	variant 2
		"Bulk Freighter" 2
		"Quicksilver" 1
		"Splinter" 1
	variant 1
		"Bulk Freighter (Blaster)"
		"Bulk Freighter (Heavy)"
		"Quicksilver" 1
		"Splinter (Laser)" 1
	variant 1
		"Bulk Freighter (Blaster)"
		"Bulk Freighter (Proton)"
		"Quicksilver" 1
		"Splinter (Proton)" 1
	variant 2
		"Bulk Freighter" 2
		"Protector" 1
	variant 2
		"Bulk Freighter" 2
		"Wasp" 3
		"Wasp (Meteor)" 2
	variant 2
		"Bulk Freighter" 2
		"Vanguard" 1

fleet "Paradise Merchants"
	government "Merchant"
	names "civilian"
	cargo 2
	personality
		confusion 50
		timid frugal appeasing
	variant 20
		"Shuttle"
	variant 20
		"Heavy Shuttle"
		"Shuttle" 2
	variant 40
		"Star Queen"
	variant 3
		"Star Queen"
		"Sparrow" 5
	variant 3
		"Star Queen"
		"Wasp" 4
	variant 3
		"Star Queen"
		"Wasp (Proton)" 3
	variant 2
		"Star Queen"
		"Wasp" 2
		"Wasp (Meteor)"
	variant 2
		"Star Queen"
		"Berserker" 3
	variant 2
		"Star Queen"
		"Quicksilver" 2
	variant 10
		"Arrow"
	variant 5
		"Arrow"
		"Sparrow" 2
	variant 10
		"Arrow"
		"Flivver"
	variant 10
		"Bounder"
	variant 50
		"Flivver"
	variant 10
		"Flivver" 3
	variant 20
		"Flivver (Racing)"
	variant 2
		"Flivver (Racing)" 3
	variant 2
		"Flivver (Racing)" 6
	variant 3
		"Blackbird"
		"Sparrow" 2
	variant 3
		"Blackbird"
		"Berserker" 2
	variant 5
		"Scout (Speedy)"
	variant 1
		"Container Transport (Short Haul)"

fleet "Small Northern Merchants"
	government "Merchant"
	names "civilian"
	cargo 3
	personality
		confusion 40
		timid frugal appeasing
	variant 50
		"Shuttle"
	variant 40
		"Star Barge"
		"Shuttle" 2
	variant 30
		"Freighter"
	variant 10
		"Freighter (Fancy)"
	variant 10
		"Freighter (Proton)"
	variant 20
		"Freighter"
		"Shuttle" 4
	variant 6
		"Freighter"
		"Berserker"
	variant 3
		"Freighter"
		"Berserker (Afterburner)"
	variant 3
		"Freighter"
		"Berserker (Strike)"
	variant 2
		"Freighter"
		"Berserker (Laser)" 2
	variant 5
		"Freighter (Fancy)"
		"Shuttle" 4
	variant 5
		"Freighter (Proton)"
		"Shuttle" 4
	variant 10
		"Freighter" 3
		"Sparrow" 1
	variant 10
		"Blackbird"
	variant 3
		"Mule"
		"Dagger"
	variant 3
		"Mule (Heavy)"
		"Dagger"
	variant 2
		"Bounder"
	variant 2
		"Bounder (Luxury)"
	variant 3
		"Flivver"
	variant 3
		"Flivver (Luxury)"
	variant 2
		"Flivver (Racing)"
	variant 4
		"Hauler II"
	variant 3
		"Hauler"
	variant 2
		"Hauler II"
		"Hauler"
	variant 10
		"Scout"
	variant 5
		"Scout (Speedy)"
	variant 1
		"Scrapper"

fleet "Large Northern Merchants"
	government "Merchant"
	names "civilian"
	cargo 4
	personality
		confusion 30
		timid frugal appeasing
	variant 20
		"Freighter" 2
		"Firebird"
	variant 6
		"Freighter" 2
		"Berserker" 2
	variant 3
		"Freighter" 2
		"Berserker (Afterburner)" 2
	variant 3
		"Freighter" 2
		"Berserker (Strike)" 2
	variant 10
		"Freighter" 2
		"Firebird (Plasma)"
	variant 10
		"Freighter" 2
		"Firebird (Laser)"
	variant 10
		"Freighter" 2
		"Firebird (Missile)"
	variant 10
		"Freighter" 3
		"Firebird"
	variant 2
		"Freighter" 3
		"Firebird (Plasma)"
	variant 2
		"Freighter" 3
		"Firebird (Laser)"
	variant 2
		"Freighter" 3
		"Firebird (Missile)"
	variant 20
		"Freighter" 2
		"Corvette"
	variant 10
		"Freighter" 2
		"Corvette (Speedy)"
	variant 10
		"Freighter" 2
		"Corvette (Missile)"
	variant 10
		"Freighter" 3
		"Corvette"
	variant 3
		"Freighter" 3
		"Corvette (Speedy)"
	variant 3
		"Freighter" 3
		"Corvette (Missile)"
	variant 1
		"Freighter (Hai)" 2
		"Corvette"
	variant 6
		"Freighter" 4
		"Leviathan"
	variant 6
		"Freighter" 4
		"Leviathan (Heavy)"
	variant 6
		"Freighter" 4
		"Leviathan (Laser)"
	variant 1
		"Freighter (Hai)" 4
		"Leviathan"
	variant 30
		"Behemoth"
	variant 10
		"Behemoth (Speedy)"
	variant 10
		"Behemoth (Proton)"
	variant 10
		"Behemoth"
		"Berserker (Strike)" 3
	variant 10
		"Behemoth" 2
	variant 1
		"Behemoth (Hai)"
	variant 4
		"Behemoth"
		"Headhunter" 2
	variant 2
		"Behemoth"
		"Headhunter (Particle)" 2
	variant 4
		"Blackbird"
		"Sparrow" 3
	variant 2
		"Bulk Freighter"
		"Headhunter" 2
	variant 1
		"Bulk Freighter"
		"Headhunter (Particle)" 2
	variant 5
		"Bulk Freighter"
		"Sparrow" 2
	variant 2
		"Bulk Freighter (Heavy)"
		"Sparrow" 2
	variant 1
		"Bulk Freighter (Heavy)"
		"Berserker" 2
	variant 1
		"Bulk Freighter (Heavy)"
		"Berserker (Afterburner)" 2
	variant 2
		"Bulk Freighter (Blaster)"
		"Sparrow" 2
	variant 1
		"Bulk Freighter (Long Haul)"
		"Scout" 4
	variant 10
		"Behemoth" 2
		"Firebird" 1
	variant 10
		"Freighter" 4
		"Sparrow" 2
		"Firebird" 1
	variant 3
		"Freighter (Fancy)" 4
		"Sparrow" 2
		"Firebird (Plasma)" 1
	variant 3
		"Freighter (Proton)" 4
		"Sparrow" 2
		"Firebird (Plasma)" 1
	variant 1
		"Freighter (Hai)" 4
		"Sparrow" 2
		"Firebird" 1
	variant 2
		"Bactrian"
		"Dagger" 3
	variant 2
		"Bactrian"
		"Lance" 3
	variant 2
		"Arrow"
	variant 1
		"Star Queen"
		"Leviathan"
	variant 1
		"Star Queen"
		"Headhunter (Particle)" 3
	variant 1
		"Star Queen"
		"Berserker (Strike)" 2
	variant 1
		"Star Queen"
		"Leviathan (Heavy)"
	variant 1
		"Star Queen"
		"Leviathan (Laser)"
	variant 1
		"Star Queen"
		"Firebird" 2
	variant 2
		"Star Queen"
		"Firebird (Laser)" 2
	variant 1
		"Star Queen"
		"Firebird (Plasma)" 2
	variant 8
		"Hauler III"
		"Hauler II"
	variant 6
		"Hauler II"
		"Hauler" 3
	variant 4
		"Hauler III" 2
	variant 4
		"Hauler III"
		"Hauler II"
		"Headhunter" 3
	variant 1
		"Scout" 3
	variant 1
		"Scout (Speedy)" 3
	variant 2
		"Container Transport"
		"Headhunter" 2
	variant 1
		"Container Transport"
		"Headhunter (Particle)" 2
	variant 5
		"Container Transport"
		"Sparrow" 2
	variant 2
		"Container Transport (Heavy)"
		"Sparrow" 2
	variant 1
		"Container Transport (Heavy)"
		"Berserker" 2
	variant 1
		"Container Transport (Heavy)"
		"Berserker (Afterburner)" 2
	variant 2
		"Container Transport (Blaster)"
		"Sparrow" 2

fleet "Small Human Merchants (Hai)"
	government "Merchant"
	names "civilian"
	cargo 3
	personality
		confusion 40
		timid frugal appeasing
	variant 50
		"Shuttle"
	variant 40
		"Star Barge"
		"Shuttle" 2
	variant 30
		"Freighter"
	variant 10
		"Freighter (Hai)"
	variant 20
		"Freighter"
		"Shuttle" 4
	variant 6
		"Freighter (Hai)"
		"Berserker"
	variant 3
		"Freighter"
		"Berserker (Afterburner)"
	variant 5
		"Freighter (Hai)"
		"Shuttle" 4
	variant 10
		"Freighter" 3
		"Sparrow" 1
	variant 3
		"Mule (Hai Engines)"
		"Dagger"
	variant 3
		"Mule (Hai Weapons)"
		"Dagger"
	variant 2
		"Bounder"
	variant 2
		"Bounder (Hai)"
	variant 3
		"Flivver"
	variant 2
		"Flivver (Hai)"
	variant 4
		"Hauler II (Hai)"
	variant 3
		"Hauler"
	variant 2
		"Hauler II"
		"Hauler (Hai)"
	variant 1
		"Shuttle"
		"Aphid"
	variant 1
		"Star Barge"
		"Aphid"
	variant 10
		"Scout (Speedy)" 1

fleet "Large Human Merchants (Hai)"
	government "Merchant"
	names "civilian"
	cargo 4
	personality
		confusion 30
		timid frugal appeasing
	variant 20
		"Freighter" 2
		"Firebird (Hai Shields)"
	variant 6
		"Freighter (Hai)" 2
		"Berserker" 2
	variant 3
		"Freighter (Hai)" 2
		"Berserker (Afterburner)" 2
	variant 10
		"Freighter" 2
		"Firebird (Hai Weapons)"
	variant 10
		"Freighter (Hai)" 2
		"Firebird (Missile)"
	variant 10
		"Freighter (Hai)" 3
		"Firebird"
	variant 2
		"Freighter" 3
		"Firebird (Hai Weapons)"
	variant 2
		"Freighter" 3
		"Firebird (Missile)"
	variant 20
		"Freighter" 2
		"Corvette"
	variant 10
		"Freighter" 2
		"Corvette (Hai)"
	variant 10
		"Freighter (Hai)" 2
		"Corvette (Missile)"
	variant 10
		"Freighter" 3
		"Corvette"
	variant 3
		"Freighter (Hai)" 3
		"Corvette (Hai)"
	variant 6
		"Freighter (Hai)" 4
		"Leviathan"
	variant 6
		"Freighter" 4
		"Leviathan (Hai Weapons)"
	variant 6
		"Freighter (Hai)" 4
		"Leviathan (Hai Engines)"
	variant 30
		"Behemoth"
	variant 10
		"Behemoth (Hai)"
	variant 10
		"Behemoth" 2
	variant 4
		"Behemoth (Hai)"
		"Headhunter (Hai)" 2
	variant 2
		"Behemoth"
		"Headhunter (Hai)" 2
	variant 3
		"Bulk Freighter (Hai)"
		"Headhunter" 2
	variant 1
		"Bulk Freighter (Hai)"
		"Headhunter (Hai)" 2
	variant 8
		"Bulk Freighter (Long Haul)"
		"Scout" 4
	variant 3
		"Bulk Freighter (Heavy)"
		"Sparrow" 2
	variant 1
		"Bulk Freighter (Hai)"
		"Berserker" 2
	variant 1
		"Bulk Freighter (Hai)"
		"Berserker (Afterburner)" 2
	variant 3
		"Bulk Freighter (Blaster)"
		"Sparrow" 2
	variant 10
		"Behemoth" 2
		"Firebird (Hai Weapons)" 1
	variant 10
		"Freighter (Hai)" 4
		"Sparrow" 2
		"Firebird" 1
	variant 3
		"Freighter (Fancy)" 4
		"Sparrow" 2
		"Firebird (Plasma)" 1
	variant 2
		"Bactrian (Hai Weapons)"
		"Dagger" 3
	variant 2
		"Bactrian (Hai Engines)"
		"Lance" 3
	variant 2
		"Arrow (Hai)"
	variant 1
		"Star Queen (Hai)"
		"Leviathan"
	variant 1
		"Star Queen"
		"Headhunter (Particle)" 3
	variant 1
		"Star Queen"
		"Berserker (Afterburner)" 2
	variant 1
		"Star Queen (Hai)"
		"Leviathan (Heavy)"
	variant 1
		"Star Queen"
		"Leviathan (Laser)"
	variant 1
		"Star Queen"
		"Firebird" 2
	variant 1
		"Star Queen (Hai)"
		"Firebird (Plasma)" 2
	variant 8
		"Hauler III"
		"Hauler II (Hai)"
	variant 6
		"Hauler II"
		"Hauler (Hai)" 3
	variant 4
		"Hauler III" 2
	variant 4
		"Hauler III (Hai)"
		"Hauler II"
		"Headhunter (Hai)" 3
	variant 3
		"Aphid" 2
		"Sparrow" 2
		"Firebird (Plasma)" 1
	variant 2
		"Hauler II" 2
		"Water Bug"
	variant 1
		"Water Bug" 2
		"Firebird (Hai Weapons)" 1
	variant 3
		"Aphid" 3
	variant 2
		"Water Bug" 2
	variant 1
		"Shield Beetle"
	variant 1
		"Scout (Speedy)" 3
	variant 1
		"Container Transport (Hai)"
		"Headhunter" 2
	variant 1
		"Container Transport (Hai)"
		"Headhunter (Hai)" 2
	variant 2
		"Container Transport"
		"Sparrow" 2
	variant 1
		"Container Transport (Heavy)"
		"Sparrow" 2
	variant 1
		"Container Transport (Hai)"
		"Berserker" 2
	variant 1
		"Container Transport (Hai)"
		"Berserker (Afterburner)" 2
	variant 1
		"Container Transport (Blaster)"
		"Sparrow" 2

fleet "Human Miners"
	government "Merchant"
	names "civilian"
	cargo 0
	personality
		confusion 20
		timid frugal mining harvests
	variant 5
		"Sparrow"
	variant 1
		"Fury"
	variant 2
		"Fury (Miner)"
	variant 1
		"Hawk"
	variant 2
		"Hawk (Miner)"
	variant 1
		"Headhunter"
	variant 2
		"Headhunter (Miner)"
	variant 1
		"Clipper (Miner)"

fleet "Small Free Worlds"
	government "Free Worlds"
	names "free worlds small"
	cargo 1
	personality
		heroic disables frugal opportunistic
	variant 8
		"Hawk"
		"Sparrow"
	variant 4
		"Hawk"
		"Fury"
	variant 2
		"Hawk"
		"Fury (Missile)"
	variant 2
		"Fury (Bomber)"
		"Sparrow"
	variant 2
		"Hawk"
		"Fury (Laser)"
	variant 4
		"Fury" 2
	variant 2
		"Fury (Laser)"
		"Fury (Missile)"
	variant 10
		"Sparrow" 2
	variant 2
		"Hawk"
	variant 1
		"Hawk (Rocket)"
	variant 1
		"Hawk (Plasma)"
	variant 1
		"Hawk (Speedy)"
	variant 1
		"Hawk (Bomber)"
	variant 2
		"Sparrow"
	variant 2
		"Osprey"
	variant 4
		"Hawk"
		"Sparrow" 2
	variant 2
		"Hawk (Rocket)"
		"Sparrow" 2
	variant 2
		"Hawk (Speedy)"
		"Sparrow" 2
	variant 2
		"Hawk (Bomber)"
		"Sparrow" 2
	variant 2
		"Fury (Bomber)"
		"Sparrow" 2
	variant 2
		"Hawk (Plasma)"
		"Sparrow" 2

fleet "Large Free Worlds"
	government "Free Worlds"
	names "free worlds capital"
	cargo 1
	personality
		heroic disables frugal opportunistic
	variant 10
		"Bastion"
	variant 5
		"Bastion (Heavy)"
	variant 5
		"Bastion (Laser)"
	variant 8
		"Osprey"
		"Fury"
	variant 4
		"Osprey (Missile)"
		"Fury (Missile)"
	variant 4
		"Osprey (Laser)"
		"Fury (Laser)"
	variant 4
		"Argosy"
	variant 3
		"Argosy (Blaster)"
	variant 2
		"Argosy (Laser)"
	variant 2
		"Argosy (Missile)"
	variant 2
		"Argosy (Turret)"
	variant 2
		"Argosy (Heavy Laser)"
	variant 1
		"Argosy (Twin Blaster)"
	variant 6
		"Bastion"
		"Osprey"
	variant 3
		"Bastion (Heavy)"
		"Osprey (Missile)"
	variant 3
		"Bastion (Laser)"
		"Osprey (Laser)"
	variant 4
		"Bastion"
		"Sparrow" 2
	variant 2
		"Bastion (Heavy)"
		"Sparrow" 2
	variant 2
		"Bastion (Laser)"
		"Sparrow" 2
	variant 2
		"Falcon"
	variant 1
		"Falcon (Heavy)"
	variant 1
		"Falcon (Laser)"
	variant 2
		"Falcon"
		"Hawk" 2
		"Sparrow" 3
	variant 1
		"Falcon (Heavy)"
		"Hawk" 2
		"Sparrow" 3
	variant 1
		"Falcon (Laser)"
		"Hawk"
		"Hawk (Plasma)"
		"Sparrow" 3
	variant 4
		"Falcon"
		"Bastion"
		"Hawk"
	variant 2
		"Falcon (Heavy)"
		"Bastion (Heavy)"
		"Hawk (Rocket)"
	variant 2
		"Hawk (Rocket)" 2
		"Sparrow" 4
	variant 2
		"Falcon (Heavy)"
		"Bastion (Heavy)"
		"Hawk (Bomber)"
	variant 2
		"Falcon (Laser)"
		"Bastion (Laser)"
		"Hawk (Speedy)"
	variant 2
		"Falcon (Laser)"
		"Bastion (Laser)"
		"Hawk (Bomber)"
	variant 2
		"Bastion (Heavy)"
		"Fury (Bomber)" 2
		"Sparrow" 2
	variant 2
		"Falcon (Heavy)"
		"Fury (Bomber)" 2
		"Sparrow" 4
	variant 1
		"Hawk" 4
	variant 1
		"Hawk (Plasma)" 4
	variant 1
		"Hawk (Plasma)" 2
		"Hawk (Bomber)" 2

fleet "Small Militia"
	government "Militia"
	names "militia small"
	cargo 1
	personality
		heroic frugal
		confusion 20
	variant 8
		"Hawk"
		"Sparrow"
	variant 4
		"Hawk"
		"Fury"
	variant 2
		"Hawk"
		"Fury (Missile)"
	variant 2
		"Hawk"
		"Fury (Laser)"
	variant 2
		"Hawk"
		"Fury (Bomber)"
	variant 2
		"Fury (Bomber)"
		"Sparrow"
	variant 4
		"Fury" 2
	variant 2
		"Fury (Laser)"
		"Fury (Missile)"
	variant 10
		"Sparrow" 2
	variant 2
		"Hawk"
	variant 1
		"Hawk (Rocket)"
	variant 1
		"Hawk (Speedy)"
	variant 2
		"Sparrow"
	variant 2
		"Osprey"
	variant 4
		"Hawk"
		"Sparrow" 2
	variant 2
		"Hawk (Rocket)"
		"Sparrow" 2
	variant 2
		"Hawk (Speedy)"
		"Sparrow" 2
	variant 2
		"Fury (Bomber)"
		"Sparrow" 2

fleet "Large Militia"
	government "Militia"
	names "militia capital"
	cargo 1
	personality
		heroic frugal
		confusion 20
	variant 10
		"Bastion"
	variant 5
		"Bastion (Heavy)"
	variant 5
		"Bastion (Laser)"
	variant 8
		"Osprey"
		"Fury"
	variant 4
		"Osprey (Missile)"
		"Fury (Missile)"
	variant 4
		"Osprey (Laser)"
		"Fury (Laser)"
	variant 4
		"Argosy"
	variant 3
		"Argosy (Blaster)"
	variant 2
		"Argosy (Laser)"
	variant 2
		"Argosy (Missile)"
	variant 2
		"Argosy (Turret)"
	variant 2
		"Argosy (Heavy Laser)"
	variant 1
		"Argosy (Twin Blaster)"
	variant 6
		"Bastion"
		"Osprey"
	variant 3
		"Bastion (Heavy)"
		"Osprey (Missile)"
	variant 3
		"Bastion (Laser)"
		"Osprey (Laser)"
	variant 4
		"Bastion"
		"Sparrow" 2
	variant 2
		"Bastion (Heavy)"
		"Sparrow" 2
	variant 2
		"Bastion (Laser)"
		"Sparrow" 2
	variant 2
		"Falcon"
	variant 1
		"Falcon (Heavy)"
	variant 1
		"Falcon (Laser)"
	variant 2
		"Falcon"
		"Hawk" 2
		"Sparrow" 3
	variant 1
		"Falcon (Heavy)"
		"Hawk" 2
		"Sparrow" 3
	variant 1
		"Falcon (Laser)"
		"Hawk" 2
		"Sparrow" 3

fleet "Small Republic"
	government "Republic"
	names "republic small"
	cargo 0
	personality
		heroic opportunistic
	variant 6
		"Rainmaker" 2
	variant 5
		"Gunboat"
		"Rainmaker"
	variant 4
		"Frigate"
	variant 3
		"Gunboat" 2
	variant 1
		"Rainmaker" 3
	variant 6
		"Gunboat"

fleet "Large Republic"
	government "Republic"
	names "republic capital"
	fighters "republic fighter"
	cargo 0
	personality
		heroic opportunistic
	variant 5
		"Frigate" 2
		"Rainmaker"
		"Gunboat"
	variant 3
		"Cruiser"
		"Combat Drone" 4
	variant 3
		"Cruiser"
		"Combat Drone" 4
		"Frigate"
		"Rainmaker"
	variant 2
		"Carrier"
		"Lance" 4
		"Combat Drone" 6
	variant 1
		"Carrier"
		"Lance" 4
		"Combat Drone" 6
		"Cruiser"
		"Combat Drone" 4
		"Frigate" 2
		"Rainmaker" 2
		"Gunboat" 2
	variant 1
		"Cruiser"
		"Combat Drone" 4
		"Frigate" 2
	variant 1
		"Frigate"
		"Rainmaker" 2
		"Gunboat"

fleet "Republic Logistics"
	government "Republic"
	names "republic capital"
	fighters "republic fighter"
	cargo 3
	personality
		heroic opportunistic
	variant 19
		"Auxiliary"
		"Dropship" 2
		"Lance" 2
		"Cruiser"
		"Combat Drone" 4
		"Frigate"
		"Gunboat" 2
	variant 19
		"Auxiliary (Cargo)"
		"Dropship" 2
		"Lance" 2
		"Cruiser"
		"Combat Drone" 4
		"Frigate"
		"Gunboat" 2
	variant 19
		"Auxiliary (Transport)"
		"Dropship" 2
		"Lance" 2
		"Cruiser"
		"Combat Drone" 4
		"Frigate"
		"Gunboat" 2
	variant 1
		"Auxiliary (Cargo)" 3
		"Dropship" 3
		"Lance" 9
		"Cruiser" 2
		"Combat Drone" 8
	variant 1
		"Auxiliary (Transport)"
		"Auxiliary (Cargo)"
		"Auxiliary"
		"Dropship" 6
		"Lance" 6
		"Cruiser" 2
		"Combat Drone" 8
	variant 1
		"Auxiliary (Transport)" 3
		"Dropship" 9
		"Lance" 3
		"Cruiser" 2
		"Combat Drone" 8

fleet "Navy Surveillance"
	government "Republic"
	names "republic capital"
	fighters "republic fighter"
	cargo 0
	personality
		surveillance opportunistic
	variant 10
		"Cruiser"
		"Surveillance Drone" 4
	variant 10
		"Gunboat" 2

fleet "Small Deep Merchants"
	government "Merchant"
	names "civilian"
	cargo 0
	personality
		heroic
	variant 4
		"Aerie"
		"Dagger" 2
	variant 6
		"Mule"
		"Dagger"
	variant 2
		"Mule (Heavy)"
		"Dagger"
	variant 2
		"Mule"
		"Dagger"
		"Raven"
	variant 1
		"Mule (Heavy)"
		"Dagger"
		"Raven (Heavy)"
	variant 3
		"Headhunter"
	variant 1
		"Headhunter (Strike)"
	variant 3
		"Flivver"
	variant 2
		"Flivver (Racing)"
	variant 1
		"Scout"

fleet "Large Deep Merchants"
	government "Merchant"
	names "civilian"
	cargo 0
	personality
		heroic
	variant 5
		"Aerie"
		"Dagger" 2
		"Corvette"
	variant 3
		"Aerie"
		"Dagger" 2
		"Raven"
	variant 3
		"Headhunter" 2
	variant 3
		"Aerie" 2
		"Dagger" 4
	variant 8
		"Bactrian"
		"Dagger" 3
	variant 2
		"Bactrian"
		"Dagger" 3
		"Raven"
		"Aerie"
		"Dagger" 2
	variant 2
		"Bactrian"
		"Dagger" 3
		"Raven (Heavy)"
		"Aerie"
		"Dagger" 2
	variant 5
		"Bactrian"
		"Dagger" 3
		"Mule" 2
		"Dagger" 2
	variant 2
		"Bactrian"
		"Dagger" 3
		"Mule (Heavy)" 2
		"Dagger" 2
	variant 1
		"Star Queen"
		"Raven" 2
	variant 1
		"Star Queen"
		"Raven (Heavy)" 2
	variant 1
		"Star Queen"
		"Headhunter" 2
	variant 1
		"Star Queen"
		"Headhunter (Particle)"
		"Headhunter (Strike)"
	variant 1
		"Star Queen"
		"Raven (Afterburner)" 2

fleet "Small Deep Security"
	government "Deep Security"
	names "deep"
	fighters "deep fighter"
	cargo 0
	personality
		heroic
	variant 4
		"Aerie"
		"Dagger" 2
	variant 3
		"Raven"
	variant 1
		"Raven (Heavy)"
	variant 1
		"Raven (Afterburner)"
	variant 3
		"Headhunter"
	variant 2
		"Headhunter (Particle)"
	variant 2
		"Headhunter (Strike)"
	variant 4
		"Corvette"
	variant 2
		"Corvette (Speedy)"
	variant 2
		"Corvette (Missile)"

fleet "Large Deep Security"
	government "Deep Security"
	names "deep"
	fighters "deep fighter"
	cargo 0
	personality
		heroic
	variant 5
		"Aerie"
		"Dagger" 2
		"Corvette"
	variant 2
		"Aerie"
		"Dagger" 2
		"Corvette (Missile)"
	variant 2
		"Aerie"
		"Dagger" 2
		"Corvette (Speedy)"
	variant 3
		"Aerie"
		"Dagger" 2
		"Raven"
	variant 1
		"Aerie"
		"Dagger" 2
		"Raven (Heavy)"
	variant 1
		"Aerie"
		"Dagger" 2
		"Raven (Afterburner)"
	variant 4
		"Raven" 2
	variant 2
		"Raven (Heavy)" 2
	variant 3
		"Headhunter" 2
	variant 2
		"Headhunter (Particle)" 2
	variant 2
		"Headhunter (Particle)"
		"Headhunter (Strike)"
	variant 3
		"Aerie" 2
		"Dagger" 4
	variant 8
		"Corvette"
		"Raven"
	variant 4
		"Corvette (Speedy)"
		"Raven (Afterburner)"
	variant 4
		"Corvette (Missile)"
		"Raven (Heavy)"
	variant 5
		"Corvette" 2
	variant 3
		"Corvette (Speedy)"
		"Corvette (Missile)"

fleet "Small Oathkeeper"
	government "Navy (Oathkeeper)"
	names "republic small"
	cargo 0
	personality
		heroic opportunistic
	variant 6
		"Rainmaker" 2
	variant 5
		"Gunboat"
		"Rainmaker"
	variant 4
		"Frigate"
	variant 3
		"Gunboat" 2
	variant 1
		"Rainmaker" 3
	variant 6
		"Gunboat"

fleet "Large Oathkeeper"
	government "Navy (Oathkeeper)"
	names "republic capital"
	fighters "republic fighter"
	cargo 0
	personality
		heroic opportunistic
	variant 5
		"Frigate" 2
		"Rainmaker"
		"Gunboat"
	variant 3
		"Cruiser"
		"Combat Drone" 4
	variant 3
		"Cruiser"
		"Combat Drone" 4
		"Frigate"
		"Rainmaker"
	variant 2
		"Carrier"
		"Lance" 4
		"Combat Drone" 6
	variant 1
		"Carrier"
		"Lance" 4
		"Combat Drone" 6
		"Cruiser"
		"Combat Drone" 4
		"Frigate" 2
		"Rainmaker" 2
		"Gunboat" 2
	variant 1
		"Cruiser"
		"Combat Drone" 4
		"Frigate" 2
	variant 1
		"Frigate"
		"Rainmaker" 2
		"Gunboat"

fleet "Small Syndicate"
	government "Syndicate"
	names "syndicate small"
	cargo 2
	personality
		heroic
	variant 3
		"Quicksilver" 3
	variant 3
		"Quicksilver (Proton)" 3
	variant 1
		"Splinter"
		"Quicksilver" 2
	variant 1
		"Splinter (Laser)"
	variant 1
		"Splinter (Proton)"
		"Quicksilver (Proton)" 2
	variant 1
		"Manta"
	variant 1
		"Manta (Proton)"

fleet "Large Syndicate"
	government "Syndicate"
	names "syndicate capital"
	fighters "syndicate fighter"
	cargo 2
	personality
		heroic
	variant 3
		"Splinter"
		"Quicksilver" 3
	variant 2
		"Splinter (Laser)"
		"Quicksilver (Proton)" 3
	variant 2
		"Splinter (Proton)"
		"Quicksilver" 3
	variant 1
		"Splinter" 2
	variant 1
		"Splinter"
		"Splinter (Laser)"
	variant 1
		"Splinter"
		"Splinter (Proton)"
	variant 1
		"Splinter" 3
	variant 1
		"Splinter"
		"Splinter (Laser)" 2
	variant 1
		"Splinter"
		"Splinter (Proton)" 2
	variant 2
		"Manta" 2
	variant 1
		"Manta (Proton)" 2
	variant 3
		"Manta"
		"Quicksilver" 2
	variant 1
		"Manta (Proton)"
		"Quicksilver" 2
	variant 2
		"Quicksilver" 5
	variant 1
		"Quicksilver (Proton)" 5
	variant 1
		"Protector"
	variant 1
		"Vanguard"
	variant 1
		"Vanguard (Missile)"
	variant 1
		"Protector (Laser)"
	variant 1
		"Protector (Proton)"
	variant 1
		"Protector"
		"Quicksilver" 2
	variant 1
		"Protector (Laser)"
		"Quicksilver (Proton)" 2
	variant 1
		"Protector (Proton)"
		"Quicksilver (Proton)" 2
	variant 1
		"Vanguard (Particle)"
		"Quicksilver" 2
	variant 1
		"Vanguard"
		"Quicksilver (Proton)" 2
	variant 1
		"Vanguard (Missile)"
		"Quicksilver (Proton)" 2
	variant 1
		"Protector"
		"Vanguard (Particle)"
	variant 1
		"Protector (Proton)"
		"Vanguard"

fleet "Small Southern Pirates"
	government "Pirate"
	names "pirate"
	cargo 1
	personality
		disables plunders harvests
		confusion 20
	variant 8
		"Sparrow"
	variant 4
		"Sparrow (Heavy Laser)"
	variant 4
		"Sparrow (Javelin)"
	variant 3
		"Sparrow (Heavy Laser Meteor)"
	variant 3
		"Hawk"
	variant 2
		"Hawk (Speedy)"
	variant 2
		"Hawk (Rocket)"
	variant 2
		"Hawk (Twin Modified Blaster)"
	variant 5
		"Fury"
	variant 4
		"Fury (Bomber)"
	variant 1
		"Fury (Laser)"
	variant 1
		"Fury (Gatling)"
	variant 1
		"Fury (Missile)"
	variant 1
		"Fury (Heavy)"
	variant 1
		"Fury (Modified Blaster)"
	variant 4
		"Sparrow" 2
	variant 2
		"Sparrow (Heavy Laser)" 2
	variant 2
		"Sparrow (Javelin)" 2
	variant 1
		"Hawk"
		"Sparrow"
	variant 1
		"Hawk (Speedy)"
		"Sparrow"
	variant 1
		"Fury" 3
	variant 1
		"Fury (Missile)" 2
	variant 1
		"Fury (Heavy)" 2
	variant 1
		"Fury (Modified Blaster)" 2
	variant 1
		"Fury"
		"Hawk"
	variant 1
		"Fury"
		"Hawk (Twin Modified Blaster)"
	variant 1
		"Fury (Modified Blaster)"
		"Hawk (Twin Modified Blaster)"
	variant 1
		"Fury (Six Blasters)"
		"Hawk (Twin Modified Blaster)"
	variant 1
		"Hawk"
		"Fury"
		"Sparrow"
	variant 1
		"Hawk (Rocket)"
		"Fury (Missile)"
		"Sparrow"
	variant 1
		"Sparrow" 3
	variant 1
		"Fury (Bomber)"
		"Sparrow"
	variant 1
		"Hawk" 2
	variant 1
		"Hawk (Speedy)" 2
	variant 1
		"Hawk (Twin Modified Blaster)" 2
	variant 2
		"Clipper"
	variant 1
		"Clipper (Heavy)"
	variant 1
		"Clipper (Speedy)"
	variant 1
		"Clipper (Twin Modified Blaster)"
	variant 1
		"Clipper (Twin Blaster)"
	variant 1
		"Clipper (Heavy Laser)"
	variant 1
		"Modified Argosy"
	variant 3
		"Scrapper"
	variant 2
		"Scrapper (Minimal)"
	variant 1
		"Scrapper (Mod Blaster)"
	variant 2
		"Scrapper" 2
	variant 2
		"Scrapper (Minimal)" 2
	variant 1
		"Scrapper"
		"Sparrow"
	variant 1
		"Sparrow"
		"Scrapper (Minimal)"
	variant 1
		"Scrapper (Gatling)"

fleet "Large Southern Pirates"
	government "Pirate"
	names "pirate"
	cargo 1
	personality
		plunders harvests
	variant 6
		"Sparrow" 4
	variant 4
		"Sparrow (Gatling)" 3
	variant 10
		"Argosy"
	variant 8
		"Argosy (Blaster)"
	variant 6
		"Argosy (Laser)"
	variant 6
		"Argosy (Missile)"
	variant 6
		"Argosy (Turret)"
	variant 6
		"Modified Argosy"
	variant 3
		"Modified Argosy (Heavy)"
	variant 3
		"Modified Argosy (Blaster)"
	variant 3
		"Modified Argosy (Missile)"
	variant 2
		"Modified Argosy (Particle Cannon)"
	variant 2
		"Modified Argosy (Plasma)"
	variant 2
		"Modified Argosy (Twin Modified Blaster)"
	variant 8
		"Clipper"
	variant 4
		"Clipper (Heavy)"
	variant 2
		"Clipper (Speedy)"
	variant 2
		"Osprey"
		"Fury"
	variant 2
		"Osprey"
		"Sparrow"
	variant 2
		"Osprey (Missile)"
	variant 2
		"Osprey (Laser)"
	variant 4
		"Clipper"
		"Hawk"
	variant 2
		"Clipper (Heavy)"
		"Hawk (Rocket)"
	variant 4
		"Hawk (Bomber)"
		"Sparrow" 3
	variant 4
		"Fury (Bomber)"
		"Sparrow" 3
	variant 4
		"Clipper"
		"Hawk (Twin Modified Blaster)"
	variant 4
		"Clipper (Twin Modified Blaster)"
		"Hawk (Twin Modified Blaster)"
	variant 2
		"Clipper (Twin Blaster)"
		"Sparrow" 3
	variant 2
		"Fury (Modified Blaster)"
		"Sparrow" 3
	variant 2
		"Fury (Six Blasters)"
		"Sparrow" 3
	variant 2
		"Clipper (Speedy)"
		"Hawk (Speedy)"
	variant 2
		"Clipper (Twin Modified Blaster)"
		"Clipper (Twin Blaster)" 2
	variant 2
		"Hawk (Bomber)"
		"Fury (Gatling)" 2
	variant 2
		"Fury (Bomber)"
		"Fury (Gatling)" 2
	variant 2
		"Fury (Bomber)"
		"Fury (Six Blasters)" 2
	variant 2
		"Fury (Bomber)"
		"Fury (Modified Blaster)" 2
	variant 6
		"Argosy"
		"Hawk"
	variant 2
		"Argosy (Blaster)"
		"Hawk (Rocket)"
	variant 2
		"Argosy (Laser)"
		"Hawk (Speedy)"
	variant 2
		"Argosy (Turret)"
		"Hawk (Speedy)"
	variant 2
		"Argosy (Missile)"
		"Hawk (Rocket)"
	variant 2
		"Argosy (Twin Blaster)"
		"Hawk (Speedy)"
	variant 2
		"Argosy (Heavy Laser)"
		"Hawk (Speedy)"
	variant 2
		"Modified Argosy"
		"Sparrow" 2
	variant 2
		"Modified Argosy (Heavy)"
		"Sparrow" 2
	variant 2
		"Modified Argosy (Blaster)"
		"Sparrow" 2
	variant 2
		"Modified Argosy (Missile)" 2
	variant 2
		"Fury (Heavy)" 2
		"Modified Argosy (Missile)"
	variant 1
		"Sparrow" 2
		"Modified Argosy (Plasma)"
	variant 1
		"Hawk (Twin Modified Blaster)"
		"Modified Argosy (Twin Modified Blaster)"
	variant 1
		"Modified Argosy (Twin Modified Blaster)" 2
	variant 1
		"Modified Argosy (Plasma)" 2
	variant 8
		"Bastion"
	variant 4
		"Bastion (Heavy)"
	variant 4
		"Bastion (Laser)"
	variant 2
		"Falcon"
	variant 2
		"Falcon"
		"Sparrow" 3
	variant 1
		"Falcon (Heavy)"
	variant 1
		"Falcon (Laser)"


fleet "Small Independent"
	government "Independent"
	names "pirate"
	cargo 1
	personality
		disables plunders
		confusion 20
	variant 8
		"Sparrow"
	variant 3
		"Hawk"
	variant 2
		"Hawk (Speedy)"
	variant 2
		"Hawk (Rocket)"
	variant 5
		"Fury"
	variant 2
		"Fury (Laser)"
	variant 1
		"Fury (Missile)"
	variant 2
		"Sparrow" 2
	variant 1
		"Hawk"
		"Sparrow"
	variant 1
		"Hawk (Speedy)"
		"Sparrow"
	variant 1
		"Fury" 3
	variant 1
		"Fury (Missile)" 3
	variant 1
		"Fury"
		"Hawk"
	variant 1
		"Hawk"
		"Fury"
		"Sparrow"
	variant 1
		"Hawk (Rocket)"
		"Fury (Missile)"
		"Sparrow"
	variant 1
		"Sparrow" 3
	variant 1
		"Hawk" 2
	variant 1
		"Hawk (Speedy)" 2
	variant 2
		"Clipper"
	variant 1
		"Clipper (Heavy)"
	variant 1
		"Clipper (Speedy)"
<<<<<<< HEAD
	variant 1
		"Clipper (Heavy Laser)"
=======
	variant 4
		"Scrapper"
	variant 3
		"Scrapper (Minimal)"
>>>>>>> 566569fc

fleet "Large Independent"
	government "Independent"
	names "pirate"
	cargo 1
	personality
		plunders
	variant 3
		"Sparrow" 4
	variant 5
		"Argosy"
	variant 3
		"Argosy (Blaster)"
	variant 2
		"Argosy (Laser)"
	variant 2
		"Argosy (Missile)"
	variant 2
		"Argosy (Turret)"
	variant 2
		"Argosy (Heavy Laser)"
	variant 4
		"Clipper"
	variant 2
		"Clipper (Heavy)"
	variant 2
		"Clipper (Speedy)"
	variant 2
		"Clipper"
		"Hawk"
	variant 1
		"Clipper (Heavy)"
		"Hawk (Rocket)"
	variant 1
		"Clipper (Speedy)"
		"Hawk (Speedy)"
	variant 3
		"Argosy"
		"Hawk"
	variant 1
		"Argosy (Blaster)"
		"Hawk (Rocket)"
	variant 1
		"Argosy (Laser)"
		"Hawk (Speedy)"
	variant 1
		"Argosy (Turret)"
		"Hawk (Speedy)"
	variant 1
		"Argosy (Missile)"
		"Hawk (Rocket)"
	variant 4
		"Bastion"
	variant 2
		"Bastion (Heavy)"
	variant 2
		"Bastion (Laser)"
	variant 2
		"Falcon"
	variant 1
		"Falcon (Heavy)"
	variant 1
		"Falcon (Laser)"

fleet "Small Core Pirates"
	government "Pirate"
	names "pirate"
	cargo 1
	personality
		disables plunders harvests
		confusion 20
	variant 3
		"Quicksilver"
	variant 3
		"Quicksilver (Proton)"
	variant 2
		"Sparrow"
	variant 3
		"Hawk"
	variant 2
		"Hawk (Rocket)"
	variant 2
		"Hawk (Speedy)"
	variant 2
		"Hawk (Twin Modified Blaster)"
	variant 1
		"Headhunter"
	variant 1
		"Headhunter (Particle)"
	variant 1
		"Quicksilver" 2
	variant 1
		"Quicksilver"
		"Quicksilver (Proton)"
	variant 1
		"Quicksilver (Proton)" 2
	variant 2
		"Wasp (Gatling)"
	variant 3
		"Wasp (Javelin)"
	variant 8
		"Wasp (Meteor)"
	variant 2
		"Wasp (Plasma)"
	variant 2
		"Wasp (Proton)"
<<<<<<< HEAD
	variant 2
		"Wasp (Twin Blaster)"
=======
	variant 1
		"Scrapper"
	variant 2
		"Scrapper (Minimal)"
	variant 1
		"Scrapper (Mod Blaster)"
	variant 1
		"Scrapper (Gatling)"
>>>>>>> 566569fc

fleet "Large Core Pirates"
	government "Pirate"
	names "pirate"
	cargo 1
	personality
		plunders harvests
	variant 5
		"Quicksilver (Proton)" 3
	variant 2
		"Quicksilver" 3
	variant 3
		"Splinter"
		"Quicksilver (Proton)"
	variant 3
		"Splinter (Laser)"
		"Quicksilver"
	variant 2
		"Splinter (Twin Blaster)"
		"Quicksilver (Proton)"
	variant 2
		"Hawk (Bomber)"
		"Quicksilver" 2
	variant 1
		"Fury (Heavy)"
		"Splinter"
	variant 2
		"Hawk (Bomber)"
		"Quicksilver (Proton)" 2
	variant 3
		"Fury (Bomber)"
		"Quicksilver" 2
	variant 3
		"Fury (Bomber)"
		"Quicksilver (Proton)" 2
	variant 2
		"Headhunter (Strike)"
		"Quicksilver" 2
	variant 3
		"Splinter (Proton)"
		"Quicksilver"
	variant 2
		"Splinter (Twin Blaster)"
		"Hawk (Twin Modified Blaster)"
	variant 4
		"Manta (Proton)"
	variant 2
		"Manta"
	variant 2
		"Splinter" 2
	variant 1
		"Splinter (Laser)" 2
	variant 1
		"Splinter (Proton)" 2
	variant 1
		"Splinter (Twin Blaster)" 2
	variant 2
		"Falcon"
	variant 1
		"Falcon (Heavy)"
	variant 1
		"Falcon (Laser)"
	variant 2
		"Firebird"
	variant 2
		"Firebird (Laser)"
	variant 1
		"Firebird (Plasma)"
	variant 1
		"Firebird (Missile)"
	variant 1
		"Vanguard (Particle)"
	variant 1
		"Vanguard (Missile)"
	variant 1
		"Vanguard"
	variant 1
		"Protector (Laser)"
	variant 1
		"Protector (Proton)"
	variant 1
		"Protector"

fleet "Small Northern Pirates"
	government "Pirate"
	names "pirate"
	cargo 1
	personality
		disables plunders harvests
		confusion 20
	variant 5
		"Sparrow"
	variant 3
		"Fury"
	variant 1
		"Fury (Missile)"
	variant 1
		"Fury (Laser)"
	variant 1
		"Fury (Bomber)"
	variant 1
		"Fury (Heavy)"
	variant 3
		"Berserker"
	variant 3
		"Berserker (Afterburner)"
	variant 3
		"Berserker (Strike)"
	variant 2
		"Berserker (Modified Blaster)"
	variant 2
		"Berserker (Laser)"
	variant 2
		"Berserker (Six Blasters)"
	variant 2
		"Hawk"
	variant 1
		"Hawk (Rocket)"
	variant 1
		"Hawk (Speedy)"
	variant 1
		"Hawk (Bomber)"
		"Sparrow"
	variant 1
		"Aerie"
		"Lance" 2
	variant 1
		"Aerie"
		"Dagger" 2
	variant 3
		"Headhunter"
	variant 2
		"Headhunter (Particle)"
	variant 2
		"Headhunter (Strike)"
	variant 2
		"Raven (Afterburner)"
	variant 1
		"Raven (Heavy)"
	variant 2
		"Corvette"
	variant 1
		"Corvette (Missile)"
	variant 1
		"Corvette (Speedy)"
	variant 1
		"Scout"
	variant 4
		"Scout (Speedy)"
	variant 2
		"Scrapper"
	variant 1
		"Scrapper (Mod Blaster)"
	variant 1
		"Scrapper" 2
	variant 1
		"Scrapper"
		"Sparrow"

fleet "Large Northern Pirates"
	government "Pirate"
	names "pirate"
	cargo 1
	personality
		plunders harvests
	variant 2
		"Berserker (Six Blasters)" 2
	variant 2
		"Berserker (Laser)" 3
	variant 2
		"Berserker (Modified Blaster)" 3
	variant 4
		"Firebird"
	variant 10
		"Firebird (Laser)"
	variant 2
		"Firebird (Missile)"
	variant 8
		"Firebird (Plasma)"
	variant 2
		"Firebird"
		"Corvette"
	variant 8
		"Firebird (Plasma)"
		"Corvette (Speedy)"
	variant 4
		"Firebird (Plasma)"
		"Corvette (Missile)"
	variant 2
		"Firebird (Laser)"
		"Corvette (Missile)"
	variant 4
		"Firebird"
		"Fury"
	variant 4
		"Firebird"
		"Berserker" 2
	variant 2
		"Firebird (Plasma)"
		"Fury (Missile)"
	variant 2
		"Firebird (Missile)"
		"Fury (Bomber)"
	variant 6
		"Raven (Afterburner)" 2
	variant 2
		"Raven (Heavy)" 2
	variant 4
		"Headhunter (Particle)"
		"Headhunter (Strike)"
	variant 2
		"Headhunter (Particle)" 2
		"Headhunter (Strike)"
	variant 2
		"Aerie"
		"Dagger" 2
		"Corvette"
	variant 2
		"Aerie"
		"Dagger" 2
		"Raven"
	variant 4
		"Aerie" 2
		"Dagger" 4
	variant 4
		"Aerie"
		"Dagger" 2
		"Corvette (Missile)"
	variant 2
		"Aerie" 2
		"Dagger" 4
		"Firebird"
	variant 4
		"Mule"
		"Lance"
	variant 4
		"Mule (Heavy)"
		"Dagger"
	variant 4
		"Leviathan"
		"Firebird"
	variant 2
		"Leviathan (Laser)"
		"Firebird"
	variant 6
		"Leviathan (Laser)"
		"Firebird (Laser)"
	variant 4
		"Leviathan (Heavy)"
		"Firebird (Plasma)"
	variant 4
		"Leviathan (Heavy)"
		"Firebird (Missile)"
	variant 4
		"Leviathan (Laser)"
		"Firebird (Missile)"
	variant 6
		"Leviathan"
	variant 4
		"Leviathan (Laser)"
	variant 2
		"Leviathan (Heavy)"
	variant 2
		"Fury (Heavy)" 2
		"Firebird (Missile)"
	variant 1
		"Bactrian"
		"Dagger" 3
	variant 1
		"Gunboat (Pirate)"
	variant 1
		"Gunboat (Pirate Particle Cannon)"

fleet "pirate raid"
	government "Pirate"
	names "pirate"
	cargo 1
	personality
		nemesis plunders harvests
		confusion 20
	variant 3
		"Argosy (Blaster)"
	variant 2
		"Argosy (Laser)"
	variant 2
		"Argosy (Turret)"
	variant 2
		"Argosy (Heavy Laser)"
	variant 2
		"Argosy (Twin Blaster)"
	variant 1
		"Modified Argosy"
	variant 1
		"Modified Argosy (Heavy)"
	variant 1
		"Modified Argosy (Blaster)"
	variant 1
		"Modified Argosy (Particle Cannon)"
	variant 1
		"Modified Argosy (Plasma)"
	variant 1
		"Modified Argosy (Twin Modified Blaster)"
	variant 2
		"Clipper (Speedy)"
	variant 1
		"Clipper (Heavy)"
		"Hawk (Rocket)"
	variant 1
		"Clipper (Speedy)"
		"Hawk (Speedy)"
	variant 6
		"Hawk (Speedy)" 3
	variant 4
		"Hawk (Bomber)" 2
	variant 4
		"Hawk (Twin Modified Blaster)" 2
	variant 4
		"Fury (Bomber)" 2
	variant 4
		"Fury (Modified Blaster)" 2
	variant 1
		"Argosy (Blaster)"
		"Hawk (Rocket)"
	variant 1
		"Argosy (Laser)"
		"Hawk (Speedy)"
	variant 1
		"Argosy (Turret)"
		"Hawk (Speedy)"
	variant 1
		"Argosy (Missile)"
		"Hawk (Rocket)"
	variant 1
		"Modified Argosy (Heavy)"
		"Hawk (Speedy)" 2
	variant 1
		"Modified Argosy (Blaster)"
		"Raven (Afterburner)" 2
	variant 2
		"Falcon"
	variant 1
		"Falcon (Heavy)"
	variant 1
		"Falcon (Laser)"
	variant 5
		"Quicksilver (Proton)" 3
	variant 2
		"Quicksilver" 3
	variant 3
		"Splinter"
		"Quicksilver (Proton)"
	variant 3
		"Splinter (Laser)"
		"Quicksilver"
	variant 3
		"Splinter (Proton)"
		"Quicksilver"
	variant 4
		"Manta (Proton)"
	variant 2
		"Manta"
	variant 2
		"Splinter" 2
	variant 1
		"Splinter (Laser)" 2
	variant 1
		"Splinter (Proton)" 2
	variant 2
		"Firebird"
	variant 1
		"Firebird (Laser)"
	variant 1
		"Firebird (Plasma)"
	variant 4
		"Firebird"
	variant 2
		"Firebird (Laser)"
	variant 2
		"Firebird (Plasma)"
	variant 3
		"Firebird"
		"Corvette"
	variant 1
		"Firebird (Plasma)"
		"Corvette (Speedy)"
	variant 2
		"Firebird"
		"Berserker" 2
	variant 1
		"Firebird (Plasma)"
		"Fury (Missile)"
	variant 1
		"Firebird (Missile)"
		"Fury (Bomber)"
	variant 8
		"Raven (Afterburner)" 2
	variant 2
		"Raven (Heavy)" 2
	variant 1
		"Headhunter (Particle)" 3
	variant 1
		"Fury (Heavy)" 2
		"Firebird (Missile)"
	variant 2
		"Leviathan"
		"Firebird"
	variant 2
		"Leviathan (Laser)"
		"Firebird"
	variant 2
		"Leviathan (Heavy)"
		"Firebird (Plasma)"
	variant 1
		"Berserker" 3
	variant 8
		"Berserker (Afterburner)" 3
	variant 8
		"Berserker (Laser)" 3
	variant 5
		"Berserker (Six Blasters)" 2
	variant 2
		"Berserker (Afterburner)" 2
	variant 3
		"Scout (Speedy)" 3

fleet "Syndicate Extremists"
	government "Syndicate (Extremist)"
	names "syndicate capital"
	fighters "syndicate fighter"
	cargo 0
	personality
		heroic
	variant 3
		"Splinter"
		"Quicksilver" 3
	variant 2
		"Manta" 2
	variant 2
		"Quicksilver" 5
	variant 1
		"Protector"
		"Quicksilver" 2
	variant 1
		"Vanguard"
		"Quicksilver" 2
	variant 1
		"Vanguard (Missile)"
		"Quicksilver (Proton)" 2
	variant 1
		"Leviathan"
		"Firebird" 2
	variant 1
		"Leviathan (Heavy)"
		"Firebird (Missile)" 2
	variant 1
		"Leviathan (Heavy)"
		"Firebird (Plasma)" 2

fleet "Bounty Hunters"
	government "Bounty Hunter"
	names "bounty hunter"
	personality
		nemesis waiting heroic
	variant 5
		"Fury" 2
		"Fury (Bomber)" 2
	variant 5
		"Hawk" 2
		"Hawk (Rocket)" 2
	variant 5
		"Hawk"
		"Hawk (Bomber)"
		"Sparrow" 2
	variant 5
		"Fury (Bomber)"
		"Sparrow" 2
	variant 5
		"Berserker (Strike)"
		"Quicksilver"
	variant 5
		"Quicksilver" 2
		"Headhunter (Particle)"
	variant 3
		"Sparrow" 2
		"Headhunter (Strike)"
	variant 3
		"Argosy (Twin Blaster)"
		"Fury (Modified Blaster)"
	variant 3
		"Raven"
		"Fury (Missile)" 2
	variant 1
		"Firebird"
		"Fury (Missile)"
	variant 1
		"Aerie"
		"Lance" 2
	variant 1
		"Corvette"
		"Fury (Missile)"
	variant 1
		"Osprey"
		"Fury (Missile)"
	variant 1
		"Manta"
		"Fury (Missile)"
	variant 1
		"Splinter"
		"Fury (Missile)"
	variant 1
		"Splinter"
		"Fury (Heavy)"

fleet "Marauder I"
	government "Pirate"
	names "pirate"
	cargo 1
	personality
		plunders
	variant 3
		"Marauder Arrow"
	variant 1
		"Marauder Arrow (Weapons)"
	variant 1
		"Marauder Arrow (Engines)"
	variant 3
		"Marauder Bounder"
	variant 1
		"Marauder Bounder (Weapons)"
	variant 1
		"Marauder Bounder (Engines)"

fleet "Marauder II"
	government "Pirate"
	names "pirate"
	cargo 1
	personality
		plunders
	variant 3
		"Marauder Quicksilver"
	variant 1
		"Marauder Quicksilver (Weapons)"
	variant 1
		"Marauder Quicksilver (Engines)"
	variant 3
		"Marauder Raven"
	variant 1
		"Marauder Raven (Weapons)"
	variant 1
		"Marauder Raven (Engines)"

fleet "Marauder III"
	government "Pirate"
	names "pirate"
	cargo 1
	personality
		plunders
	variant 3
		"Marauder Firebird"
	variant 1
		"Marauder Firebird (Weapons)"
	variant 1
		"Marauder Firebird (Engines)"
	variant 3
		"Marauder Manta"
	variant 1
		"Marauder Manta (Weapons)"
	variant 1
		"Marauder Manta (Engines)"
	variant 3
		"Marauder Splinter"
	variant 1
		"Marauder Splinter (Weapons)"
	variant 1
		"Marauder Splinter (Engines)"

fleet "Marauder IV"
	government "Pirate"
	names "pirate"
	cargo 1
	personality
		plunders
	variant 3
		"Marauder Falcon"
	variant 1
		"Marauder Falcon (Weapons)"
	variant 1
		"Marauder Falcon (Engines)"
	variant 3
		"Marauder Leviathan"
	variant 1
		"Marauder Leviathan (Weapons)"
	variant 1
		"Marauder Leviathan (Engines)"

fleet "Marauder fleet I"
	government "Pirate"
	names "pirate"
	cargo 1
	personality
		plunders
	variant 9
		"Marauder Quicksilver"
		"Marauder Arrow (Weapons)"
		"Marauder Bounder (Engines)"
	variant 9
		"Marauder Quicksilver"
		"Marauder Arrow (Engines)"
		"Marauder Bounder (Weapons)"
	variant 1
		"Marauder Quicksilver (Engines)"
		"Marauder Arrow" 2
		"Marauder Bounder" 2
	variant 1
		"Marauder Quicksilver (Weapons)"
		"Marauder Arrow" 2
		"Marauder Bounder" 2
	variant 9
		"Marauder Raven"
		"Marauder Arrow (Engines)"
		"Marauder Bounder (Weapons)"
	variant 9
		"Marauder Raven"
		"Marauder Arrow (Weapons)"
		"Marauder Bounder (Engines)"
	variant 1
		"Marauder Raven (Engines)"
		"Marauder Arrow" 2
		"Marauder Bounder" 2
	variant 1
		"Marauder Raven (Weapons)"
		"Marauder Arrow" 2
		"Marauder Bounder" 2

fleet "Marauder fleet II"
	government "Pirate"
	names "pirate"
	cargo 1
	personality
		plunders
	variant 4
		"Marauder Quicksilver"
		"Marauder Arrow (Weapons)"
		"Marauder Bounder (Engines)"
	variant 4
		"Marauder Quicksilver"
		"Marauder Arrow (Engines)"
		"Marauder Bounder (Weapons)"
	variant 1
		"Marauder Quicksilver (Engines)"
		"Marauder Arrow" 2
		"Marauder Bounder" 2
	variant 1
		"Marauder Quicksilver (Weapons)"
		"Marauder Arrow" 2
		"Marauder Bounder" 2
	variant 4
		"Marauder Raven"
		"Marauder Arrow (Engines)"
		"Marauder Bounder (Weapons)"
	variant 4
		"Marauder Raven"
		"Marauder Arrow (Weapons)"
		"Marauder Bounder (Engines)"
	variant 1
		"Marauder Raven (Engines)"
		"Marauder Arrow" 2
		"Marauder Bounder" 2
	variant 1
		"Marauder Raven (Weapons)"
		"Marauder Arrow" 2
		"Marauder Bounder" 2

fleet "Marauder fleet III"
	government "Pirate"
	names "pirate"
	cargo 1
	personality
		plunders
	variant 3
		"Marauder Quicksilver"
		"Marauder Arrow (Weapons)"
		"Marauder Bounder (Engines)"
	variant 3
		"Marauder Quicksilver"
		"Marauder Arrow (Engines)"
		"Marauder Bounder (Weapons)"
	variant 1
		"Marauder Quicksilver (Engines)"
		"Marauder Arrow" 2
		"Marauder Bounder" 2
	variant 1
		"Marauder Quicksilver (Weapons)"
		"Marauder Arrow" 2
		"Marauder Bounder" 2
	variant 3
		"Marauder Raven"
		"Marauder Arrow (Engines)"
		"Marauder Bounder (Weapons)"
	variant 3
		"Marauder Raven"
		"Marauder Arrow (Weapons)"
		"Marauder Bounder (Engines)"
	variant 1
		"Marauder Raven (Engines)"
		"Marauder Arrow" 2
		"Marauder Bounder" 2
	variant 1
		"Marauder Raven (Weapons)"
		"Marauder Arrow" 2
		"Marauder Bounder" 2

fleet "Marauder fleet IV"
	government "Pirate"
	names "pirate"
	cargo 1
	personality
		plunders
	variant 8
		"Marauder Firebird"
		"Marauder Raven"
		"Marauder Quicksilver"
	variant 1
		"Marauder Firebird (Engines)"
		"Marauder Raven"
		"Marauder Quicksilver"
	variant 1
		"Marauder Firebird (Weapons)"
		"Marauder Raven"
		"Marauder Quicksilver"
	variant 16
		"Marauder Manta"
		"Marauder Raven"
		"Marauder Quicksilver"
	variant 2
		"Marauder Manta (Engines)"
		"Marauder Raven"
		"Marauder Quicksilver"
	variant 2
		"Marauder Manta (Weapons)"
		"Marauder Raven"
		"Marauder Quicksilver"
	variant 16
		"Marauder Splinter"
		"Marauder Raven"
		"Marauder Quicksilver"
	variant 2
		"Marauder Splinter (Engines)"
		"Marauder Raven"
		"Marauder Quicksilver"
	variant 2
		"Marauder Splinter (Weapons)"
		"Marauder Raven"
		"Marauder Quicksilver"

fleet "Marauder fleet V"
	government "Pirate"
	names "pirate"
	cargo 1
	personality
		plunders
	variant 4
		"Marauder Firebird"
		"Marauder Raven"
		"Marauder Quicksilver"
	variant 1
		"Marauder Firebird (Engines)"
		"Marauder Raven"
		"Marauder Quicksilver"
	variant 1
		"Marauder Firebird (Weapons)"
		"Marauder Raven"
		"Marauder Quicksilver"
	variant 8
		"Marauder Manta"
		"Marauder Raven"
		"Marauder Quicksilver"
	variant 2
		"Marauder Manta (Engines)"
		"Marauder Raven"
		"Marauder Quicksilver"
	variant 2
		"Marauder Manta (Weapons)"
		"Marauder Raven"
		"Marauder Quicksilver"
	variant 8
		"Marauder Splinter"
		"Marauder Raven"
		"Marauder Quicksilver"
	variant 2
		"Marauder Splinter (Engines)"
		"Marauder Raven"
		"Marauder Quicksilver"
	variant 2
		"Marauder Splinter (Weapons)"
		"Marauder Raven"
		"Marauder Quicksilver"

fleet "Marauder fleet VI"
	government "Pirate"
	names "pirate"
	cargo 1
	personality
		plunders
	variant 2
		"Marauder Firebird"
		"Marauder Raven"
		"Marauder Quicksilver"
	variant 1
		"Marauder Firebird (Engines)"
		"Marauder Raven"
		"Marauder Quicksilver"
	variant 1
		"Marauder Firebird (Weapons)"
		"Marauder Raven"
		"Marauder Quicksilver"
	variant 4
		"Marauder Manta"
		"Marauder Raven"
		"Marauder Quicksilver"
	variant 2
		"Marauder Manta (Engines)"
		"Marauder Raven"
		"Marauder Quicksilver"
	variant 2
		"Marauder Manta (Weapons)"
		"Marauder Raven"
		"Marauder Quicksilver"
	variant 4
		"Marauder Splinter"
		"Marauder Raven"
		"Marauder Quicksilver"
	variant 2
		"Marauder Splinter (Engines)"
		"Marauder Raven"
		"Marauder Quicksilver"
	variant 2
		"Marauder Splinter (Weapons)"
		"Marauder Raven"
		"Marauder Quicksilver"

fleet "Marauder fleet VII"
	government "Pirate"
	names "pirate"
	cargo 1
	personality
		plunders
	variant 18
		"Marauder Falcon"
		"Osprey"
		"Osprey (Missile)"
		"Osprey (Laser)"
	variant 1
		"Marauder Falcon (Weapons)"
		"Osprey"
		"Osprey (Missile)"
		"Osprey (Laser)"
	variant 1
		"Marauder Falcon (Engines)"
		"Osprey"
		"Osprey (Missile)"
		"Osprey (Laser)"
	variant 18
		"Marauder Leviathan"
		"Firebird"
		"Firebird (Plasma)"
		"Firebird (Missile)"
	variant 1
		"Marauder Leviathan (Engines)"
		"Firebird"
		"Firebird (Plasma)"
		"Firebird (Missile)"
	variant 1
		"Marauder Leviathan (Weapons)"
		"Firebird"
		"Firebird (Plasma)"
		"Firebird (Missile)"
	variant 1
		"Marauder Leviathan (Weapons)"
		"Firebird (Laser)" 3

fleet "Marauder fleet VIII"
	government "Pirate"
	names "pirate"
	cargo 1
	personality
		plunders
	variant 8
		"Marauder Falcon"
		"Osprey"
		"Osprey (Missile)"
		"Osprey (Laser)"
	variant 1
		"Marauder Falcon (Weapons)"
		"Osprey"
		"Osprey (Missile)"
		"Osprey (Laser)"
	variant 1
		"Marauder Falcon (Engines)"
		"Osprey"
		"Osprey (Missile)"
		"Osprey (Laser)"
	variant 8
		"Marauder Leviathan"
		"Firebird"
		"Firebird (Plasma)"
		"Firebird (Missile)"
	variant 1
		"Marauder Leviathan (Engines)"
		"Firebird"
		"Firebird (Plasma)"
		"Firebird (Missile)"
	variant 1
		"Marauder Leviathan (Weapons)"
		"Firebird"
		"Firebird (Plasma)"
		"Firebird (Missile)"

fleet "Marauder fleet IX"
	government "Pirate"
	names "pirate"
	cargo 1
	personality
		plunders
	variant 3
		"Marauder Falcon"
		"Osprey"
		"Osprey (Missile)"
		"Osprey (Laser)"
	variant 1
		"Marauder Falcon (Weapons)"
		"Osprey"
		"Osprey (Missile)"
		"Osprey (Laser)"
	variant 1
		"Marauder Falcon (Engines)"
		"Osprey"
		"Osprey (Missile)"
		"Osprey (Laser)"
	variant 3
		"Marauder Leviathan"
		"Firebird"
		"Firebird (Plasma)"
		"Firebird (Missile)"
	variant 1
		"Marauder Leviathan (Engines)"
		"Firebird"
		"Firebird (Plasma)"
		"Firebird (Missile)"
	variant 1
		"Marauder Leviathan (Weapons)"
		"Firebird"
		"Firebird (Plasma)"
		"Firebird (Missile)"
	variant 1
		"Marauder Leviathan (Weapons)"
		"Firebird (Laser)" 3
		"Firebird (Missile)"

fleet "Marauder fleet X"
	government "Pirate"
	names "pirate"
	cargo 1
	personality
		plunders
	variant 3
		"Marauder Falcon"
		"Marauder Firebird"
		"Marauder Raven (Weapons)"
		"Marauder Quicksilver (Engines)"
		"Marauder Arrow (Weapons)"
		"Marauder Bounder (Engines)"
	variant 3
		"Marauder Falcon"
		"Marauder Firebird"
		"Marauder Raven (Engines)"
		"Marauder Quicksilver (Weapons)"
		"Marauder Arrow (Engines)"
		"Marauder Bounder (Weapons)"
	variant 2
		"Marauder Falcon (Weapons)"
		"Marauder Firebird (Engines)"
		"Marauder Raven"
		"Marauder Quicksilver"
		"Marauder Arrow"
		"Marauder Bounder"
	variant 2
		"Marauder Falcon (Engines)"
		"Marauder Firebird (Weapons)"
		"Marauder Raven"
		"Marauder Quicksilver"
		"Marauder Arrow"
		"Marauder Bounder"
	variant 3
		"Marauder Leviathan"
		"Marauder Firebird"
		"Marauder Raven (Engines)"
		"Marauder Quicksilver (Weapons)"
		"Marauder Arrow (Engines)"
		"Marauder Bounder (Weapons)"
	variant 3
		"Marauder Leviathan"
		"Marauder Firebird"
		"Marauder Raven (Weapons)"
		"Marauder Quicksilver (Engines)"
		"Marauder Arrow (Weapons)"
		"Marauder Bounder (Engines)"
	variant 2
		"Marauder Leviathan (Engines)"
		"Marauder Firebird (Weapons)"
		"Marauder Raven"
		"Marauder Quicksilver"
		"Marauder Arrow"
		"Marauder Bounder"
	variant 2
		"Marauder Leviathan (Weapons)"
		"Marauder Firebird (Engines)"
		"Marauder Raven"
		"Marauder Quicksilver"
		"Marauder Arrow"
		"Marauder Bounder"

fleet "Hired Guns"
	government "Bounty Hunter"
	names "bounty hunter"
	personality
		nemesis waiting heroic
	variant 1
		"Leviathan (Laser)"
		"Modified Argosy" 2
	variant 1
		"Leviathan (Laser)"
		"Mule (Heavy)"
		"Dagger"
	variant 1
		"Leviathan (Laser)"
		"Corvette"
	variant 1
		"Leviathan (Laser)"
		"Splinter (Laser)"
	variant 1
		"Falcon (Laser)"
		"Modified Argosy" 2
	variant 1
		"Falcon (Laser)"
		"Mule (Heavy)"
		"Dagger"
	variant 1
		"Falcon (Laser)"
		"Corvette"
	variant 1
		"Falcon (Laser)"
		"Splinter (Laser)"
	variant 1
		"Vanguard (Particle)"
		"Modified Argosy" 2
	variant 1
		"Vanguard (Missile)"
		"Headhunter (Strike)" 2
	variant 1
		"Vanguard (Particle)"
		"Mule (Heavy)"
		"Dagger"
	variant 1
		"Vanguard (Particle)"
		"Corvette"
	variant 1
		"Vanguard (Particle)"
		"Splinter (Laser)"
	variant 1
		"Vanguard (Particle)"
		"Splinter (Proton)"
	variant 1
		"Bactrian (Hired Gun)"
		"Dagger" 3
		"Modified Argosy" 2
	variant 1
		"Bactrian (Hired Gun)"
		"Mule (Heavy)"
		"Dagger" 4
	variant 1
		"Bactrian (Hired Gun)"
		"Dagger" 3
		"Corvette"
	variant 1
		"Bactrian (Hired Gun)"
		"Dagger" 3
		"Splinter (Laser)"
	variant 1
		"Bactrian (Hired Gun)"
		"Dagger" 3
		"Splinter (Proton)"

# The Navy forces which blockade the wormhole during the Hai crisis.
fleet "Human Wormhole Guards"
	government "Republic that won't enter wormhole"
	names "republic capital"
	fighters "republic fighter"
	cargo 0
	personality
		heroic opportunistic
	variant 2
		"Carrier (Mark II)"
		"Combat Drone" 6
		"Lance (Gatling)" 4
	variant 1
		"Auxiliary (Transport)"
	variant 2
		"Cruiser (Plasma Anti-Missile)"
		"Combat Drone" 4
	variant 2
		"Cruiser (Mark II)"
		"Combat Drone" 4
	variant 8
		"Frigate (Mark II)"
	variant 5
		"Rainmaker (Mark II Old Weapons)"<|MERGE_RESOLUTION|>--- conflicted
+++ resolved
@@ -2130,15 +2130,13 @@
 		"Clipper (Heavy)"
 	variant 1
 		"Clipper (Speedy)"
-<<<<<<< HEAD
 	variant 1
 		"Clipper (Heavy Laser)"
-=======
 	variant 4
 		"Scrapper"
 	variant 3
 		"Scrapper (Minimal)"
->>>>>>> 566569fc
+
 
 fleet "Large Independent"
 	government "Independent"
@@ -2245,10 +2243,8 @@
 		"Wasp (Plasma)"
 	variant 2
 		"Wasp (Proton)"
-<<<<<<< HEAD
 	variant 2
 		"Wasp (Twin Blaster)"
-=======
 	variant 1
 		"Scrapper"
 	variant 2
@@ -2257,7 +2253,7 @@
 		"Scrapper (Mod Blaster)"
 	variant 1
 		"Scrapper (Gatling)"
->>>>>>> 566569fc
+
 
 fleet "Large Core Pirates"
 	government "Pirate"
