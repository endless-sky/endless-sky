--- conflicted
+++ resolved
@@ -722,15 +722,6 @@
 
 outfit "Meteor Missile Pod"
 	category "Secondary Weapons"
-<<<<<<< HEAD
-	cost 15000
-	thumbnail "outfit/meteor pod"
-	"mass" 4
-	"outfit space" -5
-	"weapon capacity" -5
-	"gun ports" -1
-	"meteor capacity" 4
-=======
 	cost 5000
 	thumbnail "outfit/meteor pod"
 	"mass" 1
@@ -738,7 +729,6 @@
 	"weapon capacity" -3
 	"gun ports" -1
 	"meteor capacity" 7
->>>>>>> 21f47c3a
 	weapon
 		sprite "projectile/meteor"
 			"no repeat"
@@ -749,7 +739,6 @@
 		"fire effect" "meteor fire"
 		"die effect" "missile death"
 		"hit effect" "missile hit"
-<<<<<<< HEAD
 		"inaccuracy" 10.0
 		"velocity" 5.0
 		"lifetime" 980.0
@@ -758,36 +747,17 @@
 		"burst reload" 80
 		"firing energy" 2.0
 		"firing heat" 40.0
-=======
-		"inaccuracy" 5
-		"velocity" 11
-		"lifetime" 350
-		"reload" 200
-		"burst count" 7
-		"burst reload" 80
-		"firing energy" 1
-		"firing heat" 20
->>>>>>> 21f47c3a
 		"acceleration" 1
 		"drag" .1
 		"turn" 1.8
 		"homing" 1
 		"infrared tracking" .65
-<<<<<<< HEAD
 		"shield damage" 520.0
 		"hull damage" 320.0
 		"hit force" 220.0
 		"missile strength" 6
 	description "The Meteor Missile is the cheapest and simplest homing weapon available in human space. Meteors are quickly destroyed by anti-missile systems, and their infrared tracking systems have trouble homing in on targets with low heat levels. Nevertheless, their large warheads can spell doom for poorly-defended targets when the missiles are fired in great numbers."
 	description "	Meteor Missile Pods are compact pods designed to allow small ships to carry a single wave of missiles in a quick burst. While they can be paired with missiles boxes, their reracking mechanisms are significantly slower than those on the larger launchers."
-=======
-		"shield damage" 260
-		"hull damage" 160
-		"hit force" 220
-		"missile strength" 6
-	description "The Meteor Missile is the cheapest and simplest homing weapon available in human space. Meteors are quickly destroyed by anti-missile systems, and their infrared tracking systems have trouble homing in on targets with low heat levels. Nevertheless, their large warheads can spell doom for poorly-defended targets when the missiles are fired in great numbers."
-	description "	Pods enable fighters and other light craft to carry small quantities of missiles into battle while retaining enough space for other weapons. Large ships are better off with full-size launchers."
->>>>>>> 21f47c3a
 
 effect "meteor fire"
 	sprite "effect/meteor fire"
@@ -854,15 +824,6 @@
 
 outfit "Sidewinder Missile Pod"
 	category "Secondary Weapons"
-<<<<<<< HEAD
-	cost 60000
-	thumbnail "outfit/sidewinder pod"
-	"mass" 3
-	"outfit space" -5
-	"weapon capacity" -5
-	"gun ports" -1
-	"sidewinder capacity" 2
-=======
 	cost 20000
 	thumbnail "outfit/sidewinder pod"
 	"mass" 2
@@ -870,7 +831,6 @@
 	"weapon capacity" -4
 	"gun ports" -1
 	"sidewinder capacity" 4
->>>>>>> 21f47c3a
 	weapon
 		sprite "projectile/sidewinder"
 			"no repeat"
@@ -881,7 +841,6 @@
 		"fire effect" "sidewinder fire"
 		"die effect" "missile death"
 		"hit effect" "missile hit"
-<<<<<<< HEAD
 		"inaccuracy" 8.0
 		"velocity" 7.0
 		"lifetime" 700.0
@@ -890,22 +849,11 @@
 		"burst reload" 120
 		"firing energy" 2.0
 		"firing heat" 30.0
-=======
-		"inaccuracy" 4
-		"velocity" 14
-		"lifetime" 350
-		"reload" 150
-		"burst count" 4
-		"burst reload" 60
-		"firing energy" 1
-		"firing heat" 15
->>>>>>> 21f47c3a
 		"acceleration" 1.2
 		"drag" .1
 		"turn" 4
 		"homing" 4
 		"radar tracking" .9
-<<<<<<< HEAD
 		"shield damage" 360.0
 		"hull damage" 250.0
 		"hit force" 340.0
@@ -913,16 +861,7 @@
 	description "The Sidewinder Missile is designed by Lovelace Labs, which is ironically also the designer of the Anti-Missile Turret. Rumors say that the two engineering teams at Lovelace who make the missiles and the anti-missiles are locked in furious competition with each other: the result has been generation after generation of smarter missiles and then smarter turrets to fend them off."
 	description "	Although not as powerful or cheap as the popular Meteor missiles, Sidewinders have several advantages, including their superior maneuverability, better tracking systems, and protective casings that make them much harder for anti-missile systems to destroy."
 	description "	Sidewinder Missile Pods are compact pods designed to allow small ships to carry a single set of missiles which they can fire quickly. While they can be paired with missiles boxes, their reracking mechanisms are significantly slower than those on the larger launchers."
-=======
-		"shield damage" 180
-		"hull damage" 125
-		"hit force" 170
-		"missile strength" 12
-	description "The Sidewinder Missile is designed by Lovelace Labs, which is ironically also the designer of the Anti-Missile Turret. Rumors say that the two engineering teams at Lovelace who make the missiles and the anti-missiles are locked in furious competition with each other: the result has been generation after generation of smarter missiles and then smarter turrets to fend them off."
-	description "	Although not as powerful or cheap as the popular Meteor missiles, Sidewinders have several advantages, including their superior maneuverability, better tracking systems, and protective casings that make them much harder for anti-missile systems to destroy."
-	description "	Pods enable fighters and other light craft to carry small quantities of missiles into battle while retaining enough space for other weapons. Large ships are better off with full-size launchers."
-
->>>>>>> 21f47c3a
+
 
 effect "sidewinder fire"
 	sprite "effect/sidewinder fire"
@@ -981,28 +920,19 @@
 
 outfit "Javelin Mini Pod"
 	category "Secondary Weapons"
-<<<<<<< HEAD
-	cost 20000
-=======
 	cost 5000
->>>>>>> 21f47c3a
 	thumbnail "outfit/javelin mini pod"
 	"mass" 1
 	"outfit space" -3
 	"weapon capacity" -3
 	"gun ports" -1
-<<<<<<< HEAD
 	"javelin capacity" 20
-=======
-	"javelin capacity" 40
->>>>>>> 21f47c3a
 	weapon
 		sprite "projectile/javelin"
 		sound "javelin"
 		ammo "Javelin"
 		icon "icon/javelin"
 		"hit effect" "tiny explosion"
-<<<<<<< HEAD
 		"inaccuracy" 2.0
 		"velocity" 5.0
 		"lifetime" 120.0
@@ -1019,24 +949,6 @@
 	description "The Javelin Mini Pod fires a rapid stream of unguided missiles. They do far more damage than any gun of a comparable size, and thus are attractive armaments for fighters and drones, but once a ship has expended all of its ammunition it must leave combat and return to its carrier where it can rearm, which makes Javelins less useful in protracted battles. This is particularly problematic for the mini pod, as it has a much smaller capacity than the normal pod."
 	description "	The weapon's high rate of fire also makes it useful for saturating well-protected ships' anti-missile defenses so that more dangerous projectiles fired by allied ships can sneak through."
 	description "	Javelin Mini Pods are compact systems designed to allow small ships to carry a single volley which they can fire quickly. While they can be paired with storage crates, their reracking mechanisms are significantly slower than those on the larger launchers."
-=======
-		"inaccuracy" 1
-		"velocity" 10
-		"lifetime" 60
-		"range override" 300
-		"reload" 40
-		"burst count" 40
-		"burst reload" 15
-		"firing energy" .2
-		"firing heat" 12
-		"shield damage" 48
-		"hull damage" 26
-		"hit force" 50
-		"missile strength" 3
-	description "The Javelin Pod fires a rapid stream of unguided missiles. A Javelin Pod does far more damage than any gun of a comparable size, and has a longer range as well, but once a ship has expended all of its ammunition it must leave combat and find a planet where it can buy more, which makes Javelins less useful in protracted battles."
-	description "	The weapon's high rate of fire also makes it useful for saturating well-protected ships' anti-missile defenses so that more dangerous projectiles fired by allied ships can sneak through."
-	description "	Mini pods enable fighters and other light craft to carry small quantities of javelins into battle while retaining enough space for other weapons. Large ships are better off with full-size pods."
->>>>>>> 21f47c3a
 
 
 outfit "Torpedo"
@@ -1113,7 +1025,6 @@
 		"fire effect" "torpedo fire"
 		"hit effect" "torpedo hit"
 		"die effect" "tiny explosion"
-<<<<<<< HEAD
 		"inaccuracy" 10
 		"velocity" 3
 		"lifetime" 1800
@@ -1122,30 +1033,14 @@
 		"burst reload" 300
 		"firing energy" 4
 		"firing heat" 90
-=======
-		"inaccuracy" 5
-		"velocity" 7
-		"lifetime" 900
-		"reload" 320
-		"burst count" 3
-		"burst reload" 150
-		"firing energy" 2
-		"firing heat" 45
->>>>>>> 21f47c3a
 		"acceleration" .15
 		"drag" .025
 		"turn" 1.5
 		"homing" 3
 		"optical tracking" .8
-<<<<<<< HEAD
 		"shield damage" 1360
 		"hull damage" 1360
 		"hit force" 600
-=======
-		"shield damage" 680
-		"hull damage" 680
-		"hit force" 300
->>>>>>> 21f47c3a
 		"missile strength" 30
 	description "Torpedoes are the most powerful homing weapon, but they move slowly enough that fast ships can simply outrun them, making them most useful against large targets or against small ships at times when they are too distracted to dodge."
 	description "	Pods enable fighters and other light craft to carry small quantities of torpedoes into battle while retaining enough space for other weapons. Large ships are better off with full-size launchers."
@@ -1351,19 +1246,11 @@
 
 outfit "Heavy Rocket Pod"
 	category "Secondary Weapons"
-<<<<<<< HEAD
-	cost 40000
-	thumbnail "outfit/rocket pod"
-	"mass" 3
-	"outfit space" -5
-	"weapon capacity" -5
-=======
 	cost 15000
 	thumbnail "outfit/rocket pod"
 	"mass" 3
 	"outfit space" -6
 	"weapon capacity" -6
->>>>>>> 21f47c3a
 	"gun ports" -1
 	"rocket capacity" 2
 	weapon
@@ -1374,7 +1261,6 @@
 		icon "icon/rocket"
 		"hit effect" "heavy rocket hit"
 		"die effect" "small explosion"
-<<<<<<< HEAD
 		"inaccuracy" 2.0
 		"velocity" 3.0
 		"lifetime" 290.0
@@ -1384,36 +1270,17 @@
 		"burst reload" 400
 		"firing energy" 2.0
 		"firing heat" 500.0
-=======
-		"inaccuracy" 1
-		"velocity" 8
-		"lifetime" 125
-		"reload" 500
-		"range override" 500
-		"burst count" 3
-		"burst reload" 240
-		"firing energy" 1
-		"firing heat" 250
->>>>>>> 21f47c3a
 		"acceleration" .8
 		"drag" .1
 		"trigger radius" 20
 		"blast radius" 50
-<<<<<<< HEAD
 		"shield damage" 1700.0
 		"hull damage" 1440.0
 		"hit force" 1200.0
 		"missile strength" 16
 	description "Heavy Rockets are the most powerful missile weapon available, but at a price: instead of having a homing system, they simply fire straight forward and rely on a proximity trigger to set them off. Once triggered, however, they damage all ships within their blast radius, making them highly effective against clusters of fighters."
 	description "	Rocket Pods are compact launchers designed to allow small ships to carry and launch single pair of heavy rockets. While some pilots prefer pods over launchers due to how fast they can launch their initial pair of rockets, the reloading mechanism that pulls from rocket racks is significantly slower than that of the full sized launchers. Thus if one can fit a launcher, it is usually a better choice than trying to pair a pod with a rack."
-=======
-		"shield damage" 850
-		"hull damage" 720
-		"hit force" 600
-		"missile strength" 16
-	description "Heavy Rockets are the most powerful missile weapon available, but at a price: instead of having a homing system, they simply fire straight forward and rely on a proximity trigger to set them off. Once triggered, however, they damage all ships within their blast radius, making them highly effective against clusters of fighters."
-	description "	Pods enable fighters and other light craft to carry small quantities of rockets into battle while retaining enough space for other weapons. Large ships are better off with full-size launchers."
->>>>>>> 21f47c3a
+
 
 effect "heavy rocket hit"
 	sprite "effect/explosion/huge"
