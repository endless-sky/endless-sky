# Copyright (c) 2014 by Michael Zahniser
#
# Endless Sky is free software: you can redistribute it and/or modify it under the
# terms of the GNU General Public License as published by the Free Software
# Foundation, either version 3 of the License, or (at your option) any later version.
#
# Endless Sky is distributed in the hope that it will be useful, but WITHOUT ANY
# WARRANTY; without even the implied warranty of MERCHANTABILITY or FITNESS FOR A
# PARTICULAR PURPOSE.  See the GNU General Public License for more details.

outfit "Energy Blaster"
	category "Guns"
	cost 16000
	thumbnail "outfit/blaster"
	"mass" 5
	"outfit space" -5
	"weapon capacity" -5
	"gun ports" -1
	weapon
		sprite "projectile/blaster"
		sound "blaster"
		"hit effect" "blaster impact"
		"inaccuracy" 3
		"velocity" 10.625
		"lifetime" 48
		"reload" 12
		"firing energy" 9.6
		"firing heat" 30
		"shield damage" 9.6
		"hull damage" 6
	description "Although not the most accurate or damaging of weapons, the Energy Blaster is popular because it is small enough to be installed on even the tiniest of ships. One blaster is not enough to do appreciable damage to anything larger than a fighter, but a ship equipped with several of them becomes a force to be reckoned with."

outfit "Blaster Turret"
	category "Turrets"
	cost 100000
	thumbnail "outfit/blaster turret"
	"mass" 15
	"outfit space" -15
	"weapon capacity" -15
	"turret mounts" -1
	"required crew" 1
	weapon
		sprite "projectile/blaster"
		"hardpoint sprite" "hardpoint/blaster turret"
		"hardpoint offset" 9.
		sound "blaster"
		"hit effect" "blaster impact"
		"inaccuracy" 3
		"turret turn" 3.7
		"velocity" 10.625
		"lifetime" 48
		"reload" 6
		"firing energy" 9.6
		"firing heat" 30
		"shield damage" 9.6
		"hull damage" 6
	description "A Blaster Turret is a pair of Energy Blasters mounted on a rotating platform, allowing it to fire in any direction. Sophisticated software algorithms allow the turret to correct for a target's motion, making the Blaster Turret effective even against small, quickly moving fighters. Because it needs a special mounting point with a 360 degree field of view, not all ships are capable of being equipped with a turret."

outfit "Quad Blaster Turret"
	category "Turrets"
	cost 230000
	thumbnail "outfit/quad blaster turret"
	"mass" 25
	"outfit space" -25
	"weapon capacity" -25
	"turret mounts" -1
	"required crew" 1
	weapon
		sprite "projectile/blaster"
		"hardpoint sprite" "hardpoint/quad blaster turret"
		"hardpoint offset" 9.
		sound "blaster"
		"hit effect" "blaster impact"
		"inaccuracy" 3
		"turret turn" 3.2
		"velocity" 10.625
		"lifetime" 48
		"reload" 3
		"firing energy" 9.6
		"firing heat" 30
		"shield damage" 9.6
		"hull damage" 6
	description "A Quad Blaster Turret carries four guns on a single turret mount, doubling the firepower of an ordinary Blaster Turret for ships with enough space to install one and energy to drive it."

effect "blaster impact"
	sprite "effect/blaster impact"
		"no repeat"
		"frame rate" 30
	"lifetime" 7
	"random angle" 40
	"velocity scale" -.05


outfit "Modified Blaster"
	category "Guns"
	cost 35000
	thumbnail "outfit/mod blaster"
	"mass" 6
	"outfit space" -6
	"weapon capacity" -6
	"gun ports" -1
	weapon
		sprite "projectile/mod blaster"
		sound "mod blaster"
		"hit effect" "blaster impact"
		"inaccuracy" 4
		"velocity" 10
		"lifetime" 48
		"reload" 12
		"firing energy" 10.8
		"firing heat" 42
		"shield damage" 12
		"hull damage" 8
	description "This is an Energy Blaster that has been tampered with to increase its power slightly, at the cost of reduced range and higher energy consumption. Modified Blasters also produce an extreme amount of heat when firing, increasing the risk that your ship will overheat."

outfit "Modified Blaster Turret"
	category "Turrets"
	cost 170000
	thumbnail "outfit/mod blaster turret"
	"mass" 18
	"outfit space" -18
	"weapon capacity" -18
	"turret mounts" -1
	"required crew" 1
	weapon
		sprite "projectile/mod blaster"
		"hardpoint sprite" "hardpoint/mod blaster turret"
		"hardpoint offset" 9.
		sound "mod blaster"
		"hit effect" "blaster impact"
		"inaccuracy" 4
		"turret turn" 3.5
		"velocity" 10
		"lifetime" 48
		"reload" 6
		"firing energy" 10.8
		"firing heat" 42
		"shield damage" 12
		"hull damage" 8
	description "This is a turreted version of the Modified Blaster, which is an Energy Blaster modified for greater power at the cost of higher energy consumption and heat. These turrets are popular with pirates and others who are trying to cram as much firepower into their ships as possible."


outfit "Beam Laser"
	category "Guns"
	cost 29000
	thumbnail "outfit/laser"
	"mass" 8
	"outfit space" -8
	"weapon capacity" -8
	"gun ports" -1
	weapon
		sprite "projectile/laser"
			"frame rate" 1
		sound "laser"
		"hit effect" "beam laser impact"
		"inaccuracy" .5
		"velocity" 300
		"lifetime" 1
		"reload" 1
		"firing energy" .6
		"firing heat" 1.4
		"shield damage" 0.8
		"hull damage" 1.0
	description "In the early part of the space era, the settlements in the region of space known as the Deep developed in relative isolation from the rest of human space. One result of that isolation is that their weapons technology mostly uses beam weapons, instead of the energy projectile weapons that are more common elsewhere."

outfit "Laser Turret"
	category "Turrets"
	cost 140000
	thumbnail "outfit/laser turret"
	"mass" 22
	"outfit space" -22
	"weapon capacity" -22
	"turret mounts" -1
	"required crew" 1
	weapon
		sprite "projectile/2x laser"
			"frame rate" 1
		"hardpoint sprite" "hardpoint/laser turret"
		"hardpoint offset" -0.5 8.
		sound "laser"
		"hit effect" "beam laser impact"
		"inaccuracy" .5
		"turret turn" 4.0
		"velocity" 300
		"lifetime" 1
		"reload" 1
		"firing energy" 1.2
		"firing heat" 2.9
		"shield damage" 1.6
		"hull damage" 2.1
	description "Laser Turrets are hated by fighter pilots because it is nearly impossible to dodge them once you are within their reach. This turret carries a pair of lasers and can swivel almost instantly to fire on new targets as they approach. Laser Turrets are especially useful when mounted on slow-moving freighters to fend off packs of small pirate vessels."

effect "beam laser impact"
	sprite "effect/laser impact"
		"no repeat"
		"frame rate" 30
	"lifetime" 5
	"random angle" 2
	"random spin" 1
	"velocity scale" -.005


outfit "Mining Laser"
	category "Guns"
	cost 29000
	thumbnail "outfit/mining laser"
	"mass" 6
	"outfit space" -6
	"weapon capacity" -6
	"gun ports" -1
	miner 1
	"asteroid scan power" 10
	weapon
		sprite "projectile/mining laser"
			"frame rate" 1
		sound "laser"
		"hit effect" "beam laser impact"
		"inaccuracy" 1
		"velocity" 100
		"lifetime" 1
		"reload" 1
		"firing energy" .5
		"firing heat" 1.2
		"shield damage" 0.1
		"hull damage" 1.9
	description "While it was the Deep that developped the militarized laser beam in common use today, short range mining lasers have been a mainstay of human asteroid mining since the dawn of spaceflight. Given their strength at drilling through rock and metal some people do use them as weapons, although their inefficacity against shields and short range have long since sidelined them from serious combat."
	description "	This mining laser comes equipped with an extremely short range asteroid targetting scanner as well as mining algorithms. As such, drones and fighters that have it installed will automatically engage in mining when launched."


outfit "Heavy Laser"
	category "Guns"
	cost 60000
	thumbnail "outfit/heavy laser"
	"mass" 15
	"outfit space" -15
	"weapon capacity" -15
	"gun ports" -1
	weapon
		sprite "projectile/heavy laser"
			"frame rate" 1
		sound "heavy laser"
		"hit effect" "heavy laser impact"
		"inaccuracy" .4
		"velocity" 400
		"lifetime" 1
		"reload" 1
		"firing energy" 1.2
		"firing heat" 2.5
		"shield damage" 1.4
		"hull damage" 1.9
	description "The Heavy Laser is an upgraded Beam Laser with a significantly longer range and higher power. It is mostly intended for larger ships, where energy and space are plentiful, but some pilots consider a single Heavy Laser to be a worthwhile alternative to a pair of Beam Lasers, because the longer range makes up for the fact that it does not quite deal twice as much damage."

outfit "Heavy Laser Turret"
	category "Turrets"
	cost 320000
	thumbnail "outfit/heavy laser turret"
	"mass" 40
	"outfit space" -40
	"weapon capacity" -40
	"turret mounts" -1
	"required crew" 1
	weapon
		sprite "projectile/2x heavy laser"
			"frame rate" 1
		"hardpoint sprite" "hardpoint/heavy laser turret"
		"hardpoint offset" 8.
		sound "heavy laser"
		"hit effect" "heavy laser impact"
		"inaccuracy" .4
		"turret turn" 2.2
		"velocity" 400
		"lifetime" 1
		"reload" 1
		"firing energy" 2.4
		"firing heat" 5.0
		"shield damage" 1.9
		"hull damage" 3.8
	description "For ships with enough space to install one, the Heavy Laser Turret is a powerful weapon, equally useful for driving off fighters and for bombarding larger targets with continuous fire without having to worry about pointing your ship in the right direction."

effect "heavy laser impact"
	sprite "effect/heavy laser impact"
		"no repeat"
		"frame rate" 30
	"lifetime" 5
	"random angle" 2
	"random spin" 1
	"random velocity" 1
	"velocity scale" -.007


outfit "Electron Beam"
	category "Guns"
	cost 170000
	thumbnail "outfit/electron beam"
	"mass" 21
	"outfit space" -21
	"weapon capacity" -21
	"gun ports" -1
	weapon
		sprite "projectile/electron"
			"frame rate" 60
		sound "electron beam"
		"hit effect" "electron impact"
		"inaccuracy" .3
		"velocity" 450
		"lifetime" 1
		"reload" 1
		"firing energy" 1.8
		"firing heat" 3.2
		"shield damage" 1.9
		"hull damage" 2.6
	description "The Electron Beam is a recent development by the Deep Sky labs, a more powerful weapon with a design similar to their perennially popular laser guns."

outfit "Electron Turret"
	category "Turrets"
	cost 720000
	thumbnail "outfit/electron turret"
	"mass" 54
	"outfit space" -54
	"weapon capacity" -54
	"turret mounts" -1
	"required crew" 1
	weapon
		sprite "projectile/2x electron"
			"frame rate" 60
		"hardpoint sprite" "hardpoint/electron turret"
		"hardpoint offset" 8.
		sound "electron beam"
		"hit effect" "electron impact"
		"inaccuracy" .3
		"turret turn" 1.4
		"velocity" 450
		"lifetime" 1
		"reload" 1
		"firing energy" 3.6
		"firing heat" 6.5
		"shield damage" 3.8
		"hull damage" 5.3
	description "This turret places two of Deep Sky's recently developed electron beam weapons onto a rotating turret, providing unsurpassed accuracy and power for shooting down fast-moving targets."

effect "electron impact"
	sprite "effect/electron impact"
		"no repeat"
		"frame rate" 30
	"lifetime" 5
	"random angle" 2
	"random spin" 1
	"velocity scale" -.003


outfit "Anti-Missile Turret"
	category "Turrets"
	cost 60000
	thumbnail "outfit/anti-missile"
	"mass" 16
	"outfit space" -16
	"weapon capacity" -16
	"turret mounts" -1
	weapon
		"hardpoint sprite" "hardpoint/anti-missile"
		"hardpoint offset" 4.
		"hit effect" "small anti-missile"
		"anti-missile" 5
		"velocity" 150
		"lifetime" 1
		"reload" 8
		"firing energy" 5
		"firing heat" 3
	description "Centuries ago, space battles were fought mostly with missiles, with the outcome dependent only on which ship had more shielding or ammunition. Lovelace Labs was originally founded to remedy that situation by developing a protective system that could shoot missiles out of the air, defending freighter convoys from pirates who could otherwise simply bombard them into submission without ever venturing within range of their guns."

effect "small anti-missile"
	sprite "effect/small anti missile"
		"no repeat"
		"frame rate" 3
	sound "anti-missile"
	"lifetime" 21
	"velocity scale" 1


outfit "Heavy Anti-Missile Turret"
	category "Turrets"
	cost 150000
	thumbnail "outfit/heavy anti-missile"
	"mass" 30
	"outfit space" -30
	"weapon capacity" -30
	"turret mounts" -1
	weapon
		"hardpoint sprite" "hardpoint/heavy anti-missile"
		"hardpoint offset" 5.
		"hit effect" "large anti-missile"
		"anti-missile" 8
		"velocity" 200
		"lifetime" 1
		"reload" 6
		"firing energy" 10
		"firing heat" 5
	description "The Heavy Anti-Missile turret has a longer range, higher power, and shorter reload time than its smaller sibling. The only way to overcome it is by firing missiles in a cluster so that while one is being targeted, the others can get through, and as a result all missile systems on the market now default to firing in clusters if multiple copies of the same launcher are installed, rather than staggering their fire as ordinary guns do."

effect "large anti-missile"
	sprite "effect/large anti missile"
		"no repeat"
		"frame rate" 2
	sound "heavy anti-missile"
	"lifetime" 31
	"velocity scale" 1


outfit "Particle Cannon"
	category "Guns"
	cost 220000
	thumbnail "outfit/particle cannon"
	"mass" 30
	"outfit space" -30
	"weapon capacity" -30
	"gun ports" -1
	weapon
		sprite "projectile/particle beam"
		sound "particle"
		"hit effect" "particle impact"
		"inaccuracy" .5
		"velocity" 30
		"lifetime" 25
		"reload" 20
		"firing energy" 35
		"firing force" 10
		"firing heat" 120
		"hit force" 80
		"shield damage" 54
		"hull damage" 52
	description "The Particle Cannon works by accelerating a short burst of particles to near-relativistic speeds. When mounted on a ship that can turn fast enough to keep it trained on approaching ships, it becomes a nearly unbeatable weapon, capable of destroying smaller ships before they can even approach close enough for their comparatively short-ranged weapons to be effective."

effect "particle impact"
	sprite "effect/particle impact"
		"no repeat"
		"frame rate" 30
	sound "explosion small"
	"lifetime" 20
	"random angle" 2
	"random spin" 10
	"velocity scale" -.05


outfit "Proton Gun"
	category "Guns"
	cost 150000
	thumbnail "outfit/proton gun"
	"mass" 28
	"outfit space" -28
	"weapon capacity" -28
	"gun ports" -1
	weapon
		sprite "projectile/proton"
		sound "proton"
		"hit effect" "proton impact" 3
		"inaccuracy" 4
		"submunition" "Proton Fragment" 3
		"velocity" 24
		"lifetime" 2
		"reload" 8
		"firing energy" 15
		"firing force" 2
		"firing heat" 60
	description "The Proton Gun started out as the Syndicate's attempt to reverse engineer and mass produce a cheap competitor for the Particle Cannon. Unfortunately, they were unable to find a reliable way to keep the beam coherent, but the resulting weapon is still popular with some captains, particularly as an anti-fighter gun."

outfit "Proton Fragment"
	weapon
		sprite "projectile/proton fragment"
			"no repeat"
			"frame rate" 2
		"hit effect" "proton impact"
		"inaccuracy" 2
		"lifetime" 24
		"hit force" 6
		"shield damage" 8.4
		"hull damage" 7

effect "proton impact"
	sprite "effect/proton impact"
		"no repeat"
		"frame rate" 30
	"lifetime" 20
	"random angle" 2
	"velocity scale" -.005


outfit "Proton Turret"
	category "Turrets"
	cost 260000
	thumbnail "outfit/proton turret"
	"mass" 34
	"outfit space" -34
	"weapon capacity" -34
	"turret mounts" -1
	"required crew" 1
	weapon
		sprite "projectile/proton"
		"hardpoint sprite" "hardpoint/proton turret"
		"hardpoint offset" 14.
		sound "proton"
		"hit effect" "proton impact" 3
		"inaccuracy" 4
		"turret turn" 2.0
		"submunition" "Proton Fragment" 3
		"velocity" 24
		"lifetime" 2
		"reload" 8
		"firing energy" 15
		"firing force" 2
		"firing heat" 60
	description "The Syndicate Proton Turret is a relatively new product designed to compete with Deep Sky's perennially popular laser turrets in the anti-fighter defense market. Though cruder than its competition, the Proton Turret maintains a loyal following among captains dissatisfied with laser weapons' short range."


outfit "Plasma Cannon"
	category "Guns"
	cost 190000
	thumbnail "outfit/plasma cannon"
	"mass" 25
	"outfit space" -25
	"weapon capacity" -25
	"gun ports" -1
	weapon
		sprite "projectile/plasma"
			"frame rate" 3
		sound "plasma"
		"hit effect" "plasma explosion"
		"inaccuracy" 2
		"velocity" 12
		"lifetime" 40
		"reload" 18
		"firing energy" 30
		"firing heat" 180
		"hit force" 30
		"shield damage" 63
		"hull damage" 25
		"heat damage" 340
	description "The Plasma Cannon fires bursts of superheated plasma. In addition to damaging your target, these plasma bursts impart a significant amount of heat, especially to a target whose shields are down."

outfit "Plasma Turret"
	category "Turrets"
	cost 520000
	thumbnail "outfit/plasma turret"
	"mass" 60
	"outfit space" -60
	"weapon capacity" -60
	"turret mounts" -1
	"required crew" 1
	weapon
		sprite "projectile/plasma"
			"frame rate" 3
		"hardpoint sprite" "hardpoint/plasma turret"
		"hardpoint offset" 15.
		sound "plasma"
		"hit effect" "plasma explosion"
		"inaccuracy" 2
		"turret turn" 1.2
		"velocity" 12
		"lifetime" 40
		"reload" 9
		"firing energy" 30
		"firing heat" 180
		"hit force" 30
		"shield damage" 63
		"hull damage" 25
		"heat damage" 340
	description "The Plasma Turret is a pair of plasma cannons mounted on a turret so that they can fire in any direction. It is a fearsome weapon, but only the largest of ships have the space and the energy that it requires."

outfit "Plasma Repeater"
	category "Guns"
	cost 274000
	thumbnail "outfit/plasma repeater"
	"mass" 32
	"outfit space" -32
	"weapon capacity" -32
	"gun ports" -1
	weapon
		sprite "projectile/plasma"
			"frame rate" 3
		sound "plasma"
		"hit effect" "plasma explosion"
		"lifetime" 38
		"velocity" 12
		"inaccuracy" 5
		"reload" 7
		"firing energy" 13
		"firing heat" 100
		"shield damage" 33
		"hull damage" 13
		"heat damage" 144
		"hit force" 19
	description `Decades after buying the rights for the Plasma Cannon, Kraz Cybernetics put this weapon on the shelves of every high-end outfitter of the Southern Rim. The repeater has so far proved immensely popular amongst any who braved testing it, and is shaping up to become an essential deterrent for anyone who flaunts their haul for pirate plunder.`
	description `	Derived from the original Plasma Cannon, this heavier version trades off its larger bursts for a much faster rate of fire. Although the smaller bursts of superheated plasma deal far less damage than its predecessor, the volume of fire results in more damage to the target overall.`

effect "plasma explosion"
	sprite "effect/plasma explosion"
		"no repeat"
		"frame rate" 20
	sound "explosion tiny"
	"lifetime" 21
	"random angle" 360
	"random spin" 4
	"random velocity" .1
	"velocity scale" -.05


outfit "Flamethrower"
	category "Secondary Weapons"
	cost 190000
	thumbnail "outfit/flamethrower"
	"mass" 9
	"outfit space" -9
	"weapon capacity" -9
	"gun ports" -1
	weapon
		sprite "effect/explosion/small"
			"frame rate" 60
			"no repeat"
		sound "flamethrower"
		icon "icon/flamethrower"
		"submunition" "Flamethrower Projectile"
		"inaccuracy" 12
		"velocity" 9
		"lifetime" 5
		"reload" 1
		"firing energy" .1
		"firing fuel" .25
		"firing heat" 2
	description "A crude but impressive-looking weapon, the Flamethrower ignites your hyperspace fuel and directs a stream of it towards your adversaries. The damage it does is relatively minor, but it can be useful for causing a target that is already operating near its thermal capacity to overheat, temporarily taking it out of the fight."

outfit "Flamethrower Projectile"
	weapon
		sprite "projectile/flamethrower"
			"frame rate" 17
			"random start frame"
		"hit effect" "flamethrower hit"
		"die effect" "flamethrower die"
		"inaccuracy" 20
		"lifetime" 22
		"shield damage" .8
		"hull damage" .7
		"heat damage" 200

effect "flamethrower die"
	sprite "effect/explosion/small"
		"no repeat"
		"frame rate" 15
		"random start frame"
	"lifetime" 24
	"random angle" 360
	"random frame rate" 5
	"random spin" 2
	"random velocity" .4
	"velocity scale" .4

effect "flamethrower hit"
	sprite "effect/explosion/medium"
		"no repeat"
		"frame rate" 15
		"random start frame"
	"lifetime" 28
	"random angle" 360
	"random frame rate" 5
	"random spin" 3
	"random velocity" .6
	"velocity scale" .4


outfit "Meteor Missile"
	category "Ammunition"
	cost 500
	thumbnail "outfit/meteor"
	"mass" .2
	"meteor capacity" -1
<<<<<<< HEAD
	description "A Meteor Missile serves as ammunition for the Meteor Missile Launcher. Each missile launcher has the capacity for 15 missiles; you cannot install missiles if you have not first purchased a launcher to store them in."
=======
	description "A Meteor Missile serves as ammunition for the Meteor Missile Launcher. Each missile launcher has its own capacity; you cannot install missiles if you have not first purchased a pod, launcher, or storage to store them in."
>>>>>>> 3cfedcd9

outfit "Meteor Missile Box"
	plural "Meteor Missile Boxes"
	category "Ammunition"
	cost 9000
	thumbnail "outfit/meteor storage"
	"mass" 2
	"outfit space" -5
	"meteor capacity" 8
	ammo "Meteor Missile"
	description "The Meteor Missile Box is used to store extra ammunition for Meteor Missile Launchers."

outfit "Meteor Missile Launcher"
	category "Secondary Weapons"
	cost 15000
	thumbnail "outfit/meteor launcher"
	"mass" 4
	"outfit space" -10
	"weapon capacity" -10
	"gun ports" -1
	"meteor capacity" 15
	weapon
		sprite "projectile/meteor"
			"no repeat"
			"frame rate" .25
		sound "meteor"
		ammo "Meteor Missile"
		icon "icon/meteor"
		"fire effect" "meteor fire"
		"die effect" "missile death"
		"hit effect" "missile hit"
		"inaccuracy" 10.0
		"velocity" 5.0
		"lifetime" 980.0
		"reload" 160.0
		"firing energy" 2.0
		"firing heat" 40.0
		"acceleration" 1
		"drag" .1
		"turn" 1.8
		"homing" 1
		"infrared tracking" .65
		"shield damage" 520.0
		"hull damage" 320.0
		"hit force" 220.0
		"missile strength" 6
	description "The Meteor Missile is the cheapest and simplest homing weapon available in human space. Meteors are quickly destroyed by anti-missile systems, and their infrared tracking systems have trouble homing in on targets with low heat levels. Nevertheless, their large warheads can spell doom for poorly-defended targets when the missiles are fired in great numbers."

outfit "Meteor Missile Pod"
	category "Secondary Weapons"
	cost 5000
	thumbnail "outfit/meteor pod"
	"mass" 1
	"outfit space" -3
	"weapon capacity" -3
	"gun ports" -1
	"meteor capacity" 7
	weapon
		sprite "projectile/meteor"
			"no repeat"
			"frame rate" .25
		sound "meteor"
		ammo "Meteor Missile"
		icon "icon/meteor"
		"fire effect" "meteor fire"
		"die effect" "missile death"
		"hit effect" "missile hit"
		"inaccuracy" 10.0
		"velocity" 5.0
		"lifetime" 980.0
		"reload" 320.0
		"burst count" 4
		"burst reload" 80
		"firing energy" 2.0
		"firing heat" 40.0
		"acceleration" 1
		"drag" .1
		"turn" 1.8
		"homing" 1
		"infrared tracking" .65
		"shield damage" 520.0
		"hull damage" 320.0
		"hit force" 220.0
		"missile strength" 6
	description "The Meteor Missile is the cheapest and simplest homing weapon available in human space. Meteors are quickly destroyed by anti-missile systems, and their infrared tracking systems have trouble homing in on targets with low heat levels. Nevertheless, their large warheads can spell doom for poorly-defended targets when the missiles are fired in great numbers."
	description "	Meteor Missile Pods are compact pods designed to allow small ships to carry a single wave of missiles in a quick burst. While they can be paired with missiles boxes, their reracking mechanisms are significantly slower than those on the larger launchers."

effect "meteor fire"
	sprite "effect/meteor fire"
		"no repeat"
		"frame rate" 30
	"lifetime" 12
	"random velocity" 10


outfit "Sidewinder Missile"
	category "Ammunition"
	cost 900
	thumbnail "outfit/sidewinder"
	"mass" .2
	"sidewinder capacity" -1
	description "The Sidewinder Missile is ammunition for the Sidewinder Missile Launcher; each launcher that you have installed can be armed with up to 45 of them, while pods can carry 4. You cannot install a missile without a pod or launcher to fire it from."

outfit "Sidewinder Missile Rack"
	category "Ammunition"
	cost 20000
	thumbnail "outfit/sidewinder storage"
	"mass" 2.4
	"outfit space" -7
	"sidewinder capacity" 12
	ammo "Sidewinder Missile"
	description "The Sidewinder Missile Rack is used to store extra ammunition for Sidewinder Missile Launchers."

outfit "Sidewinder Missile Launcher"
	category "Secondary Weapons"
	cost 60000
	thumbnail "outfit/sidewinder launcher"
	"mass" 5
	"outfit space" -14
	"weapon capacity" -14
	"gun ports" -1
	"sidewinder capacity" 22
	weapon
		sprite "projectile/sidewinder"
			"no repeat"
			"frame rate" .25
		sound "sidewinder"
		ammo "Sidewinder Missile"
		icon "icon/sidewinder"
		"fire effect" "sidewinder fire"
		"die effect" "missile death"
		"hit effect" "missile hit"
		"inaccuracy" 8.0
		"velocity" 7.0
		"lifetime" 700.0
		"reload" 120.0
		"firing energy" 2.0
		"firing heat" 30.0
		"acceleration" 1.2
		"drag" .1
		"turn" 4
		"homing" 4
		"radar tracking" .9
		"shield damage" 360.0
		"hull damage" 250.0
		"hit force" 340.0
		"missile strength" 12
	description "The Sidewinder Missile is designed by Lovelace Labs, which is ironically also the designer of the Anti-Missile Turret. Rumors say that the two engineering teams at Lovelace who make the missiles and the anti-missiles are locked in furious competition with each other: the result has been generation after generation of smarter missiles and then smarter turrets to fend them off."
	description "	Although not as powerful or cheap as the popular Meteor missiles, Sidewinders have several advantages, including their superior maneuverability, better tracking systems, and protective casings that make them much harder for anti-missile systems to destroy."

outfit "Sidewinder Missile Pod"
	category "Secondary Weapons"
	cost 20000
	thumbnail "outfit/sidewinder pod"
	"mass" 2
	"outfit space" -4
	"weapon capacity" -4
	"gun ports" -1
	"sidewinder capacity" 4
	weapon
		sprite "projectile/sidewinder"
			"no repeat"
			"frame rate" .25
		sound "sidewinder"
		ammo "Sidewinder Missile"
		icon "icon/sidewinder"
		"fire effect" "sidewinder fire"
		"die effect" "missile death"
		"hit effect" "missile hit"
		"inaccuracy" 8.0
		"velocity" 7.0
		"lifetime" 700.0
		"reload" 300.0
		"burst count" 4
		"burst reload" 120
		"firing energy" 2.0
		"firing heat" 30.0
		"acceleration" 1.2
		"drag" .1
		"turn" 4
		"homing" 4
		"radar tracking" .9
		"shield damage" 360.0
		"hull damage" 250.0
		"hit force" 340.0
		"missile strength" 12
	description "The Sidewinder Missile is designed by Lovelace Labs, which is ironically also the designer of the Anti-Missile Turret. Rumors say that the two engineering teams at Lovelace who make the missiles and the anti-missiles are locked in furious competition with each other: the result has been generation after generation of smarter missiles and then smarter turrets to fend them off."
	description "	Although not as powerful or cheap as the popular Meteor missiles, Sidewinders have several advantages, including their superior maneuverability, better tracking systems, and protective casings that make them much harder for anti-missile systems to destroy."
	description "	Sidewinder Missile Pods are compact pods designed to allow small ships to carry a single set of missiles which they can fire quickly. While they can be paired with missiles boxes, their reracking mechanisms are significantly slower than those on the larger launchers."


effect "sidewinder fire"
	sprite "effect/sidewinder fire"
		"no repeat"
		"frame rate" 30
	"lifetime" 9
	"random velocity" 2


outfit "Javelin"
	category "Ammunition"
	cost 50
	thumbnail "outfit/javelin"
	"mass" .04
	"javelin capacity" -1
	description "A Javelin missile is ammunition for the Javelin Pod; without a Pod to store them in you cannot purchase or use Javelins."

outfit "Javelin Storage Crate"
	category "Ammunition"
	cost 5000
	thumbnail "outfit/javelin storage"
	"mass" 2
	"outfit space" -6
	"javelin capacity" 50
	ammo "Javelin"
	description "The Javelin Storage Crate is used to store extra ammunition for Javelin Pods."

outfit "Javelin Pod"
	category "Secondary Weapons"
	cost 20000
	thumbnail "outfit/javelin pod"
	"mass" 4
	"outfit space" -12
	"weapon capacity" -12
	"gun ports" -1
	"javelin capacity" 100
	weapon
		sprite "projectile/javelin"
		sound "javelin"
		ammo "Javelin"
		icon "icon/javelin"
		"hit effect" "tiny explosion"
		"inaccuracy" 2.0
		"velocity" 5.0
		"lifetime" 120.0
		"range override" 500
		"reload" 30.0
		"firing energy" 0.4
		"firing heat" 24.0
		"shield damage" 96.0
		"hull damage" 52.0
		"hit force" 100.0
		"missile strength" 3
	description "The Javelin Pod fires a rapid stream of unguided missiles. A Javelin Pod does far more damage than any gun of a comparable size, and has a longer range as well, but once a ship has expended all of its ammunition it must leave combat and find a planet where it can buy more, which makes Javelins less useful in protracted battles."
	description "	The weapon's high rate of fire also makes it useful for saturating well-protected ships' anti-missile defenses so that more dangerous projectiles fired by allied ships can sneak through."

outfit "Javelin Mini Pod"
	category "Secondary Weapons"
	cost 5000
	thumbnail "outfit/javelin mini pod"
	"mass" 1
	"outfit space" -3
	"weapon capacity" -3
	"gun ports" -1
	"javelin capacity" 20
	weapon
		sprite "projectile/javelin"
		sound "javelin"
		ammo "Javelin"
		icon "icon/javelin"
		"hit effect" "tiny explosion"
		"inaccuracy" 2.0
		"velocity" 5.0
		"lifetime" 120.0
		"range override" 500
		"reload" 100.0
		"burst count" 20
		"burst reload" 25
		"firing energy" 0.4
		"firing heat" 24.0
		"shield damage" 96.0
		"hull damage" 52.0
		"hit force" 100.0
		"missile strength" 3
	description "The Javelin Mini Pod fires a rapid stream of unguided missiles. They do far more damage than any gun of a comparable size, and thus are attractive armaments for fighters and drones, but once a ship has expended all of its ammunition it must leave combat and return to its carrier where it can rearm, which makes Javelins less useful in protracted battles. This is particularly problematic for the mini pod, as it has a much smaller capacity than the normal pod."
	description "	The weapon's high rate of fire also makes it useful for saturating well-protected ships' anti-missile defenses so that more dangerous projectiles fired by allied ships can sneak through."
	description "	Javelin Mini Pods are compact systems designed to allow small ships to carry a single volley which they can fire quickly. While they can be paired with storage crates, their reracking mechanisms are significantly slower than those on the larger launchers."


outfit "Torpedo"
	plural "Torpedoes"
	category "Ammunition"
	cost 1400
	thumbnail "outfit/torpedo"
	"mass" .4
	"torpedo capacity" -1
	description "Torpedoes are ammunition for the Torpedo Launcher. Each Torpedo Launcher can hold 30 of them. You cannot install torpedoes unless you have also installed a launcher to fire them from."

outfit "Torpedo Storage Rack"
	category "Ammunition"
	cost 21000
	thumbnail "outfit/torpedo storage"
	"mass" 3
	"outfit space" -9
	"torpedo capacity" 8
	ammo "Torpedo"
	description "The Torpedo Storage Rack is used to store extra ammunition for Torpedo Launchers."

outfit "Torpedo Launcher"
	category "Secondary Weapons"
	cost 80000
	thumbnail "outfit/torpedo launcher"
	"mass" 13
	"outfit space" -25
	"weapon capacity" -25
	"gun ports" -1
	"torpedo capacity" 15
	weapon
		sprite "projectile/torpedo"
			"frame rate" 2
			"random start frame"
		sound "torpedo"
		ammo "Torpedo"
		icon "icon/torpedo"
		"fire effect" "torpedo fire"
		"hit effect" "torpedo hit"
		"die effect" "tiny explosion"
		"inaccuracy" 10.0
		"velocity" 3.0
		"lifetime" 1800
		"reload" 300.0
		"firing energy" 4.0
		"firing heat" 90.0
		"acceleration" .15
		"drag" .025
		"turn" 1.5
		"homing" 3
		"optical tracking" .8
		"shield damage" 1360.0
		"hull damage" 1360.0
		"hit force" 600.0
		"missile strength" 30
	description "Torpedoes are the most powerful homing weapon, but they move slowly enough that fast ships can simply outrun them, making them most useful against large targets or against small ships at times when they are too distracted to dodge. Torpedo launchers are also much larger than other missile systems, so they are most often found in capital ships."

outfit "Torpedo Pod"
	category "Secondary Weapons"
	cost 30000
	thumbnail "outfit/torpedopod"
	"mass" 5
	"outfit space" -8
	"weapon capacity" -8
	"gun ports" -1
	"torpedo capacity" 3
	weapon
		sprite "projectile/torpedo"
			"frame rate" 2
			"random start frame"
		sound "torpedo"
		ammo "Torpedo"
		icon "icon/torpedo"
		"fire effect" "torpedo fire"
		"hit effect" "torpedo hit"
		"die effect" "tiny explosion"
		"inaccuracy" 10
		"velocity" 3
		"lifetime" 1800
		"reload" 600
		"burst count" 3
		"burst reload" 300
		"firing energy" 4
		"firing heat" 90
		"acceleration" .15
		"drag" .025
		"turn" 1.5
		"homing" 3
		"optical tracking" .8
		"shield damage" 1360
		"hull damage" 1360
		"hit force" 600
		"missile strength" 30
	description "Torpedoes are the most powerful homing weapon, but they move slowly enough that fast ships can simply outrun them, making them most useful against large targets or against small ships at times when they are too distracted to dodge."
	description "	Pods enable fighters and other light craft to carry small quantities of torpedoes into battle while retaining enough space for other weapons. Large ships are better off with full-size launchers."

effect "torpedo fire"
	sprite "effect/torpedo fire"
		"no repeat"
		"frame rate" 10
	"lifetime" 15


outfit "Typhoon Torpedo"
	plural "Typhoon Torpedoes"
	category "Ammunition"
	cost 2700
	thumbnail "outfit/typhoon"
	"mass" .5
	"typhoon capacity" -1
	description "Typhoon Torpedoes are ammunition for the Typhoon Launcher. Each launcher can hold 30 of them. You cannot install Typhoon Torpedoes unless you have also installed a launcher to fire them from."

outfit "Typhoon Storage Tube"
	category "Ammunition"
	cost 40500
	thumbnail "outfit/typhoon storage"
	"mass" 2.5
	"outfit space" -10
	"typhoon capacity" 8
	ammo "Typhoon Torpedo"
	description "The Typhoon Storage Tube is used to store extra ammunition for Typhoon Launchers."

outfit "Typhoon Launcher"
	category "Secondary Weapons"
	cost 260000
	thumbnail "outfit/typhoon launcher"
	"mass" 20
	"outfit space" -35
	"weapon capacity" -35
	"gun ports" -1
	"typhoon capacity" 15
	weapon
		sprite "projectile/typhoon"
			"frame rate" 4
			"random start frame"
		sound "typhoon"
		ammo "Typhoon Torpedo"
		icon "icon/typhoon"
		"fire effect" "typhoon fire"
		"hit effect" "torpedo hit"
		"die effect" "tiny explosion"
		"inaccuracy" 10.0
		"velocity" 2.5
		"lifetime" 2200.0
		"reload" 240.0
		"firing energy" 8.0
		"firing heat" 100.0
		"acceleration" .1
		"drag" .02
		"turn" 1.5
		"homing" 4
		"optical tracking" .9
		"shield damage" 1760.0
		"hull damage" 1760.0
		"hit force" 450.0
		"missile strength" 40
	description "Typhoon Torpedoes are an improved torpedo technology; they do considerably more damage than ordinary torpedoes. However, they are also much slower, because they are intended mostly for use against large and slow-moving capital ships. As a result, sufficiently skilled pilots can often dodge around them."

outfit "Typhoon Pod"
	category "Secondary Weapons"
	cost 100000
	thumbnail "outfit/typhoonpod"
	"mass" 6
	"outfit space" -12
	"weapon capacity" -12
	"gun ports" -1
	"typhoon capacity" 3
	weapon
		sprite "projectile/typhoon"
			"frame rate" 4
			"random start frame"
		sound "typhoon"
		ammo "Typhoon Torpedo"
		icon "icon/typhoon"
		"fire effect" "typhoon fire"
		"hit effect" "torpedo hit"
		"die effect" "tiny explosion"
		"inaccuracy" 10
		"velocity" 2.5
		"lifetime" 2200
		"reload" 500
		"burst count" 3
		"burst reload" 240
		"firing energy" 8
		"firing heat" 100
		"acceleration" .1
		"drag" .02
		"turn" 1.5
		"homing" 4
		"optical tracking" .9
		"shield damage" 1760
		"hull damage" 1760
		"hit force" 450
		"missile strength" 40
	description "Typhoon Torpedoes are an improved torpedo technology; they do considerably more damage than ordinary torpedoes. However, they are also much slower, because they are intended mostly for use against large and slow-moving capital ships. As a result, sufficiently skilled pilots can often dodge around them."
	description "	Pods enable fighters and other light craft to carry small quantities of typhoon torpedoes into battle while retaining enough space for other weapons. Large ships are better off with full-size launchers."

outfit "Typhoon Pod"
	category "Secondary Weapons"
	cost 100000
	thumbnail "outfit/typhoonpod"
	"mass" 6
	"outfit space" -12
	"weapon capacity" -12
	"gun ports" -1
	"typhoon capacity" 2
	weapon
		sprite "projectile/typhoon"
			"frame rate" 4
			"random start frame"
		sound "typhoon"
		ammo "Typhoon Torpedo"
		icon "icon/typhoon"
		"fire effect" "typhoon fire"
		"hit effect" "torpedo hit"
		"die effect" "tiny explosion"
		"inaccuracy" 5
		"velocity" 6
		"lifetime" 1100
		"reload" 252
		"burst count" 2
		"burst reload" 120
		"firing energy" 4
		"firing heat" 50
		"acceleration" .1
		"drag" .02
		"turn" 1.5
		"homing" 4
		"optical tracking" .9
		"shield damage" 920
		"hull damage" 920
		"hit force" 450
		"missile strength" 40
	description "Typhoon Torpedoes are an improved torpedo technology; they do considerably more damage than ordinary torpedoes. However, they are also much slower, because they are intended mostly for use against large and slow-moving capital ships. As a result, sufficiently skilled pilots can often dodge around them."
	description "	Pods enable fighters and other light craft to carry small quantities of typhoon torpedoes into battle while retaining enough space for other weapons. Large ships are better off with full-size launchers."

effect "typhoon fire"
	sprite "effect/typhoon fire"
		"no repeat"
		"frame rate" 10
	"lifetime" 15


outfit "Heavy Rocket"
	category "Ammunition"
	cost 2000
	thumbnail "outfit/rocket"
	"mass" .5
	"rocket capacity" -1
	description "Heavy Rockets are ammunition for the Heavy Rocket Launcher. You cannot install one unless you have first installed a launcher to fire it from. Each launcher holds up to 20 rockets."

outfit "Heavy Rocket Rack"
	category "Ammunition"
	cost 20000
	thumbnail "outfit/rocket storage"
	"mass" 2
	"outfit space" -7
	"rocket capacity" 5
	ammo "Heavy Rocket"
	description "The Heavy Rocket Rack is used to store extra ammunition for Heavy Rocket Launchers."

outfit "Heavy Rocket Launcher"
	category "Secondary Weapons"
	cost 40000
	thumbnail "outfit/rocket launcher"
	"mass" 10
	"outfit space" -20
	"weapon capacity" -20
	"gun ports" -1
	"rocket capacity" 10
	weapon
		sprite "projectile/rocket"
			"frame rate" 4
		sound "rocket"
		ammo "Heavy Rocket"
		icon "icon/rocket"
		"hit effect" "heavy rocket hit"
		"die effect" "small explosion"
		"inaccuracy" 2.0
		"velocity" 3.0
		"lifetime" 290.0
		"range override" 400
		"reload" 480.0
		"firing energy" 2.0
		"firing heat" 500.0
		"acceleration" .8
		"drag" .1
		"trigger radius" 20
		"blast radius" 50
		"shield damage" 1700.0
		"hull damage" 1440.0
		"hit force" 1200.0
		"missile strength" 16
	description "Heavy Rockets are the most powerful missile weapon available, but at a price: instead of having a homing system, they simply fire straight forward and rely on a proximity trigger to set them off. Once triggered, however, they damage all ships within their blast radius, making them highly effective against clusters of fighters."

outfit "Heavy Rocket Pod"
	category "Secondary Weapons"
	cost 15000
	thumbnail "outfit/rocket pod"
	"mass" 3
	"outfit space" -6
	"weapon capacity" -6
	"gun ports" -1
	"rocket capacity" 2
	weapon
		sprite "projectile/rocket"
			"frame rate" 4
		sound "rocket"
		ammo "Heavy Rocket"
		icon "icon/rocket"
		"hit effect" "heavy rocket hit"
		"die effect" "small explosion"
<<<<<<< HEAD
		"inaccuracy" 2.0
		"velocity" 3.0
		"lifetime" 290.0
		"range override" 400
		"reload" 1000.0
		"burst count" 2
		"burst reload" 400
		"firing energy" 2.0
		"firing heat" 500.0
=======
		"inaccuracy" 1
		"velocity" 8
		"lifetime" 125
		"reload" 500
		"range override" 500
		"burst count" 2
		"burst reload" 240
		"firing energy" 1
		"firing heat" 250
>>>>>>> 3cfedcd9
		"acceleration" .8
		"drag" .1
		"trigger radius" 20
		"blast radius" 50
		"shield damage" 1700.0
		"hull damage" 1440.0
		"hit force" 1200.0
		"missile strength" 16
	description "Heavy Rockets are the most powerful missile weapon available, but at a price: instead of having a homing system, they simply fire straight forward and rely on a proximity trigger to set them off. Once triggered, however, they damage all ships within their blast radius, making them highly effective against clusters of fighters."
	description "	Rocket Pods are compact launchers designed to allow small ships to carry and launch single pair of heavy rockets. While some pilots prefer pods over launchers due to how fast they can launch their initial pair of rockets, the reloading mechanism that pulls from rocket racks is significantly slower than that of the full sized launchers. Thus if one can fit a launcher, it is usually a better choice than trying to pair a pod with a rack."


effect "heavy rocket hit"
	sprite "effect/explosion/huge"
		"no repeat"
		"frame rate" 15
	sound "heavy rocket hit"
	"lifetime" 36
	"random angle" 360
	"random frame rate" 5
	"random spin" 5
	"random velocity" 1
	"velocity scale" .4


outfit "Nuclear Missile"
	category "Secondary Weapons"
	cost 1000000
	thumbnail "outfit/nuke"
	"mass" 10
	"outfit space" -10
	"weapon capacity" -10
	"gun ports" -1
	weapon
		sprite "projectile/missile"
			"no repeat"
			"frame rate" .25
		"hardpoint sprite" "hardpoint/nuke"
		sound "nuke"
		ammo "Nuclear Missile"
		stream
		icon "icon/nuke"
		"hit effect" "nuke explosion"
		"hit effect" "nuke residue fast" 10
		"hit effect" "nuke residue slow" 10
		"die effect" "missile death"
		"inaccuracy" 2.0
		"velocity" 3.5
		"lifetime" 1200.0
		"reload" 400.0
		"firing energy" 10.0
		"firing heat" 400.0
		"acceleration" .8
		"drag" .1
		"turn" 4
		"homing" 4
		"radar tracking" .5
		"optical tracking" 1
		"trigger radius" 30
		"blast radius" 150
		"shield damage" 9000.0
		"hull damage" 7000.0
		"hit force" 4000.0
		"missile strength" 200
	description "It has been centuries since the last nuclear war was fought, and until very recently, most people in the galaxy assumed that that era of chaos and destruction was forever behind us..."
	description "	[Nuclear missiles are a one-shot weapon: each missile occupies a gun slot, and after it is fired, the slot it was in is left empty.]"

effect "nuke explosion"
	sprite "effect/explosion/nuke"
		"no repeat"
		"frame rate" 30
	sound "explosion nuke"
	"lifetime" 15
	"random angle" 360
	"random spin" 5
	"random velocity" 1
	"velocity scale" .4

effect "nuke residue fast"
	sprite "effect/explosion/huge"
		"no repeat"
		"frame rate" 15
	"lifetime" 36
	"random angle" 360
	"random spin" 5
	"random velocity" 8
	"velocity scale" 0.1

effect "nuke residue slow"
	sprite "effect/explosion/huge"
		"no repeat"
		"frame rate" 10
	"lifetime" 60
	"random angle" 360
	"random spin" 5
	"random velocity" 5
	"velocity scale" 0.1


outfit "Gatling Gun Ammo"
	plural "Gatling Gun Ammo"
	category "Ammunition"
	cost 4
	thumbnail "outfit/bullet"
	"mass" .002
	"gatling round capacity" -1
	description "This simple cartridge is the ammunition for the Gatling Gun, with a projectile of depleted nuclear fuel or an illuminated tracer round. Since this ammunition is primarily manufactured on pirate worlds by slave children in poor working conditions, muzzle velocity can vary by up to 30%, and tracer distribution is seldom uniform."

outfit "Bullet Boxes"
	plural "Bullet Boxes"
	category "Ammunition"
	cost 3000
	thumbnail "outfit/bullet storage"
	"mass" 2
	"outfit space" -5
	"gatling round capacity" 1500
	ammo "Gatling Gun Ammo"
	description "Bullet Boxes are used to store extra ammunition for Gatling Guns."

outfit "Gatling Gun"
	category "Secondary Weapons"
	cost 20000
	thumbnail "outfit/gat"
	"mass" 2
	"outfit space" -8
	"weapon capacity" -8
	"gun ports" -1
	"gatling round capacity" 3000
	weapon
		sprite "projectile/tinyflare"
			"random start frame"
		sound "gatling"
		ammo "Gatling Gun Ammo"
		icon "icon/gat"
		"inaccuracy" 2
		"velocity" 16
		"lifetime" 1
		"reload" 3
		"burst count" 180
		"burst reload" 1
		"firing energy" .03
		"firing heat" 2.5
		"submunition" "gbullet"
		"cluster"
		"hit effect" "bullet impact"
	description `When Dr. Richard J. Gatling invented the rapid-fire gun bearing his name in the 19th century, he hoped that its destructiveness would lead to the end of war itself. Over a millennium later, this modern incarnation of the Gatling gun sees action in the stars, a testament to its fundamentally robust design - and Dr. Gatling's naivete. While capable of a high fire rate, this gun needs to cool down for twice as long as it fires, and can only sustain a maximum of three seconds of continuous fire.`

outfit "gbullet"
	weapon
		sprite "projectile/bullet"
			"delay" 5
			"random start frame"
			"frame rate" 0
		"random velocity" 8
		"lifetime" 20
		"random lifetime" 5
		"shield damage" 3
		"hull damage" 6
		"hit force" 2
		"hit effect" "bullet impact"<|MERGE_RESOLUTION|>--- conflicted
+++ resolved
@@ -671,11 +671,7 @@
 	thumbnail "outfit/meteor"
 	"mass" .2
 	"meteor capacity" -1
-<<<<<<< HEAD
-	description "A Meteor Missile serves as ammunition for the Meteor Missile Launcher. Each missile launcher has the capacity for 15 missiles; you cannot install missiles if you have not first purchased a launcher to store them in."
-=======
 	description "A Meteor Missile serves as ammunition for the Meteor Missile Launcher. Each missile launcher has its own capacity; you cannot install missiles if you have not first purchased a pod, launcher, or storage to store them in."
->>>>>>> 3cfedcd9
 
 outfit "Meteor Missile Box"
 	plural "Meteor Missile Boxes"
@@ -1265,7 +1261,6 @@
 		icon "icon/rocket"
 		"hit effect" "heavy rocket hit"
 		"die effect" "small explosion"
-<<<<<<< HEAD
 		"inaccuracy" 2.0
 		"velocity" 3.0
 		"lifetime" 290.0
@@ -1275,17 +1270,6 @@
 		"burst reload" 400
 		"firing energy" 2.0
 		"firing heat" 500.0
-=======
-		"inaccuracy" 1
-		"velocity" 8
-		"lifetime" 125
-		"reload" 500
-		"range override" 500
-		"burst count" 2
-		"burst reload" 240
-		"firing energy" 1
-		"firing heat" 250
->>>>>>> 3cfedcd9
 		"acceleration" .8
 		"drag" .1
 		"trigger radius" 20
