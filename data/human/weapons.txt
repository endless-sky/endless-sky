--- conflicted
+++ resolved
@@ -933,14 +933,9 @@
 		"shield damage" 360
 		"hull damage" 220
 		"hit force" 330
-<<<<<<< HEAD
 		"missile strength" 18
 	description "The Meteor Missile is the cheapest and simplest homing weapon available in human space. Meteors are equipped with only the most basic of guidance systems, and their infrared tracking systems have even more trouble homing in on targets with low heat levels. Nevertheless, their simple construction is surprisingly robust, making them a credible threat to even well-defended targets if the missiles are fired in great numbers."
-=======
-		"missile strength" 6
-	description "The Meteor Missile is the cheapest and simplest homing weapon available in human space. Meteors are quickly destroyed by anti-missile systems, and their infrared tracking systems have trouble homing in on targets with low heat levels. Nevertheless, their large warheads can spell doom for poorly-defended targets when the missiles are fired in great numbers."
 	description "	Ammunition for this weapon can be restocked at any outfitter."
->>>>>>> b1a0b1a9
 
 outfit "Meteor Missile Pod"
 	category "Secondary Weapons"
@@ -1065,12 +1060,9 @@
 		"hit force" 255
 		"missile strength" 6
 	description "The Sidewinder Missile is designed by Lovelace Labs, which is ironically also the designer of the Anti-Missile Turret. Rumors say that the two engineering teams at Lovelace who make the missiles and the anti-missiles are locked in furious competition with each other: the result has been generation after generation of smarter missiles and then smarter turrets to fend them off."
-<<<<<<< HEAD
 	description "	Although not as powerful or cheap as the popular Meteor Missiles, Sidewinders have several advantages. This includes their superior maneuverability and better tracking systems, making it much harder for ships to dodge or decoy."
-=======
-	description "	Although not as powerful or cheap as the popular Meteor Missiles, Sidewinders have several advantages, including their superior maneuverability, better tracking systems, and protective casings that make them much harder for anti-missile systems to destroy."
 	description "	Ammunition for this weapon can be restocked at any outfitter."
->>>>>>> b1a0b1a9
+
 
 outfit "Sidewinder Missile Pod"
 	category "Secondary Weapons"
@@ -1323,12 +1315,8 @@
 		"acceleration" .12
 		"drag" .02
 		"turn" 1.5
-<<<<<<< HEAD
-		"homing" 2
-=======
 		"homing"
 			"throttle control"
->>>>>>> b1a0b1a9
 		"optical tracking" .8
 		"shield damage" 820
 		"hull damage" 820
@@ -1370,12 +1358,8 @@
 		"acceleration" .12
 		"drag" .02
 		"turn" 1.5
-<<<<<<< HEAD
-		"homing" 2
-=======
 		"homing"
 			"throttle control"
->>>>>>> b1a0b1a9
 		"optical tracking" .8
 		"shield damage" 820
 		"hull damage" 820
