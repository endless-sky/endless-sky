# Copyright (c) 2014 by Michael Zahniser
#
# Endless Sky is free software: you can redistribute it and/or modify it under the
# terms of the GNU General Public License as published by the Free Software
# Foundation, either version 3 of the License, or (at your option) any later version.
#
# Endless Sky is distributed in the hope that it will be useful, but WITHOUT ANY
# WARRANTY; without even the implied warranty of MERCHANTABILITY or FITNESS FOR A
# PARTICULAR PURPOSE. See the GNU General Public License for more details.
#
# You should have received a copy of the GNU General Public License along with
# this program. If not, see <https://www.gnu.org/licenses/>.

outfit "Energy Blaster"
	category "Guns"
	cost 16000
	thumbnail "outfit/blaster"
	"mass" 5
	"outfit space" -5
	"weapon capacity" -5
	"gun ports" -1
	weapon
		sprite "projectile/blaster"
		sound "blaster"
		"hit effect" "blaster impact"
		"inaccuracy" 3
		"velocity" 10.625
		"lifetime" 48
		"reload" 12
		"firing energy" 5.8
		"firing heat" 18
		"shield damage" 8.48
		"hull damage" 5.28
	description "Although not the most accurate or damaging of weapons, the Energy Blaster is popular because it is small enough to be installed on even the tiniest of ships. One blaster is not enough to do appreciable damage to anything larger than a fighter, but a ship equipped with several of them becomes a force to be reckoned with."

outfit "Twin Blaster"
	category "Guns"
	cost 40000
	thumbnail "outfit/twin blaster"
	"mass" 12
	"outfit space" -12
	"weapon capacity" -12
	"gun ports" -1
	weapon
		sound "blaster"
		"submunition" "Blaster Submunition"
			"offset" 1 0
			"facing" 0.3
		"submunition" "Blaster Submunition"
			"offset" -1 0
			"facing" -0.3
		"hit effect" "blaster impact" 2
		"inaccuracy" 3
		"lifetime" 1
		"velocity override" 10.625
		"range override" 510
		"reload" 12
		"firing energy" 11.6
		"firing heat" 36
	description "The Energy Blaster's ubiquity, low price, and stable performance have made it irresistible to tinkerers from the day it was first introduced. These blasters have been bolted together to fit within a single gun port, offering twice the damage of a single blaster at the cost of twice the heat and power consumption, along with some additional mass."

outfit "Blaster Submunition"
	weapon
		sprite "projectile/blaster"
		"hit effect" "blaster impact"
		"velocity" 10.625
		"lifetime" 48
		"shield damage" 8.48
		"hull damage" 5.28

outfit "Blaster Turret"
	category "Turrets"
	cost 100000
	thumbnail "outfit/blaster turret"
	"mass" 15
	"outfit space" -15
	"weapon capacity" -15
	"turret mounts" -1
	"required crew" 1
	weapon
		sprite "projectile/blaster"
		"hardpoint sprite" "hardpoint/blaster turret"
		"hardpoint offset" 9.
		sound "blaster"
		"hit effect" "blaster impact"
		"inaccuracy" 3
		"turret turn" 3.7
		"velocity" 10.625
		"lifetime" 48
		"reload" 6
		"firing energy" 5.8
		"firing heat" 18
		"shield damage" 8.48
		"hull damage" 5.28
	description "A Blaster Turret is a pair of Energy Blasters mounted on a rotating platform, allowing it to fire in any direction. Sophisticated software algorithms allow the turret to correct for a target's motion, making the Blaster Turret effective even against small, quickly moving fighters. Because it needs a special mounting point with a 360 degree field of view, not all ships are capable of being equipped with a turret."

outfit "Quad Blaster Turret"
	category "Turrets"
	cost 230000
	thumbnail "outfit/quad blaster turret"
	"mass" 25
	"outfit space" -25
	"weapon capacity" -25
	"turret mounts" -1
	"required crew" 1
	weapon
		sprite "projectile/blaster"
		"hardpoint sprite" "hardpoint/quad blaster turret"
		"hardpoint offset" 9.
		sound "blaster"
		"hit effect" "blaster impact"
		"inaccuracy" 3
		"turret turn" 3.2
		"velocity" 10.625
		"lifetime" 48
		"reload" 3
		"firing energy" 5.8
		"firing heat" 18
		"shield damage" 8.48
		"hull damage" 5.28
	description "A Quad Blaster Turret carries four guns on a single turret mount, doubling the firepower of an ordinary Blaster Turret for ships with enough space to install one and energy to drive it."

effect "blaster impact"
	sprite "effect/blaster impact"
		"no repeat"
		"frame rate" 30
	"lifetime" 7
	"random angle" 40
	"velocity scale" -.05


outfit "Modified Blaster"
	category "Guns"
	cost 35000
	thumbnail "outfit/mod blaster"
	"mass" 6
	"outfit space" -6
	"weapon capacity" -6
	"gun ports" -1
	weapon
		sprite "projectile/mod blaster"
		sound "mod blaster"
		"hit effect" "blaster impact"
		"inaccuracy" 4
		"velocity" 10
		"lifetime" 48
		"reload" 12
		"firing energy" 6.5
		"firing heat" 25.2
		"shield damage" 10.56
		"hull damage" 7.04
	description "This is an Energy Blaster that has been tampered with to increase its power slightly, at the cost of reduced range and higher energy consumption. Modified Blasters also produce an extreme amount of heat when firing, increasing the risk that your ship will overheat."

outfit "Twin Modified Blaster"
	category "Guns"
	cost 84000
	thumbnail "outfit/twin mod blaster"
	"mass" 14
	"outfit space" -14
	"weapon capacity" -14
	"gun ports" -1
	weapon
		sound "mod blaster"
		"submunition" "Modified Blaster Submunition"
			"offset" 1 0
			"facing" 0.45
		"submunition" "Modified Blaster Submunition"
			"offset" -1 0
			"facing" -0.45
		"hit effect" "blaster impact" 2
		"inaccuracy" 4
		"lifetime" 0
		"velocity override" 10
		"range override" 480
		"reload" 12
		"firing energy" 13
		"firing heat" 50.4
	description "An enterprising engineer, presumably having decided that the Modified Blaster's already-frightening lack of safety control was insufficient, has taken two of the weapons and shoved them together in the same gun port, crudely welded together with fervid enthusiasm. Whether or not this weapon will destroy the target before it melts its own components is anyone's guess; perhaps the intent was that the twin barrels would intimidate enemies into submission before the weapon would have to be fired."

outfit "Modified Blaster Submunition"
	weapon
		sprite "projectile/mod blaster"
		"hit effect" "blaster impact"
		"velocity" 10
		"lifetime" 48
		"shield damage" 10.56
		"hull damage" 7.04

outfit "Modified Blaster Turret"
	category "Turrets"
	cost 170000
	thumbnail "outfit/mod blaster turret"
	"mass" 18
	"outfit space" -18
	"weapon capacity" -18
	"turret mounts" -1
	"required crew" 1
	weapon
		sprite "projectile/mod blaster"
		"hardpoint sprite" "hardpoint/mod blaster turret"
		"hardpoint offset" 9.
		sound "mod blaster"
		"hit effect" "blaster impact"
		"inaccuracy" 4
		"turret turn" 3.5
		"velocity" 10
		"lifetime" 48
		"reload" 6
		"firing energy" 6.5
		"firing heat" 25.2
		"shield damage" 10.56
		"hull damage" 7.04
	description "This is a turreted version of the Modified Blaster, which is an Energy Blaster modified for greater power at the cost of higher energy consumption and heat. These turrets are popular with pirates and others who are trying to cram as much firepower into their ships as possible."


outfit "Beam Laser"
	category "Guns"
	cost 29000
	thumbnail "outfit/laser"
	"mass" 8
	"outfit space" -8
	"weapon capacity" -8
	"gun ports" -1
	weapon
		sprite "projectile/laser"
			"frame rate" 1
		sound "laser"
		"hit effect" "beam laser impact"
		"inaccuracy" .5
		"velocity" 300
		"lifetime" 1
		"reload" 1
		"firing energy" .67
		"firing heat" 1.6
		"shield damage" .8
		"hull damage" 1.04
	description "In the early part of the space era, the settlements in the region of space known as the Deep developed in relative isolation from the rest of human space. One result of that isolation is that their weapons technology mostly uses beam weapons, instead of the energy projectile weapons that are more common elsewhere."

outfit "Laser Turret"
	category "Turrets"
	cost 140000
	thumbnail "outfit/laser turret"
	"mass" 22
	"outfit space" -22
	"weapon capacity" -22
	"turret mounts" -1
	"required crew" 1
	weapon
		sprite "projectile/2x laser"
			"frame rate" 1
		"hardpoint sprite" "hardpoint/laser turret"
		"hardpoint offset" -0.5 8.
		sound "laser"
		"hit effect" "beam laser impact"
		"inaccuracy" .5
		"turret turn" 4.0
		"velocity" 300
		"lifetime" 1
		"reload" 1
		"firing energy" 1.33
		"firing heat" 3.2
		"shield damage" 1.6
		"hull damage" 2.08
	description "Laser Turrets are hated by fighter pilots because it is nearly impossible to dodge them once you are within their reach. This turret carries a pair of lasers and can swivel almost instantly to fire on new targets as they approach. Laser Turrets are especially useful when mounted on slow-moving freighters to fend off packs of small pirate vessels."

effect "beam laser impact"
	sprite "effect/laser impact"
		"no repeat"
		"frame rate" 30
	"lifetime" 5
	"random angle" 2
	"random spin" 1
	"velocity scale" -.005


outfit "Heavy Laser"
	category "Guns"
	cost 60000
	thumbnail "outfit/heavy laser"
	"mass" 15
	"outfit space" -15
	"weapon capacity" -15
	"gun ports" -1
	weapon
		sprite "projectile/heavy laser"
			"frame rate" 1
		sound "heavy laser"
		"hit effect" "heavy laser impact"
		"inaccuracy" .4
		"velocity" 400
		"lifetime" 1
		"reload" 1
		"firing energy" 1.33
		"firing heat" 2.8
		"shield damage" 1.36
		"hull damage" 1.92
	description "The Heavy Laser is an upgraded Beam Laser with a significantly longer range and higher power. It is mostly intended for larger ships, where energy and space are plentiful, but some pilots consider a single Heavy Laser to be a worthwhile alternative to a pair of Beam Lasers, because the longer range makes up for the fact that it does not quite deal twice as much damage."

outfit "Heavy Laser Turret"
	category "Turrets"
	cost 320000
	thumbnail "outfit/heavy laser turret"
	"mass" 40
	"outfit space" -40
	"weapon capacity" -40
	"turret mounts" -1
	"required crew" 1
	weapon
		sprite "projectile/2x heavy laser"
			"frame rate" 1
		"hardpoint sprite" "hardpoint/heavy laser turret"
		"hardpoint offset" 8.
		sound "heavy laser"
		"hit effect" "heavy laser impact"
		"inaccuracy" .4
		"turret turn" 2.2
		"velocity" 400
		"lifetime" 1
		"reload" 1
		"firing energy" 2.66
		"firing heat" 5.6
		"shield damage" 2.72
		"hull damage" 3.84
	description "For ships with enough space to install one, the Heavy Laser Turret is a powerful weapon, equally useful for driving off fighters and for bombarding larger targets with continuous fire without having to worry about pointing your ship in the right direction."

effect "heavy laser impact"
	sprite "effect/heavy laser impact"
		"no repeat"
		"frame rate" 30
	"lifetime" 5
	"random angle" 2
	"random spin" 1
	"random velocity" 1
	"velocity scale" -.007

outfit "Mining Laser"
	category "Guns"
	cost 38000
	thumbnail "outfit/mining laser"
	"mass" 12
	"outfit space" -12
	"weapon capacity" -12
	"gun ports" -1
	weapon
		sprite "projectile/mining laser"
			"frame rate" 1
		sound "mining laser"
		"hit effect" "beam laser impact"
		"inaccuracy" .35
		"velocity" 200
		"lifetime" 1
		"reload" 1
		"firing energy" 1.1
		"firing heat" 2.1
		"shield damage" .64
		"hull damage" 1.12
		"minable damage" 1.52
		"prospecting" .8
	description "The development of the Beam Laser in the mid-2400s not only led to advancements in space warfare, but also to the field of asteroid mining, as the traditional but inefficient method of towing asteroids to bases for extraction was supplanted by individual spacecraft that could precisely extract the ore from asteroids themselves."
	description "	The modern Mining Laser is a derivative of the Beam Laser engineered to optimize mineral yield and extraction rates at the expense of range and shield damage."


outfit "Mining Laser Turret"
	category "Turrets"
	cost 66000
	thumbnail "outfit/mining laser turret"
	"mass" 18
	"outfit space" -18
	"weapon capacity" -18
	"turret mounts" -1
	"required crew" 1
	weapon
		sprite "projectile/mining laser"
			"frame rate" 1
		"hardpoint sprite" "hardpoint/mining laser turret"
		"hardpoint offset" 0.7 8.
		sound "mining laser"
		"hit effect" "beam laser impact"
		"inaccuracy" .35
		"turret turn" 3.8
		"velocity" 200
		"lifetime" 1
		"reload" 1
		"firing energy" 1.1
		"firing heat" 2.1
		"shield damage" .64
		"hull damage" 1.12
		"minable damage" 1.52
		"prospecting" .8
	description "While asteroid miners typically prefer more nimble ships that can keep speed with asteroids, the Mining Laser Turret makes it easier for large and slow ships with spacious cargo holds to mine."
	description "	Mining Laser Turrets are designed to be used in conjunction with asteroid scanners, as being unable to target asteroids means you have to aim the weapon manually as if it were a fixed gun."


outfit "Tractor Beam"
	category "Turrets"
	cost 75000
	thumbnail "outfit/tractor beam"
	"mass" 22
	"outfit space" -22
	"weapon capacity" -22
	"turret mounts" -1
	weapon
		"hardpoint sprite" "hardpoint/tractor beam"
		"hardpoint offset" 4.
		sound "tractor beam"
		"hit effect" "tractor beam"
		"tractor beam" 7
		"velocity" 300
		"lifetime" 1
		"reload" 1
		"firing energy" 2.1
		"firing heat" .8
	description "The anti-gravity properties of repulsor engines started a revolution in human spaceflight during the 24th century, and it was not long before this technology was put to use elsewhere. Tractor beams utilize repulsor technology to allow ships to attract space debris to them, be that the ores from a recently mined asteroid, or the dumped cargo from a merchant ship fleeing for its life. This has led to tractor beams being a popular outfit among asteroid miners and pirates alike."

effect "tractor beam"
	sprite "effect/tractor beam"
		"frame rate" 3.5
	"lifetime" 1
	"velocity scale" 1

outfit "Electron Beam"
	category "Guns"
	cost 170000
	thumbnail "outfit/electron beam"
	"mass" 21
	"outfit space" -21
	"weapon capacity" -21
	"gun ports" -1
	weapon
		sprite "projectile/electron"
			"frame rate" 60
		sound "electron beam"
		"hit effect" "electron impact"
		"inaccuracy" .3
		"velocity" 450
		"lifetime" 1
		"reload" 1
		"firing energy" 2
		"firing heat" 3.6
		"shield damage" 1.92
		"hull damage" 2.64
	description "The Electron Beam is a recent development by the Deep Sky labs, a more powerful weapon with a design similar to their perennially popular laser guns."

outfit "Electron Turret"
	category "Turrets"
	cost 720000
	thumbnail "outfit/electron turret"
	"mass" 54
	"outfit space" -54
	"weapon capacity" -54
	"turret mounts" -1
	"required crew" 1
	weapon
		sprite "projectile/2x electron"
			"frame rate" 60
		"hardpoint sprite" "hardpoint/electron turret"
		"hardpoint offset" 8.
		sound "electron beam"
		"hit effect" "electron impact"
		"inaccuracy" .3
		"turret turn" 1.4
		"velocity" 450
		"lifetime" 1
		"reload" 1
		"firing energy" 4
		"firing heat" 7.2
		"shield damage" 3.84
		"hull damage" 5.28
	description "This turret places two of Deep Sky's recently developed electron beam weapons onto a rotating turret, providing unsurpassed accuracy and power for shooting down fast-moving targets."

effect "electron impact"
	sprite "effect/electron impact"
		"no repeat"
		"frame rate" 30
	"lifetime" 5
	"random angle" 2
	"random spin" 1
	"velocity scale" -.003


outfit "Anti-Missile Turret"
	category "Turrets"
	cost 60000
	thumbnail "outfit/anti-missile"
	"mass" 16
	"outfit space" -16
	"weapon capacity" -16
	"turret mounts" -1
	weapon
		"hardpoint sprite" "hardpoint/anti-missile"
		"hardpoint offset" 4.
		"hit effect" "small anti-missile"
		"anti-missile" 5
		"velocity" 150
		"lifetime" 1
		"reload" 8
		"firing energy" 5
		"firing heat" 3
	description "Centuries ago, space battles were fought mostly with missiles, with the outcome dependent only on which ship had more shielding or ammunition. Lovelace Labs was originally founded to remedy that situation by developing a protective system that could shoot missiles out of the air, defending freighter convoys from pirates who could otherwise simply bombard them into submission without ever venturing within range of their guns."

effect "small anti-missile"
	sprite "effect/small anti missile"
		"no repeat"
		"frame rate" 3
	sound "anti-missile"
	"lifetime" 21
	"velocity scale" 1


outfit "Heavy Anti-Missile Turret"
	category "Turrets"
	cost 150000
	thumbnail "outfit/heavy anti-missile"
	"mass" 30
	"outfit space" -30
	"weapon capacity" -30
	"turret mounts" -1
	weapon
		"hardpoint sprite" "hardpoint/heavy anti-missile"
		"hardpoint offset" 5.
		"hit effect" "large anti-missile"
		"anti-missile" 8
		"velocity" 200
		"lifetime" 1
		"reload" 6
		"firing energy" 10
		"firing heat" 5
	description "The Heavy Anti-Missile Turret has a longer range, higher power, and shorter reload time than its smaller sibling. The only way to overcome it is by firing missiles in a cluster so that while one is being targeted, the others can get through, and as a result all missile systems on the market now default to firing in clusters if multiple copies of the same launcher are installed, rather than staggering their fire as ordinary guns do."

effect "large anti-missile"
	sprite "effect/large anti missile"
		"no repeat"
		"frame rate" 2
	sound "heavy anti-missile"
	"lifetime" 31
	"velocity scale" 1


outfit "Particle Cannon"
	category "Guns"
	cost 220000
	thumbnail "outfit/particle cannon"
	"mass" 30
	"outfit space" -30
	"weapon capacity" -30
	"gun ports" -1
	weapon
		sprite "projectile/particle beam"
		sound "particle"
		"hit effect" "particle impact"
		"inaccuracy" .5
		"velocity" 30
		"lifetime" 25
		"reload" 20
		"firing energy" 35
		"firing force" 15
		"firing heat" 120
<<<<<<< HEAD
		"hit force" 80
		"shield damage" 52
		"hull damage" 49.6
=======
		"hit force" 120
		"shield damage" 65
		"hull damage" 62
>>>>>>> 5d493011
	description "The Particle Cannon works by accelerating a short burst of particles to near-relativistic speeds. When mounted on a ship that can turn fast enough to keep it trained on approaching ships, it becomes a nearly unbeatable weapon, capable of destroying smaller ships before they can even approach close enough for their comparatively short-ranged weapons to be effective."

effect "particle impact"
	sprite "effect/particle impact"
		"no repeat"
		"frame rate" 30
	sound "explosion small"
	"lifetime" 20
	"random angle" 2
	"random spin" 10
	"velocity scale" -.05


outfit "Proton Gun"
	category "Guns"
	cost 150000
	thumbnail "outfit/proton gun"
	"mass" 28
	"outfit space" -28
	"weapon capacity" -28
	"gun ports" -1
	weapon
		sprite "projectile/proton"
		sound "proton"
		"hit effect" "proton impact" 3
		"inaccuracy" 4
		"submunition" "Proton Fragment" 3
		"velocity" 24
		"lifetime" 2
		"reload" 8
		"firing energy" 15
		"firing force" 3
		"firing heat" 60
	description "The Proton Gun started out as the Syndicate's attempt to reverse engineer and mass-produce a cheap competitor for the Particle Cannon. Unfortunately, they were unable to find a reliable way to keep the beam coherent, but the resulting weapon is still popular with some captains, particularly as an anti-fighter gun."

outfit "Proton Fragment"
	weapon
		sprite "projectile/proton fragment"
			"no repeat"
			"frame rate" 2
		"hit effect" "proton impact"
		"inaccuracy" 2
		"lifetime" 24
<<<<<<< HEAD
		"hit force" 6
		"shield damage" 8.08
		"hull damage" 6.72
=======
		"hit force" 9
		"shield damage" 10.1
		"hull damage" 8.4
>>>>>>> 5d493011

effect "proton impact"
	sprite "effect/proton impact"
		"no repeat"
		"frame rate" 30
	"lifetime" 20
	"random angle" 2
	"velocity scale" -.005


outfit "Proton Turret"
	category "Turrets"
	cost 260000
	thumbnail "outfit/proton turret"
	"mass" 34
	"outfit space" -34
	"weapon capacity" -34
	"turret mounts" -1
	"required crew" 1
	weapon
		sprite "projectile/proton"
		"hardpoint sprite" "hardpoint/proton turret"
		"hardpoint offset" 14.
		sound "proton"
		"hit effect" "proton impact" 3
		"inaccuracy" 4
		"turret turn" 2.0
		"submunition" "Proton Fragment" 3
		"velocity" 24
		"lifetime" 2
		"reload" 8
		"firing energy" 15
		"firing force" 3
		"firing heat" 60
	description "The Syndicate Proton Turret is a relatively new product designed to compete with Deep Sky's perennially popular Laser Turrets in the anti-fighter defense market. Though cruder than its competition, the Proton Turret maintains a loyal following among captains dissatisfied with laser weapons' short range."


outfit "Plasma Cannon"
	category "Guns"
	cost 190000
	thumbnail "outfit/plasma cannon"
	"mass" 25
	"outfit space" -25
	"weapon capacity" -25
	"gun ports" -1
	weapon
		sprite "projectile/plasma"
			"frame rate" 3
		sound "plasma"
		"hit effect" "plasma explosion"
		"inaccuracy" 2
		"velocity" 12
		"lifetime" 40
		"reload" 18
		"firing energy" 30
		"firing heat" 180
<<<<<<< HEAD
		"hit force" 30
		"shield damage" 50.4
		"hull damage" 20
=======
		"hit force" 45
		"shield damage" 63
		"hull damage" 25
>>>>>>> 5d493011
		"heat damage" 340
	description "The Plasma Cannon fires bursts of superheated plasma. In addition to damaging your target, these plasma bursts impart a significant amount of heat, especially to a target whose shields are down."

outfit "Plasma Turret"
	category "Turrets"
	cost 520000
	thumbnail "outfit/plasma turret"
	"mass" 60
	"outfit space" -60
	"weapon capacity" -60
	"turret mounts" -1
	"required crew" 1
	weapon
		sprite "projectile/plasma"
			"frame rate" 3
		"hardpoint sprite" "hardpoint/plasma turret"
		"hardpoint offset" 15.
		sound "plasma"
		"hit effect" "plasma explosion"
		"inaccuracy" 2
		"turret turn" 1.2
		"velocity" 12
		"lifetime" 40
		"reload" 9
		"firing energy" 30
		"firing heat" 180
<<<<<<< HEAD
		"hit force" 30
		"shield damage" 50.4
		"hull damage" 20
=======
		"hit force" 45
		"shield damage" 63
		"hull damage" 25
>>>>>>> 5d493011
		"heat damage" 340
	description "The Plasma Turret is a pair of Plasma Cannons mounted on a turret so that they can fire in any direction. It is a fearsome weapon, but only the largest of ships have the space and the energy that it requires."

outfit "Plasma Repeater"
	category "Guns"
	cost 274000
	thumbnail "outfit/plasma repeater"
	"mass" 32
	"outfit space" -32
	"weapon capacity" -32
	"gun ports" -1
	weapon
		sprite "projectile/plasma"
			"frame rate" 3
		sound "plasma"
		"hit effect" "plasma explosion"
		"lifetime" 38
		"velocity" 12
		"inaccuracy" 5
		"reload" 7
		"firing energy" 13
		"firing heat" 100
		"shield damage" 52.8
		"hull damage" 20.8
		"heat damage" 144
		"hit force" 28.5
	description `Decades after buying the rights for the Plasma Cannon, Kraz Cybernetics put this weapon on the shelves of every high-end outfitter of the Southern Rim. The repeater has so far proved immensely popular amongst any who braved testing it, and is shaping up to become an essential deterrent for anyone who flaunts their haul for pirate plunder.`
	description `	Derived from the original Plasma Cannon, this heavier version trades off its larger bursts for a much faster rate of fire. Although the smaller bursts of superheated plasma deal far less damage than its predecessor, the volume of fire results in more damage to the target overall.`

effect "plasma explosion"
	sprite "effect/plasma explosion"
		"no repeat"
		"frame rate" 20
	sound "explosion tiny"
	"lifetime" 21
	"random angle" 360
	"random spin" 4
	"random velocity" .1
	"velocity scale" -.05


outfit "Flamethrower"
	category "Secondary Weapons"
	cost 190000
	thumbnail "outfit/flamethrower"
	"mass" 9
	"outfit space" -9
	"weapon capacity" -9
	"gun ports" -1
	weapon
		sprite "effect/explosion/small"
			"frame rate" 60
			"no repeat"
		sound "flamethrower"
		icon "icon/flamethrower"
		"submunition" "Flamethrower Projectile"
		"inaccuracy" 12
		"velocity" 9
		"lifetime" 5
		"reload" 1
		"firing energy" .1
		"firing fuel" .4
		"firing heat" 4
	description "A crude but impressive-looking weapon, the Flamethrower ignites your hyperspace fuel and directs a stream of it towards your adversaries. The damage it does is relatively minor, but it can be useful for causing a target that is already operating near its thermal capacity to overheat, temporarily taking it out of the fight."

outfit "Flamethrower Projectile"
	weapon
		sprite "projectile/flamethrower"
			"frame rate" 17
			"random start frame"
		"hit effect" "flamethrower hit"
		"die effect" "flamethrower die"
		"inaccuracy" 20
		"lifetime" 18
		"random lifetime" 8
		"damage dropoff" 0 198
		"dropoff modifier" .5
		"shield damage" .64
		"hull damage" .56
		"heat damage" 125

effect "flamethrower die"
	sprite "effect/explosion/small"
		"no repeat"
		"frame rate" 15
		"random start frame"
	"lifetime" 24
	"random angle" 360
	"random frame rate" 5
	"random spin" 2
	"random velocity" .4
	"velocity scale" .4

effect "flamethrower hit"
	sprite "effect/explosion/medium"
		"no repeat"
		"frame rate" 15
		"random start frame"
	"lifetime" 28
	"random angle" 360
	"random frame rate" 5
	"random spin" 3
	"random velocity" .6
	"velocity scale" .4


outfit "Meteor Missile"
	category "Ammunition"
	cost 500
	thumbnail "outfit/meteor"
	"mass" .2
	"meteor capacity" -1
	description "A Meteor Missile serves as ammunition for the Meteor Missile Launcher. Each missile launcher has its own capacity; you cannot install missiles if you have not first purchased a pod, launcher, or storage to store them in."

outfit "Meteor Missile Box"
	plural "Meteor Missile Boxes"
	category "Ammunition"
	cost 9000
	thumbnail "outfit/meteor storage"
	"mass" 2
	"outfit space" -5
	"meteor capacity" 15
	ammo "Meteor Missile"
	description "The Meteor Missile Box is used to store extra ammunition for Meteor Missile Launchers."

outfit "Meteor Missile Launcher"
	category "Secondary Weapons"
	cost 15000
	thumbnail "outfit/meteor launcher"
	"mass" 8
	"outfit space" -14
	"weapon capacity" -14
	"gun ports" -1
	"meteor capacity" 30
	weapon
		sprite "projectile/meteor"
			"no repeat"
			"frame rate" .25
		sound "meteor"
		ammo "Meteor Missile"
		icon "icon/meteor"
		"fire effect" "meteor fire"
		"die effect" "missile death"
		"hit effect" "missile hit"
		"inaccuracy" 5
		"velocity" 11
		"lifetime" 350
		"reload" 80
		"firing energy" 1
		"firing heat" 20
		"acceleration" 1
		"drag" .1
		"turn" 1.8
		"homing" 1
		"infrared tracking" .65
<<<<<<< HEAD
		"shield damage" 288
		"hull damage" 176
		"hit force" 220
=======
		"shield damage" 360
		"hull damage" 220
		"hit force" 330
>>>>>>> 5d493011
		"missile strength" 6
	description "The Meteor Missile is the cheapest and simplest homing weapon available in human space. Meteors are quickly destroyed by anti-missile systems, and their infrared tracking systems have trouble homing in on targets with low heat levels. Nevertheless, their large warheads can spell doom for poorly-defended targets when the missiles are fired in great numbers."

outfit "Meteor Missile Pod"
	category "Secondary Weapons"
	cost 5000
	thumbnail "outfit/meteor pod"
	"mass" 1
	"outfit space" -3
	"weapon capacity" -3
	"gun ports" -1
	"meteor capacity" 7
	weapon
		sprite "projectile/meteor"
			"no repeat"
			"frame rate" .25
		sound "meteor"
		ammo "Meteor Missile"
		icon "icon/meteor"
		"fire effect" "meteor fire"
		"die effect" "missile death"
		"hit effect" "missile hit"
		"inaccuracy" 5
		"velocity" 11
		"lifetime" 350
		"reload" 200
		"burst count" 7
		"burst reload" 80
		"firing energy" 1
		"firing heat" 20
		"acceleration" 1
		"drag" .1
		"turn" 1.8
		"homing" 1
		"infrared tracking" .65
<<<<<<< HEAD
		"shield damage" 288
		"hull damage" 176
		"hit force" 220
=======
		"shield damage" 360
		"hull damage" 220
		"hit force" 330
>>>>>>> 5d493011
		"missile strength" 6
	description "The Meteor Missile is the cheapest and simplest homing weapon available in human space. Meteors are quickly destroyed by anti-missile systems, and their infrared tracking systems have trouble homing in on targets with low heat levels. Nevertheless, their large warheads can spell doom for poorly-defended targets when the missiles are fired in great numbers."
	description "	Pods enable fighters and other light craft to carry small quantities of missiles into battle while retaining enough space for other weapons. Large ships are better off with full-size launchers."

effect "meteor fire"
	sprite "effect/meteor fire"
		"no repeat"
		"frame rate" 30
	"lifetime" 12
	"random velocity" 10


outfit "Sidewinder Missile"
	category "Ammunition"
	cost 900
	thumbnail "outfit/sidewinder"
	"mass" .2
	"sidewinder capacity" -1
	description "The Sidewinder Missile is ammunition for the Sidewinder Missile Launcher; each launcher that you have installed can be armed with up to 45 of them, while pods can carry 4. You cannot install a missile without a pod or launcher to fire it from."

outfit "Sidewinder Missile Rack"
	category "Ammunition"
	cost 20000
	thumbnail "outfit/sidewinder storage"
	"mass" 2.4
	"outfit space" -7
	"sidewinder capacity" 23
	ammo "Sidewinder Missile"
	description "The Sidewinder Missile Rack is used to store extra ammunition for Sidewinder Missile Launchers."

outfit "Sidewinder Missile Launcher"
	category "Secondary Weapons"
	cost 60000
	thumbnail "outfit/sidewinder launcher"
	"mass" 11
	"outfit space" -20
	"weapon capacity" -20
	"gun ports" -1
	"sidewinder capacity" 45
	weapon
		sprite "projectile/sidewinder"
			"no repeat"
			"frame rate" .25
		sound "sidewinder"
		ammo "Sidewinder Missile"
		icon "icon/sidewinder"
		"fire effect" "sidewinder fire"
		"die effect" "missile death"
		"hit effect" "missile hit"
		"inaccuracy" 4
		"velocity" 14
		"lifetime" 350
		"reload" 60
		"firing energy" 1
		"firing heat" 15
		"acceleration" 1.2
		"drag" .1
		"turn" 4
		"homing" 4
		"radar tracking" .9
<<<<<<< HEAD
		"shield damage" 204
		"hull damage" 144
		"hit force" 170
		"missile strength" 12
=======
		"shield damage" 260
		"hull damage" 180
		"hit force" 255
		"missile strength" 18
>>>>>>> 5d493011
	description "The Sidewinder Missile is designed by Lovelace Labs, which is ironically also the designer of the Anti-Missile Turret. Rumors say that the two engineering teams at Lovelace who make the missiles and the anti-missiles are locked in furious competition with each other: the result has been generation after generation of smarter missiles and then smarter turrets to fend them off."
	description "	Although not as powerful or cheap as the popular Meteor Missiles, Sidewinders have several advantages, including their superior maneuverability, better tracking systems, and protective casings that make them much harder for anti-missile systems to destroy."

outfit "Sidewinder Missile Pod"
	category "Secondary Weapons"
	cost 20000
	thumbnail "outfit/sidewinder pod"
	"mass" 2
	"outfit space" -4
	"weapon capacity" -4
	"gun ports" -1
	"sidewinder capacity" 6
	weapon
		sprite "projectile/sidewinder"
			"no repeat"
			"frame rate" .25
		sound "sidewinder"
		ammo "Sidewinder Missile"
		icon "icon/sidewinder"
		"fire effect" "sidewinder fire"
		"die effect" "missile death"
		"hit effect" "missile hit"
		"inaccuracy" 4
		"velocity" 14
		"lifetime" 350
		"reload" 150
		"burst count" 6
		"burst reload" 60
		"firing energy" 1
		"firing heat" 15
		"acceleration" 1.2
		"drag" .1
		"turn" 4
		"homing" 4
		"radar tracking" .9
<<<<<<< HEAD
		"shield damage" 204
		"hull damage" 144
		"hit force" 170
		"missile strength" 12
=======
		"shield damage" 260
		"hull damage" 180
		"hit force" 255
		"missile strength" 18
>>>>>>> 5d493011
	description "The Sidewinder Missile is designed by Lovelace Labs, which is ironically also the designer of the Anti-Missile Turret. Rumors say that the two engineering teams at Lovelace who make the missiles and the anti-missiles are locked in furious competition with each other: the result has been generation after generation of smarter missiles and then smarter turrets to fend them off."
	description "	Although not as powerful or cheap as the popular Meteor Missiles, Sidewinders have several advantages, including their superior maneuverability, better tracking systems, and protective casings that make them much harder for anti-missile systems to destroy."
	description "	Pods enable fighters and other light craft to carry small quantities of missiles into battle while retaining enough space for other weapons. Large ships are better off with full-size launchers."


effect "sidewinder fire"
	sprite "effect/sidewinder fire"
		"no repeat"
		"frame rate" 30
	"lifetime" 9
	"random velocity" 2


outfit "Javelin"
	category "Ammunition"
	cost 50
	thumbnail "outfit/javelin"
	"mass" .04
	"javelin capacity" -1
	description "A Javelin missile is ammunition for the Javelin Pod; without a Pod to store them in you cannot purchase or use Javelins."

outfit "Javelin Storage Crate"
	category "Ammunition"
	cost 5000
	thumbnail "outfit/javelin storage"
	"mass" 2
	"outfit space" -6
	"javelin capacity" 100
	ammo "Javelin"
	description "The Javelin Storage Crate is used to store extra ammunition for Javelin Pods."

outfit "Javelin Pod"
	category "Secondary Weapons"
	cost 20000
	thumbnail "outfit/javelin pod"
	"mass" 4
	"outfit space" -12
	"weapon capacity" -12
	"gun ports" -1
	"javelin capacity" 200
	weapon
		sprite "projectile/javelin"
		sound "javelin"
		ammo "Javelin"
		icon "icon/javelin"
		"hit effect" "tiny explosion"
		"inaccuracy" 1
		"velocity" 10
		"lifetime" 60
		"reload" 15
		"firing energy" .2
		"firing heat" 12
<<<<<<< HEAD
		"shield damage" 38.4
		"hull damage" 20.8
		"hit force" 50
=======
		"shield damage" 48
		"hull damage" 26
		"hit force" 75
>>>>>>> 5d493011
		"missile strength" 3
	description "The Javelin Pod fires a rapid stream of unguided missiles. A Javelin Pod does far more damage than any gun of a comparable size, and has a longer range as well, but once a ship has expended all of its ammunition it must leave combat and find a planet where it can buy more, which makes Javelins less useful in protracted battles."
	description "	The weapon's high rate of fire also makes it useful for saturating well-protected ships' anti-missile defenses so that more dangerous projectiles fired by allied ships can sneak through."

outfit "Javelin Mini Pod"
	category "Secondary Weapons"
	cost 5000
	thumbnail "outfit/javelin mini pod"
	"mass" 1
	"outfit space" -3
	"weapon capacity" -3
	"gun ports" -1
	"javelin capacity" 30
	weapon
		sprite "projectile/javelin"
		sound "javelin"
		ammo "Javelin"
		icon "icon/javelin"
		"hit effect" "tiny explosion"
		"inaccuracy" 1
		"velocity" 10
		"lifetime" 60
		"reload" 40
		"burst count" 30
		"burst reload" 15
		"firing energy" .2
		"firing heat" 12
<<<<<<< HEAD
		"shield damage" 38.4
		"hull damage" 20.8
		"hit force" 50
=======
		"shield damage" 48
		"hull damage" 26
		"hit force" 75
>>>>>>> 5d493011
		"missile strength" 3
	description "The Javelin Pod fires a rapid stream of unguided missiles. A Javelin Pod does far more damage than any gun of a comparable size, and has a longer range as well, but once a ship has expended all of its ammunition it must leave combat and find a planet where it can buy more, which makes Javelins less useful in protracted battles."
	description "	The weapon's high rate of fire also makes it useful for saturating well-protected ships' anti-missile defenses so that more dangerous projectiles fired by allied ships can sneak through."
	description "	Mini pods enable fighters and other light craft to carry small quantities of Javelins into battle while retaining enough space for other weapons. Large ships are better off with full-size pods."

outfit "Javelin Turret"
	category "Secondary Weapons"
	cost 110000
	thumbnail "outfit/javelin turret"
	"mass" 15
	"outfit space" -31
	"weapon capacity" -31
	"turret mounts" -1
	"required crew" 1
	"javelin capacity" 400
	weapon
		sprite "projectile/javelin"
		"hardpoint sprite" "hardpoint/javelin turret"
		"hardpoint offset" 9.
		sound "javelin"
		ammo "Javelin"
		icon "icon/javelin turret"
		"hit effect" "tiny explosion"
		"inaccuracy" 4
		"turret turn" 2
		"velocity" 10
		"lifetime" 60
		"reload" 7.5
		"firing energy" .2
		"firing heat" 12
<<<<<<< HEAD
		"shield damage" 38.4
		"hull damage" 20.8
		"hit force" 50
=======
		"shield damage" 48
		"hull damage" 26
		"hit force" 75
>>>>>>> 5d493011
		"missile strength" 3
	description "Mounting not one but two Javelin Pods, the Javelin Turret delivers a torrential downpour of unguided missiles that deal noticeably more damage than other turreted weapons of the same size, at the expense of using a prodigious amount of ammo due to its high fire rate. For that reason, these turrets are commonly paired with Javelin Storage Crates and weapons that don't require the use of ammunition to fall back on once all of the missiles are expended."


outfit "Torpedo"
	plural "Torpedoes"
	category "Ammunition"
	cost 1400
	thumbnail "outfit/torpedo"
	"mass" .4
	"torpedo capacity" -1
	description "Torpedoes are ammunition for the Torpedo Launcher. Each Torpedo Launcher can hold 30 of them. You cannot install torpedoes unless you have also installed a launcher to fire them from."

outfit "Torpedo Storage Rack"
	category "Ammunition"
	cost 21000
	thumbnail "outfit/torpedo storage"
	"mass" 3
	"outfit space" -9
	"torpedo capacity" 15
	ammo "Torpedo"
	description "The Torpedo Storage Rack is used to store extra ammunition for Torpedo Launchers."

outfit "Torpedo Launcher"
	category "Secondary Weapons"
	cost 80000
	thumbnail "outfit/torpedo launcher"
	"mass" 18
	"outfit space" -30
	"weapon capacity" -30
	"gun ports" -1
	"torpedo capacity" 30
	weapon
		sprite "projectile/torpedo"
			"frame rate" 2
			"random start frame"
		sound "torpedo"
		ammo "Torpedo"
		icon "icon/torpedo"
		"fire effect" "torpedo fire"
		"hit effect" "torpedo hit"
		"die effect" "tiny explosion"
		"inaccuracy" 5
		"velocity" 7
		"lifetime" 900
		"reload" 150
		"firing energy" 2
		"firing heat" 45
		"acceleration" .15
		"drag" .025
		"turn" 1.5
		"homing" 3
		"optical tracking" .8
<<<<<<< HEAD
		"shield damage" 656
		"hull damage" 656
		"hit force" 300
=======
		"shield damage" 820
		"hull damage" 820
		"hit force" 450
>>>>>>> 5d493011
		"missile strength" 30
	description "Torpedoes are the most powerful homing weapon, but they move slowly enough that fast ships can simply outrun them, making them most useful against large targets or against small ships at times when they are too distracted to dodge. Torpedo launchers are also much larger than other missile systems, so they are most often found in capital ships."

outfit "Torpedo Pod"
	category "Secondary Weapons"
	cost 30000
	thumbnail "outfit/torpedopod"
	"mass" 5
	"outfit space" -8
	"weapon capacity" -8
	"gun ports" -1
	"torpedo capacity" 3
	weapon
		sprite "projectile/torpedo"
			"frame rate" 2
			"random start frame"
		sound "torpedo"
		ammo "Torpedo"
		icon "icon/torpedo"
		"fire effect" "torpedo fire"
		"hit effect" "torpedo hit"
		"die effect" "tiny explosion"
		"inaccuracy" 5
		"velocity" 7
		"lifetime" 900
		"reload" 320
		"burst count" 3
		"burst reload" 150
		"firing energy" 2
		"firing heat" 45
		"acceleration" .15
		"drag" .025
		"turn" 1.5
		"homing" 3
		"optical tracking" .8
<<<<<<< HEAD
		"shield damage" 656
		"hull damage" 656
		"hit force" 300
=======
		"shield damage" 820
		"hull damage" 820
		"hit force" 450
>>>>>>> 5d493011
		"missile strength" 30
	description "Torpedoes are the most powerful homing weapon, but they move slowly enough that fast ships can simply outrun them, making them most useful against large targets or against small ships at times when they are too distracted to dodge."
	description "	Pods enable fighters and other light craft to carry small quantities of Torpedoes into battle while retaining enough space for other weapons. Large ships are better off with full-size launchers."

effect "torpedo fire"
	sprite "effect/torpedo fire"
		"no repeat"
		"frame rate" 10
	"lifetime" 15


outfit "Typhoon Torpedo"
	plural "Typhoon Torpedoes"
	category "Ammunition"
	cost 2700
	thumbnail "outfit/typhoon"
	"mass" .5
	"typhoon capacity" -1
	description "Typhoon Torpedoes are ammunition for the Typhoon Launcher. Each launcher can hold 30 of them. You cannot install Typhoon Torpedoes unless you have also installed a launcher to fire them from."

outfit "Typhoon Storage Tube"
	category "Ammunition"
	cost 40500
	thumbnail "outfit/typhoon storage"
	"mass" 2.5
	"outfit space" -10
	"typhoon capacity" 15
	ammo "Typhoon Torpedo"
	description "The Typhoon Storage Tube is used to store extra ammunition for Typhoon Launchers."

outfit "Typhoon Launcher"
	category "Secondary Weapons"
	cost 260000
	thumbnail "outfit/typhoon launcher"
	"mass" 25
	"outfit space" -40
	"weapon capacity" -40
	"gun ports" -1
	"typhoon capacity" 30
	weapon
		sprite "projectile/typhoon"
			"frame rate" 4
			"random start frame"
		sound "typhoon"
		ammo "Typhoon Torpedo"
		icon "icon/typhoon"
		"fire effect" "typhoon fire"
		"hit effect" "torpedo hit"
		"die effect" "tiny explosion"
		"inaccuracy" 5
		"velocity" 6
		"lifetime" 1100
		"reload" 120
		"firing energy" 4
		"firing heat" 50
		"acceleration" .1
		"drag" .02
		"turn" 1.5
		"homing" 4
		"optical tracking" .9
<<<<<<< HEAD
		"shield damage" 840
		"hull damage" 840
		"hit force" 450
=======
		"shield damage" 1050
		"hull damage" 1050
		"hit force" 675
>>>>>>> 5d493011
		"missile strength" 40
	description "Typhoon Torpedoes are an improved torpedo technology; they do considerably more damage than ordinary torpedoes. However, they are also much slower, because they are intended mostly for use against large and slow-moving capital ships. As a result, sufficiently skilled pilots can often dodge around them."

outfit "Typhoon Pod"
	category "Secondary Weapons"
	cost 100000
	thumbnail "outfit/typhoonpod"
	"mass" 6
	"outfit space" -12
	"weapon capacity" -12
	"gun ports" -1
	"typhoon capacity" 3
	weapon
		sprite "projectile/typhoon"
			"frame rate" 4
			"random start frame"
		sound "typhoon"
		ammo "Typhoon Torpedo"
		icon "icon/typhoon"
		"fire effect" "typhoon fire"
		"hit effect" "torpedo hit"
		"die effect" "tiny explosion"
		"inaccuracy" 5
		"velocity" 6
		"lifetime" 1100
		"reload" 252
		"burst count" 3
		"burst reload" 120
		"firing energy" 4
		"firing heat" 50
		"acceleration" .1
		"drag" .02
		"turn" 1.5
		"homing" 4
		"optical tracking" .9
<<<<<<< HEAD
		"shield damage" 840
		"hull damage" 840
		"hit force" 450
=======
		"shield damage" 1050
		"hull damage" 1050
		"hit force" 675
>>>>>>> 5d493011
		"missile strength" 40
	description "Typhoon Torpedoes are an improved torpedo technology; they do considerably more damage than ordinary torpedoes. However, they are also much slower, because they are intended mostly for use against large and slow-moving capital ships. As a result, sufficiently skilled pilots can often dodge around them."
	description "	Pods enable fighters and other light craft to carry small quantities of Typhoon Torpedoes into battle while retaining enough space for other weapons. Large ships are better off with full-size launchers."

effect "typhoon fire"
	sprite "effect/typhoon fire"
		"no repeat"
		"frame rate" 10
	"lifetime" 15


outfit "Heavy Rocket"
	category "Ammunition"
	cost 2000
	thumbnail "outfit/rocket"
	"mass" .5
	"rocket capacity" -1
	description "Heavy Rockets are ammunition for the Heavy Rocket Launcher. You cannot install one unless you have first installed a launcher to fire it from. Each launcher holds up to 20 rockets."

outfit "Heavy Rocket Rack"
	category "Ammunition"
	cost 20000
	thumbnail "outfit/rocket storage"
	"mass" 2
	"outfit space" -7
	"rocket capacity" 10
	ammo "Heavy Rocket"
	description "The Heavy Rocket Rack is used to store extra ammunition for Heavy Rocket Launchers."

outfit "Heavy Rocket Launcher"
	category "Secondary Weapons"
	cost 40000
	thumbnail "outfit/rocket launcher"
	"mass" 15
	"outfit space" -25
	"weapon capacity" -25
	"gun ports" -1
	"rocket capacity" 20
	weapon
		sprite "projectile/rocket"
			"frame rate" 4
		sound "rocket"
		ammo "Heavy Rocket"
		icon "icon/rocket"
		"hit effect" "heavy rocket hit"
		"die effect" "small explosion"
		"inaccuracy" 1
		"velocity" 8
		"lifetime" 125
		"reload" 240
		"firing energy" 1
		"firing heat" 250
		"acceleration" .8
		"drag" .1
		"trigger radius" 20
<<<<<<< HEAD
		"blast radius" 50
		"shield damage" 848
		"hull damage" 720
		"hit force" 600
=======
		"blast radius" 90
		"shield damage" 790
		"hull damage" 670
		"hit force" 900
>>>>>>> 5d493011
		"missile strength" 16
	description "Heavy Rockets are one of the most powerful missile weapons available, but at a price: instead of having a homing system, they simply fire straight forward and rely on a proximity trigger to set them off. Once triggered, however, they damage all ships within their blast radius, making them highly effective against clusters of fighters."

outfit "Heavy Rocket Pod"
	category "Secondary Weapons"
	cost 15000
	thumbnail "outfit/rocket pod"
	"mass" 3
	"outfit space" -6
	"weapon capacity" -6
	"gun ports" -1
	"rocket capacity" 2
	weapon
		sprite "projectile/rocket"
			"frame rate" 4
		sound "rocket"
		ammo "Heavy Rocket"
		icon "icon/rocket"
		"hit effect" "heavy rocket hit"
		"die effect" "small explosion"
		"inaccuracy" 1
		"velocity" 8
		"lifetime" 125
		"reload" 500
		"burst count" 2
		"burst reload" 240
		"firing energy" 1
		"firing heat" 250
		"acceleration" .8
		"drag" .1
		"trigger radius" 20
<<<<<<< HEAD
		"blast radius" 50
		"shield damage" 848
		"hull damage" 720
		"hit force" 600
=======
		"blast radius" 90
		"shield damage" 790
		"hull damage" 670
		"hit force" 900
>>>>>>> 5d493011
		"missile strength" 16
	description "Heavy Rockets are one of the most powerful missile weapons available, but at a price: instead of having a homing system, they simply fire straight forward and rely on a proximity trigger to set them off. Once triggered, however, they damage all ships within their blast radius, making them highly effective against clusters of fighters."
	description "	Pods enable fighters and other light craft to carry small quantities of rockets into battle while retaining enough space for other weapons. Large ships are better off with full-size launchers."

effect "heavy rocket hit"
	sprite "effect/explosion/huge"
		"no repeat"
		"frame rate" 15
	sound "heavy rocket hit"
	"lifetime" 36
	"random angle" 360
	"random frame rate" 5
	"random spin" 5
	"random velocity" 1
	"velocity scale" .4


outfit "Nuclear Missile"
	category "Secondary Weapons"
	cost 1000000
	thumbnail "outfit/nuke"
	"mass" 10
	"outfit space" -10
	"weapon capacity" -10
	"gun ports" -1
	weapon
		sprite "projectile/missile"
			"no repeat"
			"frame rate" .25
		"hardpoint sprite" "hardpoint/nuke"
		sound "nuke"
		ammo "Nuclear Missile"
		stream
		icon "icon/nuke"
		"hit effect" "nuke explosion"
		"hit effect" "nuke residue fast" 10
		"hit effect" "nuke residue slow" 10
		"die effect" "missile death"
		"inaccuracy" 1
		"velocity" 6
		"lifetime" 800
		"reload" 400
		"firing energy" 10
		"firing heat" 400
		"acceleration" .8
		"drag" .1
		"turn" 4
		"homing" 4
		"radar tracking" .5
		"optical tracking" 1
		"trigger radius" 30
		"blast radius" 150
		"shield damage" 9000
		"hull damage" 7000
		"hit force" 6000
		"missile strength" 200
	description "It has been centuries since the last nuclear war was fought, and until very recently, most people in the galaxy assumed that that era of chaos and destruction was forever behind us..."
	description "	[Nuclear missiles are a one-shot weapon: each missile occupies a gun slot, and after it is fired, the slot it was in is left empty.]"

effect "nuke explosion"
	sprite "effect/explosion/nuke"
		"no repeat"
		"frame rate" 30
	sound "explosion nuke"
	"lifetime" 15
	"random angle" 360
	"random spin" 5
	"random velocity" 1
	"velocity scale" .4

effect "nuke residue fast"
	sprite "effect/explosion/huge"
		"no repeat"
		"frame rate" 15
	"lifetime" 36
	"random angle" 360
	"random spin" 5
	"random velocity" 8
	"velocity scale" 0.1

effect "nuke residue slow"
	sprite "effect/explosion/huge"
		"no repeat"
		"frame rate" 10
	"lifetime" 60
	"random angle" 360
	"random spin" 5
	"random velocity" 5
	"velocity scale" 0.1


outfit "Gatling Gun Ammo"
	plural "Gatling Gun Ammo"
	category "Ammunition"
	cost 4
	thumbnail "outfit/bullet"
	"mass" .002
	"gatling round capacity" -1
	description "This simple cartridge is the ammunition for the Gatling Gun, with a projectile of depleted nuclear fuel or an illuminated tracer round. Since this ammunition is primarily manufactured on pirate worlds by slave children in poor working conditions, muzzle velocity can vary by up to 30%, and tracer distribution is seldom uniform."

outfit "Bullet Boxes"
	plural "Bullet Boxes"
	category "Ammunition"
	cost 3000
	thumbnail "outfit/bullet storage"
	"mass" 2
	"outfit space" -5
	"gatling round capacity" 1500
	ammo "Gatling Gun Ammo"
	description "Bullet Boxes are used to store extra ammunition for Gatling Guns."

outfit "Gatling Gun"
	category "Secondary Weapons"
	cost 20000
	thumbnail "outfit/gat"
	"mass" 2
	"outfit space" -8
	"weapon capacity" -8
	"gun ports" -1
	"gatling round capacity" 3000
	weapon
		sprite "projectile/tinyflare"
			"random start frame"
		sound "gatling"
		ammo "Gatling Gun Ammo"
		icon "icon/gat"
		"inaccuracy" 2
		"velocity" 16
		"lifetime" 1
		"reload" 3
		"burst count" 180
		"burst reload" 1
		"firing energy" .03
		"firing heat" 2.5
		"submunition" "gbullet"
		"cluster"
		"hit effect" "bullet impact"
	description `When Dr. Richard J. Gatling invented the rapid-fire gun bearing his name in the 19th century, he hoped that its destructiveness would lead to the end of war itself. Over a millennium later, this modern incarnation of the Gatling Gun sees action in the stars, a testament to its fundamentally robust design - and Dr. Gatling's naivete. While capable of a high fire rate, this gun needs to cool down for twice as long as it fires, and can only sustain a maximum of three seconds of continuous fire.`

outfit "Gatling Turret"
	category "Secondary Weapons"
	cost 120000
	thumbnail "outfit/gat turret"
	"mass" 11
	"outfit space" -23
	"weapon capacity" -23
	"turret mounts" -1
	"required crew" 1
	"gatling round capacity" 6000
	weapon
		sound "gatling"
		sprite "projectile/2x tinyflare"
			"random start frame"
		"hardpoint sprite" "hardpoint/gat turret hardpoint"
		"submunition" "gbullet"
			"offset" 1.5 -6
			"facing" 0.3
		"submunition" "gbullet"
			"offset" -1.5 -6
			"facing" -0.3
		ammo "Gatling Gun Ammo" 2
		icon "icon/gat turret"
		"inaccuracy" 2
		"turret turn" 3.4
		"velocity" 16
		"lifetime" 1
		"reload" 3
		"burst count" 180
		"burst reload" 1
		"firing energy" .06
		"firing heat" 5
		"cluster"
		"hit effect" "bullet impact"
	description `In an act that would make Dr. Richard J. Gatling spin in his grave with the ferocity of the barrels of his invention, the Gatling Turret was born when a resourceful pirate thought to replace the Energy Blasters on a Blaster Turret with a pair of Gatling Guns. Ever since, the dominion of the Gatling Turret has spread across the Southern Rim, terrorizing merchants and law enforcement alike with its unparalleled ability to tear apart the hulls of ships.`

outfit "gbullet"
	weapon
		sprite "projectile/bullet"
			"delay" 5
			"random start frame"
			"frame rate" 0
		"random velocity" 8
		"lifetime" 20
		"random lifetime" 5
<<<<<<< HEAD
		"shield damage" 2.4
		"hull damage" 4.8
		"hit force" 2
=======
		"shield damage" 3
		"hull damage" 6
		"hit force" 3
>>>>>>> 5d493011
		"hit effect" "bullet impact"

effect "bullet impact"
	sprite "effect/bullet impact"
		"no repeat"
		"frame rate" 60
	"lifetime" 8
	"random angle" 40
	"velocity scale" -.05<|MERGE_RESOLUTION|>--- conflicted
+++ resolved
@@ -555,15 +555,9 @@
 		"firing energy" 35
 		"firing force" 15
 		"firing heat" 120
-<<<<<<< HEAD
-		"hit force" 80
 		"shield damage" 52
 		"hull damage" 49.6
-=======
 		"hit force" 120
-		"shield damage" 65
-		"hull damage" 62
->>>>>>> 5d493011
 	description "The Particle Cannon works by accelerating a short burst of particles to near-relativistic speeds. When mounted on a ship that can turn fast enough to keep it trained on approaching ships, it becomes a nearly unbeatable weapon, capable of destroying smaller ships before they can even approach close enough for their comparatively short-ranged weapons to be effective."
 
 effect "particle impact"
@@ -607,15 +601,9 @@
 		"hit effect" "proton impact"
 		"inaccuracy" 2
 		"lifetime" 24
-<<<<<<< HEAD
-		"hit force" 6
+		"hit force" 9
 		"shield damage" 8.08
 		"hull damage" 6.72
-=======
-		"hit force" 9
-		"shield damage" 10.1
-		"hull damage" 8.4
->>>>>>> 5d493011
 
 effect "proton impact"
 	sprite "effect/proton impact"
@@ -672,15 +660,9 @@
 		"reload" 18
 		"firing energy" 30
 		"firing heat" 180
-<<<<<<< HEAD
-		"hit force" 30
+		"hit force" 45
 		"shield damage" 50.4
 		"hull damage" 20
-=======
-		"hit force" 45
-		"shield damage" 63
-		"hull damage" 25
->>>>>>> 5d493011
 		"heat damage" 340
 	description "The Plasma Cannon fires bursts of superheated plasma. In addition to damaging your target, these plasma bursts impart a significant amount of heat, especially to a target whose shields are down."
 
@@ -707,15 +689,9 @@
 		"reload" 9
 		"firing energy" 30
 		"firing heat" 180
-<<<<<<< HEAD
-		"hit force" 30
+		"hit force" 45
 		"shield damage" 50.4
 		"hull damage" 20
-=======
-		"hit force" 45
-		"shield damage" 63
-		"hull damage" 25
->>>>>>> 5d493011
 		"heat damage" 340
 	description "The Plasma Turret is a pair of Plasma Cannons mounted on a turret so that they can fire in any direction. It is a fearsome weapon, but only the largest of ships have the space and the energy that it requires."
 
@@ -871,15 +847,9 @@
 		"turn" 1.8
 		"homing" 1
 		"infrared tracking" .65
-<<<<<<< HEAD
 		"shield damage" 288
 		"hull damage" 176
-		"hit force" 220
-=======
-		"shield damage" 360
-		"hull damage" 220
 		"hit force" 330
->>>>>>> 5d493011
 		"missile strength" 6
 	description "The Meteor Missile is the cheapest and simplest homing weapon available in human space. Meteors are quickly destroyed by anti-missile systems, and their infrared tracking systems have trouble homing in on targets with low heat levels. Nevertheless, their large warheads can spell doom for poorly-defended targets when the missiles are fired in great numbers."
 
@@ -915,15 +885,9 @@
 		"turn" 1.8
 		"homing" 1
 		"infrared tracking" .65
-<<<<<<< HEAD
 		"shield damage" 288
 		"hull damage" 176
-		"hit force" 220
-=======
-		"shield damage" 360
-		"hull damage" 220
 		"hit force" 330
->>>>>>> 5d493011
 		"missile strength" 6
 	description "The Meteor Missile is the cheapest and simplest homing weapon available in human space. Meteors are quickly destroyed by anti-missile systems, and their infrared tracking systems have trouble homing in on targets with low heat levels. Nevertheless, their large warheads can spell doom for poorly-defended targets when the missiles are fired in great numbers."
 	description "	Pods enable fighters and other light craft to carry small quantities of missiles into battle while retaining enough space for other weapons. Large ships are better off with full-size launchers."
@@ -984,17 +948,10 @@
 		"turn" 4
 		"homing" 4
 		"radar tracking" .9
-<<<<<<< HEAD
 		"shield damage" 204
 		"hull damage" 144
-		"hit force" 170
-		"missile strength" 12
-=======
-		"shield damage" 260
-		"hull damage" 180
 		"hit force" 255
 		"missile strength" 18
->>>>>>> 5d493011
 	description "The Sidewinder Missile is designed by Lovelace Labs, which is ironically also the designer of the Anti-Missile Turret. Rumors say that the two engineering teams at Lovelace who make the missiles and the anti-missiles are locked in furious competition with each other: the result has been generation after generation of smarter missiles and then smarter turrets to fend them off."
 	description "	Although not as powerful or cheap as the popular Meteor Missiles, Sidewinders have several advantages, including their superior maneuverability, better tracking systems, and protective casings that make them much harder for anti-missile systems to destroy."
 
@@ -1030,17 +987,10 @@
 		"turn" 4
 		"homing" 4
 		"radar tracking" .9
-<<<<<<< HEAD
 		"shield damage" 204
 		"hull damage" 144
-		"hit force" 170
-		"missile strength" 12
-=======
-		"shield damage" 260
-		"hull damage" 180
 		"hit force" 255
 		"missile strength" 18
->>>>>>> 5d493011
 	description "The Sidewinder Missile is designed by Lovelace Labs, which is ironically also the designer of the Anti-Missile Turret. Rumors say that the two engineering teams at Lovelace who make the missiles and the anti-missiles are locked in furious competition with each other: the result has been generation after generation of smarter missiles and then smarter turrets to fend them off."
 	description "	Although not as powerful or cheap as the popular Meteor Missiles, Sidewinders have several advantages, including their superior maneuverability, better tracking systems, and protective casings that make them much harder for anti-missile systems to destroy."
 	description "	Pods enable fighters and other light craft to carry small quantities of missiles into battle while retaining enough space for other weapons. Large ships are better off with full-size launchers."
@@ -1093,15 +1043,9 @@
 		"reload" 15
 		"firing energy" .2
 		"firing heat" 12
-<<<<<<< HEAD
 		"shield damage" 38.4
 		"hull damage" 20.8
-		"hit force" 50
-=======
-		"shield damage" 48
-		"hull damage" 26
 		"hit force" 75
->>>>>>> 5d493011
 		"missile strength" 3
 	description "The Javelin Pod fires a rapid stream of unguided missiles. A Javelin Pod does far more damage than any gun of a comparable size, and has a longer range as well, but once a ship has expended all of its ammunition it must leave combat and find a planet where it can buy more, which makes Javelins less useful in protracted battles."
 	description "	The weapon's high rate of fire also makes it useful for saturating well-protected ships' anti-missile defenses so that more dangerous projectiles fired by allied ships can sneak through."
@@ -1129,15 +1073,9 @@
 		"burst reload" 15
 		"firing energy" .2
 		"firing heat" 12
-<<<<<<< HEAD
 		"shield damage" 38.4
 		"hull damage" 20.8
-		"hit force" 50
-=======
-		"shield damage" 48
-		"hull damage" 26
 		"hit force" 75
->>>>>>> 5d493011
 		"missile strength" 3
 	description "The Javelin Pod fires a rapid stream of unguided missiles. A Javelin Pod does far more damage than any gun of a comparable size, and has a longer range as well, but once a ship has expended all of its ammunition it must leave combat and find a planet where it can buy more, which makes Javelins less useful in protracted battles."
 	description "	The weapon's high rate of fire also makes it useful for saturating well-protected ships' anti-missile defenses so that more dangerous projectiles fired by allied ships can sneak through."
@@ -1168,15 +1106,9 @@
 		"reload" 7.5
 		"firing energy" .2
 		"firing heat" 12
-<<<<<<< HEAD
 		"shield damage" 38.4
 		"hull damage" 20.8
-		"hit force" 50
-=======
-		"shield damage" 48
-		"hull damage" 26
 		"hit force" 75
->>>>>>> 5d493011
 		"missile strength" 3
 	description "Mounting not one but two Javelin Pods, the Javelin Turret delivers a torrential downpour of unguided missiles that deal noticeably more damage than other turreted weapons of the same size, at the expense of using a prodigious amount of ammo due to its high fire rate. For that reason, these turrets are commonly paired with Javelin Storage Crates and weapons that don't require the use of ammunition to fall back on once all of the missiles are expended."
 
@@ -1230,15 +1162,9 @@
 		"turn" 1.5
 		"homing" 3
 		"optical tracking" .8
-<<<<<<< HEAD
 		"shield damage" 656
 		"hull damage" 656
-		"hit force" 300
-=======
-		"shield damage" 820
-		"hull damage" 820
 		"hit force" 450
->>>>>>> 5d493011
 		"missile strength" 30
 	description "Torpedoes are the most powerful homing weapon, but they move slowly enough that fast ships can simply outrun them, making them most useful against large targets or against small ships at times when they are too distracted to dodge. Torpedo launchers are also much larger than other missile systems, so they are most often found in capital ships."
 
@@ -1274,15 +1200,9 @@
 		"turn" 1.5
 		"homing" 3
 		"optical tracking" .8
-<<<<<<< HEAD
 		"shield damage" 656
 		"hull damage" 656
-		"hit force" 300
-=======
-		"shield damage" 820
-		"hull damage" 820
 		"hit force" 450
->>>>>>> 5d493011
 		"missile strength" 30
 	description "Torpedoes are the most powerful homing weapon, but they move slowly enough that fast ships can simply outrun them, making them most useful against large targets or against small ships at times when they are too distracted to dodge."
 	description "	Pods enable fighters and other light craft to carry small quantities of Torpedoes into battle while retaining enough space for other weapons. Large ships are better off with full-size launchers."
@@ -1343,15 +1263,9 @@
 		"turn" 1.5
 		"homing" 4
 		"optical tracking" .9
-<<<<<<< HEAD
 		"shield damage" 840
 		"hull damage" 840
-		"hit force" 450
-=======
-		"shield damage" 1050
-		"hull damage" 1050
 		"hit force" 675
->>>>>>> 5d493011
 		"missile strength" 40
 	description "Typhoon Torpedoes are an improved torpedo technology; they do considerably more damage than ordinary torpedoes. However, they are also much slower, because they are intended mostly for use against large and slow-moving capital ships. As a result, sufficiently skilled pilots can often dodge around them."
 
@@ -1387,15 +1301,9 @@
 		"turn" 1.5
 		"homing" 4
 		"optical tracking" .9
-<<<<<<< HEAD
 		"shield damage" 840
 		"hull damage" 840
-		"hit force" 450
-=======
-		"shield damage" 1050
-		"hull damage" 1050
 		"hit force" 675
->>>>>>> 5d493011
 		"missile strength" 40
 	description "Typhoon Torpedoes are an improved torpedo technology; they do considerably more damage than ordinary torpedoes. However, they are also much slower, because they are intended mostly for use against large and slow-moving capital ships. As a result, sufficiently skilled pilots can often dodge around them."
 	description "	Pods enable fighters and other light craft to carry small quantities of Typhoon Torpedoes into battle while retaining enough space for other weapons. Large ships are better off with full-size launchers."
@@ -1451,17 +1359,10 @@
 		"acceleration" .8
 		"drag" .1
 		"trigger radius" 20
-<<<<<<< HEAD
-		"blast radius" 50
-		"shield damage" 848
-		"hull damage" 720
-		"hit force" 600
-=======
 		"blast radius" 90
-		"shield damage" 790
-		"hull damage" 670
+		"shield damage" 632
+		"hull damage" 536
 		"hit force" 900
->>>>>>> 5d493011
 		"missile strength" 16
 	description "Heavy Rockets are one of the most powerful missile weapons available, but at a price: instead of having a homing system, they simply fire straight forward and rely on a proximity trigger to set them off. Once triggered, however, they damage all ships within their blast radius, making them highly effective against clusters of fighters."
 
@@ -1493,17 +1394,10 @@
 		"acceleration" .8
 		"drag" .1
 		"trigger radius" 20
-<<<<<<< HEAD
-		"blast radius" 50
-		"shield damage" 848
-		"hull damage" 720
-		"hit force" 600
-=======
 		"blast radius" 90
-		"shield damage" 790
-		"hull damage" 670
+		"shield damage" 632
+		"hull damage" 536
 		"hit force" 900
->>>>>>> 5d493011
 		"missile strength" 16
 	description "Heavy Rockets are one of the most powerful missile weapons available, but at a price: instead of having a homing system, they simply fire straight forward and rely on a proximity trigger to set them off. Once triggered, however, they damage all ships within their blast radius, making them highly effective against clusters of fighters."
 	description "	Pods enable fighters and other light craft to carry small quantities of rockets into battle while retaining enough space for other weapons. Large ships are better off with full-size launchers."
@@ -1688,15 +1582,9 @@
 		"random velocity" 8
 		"lifetime" 20
 		"random lifetime" 5
-<<<<<<< HEAD
 		"shield damage" 2.4
 		"hull damage" 4.8
-		"hit force" 2
-=======
-		"shield damage" 3
-		"hull damage" 6
 		"hit force" 3
->>>>>>> 5d493011
 		"hit effect" "bullet impact"
 
 effect "bullet impact"
