--- conflicted
+++ resolved
@@ -1736,13 +1736,7 @@
 		event "lunarium training: shaula back to normal"
 		event "lunarium training done" 96 148
 		conversation
-<<<<<<< HEAD
 			`Pyakri contacts you right as you land, by a text message in your monitor. "A great help you were, Captain! More... battle-hardened, if call them that you could, the crew with me are, so have much trouble with their morale, I did not, but still have me worried, the pirates did. Used to human ships, we are not, so fly them well enough to combat such fleets, we cannot. Not yet. Now that guided us through this first fight, you have, work on our own for a while - taking smaller, simpler bounties - we will. Contact you again, I shall, once done with our training, we are."`
-	on complete
-		"assisting lunarium" --
-=======
-			`Pyakri contacts you right as you land, by a text message in your monitor. "A great help you were, Captain! More... veteran members, if you could call them that, the crew I brought are, so much trouble with their morale, I had not, but still worried, the pirates had me. Used to human ships, we are not, so fly them well enough to combat such fleets, we cannot. Not yet. Now that guided us through this first fight, you have, work on our own for a while - taking smaller, simpler bounties - we will. Contact you again, I shall, once done with our training, we are."`
->>>>>>> 62d28131
 	on fail
 		"assisting lunarium" --
 
