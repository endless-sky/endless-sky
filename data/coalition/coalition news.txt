--- conflicted
+++ resolved
@@ -436,7 +436,6 @@
 			"This is a particularly crowded part of the spaceport today. The lines of people waiting for admission into the Games have started crossing and looping in on themselves. Some even head inside shops and restaurants while others stretch into docking areas. Battalions of Heliarch agents work as hard as they can to bring everyone back into orderly lines."
 			"Several children coming to see the Coalition Games are running and playing simplified versions of the events, sporting different colors and assets for different games. Their parents struggle to get them to settle down while keeping their spots in the waiting lines."
 
-<<<<<<< HEAD
 news "fangvin beyond the hyperdrive news"
 	to show
 		has "beyond the hyperdrive news can show now"
@@ -465,7 +464,6 @@
 			`Read all of 'Beyond the Hyperdrive', I did! Inspired at those who stole from our oppressors, I was!`
 		word
 			`"`
-=======
 news "lunarium charity"
 	location
 		government "Coalition"
@@ -495,5 +493,4 @@
 			`"Interested in contributing to the charity, are you? Take every sort of donation, we do. Credits, winter supplies, trinkets, old tech devices. Whatever it is, if willing to donate you are, drop them here you can."`
 			`"Just finished filling up an entire Arach fleet's cargo holds with school supplies, we have. Very tiring, the job is, but glad I am that making a difference, our charity efforts are."`
 			`"Get most of our funding from some of the Arach Houses and rich Saryd families, we do. Meant only to acquire part of the charity goods and the means to transport them, the credits are, for voluntary work, this is."`
-			`Standing by the spaceport entrance, a worker is distributing flyers to those who come in and out. "Hello human visitor. Part of a charity group, I am, raising awareness to our cause. Aware were you, that lack the electronics for many educational activities, children on poor Kimek worlds do? Together, make a difference we can!"`
->>>>>>> a4ae43ff
+			`Standing by the spaceport entrance, a worker is distributing flyers to those who come in and out. "Hello human visitor. Part of a charity group, I am, raising awareness to our cause. Aware were you, that lack the electronics for many educational activities, children on poor Kimek worlds do? Together, make a difference we can!"`