# Copyright (c) 2016 by Michael Zahniser
#
# Endless Sky is free software: you can redistribute it and/or modify it under the
# terms of the GNU General Public License as published by the Free Software
# Foundation, either version 3 of the License, or (at your option) any later version.
#
# Endless Sky is distributed in the hope that it will be useful, but WITHOUT ANY
# WARRANTY; without even the implied warranty of MERCHANTABILITY or FITNESS FOR A
# PARTICULAR PURPOSE. See the GNU General Public License for more details.
#
# You should have received a copy of the GNU General Public License along with
# this program. If not, see <https://www.gnu.org/licenses/>.

phrase "coalition ringworld workers"
	word
		`You drop off the workers on the <planet>. A few minutes later you receive a transfer of <payment>.`

mission "Coalition: Ringworld Workers 1"
	job
	repeat
	name "Workers to the <planet>"
	description "Transport this crew of <bunks> workers to the Heliarch <planet>, where they will help in the efforts to maintain and expand the ringworld. Payment will be <payment>."
	passengers 5 8 .2
	to offer
		has "known to the heliarchs"
		random < 40
	source
		government "Coalition"
	destination
		government "Heliarch"
	on visit
		dialog phrase "generic passenger on visit"
	on complete
		"coalition jobs" ++
		payment
		payment 10000
		dialog phrase "coalition ringworld workers"

mission "Coalition: Ringworld Workers 2"
	job
	repeat
	name "Workers to the <planet>"
	description "Transport this crew of <bunks> workers to the Heliarch <planet>, where they will help in the efforts to maintain and expand the ringworld. Payment will be <payment>."
	passengers 5 5 .1
	to offer
		has "known to the heliarchs"
		random < 20
	source
		government "Coalition"
	destination
		government "Heliarch"
	on visit
		dialog phrase "generic passenger on visit"
	on complete
		"coalition jobs" ++
		payment
		payment 15000
		dialog phrase "coalition ringworld workers"

mission "Coalition: Ringworld Workers 3"
	job
	repeat
	name "Workers to the <planet>"
	description "Transport this crew of <bunks> workers to the Heliarch <planet>, where they will help in the efforts to maintain and expand the ringworld. Payment will be <payment>."
	passengers 5 3 .04
	to offer
		has "known to the heliarchs"
		random < 10
	source
		government "Coalition"
	destination
		government "Heliarch"
	on visit
		dialog phrase "generic passenger on visit"
	on complete
		"coalition jobs" ++
		payment
		payment 20000
		dialog phrase "coalition ringworld workers"


phrase "coalition ringworld volunteers"
	word
		`You drop off the volunteers on the <planet>, where they are met by a Heliarch agent. A few minutes later you receive a transfer of <payment>.`

mission "Coalition: Ringworld Volunteers 1"
	job
	repeat
	name "Volunteers to the <planet>"
	description "The government will pay you <payment> to bring these <bunks> volunteer workers to the <planet>, where they will assist in the construction effort in return for room and board."
	passengers 5 3 .3
	to offer
		has "known to the heliarchs"
		random < 60
	source
		government "Coalition"
	destination
		government "Heliarch"
	on visit
		dialog phrase "generic passenger on visit"
	on complete
		"coalition jobs" ++
		payment
		payment 4000
		dialog phrase "coalition ringworld volunteers"

mission "Coalition: Ringworld Volunteers 2"
	job
	repeat
	name "Volunteers to the <planet>"
	description "The government will pay you <payment> to bring these <bunks> volunteer workers to the <planet>, where they will assist in the construction effort in return for room and board."
	passengers 5 10 .5
	to offer
		has "known to the heliarchs"
		random < 30
	source
		government "Coalition"
	destination
		government "Heliarch"
	on visit
		dialog phrase "generic passenger on visit"
	on complete
		"coalition jobs" ++
		payment
		payment 8000
		dialog phrase "coalition ringworld volunteers"

mission "Coalition: Ringworld Volunteers 3"
	job
	repeat
	name "Volunteers to the <planet>"
	description "The government will pay you <payment> to bring these <bunks> volunteer workers to the <planet>, where they will assist in the construction effort in return for room and board."
	passengers 5 4 .2
	to offer
		has "known to the heliarchs"
		random < 20
	source
		government "Coalition"
	destination
		government "Heliarch"
	on visit
		dialog phrase "generic passenger on visit"
	on complete
		"coalition jobs" ++
		payment
		payment 12000
		dialog phrase "coalition ringworld volunteers"


phrase "coalition ringworld materials"
	word
		`You drop off the construction materials and receive <payment> in payment.`

mission "Coalition: Ringworld Materials 1"
	job
	repeat
	name "Materials to the <planet>"
	description "Deliver these <tons> of construction materials to the Heliarch <planet> by <date>. Payment will be <payment>."
	deadline
	cargo "Construction" 10 3 .02
	to offer
		has "known to the heliarchs"
		random < 30
	source
		government "Coalition"
	destination
		government "Heliarch"
	on visit
		dialog phrase "generic cargo on visit"
	on complete
		"coalition jobs" ++
		payment
		payment 30000
		dialog phrase "coalition ringworld materials"

mission "Coalition: Ringworld Materials 2"
	job
	repeat
	name "Materials to the <planet>"
	description "Deliver these <tons> of construction materials to the Heliarch <planet> by <date>. Payment will be <payment>."
	deadline
	cargo "Construction" 10 4 .02
	to offer
		has "known to the heliarchs"
		random < 20
	source
		government "Coalition"
	destination
		government "Heliarch"
	on visit
		dialog phrase "generic cargo on visit"
	on complete
		"coalition jobs" ++
		payment
		payment 40000
		dialog phrase "coalition ringworld materials"

mission "Coalition: Ringworld Materials 3"
	job
	repeat
	name "Materials to the <planet>"
	description "Deliver these <tons> of construction materials to the Heliarch <planet> by <date>. Payment will be <payment>."
	deadline
	cargo "Construction" 10 5 .02
	to offer
		has "known to the heliarchs"
		random < 10
	source
		government "Coalition"
	destination
		government "Heliarch"
	on visit
		dialog phrase "generic cargo on visit"
	on complete
		"coalition jobs" ++
		payment
		payment 50000
		dialog phrase "coalition ringworld materials"


phrase "coalition ringworld supplies"
	word
		`You drop off the donation of <commodity> and receive <payment> in payment.`

mission "Coalition: Ringworld Supplies 1"
	job
	repeat
	name "Supplies to the <planet>"
	description "This shipment of <tons> of supplies is a donation from the government of <origin> to help support the Heliarch <planet>. You will be paid <payment> on delivery."
	cargo random 5 10 .2
	to offer
		has "known to the heliarchs"
		random < 50
	source
		government "Coalition"
	destination
		government "Heliarch"
	on visit
		dialog phrase "generic cargo on visit"
	on complete
		"coalition jobs" ++
		payment
		payment 2000
		dialog phrase "coalition ringworld supplies"

mission "Coalition: Ringworld Supplies 2"
	job
	repeat
	name "Supplies to the <planet>"
	description "This shipment of <tons> of supplies is a donation from the government of <origin> to help support the Heliarch <planet>. You will be paid <payment> on delivery."
	cargo random 5 10 .15
	to offer
		has "known to the heliarchs"
		random < 30
	source
		government "Coalition"
	destination
		government "Heliarch"
	on visit
		dialog phrase "generic cargo on visit"
	on complete
		"coalition jobs" ++
		payment
		payment 4000
		dialog phrase "coalition ringworld supplies"

mission "Coalition: Ringworld Supplies 3"
	job
	repeat
	name "Supplies to the <planet>"
	description "This shipment of <tons> of supplies is a donation from the government of <origin> to help support the Heliarch <planet>. You will be paid <payment> on delivery."
	cargo random 5 10 .1
	to offer
		has "known to the heliarchs"
		random < 20
	source
		government "Coalition"
	destination
		government "Heliarch"
	on visit
		dialog phrase "generic cargo on visit"
	on complete
		"coalition jobs" ++
		payment
		payment 6000
		dialog phrase "coalition ringworld supplies"


mission "Coalition: Heliarch Candidate"
	job
	repeat
	name "Candidate to the <planet>"
	description "You will be paid <payment> for transporting this candidate for elevation to the rank of Heliarch to the <planet> by <date>."
	passengers 1
	deadline 5 1
	to offer
		has "known to the heliarchs"
		random < 10
	source
		government "Coalition"
	destination
		government "Heliarch"
	on visit
		dialog phrase "generic passenger on visit"
	on complete
		"coalition jobs" ++
		payment
		payment 50000
		dialog `Heliarch agents meet your ship as soon as it docks and receive the candidate whom you have been transporting, in a small ceremony. A few minutes later you receive a transfer of <payment>.`


phrase "coalition interpreters dialog"
	word
		`You drop off the interpreters on <planet>. A few minutes later you receive a transfer of <payment>.`

mission "Coalition: Interpreters 1"
	job
	repeat
	name "Interpreters to <planet>"
	description "Bring these <bunks> Heliarch agents, trained as interpreters and mediators, to <destination>. Payment is <payment>."
	passengers 2 3 .5
	to offer
		has "known to the heliarchs"
		random < 40
	source
		government "Heliarch"
	destination
		government "Coalition"
	on visit
		dialog phrase "generic passenger on visit"
	on complete
		"coalition jobs" ++
		payment
		payment 5000
		dialog phrase "coalition interpreters dialog"

mission "Coalition: Interpreters 2"
	job
	repeat
	name "Interpreters to <planet>"
	description "Bring these <bunks> Heliarch agents, trained as interpreters and mediators, to <destination>. Payment is <payment>."
	passengers 2 5 .5
	to offer
		has "known to the heliarchs"
		random < 20
	source
		government "Heliarch"
	destination
		government "Coalition"
	on visit
		dialog phrase "generic passenger on visit"
	on complete
		"coalition jobs" ++
		payment
		payment 10000
		dialog phrase "coalition interpreters dialog"

mission "Coalition: Interpreters 3"
	job
	repeat
	name "Interpreters to <planet>"
	description "Bring these <bunks> Heliarch agents, trained as interpreters and mediators, to <destination>. Payment is <payment>."
	passengers 2 10 .5
	to offer
		has "known to the heliarchs"
		random < 10
	source
		government "Heliarch"
	destination
		government "Coalition"
	on visit
		dialog phrase "generic passenger on visit"
	on complete
		"coalition jobs" ++
		payment
		payment 10000
		dialog phrase "coalition interpreters dialog"


phrase "coalition peacekeepers dialog"
	word
		`You drop off the peacekeepers on <planet>. A few minutes later you receive a transfer of <payment>.`

mission "Coalition: Peacekeepers 1"
	job
	repeat
	name "Peacekeepers to <planet>"
	description "Transport this corps of <bunks> peacekeepers to <destination> to investigate reports of Lunarium activity. Payment is <payment>."
	passengers 10 10 .2
	to offer
		has "known to the heliarchs"
		random < 20
	source
		government "Heliarch"
	destination
		government "Coalition"
	on visit
		dialog phrase "generic passenger on visit"
	on complete
		"coalition jobs" ++
		payment
		payment 20000
		dialog phrase "coalition peacekeepers dialog"

mission "Coalition: Peacekeepers 2"
	job
	repeat
	name "Peacekeepers to <planet>"
	description "Transport this corps of <bunks> peacekeepers to <destination> to investigate reports of Lunarium activity. Payment is <payment>."
	passengers 10 5 .1
	to offer
		has "known to the heliarchs"
		random < 10
	source
		government "Heliarch"
	destination
		government "Coalition"
	on visit
		dialog phrase "generic passenger on visit"
	on complete
		"coalition jobs" ++
		payment
		payment 30000
		dialog phrase "coalition peacekeepers dialog"


phrase "coalition interspecies settlers"
	word
		`You drop off the settlers on <planet>. A few minutes later you receive a transfer of <payment>.`

mission "Coalition: Saryd Interspecies 1"
	job
	repeat
	name "Saryds to <planet>"
	description "As part of the Interspecies Exchange Program, these <bunks> volunteer settlers need transportation to <destination>. The government will pay their transport fee of <payment>."
	passengers 4 2 .1
	to offer
		has "known to the heliarchs"
		random < 70
	source
		attributes "saryd"
	destination
		attributes "kimek" "arach"
	on visit
		dialog phrase "generic passenger on visit"
	on complete
		"coalition jobs" ++
		payment
		payment 10000
		dialog phrase "coalition interspecies settlers"

mission "Coalition: Saryd Interspecies 2"
	job
	repeat
	name "Saryds to <planet>"
	description "As part of the Interspecies Exchange Program, these <bunks> volunteer settlers need transportation to <destination>. The government will pay their transport fee of <payment>."
	passengers 4 4 .1
	to offer
		has "known to the heliarchs"
		random < 30
	source
		attributes "saryd"
	destination
		attributes "kimek" "arach"
	on visit
		dialog phrase "generic passenger on visit"
	on complete
		"coalition jobs" ++
		payment
		payment 15000
		dialog phrase "coalition interspecies settlers"

mission "Coalition: Kimek Interspecies 1"
	job
	repeat
	name "Kimek to <planet>"
	description "As part of the Interspecies Exchange Program, these <bunks> volunteer settlers need transportation to <destination>. The government will pay their transport fee of <payment>."
	passengers 4 2 .1
	to offer
		has "known to the heliarchs"
		random < 70
	source
		attributes "kimek"
	destination
		attributes "saryd" "arach"
	on visit
		dialog phrase "generic passenger on visit"
	on complete
		"coalition jobs" ++
		payment
		payment 10000
		dialog phrase "coalition interspecies settlers"

mission "Coalition: Kimek Interspecies 2"
	job
	repeat
	name "Kimek to <planet>"
	description "As part of the Interspecies Exchange Program, these <bunks> volunteer settlers need transportation to <destination>. The government will pay their transport fee of <payment>."
	passengers 4 4 .1
	to offer
		has "known to the heliarchs"
		random < 30
	source
		attributes "kimek"
	destination
		attributes "saryd" "arach"
	on visit
		dialog phrase "generic passenger on visit"
	on complete
		"coalition jobs" ++
		payment
		payment 15000
		dialog phrase "coalition interspecies settlers"

mission "Coalition: Arach Interspecies 1"
	job
	repeat
	name "Arachi to <planet>"
	description "As part of the Interspecies Exchange Program, these <bunks> volunteer settlers need transportation to <destination>. The government will pay their transport fee of <payment>."
	passengers 4 2 .1
	to offer
		has "known to the heliarchs"
		random < 70
	source
		attributes "arach"
	destination
		attributes "saryd" "kimek"
	on visit
		dialog phrase "generic passenger on visit"
	on complete
		"coalition jobs" ++
		payment
		payment 10000
		dialog phrase "coalition interspecies settlers"

mission "Coalition: Arach Interspecies 2"
	job
	repeat
	name "Arachi to <planet>"
	description "As part of the Interspecies Exchange Program, these <bunks> volunteer settlers need transportation to <destination>. The government will pay their transport fee of <payment>."
	passengers 4 4 .1
	to offer
		has "known to the heliarchs"
		random < 30
	source
		attributes "arach"
	destination
		attributes "saryd" "kimek"
	on visit
		dialog phrase "generic passenger on visit"
	on complete
		"coalition jobs" ++
		payment
		payment 15000
		dialog phrase "coalition interspecies settlers"


phrase "coalition transfer dialog"
	word
		`You drop off the workers on <planet>. A few minutes later you receive a transfer of <payment>.`

mission "Coalition: Transfer 1"
	job
	repeat
	name "Transfer to <planet>"
	description "As a part of the Full Employment Program, these <bunks> workers need transportation to <destination>. The government will pay their transport fee of <payment>."
	passengers 2 10 .3
	to offer
		has "known to the heliarchs"
		random < 40
	source
		government "Coalition"
	destination
		government "Coalition"
		attributes "mining" "farming" "factory" "oil"
		distance 2 20
	on visit
		dialog phrase "generic passenger on visit"
	on complete
		"coalition jobs" ++
		payment
		payment 5000
		dialog phrase "coalition transfer dialog"

mission "Coalition: Transfer 2"
	job
	repeat
	name "Transfer to <planet>"
	description "As a part of the Full Employment Program, these <bunks> workers need transportation to <destination>. The government will pay their transport fee of <payment>."
	passengers 2 10 .2
	to offer
		has "known to the heliarchs"
		random < 30
	source
		government "Coalition"
	destination
		government "Coalition"
		attributes "mining" "farming" "factory" "oil"
		distance 2 20
	on visit
		dialog phrase "generic passenger on visit"
	on complete
		"coalition jobs" ++
		payment
		payment 10000
		dialog phrase "coalition transfer dialog"

mission "Coalition: Transfer 3"
	job
	repeat
	name "Transfer to <planet>"
	description "As a part of the Full Employment Program, these <bunks> workers need transportation to <destination>. The government will pay their transport fee of <payment>."
	passengers 2 10 .1
	to offer
		has "known to the heliarchs"
		random < 20
	source
		government "Coalition"
	destination
		government "Coalition"
		attributes "mining" "farming" "factory" "oil"
		distance 2 20
	on visit
		dialog phrase "generic passenger on visit"
	on complete
		"coalition jobs" ++
		payment
		payment 15000
		dialog phrase "coalition transfer dialog"


phrase "coalition tourists outbound"
	word
		`The tourists thank you for bringing them to <planet> and pay you <payment>.`

mission "Coalition: Tourists Out 1"
	job
	repeat
	name "Vacationers to <planet>"
	description "These <bunks> tourists will pay you <payment> to bring them to <destination> and desire to travel in a very comfortable ship. Payment is void if they do not arrive by <date>."
	deadline
	passengers 2 5 .5
	to offer
		has "known to the heliarchs"
		random < 40
	to accept
		has "outfit (installed): Luxury Accommodations"
	source
		government "Coalition"
	destination
		government "Coalition"
		attributes "tourism"
		distance 5 20
	on visit
		dialog phrase "generic passenger on visit"
	on complete
		"coalition jobs" ++
		payment 22000 200
		dialog phrase "coalition tourists outbound"

mission "Coalition: Tourists Out 2"
	job
	repeat
	name "Vacationers to <planet>"
	description "These <bunks> tourists will pay you <payment> to bring them to <destination> and desire to travel in a very comfortable ship. Payment is void if they do not arrive by <date>."
	deadline
	passengers 2 5 .4
	to offer
		has "known to the heliarchs"
		random < 30
	to accept
		has "outfit (installed): Luxury Accommodations"
	source
		government "Coalition"
	destination
		government "Coalition"
		attributes "tourism"
		distance 5 20
	on visit
		dialog phrase "generic passenger on visit"
	on complete
		"coalition jobs" ++
		payment 32000 200
		dialog phrase "coalition tourists outbound"

mission "Coalition: Tourists Out 3"
	job
	repeat
	name "Vacationers to <planet>"
	description "These <bunks> tourists will pay you <payment> to bring them to <destination> and desire to travel in a very comfortable ship. Payment is void if they do not arrive by <date>."
	deadline
	passengers 2 5 .3
	to offer
		has "known to the heliarchs"
		random < 20
	to accept
		has "outfit (installed): Luxury Accommodations"
	source
		government "Coalition"
	destination
		government "Coalition"
		attributes "tourism"
		distance 5 20
	on visit
		dialog phrase "generic passenger on visit"
	on complete
		"coalition jobs" ++
		payment 42000 200
		dialog phrase "coalition tourists outbound"


phrase "coalition tourists homebound"
	word
		`The tourists thank you for bringing them home and pay you <payment>.`

mission "Coalition: Tourists Home 1"
	job
	repeat
	name "Vacationers to <planet>"
	description "These <bunks> tourists will pay you <payment> to bring them home to <destination> and desire to travel in a very comfortable ship. Payment is void if they do not arrive by <date>."
	deadline
	passengers 2 5 .5
	to offer
		has "known to the heliarchs"
		random < 40
	to accept
		has "outfit (installed): Luxury Accommodations"
	source
		government "Coalition"
		attributes "tourism"
	destination
		government "Coalition"
		distance 5 20
	on visit
		dialog phrase "generic passenger on visit"
	on complete
		"coalition jobs" ++
		payment 22000 200
		dialog phrase "coalition tourists homebound"

mission "Coalition: Tourists Home 2"
	job
	repeat
	name "Vacationers to <planet>"
	description "These <bunks> tourists will pay you <payment> to bring them home to <destination> and desire to travel in a very comfortable ship. Payment is void if they do not arrive by <date>."
	deadline
	passengers 2 5 .4
	to offer
		has "known to the heliarchs"
		random < 30
	to accept
		has "outfit (installed): Luxury Accommodations"
	source
		government "Coalition"
		attributes "tourism"
	destination
		government "Coalition"
		distance 5 20
	on visit
		dialog phrase "generic passenger on visit"
	on complete
		"coalition jobs" ++
		payment 32000 200
		dialog phrase "coalition tourists homebound"

mission "Coalition: Tourists Home 3"
	job
	repeat
	name "Vacationers to <planet>"
	description "These <bunks> tourists will pay you <payment> to bring them home to <destination> and desire to travel in a very comfortable ship. Payment is void if they do not arrive by <date>."
	deadline
	passengers 2 5 .3
	to offer
		has "known to the heliarchs"
		random < 20
	to accept
		has "outfit (installed): Luxury Accommodations"
	source
		government "Coalition"
		attributes "tourism"
	destination
		government "Coalition"
		distance 5 20
	on visit
		dialog phrase "generic passenger on visit"
	on complete
		"coalition jobs" ++
		payment 42000 200
		dialog phrase "coalition tourists homebound"


phrase "coalition fast courier"
	word
		`The recipient thanks you for bringing the <commodity> here so quickly, and pays you <payment>.`

mission "Coalition: Fast Courier 1"
	job
	repeat
	name "Fast courier to <planet>"
	description "Deliver <cargo> to <destination> by <date>. The payment is <payment>."
	deadline 5 1
	cargo random 2 20 .6
	to offer
		has "known to the heliarchs"
		random < 60
	source
		government "Coalition"
	destination
		government "Coalition"
		distance 6 20
	on visit
		dialog phrase "generic cargo on visit"
	on complete
		"coalition jobs" ++
		payment
		payment 30000
		dialog phrase "coalition fast courier"

mission "Coalition: Fast Courier 2"
	job
	repeat
	name "Fast courier to <planet>"
	description "Deliver <cargo> to <destination> by <date>. The payment is <payment>."
	deadline 5 1
	cargo random 2 30 .6
	to offer
		has "known to the heliarchs"
		random < 40
	source
		government "Coalition"
	destination
		government "Coalition"
		distance 6 20
	on visit
		dialog phrase "generic cargo on visit"
	on complete
		"coalition jobs" ++
		payment
		payment 40000
		dialog phrase "coalition fast courier"

mission "Coalition: Fast Courier 3"
	job
	repeat
	name "Fast courier to <planet>"
	description "Deliver <cargo> to <destination> by <date>. The payment is <payment>."
	deadline 5 1
	cargo random 2 40 .6
	to offer
		has "known to the heliarchs"
		random < 30
	source
		government "Coalition"
	destination
		government "Coalition"
		distance 6 20
	on visit
		dialog phrase "generic cargo on visit"
	on complete
		"coalition jobs" ++
		payment
		payment 50000
		dialog phrase "coalition fast courier"


phrase "coalition commodity delivery"
	word
		`You drop off the <commodity> on <planet>, and receive <payment> in payment.`

mission "Coalition: Cargo 1"
	job
	repeat
	name "Cargo to <planet>"
	description "Deliver <cargo> to <destination>. Payment is <payment>."
	cargo random 4 6 .3
	to offer
		has "known to the heliarchs"
		random < 80
	source
		government "Coalition"
	destination
		government "Coalition"
		distance 2 20
	on visit
		dialog phrase "generic cargo on visit"
	on complete
		"coalition jobs" ++
		payment
		payment 2000
		dialog phrase "coalition commodity delivery"

mission "Coalition: Cargo 2"
	job
	repeat
	name "Cargo to <planet>"
	description "Deliver <cargo> to <destination>. Payment is <payment>."
	cargo random 4 8 .3
	to offer
		has "known to the heliarchs"
		random < 70
	source
		government "Coalition"
	destination
		government "Coalition"
		distance 2 20
	on visit
		dialog phrase "generic cargo on visit"
	on complete
		"coalition jobs" ++
		payment
		payment 4000
		dialog phrase "coalition commodity delivery"

mission "Coalition: Cargo 3"
	job
	repeat
	name "Cargo to <planet>"
	description "Deliver <cargo> to <destination>. Payment is <payment>."
	cargo random 4 11 .3
	to offer
		has "known to the heliarchs"
		random < 60
	source
		government "Coalition"
	destination
		government "Coalition"
		distance 2 20
	on visit
		dialog phrase "generic cargo on visit"
	on complete
		"coalition jobs" ++
		payment
		payment 6000
		dialog phrase "coalition commodity delivery"

mission "Coalition: Cargo 4"
	job
	repeat
	name "Cargo to <planet>"
	description "Deliver <cargo> to <destination>. Payment is <payment>."
	cargo random 4 15 .3
	to offer
		has "known to the heliarchs"
		random < 50
	source
		government "Coalition"
	destination
		government "Coalition"
		distance 2 20
	on visit
		dialog phrase "generic cargo on visit"
	on complete
		"coalition jobs" ++
		payment
		payment 8000
		dialog phrase "coalition commodity delivery"


mission "Coalition: Bulk 1"
	job
	repeat
	name "Bulk cargo to <planet>"
	description "Deliver <cargo> to <destination>. Payment is <payment>."
	cargo random 20 6 .1
	to offer
		has "known to the heliarchs"
		random < 60
	source
		government "Coalition"
	destination
		government "Coalition"
		distance 3 20
	on visit
		dialog phrase "generic cargo on visit"
	on complete
		"coalition jobs" ++
		payment
		payment 10000
		dialog phrase "coalition commodity delivery"

mission "Coalition: Bulk 2"
	job
	repeat
	name "Bulk cargo to <planet>"
	description "Deliver <cargo> to <destination>. Payment is <payment>."
	cargo random 30 9 .1
	to offer
		has "known to the heliarchs"
		random < 50
	source
		government "Coalition"
	destination
		government "Coalition"
		distance 3 20
	on visit
		dialog phrase "generic cargo on visit"
	on complete
		"coalition jobs" ++
		payment
		payment 14000
		dialog phrase "coalition commodity delivery"

mission "Coalition: Bulk 3"
	job
	repeat
	name "Bulk cargo to <planet>"
	description "Deliver <cargo> to <destination>. Payment is <payment>."
	cargo random 40 15 .1
	to offer
		has "known to the heliarchs"
		random < 40
	source
		government "Coalition"
	destination
		government "Coalition"
		distance 3 20
	on visit
		dialog phrase "generic cargo on visit"
	on complete
		"coalition jobs" ++
		payment
		payment 20000
		dialog phrase "coalition commodity delivery"

mission "Coalition: Bulk 4"
	job
	repeat
	name "Bulk cargo to <planet>"
	description "Deliver <cargo> to <destination>. Payment is <payment>."
	cargo random 50 25 .1
	to offer
		has "known to the heliarchs"
		random < 30
	source
		government "Coalition"
	destination
		government "Coalition"
		distance 3 20
	on visit
		dialog phrase "generic cargo on visit"
	on complete
		"coalition jobs" ++
		payment
		payment 30000
		dialog phrase "coalition commodity delivery"


mission "Coalition: Rush 1"
	job
	repeat
	name "Rush Delivery to <planet>"
	description "<destination> needs a shipment of <cargo> by <date>. Payment will be <payment>."
	deadline
	cargo random 10 8 .2
	to offer
		has "known to the heliarchs"
		random < 60
	source
		government "Coalition"
	destination
		government "Coalition"
		distance 4 20
	on visit
		dialog phrase "generic cargo on visit"
	on complete
		"coalition jobs" ++
		payment
		payment 32000
		dialog phrase "coalition commodity delivery"

mission "Coalition: Rush 2"
	job
	repeat
	name "Rush Delivery to <planet>"
	description "<destination> needs a shipment of <cargo> by <date>. Payment will be <payment>."
	deadline
	cargo random 10 12 .2
	to offer
		has "known to the heliarchs"
		random < 50
	source
		government "Coalition"
	destination
		government "Coalition"
		distance 4 20
	on visit
		dialog phrase "generic cargo on visit"
	on complete
		"coalition jobs" ++
		payment
		payment 40000
		dialog phrase "coalition commodity delivery"

mission "Coalition: Rush 3"
	job
	repeat
	name "Rush Delivery to <planet>"
	description "<destination> needs a shipment of <cargo> by <date>. Payment will be <payment>."
	deadline
	cargo random 10 18 .2
	to offer
		has "known to the heliarchs"
		random < 40
	source
		government "Coalition"
	destination
		government "Coalition"
		distance 4 20
	on visit
		dialog phrase "generic cargo on visit"
	on complete
		"coalition jobs" ++
		payment
		payment 50000
		dialog phrase "coalition commodity delivery"


mission "Coalition: Doctors"
	job
	repeat
	name "Doctors to <planet>"
	description "The government will pay you <payment> to bring this team of <bunks> doctors to <destination>, to address a viral outbreak. They must arrive by <date>."
	deadline 8 1
	passengers 4 10 .4
	to offer
		has "known to the heliarchs"
		random < 20
	source
		government "Coalition"
	destination
		government "Coalition"
		distance 4 20
	on visit
		dialog phrase "generic passenger on visit"
	on complete
		"coalition jobs" ++
		payment
		payment 50000
		dialog `The doctors methodically pack up their equipment and leave your ship. From their lack of urgency, it appears that this is a routine event, not a crisis. A few minutes later you receive a transfer of <payment>.`


phrase "coalition cadets dialog"
	word
		`You drop off the cadets on <planet>. A few minutes later you receive a transfer of <payment>.`

mission "Coalition: Cadets 1"
	job
	repeat
	name "Cadets to <planet>"
	description "These <bunks> new recruits need transport to the Academy on <destination>. Payment is <payment>."
	passengers 10 10 .5
	to offer
		has "known to the heliarchs"
		random < 30
	source
		near "Belug" 1 20
		government "Coalition"
	destination "Belug's Plunge"
	on visit
		dialog phrase "generic passenger on visit"
	on complete
		"coalition jobs" ++
		payment
		payment 10000
		dialog phrase "coalition cadets dialog"

mission "Coalition: Cadets 2"
	job
	repeat
	name "Cadets to <planet>"
	description "These <bunks> new recruits need transport to the Academy on <destination>. Payment is <payment>."
	passengers 10 10 .4
	to offer
		has "known to the heliarchs"
		random < 20
	source
		near "Belug" 2 20
		government "Coalition"
	destination "Belug's Plunge"
	on visit
		dialog phrase "generic passenger on visit"
	on complete
		"coalition jobs" ++
		payment
		payment 12000
		dialog phrase "coalition cadets dialog"


phrase "coalition games dialog"
	word
		`The passengers thank you for bringing them to <planet> and pay you <payment>.`

mission "Coalition: To Games 1"
	job
	repeat
	name "Spectators to <planet>"
	description "These <bunks> passengers will pay <payment> for transportation to <planet> in time for the Coalition Games (by <date>)."
	deadline 0 2
	passengers 4 4 .2
	to offer
		has "known to the heliarchs"
		random < 90
		month == 7
		"days until year end" - 2 * "hyperjumps to system: Homeward" > 153
	source
		near "Homeward" 2 20
		government "Coalition"
	destination "Far Home"
	on visit
		dialog phrase "generic passenger on visit"
	on complete
		"coalition jobs" ++
		payment 10000 200
		dialog phrase "coalition games dialog"

mission "Coalition: To Games 2"
	job
	repeat
	name "Spectators to <planet>"
	description "These <bunks> passengers will pay <payment> for transportation to <planet> in time for the Coalition Games (by <date>)."
	deadline 0 2
	passengers 4 4 .1
	to offer
		has "known to the heliarchs"
		random < 70
		month == 7
		"days until year end" - 2 * "hyperjumps to system: Homeward" > 153
	source
		near "Homeward" 2 20
		government "Coalition"
	destination "Far Home"
	on visit
		dialog phrase "generic passenger on visit"
	on complete
		"coalition jobs" ++
		payment 15000 200
		dialog phrase "coalition games dialog"

mission "Coalition: To Games 3"
	job
	repeat
	name "Spectators to <planet>"
	description "These <bunks> passengers will pay <payment> for transportation to <planet> in time for the Coalition Games (by <date>)."
	deadline 0 2
	passengers 4 4 .05
	to offer
		has "known to the heliarchs"
		random < 50
		month == 7
		"days until year end" - 2 * "hyperjumps to system: Homeward" > 153
	source
		near "Homeward" 2 20
		government "Coalition"
	destination "Far Home"
	on visit
		dialog phrase "generic passenger on visit"
	on complete
		"coalition jobs" ++
		payment 25000 200
		dialog phrase "coalition games dialog"


mission "Coalition: From Games 1"
	job
	repeat
	name "Passengers to <planet>"
	description "Transport <bunks> passengers, who were on <origin> for the Coalition Games, back to their home world of <destination>. Payment is <payment>."
	passengers 4 4 .2
	to offer
		has "known to the heliarchs"
		random < 90
		month > 7
		month < 10
	source "Far Home"
	destination
		government "Coalition"
		distance 2 20
	on visit
		dialog phrase "generic passenger on visit"
	on complete
		"coalition jobs" ++
		payment
		payment 10000
		dialog phrase "coalition games dialog"

mission "Coalition: From Games 2"
	job
	repeat
	name "Passengers to <planet>"
	description "Transport <bunks> passengers, who were on <origin> for the Coalition Games, back to their home world of <destination>. Payment is <payment>."
	passengers 4 4 .1
	to offer
		has "known to the heliarchs"
		random < 70
		month > 7
		month < 10
	source "Far Home"
	destination
		government "Coalition"
		distance 2 20
	on visit
		dialog phrase "generic passenger on visit"
	on complete
		"coalition jobs" ++
		payment
		payment 15000
		dialog phrase "coalition games dialog"

mission "Coalition: From Games 3"
	job
	repeat
	name "Passengers to <planet>"
	description "Transport <bunks> passengers, who were on <origin> for the Coalition Games, back to their home world of <destination>. Payment is <payment>."
	passengers 4 4 .05
	to offer
		has "known to the heliarchs"
		random < 50
		month > 7
		month < 10
	source "Far Home"
	destination
		government "Coalition"
		distance 2 20
	on visit
		dialog phrase "generic passenger on visit"
	on complete
		"coalition jobs" ++
		payment
		payment 25000
		dialog phrase "coalition games dialog"


mission "Heliarchs Buy Jump Drive Job 1"
	job
	name "Sell Jump Drive"
	description "Sell a jump drive to the Heliarchs for <payment> credits."
	source
		government "Heliarch"
	to offer
		not "Coalition: Lost: Offer: active"
		has "Heliarchs Buy Jump Drive Mission: declined"
		has "outfit (cargo): Jump Drive"
	on accept
		conversation
			`The Heliarchs thank you profusely when they see you've taken them up on their offer, and soon enough several of their ships have landed near your own. Apparently they've learned of your change of mind and are excited to see the exchange, leaving their ships and surrounding yours. Soon enough, they make space for an army of engineers to come and remove the spare jump drive from your ship. Still watching the scene, only now in formations, the Heliarch agents whisper among themselves, rarely shifting their eyes, as if looking at a spectacle.`
			`	Once the drive is out of your ship, it is secured in an excessively reinforced container and transported to a restricted section of the ring, under the guard of hundreds of armed soldiers. One of the Heliarchs who seem to be in charge of the procedure, an Arach, personally comes to you, thanking you again and handing you <payment>. "Honor us you do with such generosity, Captain. Though made great progress in studying jump drives and their mechanisms, we have, still incapable of creating our own, we are, and means of acquiring new copies we have not. Tremendously valuable, each and every drive you could bring us is. If interested in selling any more jump drives, you are, continue to offer you such jobs, we will."`
			branch license
				"coalition jobs" < 30
			`	She thanks you yet again, salutes, and leaves to follow the entourage guarding the newly purchased jump drive.`
				accept
			label license
			action
				"reputation: Coalition" += 10
				"reputation: Heliarch" += 10
				set "license: Coalition"
				log "Sold a jump drive to the Heliarchs and received permission to purchase Coalition civilian technology and ships."
				log "Factions" "Saryds" `Saryds are an alien species who look suspiciously similar to the centaurs found in early human mythology. They prefer to live on worlds with as much green space as possible, and even their major cities are full of parks and gardens. Most Saryds live in small communes with up to a few dozen of them per house.`
				log "Factions" "Kimek" `The Kimek are large insectoid aliens, and are members of the Coalition. They discovered spaceflight after the Saryds, but before the Arachi. They are intensely social creatures, preferring to live together in massive buildings with thousands of inhabitants, and many of their worlds have populations in the tens of billions, far more than any human world.`
				log "Factions" "Arachi" `The spider-like Arachi were the last of the three Coalition species to discover interstellar travel. Most members of their society owe allegiance to one of the great Arach "Houses," organizations that are somewhat similar to guilds and that each specialize in one particular form of industry or technology.`
			`	She thanks you yet again, salutes, and leaves to follow the entourage guarding the newly purchased jump drive. Not a minute after she has left, three more Heliarchs arrive at your ship, a delegation consisting of a member of each of the three Coalition species, all wearing golden circlets denoting their rank and authority. "A most unexpected, but greatly value contribution this is," the Saryd says, "to think that so eager would our visitor be to prove their diligence and commitment."`
			`	The Kimek says, "As aided you have our society in breaking free of the Quarg's cages, with our society's technology may you be trusted."`
			`	"But," says the Arach, "like all civilians, even citizens, to you our weapons and warships we still cannot sell."`
			choice
				`	"Thank you."`
					goto end
				`	"Why don't you allow civilians to purchase weapons or warships?"`
			`	"For the sake of peace it is," says the Saryd. "The Heliarch military, well-trained to use weapons only for defense and only for justice, they are. And to place the needs of the Coalition over the ambitions of their own native species, each one committed is. No such discipline do civilians have, even you. But as a respectful guest you are, to maintain your weapons we shall allow."`
			label end
			`	Apparently nothing is for sale here, but they assure you that many Coalition worlds will now grant you access to their shipyards and outfitters. The three Heliarchs all express their deep gratitude for your generosity with providing them a fresh jump drive, and wish you well.`
				accept
		"coalition jobs" >?= 30
		outfit "Jump Drive" -1
		payment 5000000
		fail

mission "Heliarchs Buy Jump Drive Job 2"
	job
	repeat
	name "Sell Jump Drive"
	description "Sell a jump drive to the Heliarchs for <payment>."
	source
		government "Heliarch"
	to offer
		not "Coalition: Lost: Offer: active"
		has "outfit (cargo): Jump Drive"
		has "Heliarchs Buy Jump Drive Mission: offered"
		or
			not "Heliarchs Buy Jump Drive Mission: declined"
			has "Heliarchs Buy Jump Drive Job 1: offered"
	on accept
		dialog "A team of Heliarch engineers carefully removes the spare jump drive from your ship and brings it to a restricted section of the ring. You're approached by the Heliarch who supervised the procedure, who thanks you for bringing in another drive, and hands you the pay of <payment>."
		"coalition jobs" += 2
		outfit "Jump Drive" -1
		payment 5000000
		fail


<<<<<<< HEAD
mission "Heliarch Contain True"
	job
	repeat
	name `Contain Criminals`
	description `Fly to <destination> by <date> so that you and <bunks> other Heliarch agents can combat criminals on site. Payment is <payment>.`
	deadline
	passengers 16 58
	to offer
		random < 3
		has "license: Heliarch"
	source
		government "Heliarch"
	destination
		distance 2 10
		not attributes "coalition station"
	on offer
		require "Enforcer Confrontation Gear"
	on visit
		dialog phrase "generic passenger on visit"
	on complete
		payment
		payment 70000
		dialog `You and the other agents converge on the marked area and quickly move to cut off any exits. After a brief firefight, the criminals surrender and a Heliarch ship swoops in to pick them up. You bid your Heliarch colleagues farewell and return to your ship, where you are happy to see that <payment> has already been transferred to your account.`

mission "Heliarch Contain Fail"
	job
	repeat
	name `Contain Criminals`
	description `Fly to <destination> by <date> so that you and <bunks> other Heliarch agents can combat criminals on site. Payment is <payment>.`
	deadline
	passengers 16 58
	"apparent payment" 70000
	to offer
		random < 15
		has "license: Heliarch"
	source
		government "Heliarch"
	destination
		distance 2 10
		not attributes "coalition station"
	on offer
		require "Enforcer Confrontation Gear"
	on visit
		dialog phrase "generic passenger on visit"
	on complete
		dialog `You and the other agents head to the marked area, but when you arrive it becomes evident that whoever occupied the place has managed to escape. You bring the other agents to the spaceport as they lament the failed job.`

mission "Heliarch Contain Fake"
	job
	repeat
	name `Contain Criminals`
	description `Fly to <destination> by <date> so that you and <bunks> other Heliarch agents can combat criminals on the site. Payment is <payment>.`
	deadline
	passengers 16 58
	to offer
		random < 45
		has "license: Heliarch"
	source
		government "Heliarch"
	destination
		distance 2 10
		not attributes "coalition station"
	on offer
		require "Enforcer Confrontation Gear"
	on visit
		dialog phrase "generic passenger on visit"
	on complete
		payment
		payment 55000
		dialog `Your team pounces and catches the targets entirely by surprise. They offer no resistance, relinquishing their weapons immediately. You call for a Heliarch ship to pick them up and then bid the other agents farewell as you leave. An extra <payment> is already waiting in your account when you return to your ship.`


mission "Heliarch Prisoner Transport"
	job
	repeat
	name `Transport Prisoners`
	description `Bring <bunks> criminals, who were arrested on <origin>, to <destination>. Payment is <payment>.`
	passengers 3 11
	to offer
		random < 15
		has "license: Heliarch"
	source
		government "Coalition"
	destination
		government "Heliarch"
	on offer
		require "Enforcer Riot Staff"
		require "Brig"
	on visit
		dialog phrase "generic passenger on visit"
	on complete
		payment
		payment 45000
		dialog `When you land on <destination>, Heliarch agents help you move the prisoners out of your ship. Once the last prisoner leaves you're handed <payment>.`


mission "Heliarch Investigate"
	job
	repeat
	name `Investigate signs of criminal activity`
	description `Land on <stopovers>, where you and <bunks> other Heliarch agents will investigate an area where suspicious activity was reported. Payment is <payment>.`
	passengers 6 11
	to offer
		random < 60
		has "license: Heliarch"
	source
		government "Heliarch"
	stopover
		distance 5 10
		not attributes "coalition station"
	on visit
		dialog phrase "generic passenger on visit"
	on stopover
		dialog `You and the other agents head to the reported area looking for anything out of place. You don't find anything prominent, but there are clear signs that the place was recently used. You spend a few hours collecting evidence before heading back to your ship.`
	on complete
		payment
		payment 40000
		dialog `The agents thank you for transporting them in your ship, wish you safe travels, and head off to deliver the findings to their superiors. You're transferred <payment> a few moments later.`
=======
mission "Evacuate Lunarium True"
	job
	repeat
	name "Rescue Lunarium Members"
	description "Pick up <bunks> Lunarium members on <stopovers>, then bring them to <destination> by <date>."
	deadline
	to offer
		random < 10
		has "Lunarium Evacuation 6: done"
		not "Heliarch Investigation 2: active"
		not "Heliarch License: done"
	to fail
		has "Heliarch Investigation 2: active"
		has "Heliarch License: done"
	passengers 24 65
	source
		government "Coalition"
	stopover
		government "Coalition"
		distance 2 6
	destination
		government "Coalition"
		distance 3 5
	on stopover
		dialog `The Lunarium members rush to your ship once it touches down on the hangars, and you swiftly open your hatch for them to come in. One of the calmer members asks that you head to <destination> as soon as possible.`
	on visit
		dialog phrase "generic missing stopover or passengers"
	on complete
		payment
		payment 33000
		dialog `Each of the Lunarium members comes to thank you before they leave your ship, expressing their gratitude. The last one hands you <payment>, and heads off with the others.`

mission "Evacuate Lunarium Fail"
	job
	repeat
	name "Rescue Lunarium Members"
	description "Pick up the <bunks> Lunarium members on <stopovers>, then bring them to <destination> by <date>."
	deadline
	to offer
		random < 5
		has "Lunarium Evacuation 6: done"
		not "Heliarch Investigation 2: active"
		not "Heliarch License: done"
	to fail
		has "Heliarch Investigation 2: active"
		has "Heliarch License: done"
	passengers 24 65
	source
		government "Coalition"
	stopover
		government "Coalition"
		distance 2 6
	destination
		government "Coalition"
		distance 3 5
	on stopover
		dialog `You touch down on the hangars, and wait for a few minutes for the Lunarium members. Many minutes pass, however, and none arrive. Instead the docks become increasingly filled with Heliarch agents. A message appears on your monitor, saying that the Heliarchs got to the members here first, but thanking you for your efforts anyway.`
		fail


mission "Lunarium: Armageddon Core Delivery"
	job
	repeat
	name "Armageddon Core Delivery"
	description "The Lunarium is offering <payment> for you to deliver an Armageddon Core to <destination>."
	to offer
		random < 4
		has "Lunarium: Reactors: done"
		not "Lunarium: Armageddon Core Delivery: active"
		not "Heliarch Investigation 2: active"
		not "Heliarch License: done"
	to fail
		has "Heliarch Investigation 2: active"
		has "Heliarch License: done"
	source
		government "Coalition"
	destination
		distance 5 12
		not government "Heliarch"
		not attributes "coalition station"
	on visit
		dialog phrase "generic cargo on visit"
	on complete
		outfit "Armageddon Core" -1
		payment 13500000
		dialog `Some Lunarium members unload the Armageddon Core after you land on an isolated part of <planet> as instructed. They hand you <payment> before quietly transporting the reactor away.`

mission "Lunarium: Fusion Reactor Delivery"
	job
	repeat
	name "Fusion Reactor Delivery"
	description "The Lunarium is offering <payment> for you to deliver a Fusion Reactor to <destination>."
	to offer
		random < 7
		has "Lunarium: Reactors: done"
		not "Lunarium: Fusion Reactor Delivery: active"
		not "Heliarch Investigation 2: active"
		not "Heliarch License: done"
	to fail
		has "Heliarch Investigation 2: active"
		has "Heliarch License: done"
	source
		government "Coalition"
	destination
		distance 3 8
		not government "Heliarch"
		not attributes "coalition station"
	on visit
		dialog phrase "generic cargo on visit"
	on complete
		outfit "Fusion Reactor" -1
		payment 7500000
		dialog `Some Lunarium members unload the Fusion Reactor after you land on an isolated part of <planet> as instructed. They hand you <payment> before quietly transporting the reactor away.`

mission "Lunarium: Breeder Reactor Delivery"
	job
	repeat
	name "Breeder Reactor Delivery"
	description "The Lunarium is offering <payment> for you to deliver a Breeder Reactor to <destination>."
	to offer
		random < 10
		has "Lunarium: Reactors: done"
		not "Lunarium: Breeder Reactor Delivery: active"
		not "Heliarch Investigation 2: active"
		not "Heliarch License: done"
	to fail
		has "Heliarch Investigation 2: active"
		has "Heliarch License: done"
	source
		government "Coalition"
	destination
		distance 3 6
		not government "Heliarch"
		not attributes "coalition station"
	on visit
		dialog phrase "generic cargo on visit"
	on complete
		outfit "Breeder Reactor" -1
		payment 3250000
		dialog `Some Lunarium members unload the Breeder Reactor after you land on an isolated part of <planet> as instructed. They hand you <payment> before quietly transporting the reactor away.`

mission "Lunarium: Torpedo Delivery"
	job
	repeat
	name "Torpedo Delivery"
	description "The Lunarium is offering <payment> for you to deliver a Torpedo Launcher, complete with 30 torpedoes, to <destination>."
	to offer
		random < 12
		has "Lunarium: Torpedoes: done"
		not "Lunarium: Torpedo Delivery: active"
		not "Heliarch Investigation 2: active"
		not "Heliarch License: done"
	to fail
		has "Heliarch Investigation 2: active"
		has "Heliarch License: done"
	source
		government "Coalition"
	destination
		distance 6 12
		not government "Heliarch"
	on visit
		dialog phrase "generic cargo on visit"
	on complete
		outfit "Torpedo Launcher" -1
		outfit "Torpedo" -30
		payment 183000
		dialog `Some Lunarium members unload the Torpedo Launcher and its ammunition after you land on an isolated part of <planet> as instructed. They hand you <payment> before quietly transporting the cargo away.`

mission "Lunarium: Typhoon Delivery"
	job
	repeat
	name "Typhoon Delivery"
	description "The Lunarium is offering <payment> for you to deliver a Typhoon Launcher, complete with 30 Typhoon Torpedoes, to <destination>."
	to offer
		random < 7
		has "Lunarium: Torpedoes: done"
		not "Lunarium: Typhoon Delivery: active"
		not "Heliarch Investigation 2: active"
		not "Heliarch License: done"
	to fail
		has "Heliarch Investigation 2: active"
		has "Heliarch License: done"
	source
		government "Coalition"
	destination
		distance 6 12
		not government "Heliarch"
	on complete
		outfit "Typhoon Launcher" -1
		outfit "Typhoon Torpedo" -30
		payment 511500
		dialog `Some Lunarium members unload the Typhoon Launcher and its ammunition after you land on an isolated part of <planet> as instructed. They hand you <payment> before quietly transporting the cargo away.`

mission "Lunarium: Plasma Delivery"
	job
	repeat
	name "Plasma Turret Delivery"
	description "The Lunarium is offering <payment> for you to deliver a Plasma Turret to <destination>."
	to offer
		random < 6
		has "Lunarium: Heat: done"
		not "Lunarium: Plasma Delivery: active"
		not "Heliarch Investigation 2: active"
		not "Heliarch License: done"
	to fail
		has "Heliarch Investigation 2: active"
		has "Heliarch License: done"
	source
		government "Coalition"
	destination
		distance 4 9
		not government "Heliarch"
	on complete
		outfit "Plasma Turret" -1
		payment 780000
		dialog `Some Lunarium members unload the Plasma Turret after you land on an isolated part of <planet> as instructed. They hand you <payment> before quietly transporting the turret away.`

mission "Lunarium: Flamethrower Delivery"
	job
	repeat
	name "Flamethrower Delivery"
	description "The Lunarium is offering <payment> for you to deliver a pair of Flamethrowers to <destination>."
	to offer
		random < 8
		has "Lunarium: Heat: done"
		not "Lunarium: Flamethrower Delivery: active"
		not "Heliarch Investigation 2: active"
		not "Heliarch License: done"
	to fail
		has "Heliarch Investigation 2: active"
		has "Heliarch License: done"
	source
		government "Coalition"
	destination
		distance 2 6
		not government "Heliarch"
	on complete
		outfit "Flamethrower" -2
		payment 570000
		dialog `Some Lunarium members unload the Flamethrowers after you land on an isolated part of <planet> as instructed. They hand you <payment> before quietly transporting the Flamethrowers away.`

mission "Lunarium: Grenade Delivery"
	job
	repeat
	name "Grenade Delivery"
	description "The Lunarium is offering <payment> for you to deliver a dozen Fragmentation Grenades to <destination>."
	to offer
		random < 11
		has "Lunarium: Grenades: done"
		not "Lunarium: Grenade Delivery: active"
		not "Heliarch Investigation 2: active"
		not "Heliarch License: done"
	to fail
		has "Heliarch Investigation 2: active"
		has "Heliarch License: done"
	source
		government "Coalition"
	destination
		distance 7 13
		not government "Heliarch"
	on complete
		outfit "Fragmentation Grenades" -12
		payment 306000
		dialog `Some Lunarium members unload the Fragmentation Grenades after you land on an isolated part of <planet> as instructed. They hand you <payment> before quietly transporting the grenades away.`

mission "Lunarium: Anti-Missile Delivery"
	job
	repeat
	name "Anti-Missile Delivery"
	description "The Lunarium is are offering <payment> for you to deliver a Heavy Anti-Missile Turret to <destination>."
	to offer
		random < 10
		has "Lunarium: AM: done"
		not "Lunarium: Anti-Missile Delivery: active"
		not "Heliarch Investigation 2: active"
		not "Heliarch License: done"
	to fail
		has "Heliarch Investigation 2: active"
		has "Heliarch License: done"
	source
		government "Coalition"
	destination
		distance 9 14
		not government "Heliarch"
	on complete
		outfit "Heavy Anti-Missile Turret" -1
		payment 225000
		dialog `Some Lunarium members unload the Heavy Anti-Missile Turret after you land on an isolated part of <planet> as instructed. They hand you <payment> before quietly transporting the turret away.`
>>>>>>> cfd5e030
<|MERGE_RESOLUTION|>--- conflicted
+++ resolved
@@ -1395,7 +1395,6 @@
 		fail
 
 
-<<<<<<< HEAD
 mission "Heliarch Contain True"
 	job
 	repeat
@@ -1514,7 +1513,8 @@
 		payment
 		payment 40000
 		dialog `The agents thank you for transporting them in your ship, wish you safe travels, and head off to deliver the findings to their superiors. You're transferred <payment> a few moments later.`
-=======
+
+
 mission "Evacuate Lunarium True"
 	job
 	repeat
@@ -1802,5 +1802,4 @@
 	on complete
 		outfit "Heavy Anti-Missile Turret" -1
 		payment 225000
-		dialog `Some Lunarium members unload the Heavy Anti-Missile Turret after you land on an isolated part of <planet> as instructed. They hand you <payment> before quietly transporting the turret away.`
->>>>>>> cfd5e030
+		dialog `Some Lunarium members unload the Heavy Anti-Missile Turret after you land on an isolated part of <planet> as instructed. They hand you <payment> before quietly transporting the turret away.`