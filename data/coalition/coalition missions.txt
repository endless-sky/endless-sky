--- conflicted
+++ resolved
@@ -146,7 +146,403 @@
 
 
 
-<<<<<<< HEAD
+mission "lost in coalition"
+	landing
+	invisible
+	source
+		government "Coalition" "Heliarch"
+	to offer
+		has "Coalition: Contributor: done"
+	on offer
+		require "Jump Drive" 0
+		event "lost in coalition" 14
+		fail
+
+event "lost in coalition"
+
+
+
+mission "Coalition: Lost: Marker"
+	name "Foreign Aid"
+	description "The Heliarchs have noticed that you've lost your jump drive, being now stranded in Coalition space, and have offered to help. Head to <destination> to speak with them."
+	landing
+	source
+		near "Ekuarik" 1 100
+	destination "Ring of Wisdom"
+	to offer
+		has "event: lost in coalition"
+	on offer
+		conversation
+			`You're approached by a Heliarch delegation shortly after you leave your ship.`
+			`	"Cautiously observed during the past few weeks, scans of your ship have been, Captain <last>," the Saryd begins.`
+			`	"Unlike previous scans, a jump drive in your ship, our scanners found not," the Kimek continues.`
+			`	"Though appreciate the work you here perform, we do, for you to be cut-off from the galaxy, we wish not," the Arach says. "Discussed much, our elders have, and to help you, they decided. To <destination> you must go, there discussed, the terms will be."`
+			choice
+				`	"By that you mean you'll get me another jump drive? That's pretty generous of you."`
+				`	"What? I lost my jump drive? You've gotta be kidding!"`
+					goto unaware
+			`	"Generous we are indeed. Lucky you are, that under our jurisdiction this happened. Were it the Quarg's, stranded you would remain," the Saryd responds.`
+				goto end
+			label unaware
+			`	"A good thing that a watchful eye we keep, if noticed you had not," the Kimek says. "But even still, more careful with your outfits you should be."`
+			label end
+			`	You thank them for bringing you this information, and go back to your ship to prepare a route to <destination>.`
+				accept
+	to complete
+		never
+
+
+
+mission "Coalition: Lost: Offer"
+	name "Jump Drive Loan"
+	description "The Heliarchs have provided you a jump drive to leave Coalition space. Bring another jump drive to <destination> by <date>, to replace the one you borrowed, or they will be extremely angered by you breaking their trust."
+	deadline 333
+	landing
+	source "Ring of Wisdom"
+	to offer
+		has "Coalition: Lost: Marker: active"
+	on offer
+		conversation
+			`The Heliarchs are waiting for you when you land. You see no civilians as you look around, but there are enough armed guards to man several of their Punishers. Said Punishers are all parked near your own ship.`
+			`	The Saryd starts speaking, "As to be trusted, you have been deemed, provide you with a jump drive, so that stranded you are not, we will."`
+			`	"Mind you, not a gift this is, but a loan, Captain," the Kimek continues. "Another one to replace this one, you must bring us, so that losing a copy of such valuable equipment, we are not."`
+			`	"By <date>, brought here the replacement jump drive must be. If any longer you take, assume that betrayed our trust you have, we will, and an enemy, considered you will be," the Arach finishes explaining. "Agree with those terms, do you, Captain?"`
+			choice
+				`	"Yes, I promise I'll return with a second jump drive."`
+				`	"Sorry, I need more time to think on this."`
+					defer
+			`	Their engineers proceed to install the jump drive in your ship. A couple of the guards come a bit closer during the process. When it's all done, you're reminded that you need to bring another jump drive here by <date>.`
+				accept
+	on accept
+		outfit "Jump Drive" 1
+		fail "Coalition: Lost: Marker"
+	on fail
+		"reputation: Heliarch" = -1000
+		"reputation: Coalition" = -1000
+	on complete
+		require "Jump Drive" 2
+		outfit "Jump Drive" -1
+		dialog `After you once again land near several of their warships and armed guards, the Heliarchs take the jump drive you brought them. They thank you for keeping true to your word, and ask that you avoid losing such an important outfit again.`
+
+
+
+mission "Coalition Yottrite 1"
+	name "More Yottrite"
+	description "You were offered great payment for bringing three more samples of the rare mineral yottrite to <destination>."
+	minor
+	landing
+	to offer
+		has "Coalition: Contributor: done"
+	to complete
+		has "Coalition Yottrite 2: offered"
+	source
+		near "Bloptab" 1 100
+	destination "Bloptab's Furnace"
+	on offer
+		conversation
+			`Some Coalition citizens, most of which are Arachi, start surrounding your ship after you land, talking among themselves while also glancing at a Heliarch Neutralizer that followed you as you prepared to land on <origin>. The Heliarch agents step off their ship and speak with an Arach of the civilian group. They head back inside their ship after a while and hail you: it seems they've noticed you're carrying samples of the exotic yottrite, and would like to know if you're willing to sell it to them.`
+			choice
+				`	(Yes.)`
+				`	(No.)`
+					defer
+			`	When you approach them, the Arach explains that he is one of the people that oversee the mining operations on <planet> and that he would like to bring the yottrite there so that they can attempt to study it with their most advanced equipment.`
+			`	"Few entries on yottrite, my predecessors managed to catalog," he says. "Naturally occur in our territory, it does not. Few opportunities to study it, we've had."`
+			`	After discussing with his colleagues for a bit, he announces that he is willing to pay you 220,000 credits for the mineral sample.`
+			choice
+				`	"Sounds like a fair deal to me. Sold."`
+				`	"Sorry, but I think I'll hold on to it. It was very hard to get it in the first place."`
+					defer
+			`	He thanks you and transfers the yottrite from your ship to his own, an Arach Spindle, with the help of some spaceport workers. Right before departing he hands you the credits and says that you should bring a few more samples to <destination>. "Three more, you should bring, if interested you are."`
+				accept
+	on accept
+		outfit "Yottrite" -1
+		payment 220000
+
+
+
+mission "Coalition Yottrite 2"
+	name "Even More Yottrite"
+	description "You were once again asked to bring seven samples of the rare mineral yottrite to <destination>."
+	landing
+	to offer
+		has "Coalition Yottrite 1: offered"
+	to complete
+		has "Coalition Yottrite 3: offered"
+	source "Bloptab's Furnace"
+	on offer
+		fail "Coalition Yottrite 1"
+		conversation
+			`As you land on <origin>, you're contacted by the Arach you sold some yottrite to. He asks if you have any more samples to sell him.`
+			choice
+				`	"Not right now, sorry."`
+					defer
+				`	"I have some, yeah. Where should I bring them to?"`
+			`	He tells you to land as usual. Once your ship is brought to the underground area, some workers help unload the yottrite, and ask you to follow them into a restricted section of the complex to get your payment. The guards at the entrance watch closely as your group passes by.`
+			`	You walk along extremely wide industrial catwalks overlooking endless smelters and forges of various sizes. Though the heat of the place may be influencing your perception, you're almost certain the largest smelters must be around the size of a light warship.`
+			`	After walking for too long in the uncomfortably hot and stuffy interiors of the underground compound, you and the several tons of yottrite are finally brought to a large area similar to a warehouse. Several workers are operating machinery and making sure ore pieces are brought to specific conveyor belts.`
+			`	As the workers leave you to bring the yottrite to a separate section of the facility, you're greeted by the Arach who contacted you. "In your debt, we are, Captain <last>," he says, handing you 660,000 credits. "Much will be achieved, if significant progress with the samples we make."`
+			choice
+				`	"What sort of progress?"`
+					goto progress
+				`	"What are you hoping to achieve?"`
+					goto achieve
+			label progress
+			`	"Non-standard thermodynamic properties, yottrite has. Absorb heat around them, the crystals do. Difficult to mix it into a compound, it is," he explains. "If how to overcome this obstacle, we learn, many applications, the element could have."`
+				goto end
+			label achieve
+			`	"Run several tests on the Quarg equipment, for centuries, our Coalition has. React similarly to yottrite, some of their equipment does. A material involved in the making of their outfits, it is," he explains. "If how to do such a thing ourselves, we learn, maybe replicate their technology, or resume construction of the ringworlds, we could."`
+			label end
+			`	A worker by the yottrite crates shouts something, and the Arach signals he will be heading there shortly.`
+			`	"Once again, if any more yottrite, you acquire, bring it here, you may," he says before leaving. "Tirelessly researching it, we are. If in a larger batch, you could bring them, progress quicker, we might."`
+			`	He says that about seven samples of the mineral should do for next time and finally leaves. Some workers come shortly after to escort you back to your ship through the maze of smelters.`
+				accept
+	on accept
+		outfit "Yottrite" -3
+		payment 660000
+
+
+
+mission "Coalition Yottrite 3"
+	name "Neighbor's Mailbox"
+	description "Deliver the <cargo> to the sister world of <origin>, <destination>."
+	landing
+	cargo "Experimental Yottrite Samples" 5
+	to offer
+		has "Coalition Yottrite 2: offered"
+	source "Bloptab's Furnace"
+	destination "Delve of Bloptab"
+	on offer
+		fail "Coalition Yottrite 2"
+		conversation
+			`Once again, you arrive at <origin> with a supply of yottrite and are contacted by the Arachi here. They ask if you're ready to sell what samples you've brought them.`
+			choice
+				`	"Maybe some other time."`
+					defer
+				`	"Sure am. Have some people wait by the docking area to help me unload the samples."`
+			`	As the workers get the ore samples out of your ship, you realize that this time the Arach that asked for your help wasn't the one to contact you, nor was he waiting for you on the ground.`
+			`	The workers say they will bring the yottrite to the warehouse on their own, and you're told to wait. When they return, they're accompanied by other workers with different crates. They hand you 1,540,000 credits, and ask for permission to load the crates onto your ship.`
+			`	"Roughly 5 tons, they weigh. To <destination>, this planet's neighboring world, you must bring them. Requested it so, the overseer has," they say.`
+			choice
+				`	"What's in the crates?"`
+					goto insidecrate
+				`	"That's gotta be the shortest courier mission I've ever heard of. Can't some other ship do the trip?"`
+					goto soitwouldseem
+			label insidecrate
+			`	"Older samples that you've brought to us, they contain. Experimented with, the Yottrite was. Unsure of the details, I am."`
+				goto end
+			label soitwouldseem
+			`	"For you to carry them, the overseer asked. Why you in particular, unsure I am."`
+			label end
+			`	You figure that since it's so little cargo and to a planet in this very system, there's no harm in delivering the crates. They place them in your ship.`
+				accept
+	on accept
+		outfit "Yottrite" -7
+		payment 1540000
+	on visit
+		dialog `You land on <planet>, but realize that your escort carrying the yottrite samples hasn't entered the system yet. Better depart and wait for it.`
+	on complete
+		conversation
+			`Though on <origin> you weren't greeted by him, the same Arach from the other trips now contacts you as you prepare to land on <planet>.`
+			`	"Captain <last>! Forgive me for my absence in our latest deal, you must. Sort out some business here, I had to," he says.`
+			`	He directs you to land on a separate area of the planet, and halfway there little by little a Heliarch fleet starts tailing your ship. You spend a few minutes hovering over the area until they finally give you permission to land. Some of the ships land along with you while others remain in flight, as you come to a massive warehouse complex on a large valley. The facility is walled with some odd kind of barbed wire on top of the walls and fences, and several armed Heliarch agents are patrolling the area.`
+			`	As you leave your ship, the Arach is waiting for you alongside some Heliarch officers. They have the cargo removed from your ship without saying much.`
+			`	Right before the Heliarch ships prepare to escort you back to the standard docking area, he says, "In the spaceport, meet you I will."`
+
+
+
+mission "Coalition Yottrite 4"
+	name "Yottrite Research"
+	description "Lugglop, one of the Arachi that oversees the mining operations in Bloptab, asked that you pick up some friends of his on <destination> so that they may help with the Yottrite research."
+	to offer
+		has "Coalition Yottrite 3: done"
+	source "Delve of Bloptab"
+	destination "Shadowed Valley"
+	on offer
+		conversation
+			`You wait around the spaceport for some minutes before finally spotting the Arach. He invites you to his office.`
+			`	"Responsible for overseeing deliveries of such exotic materials to the warehouses here, I also am. For the inconvenience and bureaucracy, I apologize," he says. "Forget to properly introduce myself, I often do. Lugglop, I am called."`
+			choice
+				`	"Nice to meet you, I suppose."`
+				`	"Do you need more samples? Is that why you called me here?"`
+			`	"Harder to keep track of them, it becomes, the more samples there are," he says. "Notified by the Heliarchs, I was. No more samples, for now, I can request. Risk letting them be stolen, they cannot." He then shows you a map of the Coalition, pointing to a system in Saryd space. "Use more delicate procedures and research, to study the samples we must. For that, friends of mine on <destination>, will be waiting," he says. "Bring them here, would you, Captain?"`
+			choice
+				`	"Of course, they'll be here soon."`
+					accept
+				`	"Sorry, I'm not one to take passenger jobs."`
+					decline
+	on complete
+		dialog `When you land on <planet>, Lugglop contacts you and informs you that he has already told his friends about you. He says they will be waiting in the spaceport.`
+
+
+
+mission "Coalition Yottrite 5"
+	name "Saryd Specialists"
+	description "Transport the twins Nasilor and Alituri to <destination>, where they will assist in the Yottrite research."
+	passengers 2
+	blocked "You need <capacity> in order to take on the next mission. Return here when you have the required space free."
+	to offer
+		has "Coalition Yottrite 4: done"
+	source "Shadowed Valley"
+	destination "Delve of Bloptab"
+	on offer
+		conversation
+			`A Saryd wearing their version of a lab coat is waiting for you when you enter the spaceport.`
+			`	"Working with Lugglop, you are?" He asks, and you nod. "Nasilor, my name is. Packing up our belongings, my sister is. Bring you to our laboratory, I shall."`
+			`	You follow him deep into the underground spaceport to the "residential" section, which, to you, is indistinguishable from a research compound. The endless doors to your left and right occasionally give space for large glass panels, giving you a nice view of the massive crystal formations here.`
+			`	Nasilor stops by a door immediately after one of these "viewing sites" and opens it. He introduces you to his sister, Alituri, and you two start helping her pack what remains. Most of what they're bringing are several research papers, though you can't figure out what's written on them.`
+			`	Finally, you start heading back to your ship. Noticing your interest in the beauty of the gypsum caves, the two Saryd researchers slow down their pace and start to tell you more about themselves. They are twins, both born on Saros, but have been working here for decades. Though you don't understand much of the technical jargon, you figure out that Nasilor specializes in cryptocrystalline compounds, while Alituri focuses her studies on planetary and cosmic conditions that lead to the formation of the gypsum caves here.`
+			`	With the little "tour" over, when you three reach your ship, you show them to their bunks and prepare to head back to <planet>.`
+				accept
+	on visit
+		dialog `You land on <planet>, but realize that your escort carrying the Saryd twins hasn't entered the system yet. Better depart and wait for it.`
+
+
+
+mission "Coalition Yottrite 6"
+	name "Master Shipwright"
+	description "Head to <destination> to pick up a member of House Mallob so that they may help in trying to apply Yottrite to an alloy."
+	landing
+	to offer
+		has "Coalition Yottrite 5: done"
+	source "Delve of Bloptab"
+	destination "Market of Gupta"
+	on offer
+		payment 200000
+		conversation
+			`Lugglop is waiting for you when you land and greets the two researchers as you help them get their things out of the ship.`
+			`	He points them to a hotel where he had a room prepared for them, and asks you to follow him to his office again.`
+			`	"Filled to the brim with cutting edge equipment, our facilities here and on the neighbor planet are. Alas, venture much into the theoretical field needed to study such rare elements, our personnel here does not."`
+			`	He shows you to his map again, this time pointing to a nearby Arachi world. "Once cracked some aspects of yottrite, the twins have, an expert in ship making, we will need," he says. "On <destination>, prepared one of their representatives, House Mallob has. Bring them here, you must."`
+			`	You're about to head back to your ship when he hands you 200,000 credits. "Nearly forgot to pay you for this last service, I did."`
+				accept
+
+
+
+mission "Coalition Yottrite 7"
+	name "Master Shipwright"
+	description "Bring Pichiie to <destination>, where she will join Lugglop's team in their Yottrite research."
+	passengers 1
+	blocked "You need <capacity> in order to take on the next mission. Return here when you have the required space free."
+	landing
+	to offer
+		has "Coalition Yottrite 6: done"
+	source "Market of Gupta"
+	destination "Delve of Bloptab"
+	on offer
+		conversation
+			`You're immediately hailed by House Mallob when your ship is entering the atmosphere of <origin>. They guide you through the planet, bringing you to what looks like a massive, castle-like structure, which appears to be made out of a similar material to that of Arach ships, sitting at the base of a mountain.`
+			`	You land on a large docking area, where some other ships are also conducting business. Stepping off of your ship you're greeted by what is unmistakingly an outfitter, and as you look around you spot some other large buildings dotting the surrounding area, with members of the Coalition going to and from them. The atmosphere feels like that of a small village turned into an outdoor shopping mall.`
+			`	Shortly after landing you're greeted by an Arach wearing what you judge to be some sort of uniform. He takes a translation device out of his pocket and formally greets you. "Honored to have you as a guest, the great House Mallob is, Captain <first> <last>."`
+			choice
+				`	"Are you the shipwright I'll be taking to Lugglop?"`
+					goto servant
+				`	"What's with this place? Why are there so many buildings all over?"`
+					goto property
+			label servant
+			`	"Mountains, no! But a servant of House Mallob, I am. Mostly as a chauffeur, I work."`
+				goto mistress
+			label property
+			`	"No mere mansion, the private property of House Mallob is," he says as he starts pointing to different areas. "A museum, there we have, detailing the history of Arach ships. To the left, a marketplace is. To the right, House Mallob's private university is, where study the advanced methods of ship making, honor students from all over the Coalition do."`
+			label mistress
+			`	He then asks that you follow him, saying, "Assist Lugglop in his research, my mistress will. Meet her in the mansion, you must." You follow him along the path, and he gives a bit more detail on some of the buildings as you walk near them. What really piques your interest though is that one of the buildings, which he seemed to willingly ignore, had armed guards at the door, with no indication of being members of the Heliarch.`
+			`	Reaching the entrance of the mansion, it isn't as castle-like as the walls, but it all still looks strangely pompous. Up close it almost looks like all the several parts and pods of an Arach Hulk or two were crumpled together into one single building.`
+			`	He guides you through the mansion. You pass by several other servants, notice rooms where he mentions that members of House Mallob are having meetings, and even meet a group of Saryd and Kimek students who came here to study with the shipwrights of House Mallob.`
+			`	Finally, he brings you to a room on the third floor, claiming that your passenger is waiting inside. You enter, only to see a Kimek glancing out the window.`
+			choice
+				`	"I take it that's the shipwright?"`
+					goto shipwright
+				`	"So, is my passenger crawling around somewhere? In some corner hidden in a web?"`
+				`	"A Kimek? I thought this was an Arach House."`
+			`	The butler ignores what you said and introduces you to the Kimek in question. "Marry into House Mallob at a young age, miss Pichiie did. A former student at the university here, she was."`
+				goto end
+			label shipwright
+			`	"Correct you are, Captain," he says. "Proud to introduce you to miss Pichiie, I am. A former student at the university here, she was, before marry into House Mallob, she did."`
+			label end
+			`	Finally, the reason why you had to come all the way to this part of <origin> becomes clear; Pichiie mentions she would like to hear your stories about where you got the yottrite in the first place before boarding your ship to head to <planet>. You tell her all samples you've come across were found in systems where the star had gone supernova. It's a short explanation, but she appears to be satisfied, and after saying her goodbyes to other members of the House, you're both brought to your ship.`
+				accept
+	on visit
+		dialog `You land on <planet>, but realize that your escort carrying Pichiie hasn't entered the system yet. Better depart and wait for it.`
+	on complete
+		event "yottrite research break" 165
+		payment 200000
+		dialog
+			`As with the Saryd twins, Lugglop greets Pichiie and tells her of a hotel he prepared for her time here.`
+			`	"Ready, my team is now, Captain," he says, after Pichiie leaves with her luggage. "Enrich and research samples as needed, for the next few months we will. Contact you again, I will, should the need for your services arise once again."`
+			`	He hands you <payment>, and walks away.`
+
+
+
+event "yottrite research break"
+
+
+
+mission "Coalition Yottrite 8"
+	name "One Last Sample"
+	description "Acquire one sample of yottrite and deliver it to <destination> so that Lugglop has some for his presentation to the Coalition's scientific community."
+	landing
+	to offer
+		has "event: yottrite research break"
+	source
+		near "Pelubta" 1 100
+	destination "Pelubta Station"
+	on offer
+		conversation
+			`When you land, you receive a message from Lugglop, the Arach who you brought several Yottrite samples to.`
+			`	"Captain, some major findings, we have. Preparing a presentation about our research, to present in Ring of Wisdom, we are," he says. "Only, run out of pure samples, we have. Bring us one once more, would you?"`
+			choice
+				`	"Okay, I'll bring you a piece of yottrite once again."`
+				`	"Sorry, but I'm not mining that any more."`
+					decline
+			`	He thanks you and says he and the rest of the team will be waiting in <destination>. "Moved here about halfway through the project, we did, to make use of the station's facilities."`
+				accept
+	on complete
+		outfit "Yottrite" -1
+		payment 220000
+		dialog `Lugglop pays you <payment> as you deliver the yottrite, accompanied by a Heliarch agent. "Finish preparing our presentation, we now must. If to help us further you wish, in the spaceport meet us you must."`
+
+
+
+mission "Coalition Yottrite 9"
+	name "Yottrite Presentation"
+	description "Transport Lugglop and his team, alongside <cargo>, to <destination>, where they will share with the Coalition's scientific community their findings on Yottrite."
+	passengers 6
+	cargo "Yottrite Presentation Materials" 6.14
+	blocked "You need <capacity> in order to take on the next mission. Return here when you have the required space free."
+	to offer
+		has "Coalition Yottrite 8: done"
+	source "Pelubta Station"
+	destination "Ring of Wisdom"
+	on offer
+		conversation
+			`You meet Lugglop in the spaceport and follow him to meet with Nasilor, Alituri, and Pichiie, who are overseeing some workers place a few sealed metal crates inside a container and the yottrite sample you just brought here into another. They detail how they have prepared all the material they needed and now just need a transport to <destination>.`
+			`	"If with us, you come, Captain, perhaps a better detailed description of the systems where the yottrite was found, you could provide," Nasilor says.`
+			`	"<payment>, I would pay you," Lugglop says.`
+			choice
+				`	"Of course I'll take you there. Have the containers loaded into my ship."`
+					goto accept
+				`	"What discoveries have you made about it?"`
+					goto findings
+			label findings
+			`	"To share our findings with you, allowed we are not," Pichiie says.`
+			`	"Forgive us you must, Captain, but told to keep everything a secret, we were," Lugglop continues. "Perhaps after our presentation, public our findings could be made."`
+			label accept
+			`	They all follow you to your ship after the containers are ready to be loaded.`
+			`	After they are put into your cargo, Nasilor, Alituri and Pichiie head to their bunks, but as Lugglop is coming on board, you see that two Heliarch agents, both Kimek, are accompanying him. "Here to ensure the secrecy of our discoveries, they are," he says. Seeing as they are only two more passengers, you agree to carry them to <planet>, and they all board your ship.`
+				accept
+	on visit
+		dialog `You land on <planet>, but realize that your escort carrying Lugglop's team and their presentation materials hasn't entered the system yet. Better depart and wait for it.`
+	on complete
+		payment 310000
+		conversation
+			`Immediately when you land, Lugglop gives you your payment of <payment>. You and the four researchers then follow some Heliarch agents that were waiting for you at the docks. You five are brought to an area akin to a theater with some type of podium on the stage. The seats are all taken by Heliarch agents.`
+			`	Lugglop's team apparently will wait until the contents of the two containers are brought here, so you're asked to describe the systems with supernovae where you encountered yottrite asteroids. This only lasts a few minutes, as the audience doesn't seem too keen on inquiring about details, though one particular Saryd did puzzle you when they asked about the state of the supernovas you visited. You tell them you don't know what they mean, and they press the topic no further.`
+			`	After you finish, and right as the materials for Lugglop's presentation arrives, you're escorted back to your ship by some agents. Several hours later, you're contacted by Lugglop, who says the presentation is finished, and his group is coming back to your ship. When they arrive, they each thank you for providing the means to perform their experiments. "Officially commended for our efforts, we were!" he says.` 
+			`	"Though allowed to publicly share our findings, we are not still, invited to be part of the team here that will continue the research, we were," Pichiie adds. The Saryd twins say they will reside here for as long as the project continues, while Pichiie comments on how she'll often be taking trips to visit her family in House Mallob's property.`
+			`	"As for me, a job as overseer, I still have to perform," Lugglop says. "Stay here for a few days I will, but even with all the advanced equipment of this ring, still our Coalition's most capable, the smelters of Bloptab's Furnace are. In their optimal state they must be, if to deepen our knowledge on yottrite, we are. Return there shortly, I will."`
+			`	They thank you again for all your help and wish you safe travels as you continue exploring.`
+
+
+
 mission "Kimek Student 1"
 	minor
 	name "Transport Chikee"
@@ -996,400 +1392,4 @@
 			`	"<ship> it is! Do it justice I will, Captain. Thanks again."`
 				accept
 			label noship
-			`	"Ah, I see. Well, just a reference it would be, so the name matters not, I suppose. Anyway, thanks again Captain."`
-=======
-mission "lost in coalition"
-	landing
-	invisible
-	source
-		government "Coalition" "Heliarch"
-	to offer
-		has "Coalition: Contributor: done"
-	on offer
-		require "Jump Drive" 0
-		event "lost in coalition" 14
-		fail
-
-event "lost in coalition"
-
-
-
-mission "Coalition: Lost: Marker"
-	name "Foreign Aid"
-	description "The Heliarchs have noticed that you've lost your jump drive, being now stranded in Coalition space, and have offered to help. Head to <destination> to speak with them."
-	landing
-	source
-		near "Ekuarik" 1 100
-	destination "Ring of Wisdom"
-	to offer
-		has "event: lost in coalition"
-	on offer
-		conversation
-			`You're approached by a Heliarch delegation shortly after you leave your ship.`
-			`	"Cautiously observed during the past few weeks, scans of your ship have been, Captain <last>," the Saryd begins.`
-			`	"Unlike previous scans, a jump drive in your ship, our scanners found not," the Kimek continues.`
-			`	"Though appreciate the work you here perform, we do, for you to be cut-off from the galaxy, we wish not," the Arach says. "Discussed much, our elders have, and to help you, they decided. To <destination> you must go, there discussed, the terms will be."`
-			choice
-				`	"By that you mean you'll get me another jump drive? That's pretty generous of you."`
-				`	"What? I lost my jump drive? You've gotta be kidding!"`
-					goto unaware
-			`	"Generous we are indeed. Lucky you are, that under our jurisdiction this happened. Were it the Quarg's, stranded you would remain," the Saryd responds.`
-				goto end
-			label unaware
-			`	"A good thing that a watchful eye we keep, if noticed you had not," the Kimek says. "But even still, more careful with your outfits you should be."`
-			label end
-			`	You thank them for bringing you this information, and go back to your ship to prepare a route to <destination>.`
-				accept
-	to complete
-		never
-
-
-
-mission "Coalition: Lost: Offer"
-	name "Jump Drive Loan"
-	description "The Heliarchs have provided you a jump drive to leave Coalition space. Bring another jump drive to <destination> by <date>, to replace the one you borrowed, or they will be extremely angered by you breaking their trust."
-	deadline 333
-	landing
-	source "Ring of Wisdom"
-	to offer
-		has "Coalition: Lost: Marker: active"
-	on offer
-		conversation
-			`The Heliarchs are waiting for you when you land. You see no civilians as you look around, but there are enough armed guards to man several of their Punishers. Said Punishers are all parked near your own ship.`
-			`	The Saryd starts speaking, "As to be trusted, you have been deemed, provide you with a jump drive, so that stranded you are not, we will."`
-			`	"Mind you, not a gift this is, but a loan, Captain," the Kimek continues. "Another one to replace this one, you must bring us, so that losing a copy of such valuable equipment, we are not."`
-			`	"By <date>, brought here the replacement jump drive must be. If any longer you take, assume that betrayed our trust you have, we will, and an enemy, considered you will be," the Arach finishes explaining. "Agree with those terms, do you, Captain?"`
-			choice
-				`	"Yes, I promise I'll return with a second jump drive."`
-				`	"Sorry, I need more time to think on this."`
-					defer
-			`	Their engineers proceed to install the jump drive in your ship. A couple of the guards come a bit closer during the process. When it's all done, you're reminded that you need to bring another jump drive here by <date>.`
-				accept
-	on accept
-		outfit "Jump Drive" 1
-		fail "Coalition: Lost: Marker"
-	on fail
-		"reputation: Heliarch" = -1000
-		"reputation: Coalition" = -1000
-	on complete
-		require "Jump Drive" 2
-		outfit "Jump Drive" -1
-		dialog `After you once again land near several of their warships and armed guards, the Heliarchs take the jump drive you brought them. They thank you for keeping true to your word, and ask that you avoid losing such an important outfit again.`
-
-
-
-mission "Coalition Yottrite 1"
-	name "More Yottrite"
-	description "You were offered great payment for bringing three more samples of the rare mineral yottrite to <destination>."
-	minor
-	landing
-	to offer
-		has "Coalition: Contributor: done"
-	to complete
-		has "Coalition Yottrite 2: offered"
-	source
-		near "Bloptab" 1 100
-	destination "Bloptab's Furnace"
-	on offer
-		conversation
-			`Some Coalition citizens, most of which are Arachi, start surrounding your ship after you land, talking among themselves while also glancing at a Heliarch Neutralizer that followed you as you prepared to land on <origin>. The Heliarch agents step off their ship and speak with an Arach of the civilian group. They head back inside their ship after a while and hail you: it seems they've noticed you're carrying samples of the exotic yottrite, and would like to know if you're willing to sell it to them.`
-			choice
-				`	(Yes.)`
-				`	(No.)`
-					defer
-			`	When you approach them, the Arach explains that he is one of the people that oversee the mining operations on <planet> and that he would like to bring the yottrite there so that they can attempt to study it with their most advanced equipment.`
-			`	"Few entries on yottrite, my predecessors managed to catalog," he says. "Naturally occur in our territory, it does not. Few opportunities to study it, we've had."`
-			`	After discussing with his colleagues for a bit, he announces that he is willing to pay you 220,000 credits for the mineral sample.`
-			choice
-				`	"Sounds like a fair deal to me. Sold."`
-				`	"Sorry, but I think I'll hold on to it. It was very hard to get it in the first place."`
-					defer
-			`	He thanks you and transfers the yottrite from your ship to his own, an Arach Spindle, with the help of some spaceport workers. Right before departing he hands you the credits and says that you should bring a few more samples to <destination>. "Three more, you should bring, if interested you are."`
-				accept
-	on accept
-		outfit "Yottrite" -1
-		payment 220000
-
-
-
-mission "Coalition Yottrite 2"
-	name "Even More Yottrite"
-	description "You were once again asked to bring seven samples of the rare mineral yottrite to <destination>."
-	landing
-	to offer
-		has "Coalition Yottrite 1: offered"
-	to complete
-		has "Coalition Yottrite 3: offered"
-	source "Bloptab's Furnace"
-	on offer
-		fail "Coalition Yottrite 1"
-		conversation
-			`As you land on <origin>, you're contacted by the Arach you sold some yottrite to. He asks if you have any more samples to sell him.`
-			choice
-				`	"Not right now, sorry."`
-					defer
-				`	"I have some, yeah. Where should I bring them to?"`
-			`	He tells you to land as usual. Once your ship is brought to the underground area, some workers help unload the yottrite, and ask you to follow them into a restricted section of the complex to get your payment. The guards at the entrance watch closely as your group passes by.`
-			`	You walk along extremely wide industrial catwalks overlooking endless smelters and forges of various sizes. Though the heat of the place may be influencing your perception, you're almost certain the largest smelters must be around the size of a light warship.`
-			`	After walking for too long in the uncomfortably hot and stuffy interiors of the underground compound, you and the several tons of yottrite are finally brought to a large area similar to a warehouse. Several workers are operating machinery and making sure ore pieces are brought to specific conveyor belts.`
-			`	As the workers leave you to bring the yottrite to a separate section of the facility, you're greeted by the Arach who contacted you. "In your debt, we are, Captain <last>," he says, handing you 660,000 credits. "Much will be achieved, if significant progress with the samples we make."`
-			choice
-				`	"What sort of progress?"`
-					goto progress
-				`	"What are you hoping to achieve?"`
-					goto achieve
-			label progress
-			`	"Non-standard thermodynamic properties, yottrite has. Absorb heat around them, the crystals do. Difficult to mix it into a compound, it is," he explains. "If how to overcome this obstacle, we learn, many applications, the element could have."`
-				goto end
-			label achieve
-			`	"Run several tests on the Quarg equipment, for centuries, our Coalition has. React similarly to yottrite, some of their equipment does. A material involved in the making of their outfits, it is," he explains. "If how to do such a thing ourselves, we learn, maybe replicate their technology, or resume construction of the ringworlds, we could."`
-			label end
-			`	A worker by the yottrite crates shouts something, and the Arach signals he will be heading there shortly.`
-			`	"Once again, if any more yottrite, you acquire, bring it here, you may," he says before leaving. "Tirelessly researching it, we are. If in a larger batch, you could bring them, progress quicker, we might."`
-			`	He says that about seven samples of the mineral should do for next time and finally leaves. Some workers come shortly after to escort you back to your ship through the maze of smelters.`
-				accept
-	on accept
-		outfit "Yottrite" -3
-		payment 660000
-
-
-
-mission "Coalition Yottrite 3"
-	name "Neighbor's Mailbox"
-	description "Deliver the <cargo> to the sister world of <origin>, <destination>."
-	landing
-	cargo "Experimental Yottrite Samples" 5
-	to offer
-		has "Coalition Yottrite 2: offered"
-	source "Bloptab's Furnace"
-	destination "Delve of Bloptab"
-	on offer
-		fail "Coalition Yottrite 2"
-		conversation
-			`Once again, you arrive at <origin> with a supply of yottrite and are contacted by the Arachi here. They ask if you're ready to sell what samples you've brought them.`
-			choice
-				`	"Maybe some other time."`
-					defer
-				`	"Sure am. Have some people wait by the docking area to help me unload the samples."`
-			`	As the workers get the ore samples out of your ship, you realize that this time the Arach that asked for your help wasn't the one to contact you, nor was he waiting for you on the ground.`
-			`	The workers say they will bring the yottrite to the warehouse on their own, and you're told to wait. When they return, they're accompanied by other workers with different crates. They hand you 1,540,000 credits, and ask for permission to load the crates onto your ship.`
-			`	"Roughly 5 tons, they weigh. To <destination>, this planet's neighboring world, you must bring them. Requested it so, the overseer has," they say.`
-			choice
-				`	"What's in the crates?"`
-					goto insidecrate
-				`	"That's gotta be the shortest courier mission I've ever heard of. Can't some other ship do the trip?"`
-					goto soitwouldseem
-			label insidecrate
-			`	"Older samples that you've brought to us, they contain. Experimented with, the Yottrite was. Unsure of the details, I am."`
-				goto end
-			label soitwouldseem
-			`	"For you to carry them, the overseer asked. Why you in particular, unsure I am."`
-			label end
-			`	You figure that since it's so little cargo and to a planet in this very system, there's no harm in delivering the crates. They place them in your ship.`
-				accept
-	on accept
-		outfit "Yottrite" -7
-		payment 1540000
-	on visit
-		dialog `You land on <planet>, but realize that your escort carrying the yottrite samples hasn't entered the system yet. Better depart and wait for it.`
-	on complete
-		conversation
-			`Though on <origin> you weren't greeted by him, the same Arach from the other trips now contacts you as you prepare to land on <planet>.`
-			`	"Captain <last>! Forgive me for my absence in our latest deal, you must. Sort out some business here, I had to," he says.`
-			`	He directs you to land on a separate area of the planet, and halfway there little by little a Heliarch fleet starts tailing your ship. You spend a few minutes hovering over the area until they finally give you permission to land. Some of the ships land along with you while others remain in flight, as you come to a massive warehouse complex on a large valley. The facility is walled with some odd kind of barbed wire on top of the walls and fences, and several armed Heliarch agents are patrolling the area.`
-			`	As you leave your ship, the Arach is waiting for you alongside some Heliarch officers. They have the cargo removed from your ship without saying much.`
-			`	Right before the Heliarch ships prepare to escort you back to the standard docking area, he says, "In the spaceport, meet you I will."`
-
-
-
-mission "Coalition Yottrite 4"
-	name "Yottrite Research"
-	description "Lugglop, one of the Arachi that oversees the mining operations in Bloptab, asked that you pick up some friends of his on <destination> so that they may help with the Yottrite research."
-	to offer
-		has "Coalition Yottrite 3: done"
-	source "Delve of Bloptab"
-	destination "Shadowed Valley"
-	on offer
-		conversation
-			`You wait around the spaceport for some minutes before finally spotting the Arach. He invites you to his office.`
-			`	"Responsible for overseeing deliveries of such exotic materials to the warehouses here, I also am. For the inconvenience and bureaucracy, I apologize," he says. "Forget to properly introduce myself, I often do. Lugglop, I am called."`
-			choice
-				`	"Nice to meet you, I suppose."`
-				`	"Do you need more samples? Is that why you called me here?"`
-			`	"Harder to keep track of them, it becomes, the more samples there are," he says. "Notified by the Heliarchs, I was. No more samples, for now, I can request. Risk letting them be stolen, they cannot." He then shows you a map of the Coalition, pointing to a system in Saryd space. "Use more delicate procedures and research, to study the samples we must. For that, friends of mine on <destination>, will be waiting," he says. "Bring them here, would you, Captain?"`
-			choice
-				`	"Of course, they'll be here soon."`
-					accept
-				`	"Sorry, I'm not one to take passenger jobs."`
-					decline
-	on complete
-		dialog `When you land on <planet>, Lugglop contacts you and informs you that he has already told his friends about you. He says they will be waiting in the spaceport.`
-
-
-
-mission "Coalition Yottrite 5"
-	name "Saryd Specialists"
-	description "Transport the twins Nasilor and Alituri to <destination>, where they will assist in the Yottrite research."
-	passengers 2
-	blocked "You need <capacity> in order to take on the next mission. Return here when you have the required space free."
-	to offer
-		has "Coalition Yottrite 4: done"
-	source "Shadowed Valley"
-	destination "Delve of Bloptab"
-	on offer
-		conversation
-			`A Saryd wearing their version of a lab coat is waiting for you when you enter the spaceport.`
-			`	"Working with Lugglop, you are?" He asks, and you nod. "Nasilor, my name is. Packing up our belongings, my sister is. Bring you to our laboratory, I shall."`
-			`	You follow him deep into the underground spaceport to the "residential" section, which, to you, is indistinguishable from a research compound. The endless doors to your left and right occasionally give space for large glass panels, giving you a nice view of the massive crystal formations here.`
-			`	Nasilor stops by a door immediately after one of these "viewing sites" and opens it. He introduces you to his sister, Alituri, and you two start helping her pack what remains. Most of what they're bringing are several research papers, though you can't figure out what's written on them.`
-			`	Finally, you start heading back to your ship. Noticing your interest in the beauty of the gypsum caves, the two Saryd researchers slow down their pace and start to tell you more about themselves. They are twins, both born on Saros, but have been working here for decades. Though you don't understand much of the technical jargon, you figure out that Nasilor specializes in cryptocrystalline compounds, while Alituri focuses her studies on planetary and cosmic conditions that lead to the formation of the gypsum caves here.`
-			`	With the little "tour" over, when you three reach your ship, you show them to their bunks and prepare to head back to <planet>.`
-				accept
-	on visit
-		dialog `You land on <planet>, but realize that your escort carrying the Saryd twins hasn't entered the system yet. Better depart and wait for it.`
-
-
-
-mission "Coalition Yottrite 6"
-	name "Master Shipwright"
-	description "Head to <destination> to pick up a member of House Mallob so that they may help in trying to apply Yottrite to an alloy."
-	landing
-	to offer
-		has "Coalition Yottrite 5: done"
-	source "Delve of Bloptab"
-	destination "Market of Gupta"
-	on offer
-		payment 200000
-		conversation
-			`Lugglop is waiting for you when you land and greets the two researchers as you help them get their things out of the ship.`
-			`	He points them to a hotel where he had a room prepared for them, and asks you to follow him to his office again.`
-			`	"Filled to the brim with cutting edge equipment, our facilities here and on the neighbor planet are. Alas, venture much into the theoretical field needed to study such rare elements, our personnel here does not."`
-			`	He shows you to his map again, this time pointing to a nearby Arachi world. "Once cracked some aspects of yottrite, the twins have, an expert in ship making, we will need," he says. "On <destination>, prepared one of their representatives, House Mallob has. Bring them here, you must."`
-			`	You're about to head back to your ship when he hands you 200,000 credits. "Nearly forgot to pay you for this last service, I did."`
-				accept
-
-
-
-mission "Coalition Yottrite 7"
-	name "Master Shipwright"
-	description "Bring Pichiie to <destination>, where she will join Lugglop's team in their Yottrite research."
-	passengers 1
-	blocked "You need <capacity> in order to take on the next mission. Return here when you have the required space free."
-	landing
-	to offer
-		has "Coalition Yottrite 6: done"
-	source "Market of Gupta"
-	destination "Delve of Bloptab"
-	on offer
-		conversation
-			`You're immediately hailed by House Mallob when your ship is entering the atmosphere of <origin>. They guide you through the planet, bringing you to what looks like a massive, castle-like structure, which appears to be made out of a similar material to that of Arach ships, sitting at the base of a mountain.`
-			`	You land on a large docking area, where some other ships are also conducting business. Stepping off of your ship you're greeted by what is unmistakingly an outfitter, and as you look around you spot some other large buildings dotting the surrounding area, with members of the Coalition going to and from them. The atmosphere feels like that of a small village turned into an outdoor shopping mall.`
-			`	Shortly after landing you're greeted by an Arach wearing what you judge to be some sort of uniform. He takes a translation device out of his pocket and formally greets you. "Honored to have you as a guest, the great House Mallob is, Captain <first> <last>."`
-			choice
-				`	"Are you the shipwright I'll be taking to Lugglop?"`
-					goto servant
-				`	"What's with this place? Why are there so many buildings all over?"`
-					goto property
-			label servant
-			`	"Mountains, no! But a servant of House Mallob, I am. Mostly as a chauffeur, I work."`
-				goto mistress
-			label property
-			`	"No mere mansion, the private property of House Mallob is," he says as he starts pointing to different areas. "A museum, there we have, detailing the history of Arach ships. To the left, a marketplace is. To the right, House Mallob's private university is, where study the advanced methods of ship making, honor students from all over the Coalition do."`
-			label mistress
-			`	He then asks that you follow him, saying, "Assist Lugglop in his research, my mistress will. Meet her in the mansion, you must." You follow him along the path, and he gives a bit more detail on some of the buildings as you walk near them. What really piques your interest though is that one of the buildings, which he seemed to willingly ignore, had armed guards at the door, with no indication of being members of the Heliarch.`
-			`	Reaching the entrance of the mansion, it isn't as castle-like as the walls, but it all still looks strangely pompous. Up close it almost looks like all the several parts and pods of an Arach Hulk or two were crumpled together into one single building.`
-			`	He guides you through the mansion. You pass by several other servants, notice rooms where he mentions that members of House Mallob are having meetings, and even meet a group of Saryd and Kimek students who came here to study with the shipwrights of House Mallob.`
-			`	Finally, he brings you to a room on the third floor, claiming that your passenger is waiting inside. You enter, only to see a Kimek glancing out the window.`
-			choice
-				`	"I take it that's the shipwright?"`
-					goto shipwright
-				`	"So, is my passenger crawling around somewhere? In some corner hidden in a web?"`
-				`	"A Kimek? I thought this was an Arach House."`
-			`	The butler ignores what you said and introduces you to the Kimek in question. "Marry into House Mallob at a young age, miss Pichiie did. A former student at the university here, she was."`
-				goto end
-			label shipwright
-			`	"Correct you are, Captain," he says. "Proud to introduce you to miss Pichiie, I am. A former student at the university here, she was, before marry into House Mallob, she did."`
-			label end
-			`	Finally, the reason why you had to come all the way to this part of <origin> becomes clear; Pichiie mentions she would like to hear your stories about where you got the yottrite in the first place before boarding your ship to head to <planet>. You tell her all samples you've come across were found in systems where the star had gone supernova. It's a short explanation, but she appears to be satisfied, and after saying her goodbyes to other members of the House, you're both brought to your ship.`
-				accept
-	on visit
-		dialog `You land on <planet>, but realize that your escort carrying Pichiie hasn't entered the system yet. Better depart and wait for it.`
-	on complete
-		event "yottrite research break" 165
-		payment 200000
-		dialog
-			`As with the Saryd twins, Lugglop greets Pichiie and tells her of a hotel he prepared for her time here.`
-			`	"Ready, my team is now, Captain," he says, after Pichiie leaves with her luggage. "Enrich and research samples as needed, for the next few months we will. Contact you again, I will, should the need for your services arise once again."`
-			`	He hands you <payment>, and walks away.`
-
-
-
-event "yottrite research break"
-
-
-
-mission "Coalition Yottrite 8"
-	name "One Last Sample"
-	description "Acquire one sample of yottrite and deliver it to <destination> so that Lugglop has some for his presentation to the Coalition's scientific community."
-	landing
-	to offer
-		has "event: yottrite research break"
-	source
-		near "Pelubta" 1 100
-	destination "Pelubta Station"
-	on offer
-		conversation
-			`When you land, you receive a message from Lugglop, the Arach who you brought several Yottrite samples to.`
-			`	"Captain, some major findings, we have. Preparing a presentation about our research, to present in Ring of Wisdom, we are," he says. "Only, run out of pure samples, we have. Bring us one once more, would you?"`
-			choice
-				`	"Okay, I'll bring you a piece of yottrite once again."`
-				`	"Sorry, but I'm not mining that any more."`
-					decline
-			`	He thanks you and says he and the rest of the team will be waiting in <destination>. "Moved here about halfway through the project, we did, to make use of the station's facilities."`
-				accept
-	on complete
-		outfit "Yottrite" -1
-		payment 220000
-		dialog `Lugglop pays you <payment> as you deliver the yottrite, accompanied by a Heliarch agent. "Finish preparing our presentation, we now must. If to help us further you wish, in the spaceport meet us you must."`
-
-
-
-mission "Coalition Yottrite 9"
-	name "Yottrite Presentation"
-	description "Transport Lugglop and his team, alongside <cargo>, to <destination>, where they will share with the Coalition's scientific community their findings on Yottrite."
-	passengers 6
-	cargo "Yottrite Presentation Materials" 6.14
-	blocked "You need <capacity> in order to take on the next mission. Return here when you have the required space free."
-	to offer
-		has "Coalition Yottrite 8: done"
-	source "Pelubta Station"
-	destination "Ring of Wisdom"
-	on offer
-		conversation
-			`You meet Lugglop in the spaceport and follow him to meet with Nasilor, Alituri, and Pichiie, who are overseeing some workers place a few sealed metal crates inside a container and the yottrite sample you just brought here into another. They detail how they have prepared all the material they needed and now just need a transport to <destination>.`
-			`	"If with us, you come, Captain, perhaps a better detailed description of the systems where the yottrite was found, you could provide," Nasilor says.`
-			`	"<payment>, I would pay you," Lugglop says.`
-			choice
-				`	"Of course I'll take you there. Have the containers loaded into my ship."`
-					goto accept
-				`	"What discoveries have you made about it?"`
-					goto findings
-			label findings
-			`	"To share our findings with you, allowed we are not," Pichiie says.`
-			`	"Forgive us you must, Captain, but told to keep everything a secret, we were," Lugglop continues. "Perhaps after our presentation, public our findings could be made."`
-			label accept
-			`	They all follow you to your ship after the containers are ready to be loaded.`
-			`	After they are put into your cargo, Nasilor, Alituri and Pichiie head to their bunks, but as Lugglop is coming on board, you see that two Heliarch agents, both Kimek, are accompanying him. "Here to ensure the secrecy of our discoveries, they are," he says. Seeing as they are only two more passengers, you agree to carry them to <planet>, and they all board your ship.`
-				accept
-	on visit
-		dialog `You land on <planet>, but realize that your escort carrying Lugglop's team and their presentation materials hasn't entered the system yet. Better depart and wait for it.`
-	on complete
-		payment 310000
-		conversation
-			`Immediately when you land, Lugglop gives you your payment of <payment>. You and the four researchers then follow some Heliarch agents that were waiting for you at the docks. You five are brought to an area akin to a theater with some type of podium on the stage. The seats are all taken by Heliarch agents.`
-			`	Lugglop's team apparently will wait until the contents of the two containers are brought here, so you're asked to describe the systems with supernovae where you encountered yottrite asteroids. This only lasts a few minutes, as the audience doesn't seem too keen on inquiring about details, though one particular Saryd did puzzle you when they asked about the state of the supernovas you visited. You tell them you don't know what they mean, and they press the topic no further.`
-			`	After you finish, and right as the materials for Lugglop's presentation arrives, you're escorted back to your ship by some agents. Several hours later, you're contacted by Lugglop, who says the presentation is finished, and his group is coming back to your ship. When they arrive, they each thank you for providing the means to perform their experiments. "Officially commended for our efforts, we were!" he says.` 
-			`	"Though allowed to publicly share our findings, we are not still, invited to be part of the team here that will continue the research, we were," Pichiie adds. The Saryd twins say they will reside here for as long as the project continues, while Pichiie comments on how she'll often be taking trips to visit her family in House Mallob's property.`
-			`	"As for me, a job as overseer, I still have to perform," Lugglop says. "Stay here for a few days I will, but even with all the advanced equipment of this ring, still our Coalition's most capable, the smelters of Bloptab's Furnace are. In their optimal state they must be, if to deepen our knowledge on yottrite, we are. Return there shortly, I will."`
-			`	They thank you again for all your help and wish you safe travels as you continue exploring.`
->>>>>>> ce043b63
+			`	"Ah, I see. Well, just a reference it would be, so the name matters not, I suppose. Anyway, thanks again Captain."`