--- conflicted
+++ resolved
@@ -2351,13 +2351,8 @@
 				`	"I need to know what i have to do before I can accept this job."`
 				`	"I'm not looking for work right now"`
 					decline
-<<<<<<< HEAD
-			`	"Oh, of course. I will tell you. From an team of Heliarch scientists i am. From a connection between humans and another species we heard. Because this connection another break in the quargs limitations is, we would like to know more about it. Getting some historic data is all you have to do."`
-			`	This would mean to travel to Hai territory. As there is no data in human space that is public.`
-=======
 			`	"Oh, of course. I will tell you. From an team of Heliarch scientists I am. From a connection between humans and another species we heard. Because this connection another break in the Quarg's limitations is, we would like to know more about it. Getting some historic data is all you have to do."`
 			`   This would mean to travel to Hai territory. As there is no data in human space that is public.`
->>>>>>> 87e6a119
 			choice
 				`	"I will do everything for science."`
 				`	"Sorry but that's a too long way for me."`
@@ -2394,13 +2389,8 @@
 			`Directly after your landing the same Kimek from the last time is approaching you. "Hey Captain, another job for you I have."`
 			`    You turn around "What is it this time?" He responds "Both sides of the wormhole you could scan them for me?"`
 			choice
-<<<<<<< HEAD
-				`	"Yeah i got some time."`
-				`	"What do you think you will find?"`
-=======
 				`	"Yeah I got some time."`
 				`   "What do you think you will find?"`
->>>>>>> 87e6a119
 					goto purpose
 				`	"I'm not looking for work right now"`
 					decline
@@ -2413,13 +2403,8 @@
 				`	"Fine I will do it."`
 				`	"Sorry but I have no time for something like that."`
 					decline
-<<<<<<< HEAD
-			`	He hands you a small device. "Attach this to your ships scanners i will wait for your results." As you look at it closer it looks like somekind of inverted satellite dish and you have no idea what it could be used for. But not asking further question you go to your ship.`
-				accept
-=======
 			`   He hands you a small device. "Attach this to your ships scanners I will wait for your results." As you look at it closer it looks like somekind of inverted satellite dish and you have no idea what it could be used for. But not asking further question you go to your ship.`
 			    accept
->>>>>>> 87e6a119
 	on complete
 		conversation
 			`With the data of the scanners you go to the Kimek. When you find him you hand the data over to him.`
@@ -2438,12 +2423,8 @@
 	name "Supernova research I"
 	description ""
 	to offer
-<<<<<<< HEAD
-		has "event: coalation: wormhole evaluated"
-=======
 		random < 80
 		has "event: coalition: wormhole evaluated"
->>>>>>> 87e6a119
 	source
 		planet "Ring of Wisdom"
 	destination
@@ -2451,7 +2432,6 @@
 	on offer
 		conversation
 			`When you enter the spaceport you see the Kimek from the science stuff taking to another Kimek. As he recognizes you he walks towards you.`
-<<<<<<< HEAD
 			`	"Hello Captain thanks again for the help. Our horizon of knowledge was increased by you. That said we are far away from knowing all about them but we can make further studies based on that data. In the name of our Group I thank you."`
 			`	"But we need your help again in another matter. You know what a supernova is?" Of course you know so you nod. "Good so i dont have to explain. In the north of our territory an old red star is going to get to a supernova. Unfortunately ther is no hyperspace link to this system. But we think if we give you the exact coordinates you can jump to this system."`
 			`	You look at him suspiciously. "Isnt it dangerous to get near to a supernova?" He nods "Yes normaly you would not be able to survive their. But this star is short before a supernova thats why the heat is very high but we were able to design a special heat shield for that. We will give it to you for the time you do this mission for us. Will you do it?"`
@@ -2460,8 +2440,4 @@
 				`	"Ah, this is too dangerous for me sorry."`
 					decline
 			`	"Very well, we will meet at Bright Echo in the Ancient Hope System.`
-				accept
-=======
-			`    "Hello Captain thanks again for the help. Our horizon of knowledge was increased by you. That said we are far away from knowing all about them but we can make further studies based on that data. In the name of our Group I thank you. If we ever need help again I will contact you."`
-				decline
->>>>>>> 87e6a119
+				accept