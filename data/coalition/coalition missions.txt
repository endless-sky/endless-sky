# Copyright (c) 2016 by Michael Zahniser
#
# Endless Sky is free software: you can redistribute it and/or modify it under the
# terms of the GNU General Public License as published by the Free Software
# Foundation, either version 3 of the License, or (at your option) any later version.
#
# Endless Sky is distributed in the hope that it will be useful, but WITHOUT ANY
# WARRANTY; without even the implied warranty of MERCHANTABILITY or FITNESS FOR A
# PARTICULAR PURPOSE.  See the GNU General Public License for more details.

mission "Coalition: First Contact"
	landing
	name "Register with the Heliarchs"
	description "You have been told to travel to the <planet> to register with the rulers of Coalition space and petition them for permission to do business here."
	source
		government "Coalition"
	destination "Ring of Friendship"
	on offer
		"reputation: Coalition" += 10
		"reputation: Heliarch" += 10
		log "Factions" "Coalition" `The Coalition is an alliance of three different alien species living in peace with each other: the Saryds, the Kimek, and the Arachi. On many Coalition worlds, all three species live together in harmony, which is made easier by the fact that each species prefers a very different climate and thus gravitates to different parts of a planet. They are ruled by individuals known as the Heliarchs.`
		conversation
			`This planet seems to be inhabited by at least three different sentient species. First are giant beetles, about a meter tall, who scurry quickly toward your ship and swarm around it, gawking at you, as soon as you land. The second species, even more disturbing than the beetles, are giant spiders. And the third species are centaurs. Not just something vaguely resembling centaurs; they look like they could have stepped right off the page of a story book from ancient Earth.`
			`	One of the spiders walks up to you, stretching its legs to raise its face and many eyes to the level of your own face, and says something to you in a gloopy sort of burbling language that you don't understand. The beetles, meanwhile, are talking to each other in a different language, all clicks and chittering. And the centaur stands quietly at a distance and keeps glancing back toward the spaceport as if waiting for someone.`
			`	And eventually, someone does arrive: a beetle, a spider, and a centaur all wearing yellow armbands and some sort of electric box hanging on a chain around each of their necks. They walk up to you, and the centaur speaks. After a brief delay, the box around its neck says, "In the name of the Heliarchs, who drove out the oppressors, who maintain peace, we the human visitor greet."`
			choice
				`	"Thank you."`
					goto next
				`	"How do you know my language?"`
			`	The spider speaks, and the box around its neck translates. "Our nearest and most recent neighbor you are. The Heliarchs in their great wisdom, all things that come to pass in our region of space, they are aware of."`
			label next
			`	Speaking through its own translation box, the beetle says, "To the seat of the Heliarch government must you go. Once to the Heliarchs you have become known, in many ways to our society, contribute you may."`
			`	The centaur pulls out a map printed on a thin sheet of plastic. You recognize it as a star map of this region. Lines mark out three different territories, and where they meet are three star systems colored yellow. The centaur points to the southernmost of the three. "Where you must go, here it is," it says.`
			choice
				`	"Thank you. I will go there."`
					goto end
				`	"Can you tell me more about yourselves, first?"`
			`	The spider says, "The wise Heliarchs, all your questions they will answer."`
			label end
			`	Eventually the crowd disperses and allows you to visit the spaceport, although no one offers you any jobs or the opportunity to buy anything but basic commodities. Perhaps you need to register with the "Heliarchs" first.`
				accept
	on complete
		"reputation: Coalition" += 10
		"reputation: Heliarch" += 10
		set "known to the heliarchs"
		log "Factions" "Heliarchs" `The Heliarchs are the rulers of Coalition space: apparently not elected, but instead selected by merit from among the citizens of the Coalition in such a way as to ensure that all three species are equally represented. Thousands of years ago, the Heliarchs led their three species to band together and drive the Quarg out of Coalition space. The Heliarch centers of government are the three Quarg ringworlds that they captured in that war. They are the only ones in Coalition space who are allowed to have weapons on their starships, and they act as a sort of police force, maintaining peace between the Coalition species.`
		conversation
			`Your first view of the landing area confirms beyond a doubt that this is a Quarg ringworld, not just an imitation of one. The interior architecture is unmistakable. But no Quarg are present here, only the three species of the Coalition. Soon after you land, a delegation approaches your ship: again, one of each species, but these are wearing golden circlets around their heads. The circlets are not merely decorative, but seem to contain some electronics as well.`
			`	Again, the centaur speaks first. "To our territory, to welcome you we are glad," it says.`
			`	The beetle says, "With our people you may mingle. The beauty of our culture, you may experience."`
			`	The spider adds, "Our people and yours perhaps one day may trade. Perhaps one day the humans our great and free Coalition may join."`
			choice
				`	"Tell me more about your Coalition."`
				`	"Is this a Quarg ringworld? Where are the Quarg?"`
			`	The centaur says, "Like you, our three species once, by the Quarg were ruled. But with each other, connections we made. An alliance we formed, and the oppressors we drove away. For six thousand Earth years now, in prosperity and freedom from Quarg constraint and in friendship with each other we have lived."`
			choice
				`	"The Quarg don't seem that oppressive to me."`
					goto oppressive
				`	"How did you defeat the Quarg?"`
			`	The spider says, "Alone, no species all skills or all knowledge possesses. But when our abilities we combine, powerful we may become. That, the reason is, that the Quarg all species in isolation keep."`
				goto next
			label oppressive
			`	The spider says, "In separate boxes, they each species keep. And in subtle ways, your development and discoveries they limit. And on your technology, restrictions they place."`
			`	The beetle says, "Or, wrong are we? And the jump drive that brought you here, a gift from the Quarg it is? They its secret no longer hoard?" You tell it that the Quarg do indeed refuse to give jump drives to humans, and it says, "Then, prisoners indeed you are."`
			label next
			branch hai
				has "First Contact: Hai: offered"
			choice
				`	"I suppose you may be right about the Quarg."`
					goto end
				`	"Perhaps the Quarg will change their minds in the future."`
			`	The giant beetle considers you gravely. "Hope, we can only," it says.`
				goto end
			label hai
			choice
				`	"I suppose you may be right about the Quarg."`
					goto end
				`	"But, the Quarg do let the humans and the Hai make contact with each other."`
			`	This, apparently, is news to them. You explain to them who the Hai are, and that some humans have made contact with them and are living in their territory. "A second Coalition you are forming!" says the centaur, tapping its hooves on the floor in excitement. "Once again, foiled the Quarg are. A secret way for species to work together, they have overlooked. Great things, from this may come."`
			label end
			`	You talk with them for a while longer, and learn that the centaurs are called "Saryds," and are the oldest of the three species. The beetles are the "Kimek," and come next, and the spiders are called "Arachi," and were the last of the three to discover spaceflight.`
			`	They tell you that the best way to learn more about them is to visit their worlds, and to see for yourself how the three species live in friendship and equality. They also offer to give you jobs to do in their territory, so that you may become a "valuable contributor" to their society.`

mission "Discovered Coalition Space"
	landing
	invisible
	source
		government "Heliarch"
	on offer
		event "label coalition space"
		fail

event "label coalition space"
	galaxy "label saryds"
		sprite "label/saryds"
	galaxy "label kimek"
		sprite "label/kimek"
	galaxy "label arachi"
		sprite "label/arachi"



mission "Coalition: Contributor"
	landing
	name "Return to the <planet>"
	description "Return to the <planet> to see if the Heliarchs will grant you a higher status in the Coalition now that you have been working among them for some time."
	to offer
		"coalition jobs" >= 30
	source
		government "Coalition"
	destination "Ring of Friendship"
	on offer
		conversation
			`A Heliarch agent contacts you soon after you land, and says, "In many useful ways, among us you have been working. The Heliarchs you should petition, and your rights and status among us they may elevate." The agent instructs you to return to the <planet> and petition the Heliarch rulers there.`
				accept
	on complete
		"reputation: Coalition" += 10
		"reputation: Heliarch" += 10
		set "license: Coalition"
		log "Completed a lot of Coalition jobs and received permission to purchase civilian technology and ships."
		log "Factions" "Saryds" `Saryds are an alien species who look suspiciously similar to the centaurs found in early human mythology. They prefer to live on worlds with as much green space as possible, and even their major cities are full of parks and gardens. Most Saryds live in small communes with up to a few dozen of them per house.`
		log "Factions" "Kimek" `The Kimek are large insectoid aliens, and are members of the Coalition. They discovered spaceflight after the Saryds, but before the Arachi. They are intensely social creatures, preferring to live together in massive buildings with thousands of inhabitants, and many of their worlds have populations in the tens of billions, far more than any human world.`
		log "Factions" "Arachi" `The spider-like Arachi were the last of the three Coalition species to discover interstellar travel. Most members of their society owe allegiance to one of the great Arach "Houses," organizations that are somewhat similar to guilds and that each specialize in one particular form of industry or technology.`
		conversation
			`Once again, when you exit your ship you are met by a member of each of the three Coalition species, wearing the golden circlets that mark them as Heliarchs. "Told we have been," says the Saryd, "that among us with great diligence and commitment, small tasks you have performed."`
			`	The Kimek says, "Those who in our society's prosperity have invested, with our society's technology may be trusted."`
			`	"But," says the Arach, "like all civilians, even citizens, to you our weapons and warships we still cannot sell."`
			choice
				`	"Thank you."`
					goto end
				`	"Why don't you allow civilians to purchase weapons or warships?"`
			`	"For the sake of peace it is," says the Saryd. "The Heliarch military, well trained to use weapons only for defense and only for justice, they are. And to place the needs of the Coalition over the ambitions of their own native species, each one committed is. No such discipline do civilians have, even you. But as a respectful guest you are, to maintain your weapons we shall allow."`
			label end
			`	Apparently nothing is for sale here, but they assure you that many Coalition worlds will now grant you access to their shipyards and outfitters.`

#For pre-0.9.7 compatibility
mission "Coalition License Patch"
	invisible
	landing
	to offer
		has "Coalition: Contributor: done"
		not "license: Coalition"
	on offer
		set "license: Coalition"
		fail



mission "lost in coalition"
	landing
	invisible
	source
		government "Coalition" "Heliarch"
	to offer
		has "Coalition: Contributor: done"
	on offer
		require "Jump Drive" 0
		event "lost in coalition" 14
		fail

event "lost in coalition"



mission "Coalition: Lost: Marker"
	name "Foreign Aid"
	description "The Heliarchs have noticed that you've lost your jump drive, being now stranded in Coalition space, and have offered to help. Head to <destination> to speak with them."
	landing
	source
		near "Ekuarik" 1 100
	destination "Ring of Wisdom"
	to offer
		has "event: lost in coalition"
	on offer
		conversation
			`You're approached by a Heliarch delegation shortly after you leave your ship.`
			`	"Cautiously observed during the past few weeks, scans of your ship have been, Captain <last>," the Saryd begins.`
			`	"Unlike previous scans, a jump drive in your ship, our scanners found not," the Kimek continues.`
			`	"Though appreciate the work you here perform, we do, for you to be cut-off from the galaxy, we wish not," the Arach says. "Discussed much, our consuls have, and to help you, they decided. To <destination> you must go, there discussed, the terms will be."`
			choice
				`	"By that you mean you'll get me another jump drive? That's pretty generous of you."`
				`	"What? I lost my jump drive? You've gotta be kidding!"`
					goto unaware
			`	"Generous we are indeed. Lucky you are, that under our jurisdiction this happened. Were it the Quarg's, stranded you would remain," the Saryd responds.`
				goto end
			label unaware
			`	"A good thing that a watchful eye we keep, if noticed you had not," the Kimek says. "But even still, more careful with your outfits you should be."`
			label end
			`	You thank them for bringing you this information, and go back to your ship to prepare a route to <destination>.`
				accept
	to complete
		never



mission "Coalition: Lost: Offer"
	name "Jump Drive Loan"
	description "The Heliarchs have provided you a jump drive to leave Coalition space. Bring another jump drive to <destination> by <date>, to replace the one you borrowed, or they will be extremely angered by you breaking their trust."
	deadline 333
	landing
	source "Ring of Wisdom"
	to offer
		has "Coalition: Lost: Marker: active"
	on offer
		conversation
			`The Heliarchs are waiting for you when you land. You see no civilians as you look around, but there are enough armed guards to man several of their Punishers. Said Punishers are all parked near your own ship.`
			`	The Saryd starts speaking, "As to be trusted, you have been deemed, provide you with a jump drive, so that stranded you are not, we will."`
			`	"Mind you, not a gift this is, but a loan, Captain," the Kimek continues. "Another one to replace this one, you must bring us, so that losing a copy of such valuable equipment, we are not."`
			`	"By <date>, brought here the replacement jump drive must be. If any longer you take, assume that betrayed our trust you have, we will, and an enemy, considered you will be," the Arach finishes explaining. "Agree with those terms, do you, Captain?"`
			choice
				`	"Yes, I promise I'll return with a second jump drive."`
				`	"Sorry, I need more time to think on this."`
					defer
			`	Their engineers proceed to install the jump drive in your ship. A couple of the guards come a bit closer during the process. When it's all done, you're reminded that you need to bring another jump drive here by <date>.`
				accept
	on accept
		outfit "Jump Drive" 1
		fail "Coalition: Lost: Marker"
	on fail
		"reputation: Heliarch" = -1000
		"reputation: Coalition" = -1000
	on complete
		require "Jump Drive" 2
		outfit "Jump Drive" -1
		dialog `After you once again land near several of their warships and armed guards, the Heliarchs take the jump drive you brought them. They thank you for keeping true to your word, and ask that you avoid losing such an important outfit again.`



mission "Coalition Yottrite 1"
	name "More Yottrite"
	description "You were offered great payment for bringing three more samples of the rare mineral yottrite to <destination>."
	landing
	to offer
		has "Coalition: Contributor: done"
	to complete
		has "Coalition Yottrite 2: offered"
	source
		near "Bloptab" 1 100
	destination "Bloptab's Furnace"
	on offer
		conversation
			`Some Coalition citizens, most of which are Arachi, start surrounding your ship after you land, talking among themselves while also glancing at a Heliarch Neutralizer that followed you as you prepared to land on <origin>. The Heliarch agents step off their ship and speak with an Arach of the civilian group. They head back inside their ship after a while and hail you: it seems they've noticed you're carrying samples of the exotic yottrite, and would like to know if you're willing to sell it to them.`
			choice
				`	(Yes.)`
				`	(No.)`
					defer
			`	When you approach them, the Arach explains that he is one of the people that oversee the mining operations on <planet> and that he would like to bring the yottrite there so that they can attempt to study it with their most advanced equipment.`
			`	"Few entries on yottrite, my predecessors managed to catalog," he says. "Naturally occur in our territory, it does not. Few opportunities to study it, we've had."`
			`	After discussing with his colleagues for a bit, he announces that he is willing to pay you 220,000 credits for the mineral sample.`
			choice
				`	"Sounds like a fair deal to me. Sold."`
				`	"Sorry, but I think I'll hold on to it. It was very hard to get it in the first place."`
					defer
			`	He thanks you and transfers the yottrite from your ship to his own, an Arach Spindle, with the help of some spaceport workers. Right before departing he hands you the credits and says that you should bring a few more samples to <destination>. "Three more, you should bring, if interested you are."`
				accept
	on accept
		outfit "Yottrite" -1
		payment 220000



mission "Coalition Yottrite 2"
	name "Even More Yottrite"
	description "You were once again asked to bring seven samples of the rare mineral yottrite to <destination>."
	landing
	to offer
		has "Coalition Yottrite 1: offered"
	to complete
		has "Coalition Yottrite 3: offered"
	source "Bloptab's Furnace"
	on offer
		fail "Coalition Yottrite 1"
		conversation
			`As you land on <origin>, you're contacted by the Arach you sold some yottrite to. He asks if you have any more samples to sell him.`
			choice
				`	"Not right now, sorry."`
					defer
				`	"I have some, yeah. Where should I bring them to?"`
			`	He tells you to land as usual. Once your ship is brought to the underground area, some workers help unload the yottrite, and ask you to follow them into a restricted section of the complex to get your payment. The guards at the entrance watch closely as your group passes by.`
			`	You walk along extremely wide industrial catwalks overlooking endless smelters and forges of various sizes. Though the heat of the place may be influencing your perception, you're almost certain the largest smelters must be around the size of a light warship.`
			`	After walking for too long in the uncomfortably hot and stuffy interiors of the underground compound, you and the several tons of yottrite are finally brought to a large area similar to a warehouse. Several workers are operating machinery and making sure ore pieces are brought to specific conveyor belts.`
			`	As the workers leave you to bring the yottrite to a separate section of the facility, you're greeted by the Arach who contacted you. "In your debt, we are, Captain <last>," he says, handing you 660,000 credits. "Much will be achieved, if significant progress with the samples we make."`
			choice
				`	"What sort of progress?"`
					goto progress
				`	"What are you hoping to achieve?"`
					goto achieve
			label progress
			`	"Non-standard thermodynamic properties, yottrite has. Absorb heat around them, the crystals do. Difficult to mix it into a compound, it is," he explains. "If how to overcome this obstacle, we learn, many applications, the element could have."`
				goto end
			label achieve
			`	"Run several tests on the Quarg equipment, for centuries, our Coalition has. React similarly to yottrite, some of their equipment does. A material involved in the making of their outfits, it is," he explains. "If how to do such a thing ourselves, we learn, maybe replicate their technology, or resume construction of the ringworlds, we could."`
			label end
			`	A worker by the yottrite crates shouts something, and the Arach signals he will be heading there shortly.`
			`	"Once again, if any more yottrite, you acquire, bring it here, you may," he says before leaving. "Tirelessly researching it, we are. If in a larger batch, you could bring them, progress quicker, we might."`
			`	He says that about seven samples of the mineral should do for next time and finally leaves. Some workers come shortly after to escort you back to your ship through the maze of smelters.`
				accept
	on accept
		outfit "Yottrite" -3
		payment 660000



mission "Coalition Yottrite 3"
	name "Neighbor's Mailbox"
	description "Deliver the <cargo> to the sister world of <origin>, <destination>."
	landing
	cargo "experimental yottrite samples" 5
	to offer
		has "Coalition Yottrite 2: offered"
	source "Bloptab's Furnace"
	destination "Delve of Bloptab"
	on offer
		fail "Coalition Yottrite 2"
		conversation
			`Once again, you arrive at <origin> with a supply of yottrite and are contacted by the Arachi here. They ask if you're ready to sell what samples you've brought them.`
			choice
				`	"Maybe some other time."`
					defer
				`	"Sure am. Have some people wait by the docking area to help me unload the samples."`
			`	As the workers get the ore samples out of your ship, you realize that this time the Arach that asked for your help wasn't the one to contact you, nor was he waiting for you on the ground.`
			`	The workers say they will bring the yottrite to the warehouse on their own, and you're told to wait. When they return, they're accompanied by other workers with different crates. They hand you 1,540,000 credits, and ask for permission to load the crates onto your ship.`
			`	"Roughly 5 tons, they weigh. To <destination>, this planet's neighboring world, you must bring them. Requested it so, the overseer has," they say.`
			choice
				`	"What's in the crates?"`
					goto insidecrate
				`	"That's gotta be the shortest courier mission I've ever heard of. Can't some other ship do the trip?"`
					goto soitwouldseem
			label insidecrate
			`	"Older samples that you've brought to us, they contain. Experimented with, the Yottrite was. Unsure of the details, I am."`
				goto end
			label soitwouldseem
			`	"For you to carry them, the overseer asked. Why you in particular, unsure I am."`
			label end
			`	You figure that since it's so little cargo and to a planet in this very system, there's no harm in delivering the crates. They place them in your ship.`
				accept
	on accept
		outfit "Yottrite" -7
		payment 1540000
	on visit
		dialog `You land on <planet>, but realize that your escort carrying the yottrite samples hasn't entered the system yet. Better depart and wait for it.`
	on complete
		conversation
			`Though on <origin> you weren't greeted by him, the same Arach from the other trips now contacts you as you prepare to land on <planet>.`
			`	"Captain <last>! Forgive me for my absence in our latest deal, you must. Sort out some business here, I had to," he says.`
			`	He directs you to land on a separate area of the planet, and halfway there little by little a Heliarch fleet starts tailing your ship. You spend a few minutes hovering over the area until they finally give you permission to land. Some of the ships land along with you while others remain in flight, as you come to a massive warehouse complex on a large valley. The facility is walled with some odd kind of barbed wire on top of the walls and fences, and several armed Heliarch agents are patrolling the area.`
			`	As you leave your ship, the Arach is waiting for you alongside some Heliarch officers. They have the cargo removed from your ship without saying much.`
			`	Right before the Heliarch ships prepare to escort you back to the standard docking area, he says, "In the spaceport, meet you I will."`



mission "Coalition Yottrite 4"
	name "Yottrite Research"
	description "Lugglop, one of the Arachi that oversees the mining operations in Bloptab, asked that you pick up some friends of his on <destination> so that they may help with the Yottrite research."
	to offer
		has "Coalition Yottrite 3: done"
	source "Delve of Bloptab"
	destination "Shadowed Valley"
	on offer
		conversation
			`You wait around the spaceport for some minutes before finally spotting the Arach. He invites you to his office.`
			`	"Responsible for overseeing deliveries of such exotic materials to the warehouses here, I also am. For the inconvenience and bureaucracy, I apologize," he says. "Forget to properly introduce myself, I often do. Lugglop, I am called."`
			choice
				`	"Nice to meet you, I suppose."`
				`	"Do you need more samples? Is that why you called me here?"`
			`	"Harder to keep track of them, it becomes, the more samples there are," he says. "Notified by the Heliarchs, I was. No more samples, for now, I can request. Risk letting them be stolen, they cannot." He then shows you a map of the Coalition, pointing to a system in Saryd space. "Use more delicate procedures and research, to study the samples we must. For that, friends of mine on <destination>, will be waiting," he says. "Bring them here, would you, Captain?"`
			choice
				`	"Of course, they'll be here soon."`
					accept
				`	"Sorry, I'm not one to take passenger jobs."`
					decline
	on complete
		dialog `When you land on <planet>, Lugglop contacts you and informs you that he has already told his friends about you. He says they will be waiting in the spaceport.`



mission "Coalition Yottrite 5"
	name "Saryd Specialists"
	description "Transport the twins Nasilor and Alituri to <destination>, where they will assist in the Yottrite research."
	passengers 2
	blocked "You need <capacity> in order to take on the next mission. Return here when you have the required space free."
	to offer
		has "Coalition Yottrite 4: done"
	source "Shadowed Valley"
	destination "Delve of Bloptab"
	on offer
		conversation
			`A Saryd wearing their version of a lab coat is waiting for you when you enter the spaceport.`
			`	"Working with Lugglop, you are?" He asks, and you nod. "Nasilor, my name is. Packing up our belongings, my sister is. Bring you to our laboratory, I shall."`
			`	You follow him deep into the underground spaceport to the "residential" section, which, to you, is indistinguishable from a research compound. The endless doors to your left and right occasionally give space for large glass panels, giving you a nice view of the massive crystal formations here.`
			`	Nasilor stops by a door immediately after one of these "viewing sites" and opens it. He introduces you to his sister, Alituri, and you two start helping her pack what remains. Most of what they're bringing are several research papers, though you can't figure out what's written on them.`
			`	Finally, you start heading back to your ship. Noticing your interest in the beauty of the gypsum caves, the two Saryd researchers slow down their pace and start to tell you more about themselves. They are twins, both born on Saros, but have been working here for decades. Though you don't understand much of the technical jargon, you figure out that Nasilor specializes in cryptocrystalline compounds, while Alituri focuses her studies on planetary and cosmic conditions that lead to the formation of the gypsum caves here.`
			`	With the little "tour" over, when you three reach your ship, you show them to their bunks and prepare to head back to <planet>.`
				accept
	on visit
		dialog `You land on <planet>, but realize that your escort carrying the Saryd twins hasn't entered the system yet. Better depart and wait for it.`



mission "Coalition Yottrite 6"
	name "Master Shipwright"
	description "Head to <destination> to pick up a member of House Mallob so that they may help in trying to apply Yottrite to an alloy."
	landing
	to offer
		has "Coalition Yottrite 5: done"
	source "Delve of Bloptab"
	destination "Market of Gupta"
	on offer
		payment 200000
		conversation
			`Lugglop is waiting for you when you land and greets the two researchers as you help them get their things out of the ship.`
			`	He points them to a hotel where he had a room prepared for them, and asks you to follow him to his office again.`
			`	"Filled to the brim with cutting edge equipment, our facilities here and on the neighbor planet are. Alas, venture much into the theoretical field needed to study such rare elements, our personnel here does not."`
			`	He shows you to his map again, this time pointing to a nearby Arach world. "Once cracked some aspects of yottrite, the twins have, an expert in ship making, we will need," he says. "On <destination>, prepared one of their representatives, House Mallob has. Bring them here, you must."`
			`	You're about to head back to your ship when he hands you 200,000 credits. "Nearly forgot to pay you for this last service, I did."`
				accept



mission "Coalition Yottrite 7"
	name "Master Shipwright"
	description "Bring Pichiie to <destination>, where she will join Lugglop's team in their Yottrite research."
	passengers 1
	blocked "You need <capacity> in order to take on the next mission. Return here when you have the required space free."
	landing
	to offer
		has "Coalition Yottrite 6: done"
	source "Market of Gupta"
	destination "Delve of Bloptab"
	on offer
		conversation
			`You're immediately hailed by House Mallob when your ship is entering the atmosphere of <origin>. They guide you through the planet, bringing you to what looks like a massive, castle-like structure, which appears to be made out of a similar material to that of Arach ships, sitting at the base of a mountain.`
			`	You land on a large docking area, where some other ships are also conducting business. Stepping off of your ship you're greeted by what is unmistakably an outfitter, and as you look around you spot some other large buildings dotting the surrounding area, with members of the Coalition going to and from them. The atmosphere feels like that of a small village turned into an outdoor shopping mall.`
			`	Shortly after landing you're greeted by an Arach wearing what you judge to be some sort of uniform. He takes a translation device out of his pocket and formally greets you. "Honored to have you as a guest, the great House Mallob is, Captain <first> <last>."`
			choice
				`	"Are you the shipwright I'll be taking to Lugglop?"`
					goto servant
				`	"What's with this place? Why are there so many buildings all over?"`
					goto property
			label servant
			`	"Mountains, no! But a servant of House Mallob, I am. Mostly as a chauffeur, I work."`
				goto mistress
			label property
			`	"No mere mansion, the private property of House Mallob is," he says as he starts pointing to different areas. "A museum, there we have, detailing the history of Arach ships. To the left, a marketplace is. To the right, House Mallob's private university is, where study the advanced methods of ship making, honor students from all over the Coalition do."`
			label mistress
			`	He then asks that you follow him, saying, "Assist Lugglop in his research, my mistress will. Meet her in the mansion, you must." You follow him along the path, and he gives a bit more detail on some of the buildings as you walk near them. What really piques your interest though is that one of the buildings, which he seemed to willingly ignore, had armed guards at the door, with no indication of being members of the Heliarch.`
			`	Reaching the entrance of the mansion, it isn't as castle-like as the walls, but it all still looks strangely pompous. Up close it almost looks like all the several parts and pods of an Arach Hulk or two were crumpled together into one single building.`
			`	He guides you through the mansion. You pass by several other servants, notice rooms where he mentions that members of House Mallob are having meetings, and even meet a group of Saryd and Kimek students who came here to study with the shipwrights of House Mallob.`
			`	Finally, he brings you to a room on the third floor, claiming that your passenger is waiting inside. You enter, only to see a Kimek glancing out the window.`
			choice
				`	"I take it that's the shipwright?"`
					goto shipwright
				`	"So, is my passenger crawling around somewhere? In some corner hidden in a web?"`
				`	"A Kimek? I thought this was an Arach House."`
			`	The butler ignores what you said and introduces you to the Kimek in question. "Marry into House Mallob at a young age, miss Pichiie did. A former student at the university here, she was."`
				goto end
			label shipwright
			`	"Correct you are, Captain," he says. "Proud to introduce you to miss Pichiie, I am. A former student at the university here, she was, before marry into House Mallob, she did."`
			label end
			`	Finally, the reason why you had to come all the way to this part of <origin> becomes clear; Pichiie mentions she would like to hear your stories about where you got the yottrite in the first place before boarding your ship to head to <planet>. You tell her all samples you've come across were found in systems where the star had gone supernova. It's a short explanation, but she appears to be satisfied, and after saying her goodbyes to other members of the House, you're both brought to your ship.`
				accept
	on visit
		dialog `You land on <planet>, but realize that your escort carrying Pichiie hasn't entered the system yet. Better depart and wait for it.`
	on complete
		event "yottrite research break" 165
		payment 200000
		dialog
			`As with the Saryd twins, Lugglop greets Pichiie and tells her of a hotel he prepared for her time here.`
			`	"Ready, my team is now, Captain," he says, after Pichiie leaves with her luggage. "Enrich and research samples as needed, for the next few months we will. Contact you again, I will, should the need for your services arise once again."`
			`	He hands you <payment>, and walks away.`



event "yottrite research break"



mission "Coalition Yottrite 8"
	name "One Last Sample"
	description "Acquire one sample of yottrite and deliver it to <destination> so that Lugglop has some for his presentation to the Coalition's scientific community."
	landing
	to offer
		has "event: yottrite research break"
	source
		near "Pelubta" 1 100
	destination "Pelubta Station"
	on offer
		conversation
			`When you land, you receive a message from Lugglop, the Arach to whom you brought several Yottrite samples.`
			`	"Captain, some major findings, we have. Preparing a presentation about our research, to present in Ring of Wisdom, we are," he says. "Only, run out of pure samples, we have. Bring us one once more, would you?"`
			choice
				`	"Okay, I'll bring you a piece of yottrite once again."`
				`	"Sorry, but I'm not mining that any more."`
					decline
			`	He thanks you and says he and the rest of the team will be waiting in <destination>. "Moved here about halfway through the project, we did, to make use of the station's facilities."`
				accept
	on complete
		outfit "Yottrite" -1
		payment 220000
		dialog `Lugglop pays you <payment> as you deliver the yottrite, accompanied by a Heliarch agent. "Finish preparing our presentation, we now must. If to help us further you wish, in the spaceport meet us you must."`



mission "Coalition Yottrite 9"
	name "Yottrite Presentation"
	description "Transport Lugglop and his team, alongside <cargo>, to <destination>, where they will share with the Coalition's scientific community their findings on Yottrite."
	passengers 6
	cargo "yottrite presentation materials" 6.14
	blocked "You need <capacity> in order to take on the next mission. Return here when you have the required space free."
	to offer
		has "Coalition Yottrite 8: done"
	source "Pelubta Station"
	destination "Ring of Wisdom"
	on offer
		conversation
			`You meet Lugglop in the spaceport and follow him to meet with Nasilor, Alituri, and Pichiie, who are overseeing some workers place a few sealed metal crates inside a container and the yottrite sample you just brought here into another. They detail how they have prepared all the material they needed and now just need a transport to <destination>.`
			`	"If with us, you come, Captain, perhaps a better detailed description of the systems where the yottrite was found, you could provide," Nasilor says.`
			`	"<payment>, I would pay you," Lugglop says.`
			choice
				`	"Of course I'll take you there. Have the containers loaded into my ship."`
					goto accept
				`	"What discoveries have you made about it?"`
					goto findings
			label findings
			`	"To share our findings with you, allowed we are not," Pichiie says.`
			`	"Forgive us you must, Captain, but told to keep everything a secret, we were," Lugglop continues. "Perhaps after our presentation, public our findings could be made."`
			label accept
			`	They all follow you to your ship after the containers are ready to be loaded.`
			`	After they are put into your cargo, Nasilor, Alituri and Pichiie head to their bunks, but as Lugglop is coming on board, you see that two Heliarch agents, both Kimek, are accompanying him. "Here to ensure the secrecy of our discoveries, they are," he says. Seeing as they are only two more passengers, you agree to carry them to <planet>, and they all board your ship.`
				accept
	on visit
		dialog `You land on <planet>, but realize that your escort carrying Lugglop's team and their presentation materials hasn't entered the system yet. Better depart and wait for it.`
	on complete
		payment 310000
		conversation
			`Immediately when you land, Lugglop gives you your payment of <payment>. You and the four researchers then follow some Heliarch agents that were waiting for you at the docks. You five are brought to an area akin to a theater with some type of podium on the stage. The seats are all taken by Heliarch agents.`
			`	Lugglop's team apparently will wait until the contents of the two containers are brought here, so you're asked to describe the systems with supernovae where you encountered yottrite asteroids. This only lasts a few minutes, as the audience doesn't seem too keen on inquiring about details, though one particular Saryd did puzzle you when they asked about the state of the supernovas you visited. You tell them you don't know what they mean, and they press the topic no further.`
			`	After you finish, and right as the materials for Lugglop's presentation arrives, you're escorted back to your ship by some agents. Several hours later, you're contacted by Lugglop, who says the presentation is finished, and his group is coming back to your ship. When they arrive, they each thank you for providing the means to perform their experiments. "Officially commended for our efforts, we were!" he says.` 
			`	"Though allowed to publicly share our findings, we are not still, invited to be part of the team here that will continue the research, we were," Pichiie adds. The Saryd twins say they will reside here for as long as the project continues, while Pichiie comments on how she'll often be taking trips to visit her family in House Mallob's property.`
			`	"As for me, a job as overseer, I still have to perform," Lugglop says. "Stay here for a few days I will, but even with all the advanced equipment of this ring, still our Coalition's most capable, the smelters of Bloptab's Furnace are. In their optimal state they must be, if to deepen our knowledge on yottrite, we are. Return there shortly, I will."`
			`	They thank you again for all your help and wish you safe travels as you continue exploring.`



mission "Kimek Student 1"
	minor
	name "Transport Chikee"
	description "Chikee, a young Kimek, is studying to become a Heliarch. Transport him to <destination>, where he was offered a job, so that he can make a living while studying on his own."
	passengers 1
	to offer
		has "Coalition: First Contact: done"
	source "Fourth Shadow"
	destination "Second Rose"
	on offer
		conversation
			`At any given time there are thousands of Kimek here in the spaceport, either mingling among themselves during a break from work or negotiating travel prices with starship captains. You imagine that if you weren't a human and clearly stood out, you too would be constantly getting offers to travel to another world, as many civilian captains here wish to fill a last bunk or two they have vacant on their ship before departing.`
			`	You manage to find a restaurant here where you spot some food you've already learned you can eat, so you take a seat and order something.`
			`	You're halfway through your meal when you notice the waiter who brought it to you still hasn't moved away from the table.`
			choice
				`	"Can I help you?"`
				`	"Sorry, should I have paid first before eating?"`
			branch translator
				has "language: Coalition"
			`	The Kimek doesn't have a translation box, so your words don't reach him. While he insists on remaining by the table, you also notice he has been constantly glancing at the entrance, as if waiting for someone to come in.`
			`	When a Heliarch agent passes by the entrance, the Kimek says something in his language, heading to meet the Heliarch, and speaking with them briefly. The Heliarch agent then accompanies the Kimek waiter to your table.`
			choice
				`	"Does he need something?"`
				`	"Did I do something wrong?"`
			`	"Wish to speak to you, this Kimek does, Captain," the agent says, as they continue listening to what the Kimek is telling them, and makes an effort to translate their message to you. "Called Chikee, he is. A student, aspiring to join the ranks of the Heliarchs. Looking for transportation to <destination>, he is, so that a better job there he may acquire."`
			choice
				`	"Sure, I'll take him there."`
					goto accept1
				`	"How much will he pay me?"`
				`	"I'm not headed that way, sorry."`
					decline
			`	The Heliarch asks the young Kimek about payment, to which he takes a pause before responding, and when he does so he speaks a lot slower than before.`
			`	"Not enough funds to pay you for the trip, he has," the agent says. "However, to pay you once well established he is, he promises."`
			choice
				`	"Okay then, I'll take him there."`
				`	"I prefer not having to wait to get paid, sorry."`
					decline
			label accept1
			`	You're told to wait for Chikee before departing the planet, and the Heliarch agent leaves. You leave the restaurant yourself shortly after, and head to your ship.`
				goto end
			label translator
			`	The Kimek is a bit surprised by you having a translation box, but seems to be put at ease knowing that he can speak with you directly now.`
			`	"Chikee, my name is, Captain. A student. Looking for transportation to <destination>, I am," he blabs, scrambling to show you what you assume is some kind of letter. "A job in the mines there, I was offered. Better payment than this one, it has."`
			choice
				`	"Sure, I'll take you there."`
					goto accept2
				`	"How much will you pay me?"`
				`	"I'm not headed that way, sorry."`
					decline
			`	He pauses for a bit, and you see his mandibles clicking together time and again.`
			`	"Lacking proper funds, I currently am," he says, speaking much slower than before. "Once paid by this new job I am, however, pay you I will. I promise."`
			choice
				`	"Ok, I'll take you there."`
				`	I prefer not having to wait to get paid, sorry.`
					decline
			label accept2
			`	He thanks you and says to wait for him by your ship before you depart. You leave the restaurant shortly after, and head to your ship.`
			label end
			`	Night falls, but there hasn't been any decrease to the activities here, as the hordes of captains and workers still populate the docking area and the spaceport.`
			`	Around midnight, Chikee arrives at your ship, and you show him to his bunk. He is only bringing a single, old rugged bag with him.`
				accept
	on visit
		dialog `You land on <planet>, but realize that your escort carrying Chikee hasn't entered the system yet. Better depart and wait for it.`
	on complete
		"coalition jobs" ++
		event "chikee break" 62
		dialog `You drop Chikee off on <planet>, and wish him good luck on the new job.`



event "chikee break"



mission "Kimek Student 2"
	name "Transport Chikee"
	description "Chikee, a young Kimek, is studying to become a Heliarch. Transport him to <destination>, where he was offered an internship and hopes to be awarded with a recommendation letter."
	deadline
	passengers 1
	to offer
		has "event: chikee break"
	source "Second Rose"
	destination "New Finding"
	on offer
		clear "event: chikee break"
		conversation
			`While strolling through the spaceport, you're flagged down by a familiar face. It's Chikee, the Kimek student whom you brought here months ago.`
			`	He excitedly greets you and talks about how well his studies have been going. You notice that he now has a translation device of his own, positioned by his neck.`
			`	"Purchased it recently, I did, so that hindered by language barriers, I am not," he says. "Excellent timing you have, Captain. Looking for transportation, once again I am."`
			`	He tells you how his academic successes have earned him an internship in one of the laboratories on <destination>, and that he needs someone to transport him there by <date> so that he may begin working right away.`
			`	"Better, the payment is, but also hoping for a recommendation letter, I am," he says, explaining that such letters from a Heliarch laboratory could help him significantly in joining their ranks.`
			choice
				`	"Sounds like you've worked pretty hard for this. Let's go to my ship, I'll take you there."`
					goto accept
				`	"You still haven't paid me for last time, though."`
			`	He freezes up for a bit, not responding.`
			`	"Just enough money to rent an apartment there, I have. Save up until the laboratory pays me, I must," he says. "Scamming you, I am not, Captain. Thankful I am, and pay you handsomely, I will."`
			choice
				`	"Alright, I'll wait again. Let's go to my ship."`
					goto accept
				`	"Sorry, but I'm not one to be fooled twice."`
					decline
			label accept
			`	He thanks you, and this time follows you right away, as he already has his bags prepared.`
			`	"Hoping to join the research teams on Ring of Wisdom, I am," he says as you two walk to your ship, explaining the reason he needs to study so much is because he is aiming to work for the scientific branch of the government, instead of the more military-focused side.`
			`	You lead him to his bunk and prepare for the trip.`
				accept
	on visit
		dialog `You land on <planet>, but realize that your escort carrying Chikee hasn't entered the system yet. Better depart and wait for it.`
	on complete
		"coalition jobs" ++
		event "chikee break" 93
		conversation
			`It seems the laboratory Chikee will work in is quite far away from the docking area, so after bidding you farewell, he decides to walk there immediately to get acquainted with his new bosses as soon as possible.`
			`	As he starts crossing one of the bridges linking the canyon walls here, he visibly struggles against the strong winds, as his bags seem to weigh him down.`
			choice
				`	(Help him with his bags.)`
				`	(Let him go on his own.)`
					decline
			`	You catch up to him without too much trouble, though you too are also somewhat troubled by the winds here. You pick up one of his bags, and he becomes much more comfortable with facing the constant blasts of air, though he still walks slower than the expected from a Kimek.`
			`	The two of you walk for about twenty minutes before finally reaching the laboratory. It is shielded by several large thick walls of stone slabs, much like many buildings in this unorthodox city.`
			`	You wish Chikee the best of luck and head back to your ship.`



mission "Kimek Student 3"
	name "Transport Chikee"
	description "Chikee, a young Kimek, is studying to become a Heliarch. Transport him to <destination>, where he will work with some members of House Idriss to further his research project."
	landing
	passengers 1
	to offer
		has "event: chikee break"
		has "Kimek Student 2: done"
	source "New Finding"
	destination "Ablub's Invention"
	on offer
		clear "event: chikee break"
		payment 170000
		conversation
			`As you land on <origin>, you notice that 170,000 credits have been transferred to your account, along with a message.`
			`	It's from Chikee, the Kimek student whom you brought here. He asks that you meet him in an area here more well protected from the winds, so you head there.`
			`	Upon meeting him, he says in a jolly tone, "Kept my promise, I did, Captain. Paid you, I have."`
			`	His internship here apparently went really well, and he got the recommendation letter he wanted and is once again looking for transportation.`
			`	"Passing by a month ago, some members of House Idriss were. The Arach House that deals with the construction of hardware, they are," he says. "Interested by my work, they were. Offered a partnership on <destination>, they have."`
			choice
				`	"I thought you wanted to become a Heliarch. How exactly will all of this help you?"`
					goto how
				`	"Hold on, what sort of 'work' were they interested by? What have you been working on?"`
					goto work
			label how
			`	"If well known among the scientific community, I become, more merit, my curriculum will have," he says. "Make it easier to pass the trials, all the knowledge and experience I've gathered until now will as well."`
				goto bunk
			label work
			`	"Larger than most, the Kimek population is. Struggle to properly distribute medication or other chemicals, even worlds richer than my homeworld do," he says. "Seeking to create an independent network to provide better distribution, I am."`
			`	He jokes about how it's silly that although his species has such incredible advancements in their alimentary transport network, it's still difficult for most of the population to find medicine for what is translated as "the common cold" by the device. He claims that, were he on the Heliarch council, he could directly propose changes and solutions to such problems.`
			label bunk
			`	He tells you a bit more about his work here, how it was working with Saryds, and the cultural exchange. Though he seems to have garnered some fond memories of his time here, you notice while heading for your ship that he still hasn't gotten used to the wind.`
			`	You show him to his bunk and prepare for the journey to <destination>.`
				accept
	on visit
		dialog `You land on <planet>, but realize that your escort carrying Chikee hasn't entered the system yet. Better depart and wait for it.`
	on complete
		"coalition jobs" += 2
		event "chikee break" 78
		payment 130000
		dialog `Chikee hands you 130,000 credits when you land. "As always, for transporting me, grateful I am, Captain," he says, as he heads off to meet with the members of House Idriss.`



mission "Kimek Student 4"
	name "Transport Chikee"
	description "Chikee, the young Kimek whom you've transported many times, has finally become a candidate for elevation to the rank of Heliarch. Bring him to <destination> by <date>."
	deadline
	landing
	passengers 1
	to offer
		has "event: chikee break"
		has "Kimek Student 3: done"
	source "Ablub's Invention"
	destination "Ring of Wisdom"
	on offer
		clear "event: chikee break"
		conversation
			`You're contacted by Chikee when you land.`
			`	"Captain <last>! Good news and another job for you, I have," he says, asking that you meet him in the spaceport.`
			`	You head there, and he's already with his bags, prepared to board your ship. "Helped me a lot, House Idriss has. An audience with the Heliarch, on <destination> I have!"`
			`	He tells you that he needs to be there by <date>, and wastes no time as he heads into your ship.`
				accept
	on visit
		dialog `You land on <planet>, but realize that your escort carrying Chikee hasn't entered the system yet. Better depart and wait for it.`
	on complete
		"coalition jobs" += 2
		payment 300000
		conversation
			`Chikee hands you <payment> before leaving your ship. Heliarch agents are waiting for him, and receive him in a bit of a ceremony.`
			`	You spend a few hours browsing some shops here and have some food once you find an establishment that serves something appetizing to humans.`
			`	Ringworlds have no day or night, but looking at your ship's internal clock, it is almost night time when Chikee returns to your ship in a hurry.`
			`	"Accepted I was! Grant me the rank, they did!" he says, showing you a Heliarch circlet as he puts it on his head. "Infinitely grateful for your help in all of this I am, Captain."`
			`	You congratulate him on the achievement, and he starts to tell you how what he calls the "trial" went. Aside from explaining his work on places that got him a recommendation letter, he was told to do a presentation on his own work to some type of jury and pass an interview. "Wait in a line with other candidates, I had to. To be selected, only a few were. So nervous, I was," he says. After thanking you again and trying to shake hands with you, he leaves your ship one last time, and you wish him the best of luck in his new line of work.`



mission "Coalition Outbreak 1"
	minor
	name "Transport Doctors"
	description "Bring these <bunks> doctors, along with <cargo> to <destination> by <date>, where they will work to address a major viral outbreak"
	deadline
	passengers 75
	cargo "medical supplies" 90
	to offer
		has "Coalition: Contributor: done"
		random < 5
	source
		near "1 Axis" 1 6
	destination "Celestial Third"
	on offer
		conversation
			`As you enter the spaceport, you notice several battalions of Coalition doctors roaming about, talking with merchant captains and then following some of them back to their ships.`
			`	One such crowd approaches you, and a Saryd among them says, "Broken out on <destination>, a deadly virus has. Captains willing to transport us and <cargo>, we seek." She shows you to the group of doctors, <bunks> of them.`
			choice
				`	"I'd be glad to help with something serious like that. Let's go to my ship."`
				`	"I can't afford to fill so many bunks right now, sorry."`
					decline
			`	The doctors rush inside your ship, and spaceport workers quickly place the <cargo> in your cargo hold.`
			`	When you get the chance, you ask them what exactly the virus is, and they explain as best as they can how it causes "tumorous-like behavior on Kimek exoskeletons, rapidly degenerating the tissue and exposing the flesh, all the while increasing the risk of infection." They say that although it is most dangerous to Kimek, there are confirmed cases of some Arachi having contracted the disease.`
			`	It seems pretty serious, so you should make sure these doctors and their supplies are brought to <destination> as quickly as possible.`
				accept
	on visit
		dialog `You've reached <planet>, but the doctors and the medical supplies haven't arrived yet. Depart and wait for the ships carrying them.`
	on complete
		payment 768540
		"coalition jobs" += 2
		dialog `The medical workers exit your ship just as quickly as they entered it and head off to different sections of the city, directed by some emergency workers. After the <cargo> are also taken off your ship, a worker hands you <payment> and says you could look for more ways to help with the outbreak by looking for their colleagues in the spaceport.`



mission "Coalition Outbreak 2"
	name "Collect Vaccines"
	description "Head to <stopovers>, where Saryd researchers have been working on a vaccine for the new virus, and deliver it to <destination> by <date>."
	deadline
	cargo "vaccines" 80
	blocked "You need <capacity> in order to take on the next mission. Return here when you have the required space free."
	to offer
		has "Coalition Outbreak 1: done"
	source "Celestial Third"
	stopover "Secret Sky"
	destination "Ki Patek Ka"
	on offer
		conversation
			`As before, the spaceport is completely dominated by doctors and nurses. You don't find the person who told you to come here, but as you ask one of the other emergency workers, they direct you to a makeshift office set up next to a few trading panels.`
			`	"Fairly new to us, this virus is," the Kimek manning the stand says. "But finally developed an initial batch of vaccines for it, the researchers on Secret Sky thankfully have."`
			choice
				`	"What do you mean 'finally?' Didn't this virus just break out recently?"`
				`	"You want me to go there retrieve the vaccines?"`
					goto vaccines
			`	He looks puzzles by your question.`
			`	"That some weeks have already passed, true it is, but hard at work, the researchers have been," he says. "Blame them for taking a few days more than usual, we cannot. Intricate, this virus is."`
			label vaccines
			`	He shows you a detailed map of Kimek space, explaining that most of the confirmed and suspected cases have been there. Given that the Kimek population is more than double that of the Arachi and the Saryds combined, it's not surprising.`
			`	"To <destination>, this initial batch must be brought. From there, distributing more batches of the vaccines to other worlds, you will be tasked with."`
			`	As the line of volunteering merchant captains continues to grow behind you, he is swift to inform you that payment will be <payment>, and asks that the next person come forward.`
				accept
	on stopover
		dialog `A group of Saryd workers is waiting for you, and they load the <cargo> onto your ship. A laboratory worker babbles about how you must care for them.`
	on visit
		dialog `You've reached <planet>, but the vaccines aren't here yet. Depart and wait for whichever ships are carrying them to arrive.`
	on complete
		payment 943720
		"coalition jobs" += 2
		conversation
			`An incessant stream of freighters has the landing pads of the spaceport here overcrowded, and from the looks of it you were only given a quick clearance due to carrying the vaccines.`
			`	The people here, who are surprisingly managing to keep the place organized despite the overwhelming traffic, pay you <payment> as they unload the vaccines from your cargo hold.`
			`	"Waiting in the spaceport with more tasks for you, our colleagues will be, Captain <last>," one says before running off to tend to other ships carrying doctors or supplies.`



mission "Coalition Outbreak 3"
	name "Distribute Vaccines"
	description "Accompanied by the three volunteer ships, head to the designated Kimek worlds, delivering vaccines to deal with the current viral outbreak, then return to <destination> by <date>."
	deadline
	cargo "vaccines" 80
	to offer
		has "Coalition Outbreak 2: done"
	source "Ki Patek Ka"
	stopover "Fourth Shadow"
	stopover "Blue Interior"
	stopover "Sandy Two"
	stopover "Inmost Blue"
	stopover "Double Haze"
	stopover "Brass Second"
	stopover "Second Viridian"
	stopover "Remote Blue"
	on offer
		conversation
			`This time you're expected and are brought to a large conference room where many Saryds, and the occasional Arach, are waiting. A Kimek that is part of the team organizing the containment procedures comes in and says you will once again be transporting vaccines.`
			`	"In a few hours, fully replicated, the vaccine samples will be. Load them onto your ships, we will. Deliver them to <stopovers>, you must."`
			`	Everyone is then separated into groups. You're put with two Saryd captains and an Arach who is wearing some protective suit of sorts that covers his entire body, making it somewhat difficult for him to walk.`
			`	The captains agree to follow your lead and deliver the vaccines along with you, so you all head back to your ships.`
				accept
	npc accompany save
		personality escort timid
		government "Coalition"
		ship "Saryd Sojourner" "Noset Temu"
		ship "Saryd Sojourner" "Miest Laba"
		ship "Arach Hulk" "Bloobrupblot"
	on stopover
		dialog `You and the Coalition captains have delivered the final batch of vaccines. You must now return to <origin>.`
	on visit
		dialog `You have reached <planet>, but you're missing something! Either you haven't visited <stopovers>, or you left the Coalition ships behind.`
	on complete
		payment 2593230
		"coalition jobs" += 3
		conversation
			`You and the other captains are told to wait in one of several lines formed here. Your group chats with some others while you wait, and a few mention how their batch of vaccines was delivered to Arach and Saryd space. Apparently many tourists had contracted the disease before flying to those areas.`
			`	The line moves quickly, and once it's your turn, you're paid <payment>, and then swiftly shoved along by the workers who are already paying the person who was behind you.`
			`	Looking back at the line, and seeing the sheer number of captains waiting for their share, it's no wonder the Kimek that paid you were extremely brief. As you come back to your ship, you see that a message was sent to you by the Coalition government. More specifically, it appears to have been sent by their Department of Health.`
			`	"To all captains who helped in dealing with the recent viral outbreak, you have our gratitude and may rest tonight knowing you've contributed to the continued prosperity of our Coalition."`



mission "Kimek Gift"
	minor
	name "Not One Minute Late"
	description "A Kimek researcher from <origin> forgot the birthday of her Saryd friend, who lives on <destination>. Since you have a jump drive and can make it there in time, she asked you to deliver the present by <date>."
	deadline 2
	to offer
		has "Coalition: First Contact: done"
	source "Second Cerulean"
	destination "Cold Horizon"
	on offer
		require "Jump Drive"
		conversation
			`A Kimek in a lab coat is desperately running around the spaceport here, carrying a small package with some papers attached.`
			`	As soon as she spots you, she quickly approaches you and says, "Human! The visitor I've heard about, you are! From the outside! A jump drive you have, if our space you've reached, yes?"`
			`	You nod, and she continues, "Live on <planet>, a Saryd friend of mine does. Forgotten that his birthday was on <date>, I had! Make it in time for the party, I cannot. Busy with work, I am. At least send his present, I'd like to, but make it in time, regular ships here can't! With your jump drive, get there in a day you could. Help me, would you, Captain?"`
			choice
				`	"Just that small package? Easy enough, I'll do it."`
					accept
				`	"I'm not headed there, sorry, have another mission to do. Somewhere else."`
					decline
	on complete
		payment 36750
		"coalition jobs" += 2
		conversation
			`Apparently this Saryd in question doesn't live here in the spaceport village, so you must take a train to go to his home. Thankfully, a train ticket was attached to the package, so you waste no time and get on the next train there.`
			`	Even for a world without too large a population, the train wagons here feel unusually empty, with only a handful of other passengers on the one you settle in. The trip takes a few hours, so you have plenty of time to look out the window and gaze at the sights of the seemingly infinite winter forest.`
			`	Halfway through, a blizzard makes it tough to see much outside. The ticket inspectors come through again, but now they are serving something akin to hot chocolate, only it is instead a blue, creamy substance.`
			`	Once you arrive at the village, you follow the makeshift map of the streets the Kimek included and deliver the present to her Saryd friend. Apparently the party had just started.`
			`	When you get back to your ship, <payment> are transferred to your account, and you get a short message from the Kimek researcher, thanking you for helping out.`



mission "Saryd Students 1"
	minor
	name "Acquire Arach Rum"
	description "Some Saryd students on <origin> have offered to pay you for bringing them a shipment of traditional Arach rum, currently only sold on <destination>. To make it in time, the rum must be bought by <date>."
	deadline
	to offer
		has "Coalition: First Contact: done"
	source "Shadow of Leaves"
	destination "Weir of Glubatub"
	on offer
		conversation
			`While walking by some shops, a young Saryd bumps into you as you're turning a corner, knocking you to the ground. He helps you up, apologizing. A couple others that were with him entered a shop without even noticing you, but almost immediately come back out.`
			branch translator
				has "language: Coalition"
			`	They speak with him, pointing at the shop and to where they must have been before bumping into you, while their friend tinkers with a translation box.`
				goto question
			label translator
			`	"No luck?" he asks them, tinkering with a translation box, not realizing you have your own.`
			`	His colleagues shake their heads, "Told the same as in the other store, we were. Shipping here, the Arachi no longer are," they say, pointing to the shop and to where they must have been before bumping into you. Their friend continues messing with the device.`
			label question
			`	Once he's done, he asks, "Human, a merchant captain you are, correct? Looking for work, are you?"`
			choice
				`	"What kind of work?"`
					goto work
				`	"Oh no, I live here actually. In the humantown district, right around the corner."`
				`	"Actually I'm just here for the view, sorry."`
					decline
			`	They all start laughing, some clearly finding your joke much funnier than you anticipated. Given the way they are stumbling on flat ground and the scent of alcohol that's permeated the air ever since one of them bumped into you, you realize why.`
			`	"Fair enough. Not a common sight here, humans are, Captain," the one with a translation box says. "Asking for such a response, I was."`
			label work
			`	They tell you that they are students at Starlit University and will be graduating soon. They intend on throwing a party to celebrate and had the idea of buying some traditional Arach rum for that.`
			`	"Stopped shipping it here, the Arachi have," another Saryd says, pulling on the translation box on his friend's neck and nearly yanking it off. "Happened with many other drinks, this also has."`
			`	They explain that the rum is produced on <destination>, and that you'll probably have an easier time finding it there. Despite you not knowing for sure how many people they intend on inviting to this party, and the fact that you don't know how much a Saryd can drink, you still worry a bit when they say that "two tons should do." They also tell you that to make it in time for the party, the rum should be bought by <date>.`
			choice
				`	"Sounds good, I'll go get it and bring it to you."`
					accept
				`	"How much would I need to pay for two tons?"`
				`	"Sorry, but I'm against smuggling alcohol to students."`
					decline
			`	"One of the pricier drinks, this rum is," the Saryd explains. "Some thousands of credits per ton, you should expect to pay. But well compensated, you will be."`
			choice
				`	"Sounds good, I'll go get it and bring it to you."`
					accept
				`	"Sorry, but I'm against smuggling alcohol to students."`
					decline
	on visit
		dialog `You ask around and are directed to a large refinery on one of the more populated cities here. The beer's price is impressive indeed, 5,642 credits per ton, but what is more impressive is how you worried about the students' irresponsibility when they asked you to buy this when you yourself aren't responsible enough to have a bit over ten thousand credits to spend. Go earn some money, then return here.`
	on complete
		payment -11284



mission "Saryd Students 2"
	name "Deliver Arach Rum"
	description "Now that you've bought the two tons of Arach rum, deliver it to the Saryd students on <destination> by <date>."
	landing
	deadline
	cargo "arach rum" 2
	to offer
		has "Saryd Students 1: done"
	source "Weir of Glubatub"
	destination "Shadow of Leaves"
	on offer
		conversation
			`You ask around and are directed to a large refinery on one of the more populated cities here. Apparently it's the original building where the Arach rum was first produced.`
			`	You ask for two tons, avoiding giving the exact details of what it's for, as you do not wish to be held accountable for whatever some drunken Saryds may do, and pay the price for all the rum: 11,284 credits.`
			`	The Arachi that take care to load the rum into your ship give you some odd looks, and when it's all done the manager tells you to try and slow down on the drinking.`
				accept
	on complete
		payment 87500
		conversation
			`Besides the students who tasked you with buying the rum, about a dozen others are waiting for your ship when you land and help you unload the beverages.`
			`	"Saved our party you have, Captain," the Saryd with the translation device says, handing you <payment>.`
			`	They head off, excitedly dragging along the cargo carts with the many kegs on top. Some of them have already taken the liberty of opening a keg and begun drinking.`



mission "Saryd Census 1"
	minor
	name "Saryd Census"
	description "Transport these <bunks> Saryd census workers to <destination>, where they will collect data on the population growth there."
	passengers 17
	to offer
		has "Coalition: Contributor: done"
		random < 40
	source
		attributes saryd
		not planet "Flowing Fields"
		not planet "Warm Slope"
	destination "Flowing Fields"
	on offer
		conversation
			`Over a dozen Saryds walk up to you as you're entering the spaceport. They explain that they are census workers, and are in need of a transport to <destination>. "Left us hanging, our previous transport has."`
			choice
				`	"What sort of data are you gathering? Just general information?"`
				`	"Sure, I'll show you to your bunks."`
					goto accept
				`	"You're not in luck then, I'm also not looking for any transport missions now."`
					decline
			`	"Collecting data on population growth, we are. Agreed to help our colleagues, many other ships already have," one of them says.`
			choice
				`	"Alright, I'll show you to your bunks."`
					goto accept
				`	"Well I'm sure you can find someone else then. I'm not looking for any transport missions now."`
					decline
			label accept
			`	They thank you and start following you to your ship. There are <bunks> of them in total, now that you've had the time to count.`
			`	You ask if this search will stick to Saryd space, and they say that each species usually sticks to their own home territory when gathering this type of data, so you shouldn't worry about having to take them from one end of Coalition space to the other.`
			`	They settle in their bunks, and prepare for the trip.`
				accept
	on visit
		dialog `You land on <planet>, but realize that your escort carrying the census workers hasn't entered the system yet. Better depart and wait for it.`
	on complete
		"coalition jobs" ++
		payment 342000
		dialog `You're paid <payment> for transporting the Saryds here, and they leave your ship, ready to get to work and ask around. They say that they'll probably all be back in the spaceport by night time, so you should check there later if you want to help them further.`



mission "Saryd Census 2"
	name "Saryd Census"
	description "Transport these <bunks> Saryd census workers to <destination>, where they will collect data on the population growth there."
	passengers 17
	blocked "You need <capacity> in order to take on the next mission. Return here when you have the required space free."
	to offer
		has "Saryd Census 1: done"
	source "Flowing Fields"
	destination "Warm Slope"
	on offer
		conversation
			`Apparently you got lucky to have transported a group that was assigned to an area close to the spaceport city, as you see many other Coalition captains impatiently waiting for their own passengers to return, some looking at maps of the planet and grumbling.`
			`	Most of the Saryds are here, but three of them still haven't come back, so the 14 that have already arrived just keep discussing the results they've found.`
			choice
				`	(Go browse some shops, then come back later.)`
					goto shops
				`	(Ask them to tell you about the data they have collected.)`
			`	They explain how this census was mostly focused on the total population growth of the Coalition and how things are going as expected.`
			`	"Remained stable, the Saryd population has," one of them comments. "At about 30 billion individuals, our numbers still are, though slightly increasing the fertility rate has been."`
			`	As you continue to chat, one of them gets curious and asks you about humanity's population, to which you respond that your species numbers about 100 billion people.`
			`	"Double that of the Arachi," one of the workers says.`
			`	"And half that of the Kimek," another one completes.`
			`	They ask you some more questions about human territory, but avoid getting too technical to the point where it's difficult for you to respond.`
				goto end
			label shops
			`	You try and entertain yourself by looking at the shops here, but pretty much all of them are just filled with the produce of local farms.`
			`	One of them has a few toys made out of straw. You take a look at the Saryd designs for them. They're nothing particularly special, nor as stereotypical as one might have expected from a species that resembles centaurs. Most of them appear to be replicating creatures of the local fauna or buildings like small houses.`
			`	You notice two other census workers have come back, so you decide to return to the group and wait for the final member. Some Coalition captains from earlier have gathered together in a bar to lament the long wait.`
			label end
			`	After the final Saryd arrives, you all head back to your ship, and you're told that the next destination is <destination>.`
				accept
	on visit
		dialog `You land on <planet>, but realize that your escort carrying the census workers hasn't entered the system yet. Better depart and wait for it.`
	on complete
		"coalition jobs" += 2
		payment 387000
		conversation
			`This time the workers mention how they were tasked with gathering data on a part of the planet other than the surroundings of the spaceport, as they pay you <payment>.`
			`	Thankfully, they mention how the census is nearly over and that this was their final destination, so you won't need to wait for hours in the spaceport like the captains you saw on <origin>.`
			`	They thank you for helping them do their job, and wish you safe travels.`



mission "Saryd Couple 1"
	minor
	name "Acquiring Funds"
	description "Inturi and Aunaris, a young Saryd couple, need to make enough money to buy their dream home. Transport Aunaris to <destination>, where she was offered a job in the university there."
	passengers 1
	to offer
		has "Coalition: First Contact: done"
		random < 60
	source
		near "Hunter" 1 2
	destination "Shadow of Leaves"
	on offer
		conversation
			`While walking around the spaceport, you notice one of the Saryd workers that was refueling your ship is quickly galloping somewhere, only without his uniform, as if his shift just ended. He meets up with another Saryd and starts looking at a map with her.`
			choice
				`	(Approach them.)`
				`	(Go back to my ship and check if it was properly refueled.)`
					goto ship
			`	They pause their map-gazing and introduce themselves as Inturi and Aunaris, a young couple who are looking to move out of <origin> and build a home they've always dreamed of on another world.`
			`	"Only, in need of money for that we are," Inturi says. "Worked in a ship as a crewmember, I did, before decided to stay here and work on ship repairs and maintenance, I had."`
			`	"Much too far away, his old job took him, and well paid, crew members are not," Aunaris says, bringing up the map again and showing it to you. "Offered a job in Starlit University, on <destination>, I was. Not too distant from <origin>, it is, and a higher pay, it offers. Transport me there, would you, Captain? Once ready our house is, pay you we would."`
			choice
				`	"Of course, just come to my ship when you've finished preparing your luggage."`
				`	"Sorry, I'm headed elsewhere now."`
					decline
			`	They both thank you, and you head back to your ship.`
			`	By nightfall, Aunaris arrives, accompanied by Inturi and some other Saryds, who you guess must be family members, as they all say their goodbyes. Once she enters your ship, you show her to her bunk, and prepare to leave.`
				accept
			label ship
			`	When you get to your ship, you check the control panel and do a short check-up. The fuel tank has been filled, and everything else is working properly. You leave your ship again, and move on with your business.`
				decline
	on visit
		dialog `You land on <planet>, but realize that your escort carrying Aunaris hasn't entered the system yet. Better depart and wait for it.`
	on complete
		"coalition jobs" ++
		event "saryd couple has money" 42 86
		dialog `Aunaris thanks you for bringing her here, and apologizes for not being able to pay you right away, but promises once she and Inturi have figured out their home, they will work hard to pay you. "Stay here for a few months, I probably will, before the remaining funds I have acquired," she says before saying goodbye and taking a cable car to her new workplace.`



event "saryd couple has money"



mission "Saryd Couple 2"
	name "Home Sweet Plot Of Land"
	description "The Saryd couple Inturi and Aunaris have finally amassed enough money to buy a plot of land on <destination>, where they will begin building their very own home. Bring both of them there so that they can settle the purchase."
	passengers 2
	to offer
		has "event: saryd couple has money"
	source "Shadow of Leaves"
	destination "Far Garden"
	on offer
		conversation
			`You're met with two familiar faces in the spaceport: the Saryd couple you met some time ago, Inturi and Aunaris, who were working on acquiring the funding needed to build their own home.`
			`	"Worked for a week in another ship, I did, until landed here we had," Inturi says, joking about his way of catching a ride on a ship without paying a transport fee.`
			`	"Sleeping well, I have not been, but helped much with the campus administration, I have. A bonus, I was given," Aunaris tells you.`
			`	They say they just need a transport to <destination>, the world they have chosen to put down roots on, and after everything is done, they will work on getting you your payment.`
			choice
				`	"Glad to hear it all worked out. Let's go to my ship, and I'll set a route to <planet>."`
				`	"Sorry, but I'm not going there right now."`
					decline
			`	You show them to their bunks, and prepare for the trip.`
				accept
	on visit
		dialog `You land on <planet>, but realize that your escort carrying Aunaris and Inturi hasn't entered the system yet. Better depart and wait for it.`
	on complete
		"coalition jobs" ++



mission "Saryd Couple 3"
	name "Reversed House Spider"
	description "Take Inturi to <destination>, where he will purchase a small Arach ship that he and Aunaris will repurpose into a home."
	landing
	passengers 1
	to offer
		has "Saryd Couple 2: done"
	source "Far Garden"
	destination "Saros"
	on offer
		conversation
			`The couple leaves your ship and heads to a real estate agency. From what they told you during the trip, they have about two and a half million credits they can spend, which they claim is in line with the standard properties in the most valued (and most sought-after) locations here, and that they should still have enough money to pay you afterwards.`
			`	They return from consulting, the both of them with disappointed looks on their faces. Inturi starts looking at the ships landing and departing while Aunaris comes talk to you.`
			`	"Kept watch of one property, for months we had. On a mountain village, overlooking a lake, and with access to a nearby forest, it is. A few days ago, purchased it was," she sighs. "Available, another plot of land neighboring it is, but over half our funds, the land alone costs."`
			`	Inturi then looks over, as if he had just received a shock, and says, "That's it! A ship! Live in a ship, we could!"`
			choice
				`	"What do you mean?"`
				`	"I like the enthusiasm, but unfortunately I'm not looking for any more crew members right now."`
				`	"If you say so. Just don't forget the oranges, scurvy probably is a problem for Saryds too."`
			`	"Live in a ship?" Aunaris repeats the sentence, puzzled.`
			`	"In an Arach ship, for that week I worked. Taught me some things, the captain did. Often repurposed into houses, their ships are," he explains. "Their smallest ship, we could buy. Save time and money otherwise spent building a home, it would."`
			`	They talk for a bit in private, and after a few minutes Inturi apparently managed to fully explain his idea and convince her.`
			`	They head back to the real estate agency and arrange the purchase of the plot of land. Inturi then asks that you transport him to <destination>, where the basic Arach ship model is sold, and after buying it he will return here with the new "house."`
			`	Aunaris will remain here to finish sorting out all the paperwork and will be waiting by the property once you two return.`
				accept
	on visit
		dialog `You land on <planet>, but realize that your escort carrying Inturi hasn't entered the system yet. Better depart and wait for it.`



mission "Saryd Couple 4"
	name "Test Drive, Final Drive"
	description "Escort Inturi's ship, which will be repurposed into a home for him and Aunaris, to <destination>."
	landing
	to offer
		has "Saryd Couple 3: done"
	source "Saros"
	destination "Far Garden"
	on offer
		conversation
			`Inturi heads right to the shipyard, and you help him with the purchase itself. He says that although he has worked in many ships over the years, he never went to the shipyard for more than picking up some parts for repair, or to polish a newly produced model.`
			`	Only when you're with him inside the Arach vessel do you think of asking if he even knows how to fly a ship, but he reassures you that it won't be a problem.`
			`	"To work as a copilot for an old friend, my first job was. Worry about me crashing the ship, you need not," he jokes.`
			`	He says he will wait for your lead and follow you to <destination> once you depart.`
				accept
	npc accompany save
		personality escort timid
		government "Coalition"
		ship "Arach Courier" "Boop"
	on visit
		dialog `You land on <planet>, but realize that Inturi's ship hasn't entered the system yet. Better depart and wait for it to get here.`
	on complete
		"coalition jobs" += 2
		event "saryd couple follow-up" 51 96
		conversation
			`You help Inturi park the ship on the plot of land, but since the Arach Courier takes up almost the entire area, your own ship has to land on a regular landing pad.`
			`	After taking a transport up the mountain, you see that some workers are already there and are starting to remove ship components that won't be needed, like its engines and hyperdrive. A house doesn't need to be able to traverse the void of space, after all.`
			`	The couple comes to meet up with you. "In a day or two, after some shopping we do, fully furnished the house will be," Aunaris says, looking at the ship.`
			`	"Helped us a lot in getting it all sorted out you have, Captain <last>. Focus on working hard to pay you back in full, we will," Inturi adds.`
			choice
				`	"You don't need to worry about paying me, I helped because I wanted to, not for a payday."`
				`	"Well, I hope everything goes well. Best of luck to you two!"`
					goto end
			apply
				set "refused saryd couple payment"
			`	They look at you confused and then try to insist on paying you, but after some minutes they agree. "Too kind a heart you are, Captain," Aunaris says.`
			label end
			`	They thank you again, and you head back to your ship.`



event "saryd couple follow-up"



mission "Saryd Couple Follow-Up A"
	invisible
	landing
	to offer
		has "event: saryd couple follow-up"
		not "refused saryd couple payment"
	source
		government "Coalition" "Heliarch"
	on offer
		payment 325400
		conversation
			`When you land, you're notified of <payment> being transferred to your account.`
			`	With it, there's a message. It's from Inturi and Aunaris, the Saryd couple who you helped move out to their very own home.`
			`	In the message, they apologize for taking so long to pay you, and go on to tell you about how they've been doing there. Aunaris has been working in a school there, while Inturi has been helping other residents set up their own "ship-houses," as he calls them. Apparently it's become somewhat popular there after people saw the couple's home.`
			`	They thank you again and say you're welcome to visit anytime.`



mission "Saryd Couple Follow-Up B"
	invisible
	landing
	to offer
		has "event: saryd couple follow-up"
		has "refused saryd couple payment"
	source
		government "Coalition" "Heliarch"
	on offer
		conversation
			`When you land, you see you've received a message. It's from Inturi and Aunaris, the Saryd couple who you helped move out to their very own home.`
			`	Along with the message, they've sent a picture of them both tending to some flowers and short trees in a little garden they've started up near the ship. In the message they go on to tell you about how they've been doing there. Aunaris has been working in a school there, while Inturi has been helping other residents set up their own "ship-houses," as he calls them. Apparently it's become somewhat popular there after people saw the couple's home.`
			`	They thank you again and say you're welcome to visit anytime.`



mission "Longcow Antibiotics 1"
	minor
	name "Longcow Antibiotics"
	description "Arach ranchers have asked you to pick up <cargo> on <stopovers>, then deliver them to <destination>."
	cargo "longcow antibiotics" 7
	to offer
		has "Coalition: First Contact: done"
		random < 35
	source
		attributes arach
	stopover "New Finding"
	destination "Corral of Meblumem"
	on offer
		require "Jump Drive"
		conversation
			`You see some Arachi talking among themselves in the spaceport, occasionally glancing at and pointing at you.`
			`	One of them finally comes to you and says, "Greetings, Captain. Interested in performing a cargo mission for us, are you?"`
			`	She tells you that they are a cooperative of Arach ranchers, explains that the safety and health regulations for their business, longcow ranching, were recently updated, and that they need someone to pick up the newest antibiotics for the cattle on <stopovers>.`
			`	"A jump drive you have, so get them faster - and allow us to resume business faster - you would."`
			choice
				`	"You've found the perfect person for the job. I'm in."`
				`	"I suppose that's true, but I'm not looking for courier jobs, sorry."`
					decline
			`	The other Arachi come over to thank you after she signals to them that you've accepted to help. They explain that after you've picked up the antibiotics on <stopovers>, you'll have to drop them off on <planet> before wishing you a good trip.`
				accept
	on stopover
		dialog `The dockworkers load <cargo> into your cargo hold after verifying you've been hired by the Arach cooperative. A bit after the last crate has been placed, you're contacted by the Arachi, and they say you should bring the antibiotics to <destination>, where they will pay you <payment>.`
	on visit
		dialog `You land on <planet>, but realize that your escort carrying the longcow antibiotics hasn't entered the system yet. Better depart and wait for it.`
	on complete
		"coalition jobs" += 2
		payment 421000



mission "Longcow Antibiotics 2"
	name "Longcow Antibiotics"
	description "Deliver the remaining <cargo> to <destination>, where some Arachi also work as longcow ranchers."
	landing
	cargo "longcow antibiotics" 1
	to offer
		has "Longcow Antibiotics 1: done"
	source "Corral of Meblumem"
	destination "Nearby Jade"
	on offer
		conversation
			`You're paid 421,000 credits when you land, but as you help the ranchers unload the antibiotics, they say that something is off.`
			`	"Only 6 tons of antibiotics, we requested," one of them says. "That extra ton surplus, ours is not."`
			`	She goes away for about ten minutes to contact the lab workers back on New Finding. When she comes back, she seemingly jokes with the other ranchers in the Arach language, before talking to you.`
			`	"Mixed up the cargo, they have. His own longcow ranch on <destination>, a cousin of mine has," she says. "Sent along with my own, his batch of antibiotics was."`
			`	They contact the cousin in question and he asks that you transport his own part of the antibiotics to <destination>, where he will pay you <payment>.`
				accept
	on visit
		dialog `You land on <planet>, but realize that your escort carrying the longcow antibiotics hasn't entered the system yet. Better depart and wait for it.`
	on complete
		"coalition jobs" += 2
		payment 193000
		dialog `You land and meet up with the cousin of the Corral of Meblumem rancher, and he pays you <payment>. "Mix up our batches due to our family name, the doctors always do!" he grumbles as the antibiotics are being removed from your cargo hold.`



mission "Arachi Orphans"
	minor
	name "Arach Orphans"
	description "Bring these 4 Arach orphans, their caretaker, and their <cargo> to <destination>, where they will join a foster home."
	passengers 5
	cargo "orphanage belongings" 2
	to offer
		has "Coalition: Contributor: done"
		random < 45
	source
		attributes arach
	destination "Chosen Nexus"
	on offer
		conversation
			`An elderly Arach beckons to you as you enter the spaceport. He is accompanied by four Arach children, who all stand close to a large pile of luggage.`
			`	He explains that he used to run an orphanage here, but has now gotten too old for the job. He has arranged for the four kids to be transferred to a foster home on <destination>.`
			`	"Take care of them, the Saryds there will," he says, patting the head of the youngest and shortest of the kids. "Retiring, I am, but abandon them, I will not. An apartment close to the foster home, I will purchase."`
			`	He offers to pay you <payment> to bring the five of them and their <cargo> to <destination>.`
			choice
				`	"Of course I'll help. Here, let me help you get the luggage into my ship."`
					accept
				`	"I hope things work out for you, but I'm actually not going to stay in or fly around Coalition space for long now."`
					decline
	on complete
		"coalition jobs" += 3
		payment 268000
		conversation
			`You help the old Arach caretaker and some workers take the luggage out of your ship then head to the orphanage.`
			`	A Saryd couple runs the place and greets you and the old Arach when you get there. Aside from a few Saryd kids, you notice the place already has an Arach child and some Kimek too.`
			`	After you make sure all their belongings are inside the foster house, the Arach children head on inside to get acquainted with their new family. Their caretaker thanks you and hands you <payment> before heading inside himself.`



mission "Arachi Cartoonist 1"
	minor
	name "A New Design"
	description "The Arach cartoonist Drugub is currently struggling to find inspiration for new spaceship designs in his comics. Head to <destination> and find something you can bring back to show him the ship models produced there."
	to offer
		has "Coalition: First Contact: done"
	source "Mebla's Portion"
	destination "Prime"
	on offer
		conversation
			`As you're moving along one of the larger underground tunnels that connect the spaceport here, a dozen makeshift stands, each with a different apparent 'theme' to them, captures your attention. When you get closer, it's clear that the event is something of a convention, each stand managed by a different artist that lives here.`
			`	After you're done looking at a stand that showcased various fantasy attires and move on to the neighboring one, its owner jumps as soon as he turns to see you, looking dumbfounded. He introduces himself as Drugub, a cartoonist of local fame for his science fiction comics, showing various examples of them as he speaks with you. "Many styles of ships produced in our space are, but only so many ideas from them, I can get," he says. "That you came here, lucky I am. To expand my creative horizon, I need, and seeing the general shape of some human ships would."`
			choice
				`	"I can help with that. Do you have any type of ship in mind?"`
				`	"Sorry, I'm just passing by, not looking for a job or anything."`
					decline
			`	He looks puzzled. "For a variety of purposes, ships in my comics are used, so to know of a variety of ships, preferable it would be."`
			`	You decide to give him a brief description of the biggest shipyards in human space, citing their history and design philosophy, from Syndicated Shipyards' cheaper designs to Deep Sky's sophisticated (by human standards) technology.`
			`	When you're done, he thinks for a bit, then concludes that Betelgeuse Shipyards' older, historical designs, are what he's looking for. "Set during a less developed time, what I'm working on is," he explains.`
			choice
				`	"In that case, I'll head to their home shipyard and see what I can bring back for you."`
					goto end
				`	"Alright, it's a bit of a long trip to <planet>, but if you're sure, let's head to my ship and I'll show you your bunk."`
			`	"Oh, leave I cannot. Whether far away or not this <planet> you speak of is, allowed to leave Coalition space, we are not," he says. "Go on without me you must, Captain."`
			label end
			`	He thanks you and wishes you safe travels on your journey to <planet>.`
				accept



mission "Arachi Cartoonist 2"
	name "A New Design"
	description "Return to Drugub on <destination>, and give him the flyer with pictures and some details of Betelgeuse's ship models."
	landing
	to offer
		has "Arachi Cartoonist 1: done"
	source "Prime"
	destination "Mebla's Portion"
	on offer
		conversation
			`When you ask the shipyard clerk if you could have something that detailed their ship models to "show a friend who is new to spaceships," she hands you a flyer. Inside, all of Betelgeuse's ships are depicted with some details on each (along with the pricing, of course).`
			`	"Usually we show these to first time buyers, but you can take one if you want. Is your friend interested in buying? Maybe I could help you figure out what ship would best suit them."`
			`	You thank her, saying that your friend does not have the funds for any of the ships and just wants some info, then head back to your ship.`
			`	Hopefully a small pamphlet will do for Drugub to get some ideas.`
				accept
	on complete
		"coalition jobs" += 2
		payment 75940
		conversation
			`Drugub is excitedly waiting for you when you return. However simple a piece of paper it may seem to you, he grabs the flyer as if it's some scroll of knowledge.`
			`	He hands you your payment of <payment> and spends some time with you still, asking you all the questions he can think of about each ship.`
			`	"Very beautiful, this 'Leviathan' is. Thinking of many ways to draw it, I already am," he says. "Maybe a flagship of one of my characters, make it I will..."`
			`	He spends some more minutes listening to you after he asks that you describe how you've seen each of the ships perform, thanks you again, and prepares to leave.`
			`	"Oh, before I go, Captain <last>, use the name of your own ship for that 'Leviathan,' may I? Just as a small thank you."`
			choice
				`	"Of course! It's called <ship>."`
				`	"The name is nothing special. I wouldn't even get the reference of it if I read your comic in the future, honestly."`
					goto noship
			`	"<ship> it is! Do it justice I will, Captain. Thanks again."`
				accept
			label noship
			`	"Ah, I see. Well, just a reference it would be, so the name matters not, I suppose. Anyway, thanks again Captain."`



<<<<<<< HEAD
mission "Coalition: Alpha Encounter"
	minor
	invisible
	to offer
		has "Coalition: First Contact: done"
		has "remembrance day: offered"
		random < 1
	source
		government "Coalition"
		not attributes "station"
		not planet "Secret Sky" "Remote Blue" "Bloptab's Furnace" "Ahr"
	on offer
		event "alitis freed" 1095
		log "Minor People" "Alitis" `Alitis, formerly known as Athis, is an Alpha who lives in the Coalition. Centuries ago, he stole a jump drive from an alien ship and used it to explore, but after some sort of encounter in the galactic east, he decided to give up on his former life.`
		conversation
			`You're window-browsing a shop in the spaceport when you catch the scuff of too quick footsteps coming towards you. Before you can glance in that direction, you're suddenly tackled into the ground by someone astonishingly human-shaped. You try to get up, but whoever attacked you pins you down, pressing your face into the ground and holding your arms behind your back to restrain you. As you struggle against your attacker you manage to catch sight of long hair and then, with a flash of concern, a glimpse of green skin - an Alpha.`
			`	You are not pressed for long though. You feel the Alpha's attention shift to the side you cannot see, as an Arach swoops in with a tackle. The Alpha lets go of your arms in an attempt to block the attack, but it does not prevent the Arach from bowling them clear off of you where the two begin to wrestle in your line of sight. The Alpha is a man and, surprisingly to you, despite his strength, it doesn't take long for the Arach Heliarch to restrain your attacker. The Arach firmly pins his arms to his torso with four legs, holds his hips down with two, and uses her last pair to lever herself until she rests her entire body weight into pinning the Alpha.`
			`	A Saryd Heliarch approaches and tells you to keep your distance before interposing himself partially between you and your assailant. He then looks at the Alpha and asks through his translator box, "What reason for attacking this person, did you have?"`
			`	The Alpha is still struggling to try and get out of the Arach's grip, and you notice an intricate gold necklace which has splayed across his shoulder and onto the floor in the scuffle, jangling in the quiet every time he struggles. At this point, everyone else has cleared out of the area and is giving the scene a wide berth. As you get to your feet he ignores the Saryd's question and looks at you intensely. "You're with the Navy, aren't you? Finally figured out I was here, thought you'd finish the job?"`
			branch navy
				has "license: Navy"
			choice
				`	"No, I'm not with the Navy. You could've just asked without slamming me to the ground."`
					goto notnavy
				`	"Is that why you attacked me?"`
					goto detained
			label navy
			choice
				`	"I am with the Navy, but I didn't come here looking for you."`
				`	"Is that why you attacked me?"`
					goto detained
			`	"And I'm supposed to believe that crap?" He lashes out, trying again to knock the Arach off of him, but the agent only tightens the grip. She opens her mandibles, getting them close to the Alpha's neck. "Alright, alright, I get it!" the Alpha shouts, stopping his attempts to break free.`
				goto detained
			label notnavy
			`	He stares at you for a moment, as if unsure if you're telling the truth. "What the hell are you doing here then? Did you just stumble onto this place?" He stops struggling, but the Arach agent doesn't loosen her grip.`
			label detained
			`	The Saryd walks closer to the Alpha, stomping his hoofs on the ground with each step. "Whatever your motivation was, a transgression, you have committed. Punished accordingly, you shall be," he says. "Kindly follow us to the detention facility, would you, Captain?" he asks you, but doesn't wait for an answer, as more agents arrive to escort you and the Alpha to the "detention facility."`
			`	On your way there, you start feeling stings on your arms and legs, and realize the Alpha's tackle left you with some bruises. "Treat those, we will, after faced trial, your agressor has," the Saryd says as you approach your destination: a building similar to a police station. The Alpha is brought before a Kimek that you guess is in charge of the facility. He asks you to give a testimony of what happened, with the Heliarch agents confirming what you say. "Your first offense in a long time this is, Alitis," the Kimek says, after checking a computer for the Alpha's data. "Three years in seclusion, your sentence is."`
			`	After the short verdict, which seems to lack much of the due process you would expect in human space, the agents bring both you and the Alpha to a lower level of the building. This floor has several empty cells kept shut by thick, tough walls of some transparent material. While the cell block does appear to go further beyond this section and around a corner, the first few cells appear to be directly opposite a modest medical space, presumably used mostly for treating any injured prisoners without leaving the secure level. At present though, all of the cells appear to be empty, and the Heliarchs simply lock him in the second cell, where accessing his would not obstruct any other doorways. The agents then ask that you wait a few minutes for a medic to arrive so that they can take care of your bruises.`
			`	You notice that cut into the transparent material of the walls are a series of small holes at head-height with a cover that can be slid across them, presumably to silence a prisoner if needed. By default, they appear to be left open, and the Heliarch agents have not closed the one on the Alpha's cell.`
			`	Your eyes shift from the holes in the wall to the Alpha to find his eyes fixated on you, not looking away or even blinking. After you stare him down for a couple of seconds, he speaks up. "What is it, are you expecting some sort of apology? I'd consider my caution to be entirely justified, so you won't get one."`
			choice
				`	"Who are you? How did you even get here?"`
				`	"What are you doing here in the Coalition?"`
			`	He frowns at you. "I don't owe you any answers, cur. Shut up and wait for the law to bring the frail princess some band-aids and a lollipop."`
			choice
				`	"Are you so busy in that empty cell that you can't answer me?"`
				`	"Tough talk for someone who wrestled a spider and lost."`
			`	He leans forward, his legs twitching as if stopped mid-tackle, and he pauses, turning to look down the hallway to where the Heliarchs went. He backs up, slowing his breathing, and then sits down. "Alright. This may be the last time in three years I can have a proper conversation, so I will entertain you. My name... is Alitis. Over a century ago my kin stumbled upon an alien civilization beyond the Far North in conflict with bands of invaders. These invaders possessed drive capable of jumping between systems without the need for hyperspace links, technology that we greatly desired, for it could put us far outside of the reach of... you." He fixates his eyes on yours, ever so slightly closing his eyelids. "We explored the far reaches of the galaxy to the east, but found no place to call home. Our only choice was to return to the Dirt Belt where we knew of an enclave of more kin, only for the Navy," he spits on the ground, then looks at you again, "to find us. We evacuated, and my kin thought it wise to return to the east, but I knew better. I stole one of the drives my kin had along with a small ship and began traveling west. That is when I discovered the Coalition, and they have provided for me a home that I have been unable to find elsewhere in the galaxy."`
			choice
				`	"You 'knew better?' What do you mean?"`
				`	"What, did you have a change of heart once you got here?"`
			`	He gets up in a rush. "Full of questions, aren't you?" He approaches the wall again, in slow steps. "I was among the first of my kind. Athis, I was called then. I have traveled the galaxy for many centuries and witnessed many things. I have been ambushed, cornered many times; fear was not a stranger to me, for as soulless as your kind see me, we still feel. But when I traveled to the east, someone, or... something, rather, spoke to me. A voice with an immense weight. And for the first time, I felt something more than fear. I felt dread. So when my kin decided to return to the east, I was not so inclined to return with them."`
			choice
				`	"Voices in your head? Are you sure you weren't just imagining them?"`
					goto imaginary
				`	"What did the voice say?"`
			`	He looks away from you. "You're here now, aren't you? This means you must have a device to jump beyond links as I did. Travel to the east and find out for yourself what the voices say. Find out if it classifies you as 'disposable' as well.`
				goto end
			label imaginary
			`	He looks away from you. "No imaginary thing could have such an impact on me. You're here now, aren't you? This means you must have a device to jump beyond links as I did. Travel to the east and find out for yourself that the voices are real."`
			label end
			`	The Heliarchs inform you that the medic has arrived, and bring you further down the hallway to a room where they treat your bruises. They examine you briefly, then give you a tube with a thick liquid, almost like a gel, asking that you gently apply it on your wounds. Once you're done, they tell you that the pain should wear off within a few minutes, and an agent escorts you back out. Passing by his cell again, you see Alitis still standing with his back to the hallway, looking straight at the wall. The agent brings you to your ship, and thanks you for your cooperation.`
				decline

event "alitis freed"
=======
mission "Coalition Folklore: Saryd"
	minor
	invisible
	to offer
		random < 30
	source
		attributes "saryd"
		attributes "folklore"
	on offer
		conversation
			`Walking through the spaceport, you're approached by a Saryd in unusually traditional clothing, even by Saryd standards. Silk robes not too different from human kimonos cover most of his body, and thin ropes tightly wrap around the fabric near his hoofs.`
			`	"Greetings, Captain. Interested in participating in a cultural celebration, would you be?" he asks.`
			choice
				`	"What sort of celebration?"`
				`	"Sorry, I'm busy right now."`
					decline
			`	"A celebration of Saryd folklore, it is," he explains. "Though for a long time among the stars we've lived, timeless classics from before our spacefaring age, we still celebrate. A set of theatrical plays about some of them, today we are hosting. Watch them for free, anyone can."`
			choice
				`	"I've always got time for a story. Lead the way."`
				`	"I'm not really up for a story now. I'll pass."`
					decline
			`	You follow him outside the spaceport city and deep into a nearby forest. On the way there, several other Saryds in similar ancient garbs are guiding others who were also intrigued by the offer.`
			`	You arrive at a clearing with three different paths to take, and you can make out a faint light from deep within each of them. After a few minutes, it seems as if all the Saryds involved in the celebration have arrived. They grab three caskets from behind a bush and lay them before you and the others they brought here.`
			`	"Now friends, choose your path, you must," one of the Saryds says, and many from the crowd grab small objects from the caskets, seemingly already familiar with this. You move forward to look into the caskets and see that each one has different things inside: the left one is full of seeds, the middle one full of seashells, and the right one full of feathers.`
			choice
				`	(Grab a seed.)`
					goto seed
				`	(Grab a seashell.)`
					goto pearl
				`	(Grab a feather.)`
			`	Once you have the feather in your hands, the organizers tell you to go through the path on the right.`
			`	The light you had seen turns out to be a bonfire near a wooden stage, about a third of the size of human opera stages, and you find a spot to sit on one of the logs positioned near the fire. Several lights shine onto the stage, and as you look up, you can only barely see some spotlights hidden high up in the trees. After the audience is all gathered, the curtains of the stage open to reveal many small figures made out of what looks like paper in a style that loosely resembles origami. They are supported either by thin wooden poles from below or strings from above. There are figures close to where the curtains were and others further away on the stage, the various layers granting depth to the scenery. After a brief moment, the show begins:`
			`	Entering a clearing, a Saryd huntress with gray hair stalks a large bird resting on a rock. She moves on the borders of the clearing, hiding behind bushes and small trees. She looks for the best spot from which to snipe at the bird, her bow and arrow ready in her hands. It's only when she is nearing a large entrance to the clearing, on the opposite side of where she entered, that she finds the spot, and takes aim.`
			`	She is disrupted when she hears a loud roar and jumps to the ground, narrowly avoiding the beast that had come from behind her. You're unsure how accurate the paper's depiction of the creature is, but you can only describe it as a "hedge-lion": slightly larger than lions from Earth, with various quills where its mane should be. The quills continue in a line on its back, reaching the tip of the tail.`
			`	Having dodged the pounce, the huntress runs past the bird, looking for cover, but the forest isn't dense enough to block the beast's advance. It attacks again, and wounds the top of one of her frontal legs. She kicks it with another leg and readies an arrow, but only manages to scratch its face. The animal gets on its hind legs to swipe down at her but is stunned; the bird has attacked its eyes, blinding it! The huntress is swift to take aim in the opening granted, and an arrow pierces the creature's torso. Once the hedge-lion has fallen, the bird flies away, and the curtains close.`
				goto end
			label seed
			`	Once you have the seed in your hands, the organizers tell you to go through the path on the left.`
			`	The light you had seen turns out to be a bonfire near a wooden stage, about a third of the size of human opera stages, and you find a spot to sit on one of the logs positioned near the fire. Several lights shine onto the stage, and as you look up, you can only barely see some spotlights hidden high up in the trees. After the audience is all gathered, the curtains of the stage open to reveal many small figures made out of what looks like paper in a style that loosely resembles origami. They are supported either by thin wooden poles from below or strings from above. There are figures close to where the curtains were and others further away on the stage, the various layers granting depth to the scenery. After a brief moment, the show begins:`
			`	The central figure is a young Saryd boy, galloping through a dense forest. Sound effects of thunder begin and grow increasingly frequent, echoing around you as if in a real thunderstorm. A white piece of paper, shaped like a lightning bolt, comes down swiftly and strikes one of the trees in the boy's way. Flame-shaped folds rain down from the top of the stage and stick to the tree as it falls, blocking the boy's path. He turns to run elsewhere. Another lightning bolt, and another tree falls. After a few more repetitions, the boy is too tired to run anymore. Hurt by some of the flames, he is now limping through the forest.`
			`	Whimpering as the thunder grows closer once more, he spots a tree unlike the others, a great oak with branches thicker than the other trees around him. He goes to it and lays down at its base, and soon he falls asleep as the curtain closes.`
			`	It opens once again after a few moments, with the boy waking up in darkness. When he gets up, rumbling sounds are accompanied by rays of light reaching the ground, and he realizes the great oak had lowered its branches around him. As it lifts them up, the several smaller trees that had fallen on the mighty oak's branches during the storm are scattered away. The sun as his guide, the boy manages to leave the forest, and the curtains close again.`
				goto end
			label pearl
			`	Once you have the seashell in your hands, the organizers tell you to go through the path in the middle.`
			`	The light you had seen turns out to be a bonfire near a wooden stage, about a third of the size of human opera stages, and you find a spot to sit on one of the logs positioned near the fire. Several lights shine onto the stage, and as you look up, you can only barely see some spotlights hidden high up in the trees. After the audience is all gathered, the curtains of the stage open to reveal many small figures made out of what looks like paper in a style that loosely resembles origami. They are supported either by thin wooden poles from below or strings from above. There are figures close to where the curtains were and others further away on the stage, the various layers granting depth to the scenery. After a brief moment, the show begins:`
			`	A Saryd is on top of some sort of long, wooden platform, with a deep blue background under it. Only when you see the fishing rod do you realize that he is on a boat, fishing at sea. He feels a bite, but when he reels it in, there is nothing on the hook. He feels another bite and again finds nothing. Time and again, he looks at the hook to find the bait still there, intact, yet he continues to feel bites, some so powerful even the boat moves a little. The day moves by quickly, with a piece of paper representing the sun moving swiftly from one side of the "sky" to the other.`
			`	Once it is night, the waves grow increasingly stronger, and the Saryd stops fishing altogether. He puts the rod on the boat and tries to steer it back to shore, but he can't find his way. A huge wave that goes beyond the stage's top approaches, and engulfs the boat.`
			`	The fisherman kicks and struggles for air, having lost his boat and still at the mercy of the great waves. The view on the stage starts going down, following the kicks, and something starts rising up to meet the Saryd's legs. As it raises the view back with it, a creature reminiscent of a whale, only with much larger, longer flippers that almost link to its tail, comes to the surface. It rises gently and with care, as if trying to serve as ground for the sailor. Another wave is approaching, large enough to engulf them both, but the whale keeps on going up until it is out of the water.`
			`	As it flies through the night sky, the whale is careful to not drop the Saryd, always waiting for him to find stable footing before turning. For the rest of the night, the whale slowly dances in the sky, and when morning comes and the waves subside, it goes back to the sea and swims close to shore. Once the Saryd is at the beach, he turns back to see the whale's tail hitting the water as it dives deep once again, and the curtains close.`
			label end
			`	People in the audience start getting up and performing a short bow toward the stage, with both hands clenched together close to their chests, as if silently applauding the performance. Once most of them are done, they prepare to leave, and you follow them. Once you're back at the clearing, you return the small object back to its casket after seeing others do the same, and the organizers guide everyone back to the spaceport.`
			`	Once there, the Saryd who first approached you says, "That you enjoyed the spectacle, I hope," and bids you farewell.`
				decline



mission "Coalition Folklore: Arach"
	minor
	invisible
	to offer
		random < 30
	source
		attributes "arach"
		attributes "folklore"
	on offer
		conversation
			`Shortly after entering the spaceport, you observe an Arach in what you guess is a formal "dress," a delicate silk wrap covering most of her body with each leg covered by its own embroidered skirt. She exclaims something loudly into a personal communication device before putting it away with a shove. Like everyone else who has momentarily been witness to this, you go to look away, but the Arach has cast their gaze around, seen you, and immediately begun to approach. "Our honorable human visitor, I salute," she says loudly as she closes the gap. "Say, Captain, appreciate the fine arts, do you? To a cultural soiree, I'm headed, but busy with work, dearest Papa is, so vacant, his reserved seat is. Accompany me, would you?"`
			choice
				`	"Is that some sort of event?"`
				`	"I'm busy right now, so I'll pass."`
					decline
			`	"No simple gathering, but a collection of plays by esteemed professionals, completed by a dedicated orchestra, the soiree is," she explains. "A celebration of Arach folklore, it is, which in our finest outfits, us local patrons attend. Streamed live for others, the show also is, but compare to the live performance, it cannot."`
			choice
				`	"Alright, I'm interested. Where is this 'soiree' taking place?"`
				`	"I'm not a fan of plays, sorry."`
					decline
			`	You follow her around the central portion of the city to a building which from the outside looks like some form of auditorium; there, some Arachi in uniform are seeing to the entries of the "patrons" of the event. "A human? Quite an exotic guest you've brought, lady Matlub," one of them says to your guide as she shows him a touchpad displaying two tickets. He verifies them and allows the two of you to enter. The inside reminds you of an opera house, with a large stage in front of dozens of rows of seats, and six levels of balconies on both sides. Matlub leads you to two excellent seats in one of the first few rows, and she helps you "adjust" the chair so that you're more comfortably seated. Just before the stage is an area a few steps below the level of the seats, with a few Arach musicians fine-tuning a variety of instruments. Up on the ceiling, and on all of the balconies, you see small cameras pointed at the stage to broadcast the event for those who didn't have the chance to attend it live.`
			`	As the rows and balconies fill up with more guests, you notice a few Kimek and Saryds amidst the masses of Arachi, most of them accompanying an Arach patron; a few are seemingly patrons themselves, coming in on their own. A great many of them seem to take notice of you as you look around, but your patron studiously ignores the attention.`
			choice
				`	"I can see why you were speaking so highly about this, looks like a really organised event."`
				`	"Not every day that they see a human in one of these, I take it?"`
			`	She nods. "A prestigious event, this is. Bring friends from all around the Coalition to watch, the patrons do. The most unique guest we've had, you are."`
			`	Once all seats are filled, the doors are closed, and an Arach comes to the stage. "Welcome you, esteemed guests, to this celebration of saga and song, our theater does," he says. "Make you wait any longer, I shall not, so for our first play, a timeless classic dear to all, I present: Moonstruck."`
			`	He quickly leaves the stage as the curtains open to reveal a rocky wall with two tunnels leading to the sides. The orchestra begins to play a slow, soft theme on accordion-like instruments, and a young Arach comes into the scene from the tunnel on the left. He hangs onto the rocky wall, a small lantern hanging from his abdomen and a large sack strapped to his back. The Arach then picks rocks from the corners of the wall, throwing most to the ground but placing a few inside the sack he carries. Once the sack is full, he enters the tunnel on the right, and the rocky wall is rotated to show the other side; there, the young miner is shown under the night sky smelting the ore he collected. As he looks to the top of the stage with his back facing the audience, the accordions grow quieter, a slow harp starts to play, and a full moon comes into view at the top of the background sky.`
			`	The curtains close as the scene changes, opening again with the accordions picking up the pace. The Arach is now on a larger wall with only one tunnel from above. He claws away at the rocky corners, the accordions following his rhythm. Once he's dug out most of the ore, the wall starts shaking, as if the mine were collapsing. The accordions become erratic as he rushes for the escape tunnel. With a hectic clamor, the rock wall appears to disassemble on stage with great boulders descending gracefully from the fly tower, caving in the mine. The accordions stop, but after a long pause they, along with the harp, slowly pick up again. The young Arach then climbs into view and pushes first one boulder away, and then another, and another. This goes on until the Arach stands atop a mountain of metal carved out of the rock, reaching for the moon. As he nearly touches it, the curtains close and the music stops.`
			`	The Arachi in the audience rub two of their legs together, as if clapping at the end of the performance. Shortly after, some get up, heading to the exit as the doors open up once again. At the same time, more patrons are coming in to fill the vacant seats. "Interested in only some of the plays, some patrons are, so only for those they wish to see, they stay," Matlub explains. "Leave after any of the performances, you may, if someplace else, you must be, but remain for the rest of the show, I will."`
			choice
				`	(Stay for the next play.)`
				`	(Leave.)`
					goto leave
			`	Once everyone is seated, the same Arach from before goes to the stage again. "A surprise for you, tonight we have. A brand new play, an anonymous group of patrons commissioned. As a critique of one of the issues that persist in our society, described it is. For our second play: Babbling Bebliss."`
			`	As he leaves, the curtains open to a set of an Arach street, where a child is purchasing some form of candy. From behind a building in the set, an Arach wearing tall, blue and white "socks" emerges as trumpets and tubas start playing an obnoxious track. He runs for the child and knocks the candy to the ground as he makes some gargling sound. Matlub sighs, saying, "Gibberish, it is. Nonsense, and words best left untranslated." The Arach actor goes on to cling to the walls of the building and grab things from inside the candy shop, throwing them wildly. By now, many well dressed patrons, most likely members of House Bebliss, are getting up and leaving the theater. Meanwhile, a group of Arachi on one of the balconies doesn't even try to muffle their laughter.`
			`	The scene continues as a couple comes to the set, walking down the street. As they're about to lean in for what looks like a kiss, the Arach leaps from the building, landing on the bachelor with a thud. He steals the kiss, as the tubas and trumpets blast as loudly as they can. After a while, the authorities show up, only for the Arach to make a run for it down the street. The orchestra plays a tune that is as uncoordinated as his movements, and the curtains close. Not many in the audience manifest themselves, most sighing or getting ready to leave, save for the group that was laughing earlier who are now very vocal in announcing their appreciation for the play. "Know of subtlety, House Chamgar does not," Matlub says. "A shame it is, that tainted the soiree with this rivalry, they have."`
			`	The doors open once again as new patrons cycle in to watch the third play.`
			choice
				`	(Stay for the next play.)`
				`	(Leave.)`
					goto leave
			`	Everyone takes their seats, and the Arach announcer heads to the stage again. "A cathartic tragedy, our third play of this evening is. For our next performance: 'Til Death."`
			`	The stage lights go dark as the curtains open to a single spotlight. It illuminates an old Arach getting dressed inside a small shack on the right side of the stage. He coughs, and something akin to an organ begins to play a melancholic melody. Once he leaves, the shack is left in the dark as the spotlight follows him to the middle of the stage, where he makes his way carefully down an empty street. He is allowed to pass beyond the spotlight, which goes dark as the perspective shifts and a second spotlight renews the focus. The left side of the stage is finally lit up, where the Arach starts tending to a garden by the entrance of a manor. The organ stops its weeping every once in a while, right when the Arach is coughing, only to resume once he's done. Leaving the manor, a richly dressed Arach points to one of the flowers in the garden, showing it to be shriveled and dead. He plucks it and throws it to the ground before leaving. The gardener picks up the flower, sticks it inside his clothes, and continues his work.`
			`	Once his work is done, he heads back to his shack, the spotlights following him as he moves around the stage. Once inside, he looks inside a small box, taking a simple vase and placing the flower inside it. The stage goes dark as he goes to sleep and the piano stops, with only the occasional cough echoing throughout the theater. When the light comes to the shack again, the Arach slowly gets up and again leaves for his job, pausing for a moment on the street part of the stage during a heavy coughing fit. Once he's done with the work and begins going back home, he starts coughing again, not letting up for more than a second at a time. During this the spotlights transition to the next section of the stage, and the piano plays a brief note. Once inside his shack, he collapses, knocking down the flower vase in the process. The piano plays a few slow chords, and the last spotlight goes out during the final note.`
			`	You hear the curtains closing, and the lights of the theater turn back on again as the audience is taken by a round of applause. Once they've settled, the announcer goes up to the stage again. "And with that, concluded, our soiree is. Thank you all for gracing us with your presence, I, in name of the theater, do." He lowers his head in a bow and leaves the stage again as nearly all of the patrons in the audience get up and head for the exit, this time with nobody else coming in to take their seats. At the same time, the orchestra starts packing up their instruments. There are, however, a few who remain in their seats, including Matlub.`
			choice
				`	(Stay.)`
					goto end
				`	(Leave.)`
			label leave
			`	You thank Matlub for inviting you here, and while she doesn't seem to pay you much mind, you can feel the gazes of other Arach patrons on you, whispering among themselves as you leave.`
				decline
			label end
			`	The theater workers leave one after the other, leaving you and the other guests with an empty stage. After a while, the lights are turned off. A couple minutes later, however, you hear the curtains open, as some violins start to play in unison. Their music doesn't come from where the orchestra was seated, but as if they were all over the theater, behind you and even up on the balconies. A strong light comes from the stage, most of it blocked by a tall, dark figure. It isn't an actor, however, instead seeming to be made out of wooden parts kept up by thin wires you can barely spot when looking at the top of the stage. The violins' song is disrupted by dull, successive drum hits, at which point the figure moves, with its "arms" opening to the sides; it becomes even taller as it stands up. It is a humanoid creature, and it begins to slowly move around the stage, as if dancing in a pendulum. Cellos join in with the violin screams, and are followed by a choir, though you cannot understand their words. You do recognize, however, that it isn't being sung in any language of the Coalition.`
			`	The creature appears to get closer to the audience, growing in size, and as the choir and instruments become more intense, it swings one of its arms upward and removes the wires. Despite this, it stays upright and continues to move. It brings both arms close and strikes its own head to form two small holes which the background light shines through. Then, it falls to its knees, with one arm reaching for the audience, as the light behind it turns off and the choir and music subside.`
			`	The lights turn back on, revealing curtains still open, but nothing on the stage. A few workers come in to tidy up the place, and the remaining guests now get up to leave. "Enjoyed the soiree, have you, Captain?" Matlub asks, as she herself gets up to leave. "Come now, actually over, the show now is."`
			choice
				`	"What the hell was that thing?"`
				`	"If it only ended now, why did that announcer come up after the third play to dismiss the guests?"`
			`	She doesn't answer, heading straight for the exit. You follow her outside, and she guides you back to your ship. "Thankful for you accompanying me, I am, Captain. Safe travels, may you have."`
				decline



mission "Coalition Folklore: Kimek"
	minor
	invisible
	to offer
		random < 30
	source
		attributes "kimek"
		attributes "folklore"
	on offer
		conversation
			`A Kimek flags you down when you enter the spaceport. "Busy are you, Captain?" he asks. "Taking place today, a cultural festival is, and participate in it, anyone can. A reenactment of the old 'Spring Siege' folk tale, it is. Play the part of one of the characters, anyone can."`
			choice
				`	"That sounds like fun. Where is it being held?"`
				`	"Sorry, I'm too busy right now for that."`
					decline
			`	He asks you to follow him, and the two of you board a train leading to another section of the city, where you exit the train at the edge of a large park. There, you see that many sets of camps dot the savanna plains, and an equal number of wooden forts stare down from the top of a long hill. Each "set" of fort and camp is separated from the others by many patches of vegetation that go up the hill.`
			`	You follow the Kimek for a while longer until he finds you a pairing of camp and fort that have a vacant spot in either side. "Well Captain, choose a side to play as, you must. The hang of it, you will get, once started, the event has, but as a quick summary, take the 'crops' inside the fort before time runs out, the attacking team must. Prevent them from doing that, the defenders must. At the end, rewarded, the victors are."`
			choice
				`	"I'll join the attackers."`
					goto att
				`	"I'll join the defenders."`
					goto def
				`	"Hang on, if this is a folk tale, how come you're reenacting it as if any side could win?"`
			`	He chitters, as if expecting the question. "Witnessed by a minstrel, the battle was. Traveling on fields like these, he was, before the fort and the raider camp, he spotted in the distance. Hid himself in foliage close to the scene, he had, and writing and painting it as it happened, he was. When reached its climax, the battle had, swept up by the wind, many flowers were, and block his vision they did. Once settled down the wind had, over, the battle was. Spring it was, so 'Spring Siege' became the story's title."`
			`	Seeing you have more questions now, he continues. "Silly and nonsensical at times, the story is. Know that, we do, and that simply looking to entertain a crowd, the minstrel was, but with all forms of classic tales, is that not the case?" He chitters some more, and looks at the group up on the hill and the other in the camp, before continuing. "Foreign as it might seem, participate in it, will you not? Perhaps like it, you might."`
			choice
				`	"Alright, I'll join the attackers."`
					goto att
				`	"Alright, I'll join the defenders."`
			label def
			`	He brings you to the small fort up the hill. Its gates open as those inside (mostly Kimek as expected, but also a couple Arachi and a lone Saryd) are still getting ready. A small "farm" sits in the middle, with plastic replicas serving as the crops. The walls of the fort are made of various tall logs, densely covered by tufts of vicious, reddish thorns nearly as long as your arm. Inside, you can see that a higher level with battlements is accessible via staircases on either side of the courtyard; you also notice that the defenders are all wearing a green strip of cloth over their clothing. Another Kimek organizer, wearing a rugged leather vest that you assume is the Kimek equivalent of medieval armor, comes to meet you both at the gate. He greets his colleague, who introduces you and says that you have chosen to join the defenders, before heading back down the hill.`
			`	"Glad to have you as part of the garrison, our fort is," the armored Kimek begins. "Told about the enemy's objective, I assume you have been. Protect our farm, we must, so allow the produce to be stolen, we cannot." He tells you to follow him to the "keep," a shack too small for any non-Kimek, and gives you a long piece of green cloth. He then informs you that it is meant to be worn, so that others can tell what team you are on. As you wrap it around you like a scarf, you notice that, behind the shack, there is a smaller gate that grants entry to the fort. Once you're done, he gives you a brief tour of the rest of the fort, taking you up the battlements and above the main gate, where you see buckets of what at first appears to be water. Your guide informs you that the liquid inside is actually quite slick, and during the re-enactment, it is poured downhill to slow the attackers.`
			`	Once he's done, he tells you to wait in the courtyard, as the "battle" will begin soon. A few minutes pass before a loud whistle blows, and the Kimek in charge of the fort tells everyone that the other side has begun their attack. The front gate is closed, and some of the defenders begin placing heavy objects behind to barricade it; others are already up by the battlements, waiting for the right time to use the buckets of slippery liquid.`
			choice
				`	(Help reinforce the main gate.)`
					goto defr
				`	(Go help slow down the attackers.)`
					goto defw
			label defr
			`	You join the others in gathering and moving heavy objects, and quickly find some crates behind the small shack, which a couple of Arachi help bring to the gate. Some Kimek take logs they find stashed under a staircase and bring them as well, burying one end in the ground with the other end against the door. The liquid poured on the attackers does slow them down for some minutes, but once you're done, they're already banging at the gate. Most of those inside the fort, particularly the Saryd that has joined in, head to the main gate to try and keep it closed, but a few Kimek head around the back to check on the smaller gate.`
			choice
				`	(Help keep the main gate closed.)`
					goto defrw
				`	(Go with the others and check the back gate.)`
			`	Once you get to the back gate, you and the Kimek there stay quiet and try to listen for anyone approaching this side of the fort. Sure enough, you hear scuttling Kimek legs swishing through the grass as the attackers come circling around. Fortunately, not many came to this gate, so, with your help, your Kimek teammates don't have much trouble keeping the gate closed. Thanks to the main gate having been reinforced, the group there holds well enough that some more come to the back to help, and after some minutes of struggling with the attackers on the gate, another whistle is sounded. It marks that time has run out and that the defenders have won.`
				goto won
			label defrw
			`	With the fortifications from earlier helping keep it shut, holding the main gate proves easy enough. After a few minutes pass, however, you hear a commotion from behind the shack. As you and others go there to check, you arrive to see the small gate open, the attackers, wearing blue sashes in place of your team's green, having already made their way inside. The whistle sounds again, marking the end of the battle and the victory of the attackers.`
				goto lost
			label defw
			`	You go up the stairs and are given one of the buckets with the slippery substance. You notice that the others up here are all Kimek and Arachi, however, and they are only pouring the liquid down directly in front of the gate. When you see some of the blue sash wearing attackers advancing from the sides, where the liquid hasn't been poured, you chuck a bucket their way. This leaves a line of the liquid on that side, and those attacking from there lose their footing, tripping and falling again and again. Once your teammates realize what you've done, they begin to egg you on, encouraging you to throw more buckets to cover the sides while they continue to drench the middle. Despite your efforts, however, the attackers do eventually make it up the hill and start banging at the gate. Most of those inside the fort, including the Saryd, head to the main gate to try and keep it closed, but some Kimek instead head around the back to check on the smaller gate.`
			choice
				`	(Help keep the main gate closed.)`
					goto defww
				`	(Go with the others and check the back gate.)`
			`	Once you get to the back gate, you and the Kimek there stay quiet and try to listen for anyone approaching this side of the fort. Sure enough, you hear scuttling Kimek legs swishing through the grass as the attackers come circling around. Fortunately, not many came to this gate, so, with your help, your Kimek teammates don't have much trouble keeping the gate closed. The group at the front gate isn't so lucky, however, and after a brief minute, the whistle sounds again. Your group comes back to the courtyard to find that the gate has been busted open and that the attackers with their blue sashes have won.`
				goto lost
			label defww
			`	At first, holding the gate isn't too troublesome, but after a few minutes pass, it starts being pounded by some form of battering ram, and before long the group there can't hold it closed. At the same time, you hear a commotion from behind the shack, and as you and others go there to check, you arrive to see the small gate open. The attackers having made their way inside via both gates, the whistle sounds again, marking the end of the battle and the victory of the other side.`
				goto lost
			label att
			`	He brings you to the nearby camp, where many Kimek, Arachi, and even a few Saryds are gathered for the event. Most of them are waiting in anticipation inside one of the tents, or looking up at the fort; all of them have long, blue strips of cloth over their own clothing. Once she notices you two, another Kimek organizer, donning what looks like a thin gambeson, comes to say hello. She greets her colleague, who then introduces you and tells her you have chosen to join the attackers, before leaving the camp to welcome a family who has come to watch the event.`
			`	"Honored to have you fight alongside us, our company is," the armored Kimek begins. "Told about our objective, I assume you have been. Break into the fort, we must, before up the time is. Ten minutes, we have, once started, the battle has." She tells you to follow her to the "war tent," one that's slightly larger than the others around it. There she gives you a long piece of blue cloth and informs you that it is meant to be worn so that others can tell what team you are on. Wrapping it around your neck like a scarf while you look around the main tent, you see that there is a stumpy log reinforced with metal bits stored here, which the Kimek tells you will be used as a battering ram to force open the gates. She then has you follow her to the edge of the camp to show you the limits of this "set," which is marked by patches of vegetation meant to indicate the boundaries of the game. "Also, discourage anyone from trying it, the thorns should, but against the rules, it is, to crawl up the walls of the fort, so-" She pauses, looking at you as if just realizing that such a thing is impossible for you. "Sorry, out of habit, I said it. Participate in this event, not many groundlocked people do; few Saryds here I've met. Even fewer humans, as imagine, you can."`
			`	Once she's done, she says you're free to roam the camp as you wait for the "battle" to begin. A few minutes pass before a loud whistle blows, and the Kimek in charge of the camp tells everyone that the time has come. She leads the charge up the hill, with most of those from the camp following her. Others split into smaller groups and instead move up along the trees that separate the sets, trying to approach the fort from the sides.`
			choice
				`	(Charge with the main group.)`
					goto attw
				`	(Take the longer side route.)`
					goto attr
			label attw
			`	You follow the lead of the Kimek and start to run straight up the hill, directly at the fort. Once you get closer, however, you see the defenders, garbed in strips of green cloth as opposed to your blue, pouring out buckets of what looks like water. As it flows down the hill to meet your steps, though, you immediately lose your balance and your feet slip out from under you, and you slide a short distance back down the hill. You get up, but, try it as you may, you cannot find stable footing in the wet grass, instead having to step on the few tufts that have grown too high for the liquid to cover them. Even with all their legs, the Kimek and Saryds fare no better, and find themselves in similar trouble, losing their balance again and again. Only the Arachi can press onward, digging down into the dirt beneath the grass with half their legs at each step. They slowly but surely help you and the others move up, and eventually you reach the gate, only to find that the groups that came from the sides are already working on busting it open. You can also see what the Kimek meant when she spoke of "thorns;" tufts of vicious, reddish barbs nearly as long as your arm cover the logs that make up the walls.`
			choice
				`	(Try and find another way in.)`
					goto attwr
				`	(Help the others bust the gate open.)`
			`	You start pushing along with the others, the Saryds joining you from below, and the Kimek and Arachi crawling up to push at the top of the gate. They take turns with each others when one gets tired so that someone is always pushing, even though their attempts aren't the most effective. After a while, you hear a cracking noise, and the gate finally begins budging slightly, as if something barricading it had broken off. As the latecomers of the main force come up, bringing with them the battering ram, everyone makes way for them to begin hammering it against the gate. The gate shudders with each hit and gradually begins to give even more, but even the battering ram team cannot break through fast enough as the whistle from the start of the event sounds again. Evidently this means that time has run out, and the defenders have won.`
				goto lost
			label attwr
			`	You and a part of the group stick close to the walls and follow along them to the other side, careful not to scratch yourself on the thorns along the fort. You soon find another, smaller gate, and begin pushing. Unlike what you can see of the efforts you left at the main gate, you can feel this one budging immediately, and there is no slick ground to worry about. Once they realize the vulnerability of this gate, the Saryds in the group ask others to move out of the way. You are a bit startled as they suddenly charge it in unison, almost forcing it open with a single concerted effort. More defenders come to hold it, though, and the gate becomes increasingly difficult to move any further. One Arach heads back to the main group to call for more help, but when they arrive, so do more defenders. The struggle continues for many minutes, with the attackers alongside you unable to make a final breakthrough. The whistle sounds again, marking the end of the battle, announcing that the defenders have won.`
				goto lost
			label attr
			`	You follow a group to the edges of this set, losing some time before beginning your run up the hill. Once you finally start making your way up, you turn to see the main group repeatedly tripping and falling back. It seems the defenders, who are wearing green identifiers instead of blue, are pouring some slippery liquid down from the battlements above the gate, slowing those that are coming along a direct path. You reach the top while the main force still struggles, and your group makes its way to the gate. On your way, you see what the Kimek meant when she spoke of "thorns," with closely-spaced tufts of vicious, reddish barbs nearly as long as your arm covering the logs that make up the walls. You reach the gate, but as you push and push, it refuses to budge even the slightest bit, clearly having been barricaded from the inside. The main group eventually catches up to you, but even with many more people pushing now, the gate still holds firm and unmoving.`
			choice
				`	(Try and find another way in.)`
					goto attrr
				`	(Continue trying to bust the gate open.)`
			`	You start pushing along with the others, the Saryds joining you from below, and the Kimek and Arachi crawling up to push at the top of the gate. They take turns with each others when one gets tired so that someone is always pushing, even though their attempts aren't the most effective. After a while, you hear a cracking noise, and the gate finally begins budging slightly, as if something barricading it had broken off. As the latecomers of the main force come up, bringing with them the battering ram, everyone makes way for them to begin hammering it against the gate. The gate shudders with each hit and gradually begins to give even more, but even the battering ram team cannot break through fast enough as the whistle from the start of the event sounds again. Evidently this means that time has run out, and the defenders have won.`
				goto lost
			label attrr
			`	You and a part of the group stick close to the walls and follow along them to the other side, careful not to scratch yourself on the thorns along the fort. You soon find another, smaller gate, and begin pushing. Unlike what you can see of the efforts you left at the main gate, you can feel this one budging immediately, and there is no slick ground to worry about. Once they realize the vulnerability of this gate, the Saryds in the group ask others to move out of the way. You are a bit startled as they suddenly charge it in unison, almost forcing it open with a single concerted effort. More defenders come to hold it, though, and the gate becomes increasingly difficult to move any further. One Arach heads back to the main group to call for more help, but when they arrive, so do more defenders. The struggle continues for a while, before you hear loud bangs from the other side of the fort. The Kimek organizer comes around the back to tell everyone to return to the main entrance. As you come to the main gate, you see the battering ram has forced the main gate open, something that must've been made easier with so many leaving it unguarded to instead defend the back gate. With that, the whistle sounds again, marking the end of the battle, announcing that the attackers have won.`
			label won
			`	The Kimek organizer in charge of your side starts a cheer, which quickly spreads to the others. After the leaders of both teams meet to greet each other, everyone is asked to return the colored cloth they were given and make their way down the hill. Your group is pointed to a nearby building to wash off any dirt, if needed. Once you're all cleaned up, you head back to the camp, where the Kimek who brought you here is waiting to guide your group to many short tables with plates on them; apparently, the reward for winning is a feast. As most of those who participate are Kimek, almost all of the food comes the way they prefer it: a soupy, half-digested mess. Thankfully there are a few meals prepared the way the other species like them, meaning you can pick one prepared for Saryds; their meals are the closest you can get to human cuisine here.`
			`	The Saryd first course offered consists of many cooked vegetables, arranged in a little mound on the plate, with a thin trail of steam still coming from them. Talking with the organizers, you learn that the meals are meant to represent the produce of the fort's "farm," and that those who win earn the right to the banquet. Once you're done eating, you return to where the train dropped you off and get on the next one heading back to the spaceport.`
				decline
			label lost
			`	The Kimek organizer of the other side starts a cheer, which quickly spreads to the others. After the leaders of both teams meet to greet each other, everyone is asked to return the colored cloth they were given and make their way down the hill. Your group is pointed to a nearby building to wash off any dirt, if needed. Once you're all cleaned up, the Kimek who brought you here is waiting by the camp to guide your opponents to many short tables with plates on them; apparently, the reward for winning is a feast. "A shame it is, that lost the battle your team has," he says. "But hopefully, still fun with the event you had."`
			`	Before he leaves with the victors, he explains a bit more about the event, telling you that the meals that will be served at the banquet are meant to represent the produce of the fort's "farm," and that those who win earn the right to it. Finally, he thanks you for participating, and goes with the winners to the tables. You return to where the train dropped you off and get on the next one heading back to the spaceport.`
				decline
>>>>>>> 7f6e56a8
<|MERGE_RESOLUTION|>--- conflicted
+++ resolved
@@ -1395,74 +1395,6 @@
 
 
 
-<<<<<<< HEAD
-mission "Coalition: Alpha Encounter"
-	minor
-	invisible
-	to offer
-		has "Coalition: First Contact: done"
-		has "remembrance day: offered"
-		random < 1
-	source
-		government "Coalition"
-		not attributes "station"
-		not planet "Secret Sky" "Remote Blue" "Bloptab's Furnace" "Ahr"
-	on offer
-		event "alitis freed" 1095
-		log "Minor People" "Alitis" `Alitis, formerly known as Athis, is an Alpha who lives in the Coalition. Centuries ago, he stole a jump drive from an alien ship and used it to explore, but after some sort of encounter in the galactic east, he decided to give up on his former life.`
-		conversation
-			`You're window-browsing a shop in the spaceport when you catch the scuff of too quick footsteps coming towards you. Before you can glance in that direction, you're suddenly tackled into the ground by someone astonishingly human-shaped. You try to get up, but whoever attacked you pins you down, pressing your face into the ground and holding your arms behind your back to restrain you. As you struggle against your attacker you manage to catch sight of long hair and then, with a flash of concern, a glimpse of green skin - an Alpha.`
-			`	You are not pressed for long though. You feel the Alpha's attention shift to the side you cannot see, as an Arach swoops in with a tackle. The Alpha lets go of your arms in an attempt to block the attack, but it does not prevent the Arach from bowling them clear off of you where the two begin to wrestle in your line of sight. The Alpha is a man and, surprisingly to you, despite his strength, it doesn't take long for the Arach Heliarch to restrain your attacker. The Arach firmly pins his arms to his torso with four legs, holds his hips down with two, and uses her last pair to lever herself until she rests her entire body weight into pinning the Alpha.`
-			`	A Saryd Heliarch approaches and tells you to keep your distance before interposing himself partially between you and your assailant. He then looks at the Alpha and asks through his translator box, "What reason for attacking this person, did you have?"`
-			`	The Alpha is still struggling to try and get out of the Arach's grip, and you notice an intricate gold necklace which has splayed across his shoulder and onto the floor in the scuffle, jangling in the quiet every time he struggles. At this point, everyone else has cleared out of the area and is giving the scene a wide berth. As you get to your feet he ignores the Saryd's question and looks at you intensely. "You're with the Navy, aren't you? Finally figured out I was here, thought you'd finish the job?"`
-			branch navy
-				has "license: Navy"
-			choice
-				`	"No, I'm not with the Navy. You could've just asked without slamming me to the ground."`
-					goto notnavy
-				`	"Is that why you attacked me?"`
-					goto detained
-			label navy
-			choice
-				`	"I am with the Navy, but I didn't come here looking for you."`
-				`	"Is that why you attacked me?"`
-					goto detained
-			`	"And I'm supposed to believe that crap?" He lashes out, trying again to knock the Arach off of him, but the agent only tightens the grip. She opens her mandibles, getting them close to the Alpha's neck. "Alright, alright, I get it!" the Alpha shouts, stopping his attempts to break free.`
-				goto detained
-			label notnavy
-			`	He stares at you for a moment, as if unsure if you're telling the truth. "What the hell are you doing here then? Did you just stumble onto this place?" He stops struggling, but the Arach agent doesn't loosen her grip.`
-			label detained
-			`	The Saryd walks closer to the Alpha, stomping his hoofs on the ground with each step. "Whatever your motivation was, a transgression, you have committed. Punished accordingly, you shall be," he says. "Kindly follow us to the detention facility, would you, Captain?" he asks you, but doesn't wait for an answer, as more agents arrive to escort you and the Alpha to the "detention facility."`
-			`	On your way there, you start feeling stings on your arms and legs, and realize the Alpha's tackle left you with some bruises. "Treat those, we will, after faced trial, your agressor has," the Saryd says as you approach your destination: a building similar to a police station. The Alpha is brought before a Kimek that you guess is in charge of the facility. He asks you to give a testimony of what happened, with the Heliarch agents confirming what you say. "Your first offense in a long time this is, Alitis," the Kimek says, after checking a computer for the Alpha's data. "Three years in seclusion, your sentence is."`
-			`	After the short verdict, which seems to lack much of the due process you would expect in human space, the agents bring both you and the Alpha to a lower level of the building. This floor has several empty cells kept shut by thick, tough walls of some transparent material. While the cell block does appear to go further beyond this section and around a corner, the first few cells appear to be directly opposite a modest medical space, presumably used mostly for treating any injured prisoners without leaving the secure level. At present though, all of the cells appear to be empty, and the Heliarchs simply lock him in the second cell, where accessing his would not obstruct any other doorways. The agents then ask that you wait a few minutes for a medic to arrive so that they can take care of your bruises.`
-			`	You notice that cut into the transparent material of the walls are a series of small holes at head-height with a cover that can be slid across them, presumably to silence a prisoner if needed. By default, they appear to be left open, and the Heliarch agents have not closed the one on the Alpha's cell.`
-			`	Your eyes shift from the holes in the wall to the Alpha to find his eyes fixated on you, not looking away or even blinking. After you stare him down for a couple of seconds, he speaks up. "What is it, are you expecting some sort of apology? I'd consider my caution to be entirely justified, so you won't get one."`
-			choice
-				`	"Who are you? How did you even get here?"`
-				`	"What are you doing here in the Coalition?"`
-			`	He frowns at you. "I don't owe you any answers, cur. Shut up and wait for the law to bring the frail princess some band-aids and a lollipop."`
-			choice
-				`	"Are you so busy in that empty cell that you can't answer me?"`
-				`	"Tough talk for someone who wrestled a spider and lost."`
-			`	He leans forward, his legs twitching as if stopped mid-tackle, and he pauses, turning to look down the hallway to where the Heliarchs went. He backs up, slowing his breathing, and then sits down. "Alright. This may be the last time in three years I can have a proper conversation, so I will entertain you. My name... is Alitis. Over a century ago my kin stumbled upon an alien civilization beyond the Far North in conflict with bands of invaders. These invaders possessed drive capable of jumping between systems without the need for hyperspace links, technology that we greatly desired, for it could put us far outside of the reach of... you." He fixates his eyes on yours, ever so slightly closing his eyelids. "We explored the far reaches of the galaxy to the east, but found no place to call home. Our only choice was to return to the Dirt Belt where we knew of an enclave of more kin, only for the Navy," he spits on the ground, then looks at you again, "to find us. We evacuated, and my kin thought it wise to return to the east, but I knew better. I stole one of the drives my kin had along with a small ship and began traveling west. That is when I discovered the Coalition, and they have provided for me a home that I have been unable to find elsewhere in the galaxy."`
-			choice
-				`	"You 'knew better?' What do you mean?"`
-				`	"What, did you have a change of heart once you got here?"`
-			`	He gets up in a rush. "Full of questions, aren't you?" He approaches the wall again, in slow steps. "I was among the first of my kind. Athis, I was called then. I have traveled the galaxy for many centuries and witnessed many things. I have been ambushed, cornered many times; fear was not a stranger to me, for as soulless as your kind see me, we still feel. But when I traveled to the east, someone, or... something, rather, spoke to me. A voice with an immense weight. And for the first time, I felt something more than fear. I felt dread. So when my kin decided to return to the east, I was not so inclined to return with them."`
-			choice
-				`	"Voices in your head? Are you sure you weren't just imagining them?"`
-					goto imaginary
-				`	"What did the voice say?"`
-			`	He looks away from you. "You're here now, aren't you? This means you must have a device to jump beyond links as I did. Travel to the east and find out for yourself what the voices say. Find out if it classifies you as 'disposable' as well.`
-				goto end
-			label imaginary
-			`	He looks away from you. "No imaginary thing could have such an impact on me. You're here now, aren't you? This means you must have a device to jump beyond links as I did. Travel to the east and find out for yourself that the voices are real."`
-			label end
-			`	The Heliarchs inform you that the medic has arrived, and bring you further down the hallway to a room where they treat your bruises. They examine you briefly, then give you a tube with a thick liquid, almost like a gel, asking that you gently apply it on your wounds. Once you're done, they tell you that the pain should wear off within a few minutes, and an agent escorts you back out. Passing by his cell again, you see Alitis still standing with his back to the hallway, looking straight at the wall. The agent brings you to your ship, and thanks you for your cooperation.`
-				decline
-
-event "alitis freed"
-=======
 mission "Coalition Folklore: Saryd"
 	minor
 	invisible
@@ -1683,4 +1615,72 @@
 			`	The Kimek organizer of the other side starts a cheer, which quickly spreads to the others. After the leaders of both teams meet to greet each other, everyone is asked to return the colored cloth they were given and make their way down the hill. Your group is pointed to a nearby building to wash off any dirt, if needed. Once you're all cleaned up, the Kimek who brought you here is waiting by the camp to guide your opponents to many short tables with plates on them; apparently, the reward for winning is a feast. "A shame it is, that lost the battle your team has," he says. "But hopefully, still fun with the event you had."`
 			`	Before he leaves with the victors, he explains a bit more about the event, telling you that the meals that will be served at the banquet are meant to represent the produce of the fort's "farm," and that those who win earn the right to it. Finally, he thanks you for participating, and goes with the winners to the tables. You return to where the train dropped you off and get on the next one heading back to the spaceport.`
 				decline
->>>>>>> 7f6e56a8
+
+
+
+mission "Coalition: Alpha Encounter"
+	minor
+	invisible
+	to offer
+		has "Coalition: First Contact: done"
+		has "remembrance day: offered"
+		random < 1
+	source
+		government "Coalition"
+		not attributes "station"
+		not planet "Secret Sky" "Remote Blue" "Bloptab's Furnace" "Ahr"
+	on offer
+		event "alitis freed" 1095
+		log "Minor People" "Alitis" `Alitis, formerly known as Athis, is an Alpha who lives in the Coalition. Centuries ago, he stole a jump drive from an alien ship and used it to explore, but after some sort of encounter in the galactic east, he decided to give up on his former life.`
+		conversation
+			`You're window-browsing a shop in the spaceport when you catch the scuff of too quick footsteps coming towards you. Before you can glance in that direction, you're suddenly tackled into the ground by someone astonishingly human-shaped. You try to get up, but whoever attacked you pins you down, pressing your face into the ground and holding your arms behind your back to restrain you. As you struggle against your attacker you manage to catch sight of long hair and then, with a flash of concern, a glimpse of green skin - an Alpha.`
+			`	You are not pressed for long though. You feel the Alpha's attention shift to the side you cannot see, as an Arach swoops in with a tackle. The Alpha lets go of your arms in an attempt to block the attack, but it does not prevent the Arach from bowling them clear off of you where the two begin to wrestle in your line of sight. The Alpha is a man and, surprisingly to you, despite his strength, it doesn't take long for the Arach Heliarch to restrain your attacker. The Arach firmly pins his arms to his torso with four legs, holds his hips down with two, and uses her last pair to lever herself until she rests her entire body weight into pinning the Alpha.`
+			`	A Saryd Heliarch approaches and tells you to keep your distance before interposing himself partially between you and your assailant. He then looks at the Alpha and asks through his translator box, "What reason for attacking this person, did you have?"`
+			`	The Alpha is still struggling to try and get out of the Arach's grip, and you notice an intricate gold necklace which has splayed across his shoulder and onto the floor in the scuffle, jangling in the quiet every time he struggles. At this point, everyone else has cleared out of the area and is giving the scene a wide berth. As you get to your feet he ignores the Saryd's question and looks at you intensely. "You're with the Navy, aren't you? Finally figured out I was here, thought you'd finish the job?"`
+			branch navy
+				has "license: Navy"
+			choice
+				`	"No, I'm not with the Navy. You could've just asked without slamming me to the ground."`
+					goto notnavy
+				`	"Is that why you attacked me?"`
+					goto detained
+			label navy
+			choice
+				`	"I am with the Navy, but I didn't come here looking for you."`
+				`	"Is that why you attacked me?"`
+					goto detained
+			`	"And I'm supposed to believe that crap?" He lashes out, trying again to knock the Arach off of him, but the agent only tightens the grip. She opens her mandibles, getting them close to the Alpha's neck. "Alright, alright, I get it!" the Alpha shouts, stopping his attempts to break free.`
+				goto detained
+			label notnavy
+			`	He stares at you for a moment, as if unsure if you're telling the truth. "What the hell are you doing here then? Did you just stumble onto this place?" He stops struggling, but the Arach agent doesn't loosen her grip.`
+			label detained
+			`	The Saryd walks closer to the Alpha, stomping his hoofs on the ground with each step. "Whatever your motivation was, a transgression, you have committed. Punished accordingly, you shall be," he says. "Kindly follow us to the detention facility, would you, Captain?" he asks you, but doesn't wait for an answer, as more agents arrive to escort you and the Alpha to the "detention facility."`
+			`	On your way there, you start feeling stings on your arms and legs, and realize the Alpha's tackle left you with some bruises. "Treat those, we will, after faced trial, your agressor has," the Saryd says as you approach your destination: a building similar to a police station. The Alpha is brought before a Kimek that you guess is in charge of the facility. He asks you to give a testimony of what happened, with the Heliarch agents confirming what you say. "Your first offense in a long time this is, Alitis," the Kimek says, after checking a computer for the Alpha's data. "Three years in seclusion, your sentence is."`
+			`	After the short verdict, which seems to lack much of the due process you would expect in human space, the agents bring both you and the Alpha to a lower level of the building. This floor has several empty cells kept shut by thick, tough walls of some transparent material. While the cell block does appear to go further beyond this section and around a corner, the first few cells appear to be directly opposite a modest medical space, presumably used mostly for treating any injured prisoners without leaving the secure level. At present though, all of the cells appear to be empty, and the Heliarchs simply lock him in the second cell, where accessing his would not obstruct any other doorways. The agents then ask that you wait a few minutes for a medic to arrive so that they can take care of your bruises.`
+			`	You notice that cut into the transparent material of the walls are a series of small holes at head-height with a cover that can be slid across them, presumably to silence a prisoner if needed. By default, they appear to be left open, and the Heliarch agents have not closed the one on the Alpha's cell.`
+			`	Your eyes shift from the holes in the wall to the Alpha to find his eyes fixated on you, not looking away or even blinking. After you stare him down for a couple of seconds, he speaks up. "What is it, are you expecting some sort of apology? I'd consider my caution to be entirely justified, so you won't get one."`
+			choice
+				`	"Who are you? How did you even get here?"`
+				`	"What are you doing here in the Coalition?"`
+			`	He frowns at you. "I don't owe you any answers, cur. Shut up and wait for the law to bring the frail princess some band-aids and a lollipop."`
+			choice
+				`	"Are you so busy in that empty cell that you can't answer me?"`
+				`	"Tough talk for someone who wrestled a spider and lost."`
+			`	He leans forward, his legs twitching as if stopped mid-tackle, and he pauses, turning to look down the hallway to where the Heliarchs went. He backs up, slowing his breathing, and then sits down. "Alright. This may be the last time in three years I can have a proper conversation, so I will entertain you. My name... is Alitis. Over a century ago my kin stumbled upon an alien civilization beyond the Far North in conflict with bands of invaders. These invaders possessed drive capable of jumping between systems without the need for hyperspace links, technology that we greatly desired, for it could put us far outside of the reach of... you." He fixates his eyes on yours, ever so slightly closing his eyelids. "We explored the far reaches of the galaxy to the east, but found no place to call home. Our only choice was to return to the Dirt Belt where we knew of an enclave of more kin, only for the Navy," he spits on the ground, then looks at you again, "to find us. We evacuated, and my kin thought it wise to return to the east, but I knew better. I stole one of the drives my kin had along with a small ship and began traveling west. That is when I discovered the Coalition, and they have provided for me a home that I have been unable to find elsewhere in the galaxy."`
+			choice
+				`	"You 'knew better?' What do you mean?"`
+				`	"What, did you have a change of heart once you got here?"`
+			`	He gets up in a rush. "Full of questions, aren't you?" He approaches the wall again, in slow steps. "I was among the first of my kind. Athis, I was called then. I have traveled the galaxy for many centuries and witnessed many things. I have been ambushed, cornered many times; fear was not a stranger to me, for as soulless as your kind see me, we still feel. But when I traveled to the east, someone, or... something, rather, spoke to me. A voice with an immense weight. And for the first time, I felt something more than fear. I felt dread. So when my kin decided to return to the east, I was not so inclined to return with them."`
+			choice
+				`	"Voices in your head? Are you sure you weren't just imagining them?"`
+					goto imaginary
+				`	"What did the voice say?"`
+			`	He looks away from you. "You're here now, aren't you? This means you must have a device to jump beyond links as I did. Travel to the east and find out for yourself what the voices say. Find out if it classifies you as 'disposable' as well.`
+				goto end
+			label imaginary
+			`	He looks away from you. "No imaginary thing could have such an impact on me. You're here now, aren't you? This means you must have a device to jump beyond links as I did. Travel to the east and find out for yourself that the voices are real."`
+			label end
+			`	The Heliarchs inform you that the medic has arrived, and bring you further down the hallway to a room where they treat your bruises. They examine you briefly, then give you a tube with a thick liquid, almost like a gel, asking that you gently apply it on your wounds. Once you're done, they tell you that the pain should wear off within a few minutes, and an agent escorts you back out. Passing by his cell again, you see Alitis still standing with his back to the hallway, looking straight at the wall. The agent brings you to your ship, and thanks you for your cooperation.`
+				decline
+
+event "alitis freed"