# Copyright (c) 2016 by Michael Zahniser
#
# Endless Sky is free software: you can redistribute it and/or modify it under the
# terms of the GNU General Public License as published by the Free Software
# Foundation, either version 3 of the License, or (at your option) any later version.
#
# Endless Sky is distributed in the hope that it will be useful, but WITHOUT ANY
# WARRANTY; without even the implied warranty of MERCHANTABILITY or FITNESS FOR A
# PARTICULAR PURPOSE. See the GNU General Public License for more details.
#
# You should have received a copy of the GNU General Public License along with
# this program. If not, see <https://www.gnu.org/licenses/>.

mission "Coalition: First Contact"
	landing
	name "Register with the Heliarchs"
	description "You have been told to travel to the <planet> to register with the rulers of Coalition space and petition them for permission to do business here."
	source
		government "Coalition"
	destination "Ring of Friendship"
	on offer
		"reputation: Coalition" += 10
		"reputation: Heliarch" += 10
		log "Factions" "Coalition" `The Coalition is an alliance of three different alien species living in peace with each other: the Saryds, the Kimek, and the Arachi. On many Coalition worlds, all three species live together in harmony, which is made easier by the fact that each species prefers a very different climate and thus gravitates to different parts of a planet. They are ruled by individuals known as the Heliarchs.`
		conversation
			`This planet seems to be inhabited by at least three different sentient species. First are giant beetles, about a meter tall, who scurry quickly toward your ship and swarm around it, gawking at you, as soon as you land. The second species, even more disturbing than the beetles, are giant spiders. And the third species are centaurs. Not just something vaguely resembling centaurs; they look like they could have stepped right off the page of a story book from ancient Earth.`
			`	One of the spiders walks up to you, stretching its legs to raise its face and many eyes to the level of your own face, and says something to you in a gloopy sort of burbling language that you don't understand. The beetles, meanwhile, are talking to each other in a different language, all clicks and chittering. And the centaur stands quietly at a distance and keeps glancing back toward the spaceport as if waiting for someone.`
			`	And eventually, someone does arrive: a beetle, a spider, and a centaur all wearing yellow armbands and some sort of electric box hanging on a chain around each of their necks. They walk up to you, and the centaur speaks. After a brief delay, the box around its neck says, "In the name of the Heliarchs, who drove out the oppressors, who maintain peace, we the human visitor greet."`
			choice
				`	"Thank you."`
					goto next
				`	"How do you know my language?"`
			`	The spider speaks, and the box around its neck translates. "Our nearest and most recent neighbor you are. The Heliarchs in their great wisdom, all things that come to pass in our region of space, they are aware of."`
			label next
			`	Speaking through its own translation box, the beetle says, "To the seat of the Heliarch government must you go. Once to the Heliarchs you have become known, in many ways to our society, contribute you may."`
			`	The centaur pulls out a map printed on a thin sheet of plastic. You recognize it as a star map of this region. Lines mark out three different territories, and where they meet are three star systems colored yellow. The centaur points to the southernmost of the three. "Where you must go, here it is," it says.`
			choice
				`	"Thank you. I will go there."`
					goto end
				`	"Can you tell me more about yourselves, first?"`
			`	The spider says, "The wise Heliarchs, all your questions they will answer."`
			label end
			`	Eventually the crowd disperses and allows you to visit the spaceport, although no one offers you any jobs or the opportunity to buy anything but basic commodities. Perhaps you need to register with the "Heliarchs" first.`
				accept
	on complete
		"reputation: Coalition" += 10
		"reputation: Heliarch" += 10
		set "known to the heliarchs"
		log "Factions" "Heliarchs" `The Heliarchs are the rulers of Coalition space: apparently not elected, but instead selected by merit from among the citizens of the Coalition in such a way as to ensure that all three species are equally represented. Thousands of years ago, the Heliarchs led their three species to band together and drive the Quarg out of Coalition space. The Heliarch centers of government are the three Quarg ringworlds that they captured in that war. They are the only ones in Coalition space who are allowed to have weapons on their starships, and they act as a sort of police force, maintaining peace between the Coalition species.`
		conversation
			`Your first view of the landing area confirms beyond a doubt that this is a Quarg ringworld, not just an imitation of one. The interior architecture is unmistakable. But no Quarg are present here, only the three species of the Coalition. Soon after you land, a delegation approaches your ship: again, one of each species, but these are wearing golden circlets around their heads. The circlets are not merely decorative, but seem to contain some electronics as well.`
			`	Again, the centaur speaks first. "To our territory, to welcome you we are glad," it says.`
			`	The beetle says, "With our people you may mingle. The beauty of our culture, you may experience."`
			`	The spider adds, "Our people and yours perhaps one day may trade. Perhaps one day the humans our great and free Coalition may join."`
			choice
				`	"Tell me more about your Coalition."`
				`	"Is this a Quarg ringworld? Where are the Quarg?"`
			`	The centaur says, "Like you, our three species once, by the Quarg were ruled. But with each other, connections we made. An alliance we formed, and the oppressors we drove away. For six thousand Earth years now, in prosperity and freedom from Quarg constraint and in friendship with each other we have lived."`
			choice
				`	"The Quarg don't seem that oppressive to me."`
					goto oppressive
				`	"How did you defeat the Quarg?"`
			`	The spider says, "Alone, no species all skills or all knowledge possesses. But when our abilities we combine, powerful we may become. That, the reason is, that the Quarg all species in isolation keep."`
				goto next
			label oppressive
			`	The spider says, "In separate boxes, they each species keep. And in subtle ways, your development and discoveries they limit. And on your technology, restrictions they place."`
			`	The beetle says, "Or, wrong are we? And the jump drive that brought you here, a gift from the Quarg it is? They its secret no longer hoard?" You tell it that the Quarg do indeed refuse to give jump drives to humans, and it says, "Then, prisoners indeed you are."`
			label next
			branch hai
				has "First Contact: Hai: offered"
			choice
				`	"I suppose you may be right about the Quarg."`
					goto end
				`	"Perhaps the Quarg will change their minds in the future."`
			`	The giant beetle considers you gravely. "Hope, we can only," it says.`
				goto end
			label hai
			choice
				`	"I suppose you may be right about the Quarg."`
					goto end
				`	"But, the Quarg do let the humans and the Hai make contact with each other."`
			`	This, apparently, is news to them. You explain to them who the Hai are, and that some humans have made contact with them and are living in their territory. "A second Coalition you are forming!" says the centaur, tapping its hooves on the floor in excitement. "Once again, foiled the Quarg are. A secret way for species to work together, they have overlooked. Great things, from this may come."`
			action
				set "coalition knows hai"
			label end
			`	You talk with them for a while longer, and learn that the centaurs are called "Saryds," and are the oldest of the three species. The beetles are the "Kimek," and come next, and the spiders are called "Arachi," and were the last of the three to discover spaceflight.`
			`	They tell you that the best way to learn more about them is to visit their worlds, and to see for yourself how the three species live in friendship and equality. They also offer to give you jobs to do in their territory, so that you may become a "valuable contributor" to their society.`

mission "Discovered Coalition Space"
	landing
	invisible
	source
		government "Heliarch"
	on offer
		event "label coalition space"
		fail

event "label coalition space"
	galaxy "label saryds"
		sprite "label/saryds"
	galaxy "label kimek"
		sprite "label/kimek"
	galaxy "label arachi"
		sprite "label/arachi"



mission "Coalition: Contributor"
	landing
	name "Return to the <planet>"
	description "Return to the <planet> to see if the Heliarchs will grant you a higher status in the Coalition now that you have been working among them for some time."
	to offer
		"coalition jobs" >= 30
		not "license: Coalition"
	source
		government "Coalition"
	destination "Ring of Friendship"
	on offer
		conversation
			`A Heliarch agent contacts you soon after you land, and says, "In many useful ways, among us you have been working. The Heliarchs you should petition, and your rights and status among us they may elevate." The agent instructs you to return to the <planet> and petition the Heliarch rulers there.`
				accept
	on complete
		"reputation: Coalition" += 10
		"reputation: Heliarch" += 10
		set "license: Coalition"
		log "Completed a lot of Coalition jobs and received permission to purchase civilian technology and ships."
		log "Factions" "Saryds" `Saryds are an alien species who look suspiciously similar to the centaurs found in early human mythology. They prefer to live on worlds with as much green space as possible, and even their major cities are full of parks and gardens. Most Saryds live in small communes with up to a few dozen of them per house.`
		log "Factions" "Kimek" `The Kimek are large insectoid aliens, and are members of the Coalition. They discovered spaceflight after the Saryds, but before the Arachi. They are intensely social creatures, preferring to live together in massive buildings with thousands of inhabitants, and many of their worlds have populations in the tens of billions, far more than any human world.`
		log "Factions" "Arachi" `The spider-like Arachi were the last of the three Coalition species to discover interstellar travel. Most members of their society owe allegiance to one of the great Arach "Houses," organizations that are somewhat similar to guilds and that each specialize in one particular form of industry or technology.`
		conversation
			`Once again, when you exit your ship you are met by a member of each of the three Coalition species, wearing the golden circlets that mark them as Heliarchs. "Told we have been," says the Saryd, "that among us with great diligence and commitment, small tasks you have performed."`
			`	The Kimek says, "Those who in our society's prosperity have invested, with our society's technology may be trusted."`
			`	"But," says the Arach, "like all civilians, even citizens, to you our weapons and warships we still cannot sell."`
			choice
				`	"Thank you."`
					goto end
				`	"Why don't you allow civilians to purchase weapons or warships?"`
			`	"For the sake of peace it is," says the Saryd. "The Heliarch military, well trained to use weapons only for defense and only for justice, they are. And to place the needs of the Coalition over the ambitions of their own native species, each one committed is. No such discipline do civilians have, even you. But as a respectful guest you are, to maintain your weapons we shall allow."`
			label end
			`	Apparently nothing is for sale here, but they assure you that many Coalition worlds will now grant you access to their shipyards and outfitters.`

# For pre-0.9.7 compatibility
mission "Coalition License Patch"
	invisible
	landing
	to offer
		has "Coalition: Contributor: done"
		not "license: Coalition"
	on offer
		set "license: Coalition"
		fail



mission "lost in coalition"
	landing
	invisible
	source
		government "Coalition" "Heliarch"
	to offer
		has "license: Coalition"
	on offer
		require "Jump Drive" 0
		event "lost in coalition" 14
		fail

event "lost in coalition"



mission "Coalition: Lost: Marker"
	name "Foreign Aid"
	description "The Heliarchs have noticed that you've lost your jump drive, being now stranded in Coalition space, and have offered to help. Head to the <destination> to speak with them."
	landing
	source
		near "Ekuarik" 1 100
	destination "Ring of Wisdom"
	to offer
		has "event: lost in coalition"
	on offer
		conversation
			`You're approached by a Heliarch delegation shortly after you leave your ship.`
			`	"Cautiously observed during the past few weeks, scans of your ship have been, Captain <last>," the Saryd begins.`
			`	"Unlike previous scans, a jump drive in your ship, our scanners found not," the Kimek continues.`
			`	"Though appreciate the work you here perform, we do, for you to be cut-off from the galaxy, we wish not," the Arach says. "Discussed much, our consuls have, and to help you, they decided. To the <destination> you must go, there discussed, the terms will be."`
			choice
				`	"By that you mean you'll get me another jump drive? That's pretty generous of you."`
				`	"What? I lost my jump drive? You've gotta be kidding!"`
					goto unaware
			`	"Generous we are indeed. Lucky you are, that under our jurisdiction this happened. Were it the Quarg's, stranded you would remain," the Saryd responds.`
				goto end
			label unaware
			`	"A good thing that a watchful eye we keep, if noticed you had not," the Kimek says. "But even still, more careful with your outfits you should be."`
			label end
			`	You thank them for bringing you this information, and go back to your ship to prepare a route to the <destination>.`
				accept
	to complete
		never



mission "Coalition: Lost: Offer"
	name "Jump Drive Loan"
	description "The Heliarchs have provided you a jump drive to leave Coalition space. Bring another jump drive to the <destination> by <date>, to replace the one you borrowed, or they will be extremely angered by you breaking their trust."
	deadline 333
	landing
	source "Ring of Wisdom"
	to offer
		has "Coalition: Lost: Marker: active"
	on offer
		conversation
			`The Heliarchs are waiting for you when you land. You see no civilians as you look around, but there are enough armed guards to man several of their Punishers. Said Punishers are all parked near your own ship.`
			`	The Saryd starts speaking, "As to be trusted, you have been deemed, provide you with a jump drive, so that stranded you are not, we will."`
			`	"Mind you, not a gift this is, but a loan, Captain," the Kimek continues. "Another one to replace this one, you must bring us, so that losing a copy of such valuable equipment, we are not."`
			`	"By <date>, brought here the replacement jump drive must be. If any longer you take, assume that betrayed our trust you have, we will, and an enemy, considered you will be," the Arach finishes explaining. "Agree with those terms, do you, Captain?"`
			choice
				`	"Yes, I promise I'll return with a second jump drive."`
				`	"Sorry, I need more time to think on this."`
					defer
			`	Their engineers proceed to install the jump drive in your ship. A couple of the guards come a bit closer during the process. When it's all done, you're reminded that you need to bring another jump drive here by <date>.`
				accept
	on accept
		outfit "Jump Drive" 1
		fail "Coalition: Lost: Marker"
	on fail
		"reputation: Heliarch" = -1000
		"reputation: Coalition" = -1000
	on complete
		require "Jump Drive" 2
		outfit "Jump Drive" -1
		dialog `After you once again land near several of their warships and armed guards, the Heliarchs take the jump drive you brought them. They thank you for keeping true to your word, and ask that you avoid losing such an important outfit again.`



mission "Coalition Yottrite 1"
	minor
	landing
	name "More Yottrite"
	description "You were offered great payment for bringing three more samples of the rare mineral yottrite to <destination>."
	to offer
		has "license: Coalition"
	to complete
		has "Coalition Yottrite 2: offered"
	source
		near "Bloptab" 1 100
	destination "Bloptab's Furnace"
	on offer
		conversation
			`Some Coalition citizens, most of which are Arachi, start surrounding your ship after you land, talking among themselves while also glancing at a Heliarch Neutralizer that followed you as you prepared to land on <origin>. The Heliarch agents step off their ship and speak with an Arach of the civilian group. They head back inside their ship after a while and hail you: it seems they've noticed you're carrying samples of the exotic yottrite, and would like to know if you're willing to sell it to them.`
			choice
				`	(Yes.)`
				`	(No.)`
					defer
			`	When you approach them, the Arach explains that he is one of the people that oversee the mining operations on <planet> and that he would like to bring the yottrite there so that they can attempt to study it with their most advanced equipment.`
			`	"Few entries on yottrite, my predecessors managed to catalog," he says. "Naturally occur in our territory, it does not. Few opportunities to study it, we've had."`
			`	After discussing with his colleagues for a bit, he announces that he is willing to pay you 350,000 credits for the mineral sample.`
			choice
				`	"Sounds like a fair deal to me. Sold."`
				`	"Sorry, but I think I'll hold on to it. It was very hard to get it in the first place."`
					defer
			`	He thanks you and transfers the yottrite from your ship to his own, an Arach Spindle, with the help of some spaceport workers. Right before departing he hands you the credits and says that you should bring a few more samples to <destination>. "Three more, you should bring, if interested you are."`
				accept
	on accept
		outfit "Yottrite" -1
		payment 350000



mission "Coalition Yottrite 2"
	name "Even More Yottrite"
	description "You were once again asked to bring seven samples of the rare mineral yottrite to <destination>."
	landing
	to offer
		has "Coalition Yottrite 1: offered"
	to complete
		has "Coalition Yottrite 3: offered"
	source "Bloptab's Furnace"
	on offer
		fail "Coalition Yottrite 1"
		conversation
			`As you land on <origin>, you're contacted by the Arach you sold some yottrite to. He asks if you have any more samples to sell him.`
			choice
				`	"Not right now, sorry."`
					defer
				`	"I have some, yeah. Where should I bring them to?"`
			`	He tells you to land as usual. Once your ship is brought to the underground area, some workers help unload the yottrite, and ask you to follow them into a restricted section of the complex to get your payment. The guards at the entrance watch closely as your group passes by.`
			`	You walk along extremely wide industrial catwalks overlooking endless smelters and forges of various sizes. Though the heat of the place may be influencing your perception, you're almost certain the largest smelters must be around the size of a light warship.`
			`	After walking for too long in the uncomfortably hot and stuffy interiors of the underground compound, you and the several tons of yottrite are finally brought to a large area similar to a warehouse. Several workers are operating machinery and making sure ore pieces are brought to specific conveyor belts.`
			`	As the workers leave you to bring the yottrite to a separate section of the facility, you're greeted by the Arach who contacted you. "In your debt, we are, Captain <last>," he says, handing you 1,050,000 credits. "Much will be achieved, if significant progress with the samples we make."`
			choice
				`	"What sort of progress?"`
					goto progress
				`	"What are you hoping to achieve?"`
					goto achieve
			label progress
			`	"Non-standard thermodynamic properties, yottrite has. Absorb heat around them, the crystals do. Difficult to mix it into a compound, it is," he explains. "If how to overcome this obstacle, we learn, many applications, the element could have."`
				goto end
			label achieve
			`	"Run several tests on the Quarg equipment, for centuries, our Coalition has. React similarly to yottrite, some of their equipment does. A material involved in the making of their outfits, it is," he explains. "If how to do such a thing ourselves, we learn, maybe replicate their technology, or resume construction of the ringworlds, we could."`
			label end
			`	A worker by the yottrite crates shouts something, and the Arach signals he will be heading there shortly.`
			`	"Once again, if any more yottrite, you acquire, bring it here, you may," he says before leaving. "Tirelessly researching it, we are. If in a larger batch, you could bring them, progress quicker, we might."`
			`	He says that about seven samples of the mineral should do for next time and finally leaves. Some workers come shortly after to escort you back to your ship through the maze of smelters.`
				accept
	on accept
		outfit "Yottrite" -3
		payment 1050000



mission "Coalition Yottrite 3"
	name "Neighbor's Mailbox"
	description "Deliver the <cargo> to the sister world of <origin>, <destination>."
	landing
	cargo "experimental yottrite samples" 5
	to offer
		has "Coalition Yottrite 2: offered"
	source "Bloptab's Furnace"
	destination "Delve of Bloptab"
	on offer
		fail "Coalition Yottrite 2"
		conversation
			`Once again, you arrive at <origin> with a supply of yottrite and are contacted by the Arachi here. They ask if you're ready to sell what samples you've brought them.`
			choice
				`	"Maybe some other time."`
					defer
				`	"Sure am. Have some people wait by the docking area to help me unload the samples."`
			`	As the workers get the ore samples out of your ship, you realize that this time the Arach that asked for your help wasn't the one to contact you, nor was he waiting for you on the ground.`
			`	The workers say they will bring the yottrite to the warehouse on their own, and you're told to wait. When they return, they're accompanied by other workers with different crates. They hand you 2,450,000 credits, and ask for permission to load the crates onto your ship.`
			`	"Roughly 5 tons, they weigh. To <destination>, this planet's neighboring world, you must bring them. Requested it so, the overseer has," they say.`
			choice
				`	"What's in the crates?"`
					goto insidecrate
				`	"That's gotta be the shortest courier mission I've ever heard of. Can't some other ship do the trip?"`
					goto soitwouldseem
			label insidecrate
			`	"Older samples that you've brought to us, they contain. Experimented with, the yottrite was. Unsure of the details, I am."`
				goto end
			label soitwouldseem
			`	"For you to carry them, the overseer asked. Why you in particular, unsure I am."`
			label end
			`	You figure that since it's so little cargo and to a planet in this very system, there's no harm in delivering the crates. They place them in your ship.`
				accept
	on accept
		outfit "Yottrite" -7
		payment 2450000
	on visit
		dialog `You land on <planet>, but realize that your escort carrying the yottrite samples hasn't entered the system yet. Better depart and wait for it.`
	on complete
		conversation
			`Though on <origin> you weren't greeted by him, the same Arach from the other trips now contacts you as you prepare to land on <planet>.`
			`	"Captain <last>! Forgive me for my absence in our latest deal, you must. Sort out some business here, I had to," he says.`
			`	He directs you to land on a separate area of the planet, and halfway there little by little a Heliarch fleet starts tailing your ship. You spend a few minutes hovering over the area until they finally give you permission to land. Some of the ships land along with you while others remain in flight, as you come to a massive warehouse complex on a large valley. The facility is walled with some odd kind of barbed wire on top of the walls and fences, and several armed Heliarch agents are patrolling the area.`
			`	As you leave your ship, the Arach is waiting for you alongside some Heliarch officers. They have the cargo removed from your ship without saying much.`
			`	Right before the Heliarch ships prepare to escort you back to the standard docking area, he says, "In the spaceport, meet you I will."`



mission "Coalition Yottrite 4"
	name "Yottrite Research"
	description "Lugglop, one of the Arachi that oversees the mining operations in Bloptab, asked that you pick up some friends of his on <destination> so that they may help with the yottrite research."
	to offer
		has "Coalition Yottrite 3: done"
	source "Delve of Bloptab"
	destination "Shadowed Valley"
	on offer
		conversation
			`You wait around the spaceport for some minutes before finally spotting the Arach. He invites you to his office.`
			`	"Responsible for overseeing deliveries of such exotic materials to the warehouses here, I also am. For the inconvenience and bureaucracy, I apologize," he says. "Forget to properly introduce myself, I often do. Lugglop, I am called."`
			choice
				`	"Nice to meet you, I suppose."`
				`	"Do you need more samples? Is that why you called me here?"`
			`	"Harder to keep track of them, it becomes, the more samples there are," he says. "Notified by the Heliarchs, I was. No more samples, for now, I can request. Risk letting them be stolen, they cannot." He then shows you a map of the Coalition, pointing to a system in Saryd space. "Use more delicate procedures and research, to study the samples we must. For that, friends of mine on <destination>, will be waiting," he says. "Bring them here, would you, Captain?"`
			choice
				`	"Of course, they'll be here soon."`
					accept
				`	"Sorry, I'm not one to take passenger jobs."`
					decline
	on complete
		dialog `When you land on <planet>, Lugglop contacts you and informs you that he has already told his friends about you. He says they will be waiting in the spaceport.`



mission "Coalition Yottrite 5"
	name "Saryd Specialists"
	description "Transport the twins Nasilor and Alituri to <destination>, where they will assist in the yottrite research."
	passengers 2
	blocked "You need <capacity> in order to take on the next mission. Return here when you have the required space free."
	to offer
		has "Coalition Yottrite 4: done"
	source "Shadowed Valley"
	destination "Delve of Bloptab"
	on offer
		conversation
			`A Saryd wearing their version of a lab coat is waiting for you when you enter the spaceport.`
			`	"Working with Lugglop, you are?" He asks, and you nod. "Nasilor, my name is. Packing up our belongings, my sister is. Bring you to our laboratory, I shall."`
			`	You follow him deep into the underground spaceport to the "residential" section, which, to you, is indistinguishable from a research compound. The endless doors to your left and right occasionally give space for large glass panels, giving you a nice view of the massive crystal formations here.`
			`	Nasilor stops by a door immediately after one of these "viewing sites" and opens it. He introduces you to his sister, Alituri, and you two start helping her pack what remains. Most of what they're bringing are several research papers, though you can't figure out what's written on them.`
			`	Finally, you start heading back to your ship. Noticing your interest in the beauty of the gypsum caves, the two Saryd researchers slow down their pace and start to tell you more about themselves. They are twins, both born on Saros, but have been working here for decades. Though you don't understand much of the technical jargon, you figure out that Nasilor specializes in cryptocrystalline compounds, while Alituri focuses her studies on planetary and cosmic conditions that lead to the formation of the gypsum caves here.`
			`	With the little "tour" over, when you three reach your ship, you show them to their bunks and prepare to head back to <planet>.`
				accept
	on visit
		dialog `You land on <planet>, but realize that your escort carrying the Saryd twins hasn't entered the system yet. Better depart and wait for it.`



mission "Coalition Yottrite 6"
	name "Master Shipwright"
	description "Head to <destination> to pick up a member of House Mallob so that they may help in trying to apply yottrite to an alloy."
	landing
	to offer
		has "Coalition Yottrite 5: done"
	source "Delve of Bloptab"
	destination "Market of Gupta"
	on offer
		payment 200000
		conversation
			`Lugglop is waiting for you when you land and greets the two researchers as you help them get their things out of the ship.`
			`	He points them to a hotel where he had a room prepared for them, and asks you to follow him to his office again.`
			`	"Filled to the brim with cutting edge equipment, our facilities here and on the neighbor planet are. Alas, venture much into the theoretical field needed to study such rare elements, our personnel here does not."`
			`	He shows you to his map again, this time pointing to a nearby Arach world. "Once cracked some aspects of yottrite, the twins have, an expert in ship making, we will need," he says. "On <destination>, prepared one of their representatives, House Mallob has. Bring them here, you must."`
			`	You're about to head back to your ship when he hands you 200,000 credits. "Nearly forgot to pay you for this last service, I did."`
				accept



mission "Coalition Yottrite 7"
	name "Master Shipwright"
	description "Bring Pichiie to <destination>, where she will join Lugglop's team in their yottrite research."
	passengers 1
	blocked "You need <capacity> in order to take on the next mission. Return here when you have the required space free."
	landing
	to offer
		has "Coalition Yottrite 6: done"
	source "Market of Gupta"
	destination "Delve of Bloptab"
	on offer
		conversation
			`You're immediately hailed by House Mallob when your ship is entering the atmosphere of <origin>. They guide you through the planet, bringing you to what looks like a massive, castle-like structure, which appears to be made out of a similar material to that of Arach ships, sitting at the base of a mountain.`
			`	You land on a large docking area, where some other ships are also conducting business. Stepping off of your ship you're greeted by what is unmistakably an outfitter, and as you look around you spot some other large buildings dotting the surrounding area, with members of the Coalition going to and from them. The atmosphere feels like that of a small village turned into an outdoor shopping mall.`
			`	Shortly after landing you're greeted by an Arach wearing what you judge to be some sort of uniform. He takes a translation device out of his pocket and formally greets you. "Honored to have you as a guest, the great House Mallob is, Captain <first> <last>."`
			choice
				`	"Are you the shipwright I'll be taking to Lugglop?"`
					goto servant
				`	"What's with this place? Why are there so many buildings all over?"`
					goto property
			label servant
			`	"Mountains, no! But a servant of House Mallob, I am. Mostly as a chauffeur, I work."`
				goto mistress
			label property
			`	"No mere mansion, the private property of House Mallob is," he says as he starts pointing to different areas. "A museum, there we have, detailing the history of Arach ships. To the left, a marketplace is. To the right, House Mallob's private university is, where study the advanced methods of ship making, honor students from all over the Coalition do."`
			label mistress
			`	He then asks that you follow him, saying, "Assist Lugglop in his research, my mistress will. Meet her in the mansion, you must." You follow him along the path, and he gives a bit more detail on some of the buildings as you walk near them. What really piques your interest though is that one of the buildings, which he seemed to willingly ignore, had armed guards at the door, with no indication of being members of the Heliarch.`
			`	Reaching the entrance of the mansion, it isn't as castle-like as the walls, but it all still looks strangely pompous. Up close it almost looks like all the several parts and pods of an Arach Hulk or two were crumpled together into one single building.`
			`	He guides you through the mansion. You pass by several other servants, notice rooms where he mentions that members of House Mallob are having meetings, and even meet a group of Saryd and Kimek students who came here to study with the shipwrights of House Mallob.`
			`	Finally, he brings you to a room on the third floor, claiming that your passenger is waiting inside. You enter, only to see a Kimek glancing out the window.`
			choice
				`	"I take it that's the shipwright?"`
					goto shipwright
				`	"So, is my passenger crawling around somewhere? In some corner hidden in a web?"`
				`	"A Kimek? I thought this was an Arach House."`
			`	The butler ignores what you said and introduces you to the Kimek in question. "Marry into House Mallob at a young age, miss Pichiie did. A former student at the university here, she was."`
				goto end
			label shipwright
			`	"Correct you are, Captain," he says. "Proud to introduce you to miss Pichiie, I am. A former student at the university here, she was, before marry into House Mallob, she did."`
			label end
			`	Finally, the reason why you had to come all the way to this part of <origin> becomes clear; Pichiie mentions she would like to hear your stories about where you got the yottrite in the first place before boarding your ship to head to <planet>. You tell her all samples you've come across were found in systems where the star had gone supernova. It's a short explanation, but she appears to be satisfied, and after saying her goodbyes to other members of the House, you're both brought to your ship.`
				accept
	on visit
		dialog `You land on <planet>, but realize that your escort carrying Pichiie hasn't entered the system yet. Better depart and wait for it.`
	on complete
		event "yottrite research break" 165
		payment 200000
		dialog
			`As with the Saryd twins, Lugglop greets Pichiie and tells her of a hotel he prepared for her time here.`
			`	"Ready, my team is now, Captain," he says, after Pichiie leaves with her luggage. "Enrich and research samples as needed, for the next few months we will. Contact you again, I will, should the need for your services arise once again."`
			`	He hands you <payment>, and walks away.`



event "yottrite research break"



mission "Coalition Yottrite 8"
	name "One Last Sample"
	description "Acquire one sample of yottrite and deliver it to <destination> so that Lugglop has some for his presentation to the Coalition's scientific community."
	landing
	to offer
		has "event: yottrite research break"
	source
		near "Pelubta" 1 100
	destination "Pelubta Station"
	on offer
		conversation
			`When you land, you receive a message from Lugglop, the Arach to whom you brought several yottrite samples.`
			`	"Captain, some major findings, we have. Preparing a presentation about our research, to present in Ring of Wisdom, we are," he says. "Only, run out of pure samples, we have. Bring us one once more, would you? Willing to pay slightly more for the inconvenience, we are. <payment>."`
			choice
				`	"Okay, I'll bring you a piece of yottrite once again."`
				`	"Sorry, but I'm not mining that any more."`
					decline
			`	He thanks you and says he and the rest of the team will be waiting in <destination>. "Moved here about halfway through the project, we did, to make use of the station's facilities."`
				accept
	on complete
		outfit "Yottrite" -1
		payment 400000
		dialog `Lugglop pays you <payment> as you deliver the yottrite, accompanied by a Heliarch agent. "Finish preparing our presentation, we now must. If to help us further you wish, in the spaceport meet us you must."`



mission "Coalition Yottrite 9"
	name "Yottrite Presentation"
	description "Transport Lugglop and his team, alongside <cargo>, to the <destination>, where they will share with the Coalition's scientific community their findings on yottrite."
	passengers 6
	cargo "yottrite presentation materials" 6.14
	blocked "You need <capacity> in order to take on the next mission. Return here when you have the required space free."
	to offer
		has "Coalition Yottrite 8: done"
	source "Pelubta Station"
	destination "Ring of Wisdom"
	on offer
		conversation
			`You meet Lugglop in the spaceport and follow him to meet with Nasilor, Alituri, and Pichiie, who are overseeing some workers place a few sealed metal crates inside a container and the yottrite sample you just brought here into another. They detail how they have prepared all the material they needed and now just need a transport to the <destination>.`
			`	"If with us, you come, Captain, perhaps a better detailed description of the systems where the yottrite was found, you could provide," Nasilor says.`
			`	"<payment>, I would pay you," Lugglop says.`
			choice
				`	"Of course I'll take you there. Have the containers loaded into my ship."`
					goto accept
				`	"What discoveries have you made about it?"`
					goto findings
			label findings
			`	"To share our findings with you, allowed we are not," Pichiie says.`
			`	"Forgive us you must, Captain, but told to keep everything a secret, we were," Lugglop continues. "Perhaps after our presentation, public our findings could be made."`
			label accept
			`	They all follow you to your ship after the containers are ready to be loaded.`
			`	After they are put into your cargo, Nasilor, Alituri and Pichiie head to their bunks, but as Lugglop is coming on board, you see that two Heliarch agents, both Kimek, are accompanying him. "Here to ensure the secrecy of our discoveries, they are," he says. Seeing as they are only two more passengers, you agree to carry them to <planet>, and they all board your ship.`
				accept
	on visit
		dialog `You land on <planet>, but realize that your escort carrying Lugglop's team and their presentation materials hasn't entered the system yet. Better depart and wait for it.`
	on complete
		payment 310000
		conversation
			`Immediately when you land, Lugglop gives you your payment of <payment>. You and the four researchers then follow some Heliarch agents that were waiting for you at the docks. You five are brought to an area akin to a theater with some type of podium on the stage. The seats are all taken by Heliarch agents.`
			`	Lugglop's team apparently will wait until the contents of the two containers are brought here, so you're asked to describe the systems with supernovae where you encountered yottrite asteroids. This only lasts a few minutes, as the audience doesn't seem too keen on inquiring about details, though one particular Saryd did puzzle you when they asked about the state of the supernovas you visited. You tell them you don't know what they mean, and they press the topic no further.`
			`	After you finish, and right as the materials for Lugglop's presentation arrive, you're escorted back to your ship by some agents. Several hours later, you're contacted by Lugglop, who says the presentation is finished, and his group is coming back to your ship. When they arrive, they each thank you for providing the means to perform their experiments. "Officially commended for our efforts, we were!" he says.`
			`	"Though allowed to publicly share our findings, we are not still, invited to be part of the team here that will continue the research, we were," Pichiie adds. The Saryd twins say they will reside here for as long as the project continues, while Pichiie comments on how she'll often be taking trips to visit her family in House Mallob's property.`
			`	"As for me, a job as overseer, I still have to perform," Lugglop says. "Stay here for a few days I will, but even with all the advanced equipment of this ring, still our Coalition's most capable, the smelters of Bloptab's Furnace are. In their optimal state they must be, if to deepen our knowledge on yottrite, we are. Return there shortly, I will."`
			`	They thank you again for all your help and wish you safe travels as you continue exploring.`



mission "Kimek Student 1"
	minor
	name "Transport Chikee"
	description "Chikee, a young Kimek, is studying to become a Heliarch. Transport him to <destination>, where he was offered a job, so that he can make a living while studying on his own."
	passengers 1
	to offer
		has "Coalition: First Contact: done"
	source "Fourth Shadow"
	destination "Second Rose"
	on offer
		conversation
			`At any given time there are thousands of Kimek here in the spaceport, either mingling among themselves during a break from work or negotiating travel prices with starship captains. You imagine that if you weren't a human and clearly stood out, you too would be constantly getting offers to travel to another world, as many civilian captains here wish to fill a last bunk or two they have vacant on their ship before departing.`
			`	You manage to find a restaurant here where you spot some food you've already learned you can eat, so you take a seat and order something.`
			`	You're halfway through your meal when you notice the waiter who brought it to you still hasn't moved away from the table.`
			choice
				`	"Can I help you?"`
				`	"Sorry, should I have paid first before eating?"`
			branch translator
				has "language: Coalition"
			`	The Kimek doesn't have a translation box, so your words don't reach him. While he insists on remaining by the table, you also notice he has been constantly glancing at the entrance, as if waiting for someone to come in.`
			`	When a Heliarch agent passes by the entrance, the Kimek says something in his language, heading to meet the Heliarch, and speaking with them briefly. The Heliarch agent then accompanies the Kimek waiter to your table.`
			choice
				`	"Does he need something?"`
				`	"Did I do something wrong?"`
			`	"Wish to speak to you, this Kimek does, Captain," the agent says, as they continue listening to what the Kimek is telling them, and makes an effort to translate their message to you. "Called Chikee, he is. A student, aspiring to join the ranks of the Heliarchs. Looking for transportation to <destination>, he is, so that a better job there he may acquire."`
			choice
				`	"Sure, I'll take him there."`
					goto accept1
				`	"How much will he pay me?"`
				`	"I'm not headed that way, sorry."`
					decline
			`	The Heliarch asks the young Kimek about payment, to which he takes a pause before responding, and when he does so he speaks a lot slower than before.`
			`	"Not enough funds to pay you for the trip, he has," the agent says. "However, to pay you once well established he is, he promises."`
			choice
				`	"Okay then, I'll take him there."`
				`	"I prefer not having to wait to get paid, sorry."`
					decline
			label accept1
			`	You're told to wait for Chikee before departing the planet, and the Heliarch agent leaves. You leave the restaurant yourself shortly after, and head to your ship.`
				goto end
			label translator
			`	The Kimek is a bit surprised by you having a translation box, but seems to be put at ease knowing that he can speak with you directly now.`
			`	"Chikee, my name is, Captain. A student. Looking for transportation to <destination>, I am," he blabs, scrambling to show you what you assume is some kind of letter. "A job in the mines there, I was offered. Better payment than this one, it has."`
			choice
				`	"Sure, I'll take you there."`
					goto accept2
				`	"How much will you pay me?"`
				`	"I'm not headed that way, sorry."`
					decline
			`	He pauses for a bit, and you see his mandibles clicking together time and again.`
			`	"Lacking proper funds, I currently am," he says, speaking much slower than before. "Once paid by this new job I am, however, pay you I will. I promise."`
			choice
				`	"Ok, I'll take you there."`
				`	I prefer not having to wait to get paid, sorry.`
					decline
			label accept2
			`	He thanks you and says to wait for him by your ship before you depart. You leave the restaurant shortly after, and head to your ship.`
			label end
			`	Night falls, but there hasn't been any decrease to the activities here, as the hordes of captains and workers still populate the docking area and the spaceport.`
			`	Around midnight, Chikee arrives at your ship, and you show him to his bunk. He is only bringing a single, old rugged bag with him.`
				accept
	on visit
		dialog `You land on <planet>, but realize that your escort carrying Chikee hasn't entered the system yet. Better depart and wait for it.`
	on complete
		"coalition jobs" ++
		event "chikee break" 62
		dialog `You drop Chikee off on <planet>, and wish him good luck on the new job.`



event "chikee break"



mission "Kimek Student 2"
	name "Transport Chikee"
	description "Chikee, a young Kimek, is studying to become a Heliarch. Transport him to <destination>, where he was offered an internship and hopes to be awarded with a recommendation letter."
	deadline
	passengers 1
	to offer
		has "event: chikee break"
	source "Second Rose"
	destination "New Finding"
	on offer
		clear "event: chikee break"
		conversation
			`While strolling through the spaceport, you're flagged down by a familiar face. It's Chikee, the Kimek student whom you brought here months ago.`
			`	He excitedly greets you and talks about how well his studies have been going. You notice that he now has a translation device of his own, positioned by his neck.`
			`	"Purchased it recently, I did, so that hindered by language barriers, I am not," he says. "Excellent timing you have, Captain. Looking for transportation, once again I am."`
			`	He tells you how his academic successes have earned him an internship in one of the laboratories on <destination>, and that he needs someone to transport him there by <date> so that he may begin working right away.`
			`	"Better, the payment is, but also hoping for a recommendation letter, I am," he says, explaining that such letters from a Heliarch laboratory could help him significantly in joining their ranks.`
			choice
				`	"Sounds like you've worked pretty hard for this. Let's go to my ship, I'll take you there."`
					goto accept
				`	"You still haven't paid me for last time, though."`
			`	He freezes up for a bit, not responding.`
			`	"Just enough money to rent an apartment there, I have. Save up until the laboratory pays me, I must," he says. "Scamming you, I am not, Captain. Thankful I am, and pay you handsomely, I will."`
			choice
				`	"Alright, I'll wait again. Let's go to my ship."`
					goto accept
				`	"Sorry, but I'm not one to be fooled twice."`
					decline
			label accept
			`	He thanks you, and this time follows you right away, as he already has his bags prepared.`
			`	"Hoping to join the research teams on Ring of Wisdom, I am," he says as you two walk to your ship, explaining the reason he needs to study so much is because he is aiming to work for the scientific branch of the government, instead of the more military-focused side.`
			`	You lead him to his bunk and prepare for the trip.`
				accept
	on visit
		dialog `You land on <planet>, but realize that your escort carrying Chikee hasn't entered the system yet. Better depart and wait for it.`
	on complete
		"coalition jobs" ++
		event "chikee break" 93
		conversation
			`It seems the laboratory Chikee will work in is quite far away from the docking area, so after bidding you farewell, he decides to walk there immediately to get acquainted with his new bosses as soon as possible.`
			`	As he starts crossing one of the bridges linking the canyon walls here, he visibly struggles against the strong winds, as his bags seem to weigh him down.`
			choice
				`	(Help him with his bags.)`
				`	(Let him go on his own.)`
					decline
			`	You catch up to him without too much trouble, though you too are also somewhat troubled by the winds here. You pick up one of his bags, and he becomes much more comfortable with facing the constant blasts of air, though he still walks slower than the expected from a Kimek.`
			`	The two of you walk for about twenty minutes before finally reaching the laboratory. It is shielded by several large thick walls of stone slabs, much like many buildings in this unorthodox city.`
			`	You wish Chikee the best of luck and head back to your ship.`



mission "Kimek Student 3"
	name "Transport Chikee"
	description "Chikee, a young Kimek, is studying to become a Heliarch. Transport him to <destination>, where he will work with some members of House Idriss to further his research project."
	landing
	passengers 1
	to offer
		has "event: chikee break"
		has "Kimek Student 2: done"
	source "New Finding"
	destination "Ablub's Invention"
	on offer
		clear "event: chikee break"
		payment 170000
		conversation
			`As you land on <origin>, you notice that 170,000 credits have been transferred to your account, along with a message.`
			`	It's from Chikee, the Kimek student whom you brought here. He asks that you meet him in an area here more well protected from the winds, so you head there.`
			`	Upon meeting him, he says in a jolly tone, "Kept my promise, I did, Captain. Paid you, I have."`
			`	His internship here apparently went really well, and he got the recommendation letter he wanted and is once again looking for transportation.`
			`	"Passing by a month ago, some members of House Idriss were. The Arach House that deals with the construction of hardware, they are," he says. "Interested by my work, they were. Offered a partnership on <destination>, they have."`
			choice
				`	"I thought you wanted to become a Heliarch. How exactly will all of this help you?"`
					goto how
				`	"Hold on, what sort of 'work' were they interested by? What have you been working on?"`
					goto work
			label how
			`	"If well known among the scientific community, I become, more merit, my curriculum will have," he says. "Make it easier to pass the trials, all the knowledge and experience I've gathered until now will as well."`
				goto bunk
			label work
			`	"Larger than most, the Kimek population is. Struggle to properly distribute medication or other chemicals, even worlds richer than my homeworld do," he says. "Seeking to create an independent network to provide better distribution, I am."`
			`	He jokes about how it's silly that although his species has such incredible advancements in their alimentary transport network, it's still difficult for most of the population to find medicine for what is translated as "the common cold" by the device. He claims that, were he on the Heliarch council, he could directly propose changes and solutions to such problems.`
			label bunk
			`	He tells you a bit more about his work here, how it was working with Saryds, and the cultural exchange. Though he seems to have garnered some fond memories of his time here, you notice while heading for your ship that he still hasn't gotten used to the wind.`
			`	You show him to his bunk and prepare for the journey to <destination>.`
				accept
	on visit
		dialog `You land on <planet>, but realize that your escort carrying Chikee hasn't entered the system yet. Better depart and wait for it.`
	on complete
		"coalition jobs" += 2
		event "chikee break" 78
		payment 130000
		dialog `Chikee hands you 130,000 credits when you land. "As always, for transporting me, grateful I am, Captain," he says, as he heads off to meet with the members of House Idriss.`



mission "Kimek Student 4"
	name "Transport Chikee"
	description "Chikee, the young Kimek whom you've transported many times, has finally become a candidate for elevation to the rank of Heliarch. Bring him to the <destination> by <date>."
	deadline
	landing
	passengers 1
	to offer
		has "event: chikee break"
		has "Kimek Student 3: done"
	source "Ablub's Invention"
	destination "Ring of Wisdom"
	on offer
		clear "event: chikee break"
		conversation
			`You're contacted by Chikee when you land.`
			`	"Captain <last>! Good news and another job for you, I have," he says, asking that you meet him in the spaceport.`
			`	You head there, and he's already with his bags, prepared to board your ship. "Helped me a lot, House Idriss has. An audience with the Heliarch, on the <destination> I have!"`
			`	He tells you that he needs to be there by <date>, and wastes no time as he heads into your ship.`
				accept
	on visit
		dialog `You land on <planet>, but realize that your escort carrying Chikee hasn't entered the system yet. Better depart and wait for it.`
	on complete
		"coalition jobs" += 2
		payment 300000
		conversation
			`Chikee hands you <payment> before leaving your ship. Heliarch agents are waiting for him, and receive him in a bit of a ceremony.`
			`	You spend a few hours browsing some shops here and have some food once you find an establishment that serves something appetizing to humans.`
			`	Ringworlds have no day or night, but looking at your ship's internal clock, it is almost night time when Chikee returns to your ship in a hurry.`
			`	"Accepted I was! Grant me the rank, they did!" he says, showing you a Heliarch circlet as he puts it on his head. "Infinitely grateful for your help in all of this I am, Captain."`
			`	You congratulate him on the achievement, and he starts to tell you how what he calls the "trial" went. Aside from explaining his work on places that got him a recommendation letter, he was told to do a presentation on his own work to some type of jury and pass an interview. "Wait in a line with other candidates, I had to. To be selected, only a few were. So nervous, I was," he says. After thanking you again and trying to shake hands with you, he leaves your ship one last time, and you wish him the best of luck in his new line of work.`



mission "Coalition Outbreak 1"
	minor
	name "Transport Doctors"
	description "Bring these <bunks> doctors, along with <cargo> to <destination> by <date>, where they will work to address a major viral outbreak"
	deadline
	passengers 75
	cargo "medical supplies" 90
	to offer
		has "license: Coalition"
		random < 5
	source
		near "1 Axis" 1 6
	destination "Celestial Third"
	on offer
		conversation
			`As you enter the spaceport, you notice several battalions of Coalition doctors roaming about, talking with merchant captains and then following some of them back to their ships.`
			`	One such crowd approaches you, and a Saryd among them says, "Broken out on <destination>, a deadly virus has. Captains willing to transport us and <cargo>, we seek." She shows you to the group of doctors, <bunks> of them.`
			choice
				`	"I'd be glad to help with something serious like that. Let's go to my ship."`
				`	"I can't afford to fill so many bunks right now, sorry."`
					decline
			`	The doctors rush inside your ship, and spaceport workers quickly place the <cargo> in your cargo hold.`
			`	When you get the chance, you ask them what exactly the virus is, and they explain as best as they can how it causes "tumorous-like behavior on Kimek exoskeletons, rapidly degenerating the tissue and exposing the flesh, all the while increasing the risk of infection." They say that although it is most dangerous to Kimek, there are confirmed cases of some Arachi having contracted the disease.`
			`	It seems pretty serious, so you should make sure these doctors and their supplies are brought to <destination> as quickly as possible.`
				accept
	on visit
		dialog `You've reached <planet>, but the doctors and the medical supplies haven't arrived yet. Depart and wait for the ships carrying them.`
	on complete
		payment 768540
		"coalition jobs" += 2
		dialog `The medical workers exit your ship just as quickly as they entered it and head off to different sections of the city, directed by some emergency workers. After the <cargo> are also taken off your ship, a worker hands you <payment> and says you could look for more ways to help with the outbreak by looking for their colleagues in the spaceport.`



mission "Coalition Outbreak 2"
	name "Collect Vaccines"
	description "Head to <stopovers>, where Saryd researchers have been working on a vaccine for the new virus, and deliver it to <destination> by <date>."
	deadline
	cargo "vaccines" 80
	blocked "You need <capacity> in order to take on the next mission. Return here when you have the required space free."
	to offer
		has "Coalition Outbreak 1: done"
	source "Celestial Third"
	stopover "Secret Sky"
	destination "Ki Patek Ka"
	on offer
		conversation
			`As before, the spaceport is completely dominated by doctors and nurses. You don't find the person who told you to come here, but as you ask one of the other emergency workers, they direct you to a makeshift office set up next to a few trading panels.`
			`	"Fairly new to us, this virus is," the Kimek manning the stand says. "But finally developed an initial batch of vaccines for it, the researchers on Secret Sky thankfully have."`
			choice
				`	"What do you mean 'finally?' Didn't this virus just break out recently?"`
				`	"You want me to go there retrieve the vaccines?"`
					goto vaccines
			`	He looks puzzled by your question.`
			`	"That some weeks have already passed, true it is, but hard at work, the researchers have been," he says. "Blame them for taking a few days more than usual, we cannot. Intricate, this virus is."`
			label vaccines
			`	He shows you a detailed map of Kimek space, explaining that most of the confirmed and suspected cases have been there. Given that the Kimek population is more than double that of the Arachi and the Saryds combined, it's not surprising.`
			`	"To <destination>, this initial batch must be brought. From there, distributing more batches of the vaccines to other worlds, you will be tasked with."`
			`	As the line of volunteering merchant captains continues to grow behind you, he is swift to inform you that payment will be <payment>, and asks that the next person come forward.`
				accept
	on stopover
		dialog `A group of Saryd workers is waiting for you, and they load the <cargo> onto your ship. A laboratory worker babbles about how you must care for them.`
	on visit
		dialog `You've reached <planet>, but the vaccines aren't here yet. Once you've picked them up, make sure all ships that are carrying them arrive in this system.`
	on complete
		payment 943720
		"coalition jobs" += 2
		conversation
			`An incessant stream of freighters has the landing pads of the spaceport here overcrowded, and from the looks of it you were only given a quick clearance due to carrying the vaccines.`
			`	The people here, who are surprisingly managing to keep the place organized despite the overwhelming traffic, pay you <payment> as they unload the vaccines from your cargo hold.`
			`	"Waiting in the spaceport with more tasks for you, our colleagues will be, Captain <last>," one says before running off to tend to other ships carrying doctors or supplies.`



mission "Coalition Outbreak 3"
	name "Distribute Vaccines"
	description "Accompanied by the three volunteer ships, head to the designated Kimek worlds, delivering vaccines to deal with the current viral outbreak, then return to <destination> by <date>."
	deadline
	cargo "vaccines" 80
	to offer
		has "Coalition Outbreak 2: done"
	source "Ki Patek Ka"
	stopover "Fourth Shadow"
	stopover "Blue Interior"
	stopover "Sandy Two"
	stopover "Inmost Blue"
	stopover "Double Haze"
	stopover "Brass Second"
	stopover "Second Viridian"
	stopover "Remote Blue"
	on offer
		conversation
			`This time you're expected and are brought to a large conference room where many Saryds, and the occasional Arach, are waiting. A Kimek that is part of the team organizing the containment procedures comes in and says you will once again be transporting vaccines.`
			`	"In a few hours, fully replicated, the vaccine samples will be. Load them onto your ships, we will. Deliver them to <stopovers>, you must."`
			`	Everyone is then separated into groups. You're put with two Saryd captains and an Arach who is wearing some protective suit of sorts that covers his entire body, making it somewhat difficult for him to walk.`
			`	The captains agree to follow your lead and deliver the vaccines along with you, so you all head back to your ships.`
				accept
	npc accompany save
		personality escort timid
		government "Coalition"
		ship "Saryd Sojourner" "Noset Temu"
		ship "Saryd Sojourner" "Miest Laba"
		ship "Arach Hulk" "Bloobrupblot"
	on stopover
		dialog `You and the Coalition captains have delivered the final batch of vaccines. You must now return to <origin>.`
	on visit
		dialog `You have reached <planet>, but you're missing something! Either you haven't visited <stopovers>, or you left the Coalition ships behind.`
	on complete
		payment 2593230
		"coalition jobs" += 3
		conversation
			`You and the other captains are told to wait in one of several lines formed here. Your group chats with some others while you wait, and a few mention how their batch of vaccines was delivered to Arach and Saryd space. Apparently many tourists had contracted the disease before flying to those areas.`
			`	The line moves quickly, and once it's your turn, you're paid <payment>, and then swiftly shoved along by the workers who are already paying the person who was behind you.`
			`	Looking back at the line, and seeing the sheer number of captains waiting for their share, it's no wonder the Kimek that paid you were extremely brief. As you come back to your ship, you see that a message was sent to you by the Coalition government. More specifically, it appears to have been sent by their Department of Health.`
			`	"To all captains who helped in dealing with the recent viral outbreak, you have our gratitude and may rest tonight knowing you've contributed to the continued prosperity of our Coalition."`



mission "Kimek Gift"
	minor
	name "Not One Minute Late"
	description "A Kimek researcher from <origin> forgot the birthday of her Saryd friend, who lives on <destination>. Since you have a jump drive and can make it there in time, she asked you to deliver the present by <date>."
	deadline 2
	to offer
		has "Coalition: First Contact: done"
	source "Second Cerulean"
	destination "Cold Horizon"
	on offer
		require "Jump Drive"
		conversation
			`A Kimek in a lab coat is desperately running around the spaceport here, carrying a small package with some papers attached.`
			`	As soon as she spots you, she quickly approaches you and says, "Human! The visitor I've heard about, you are! From the outside! A jump drive you have, if our space you've reached, yes?"`
			`	You nod, and she continues, "Live on <planet>, a Saryd friend of mine does. Forgotten that his birthday was on <date>, I had! Make it in time for the party, I cannot. Busy with work, I am. At least send his present, I'd like to, but make it in time, regular ships here can't! With your jump drive, get there in a day you could. Help me, would you, Captain?"`
			choice
				`	"Just that small package? Easy enough, I'll do it."`
					accept
				`	"I'm not headed there, sorry, have another mission to do. Somewhere else."`
					decline
	on complete
		payment 36750
		"coalition jobs" += 2
		conversation
			`Apparently this Saryd in question doesn't live here in the spaceport village, so you must take a train to go to his home. Thankfully, a train ticket was attached to the package, so you waste no time and get on the next train there.`
			`	Even for a world without too large a population, the train wagons here feel unusually empty, with only a handful of other passengers on the one you settle in. The trip takes a few hours, so you have plenty of time to look out the window and gaze at the sights of the seemingly infinite winter forest.`
			`	Halfway through, a blizzard makes it tough to see much outside. The ticket inspectors come through again, but now they are serving something akin to hot chocolate, only it is instead a blue, creamy substance.`
			`	Once you arrive at the village, you follow the makeshift map of the streets the Kimek included and deliver the present to her Saryd friend. Apparently the party had just started.`
			`	When you get back to your ship, <payment> are transferred to your account, and you get a short message from the Kimek researcher, thanking you for helping out.`



mission "Saryd Students 1"
	minor
	name "Acquire Arach Rum"
	description "Some Saryd students on <origin> have offered to pay you for bringing them a shipment of traditional Arach rum, currently only sold on <destination>. To make it in time, the rum must be bought by <date>."
	deadline
	to offer
		has "Coalition: First Contact: done"
	source "Shadow of Leaves"
	destination "Weir of Glubatub"
	on offer
		conversation
			`While walking by some shops, a young Saryd bumps into you as you're turning a corner, knocking you to the ground. He helps you up, apologizing. A couple others that were with him entered a shop without even noticing you, but almost immediately come back out.`
			branch translator
				has "language: Coalition"
			`	They speak with him, pointing at the shop and to where they must have been before bumping into you, while their friend tinkers with a translation box.`
				goto question
			label translator
			`	"No luck?" he asks them, tinkering with a translation box, not realizing you have your own.`
			`	His colleagues shake their heads, "Told the same as in the other store, we were. Shipping here, the Arachi no longer are," they say, pointing to the shop and to where they must have been before bumping into you. Their friend continues messing with the device.`
			label question
			`	Once he's done, he asks, "Human, a merchant captain you are, correct? Looking for work, are you?"`
			choice
				`	"What kind of work?"`
					goto work
				`	"Oh no, I live here actually. In the humantown district, right around the corner."`
				`	"Actually I'm just here for the view, sorry."`
					decline
			`	They all start laughing, some clearly finding your joke much funnier than you anticipated. Given the way they are stumbling on flat ground and the scent of alcohol that's permeated the air ever since one of them bumped into you, you realize why.`
			`	"Fair enough. Not a common sight here, humans are, Captain," the one with a translation box says. "Asking for such a response, I was."`
			label work
			`	They tell you that they are students at Starlit University and will be graduating soon. They intend on throwing a party to celebrate and had the idea of buying some traditional Arach rum for that.`
			`	"Stopped shipping it here, the Arachi have," another Saryd says, pulling on the translation box on his friend's neck and nearly yanking it off. "Happened with many other drinks, this also has."`
			`	They explain that the rum is produced on <destination>, and that you'll probably have an easier time finding it there. Despite you not knowing for sure how many people they intend on inviting to this party, and the fact that you don't know how much a Saryd can drink, you still worry a bit when they say that "two tons should do." They also tell you that to make it in time for the party, the rum should be bought by <date>.`
			choice
				`	"Sounds good, I'll go get it and bring it to you."`
					accept
				`	"How much would I need to pay for two tons?"`
				`	"Sorry, but I'm against smuggling alcohol to students."`
					decline
			`	"One of the pricier drinks, this rum is," the Saryd explains. "Some thousands of credits per ton, you should expect to pay. But well compensated, you will be."`
			choice
				`	"Sounds good, I'll go get it and bring it to you."`
					accept
				`	"Sorry, but I'm against smuggling alcohol to students."`
					decline
	on visit
		dialog `You ask around and are directed to a large refinery on one of the more populated cities here. The rum's price is impressive indeed, 5,642 credits per ton, but what is more impressive is how you worried about the students' irresponsibility when they asked you to buy this when you yourself aren't responsible enough to have a bit over ten thousand credits to spend. Go earn some money, then return here.`
	on complete
		payment -11284



mission "Saryd Students 2"
	name "Deliver Arach Rum"
	description "Now that you've bought the two tons of Arach rum, deliver it to the Saryd students on <destination> by <date>."
	landing
	deadline
	cargo "arach rum" 2
	to offer
		has "Saryd Students 1: done"
	source "Weir of Glubatub"
	destination "Shadow of Leaves"
	on offer
		conversation
			`You ask around and are directed to a large refinery on one of the more populated cities here. Apparently it's the original building where the Arach rum was first produced.`
			`	You ask for two tons, avoiding giving the exact details of what it's for, as you do not wish to be held accountable for whatever some drunken Saryds may do, and pay the price for all the rum: 11,284 credits.`
			`	The Arachi that take care to load the rum into your ship give you some odd looks, and when it's all done the manager tells you to try and slow down on the drinking.`
				accept
	on complete
		payment 87500
		conversation
			`Besides the students who tasked you with buying the rum, about a dozen others are waiting for your ship when you land and help you unload the beverages.`
			`	"Saved our party you have, Captain," the Saryd with the translation device says, handing you <payment>.`
			`	They head off, excitedly dragging along the cargo carts with the many kegs on top. Some of them have already taken the liberty of opening a keg and begun drinking.`



mission "Saryd Census 1"
	minor
	name "Saryd Census"
	description "Transport these <bunks> Saryd census workers to <destination>, where they will collect data on the population growth there."
	passengers 17
	to offer
		has "license: Coalition"
		random < 40
	source
		attributes saryd
		not planet "Flowing Fields"
		not planet "Warm Slope"
	destination "Flowing Fields"
	on offer
		conversation
			`Over a dozen Saryds walk up to you as you're entering the spaceport. They explain that they are census workers, and are in need of a transport to <destination>. "Left us hanging, our previous transport has."`
			choice
				`	"What sort of data are you gathering? Just general information?"`
				`	"Sure, I'll show you to your bunks."`
					goto accept
				`	"You're not in luck then, I'm also not looking for any transport missions now."`
					decline
			`	"Collecting data on population growth, we are. Agreed to help our colleagues, many other ships already have," one of them says.`
			choice
				`	"Alright, I'll show you to your bunks."`
					goto accept
				`	"Well I'm sure you can find someone else then. I'm not looking for any transport missions now."`
					decline
			label accept
			`	They thank you and start following you to your ship. There are <bunks> of them in total, now that you've had the time to count.`
			`	You ask if this search will stick to Saryd space, and they say that each species usually sticks to their own home territory when gathering this type of data, so you shouldn't worry about having to take them from one end of Coalition space to the other.`
			`	They settle in their bunks, and prepare for the trip.`
				accept
	on visit
		dialog `You land on <planet>, but realize that your escort carrying the census workers hasn't entered the system yet. Better depart and wait for it.`
	on complete
		"coalition jobs" ++
		payment 342000
		dialog `You're paid <payment> for transporting the Saryds here, and they leave your ship, ready to get to work and ask around. They say that they'll probably all be back in the spaceport by night time, so you should check there later if you want to help them further.`



mission "Saryd Census 2"
	name "Saryd Census"
	description "Transport these <bunks> Saryd census workers to <destination>, where they will collect data on the population growth there."
	passengers 17
	blocked "You need <capacity> in order to take on the next mission. Return here when you have the required space free."
	to offer
		has "Saryd Census 1: done"
	source "Flowing Fields"
	destination "Warm Slope"
	on offer
		conversation
			`Apparently you got lucky to have transported a group that was assigned to an area close to the spaceport city, as you see many other Coalition captains impatiently waiting for their own passengers to return, some looking at maps of the planet and grumbling.`
			`	Most of the Saryds are here, but three of them still haven't come back, so the 14 that have already arrived just keep discussing the results they've found.`
			choice
				`	(Go browse some shops, then come back later.)`
					goto shops
				`	(Ask them about the data they have collected.)`
			`	They explain how this census was mostly focused on the total population growth of the Coalition and how things are going as expected.`
			`	"Remained stable, the Saryd population has," one of them comments. "At about 30 billion individuals, our numbers still are, though slightly increasing the fertility rate has been."`
			`	As you continue to chat, one of them gets curious and asks you about humanity's population, to which you respond that your species numbers about 100 billion people.`
			`	"Double that of the Arachi," one of the workers says.`
			`	"And half that of the Kimek," another one completes.`
			`	They ask you some more questions about human territory, but avoid getting too technical to the point where it's difficult for you to respond.`
				goto end
			label shops
			`	You try and entertain yourself by looking at the shops here, but pretty much all of them are just filled with the produce of local farms.`
			`	One of them has a few toys made out of straw. You take a look at the Saryd designs for them. They're nothing particularly special, nor as stereotypical as one might have expected from a species that resembles centaurs. Most of them appear to be replicating creatures of the local fauna or buildings like small houses.`
			`	You notice two other census workers have come back, so you decide to return to the group and wait for the final member. Some Coalition captains from earlier have gathered together in a bar to lament the long wait.`
			label end
			`	After the final Saryd arrives, you all head back to your ship, and you're told that the next destination is <destination>.`
				accept
	on visit
		dialog `You land on <planet>, but realize that your escort carrying the census workers hasn't entered the system yet. Better depart and wait for it.`
	on complete
		"coalition jobs" += 2
		payment 387000
		conversation
			`This time the workers mention how they were tasked with gathering data on a part of the planet other than the surroundings of the spaceport, as they pay you <payment>.`
			`	Thankfully, they mention how the census is nearly over and that this was their final destination, so you won't need to wait for hours in the spaceport like the captains you saw on <origin>.`
			`	They thank you for helping them do their job, and wish you safe travels.`



mission "Saryd Couple 1"
	minor
	name "Acquiring Funds"
	description "Inturi and Aunaris, a young Saryd couple, need to make enough money to buy their dream home. Transport Aunaris to <destination>, where she was offered a job in the university there."
	passengers 1
	to offer
		has "Coalition: First Contact: done"
		random < 60
	source
		near "Hunter" 1 2
	destination "Shadow of Leaves"
	on offer
		conversation
			`While walking around the spaceport, you notice one of the Saryd workers that was refueling your ship is quickly galloping somewhere, only without his uniform, as if his shift just ended. He meets up with another Saryd and starts looking at a map with her.`
			choice
				`	(Approach them.)`
				`	(Go back to my ship and check if it was properly refueled.)`
					goto ship
			`	They pause their map-gazing and introduce themselves as Inturi and Aunaris, a young couple who are looking to move out of <origin> and build a home they've always dreamed of on another world.`
			`	"Only, in need of money for that we are," Inturi says. "Worked in a ship as a crewmember, I did, before decided to stay here and work on ship repairs and maintenance, I had."`
			`	"Much too far away, his old job took him, and well paid, crew members are not," Aunaris says, bringing up the map again and showing it to you. "Offered a job in Starlit University, on <destination>, I was. Not too distant from <origin>, it is, and a higher pay, it offers. Transport me there, would you, Captain? Once ready our house is, pay you we would."`
			choice
				`	"Of course, just come to my ship when you've finished preparing your luggage."`
				`	"Sorry, I'm headed elsewhere now."`
					decline
			`	They both thank you, and you head back to your ship.`
			`	By nightfall, Aunaris arrives, accompanied by Inturi and some other Saryds, who you guess must be family members, as they all say their goodbyes. Once she enters your ship, you show her to her bunk, and prepare to leave.`
				accept
			label ship
			`	When you get to your ship, you check the control panel and do a short check-up. The fuel tank has been filled, and everything else is working properly. You leave your ship again, and move on with your business.`
				decline
	on visit
		dialog `You land on <planet>, but realize that your escort carrying Aunaris hasn't entered the system yet. Better depart and wait for it.`
	on complete
		"coalition jobs" ++
		event "saryd couple has money" 42 86
		dialog `Aunaris thanks you for bringing her here, and apologizes for not being able to pay you right away, but promises once she and Inturi have figured out their home, they will work hard to pay you. "Stay here for a few months, I probably will, before the remaining funds I have acquired," she says before saying goodbye and taking a cable car to her new workplace.`



event "saryd couple has money"



mission "Saryd Couple 2"
	name "Home Sweet Plot Of Land"
	description "The Saryd couple Inturi and Aunaris have finally amassed enough money to buy a plot of land on <destination>, where they will begin building their very own home. Bring both of them there so that they can settle the purchase."
	passengers 2
	to offer
		has "event: saryd couple has money"
	source "Shadow of Leaves"
	destination "Far Garden"
	on offer
		conversation
			`You're met with two familiar faces in the spaceport: the Saryd couple you met some time ago, Inturi and Aunaris, who were working on acquiring the funding needed to build their own home.`
			`	"Worked for a week in another ship, I did, until landed here we had," Inturi says, joking about his way of catching a ride on a ship without paying a transport fee.`
			`	"Sleeping well, I have not been, but helped much with the campus administration, I have. A bonus, I was given," Aunaris tells you.`
			`	They say they just need a transport to <destination>, the world they have chosen to put down roots on, and after everything is done, they will work on getting you your payment.`
			choice
				`	"Glad to hear it all worked out. Let's go to my ship, and I'll set a route to <planet>."`
				`	"Sorry, but I'm not going there right now."`
					decline
			`	You show them to their bunks, and prepare for the trip.`
				accept
	on visit
		dialog `You land on <planet>, but realize that your escort carrying Aunaris and Inturi hasn't entered the system yet. Better depart and wait for it.`
	on complete
		"coalition jobs" ++



mission "Saryd Couple 3"
	name "Reversed House Spider"
	description "Take Inturi to <destination>, where he will purchase a small Arach ship that he and Aunaris will repurpose into a home."
	landing
	passengers 1
	to offer
		has "Saryd Couple 2: done"
	source "Far Garden"
	destination "Saros"
	on offer
		conversation
			`The couple leaves your ship and heads to a real estate agency. From what they told you during the trip, they have about two and a half million credits they can spend, which they claim is in line with the standard properties in the most valued (and most sought-after) locations here, and that they should still have enough money to pay you afterwards.`
			`	They return from consulting, the both of them with disappointed looks on their faces. Inturi starts looking at the ships landing and departing while Aunaris comes talk to you.`
			`	"Kept watch of one property, for months we had. On a mountain village, overlooking a lake, and with access to a nearby forest, it is. A few days ago, purchased it was," she sighs. "Available, another plot of land neighboring it is, but over half our funds, the land alone costs."`
			`	Inturi then looks over, as if he had just received a shock, and says, "That's it! A ship! Live in a ship, we could!"`
			choice
				`	"What do you mean?"`
				`	"I like the enthusiasm, but unfortunately I'm not looking for any more crew members right now."`
				`	"If you say so. Just don't forget the oranges, scurvy probably is a problem for Saryds too."`
			`	"Live in a ship?" Aunaris repeats the sentence, puzzled.`
			`	"In an Arach ship, for that week I worked. Taught me some things, the captain did. Often repurposed into houses, their ships are," he explains. "Their smallest ship, we could buy. Save time and money otherwise spent building a home, it would."`
			`	They talk for a bit in private, and after a few minutes Inturi apparently managed to fully explain his idea and convince her.`
			`	They head back to the real estate agency and arrange the purchase of the plot of land. Inturi then asks that you transport him to <destination>, where the basic Arach ship model is sold, and after buying it he will return here with the new "house."`
			`	Aunaris will remain here to finish sorting out all the paperwork and will be waiting by the property once you two return.`
				accept
	on visit
		dialog `You land on <planet>, but realize that your escort carrying Inturi hasn't entered the system yet. Better depart and wait for it.`



mission "Saryd Couple 4"
	name "Test Drive, Final Drive"
	description "Escort Inturi's ship, which will be repurposed into a home for him and Aunaris, to <destination>."
	landing
	to offer
		has "Saryd Couple 3: done"
	source "Saros"
	destination "Far Garden"
	on offer
		conversation
			`Inturi heads right to the shipyard, and you help him with the purchase itself. He says that although he has worked in many ships over the years, he never went to the shipyard for more than picking up some parts for repair, or to polish a newly produced model.`
			`	Only when you're with him inside the Arach vessel do you think of asking if he even knows how to fly a ship, but he reassures you that it won't be a problem.`
			`	"To work as a copilot for an old friend, my first job was. Worry about me crashing the ship, you need not," he jokes.`
			`	He says he will wait for your lead and follow you to <destination> once you depart.`
				accept
	npc accompany save
		personality escort timid
		government "Coalition"
		ship "Arach Courier" "Boop"
	on visit
		dialog `You land on <planet>, but realize that Inturi's ship hasn't entered the system yet. Better depart and wait for it to get here.`
	on complete
		"coalition jobs" += 2
		event "saryd couple follow-up" 51 96
		conversation
			`You help Inturi park the ship on the plot of land, but since the Arach Courier takes up almost the entire area, your own ship has to land on a regular landing pad.`
			`	After taking a transport up the mountain, you see that some workers are already there and are starting to remove ship components that won't be needed, like its engines and hyperdrive. A house doesn't need to be able to traverse the void of space, after all.`
			`	The couple comes to meet up with you. "In a day or two, after some shopping we do, fully furnished the house will be," Aunaris says, looking at the ship.`
			`	"Helped us a lot in getting it all sorted out you have, Captain <last>. Focus on working hard to pay you back in full, we will," Inturi adds.`
			choice
				`	"You don't need to worry about paying me, I helped because I wanted to, not for a payday."`
				`	"Well, I hope everything goes well. Best of luck to you two!"`
					goto end
			action
				set "refused saryd couple payment"
			`	They look at you confused and then try to insist on paying you, but after some minutes they agree. "Too kind a heart you are, Captain," Aunaris says.`
			label end
			`	They thank you again, and you head back to your ship.`



event "saryd couple follow-up"



mission "Saryd Couple Follow-Up A"
	invisible
	landing
	to offer
		has "event: saryd couple follow-up"
		not "refused saryd couple payment"
	source
		government "Coalition" "Heliarch"
	on offer
		payment 325400
		conversation
			`When you land, you're notified of <payment> being transferred to your account.`
			`	With it, there's a message. It's from Inturi and Aunaris, the Saryd couple who you helped move out to their very own home.`
			`	In the message, they apologize for taking so long to pay you, and go on to tell you about how they've been doing there. Aunaris has been working in a school there, while Inturi has been helping other residents set up their own "ship-houses," as he calls them. Apparently it's become somewhat popular there after people saw the couple's home.`
			`	They thank you again and say you're welcome to visit anytime.`



mission "Saryd Couple Follow-Up B"
	invisible
	landing
	to offer
		has "event: saryd couple follow-up"
		has "refused saryd couple payment"
	source
		government "Coalition" "Heliarch"
	on offer
		conversation
			`When you land, you see you've received a message. It's from Inturi and Aunaris, the Saryd couple who you helped move out to their very own home.`
			`	Along with the message, they've sent a picture of them both tending to some flowers and short trees in a little garden they've started up near the ship. In the message they go on to tell you about how they've been doing there. Aunaris has been working in a school there, while Inturi has been helping other residents set up their own "ship-houses," as he calls them. Apparently it's become somewhat popular there after people saw the couple's home.`
			`	They thank you again and say you're welcome to visit anytime.`



mission "Longcow Antibiotics 1"
	minor
	name "Longcow Antibiotics"
	description "Arach ranchers have asked you to pick up <cargo> on <stopovers>, then deliver them to <destination>."
	cargo "longcow antibiotics" 7
	to offer
		has "Coalition: First Contact: done"
		random < 35
	source
		attributes arach
		not attributes "coalition station"
	stopover "New Finding"
	destination "Corral of Meblumem"
	on offer
		require "Jump Drive"
		conversation
			`You see some Arachi talking among themselves in the spaceport, occasionally glancing at and pointing at you.`
			`	One of them finally comes to you and says, "Greetings, Captain. Interested in performing a cargo mission for us, are you?"`
			`	She tells you that they are a cooperative of Arach ranchers, explains that the safety and health regulations for their business, longcow ranching, were recently updated, and that they need someone to pick up the newest antibiotics for the cattle on <stopovers>.`
			`	"A jump drive you have, so get them faster - and allow us to resume business faster - you would."`
			choice
				`	"You've found the perfect person for the job. I'm in."`
				`	"I suppose that's true, but I'm not looking for courier jobs, sorry."`
					decline
			`	The other Arachi come over to thank you after she signals to them that you've accepted to help. They explain that after you've picked up the antibiotics on <stopovers>, you'll have to drop them off on <planet> before wishing you a good trip.`
				accept
	on stopover
		dialog `The dockworkers load <cargo> into your cargo hold after verifying you've been hired by the Arach cooperative. A bit after the last crate has been placed, you're contacted by the Arachi, and they say you should bring the antibiotics to <destination>, where they will pay you <payment>.`
	on visit
		dialog `You land on <planet>, but the Arach ranchers don't come to meet you as you've not brought the longcow antibiotics. Make sure all your ships carrying the cargo arrive in this system after you've picked it up.`
	on complete
		"coalition jobs" += 2
		payment 421000



mission "Longcow Antibiotics 2"
	name "Longcow Antibiotics"
	description "Deliver the remaining <cargo> to <destination>, where some Arachi also work as longcow ranchers."
	landing
	cargo "longcow antibiotics" 1
	to offer
		has "Longcow Antibiotics 1: done"
	source "Corral of Meblumem"
	destination "Nearby Jade"
	on offer
		conversation
			`You're paid 421,000 credits when you land, but as you help the ranchers unload the antibiotics, they say that something is off.`
			`	"Only 6 tons of antibiotics, we requested," one of them says. "That extra ton surplus, ours is not."`
			`	She goes away for about ten minutes to contact the lab workers back on New Finding. When she comes back, she seemingly jokes with the other ranchers in the Arach language, before talking to you.`
			`	"Mixed up the cargo, they have. His own longcow ranch on <destination>, a cousin of mine has," she says. "Sent along with my own, his batch of antibiotics was."`
			`	They contact the cousin in question and he asks that you transport his own part of the antibiotics to <destination>, where he will pay you <payment>.`
				accept
	on visit
		dialog `You land on <planet>, but realize that your escort carrying the longcow antibiotics hasn't entered the system yet. Better depart and wait for it.`
	on complete
		"coalition jobs" += 2
		payment 193000
		dialog `You land and meet up with the cousin of the Corral of Meblumem rancher, and he pays you <payment>. "Mix up our batches due to our family name, the doctors always do!" he grumbles as the antibiotics are being removed from your cargo hold.`



mission "Arachi Orphans"
	minor
	name "Arach Orphans"
	description "Bring these 4 Arach orphans, their caretaker, and their <cargo> to <destination>, where they will join a foster home."
	passengers 5
	cargo "orphanage belongings" 2
	to offer
		has "license: Coalition"
		random < 45
	source
		attributes arach
		not attributes "coalition station"
	destination "Chosen Nexus"
	on offer
		conversation
			`An elderly Arach beckons to you as you enter the spaceport. He is accompanied by four Arach children, who all stand close to a large pile of luggage.`
			`	He explains that he used to run an orphanage here, but has now gotten too old for the job. He has arranged for the four kids to be transferred to a foster home on <destination>.`
			`	"Take care of them, the Saryds there will," he says, patting the head of the youngest and shortest of the kids. "Retiring, I am, but abandon them, I will not. An apartment close to the foster home, I will purchase."`
			`	He offers to pay you <payment> to bring the five of them and their <cargo> to <destination>.`
			choice
				`	"Of course I'll help. Here, let me help you get the luggage into my ship."`
					accept
				`	"I hope things work out for you, but I'm actually not going to stay in or fly around Coalition space for long now."`
					decline
	on complete
		"coalition jobs" += 3
		payment 268000
		conversation
			`You help the old Arach caretaker and some workers take the luggage out of your ship then head to the orphanage.`
			`	A Saryd couple runs the place and greets you and the old Arach when you get there. Aside from a few Saryd kids, you notice the place already has an Arach child and some Kimek too.`
			`	After you make sure all their belongings are inside the foster house, the Arach children head on inside to get acquainted with their new family. Their caretaker thanks you and hands you <payment> before heading inside himself.`



mission "Arachi Cartoonist 1"
	minor
	name "A New Design"
	description "The Arach cartoonist Drugub is currently struggling to find inspiration for new spaceship designs in his comics. Head to <destination> and find something you can bring back to show him the ship models produced there."
	to offer
		has "Coalition: First Contact: done"
	source "Mebla's Portion"
	destination "Prime"
	on offer
		conversation
			`As you're moving along one of the larger underground tunnels that connect the spaceport here, a dozen makeshift stands, each with a different apparent 'theme' to them, captures your attention. When you get closer, it's clear that the event is something of a convention, each stand managed by a different artist that lives here.`
			`	After you're done looking at a stand that showcased various fantasy attires and move on to the neighboring one, its owner jumps as soon as he turns to see you, looking dumbfounded. He introduces himself as Drugub, a cartoonist of local fame for his science fiction comics, showing various examples of them as he speaks with you. "Many styles of ships produced in our space are, but only so many ideas from them, I can get," he says. "That you came here, lucky I am. To expand my creative horizon, I need, and seeing the general shape of some human ships would."`
			choice
				`	"I can help with that. Do you have any type of ship in mind?"`
				`	"Sorry, I'm just passing by, not looking for a job or anything."`
					decline
			`	He looks puzzled. "For a variety of purposes, ships in my comics are used, so to know of a variety of ships, preferable it would be."`
			`	You decide to give him a brief description of the biggest shipyards in human space, citing their history and design philosophy, from Syndicated Shipyards' cheaper designs to Deep Sky's sophisticated (by human standards) technology.`
			`	When you're done, he thinks for a bit, then concludes that Betelgeuse Shipyards' older, historical designs, are what he's looking for. "Set during a less developed time, what I'm working on is," he explains.`
			choice
				`	"In that case, I'll head to their home shipyard and see what I can bring back for you."`
					goto end
				`	"Alright, it's a bit of a long trip to <planet>, but if you're sure, let's head to my ship and I'll show you your bunk."`
			`	"Oh, leave I cannot. Whether far away or not this <planet> you speak of is, allowed to leave Coalition space, we are not," he says. "Go on without me you must, Captain."`
			label end
			`	He thanks you and wishes you safe travels on your journey to <planet>.`
				accept



mission "Arachi Cartoonist 2"
	name "A New Design"
	description "Return to Drugub on <destination>, and give him the flyer with pictures and some details of Betelgeuse's ship models."
	landing
	to offer
		has "Arachi Cartoonist 1: done"
	source "Prime"
	destination "Mebla's Portion"
	on offer
		conversation
			`When you ask the shipyard clerk if you could have something that detailed their ship models to "show a friend who is new to spaceships," she hands you a flyer. Inside, all of Betelgeuse's ships are depicted with some details on each (along with the pricing, of course).`
			`	"Usually we show these to first time buyers, but you can take one if you want. Is your friend interested in buying? Maybe I could help you figure out what ship would best suit them."`
			`	You thank her, saying that your friend does not have the funds for any of the ships and just wants some info, then head back to your ship.`
			`	Hopefully a small pamphlet will do for Drugub to get some ideas.`
				accept
	on complete
		"coalition jobs" += 2
		payment 75940
		conversation
			`Drugub is excitedly waiting for you when you return. However simple a piece of paper it may seem to you, he grabs the flyer as if it's some scroll of knowledge.`
			`	He hands you your payment of <payment> and spends some time with you still, asking you all the questions he can think of about each ship.`
			`	"Very beautiful, this 'Leviathan' is. Thinking of many ways to draw it, I already am," he says. "Maybe a flagship of one of my characters, make it I will..."`
			`	He spends some more minutes listening to you after he asks that you describe how you've seen each of the ships perform, thanks you again, and prepares to leave.`
			`	"Oh, before I go, Captain <last>, use the name of your own ship for that 'Leviathan,' may I? Just as a small thank you."`
			choice
				`	"Of course! It's called <ship>."`
				`	"The name is nothing special. I wouldn't even get the reference of it if I read your comic in the future, honestly."`
					goto noship
			`	"<ship> it is! Do it justice I will, Captain. Thanks again."`
				accept
			label noship
			`	"Ah, I see. Well, just a reference it would be, so the name matters not, I suppose. Anyway, thanks again Captain."`



mission "Coalition: Alpha Encounter"
	minor
	invisible
	to offer
		has "Coalition: First Contact: done"
		has "remembrance day: offered"
		random < 1
	source
		government "Coalition"
		not attributes "coalition station"
		not planet "Secret Sky" "Remote Blue" "Bloptab's Furnace" "Ahr"
	on offer
		event "alitis freed" 1095
		log "Minor People" "Alitis" `Alitis, formerly known as Athis, is an Alpha who lives in the Coalition. Centuries ago, he stole a jump drive from an alien ship and used it to explore, but after some sort of encounter in the galactic east, he decided to give up on his former life.`
		conversation
			`You're window-browsing a shop in the spaceport when you catch the scuff of too quick footsteps coming towards you. Before you can glance in that direction, you're suddenly tackled into the ground by someone astonishingly human-shaped. You try to get up, but whoever attacked you pins you down, pressing your face into the ground and holding your arms behind your back to restrain you. As you struggle against your attacker you manage to catch sight of long hair and then, with a flash of concern, a glimpse of green skin - an Alpha.`
			`	You are not pressed for long though. You feel the Alpha's attention shift to the side you cannot see, as an Arach swoops in with a tackle. The Alpha lets go of your arms in an attempt to block the attack, but it does not prevent the Arach from bowling them clear off of you where the two begin to wrestle in your line of sight. The Alpha is a man and, surprisingly to you, despite his strength, it doesn't take long for the Arach Heliarch to restrain your attacker. The Arach firmly pins his arms to his torso with four legs, holds his hips down with two, and uses her last pair to lever herself until she rests her entire body weight into pinning the Alpha.`
			`	A Saryd Heliarch approaches and tells you to keep your distance before interposing himself partially between you and your assailant. He then looks at the Alpha and asks through his translator box, "What reason for attacking this person, did you have?"`
			`	The Alpha is still struggling to try and get out of the Arach's grip, and you notice an intricate gold necklace which has splayed across his shoulder and onto the floor in the scuffle, jangling in the quiet every time he struggles. At this point, everyone else has cleared out of the area and is giving the scene a wide berth. As you get to your feet he ignores the Saryd's question and looks at you intensely. "You're with the Navy, aren't you? Finally figured out I was here, thought you'd finish the job?"`
			branch navy
				has "license: Navy"
			choice
				`	"No, I'm not with the Navy. You could've just asked without slamming me to the ground."`
					goto notnavy
				`	"Is that why you attacked me?"`
					goto detained
			label navy
			choice
				`	"I am with the Navy, but I didn't come here looking for you."`
				`	"Is that why you attacked me?"`
					goto detained
			`	"And I'm supposed to believe that crap?" He lashes out, trying again to knock the Arach off of him, but the agent only tightens the grip. She opens her mandibles, getting them close to the Alpha's neck. "Alright, alright, I get it!" the Alpha shouts, stopping his attempts to break free.`
				goto detained
			label notnavy
			`	He stares at you for a moment, as if unsure if you're telling the truth. "What the hell are you doing here then? Did you just stumble onto this place?" He stops struggling, but the Arach agent doesn't loosen her grip.`
			label detained
			`	The Saryd walks closer to the Alpha, stomping his hoofs on the ground with each step. "Whatever your motivation was, a transgression, you have committed. Punished accordingly, you shall be," he says. "Kindly follow us to the detention facility, would you, Captain?" he asks you, but doesn't wait for an answer, as more agents arrive to escort you and the Alpha to the "detention facility."`
			`	On your way there, you start feeling stings on your arms and legs, and realize the Alpha's tackle left you with some bruises. "Treat those, we will, after faced trial, your aggressor has," the Saryd says as you approach your destination: a building similar to a police station. The Alpha is brought before a Kimek that you guess is in charge of the facility. He asks you to give a testimony of what happened, with the Heliarch agents confirming what you say. "Your first offense in a long time this is, Alitis," the Kimek says, after checking a computer for the Alpha's data. "Three years in seclusion, your sentence is."`
			`	After the short verdict, which seems to lack much of the due process you would expect in human space, the agents bring both you and the Alpha to a lower level of the building. This floor has several empty cells kept shut by thick, tough walls of some transparent material. While the cell block does appear to go further beyond this section and around a corner, the first few cells appear to be directly opposite a modest medical space, presumably used mostly for treating any injured prisoners without leaving the secure level. At present though, all of the cells appear to be empty, and the Heliarchs simply lock him in the second cell, where accessing his would not obstruct any other doorways. The agents then ask that you wait a few minutes for a medic to arrive so that they can take care of your bruises.`
			`	You notice that cut into the transparent material of the walls are a series of small holes at head-height with a cover that can be slid across them, presumably to silence a prisoner if needed. By default, they appear to be left open, and the Heliarch agents have not closed the one on the Alpha's cell.`
			`	Your eyes shift from the holes in the wall to the Alpha to find his eyes fixated on you, not looking away or even blinking. After you stare him down for a couple of seconds, he speaks up. "What is it, are you expecting some sort of apology? I'd consider my caution to be entirely justified, so you won't get one."`
			choice
				`	"Who are you? How did you even get here?"`
				`	"What are you doing here in the Coalition?"`
			`	He frowns at you. "I don't owe you any answers, cur. Shut up and wait for the law to bring the frail princess some band-aids and a lollipop."`
			choice
				`	"Are you so busy in that empty cell that you can't answer me?"`
				`	"Tough talk for someone who wrestled a spider and lost."`
			`	He leans forward, his legs twitching as if stopped mid-tackle, and he pauses, turning to look down the hallway to where the Heliarchs went. He backs up, slowing his breathing, and then sits down. "Alright. This may be the last time in three years I can have a proper conversation, so I will entertain you. My name... is Alitis. Over a century ago my kin stumbled upon an alien civilization beyond the Far North in conflict with bands of invaders. These invaders possessed drive capable of jumping between systems without the need for hyperspace links, technology that we greatly desired, for it could put us far outside of the reach of... you." He fixates his eyes on yours, ever so slightly closing his eyelids. "We explored the far reaches of the galaxy to the east, but found no place to call home. Our only choice was to return to the Dirt Belt where we knew of an enclave of more kin, only for the Navy," he spits on the ground, then looks at you again, "to find us. We evacuated, and my kin thought it wise to return to the east, but I knew better. I stole one of the drives my kin had along with a small ship and began traveling west. That is when I discovered the Coalition, and they have provided for me a home that I have been unable to find elsewhere in the galaxy."`
			choice
				`	"You 'knew better?' What do you mean?"`
				`	"What, did you have a change of heart once you got here?"`
			`	He gets up in a rush. "Full of questions, aren't you?" He approaches the wall again, in slow steps. "I was among the first of my kind. Athis, I was called then. I have traveled the galaxy for many centuries and witnessed many things. I have been ambushed, cornered many times; fear was not a stranger to me, for as soulless as your kind see me, we still feel. But when I traveled to the east, someone, or... something, rather, spoke to me. A voice with an immense weight. And for the first time, I felt something more than fear. I felt dread. So when my kin decided to return to the east, I was not so inclined to return with them."`
			choice
				`	"Voices in your head? Are you sure you weren't just imagining them?"`
					goto imaginary
				`	"What did the voice say?"`
			`	He looks away from you. "You're here now, aren't you? This means you must have a device to jump beyond links as I did. Travel to the east and find out for yourself what the voices say. Find out if it classifies you as 'disposable' as well."`
				goto end
			label imaginary
			`	He looks away from you. "No imaginary thing could have such an impact on me. You're here now, aren't you? This means you must have a device to jump beyond links as I did. Travel to the east and find out for yourself that the voices are real."`
			label end
			`	The Heliarchs inform you that the medic has arrived, and bring you further down the hallway to a room where they treat your bruises. They examine you briefly, then give you a tube with a thick liquid, almost like a gel, asking that you gently apply it on your wounds. Once you're done, they tell you that the pain should wear off within a few minutes, and an agent escorts you back out. Passing by his cell again, you see Alitis still standing with his back to the hallway, looking straight at the wall. The agent brings you to your ship, and thanks you for your cooperation.`
				decline

event "alitis freed"



mission "Saryd University Lecture"
	name "Transport Saryd Scientist"
	description "Starlit University on <planet> is hosting a seminar on xenology. Transport a guest speaker there by <date>. Payment is <payment>."
	passengers 1
	deadline
	to offer
		random < 40
		has "Coalition: First Contact: done"
	source "Warm Slope"
	destination "Shadow of Leaves"
	on offer
		conversation
			`As you exit a restaurant in the spaceport, you notice a rumpled-looking Saryd staring at you. Attention from others is not new for you in Coalition space, as you are quite an unusual sight here. You don't pay him much mind until he begins to gallop towards you, hailing you down.`
			`	"Captain! Excited to finally meet you, I am. Heard of the human in our space, I have, but to see you myself, special it is."`
			`	"A scientist, I am, and invited to speak at a university seminar, I have been. Be there by <date>, I must. The honor of transporting me to <planet>, will you give me?"`
			choice
				`	"What is the seminar about?"`
					goto xeno
				`	"Sure, I'd be glad to transport you."`
					goto accept
				`	"Sorry, I can't take transport jobs right now."`
					decline
			label xeno
			`	"A xenologist, I am. Alien cultures outside of the Coalition, I study, and the topic of the seminar, it is. Invited to give lectures on the subject, I have been. Take me there, will you?"`
			choice
				`	"Sure, I'd be glad to transport you."`
				`	"Sorry, I can't take transport jobs right now."`
					decline
			label accept
			`	"Thank you! Aelbris, my name is. To be late I do not wish, as not recorded, the event is." He soon gathers his things and boards your ship.`
				accept
	on visit
		dialog `You land on <planet>, but realize that your escort carrying Aelbris hasn't entered the system yet. Better depart and wait for it.`
	on complete
		"coalition jobs" += 3
		payment 25000
		conversation
			`During the trip, Aelbris was polite, if a bit intrusive in his questions about your homeworld. You answered as best you could, though at times you struggled to understand what was even being asked. Once you and your passenger depart from your ship, he turns around.`
			`	"Captain, that you must be very busy, I realize, but wondering if you could stay for the seminar, I was. You see, studying human space for years, I have been, but actually met a human, I had not. A great boon to our field to have a human guest speaker, it would be."`
			choice
				`	"What do I have to do there?"`
					goto answer
				`	"I don't think that I'd be a good representative of humanity."`
					goto low
				`	"How do you manage to study humanity without meeting any humans?"`
					goto explanation
				`	"Sure, I'd be glad to."`
					goto yes
				`	"Sorry, I don't have time."`
					decline
			label answer
			`	"Answering some questions from the attendees, would you be comfortable with? Simple, they would be, about aspects of human society, physical structure, and the like, they would pertain to."`
			choice
				`	"Sure, I'd be glad to."`
					goto yes
				`	"Sorry, I don't have time."`
					decline
			label low
			`	"Nonsense! Travel the galaxy, you do. A most knowledgable individual, surely you must be. Accept my offer, will you?"`
			choice
				`	"Sure, I'd be glad to."`
					goto yes
				`	"Sorry, I don't have time."`
					decline
			label explanation
			`	"Contact with a human world, Heliarchs have. Some documents on humanity, the government there gave. Shared their knowledge with civilian researchers, the Heliarchs have, so analyze the info, we do, so that understand humans better, we may."`
			choice
				`	"Sure, I'd be glad to."`
					goto yes
				`	"Sorry, I don't have time."`
					decline
			label yes
			`	"Thank you! A great honor, you have done our field of study." He motions you to follow him.`
			`	You and the Saryd take a train from the city to the base of a mountain. "Secluded, Starlit University is, so direct transportation, there is none," he explains. Instead, he leads you to a steep trail that presumably takes you to the conference. You notice that a small lift is installed along the trail, but it seems to be used exclusively by the elderly and infirm.`
			`	After a long hike that takes the better part of the afternoon, you approach a collection of gleaming buildings. One of them has a few scientists and students, with Heliarchs guarding the entrance.`
			`	You enter a small, dusty room where some scientists from the three Coalition species prepare their lectures. Your entrance immediately causes a stir, and several turn to look at you. Aelbris beams as he shows you to your table. You note the presence of several Heliarchs in attendance as well.`
			`	"Ah, work closely with the Heliarchs, we do," Aelbris explains. "Share information with them and inform them of our conclusions, so that better informed about possible threats and opportunities, they are."`
			`	"Now, unplanned, your visit is, so consult with the seminar organizers, I must." He brings out a small box that projects a holograph of an Arach Heliarch once turned on. Aelbris begins a conversation with him, but you cannot hear much of it; Aelbris makes an effort to keep his voice down in order to not disturb the other guests.`
			`	You wait for a while, until a Kimek walks up to the stage in front. The box's volume is much louder than normal, and you can easily hear what is being said.`
			`	"Pleased to announce that the 103rd Xenology Seminar, generously hosted by Starlit University, is now in session, I am. Noticed as you may have, in the presence of a very... unusual guest, we are. The honor of having <first> <last> answer some questions at the end of today's seminar, we will have." The Kimek gestures to you as Aelbris sits down at your table.`
			`	The first speaker, another Kimek, talks about human farming methods as they compare to other members of the Coalition. You see him cite information from a modified data chip that appears to contain documents from the Library of Alexandria.`
			`	The seminar goes on for some time. A Saryd gives a surprisingly accurate lecture on the human body. An Arach goes into detail explaining the technological level of human ships. Once all the speakers have finished, Aelbris informs you that it is now your turn to answer their questions.`
			choice
				`	"Alright, let's go!"`
					goto questions
				`	"I don't want to do this anymore."`
					goto scared
			label scared
			`	"To answer their questions, if you really don't want, I can't stop you, I suppose." Aelbris says with a sigh.`
				decline
			label questions
			`	As soon as you walk up to the stage, several scientists in the crowd stand up out of their chairs. The Arach Heliarch comes up to you on the stage, and explains that this is their way of asking questions. She selects a Saryd from the crowd.`
			branch hai
				has "First Contact: Hai: offered"
			`	"What is the extent of contact that humans have with other aliens?"`
			choice
				`	"Humans have official contact with the Quarg, but the Quarg don't trade technology with humanity."`
					goto quarg
				`	"Humans have official contact with the Quarg, but humans and Quarg don't really intermix."`
					goto quarg
				`	"Humans know about the Quarg, but most people know little about them."`
					goto quarg
			label hai
			`	"What is the extent of contact that humans have with other aliens?"`
			choice
				`	"Humans are in contact with the Hai. Some of them even live on Hai planets. They live to the north of human space, and we can visit them through a wormhole."`
					goto "know"
				`	"A few humans know about the Hai, but there's no official acknowledgment of their existence. They live to the north of human space, and we can visit them through a wormhole."`
					goto "know"
				`	"Humans have official contact with the Quarg, but the Quarg don't trade technology with humanity."`
				`	"Humans have official contact with the Quarg, but humans and Quarg don't really intermix."`
				`	"Humans know about the Quarg, but most people know little about them."`
			label quarg
			`	The audience response is muted. You get the impression that you haven't told them anything they don't already know.`
				goto nextquestion
			label know
			branch coalitionknow
				has "coalition knows hai"
			action
				set "coalition knows hai"
			`	Several members of the audience are delighted. "Unknown to us, this species is," says the Heliarch. "That you have made contact with them despite the Quarg, good news it is."`
			`	"Tell us more of them, could you?" asks another scientist.`
			`	As you open your mouth to speak, the Heliarch cuts you off. "Enough questions on the Hai, we have." The crowd looks disappointed at this development.`
				goto nextquestion
			label coalitionknow
			`	Several members of the audience are delighted. "Ah, the Hai, we have heard of," says the Heliarch. "That you have made contact with them despite the Quarg, good news it is."`
			`	"Tell us more of them, could you?" asks another scientist.`
			`	As you open your mouth to speak, the Heliarch cuts you off. "Enough questions on the Hai, we have." The crowd looks disappointed at this development.`
			label nextquestion
			branch war
				has "FWC End: completed"
			`	The Arach selects another, this time a Kimek. "All of human space, united politically is it?"`
			choice
				`	"No, human space is split between the Republic in the north and the Free Worlds in the south."`
				`	"No, human space is split between the Republic in the west, the Free Worlds in the south, and the Syndicate in the east. The Syndicate is technically part of the Republic, but they have a lot of autonomy."`
			`	As you answer the question, your translator begins to cut out. Repeating your answer does no good, as it continues to fizzle out as you talk. You look over to the Heliarch, who eyes the curious Kimek with suspicion. "Apologize for the malfunction, I must," says the Heliarch. "The next question, answer it please."`
				goto questionthree
			label war
			`	The Arach selects another, this time a Kimek. "All of human space, united politically is it?"`
			choice
				`	"Yes, all of human space is united under the Republic."`
					goto united
				`	"Yes, but there are internal subdivisions: the Free Worlds in the south, the Republic in the north, and the Syndicate in the east."`
				`	"No. Technically all of human space is under the Republic, but the Free Worlds and Syndicate have significant autonomy."`
			`	As you answer the question, your translator begins to cut out. Repeating your answer does no good, as it continues to fizzle out as you talk. You look over to the Heliarch, who eyes the curious Kimek with suspicion. "Apologize for the malfunction, I must," says the Heliarch. "The next question, answer it please."`
				goto questionthree
			label united
			`	Upon finishing your sentence, several in the crowd begin to write down notes on datapads. It appears that information on human government is new to them.`
			label questionthree
			`	The Arach picks another Kimek. "Piracy in human space, how big of a problem is it?"`
			choice
				`	"There are entire pirate planets on the fringes of human space where warlords and criminals rule."`
				`	"Piracy was a big problem in the past, but now it's a relatively minor issue."`
				`	"There are many independent worlds that are not ruled by one singular government. Some groups there support piracy, but others are peaceful."`
					goto pirategood
			`	"Stamped out, may lawlessness soon be," says the Heliarch in a solemn tone of voice. She picks a Saryd for the next question.`
			label pirategood
			`	Your microphone starts to fizzle out as you attempt to answer. The Heliarch's eight eyes are all on you, and you sense that it might not be a good idea to finish your sentence. The Heliarch selects a Saryd for the next question.`
			`	"A fairly comprehensive map of human space, we have." The Saryd brings out a star map of the galactic south. "But of the core, we know not. Inform us of the galaxy, can you?"`
			branch korath
				or
					has "First Contact: Korathi Efreti: offered"
					has "First Contact: Laki Nemparu: offered"
					has "First Contact: Karek Fornati: offered"
					has "First Contact: Setar Fort: offered"
					has "Wanderers: Rek To Kor Efret: offered"
			choice
				`	"Sorry, I don't know what's there any more than you do."`
			`	The Saryd walks away, disappointed.`
				goto sorry
			label korath
			choice
				`	(Tell them about the Korath.)`
					goto tell
				`	(Don't tell them about the Korath.)`
					goto donttell
			label donttell
			`	"Sorry, I don't know what's there any more than you do."`
			`	The Saryd walks away, disappointed.`
				goto sorry
			label tell
			`	"I've met an alien species there called the Korath," you say. "They're reptilian creatures. What's left of their planets has been ruined by infighting. The Kor Sestor and Kor Mereti have been fighting a civil war using autonomous ships. The Kor Efreti have stayed out of the civil war, living under the Quarg's protection. The Korath Exiles have been banished to the Core by the Drak for refusing to give up their ability to manufacture jump drives. They are now raiding humanity for supplies."`
			`	The crowd shows considerable interest at this last part. "Knowledge of the jump drive, a species besides the Quarg possesses? Great news, this is! Our struggle against the Quarg, we do not take up alone. Possess jump drives, do any other species?" The Heliarch does not seem to mind you answering another question.`
			branch unfettered
				has "coalition knows hai"
			choice
				`	"There are aliens to the north of human space called the Hai. Some of them steal from the normal Hai, and try to get their hands on jump drives any way they can."`
					goto knowunfettered
				`	"Sorry, I don't know of any other species that does."`
					goto sorry
			label unfettered
			choice
				`	"There is a faction among the Hai, the Unfettered. They steal from the normal Hai, and try to get their hands on jump drives any way they can."`
					goto unfortunate
				`	"Sorry, I don't know of any other species that does."`
					goto sorry
			label unfortunate
			`	The Heliarch speaks up against the murmurs of the crowd. "Driven to such desperation, it is unfortunate that our allies against the Quarg are. Powerful like the Coalition, hopefully one day they will be."`
				goto exit
			label knowunfettered
			`	Several members of the audience are delighted. "Unknown to us, this species is," says the Heliarch. "Powerful in their fight against the Quarg, may they become."`
			label sorry
			`	The crowd's mood dampens a bit, but everyone is still quite exuberant as you leave the building. It is now night, and your eyes take a moment to adjust from the lecture hall's bright lights. Aelbris meets up with you outside, bubbling with excitement.`
			`	"Thank you, captain! Expanded our knowledge greatly, you have." He leans in, quieter this time. "Strict with knowledge of humans, the Heliarchs are. Unbiased sources of information, rare they are. Hope to see you again, I do. Safe travels!"`
			`	After he shakes your hand, you say your goodbyes and board your ship.`
				decline
			label exit
			`	Upon the announcement of the interview's end, the crowd begins to leave. The mood is exuberant as you exit the building. It is now night, and your eyes take a moment to adjust from the lecture hall's bright lights. Aelbris meets up with you outside, bubbling with excitement.`
			`	"Thank you, captain! Expanded our knowledge greatly, you have." He leans in, quieter this time. "Strict with knowledge of humans, the Heliarchs are. Unbiased sources of information, rare they are. Hope to see you again, I do. Safe travels!"`
			`	After he shakes your hand, you say your goodbyes and board your ship.`
				decline



mission "Coalition: Pilgrimage 1"
	minor
	name "Shrine of the World Shaper"
	description "Bring Vellorae to <destination>, where she will begin her mourning pilgrimage for her late husband."
	passengers 1
	to offer
		has "license: Coalition"
	source "Bright Echo"
	destination "Saros"
	on offer
		conversation
			`Shortly after entering the spaceport, you catch the attention of a Saryd lady with gray, braided hair that reaches to her shoulders dragging along a single suitcase. "Hello, Captain. Taking new passengers, are you?" she asks. She shows you a piece of jewelry on her hand, a small bronze bangle with a diamond at the center. "Vellorae, my name is, and in need of a transport for a pilgrimage, I am."`
			choice
				`	"Pilgrimage? What do you mean?"`
				`	"Are you offering to pay me with that? I only take credits."`
				`	"Sorry, I'm not looking to take any jobs right now."`
					decline
			`	She gazes at the bangle, clenching her hand as she raises it closer to her face. "The remains of my late husband, Adfices, this is. Passed away recently, he has, and visit certain sites of worship, I want to, so that wish him a safe journey, I may."`
			choice
				`	"You turned your husband into jewelry?"`
				`	"I'm sorry for your loss. I'd be glad to help; could you tell me where you wish to go?"`
					goto accept
				`	"My condolences, but I'm not looking to take more jobs right now."`
					decline
			`	"A common practice, in Saryd families it is. Made out of cremation ashes, and much better at preserving memories of loved ones, these gemstones are." She explains. "Since developed, the technique was, practiced by nearly all who could afford it, it has been. To have the rivers and fields share our sorrow, we wish not. So nearly unheard of nowadays, Saryd burials are."`
			choice
				`	"Well, I'd be glad to help you. Could you tell me where you wish to go?"`
				`	"I see. Well, I hope everything goes well, but I can't help you. I'm not looking for any jobs right now."`
					decline
			label accept
			`	"Thank you, Captain. Five different sites, I wish to visit, and traditionally the first of them, the Shrine of Aul Kell is. On <destination>, it is. Once there we are, easy to find in the capital, it should be."`
			`	You show her to your ship, helping her settle in her bunk. Once you're done, you set a course for <planet>.`
				accept
	on visit
		dialog `You land on <planet>, but realize that your escort carrying Vellorae hasn't entered the system yet. Better depart and wait for it.`
	on complete
		"coalition jobs" ++
		payment 34500

mission "Coalition: Pilgrimage 2"
	landing
	name "Caretaker's Blessing"
	description "Bring Vellorae to <destination> so that she may continue her mourning pilgrimage for her late husband."
	passengers 1
	to offer
		has "Coalition: Pilgrimage 1: done"
	source "Saros"
	destination "Flowing Fields"
	on offer
		conversation
			`Once you land on <origin>, Vellorae hands you 34,500 credits, and checks with a local tour line for the easiest path to the shrine. "Kindly wait for me, would you, Captain? Take a few hours, I might." She says. "Of course, if to come with me, you wish, happy to have your company, I would be."`
			choice
				`	"If you're okay with me going, I'd be glad to accompany you."`
				`	"Sorry, I'm not in the mood for a mourning ritual."`
					goto skip
			`	Together you follow the streets out of the spaceport city and into a park filled with several different forms of trees twisting upon themselves; some reach far up to the skies while others anchor most of their branches into the ground. The trail brings you to a large clearing, where dozens of Saryds are gathered by a circle of tall, rocky pillars with an altar at the center. Many of the Saryds there are dressed in delicate fabrics of dark greens or ochre colors. Some of them are grouped into pairs that seem to be young couples, while others appear to simply be passing visitors to the shrine.`
			`	Once the sun peeks over the tree tops and into the clearing, the visitors move away from the pillars and the altar while the couples line up and walk to it one at a time. There they remain for a few minutes, speaking to one another, before moving aside for the next pair. "Exchanging their vows, they are," Vellorae explains. "Our most popular wedding locations, the shrines here on the capital are."`
			choice
				`	"I thought this was a shrine for mourning the dead?"`
					goto shrine
				`	"Popular? In the middle of the woods, by some rocks?"`
			`	She looks at you in confusion, then chuckles. "The creator of all forests, Aul Kell is, so naturally inside forests, his shrines are. Odd, I suppose they may look, to one outside our culture."`
				goto ritual
			label shrine
			`	"Attributed with the gift of sunlight, Aul Kell is. As such, seek his blessings in the shrines, for many occasions we do. Only some of them, mourning and espousals are."`
			label ritual
			`	The couples keep exchanging their vows until just before midday, when the sun is nearly over the central altar. At this point, the Saryds all look around the clearing, making space for Vellorae as they see her approaching the shrine. She places the bangle atop the altar so it catches the sun's light, reflecting it throughout the clearing. Vellorae then begins walking around the altar, repeatedly circling it as the sun climbs higher, until it finally reaches its peak and the sun's reflection on the gem is strongest. At this point, she approaches the altar again and covers the bangle with her hands. She remains there silently for a moment, and then she retrieves the bangle and leaves the shrine. As she walks past, the other Saryds give her sympathetic looks, and one of the younger ones even approaches to offer her condolences before Vellorae approaches you again.`
			`	"Finished I am, Captain. Back to the ship, we may go," she says once she's beside you. You two head back; this time you pass by a few more Saryds on the trail and return to your ship.`
				goto end
			label skip
			`	You wait for a few hours by the spaceport city until Vellorae returns about an hour after noon.`
			label end
			`	"<destination>, the next stop is. To give Adfices Velaulra's Blessing, I wish," she says, heading into her bunk as you prepare for the next trip.`
				accept
	on visit
		dialog `You land on <planet>, but realize that your escort carrying Vellorae hasn't entered the system yet. Better depart and wait for it.`
	on complete
		"coalition jobs" ++
		payment 49300

mission "Coalition: Pilgrimage 3"
	landing
	name "Visit the Witch of Dusk"
	description "Bring Vellorae to <destination> so that she may continue her mourning pilgrimage for her late husband."
	passengers 1
	to offer
		has "Coalition: Pilgrimage 2: done"
	source "Flowing Fields"
	destination "Secret Sky"
	on offer
		conversation
			`Vellorae directs you to a part of the planet cut by a long, thin river, pays you 49,300 credits once you've landed at one of the available hangars in a larger village, and sets out for a marble rotunda by the river banks.`
			`	Following her there, you see some Saryd mothers playing with their children. Others hold young infants or carefully bathe them in the waters. As the two of you step into the rotunda, you notice the painting on the ceiling: a Saryd woman laying in a field, watching over several children playing around her.`
			`	Vellorae turns to you, removing the bangle and holding it in both hands as she presents it to you. "Join me for a silent prayer, could you, Captain? Wish to disturb one of the young mothers here, I do not."`
			choice
				`	"If this place is a shrine, what's with all the kids playing around as if it was a park?"`
				`	"Sorry, I'm not one for prayers."`
					goto noprayer
				`	"Of course. What do I have to do?"`
					goto prayer
			`	"A deity of life and plenty, Velaulra is, and as the greatest bounty of all, life is, strong ties with newborn children, she has. Common places for mothers to bond with their young ones, her shrines are." Vellorae explains. "In my case, here to thank her for Adfices' life, and all plenty there was in it, I am. Take my hands for a prayer, would you?"`
			choice
				`	"I know this is important for you, but I'm not one for prayers. Sorry."`
				`	"I don't fully understand this, but I'd be glad to. What do I have to do?"`
					goto prayer
			label noprayer
			`	"I see. That's fine, understand it, I do." She holds the bangle in one hand, covering it with the other, and closes her eyes for just under a minute while standing there in silence.`
				goto river
			label prayer
			`	"Just over mine, place yours." She gestures with her hands, and you both place them over the bangle. She closes her eyes as you do the same. You both stand still like that for just under a minute until you feel her move away.`
			label river
			`	After the prayer, Vellorae leaves the rotunda and heads to the river bank, where she lays close to the waters and lowers the bangle to start washing it in the current in a slow and clearly ceremonial manner. The Saryd children watch her curiously, some edging closer before being stopped by their mothers. Once Vellorae is done, she places the bangle, still wet from the river, on her hand again and tells you that she's done at this shrine.`
			`	You head back to your ship, where she tells you she'd like to stop at <destination> next. "Visit Magl Ina next, I must." She heads to her bunk, and you go to your cockpit to set course for <planet>.`
				accept
	on visit
		dialog `You land on <planet>, but realize that your escort carrying Vellorae hasn't entered the system yet. Better depart and wait for it.`
	on complete
		"coalition jobs" ++
		payment 45500

mission "Coalition: Pilgrimage 4"
	landing
	name "Master Hunter's Path"
	description "Bring Vellorae to <destination> so that she may continue her mourning pilgrimage for her late husband."
	passengers 1
	to offer
		has "Coalition: Pilgrimage 3: done"
	source "Secret Sky"
	destination "Shadow of Leaves"
	on offer
		conversation
			`<origin>'s spaceport searchlights guide you to the hangars in the middle of a thunderstorm, and Vellorae says she'll wait it out inside your ship as she pays you 45,500 credits. "At her shrine only after dusk, Magl Ina is anyway, so in a hurry, I am not." The storm lasts halfway into the evening, and once the light reaching through the layers of fog starts to dim, you open your ship's hatch for Vellorae to head out.`
			`	You accompany her across the murky spaceport, until you find a local Saryd for her to talk to. Vellorae asks him if he would guide the two of you to the shrine. "To a site of worship, why is this human going?" he asks, while eyeing you somewhat suspiciously.`
			`	"On a pilgrimage to mourn my late husband, I am." Vellorae says. "Helping me with traveling to each shrine, Captain <last> is."`
			`	"But, to the shrine, must the Captain go?" He asks. "Help you with mourning there, a human cannot."`
			`	"Helping me in this journey, the kind Captain has been, so mind it, I do not. Like to come with me to the shrine, would you, Captain?"`
			choice
				`	"If it's alright for me to go, I'd love to."`
				`	"I don't want to disturb anyone, so I'll stay by the ship and wait for you."`
					goto notgo
			`	"Wonderful!" she cheers, tapping her frontal hooves lightly on the ground. "Now, guide us to the shrine, would you, young dear?" she asks the local Saryd, who turns around and gestures for you to follow.`
			`	You stick close to Vellorae as the two of you try to keep the local Saryd in sight. The task is difficult as he nearly vanishes into the fog whenever he gets too far ahead, only for his silhouette to become clearer again after he waits for you to catch up. After many minutes, you feel the ground beneath your shoes shift from the solid spaceport platform to gravel to wet patches of the planet's mossy "grass." Finally you reach a minuscule lake, or perhaps a very large puddle, in the middle of a mossy field surrounded by toppled and hollowed out tree trunks.`
			`	As the two of you approach the water, the local Saryd warns you not to touch it. Vellorae looks at it as if gazing into a mirror, or perhaps she is just trying to make out the reflection of the moon, scattered and vague through the layers of mist. She then moves to one of the tree trunks, and placing the bangle inside it as she lays on the ground facing the water, lays both her hands reverently on the trunk. She spends nearly an hour in this position, during which the chill of the fog slowly seeps through your coat and into your bones. Vellorae and the Saryd who guided you don't seem particularly bothered by it, but she is quick to finish once she looks over and notices you shivering. She picks the bangle up from the trunk and stands, and then asks the other Saryd to guide you two back to the spaceport.`
			`	"For taking so long, terribly sorry I am, Captain <last>," she says on the way back. "Lost in prayer I was, not even consider how uncomfortable the cold must've been for you, I did."`
			choice
				`	"Don't worry, wasn't too bad. Seems you were really involved in praying."`
				`	"Why did this one take so long? Is there something special about the shrine's deity?"`
			`	"The hunter bird of nightfall and omens, Magl Ina is. When mourning someone dear, one is, ask it for forgiveness for their wrongdoings, they must."`
			`	You follow the Saryd back to the gravel path and then to the spaceport grounds, where Vellorae thanks him for guiding the two of you to the shrine. He offers his condolences and wishes her a safe journey to the next shrine. He soon disappears into the fog again, and you and Vellorae head back to your ship.`
				goto end
			label notgo
			`	She sighs briefly, and agrees to meet with you later, following the Saryd local deep into the fog stretching out of the city. You head inside your ship, waiting for a few hours until you hear a voice just outside your hatch. You let Vellorae in once you realize that it's hers.`
			label end
			`	"To <destination>, we must go now. The Path of Lor Ie Vees, I must take," she says, heading to her bunk to rest.`
				accept
	on visit
		dialog `You land on <planet>, but realize that your escort carrying Vellorae hasn't entered the system yet. Better depart and wait for it.`
	on complete
		"coalition jobs" ++
		payment 69700

mission "Coalition: Pilgrimage 5"
	landing
	name "Woodland Thing"
	description "Bring Vellorae to <destination>, where she will finish her mourning pilgrimage."
	passengers 1
	to offer
		has "Coalition: Pilgrimage 4: done"
	source "Shadow of Leaves"
	destination "Cold Horizon"
	on offer
		conversation
			`Vellorae hands you 69,700 credits as you land, and says she'll head to the "path" once the sun sets. "Come to this world for our honeymoon, Adfices and I did, and visited the path, we had. Know its starting point, I already do."`
			`	She tells you she'll pass the time until then by visiting local shops, asking if you'd like to come with her.`
			choice
				`	(Go along with her.)`
				`	(Stay in my ship.)`
					goto notgo
			`	She takes you around the spaceport city, touring some clothing shops and bringing you to parks she had visited with her husband. Shortly after noon you two enter a restaurant, where she insists on paying for your meal. You tour the city with her for a while longer and, just before the sun sets, reach the forest at the base of the mountain on top of which Starlit University is located.`
			`	Once night falls, many lights start to appear inside the forest, and Vellorae beckons you to follow her in. "Stick close, you should. Difficult to navigate the path, for other species it often is." As you walk down a trail with her, you approach one of the lights to see that it's a bonfire on a platform in a miniature clearing, at what you hope is a safe distance from the trees around it. Continuing to the next light, Vellorae clutches the bangle in her hands the entire time, humming some guttural, almost tribal chant. As you pass by another fire, a short burst of flames gets closer to some nearby shrubs, but thankfully is put out before it can cause any harm. It is extinguished with an odd, large, fabric net on a pole by a cloaked Saryd who seemed to materialize from the trees near the fire.`
			`	"Take care to not damage the forest with the path's fires, we must, so volunteer for keeping the flames, many of the local students do." Vellorae tells you. "When visiting here, Adfices and I were, wondered if any extra credits, the task granted, but apparently only out of a respect for Lor Ie Vees, the students do it."`
			choice
				`	"Why? Is that some god of knowledge?"`
					goto knowledge
				`	"Maybe they like being on good terms with the divine in hopes of doing well in tests?"`
			`	She stops for a second to laugh. "The case, that might be." She looks around, seeing if someone else caught her breaking the serene, humming chant.`
			label knowledge
			`	"Taught the first Saryds how to hunt, he did. To pursue knowledge, and overcome challenges, his teachings are." She explains. "Seek communion with him, not only students, but all going through a difficult period, should."`
			`	You continue to follow her closely through the forest, regularly passing more bonfires, until you see multiple lights in the distance and realize it is the edge of the forest leading back into the city. Only as you step out of the woods do you notice that you're back where the path started, even though you were certain you had kept to only one side of the mountain.`
			`	Vellorae takes a final look at the path, where only a few of the bonfires' lights are still visible through the dense groupings of pine trees. She tells you she's ready to leave, and you bring her back to your ship.`
				goto end
			label notgo
			`	She says she'll be back at night and leaves. You watch a few transmissions from the planet, most of them in some way related to Starlit University. One is what you guess is a Saryd comedy movie, something about one who cut down trees in order to make scarves but came to regret it later. You try and follow along, but subtitles for the transmissions only come in Kimek or Arach. A few hours into the night, you leave your ship to wait for Vellorae, who arrives shortly after.`
			label end
			`	She heads to her bunk, saying she'll rest for the trip. It hits you that she hasn't told you her next destination yet, so you knock on her door to ask.`
			`	"Yes, Captain? Anything wrong, is- Ah! Forgot to tell you the next destination, I have!" You nod, and she looks at her bangle, brushing a hand on its gem. "Yes, the last shrine, the next one is... the next one..."`
			choice
				`	"Are you alright?"`
				`	"Is something wrong with the next shrine?"`
			`	She ignores your question, fixated on the bangle for a few moments. "<planet>. To <destination>, we must go." She finally says, before going back to her room.`
				accept
	on visit
		dialog `You land on <planet>, but realize that your escort carrying Vellorae hasn't entered the system yet. Better depart and wait for it.`
	on complete
		"coalition jobs" ++
		payment 80000
		conversation
			`Vellorae hands you <payment> once you land, and asks, "Come with me for this last bit, could you, Captain <last>?"`
			choice
				`	"Sure. Where are we going?"`
					goto shrine
				`	"I'll pass. I'm not up for it right now."`
			`	Her eyes go to the bangle, travel around the room, and then fixate on your again. "Please, Captain? I know that agreed to follow me to the shrines for the job, you didn't, but alone there, I do not wish to be."`
			choice
				`	"Alright, if it'll help you relax I'll go with you."`
					goto shrine
				`	"Sorry, but I'd rather rest in the ship."`
			`	She takes a step back, looking down to the bangle again. "Alright. Yes, your responsibility, this is not. Meet you in the spaceport later, I shall."`
			`	You open the hatch for her, and she heads to one of the Saryds nearby and begins to talk to them. A few seconds into the conversation, they tense up, crossing their arms and swiping them down as if refusing something, then running off. She tries again with some of the other Saryds, but continues to be rejected. She looks back at your ship dejectedly, then starts eyeing the other ships docked nearby before heading towards a Kimek Thorn that has just landed. As she talks to the captain, the Kimek seems confused, but after a moment he briefly reenters their ship, returning in a puffy coat to follow Vellorae to the railway hub.`
			`	Long after the sun has set, the Kimek returns, rushing to their ship while trying to shake off the cold. You ask them about Vellorae, and they tell you she headed for the spaceport to "clear her head."`
				accept
			label shrine
			`	She takes a long, deep breath. "Thank you, Captain. Far outside the village, the site is. Come, show you the way there, I will." You leave your ship, follow her to the railway hub, and board one of trains that appears to be one of the oldest and most simple. It lacks seats for non-Saryds, so you are forced to hold tight to what handrails you can reach.`
			`	You remain on the train until the very last stop, when the sun is already starting to set. As you depart, you see a rural village with just a few dozen buildings and a simple dirt road, where a couple workers battle the snow and ice to keep it clear and easy to traverse. You follow Vellorae down the road, and once you reach a rocky pillar with a hole carved through it, she turns to the forest, heading out on a thin, straight trail. Looking behind you, you see the setting sun fitting inside the pillar's opening.`
			`	As you follow Vellorae down the trail, you see the trees gradually show more and more signs of a forest fire, with darker, damaged barks, increasingly ashy soil, and many fallen, decomposing portions of the forest. The trail ends abruptly at a large scar scorched through the forest. The piles of ash still present below your feet almost resemble the rest of the planet's otherwise snowy ground, but somehow are kept from mixing with the snow. Whether deliberately cleared by more workers or some other force, you cannot tell. Near the center of the scar you see a small mound with an opening in the side, almost like a "shack" made out of the charred tree trunks and rocks. A faint light comes from within it.`
			`	While you're looking at the mound, Vellorae grabs your hand and starts hesitantly pulling you towards it. Inside, the fading sunlight behind you contrasts with the source of the light within, a small pyre in the middle of the "shack" which has only a few lone flames dancing on the embers. Vellorae lays down in front of it, removes her bangle, and places it in the flames for a brief moment before snatching it up and standing again. Once on her feet, she grabs your hand again, tugging you along as she hurries back to the edge of the scorched clearing.`
			`	She seems to settle again once you have reached the trail, letting go of your hand and slowing her pace.`
			choice
				`	"What was that about? What got you so agitated?"`
				`	(Stay quiet.)`
					goto return
			`	She doesn't answer your question, instead simply continuing down the trail. Once you pass the rocky pillar and are back on the proper road again, she finally speaks up. "That... to gift us sunlight, stole the eyes of Ensu Uri, Aul Kell did. Broken apart, It was, and of the light from Its eyes, only specks remained. But finished, It was not, so to implore Adfices is kept safe from It, this was."`
			label return
			`	The two of you head back to the village and take the old train back to the railway hub. "Wait for you in the spaceport I will, Captain," Vellorae says. "Clear my head before heading back home, I must."`

mission "Coalition: Pilgrimage 6"
	name "Pilgrimage's End"
	description "Bring Vellorae back to her home on <destination>."
	passengers 1
	to offer
		has "Coalition: Pilgrimage 5: done"
	source "Cold Horizon"
	destination "Bright Echo"
	on offer
		conversation
			`You find Vellorae in a snack shop, finishing up a hot drink. "Apologize for the wait I must, Captain. Ready to leave, I was not."`
			choice
				`	"Thought you'd be feeling better than this. You've finally finished your pilgrimage, after all."`
					goto better
				`	"I get it. Sometimes I also need a drink to help me think things over."`
			`	She chuckles. "A herbal tea, this is. Help me calm down and rest on the way back home, it will."`
				goto end
			label better
			`	"Yes, relieved I feel, that able to do this, I was. Just... still coming to terms with everything, I am."`
			label end
			`	She finishes the drink and gets up to pay for her order, following you to your ship afterwards. "Ready to head back home, I am," she tells you, heading into her bunk as you prepare the course for <destination>.`
				accept
	on visit
		dialog `You land on <planet>, but realize that your escort carrying Vellorae hasn't entered the system yet. Better depart and wait for it.`
	on complete
		"coalition jobs" += 3
		payment 220000
		conversation
			`Once she leaves your ship, Vellorae gives you your payment of <payment>, and takes your hands in hers. "Deeply grateful I am, for having accompanied me in this journey, Captain <last>. Sure that grateful for your help, Adfices also is."`
			`	She lets go of your hands, wishes you the best in your travels, and then turns and leaves for her home.`



mission "Coalition: Council of Ahr"
	minor
	name "Council of Ahr"
	description "Bring the representatives of houses Ablomab, Bebliss, and Chamgar to <destination> by <date>, so that they may participate in the Council of Ahr."
	deadline 30
	to offer
		has "license: Coalition"
		random < 50
		"month" < 3
	source
		near "Sol Arach" 0 1
	stopover "Delve of Bloptab"
	stopover "Hammer of Debrugt"
	stopover "Stronghold of Flugbu"
	destination "Ahr"
	on offer
		conversation
			`Shortly after you enter the spaceport, an Arach in a sturdy, red uniform, with golden "pauldrons" on each of his legs' joints, approaches you. "Greetings, Captain <last>," he says. "Interested in taking up some transport jobs, are you? Very well paid, you would be."`
			choice
				`	"What are the jobs about?"`
				`	"Paid how well, exactly?"`
				`	"Sorry, I'm not looking for that type of job right now."`
					decline
			`	"Happening soon, the Council of Ahr is. Gather on the capital, all Arach houses do. Discuss matters related to Arach space, they will, alongside my lieges of the royal family. Paid <payment>, you would be, if to <destination> by <date>, the remaining representatives of the houses, you brought."`
			choice
				`	"Sounds simple enough. Who are these representatives?"`
					goto representatives
				`	"Can you tell me more about the Council?"`
				`	"That sounds like it might take a while, and I'm rather busy, so I'll pass."`
					decline
			`	"Of course. A few centuries after leaving our home planet, entangled in petty wars, the more prominent houses were. Fearing for the fate of their subjects, called for the first Council, the royal family at the time did. A more civil way to solve disputes, it became, and though war still, many of the houses did, far less frequent, the conflicts were. Now that at peace we are, merely a traditional meeting, it is, taking place every few years, so that discuss how to improve the conditions of Arach space, the houses may."`
			label representatives
			scene "scene/councilofahr1"
			`	He shows you a data pad, pointing to three symbols on the screen as he names the houses from left to right. "Issues with her other transport, the representative of House Bebliss had, so waiting on Stronghold of Flugbu, she still is. Word that House Chamgar is ready for the Council, I just received, and on Hammer of Debrugt, their member is. Spare some time for the Council, House Ablomab finally can, and waiting for you on Delve of Bloptab, their envoy is.`
			`	"Receive your payment, you will, once on <planet>, the three representatives are. I shall inform the houses that expect you, they should. Thankful for your assistance, the royal family is."`
			`	He briefly bows his head while stretching his legs in some sort of salute, then disappears into the spaceport. Once you're at your ship, you place markers on <stopovers>, where the representatives are waiting.`
				accept
	to complete
		has "Coalition: Council of Ahr: Ablomab: done"
		has "Coalition: Council of Ahr: Bebliss: done"
		has "Coalition: Council of Ahr: Chamgar: done"
	on abort
		fail "Coalition: Council of Ahr: Ablomab"
		fail "Coalition: Council of Ahr: Bebliss"
		fail "Coalition: Council of Ahr: Chamgar"
		fail "Coalition: Council of Ahr: Drama"
	on complete
		"coalition jobs" += 5
		payment 4500000

mission "Coalition: Council of Ahr: Ablomab"
	invisible
	landing
	passengers 1
	blocked "You have reached <origin>, but you need <capacity> in order to take on the next mission. Return here when you have the required space free."
	to offer
		has "Coalition: Council of Ahr: active"
	source "Delve of Bloptab"
	destination "Ahr"
	on offer
		conversation
			`You land on <origin> to find that House Ablomab's representative had to oversee an "emergency meltdown drill" on the neighboring planet, Bloptab's Furnace. His interplanetary shuttle still hasn't arrived, so you're left to wait for him on the spaceport.`
			`	He finally arrives some hours after sunset, dragging along a heavy suitcase and barely holding on to what must be the Arach equivalent of coffee. As you help him with the heavy luggage, he introduces himself as Dubug. "Sorry about the wait, I am. Replace a coworker on the meltdown drill, I had to. A routine task, it is, but also routine, the Council is, so care much for the delay, the house did not. Show me to my room, could you?"`
			`	While you're both walking to your ship, he finishes his drink, but it doesn't seem to help him keep his eyes open; you have to help him avoid bumping into either the other Arachi here or the spaceport decorations. Although he doesn't seem very talkative, it might help his focus to get a conversation going.`
			choice
				`	"So, what can you tell me about house Ablomab?"`
					goto house
				`	"Is it difficult having to deal with all the other houses in the Council?"`
					goto council
				`	"This Council is hosted by a royal family, right? What can you tell me about them?"`
			`	"The ninth house? Not much to say, there is. Agreed as the 'royals' they were, in ancient times. Never much power, they had, merely a figure of stability, made to assure peace on Ahr. Host the Council, they do, but a tradition it is. Otherwise, mostly to themselves, they keep."`
				goto end
			label house
			`	He grunts lightly. "The deepest mines and biggest smelters in all the Coalition, we have. Overseeing construction, assuring ore purity, testing the quality of alloys, our most common responsibilities are. In order, everything must be, so that met, the quotas for house Mallob's and the Heliarchs' ships are."`
				goto end
			label council
			`	"Started out as noble families from Ahr, most of the houses did. When first mapped out, Arach space was, carved their own portions, the houses did, and naturally for more systems, many fought. Now at ease with each other, the houses are, and ceased, the territorial disputes have." He sighs. "For the most part."`
			label end
			`	Dubug makes it to your ship still awake, but doesn't care to answer when you ask if he needs help unpacking his luggage. Instead, he lays on the bed and asks that you wake him up once you arrive on <planet>.`
				accept
	on visit
		dialog `You land on <planet>, but realize that your escort carrying Dubug hasn't entered the system yet. Better depart and wait for it.`
	on complete
		conversation
			`Having rested during the trip here, Dubug stretches his legs once he steps off your ship. "All the reports from my house, I've brought, so prepared for the Council, I am," he says, checking his suitcase one more time. "Well then, go I must. Goodbye, Captain <last>. Thankful for the calm trip, I am. A good break from routine, it was."`

mission "Coalition: Council of Ahr: Bebliss"
	invisible
	landing
	passengers 1
	blocked "You have reached <origin>, but you need <capacity> in order to take on the next mission. Return here when you have the required space free."
	to offer
		has "Coalition: Council of Ahr: active"
	source "Stronghold of Flugbu"
	destination "Ahr"
	on offer
		conversation
			`Once your ship has landed, you receive a message from House Bebliss, directing you to a large hotel in the spaceport city. The security guards don't let you in, so you wait for the representative to come out. About half an hour of waiting later, an elevator nearby opens and many Arachi come out, most of them in formal uniforms and carrying various bags of luggage. An older Arach stands out from the rest on account of being even more formally dressed.`
			`	"My transport to the Council you are, correct?" She asks, and you confirm. "Splendid. Lady Plubat, I am, Captain. Pleased that transport the will of House Bebliss, such an exquisite captain shall. Finally right, those arranging the transport to the Council have gotten it."`
			`	She asks you to lead the way to your ship as the other uniformed Arachi follow the two of you, carrying her luggage. "Told, I was, about which representatives tasked with transporting, you were. Bebliss excepted, not the most... intriguing company, they are, so grateful that you're transporting at least one proper guest, you should be."`
			choice
				`	"Looks like you hold your house in very high regards."`
					goto house
				`	"You don't seem very excited for the Council. Is there something wrong with the other houses?"`
					goto council
				`	"Is there anything I should know about the hosts of the Council? I heard they were royalty."`
			`	"The Oberegts? Well, for one, one of the few houses to honor their noble lineage, they are. Elected as a figurehead, in ancient times they were. Never more than that, they have been, lacking real power and focusing only on Ahr, though contributed much to our understanding of medicine, they have. A figurehead, they are, but a good one, and as such some degree of respect, I must grant them."`
				goto end
			label house
			`	"Keep the Coalition together, House Bebliss does. What makes communication from one system to another possible, our efforts are. Other than the obvious importance of our work, one of the few houses that kept their noble bloodline pure, and who kept their original emblems, we are. Prejudice against those the other houses mixed with, I have not, but greatly value tradition, we do, and broken tradition, they have, in marrying commoners or... those of other species."`
				goto end
			label council
			`	"Drifted away from our old ways, most of them have. Take Mallob and Garbarag: barely houses anymore, they are. Fully transitioned into corporations, they have. Claim noble heritage, Debdo does, but in fact a splinter group of our own house, they are, the traitorous offshoots. The worst of them all, however, House Chamgar is. Lunatics clinging on to an ancient rivalry, they are, liars and revisionists who to tarnish our image, wish. Declare war on us, they would, if subjected to the Heliarch government, our houses were not."`
			label end
			`	Once you make it to your ship, she has the Arach butlers tidy up her room, then dismisses them. She tells you she will call for you should she need anything then closes the door to her room.`
				accept
	on visit
		dialog `You land on <planet>, but realize that your escort carrying Lady Plubat hasn't entered the system yet. Better depart and wait for it.`
	on complete
		conversation
			branch drama
				has "Coalition: Council of Ahr: Drama: offered"
			`You land to find a group of Arachi in uniform waiting nearby, ready to carry Plubat's baggage from your ship. "A delightful flight it was, Captain. Hope that you are picked again to transport me in the future, I do," she says, bidding you farewell and leaving for a nearby transport shuttle.`
				accept
			label drama
			`Lady Plubat rushes out of your ship to meet a group of Arachi in uniform, some of which carry her baggage from your ship, while others surround her as if expecting House Chamgar's Plubat to try and stir up a discussion. Once all her bags are out, they escort her to a nearby transport shuttle.`

mission "Coalition: Council of Ahr: Chamgar"
	invisible
	landing
	passengers 1
	blocked "You have reached <origin>, but you need <capacity> in order to take on the next mission. Return here when you have the required space free."
	to offer
		has "Coalition: Council of Ahr: active"
	source "Hammer of Debrugt"
	destination "Ahr"
	on offer
		conversation
			`You can barely step off your ship before House Chamgar's representative greets you. "Honored that transporting me, such an esteemed pilot is, Captain <last>. Certain, I am, that honored you also are. An important task it is, to transport one from the great House Chamgar. Plubat, my name is, and as time we still have, show you our installations I must."`
			`	He drags you around the eccentric spaceport, bringing you to odd exhibits where some pieces of technology are being constructed or repaired, going on about House Chamgar's advances. The tour goes on for some hours as you pretend to be impressed by what he calls "the newest prototypes" (most of which look like standard Coalition technology). Only after he drags you around again, stopping at a nearby hotel where he picks up his luggage, do you finally get him to follow you to your ship.`
			`	It doesn't take long for him to get started again. "Now, Captain <last>, time for a full tour of our spaceport facilities, today we don't have; to the Council, we must go, but happy to answer your many questions about our great house, I am. Wondering how we invented our repair modules, are you? Or maybe by our special alloys, intrigued you are?"`
			choice
				`	"Well, why don't you tell me a bit about your house?"`
					goto house
				`	"How about you tell me about the other houses that are going to the Council?"`
					goto council
				`	"Actually, I'm curious about the hosts of the Council."`
			`	He stops dead in his tracks. "The royals? Well, not much to say, there is. Chosen as such on a primitive Ahr, only symbolic, their role is. Never held any ambition, they have, remaining the weakest house since formed. Assured stability on the capital, they have, and in good relations with us, they are, for recognize our value, they do, so bad, they are not, only uninteresting."`
				goto end
			label house
			`	You can barely finish your question, as he begins what is undoubtedly a rehearsed speech. "The greatest Arach warriors of old, we were, and always at the forefront of scientific progress and creative inventions. For the brilliant breakthrough that were our repair modules, persecuted by the Quarg, we were, but here, in this system, on this planet, held a chokepoint, we did. Guarded Arach space from them, for centuries we had to, until banished with the help of our Saryd and Kimek friends, they were."`
				goto end
			label council
			`	"Alright, most of them are. Amicable relations with nearly all houses, we maintain. Except with the scum from Bebliss, lying, treacherous snakes they are. Conspiring against the government, helping rebels they are! 'Their' world, Stronghold of Flugbu is not, stolen from us, it was. Heed my warning, Captain: trust them, you should not, preferable to trust a Quarg, it is."`
			label end
			`	He seems ready to have you ask another question, but as you reach your ship, he picks up a call on a communication device and signals for you to show him to his room. He then says that he must handle some business, and that he'll talk to you again later.`
				accept
	on visit
		dialog `You land on <planet>, but realize that your escort carrying Plubat hasn't entered the system yet. Better depart and wait for it.`
	on complete
		conversation
			branch drama
				has "Coalition: Council of Ahr: Drama: offered"
			`"Captain <last>! A pleasurable experience for the both of us, this has been, but sadly short, the trip from my home to <planet> is, so part ways, we must," Plubat says as he prepares to leave your ship. "To finish the tour of our facilities, I'm sure you want, so once over, the Council is, ask for me there, and guide you again, I shall."`
				accept
			label drama
			`House Chamgar's representative, Plubat, stays close to you while firmly clinging to his luggage, as his colleague from house Bebliss, Lady Plubat, has her bags brought out of your ship by some nearby Arachi in uniform. "Telling you I am, Captain, trusted, she should not be. Checked your ship, have you? All in place, your belongings are? Careful with her types, you must be," he says. After the Bebliss butlers are done, Plubat scoffs something at Lady Plubat one last time, then leaves your ship.`

mission "Coalition: Council of Ahr: Drama"
	invisible
	landing
	to offer
		or
			has "Coalition: Council of Ahr: Bebliss: active"
			has "Coalition: Council of Ahr: Chamgar: active"
		has "Coalition: Council of Ahr: active"
		not "Coalition: Council of Ahr: Bebliss: done"
		not "Coalition: Council of Ahr: Chamgar: done"
	source
		planet "Hammer of Debrugt" "Stronghold of Flugbu"
	destination "Ahr"
	on enter
		conversation
			`After departing from <origin>, you start hearing some shouting from outside your cockpit, so you leave to check up on your passengers. Plubat, from House Chamgar, is banging one leg against the door to the room of Plubat, from House Bebliss. "Captain! Good thing that here, you are," he says. "Sent an envoy to mock me, that damned house Bebliss has! Copying my name, she is!"`
			`	Plubat, from House Bebliss, opens the door to her room to respond. "Nonsense that is, Captain. Look at us, several decades older, I am, so copying you, how could I be? The offending party here, house Chamgar is."`
			`	"Changed your name for this mockery, you could have. Know of your house's grudge against us, I do," he replies.`
			`	"Absurd, childish, that is. The one to start mocking me, you were," she says. "Captain <last>, urge you to make haste for Ahr, I must. Put up with this buffoon for much longer, I cannot."`
			`	Lady Plubat closes the door to her room again, and you convince house Chamgar's representative to also go back to his room. You return to your cockpit, hoping that's the last of that.`
	on enter "Sol Arach"
		dialog `In spite of your best attempts to keep them away from each other, Plubat and Plubat have been brief on their breaks from insulting one another. However, once you enter this system, they head back to their rooms on their own without you needing to leave the cockpit to interfere. Being so close to their destination, you hope they won't give you any more headaches.`

mission "Coalition: Council of Ahr: On Complete"
	invisible
	landing
	to offer
		has "Coalition: Council of Ahr: done"
	source "Ahr"
	on offer
		conversation
			`A few minutes after the final representative leaves your ship, you receive your payment of 4,500,000 credits. It comes with a message from the royal family, with the symbols of all Arach houses on it. You recognize most from advertisements or offices on some planets, but it's your first time seeing the center one. You imagine it's the emblem of the royal family.`
			scene "scene/councilofahr2"
			`	"Greetings, Captain <last>. As the hosts of the Council of Ahr, thank you for your assistance we do. Although certain we are that, to you, appear mundane such kinds of jobs can, difficult, at times it is, to arrange for appropriate transportation for our compatriots from all great houses, so know that deeply grateful for your cooperation, House Oberegt is."`



mission "Coalition: Submarines 1"
	minor
	name "Underwater Delivery"
	description "Bring Apri'ie to <destination>, where five new deep-sea submarines are waiting to be brought to Second Cerulean."
	passengers 1
	to offer
		has "Coalition: First Contact: done"
		random < 25
	source
		government "Coalition"
		near "5 Axis" 1 3
	destination "Market of Gupta"
	on offer
		conversation
			`You notice a Kimek anxiously glancing at the docks from the front of an office building. Once he notices you, he scurries closer. "Say, Captain, willing to do me a service, are you? Transport off-world, I need."`
			choice
				`	"Where do you want to go?"`
				`	"I'm not looking for transport jobs right now, sorry."`
					decline
			`	"A prestigious research group from Second Cerulean, I represent, and looking to expand our deep-sea expeditions, we are. For that, just settled the acquisition of five new submarines, my superiors have," he says. "To pick them up from <planet>, I was selected, so transported there, I must be. Permitted to pay you <payment> for the service, I am."`
			choice
				`	"Alright, I'll show you to my ship."`
					goto accept
				`	"Why weren't they built on Second Cerulean in the first place?"`
				`	"Sorry, I'm not headed that way."`
					decline
			`	"No facilities for such construction, Second Cerulean has," he explains. "Remain mostly untouched, the planet must. Build more than simple research stations on it, we cannot. But in need of sturdier subs, we are, so held a competition to determine what company was to build them, my group did. In my opinion, honestly, not needed such a process was. Obvious that House Mallob would win, it was. Unrivaled in hull integrity, they are."`
			choice
				`	"I see. Well, I'd love to help you. Let me show you to my ship."`
					goto accept
				`	"What's so special about this planet that you can't do it there? One shipyard shouldn't be too invasive."`
				`	"Well, I wish you luck, but I'm not headed that way, sorry."`
					decline
			`	He thinks for a while, formulating a response. "Centuries ago, when built there, our outpost was, being worried that trouble the delicate, unique food chains there, further expansion would, prohibited all from settling, and us from constructing any more than the necessary structures, the government did. Enough data, we've gathered, that managed to convince them to allow us some extra exploration vessels, we have. More invasive, the studies with them will be, but enough about the fauna and flora, we now know, that avoid any major complications, we can."`
			choice
				`	"Seems like a lot of bureaucracy just for some research. Anyway, I'd be glad to help, let's head to my ship."`
					goto accept
				`	"If the planet's native life is all underwater, how would a shipyard pose any risk? It's not like you'd build it underwater."`
				`	"That sounds overly complicated. I wish you luck in getting it all set, but I'm not headed there, so I can't help you."`
					decline
			`	Like a bush in the wind, his body shivers wildly at what you said. "No, built underwater, nothing would be. Obvious that is. But, still, make the rules, I do not, Captain. Simply following them, I am."`
			choice
				`	"I see. Well, I'd love to help you. Let me show you to my ship."`
				`	"Well, I'm not really interested in this, sorry."`
					decline
			label accept
			`	"Very good. Thank you, Captain. Called Apri'ie, and a member of the Pale Waters research center, I am. A wonderful trip, may we have." You bring him to your ship and help him settle what little luggage he has in his room.`
				accept
	on visit
		dialog `You land on <planet>, but realize that your escort carrying Apri'ie hasn't entered the system yet. Better depart and wait for it.`
	on complete
		"coalition jobs" ++
		payment 90000
		conversation
			`Apri'ie has you land by one of House Mallob's offices, which looks like a mix of a skyscraper and a warehouse, and hands you <payment>.`
			`	"Thank you for the assistance, Captain <last>. Meet with House Mallob's executives, I must, but if to continue helping, you wish, meet you in the spaceport, I will. The proper transportation of the submarines, the next step is, so if interested, you are, free up space for them, you must." He pauses, as if counting the total weight. "About 60 tons, they should take up. At any rate, talk more in detail in the spaceport, we may." He picks up his belongings and heads for the office, disappearing into the building.`

mission "Coalition: Submarines 2"
	name "Pressurized Stress Test"
	description "Bring Apri'ie and the <cargo> to <destination>, where the submarines will be subjected to some final high-pressure stress tests."
	passengers 1
	cargo "unmanned submarines" 60
	blocked "You need <capacity> to help Apri'ie move the submarines. Return here when you have the required space free."
	to offer
		has "Coalition: Submarines 1: done"
	source "Market of Gupta"
	destination "Inmost Blue"
	on offer
		conversation
			`After spending some time in the spaceport, you begin to ask around for Apri'ie and are directed to a small office of House Mallob. There, a manager briefly looks into their systems and informs you that Apri'ie hasn't left his meeting yet, and so you take a seat in the spaceport, occasionally getting up to check back at the entrance of the office he entered. After some hours, you finally see him exit, accompanied by a Saryd speaking on a communication device as they glance at a data pad.`
			`	"Captain <last>! Glad that you are interested in assisting us further, I am. Prepared to have the submarines loaded into your cargo hold, are you?" Apri'ie asks. "Ready to conduct some final stress tests, colleagues of mine on <planet> are."`
			choice
				`	"Sure thing, I've set aside the space for them."`
					goto end
				`	"What sort of testing are you going to do?"`
			`	"Capable of enduring rapid shifts in pressure, the subs must be, so take quick, deep dives in the oceans of <planet>, and then resurface just as quickly, they will," he says. "Performed their own tests, House Mallob has, so most assuredly ready to go, the vessels are, but just as a formality, perform these tests, we must."`
			choice
				`	"I see. Well, I'm ready to go, so you can have the submarines brought to my ship."`
					goto end
				`	"Why not just do those tests on Second Cerulean right away?"`
			`	"Upsetting or startling the local fauna, as well as any structural damage, we wish to avoid, so wait until after the tests, we will, before deploying them in that planet's waters."`
			choice
				`	"Let's get on with it then. My ship is ready to carry the subs."`
					goto end
				`	"Structural damage?"`
			`	He stares at you blankly for a moment. "Delicately arranged, the glaciers there are. Resting on them, some of our monitoring equipment is. Avoid any damage to them caused by an unforeseen malfunction, we must."`
			label end
			`	The Saryd issues a command on the data pad and turns off the communication device and accompanies you and Apri'ie to your ship as the cargo is loaded.`
			`	There are five submarines in total, strapped to large, sturdy sleds, which are slowly pushed up the ramp to your cargo hold. The subs themselves are somewhat oval in shape but flat on the top and bottom, with retractable mechanical arms on their sides. After the last sub is safely in your cargo hold, Apri'ie heads into your ship and you set a route for <destination>.`
				accept
	on visit
		dialog `You land on <planet>, but realize that your escort carrying Apri'ie and the unmanned submarines hasn't entered the system yet. Better depart and wait for it.`
	on complete
		"coalition jobs" ++
		payment 210000
		conversation
			`As the workers unload the submarines from your cargo, Apri'ie approaches you, handing you <payment>. "Oversee the stress test I must, so meet you in the spaceport again, I will. If interested in seeing the test you are, however, come with me, you may."`
			choice
				`	"Sure, why not? Probably beats waiting around and checking shops over and over."`
				`	"Thanks for the invitation, but I'm not really interested."`
					goto refuse
			`	After all the submarines are out of your cargo hold, they're placed atop trucks with heavy tracks instead of wheels. You and Apri'ie board one of the trucks and begin a trip down to the shore below, reaching a small commercial port with a large set of docks. Once there, Apri'ie introduces you to some of his colleagues who are already waiting to begin the tests. The subs are activated before they are off the trucks, and some of the Kimek begin to test basic functions.`
			`	Once they're all in the water, everyone boards a sturdy barge which follows the submarines several kilometers off the coast until you can no longer see the shore. At this point they stop, and one of the submarines submerges, resurfacing in about twenty minutes. The Kimek make sure the sub suffered no damage, and proceed to test the other ones. After each one has made the trip to the bottom and back several times, the submarines and the barge head back to the docks.`
			`	The subs are once again put on the trucks, and you begin the trip back to the spaceport city. Once you've arrived, Apri'ie's colleagues ask him to come with them to discuss something in private, and he tells you he will meet you back on the spaceport.`
				accept
			label refuse
			`	"Then in the spaceport, meet you I will," he says. After all the submarines are out of your cargo hold, they're placed atop large truck-like vehicles, but with the wheels in a system of continuous tracks. Apri'ie boards one of the trucks, and they start making their way down to the shore below. From there, they follow the water out of the fjord to someplace where the submarines can dive deeper.`

mission "Coalition: Submarines 3"
	name "Tectonic Stress Test"
	description "Bring Apri'ie and the <cargo> to <destination>, where the submarines will be subjected to more stress tests to assess their repair functions."
	passengers 1
	cargo "unmanned submarines" 60
	blocked "You need <capacity> to take the next mission. Return here when you have the required space free."
	to offer
		has "Coalition: Submarines 2: done"
	source "Inmost Blue"
	destination "Dusk Companion"
	on offer
		conversation
			`Apri'ie comes to the spaceport followed by one of his colleagues. "Have to perform one more test, we will, Captain. To assess the subs' repair abilities in hazardous environments, Pale Waters wants, so a quick stop at <destination>, we must make."`
			choice
				`	"Alright, we'll head there next then."`
					goto end
				`	"Assess their 'repair' abilities? What do you mean?"`
			`	"Equipped with welders, the arms of the submarines are, so that if greatly damaged deep underwater, one of them is, repaired by the others, it can be," he explains. "Unstable tectonics, <planet> has, so a test repair during one of the nightly tremors, we will conduct. That way, assess their abilities without bothering Second Cerulean's fauna, we can."`
			choice
				`	"Sounds like you thought of everything for these subs. Let's head there next then."`
					goto end
				`	"Why do you need to test under such conditions? Does Second Cerulean have trouble with tectonics too?"`
			`	"No, no. But, preparing for any eventuality, we are," he answers. "Should the planet's plates grow unstable, or some other troubling factor come up, prepared for it, the subs must be."`
			label end
			`	His colleague speaks up. "Headed to <planet>, another team from the research center has. Return to Second Cerulean with the data we have collected, I and the others will. Prepared the subs for your cargo, we already have."`
			`	You follow him back to your ship and see that the submarines are ready on the giant sleds again. After they're brought into your hold, Apri'ie's colleagues say goodbye to him, and he enters your ship once more.`
				accept
	on visit
		dialog `You land on <planet>, but realize that your escort carrying Apri'ie and the unmanned submarines hasn't entered the system yet. Better depart and wait for it.`
	on complete
		"coalition jobs" ++
		payment 130000

mission "Coalition: Submarines 4"
	landing
	name "Deliver the Submarines"
	description "Head to <destination> with Apri'ie and the <cargo>, where the Pale Waters research center will use the new subs to conduct deep-sea expeditions."
	passengers 1
	cargo "unmanned submarines" 60
	to offer
		has "Coalition: Submarines 3: done"
	source "Dusk Companion"
	destination "Second Cerulean"
	on offer
		conversation
			`Apri'ie instructs you to head to some hangars at a large port, where a team is waiting for the repair test. He hands you 130,000 credits when you land, and goes to check with the workers unloading the submarines.`
			`	They are all taken from your cargo and swiftly put in the water as the team of Kimek boards a large ship that you guess is an old tanker. This ship prepares to follow the subs to the testing area, along with another smaller, newer ship with a thick crane on the front. Apri'ie approaches you before he boards the tanker, asking, "Come with us for the test, would you like, Captain? Take a while, it might. Not expected until after nightfall, the next tremors are."`
			choice
				`	"If it's alright, yeah. Could be interesting."`
				`	"I'll pass. I need some time to rest after the trip here."`
					goto refuse
			`	You head up the ramp to the ship, and after a few minutes it sets off, following the submarines controlled remotely by the Kimek team. Exploring the tanker, you find an odd pile of what looks like broken up ship parts, secured as cargo on the back. The pieces are welded together into a shape similar to the cockpit of one of the smaller Heliarch ships, though it has several dents, as if hit by some explosives. Apri'ie notices you looking at it and comes to explain that it's the "prop" on which they'll test the repair functions.`
			`	Once the tanker comes to a stop, the smaller ship's crane grabs the prop and slowly maneuvers it away from the tanker before lowering it into the water and letting it sink. The submarines follow the prop as it goes down, until it comes to a stop after a few minutes.`
			`	The Kimek operators then proceed to take shifts at their computers as everyone waits for a tremor to begin. After the moon is high in the sky, you notice odd shifts on the waves and trembling on the boats, with which the Kimek start their repair work. Once they're done, and after the tremors stop, the subs slowly bring the prop back up, where the crane places it on the tanker again.`
			`	"Let's see..." Apri'ie heads to the prop to check on the welded parts. "Yes, very good. Performed well, the welder arms have. Good for deployment, they should be." The submarines go ahead once again, lighting the way back to the port as the ships follow them until docking.`
				goto end
			label refuse
			`	He heads to the tanker, and the ships set off, following the submarines. You walk for a while by the spaceport, stopping at a restaurant to have a Saryd pastry dish. You return to the port at sunset and wait until you finally spot the submarines' lights on the horizon heading towards the shore.`
			`	"Worked perfectly, the welders have. Ready for deployment, the subs should be," Apri'ie tells you as he steps off of the tanker.`
			label end
			`	The subs are once again placed atop the sleds and brought into your ship. Apri'ie thanks the Kimek team for handling the subs and heads back into your ship, saying, "Time for their final trip, it is. Bring the vessels and I to <destination>, you may."`
				accept
	on visit
		dialog `You land on <planet>, but realize that your escort carrying Apri'ie and the unmanned submarines hasn't entered the system yet. Better depart and wait for it.`
	on complete
		"coalition jobs" += 2
		payment 510000
		conversation
			`The local workers carefully unload the submarines off your ship one at a time, bringing them to the icy waters nearby, where they will dive to perform deep sea explorations on the local fauna.`
			`	Once they're done, Apri'ie invites you to enter the research facility, just a few kilometers away from the spaceport tower, with hangars of its own for your ship. There you're met by a committee of sorts; a handful of the local scientists greet the two of you, and thank you for helping with transporting the subs. "Having trouble reaching deeper sections of the ocean, our older probes were, so able to analyze a multitude of new species, with these new subs we hope to be," one of them tells you.`
			`	When they're done, they hand you <payment>, and Apri'ie follows you to your ship. "Thankful for you putting up with all the last-minute detours I am, Captain. Safe travels, may you have." He does a short gesture as a form of goodbye: you put your forearm on the ground, and he places one of his legs over it. Once you're done, he heads back to the research center.`



mission "Coalition: Expeditions Past 1"
	minor
	name "Scouting Permit"
	description "Transport Sedlitaris, a Heliarch Tribune, to the <destination>, where she will petition the Heliarch council to allow her to go on a scouting expedition out of the Coalition. Payment is <payment>."
	passengers 1
	to offer
		"coalition jobs" >= 40
		random < 5
	source
		government "Coalition"
	destination "Ring of Friendship"
	on offer
		require "Jump Drive"
		conversation
			`As you exit your ship and start heading to the spaceport, you hear a rushed galloping getting closer. As you turn you see a Saryd Heliarch coming to you, gesturing for you to wait. She slows down once she sees you're obliging, and slowly walks to you while glancing at your ship.`
			`	"Apologize for cutting you off, I must, Captain <last>, but in need of extended transport services, I am," she says. "Sedlitaris Quatcid, my name is, and a Heliarch tribune, I am. Brought to <destination>, I must be. A petition to the council, I am to make."`
			choice
				`	"A 'petition'? What do you mean?"`
				`	"I don't think you'd need some 'extended' service just for that."`
				`	"Sorry, I'm not taking any more passengers right now."`
					decline
			`	"Nearly a thousand years ago, leading an expeditionary fleet to outside of the Coalition, an ancestor of mine was," she explains. "Mimodum, his name was, and after having risen the ranks and lifted our family from poorer conditions, chosen to lead the expedition he was. Only, return, he did not. To find out what happened, I wish. Looking for you, I was, as after my request is approved, need a transport to bring me to planets he visited, I will."`
			choice
				`	"I'd be glad to help you find out what happened. Let me show you to your bunk."`
					goto accept
				`	"Couldn't you just have gone on your own, or paid someone to bring you there if you don't have a ship?"`
				`	"Actually, I'm not going to be leaving Coalition space anytime soon. Sorry."`
					decline
			`	She shakes her head. "Forbidden from leaving just like that, anyone is, and steal a jump drive for it, I'd need to. Obviously illegal, that is. Allowed to head out, only Heliarchs who have received permission from the council can. Finally time to hear my request again, they have, so go to <planet>, I must."`
			choice
				`	"Well, let's not keep them waiting then. Let me show you to your bunk."`
				`	"I hope things work out for you, but I'm not heading out of the Coalition anytime soon. Sorry."`
					decline
			label accept
			`	"Great! I promise you, very well paid you will be, once finished. For the moment, pay you <payment> I shall, when we arrive at the ring."`
			`	You bring her inside your ship, and set a route to <destination>.`
				accept
	on visit
		dialog `You land on <planet>, but realize that your escort carrying Sedlitaris hasn't entered the system yet. Better depart and wait for it.`
	on complete
		payment 100000
		conversation
			`Sedlitaris gives you your payment of <payment> before you open your hatch for her to leave. "Take a few hours, this might, so wait for me in the spaceport, you can. Know the layout well, I do, so find you without issue, I will."`
			`	As you open your hatch to see her leave, you're faced with a Kimek Heliarch waiting for the two of you, startling Sedlitaris as she sees him.`
			`	"Made it clear, have I not, that cease your stubborn attempts, you should, tribune?" he asks. "Too precious, the consuls' time is. Keep wasting it in telling you off, they cannot."`
			`	Sedlitaris brings a hand to her hair as she looks down. She opens her mouth, but cuts whatever she had to say at her throat. Instead, she goes down the ramp and leaves quickly for some section of the ringworld, ignoring the Kimek's protests. He sighs and approaches you. "Roped you into her exploration plan has she, Captain? An outsider with a jump drive, you are, so of course drawn to you, she would be, that girl..."`
			choice
				`	"Are you two colleagues?"`
				`	"What was that about her being stubborn?"`
			`	"Kicharri, I am. For many decades, the arbiter supervising Sedlitaris' work, I have been. A bright girl. Produced many excellent theoretical models of the outside, she has, but in recent years, obsessed with leaving on an official expedition, she became. Denied her nearly a dozen times, the consuls have, but get the hint, she won't." He rapidly taps the ground with his legs, as if the ground was hot to the touch. "Helped her set up this specific 'petition,' I have. Asked the council to be extra strict and definitive this time, I did. Contracted you for a longer trip, I assume she has, but be allowed to leave, she will not."`
			`	He wishes you a good day, and leaves to an office opposite to the spaceport.`

mission "Coalition: Expeditions Past 2"
	name "Relay Pylon"
	description "Bring Sedlitaris and some representatives of the Heliarch council to <destination>, where members of House Idriss will provide her with a relay pylon to search for signs of her ancestor's expedition."
	passengers 6
	blocked "You need <capacity> to take the next mission. Return here when you have the required space free."
	to offer
		has "Coalition: Expeditions Past 1: done"
	source "Ring of Friendship"
	destination "Ablub's Invention"
	on offer
		conversation
			`When you don't see Sedlitaris in the spaceport, you look for a spot to sit and wait for her, and notice a set of seats made for the Quarg, still around to this day. You take one that you assume was meant for a Quarg child, standing lower than the others, and wait. Captains and workers that pass by give you all sorts of looks, and after a few minutes even some Heliarch agents are gawking at you, discussing among themselves. Just as you decide you should get up and sit somewhere else, you look to see Sedlitaris coming into the spaceport.`
			`	"A short wait, wasn't it?" she comments once you're close. "Care to hear my case, the consuls didn't, just told me that to leave whenever I wish, I may. 'If I can,' they said, as provide me a jump drive, they won't, but that's where you come in."`
			choice
				`	"I certainly didn't wait around for long. So, where are we heading?"`
					goto heading
				`	"Didn't care to hear your case? What do you mean?"`
			`	"According to protocol, present valid reasoning for their expedition, and a thorough travel plan, aspiring inspectors must. This time, taken every legal detail into account, I had, in preparation for the meeting, but once I entered, barely time to greet them, they gave me." She explains. "Said that thought it over, they had, and willing to oblige, they were, so just sign a few documents, I did, and now officially an inspector, I am."`
			choice
				`	"I take it inspector is what you call explorers?"`
				`	"Good to hear they had a change of heart. So, where are we heading?"`
					goto heading
			`	"No mere explorers, we are," she begins. "A rank granted with utmost respect to the Coalition's bravest, those unafraid to venture out into the void, to chart the unknown, it is. Date back thousands of years, the title does. First used by early Saryds, when set out to explore beyond the home system, they had, and then adopted by the Heliarchs, it was. Remain in use to this day, the term does," she says in excitement, pausing with a smile as if considering that she herself is one such "inspector" now.`
			choice
				`	"So, will it be you paying me for the job, or is that the consuls now since they've officially approved this?"`
				`	"You seem eager to get started. So, where are we heading?"`
					goto heading
			`	"Approval for us to leave, they gave me, but provide any further assistance - be that a jump drive, or funding - they won't," she explains. "Saved up well over the past few years, I have, so once done we are, pay you several million credits, I shall. But, who knows, maybe if exciting enough, our findings out there are, convinced to give you a bonus, the consuls might be," she smiles.`
			label heading
			`	"Ready to go outside, we are not. Not for the purpose of finding out about the last expedition, at least. A tool from House Idriss, we need, if to trace my ancestor's steps, we are. To <destination>, we must go."`
			`	As she's about to continue, your conversation is cut short by a Kimek rushing towards you two, shouting frantically. Once he's closer, you recognize him as Arbiter Kicharri from earlier, and Sedlitaris tries to calm him down while he's catching his breath. "Professor, if about my request this is, already met with the council, I have. Approved it-"`
			`	"Know that, I do! Exactly what I'm furious about, that is!" He shouts. "Asked them to give you a definitive answer, I had, but not this kind of definitive! Listen, permission or not, safe to leave, it is not. Know that, you do." He looks at her for a few moments, then to you. "Captain, as her superior, greatly appreciate your intent to help Sedlitaris, I do, but too brash about this, she has been. Take her out of our space, you must not."`
			`	He looks at her again, as if expecting some response. When no response comes, he turns away slowly, saying, "Waste not, your life on this," and walks away. Sedlitaris sighs once he turns a corridor and says she's ready for the trip.`
			choice
				`	"Hold on, what did he mean by it not being safe to leave? I thought you had permission."`
				`	"Alright, let's head back to the ship."`
					goto end
			`	"I do. Know what he meant, I also do not," she says, looking back to the corner Kicharri turned. "Approving of my wish for this trip, he never was. Some time to calm down, he needs. For now, back to your ship, we should go."`
			choice
				`	"Alright, let's go."`
					goto end
				`	"I'm not sure I'm comfortable going after that."`
			`	She steps back, seemingly shocked at your change of mind. "What? Captain, a superstitious Kimek, the arbiter is. Pay no mind to that rant, you should. Assure you I do, fine we will be."`
			choice
				`	"I'm sorry, but I won't help you anymore."`
				`	"I better not regret this. Let's head to the ship."`
					goto end
			`	Sedlitaris doesn't say anything, but makes no effort to hide her frustration. She looks to where Kicharri headed, and storms off after him.`
				decline
			label end
			`	You find five Heliarchs waiting by your ship, who Sedlitaris introduces as representatives of the council, and who must be present when House Idriss provides the piece of equipment she wants. You show her and the others to their bunks and prepare for the trip.`
				accept
	on visit
		dialog `You land on <planet>, but realize that your escort carrying Sedlitaris and the Heliarch council representatives hasn't entered the system yet. Better depart and wait for it.`

mission "Coalition: Expeditions Past 3"
	landing
	name "Dusted Dead Drop"
	description "Head to <destination>, where Sedlitaris wishes to check an ancient Saryd vault for the route and logs of her ancestor's expedition."
	passengers 1
	to offer
		has "Coalition: Expeditions Past 2: done"
	source "Ablub's Invention"
	destination "Sundrinker"
	on offer
		conversation
			`The Heliarch council representatives guide you far from the planet's equator to a region close to a snowy mountain, and tell you to land on top of a cube-shaped plateau. Dozens of searchlights are dotted along the edges, lighting the ground below, while a warehouse complex sits at the center of the plateau top. As you're approaching the plateau, your ship's sensors alert you to incoming vessels; you look at your radar to see a Saryd Sojourner, followed by three Travelers, getting closer to your ship. They appear unarmed, but as you land on the plateau and they follow you down, defensive turrets on the edges of the complex remain locked onto them.`
			`	Once the Sojourner lands, a Saryd comes down the ramp and heads to your ship. Sedlitaris sighs and leaves to meet him, followed by the representatives of the Heliarch council. Once you're all out of your ship, you see the Saryd has been stopped by a trio of Arach guards, clad in winter uniforms and blocking his path. "Told mother or father about this, have you?" he shouts at Sedlitaris as she walks closer. "Because important enough to be told, I apparently am not. That out to die you were, told I was by some Kimek arbiter that met, I never had!"`
			`	"Repilor, a work trip, this is. Away for long, I won't be, so wish to trouble you all with the news, I didn't," she responds.`
			`	"Trouble us? In truth, know that wrong, you are, but face telling father that you're throwing your life away, you couldn't!"`
			`	He tries to push his way to her, but the guards stop him before he can make much progress. One of the Heliarch representatives gets closer, saying, "A restricted area, this is. Invading government property, you are, so suggest that you leave immediately, I do."`
			`	"Restricted? What about the outside? Also restricted, is it not? Much more dangerous? Fine with sending my sister there, you seem," Repilor counters, and the Heliarch looks away after a moment. "If bothering the consuls so much, she was, just fired, she should've been!" He then looks at you, and continues, "And the human? Your transport out of here, I imagine? Or maybe the one who put these ideas in your head, they are?"`
			choice
				`	"I've just been hired to transport her."`
					goto hired
				`	"What's so wrong about her wanting to explore outside the Coalition?"`
					goto wrong
				`	"Wait, what did you say about the outside being dangerous?"`
			`	The Saryd looks at you, puzzled. Then, as if realizing something, he turns to Sedlitaris. "Told the human, you haven't?"`
			`	"Enough that is, Repilor. Trespassing on a restricted area, you are. Escort him to his ship," she tells the guards, and after some struggle on Repilor's part, the Arachi manage to push him back inside the Sojourner. "Ignore that you should, Captain. Always... difficult, my brother was. Too stubborn to realize when to stop, and easy to impress with folk tales of the outside."`
			choice
				`	"If you say so. Should I wait in my ship until you all are done here?"`
					goto accept
				`	"Folk tales or not, I'm not really willing to find out after that. He didn't seem to be lying."`
			`	"What?" she exclaims. "Please Captain, fall for my brother's little rant, you cannot. Finally permission to leave, I have!"`
			choice
				`	"Alright, alright. But I hope I don't regret this."`
				`	"I'm sorry. Whatever it is he was afraid of, I'm not willing to risk it."`
					goto decline
			`	"You won't." She says, heading to you and holding your hands with hers, as if in thanks. "Promise you I do, fine we will be, Captain."`
				goto accept
			label decline
			`	You hear her stomping her hoofs on the ground as you head back to your ship, and see her and the Heliarch council representatives arguing with one another as you close your hatch. When you're back on the spaceport landing area, a Sojourner lands next to your ship, and Repilor, the Saryd from earlier, comes out.`
			`	"Forgive me for being rude earlier, you must," he says as he greets you. "Thought I had, that talked my sister into this you did. That filled her head with more grandiose tales of the outside, you must have." He sighs. "Thank you, Captain. Hate you now, my sister must, but the right thing, you did.`
			`	"That no inspector in the last 6000 years has ever returned from their expedition, the truth is, so afraid you were leading my sister to her death, I was. Better for the both of you, this is." He gives you a few seconds to process, then continues. "Please, hold it against her, I ask that you do not. Certain I am that intending you no harm, she was. It's just... trying to leave for so long, she has been, that afraid of telling you the whole truth, I imagine she was." He nods lightly in a bow, and heads back to his ship.`
				decline
			label wrong
			`	"Awaiting 'explorers,' nothing but an unknown, certain doom is. Wish for that to be my sister's fate, I do not," he answers.`
			label hired
			`	"Captain <last> has nothing to do with it. Simply agreed to help me, they have, no different from the jobs you take, this is." Sedlitaris says.`
			`	"A job, this is not, but a trek bound to end in tragedy." He thinks for a few seconds, looking at the Saryd ships that landed on the plateau. "Permission to leave, you have, but obligated to do so, you aren't. Quit, you still can. Leave the ranks, you could, and work with me. Give you my own ship, I will. Like that, would you not? To fly a ship of your own again?"`
			`	"Finally allowed to leave, I am. Let go of this opportunity I won't, Repilor. Back in a few weeks, I'll be, lecture me all you want then, you can."`
			`	He stares her down for a while, bringing a hand to his face to wipe some tears forming on his eyes. "Wiser than this, the elder sibling should've been." He turns around and heads back to the Sojourner, which departs along with the three Travelers.`
			label accept
			`	The representatives urge you and Sedlitaris to follow them into the complex, making your way past the walls and fences, and into one of the larger warehouses. Inside, large shelves stacked to the ceiling surround a hexagonal hole in the middle, closed off by metal bars and a shut gate. You're told it's an elevator and is bringing up the piece of equipment Sedlitaris requires.`
			`	"Deeply sorry for that scandal you witnessed, I am, Captain," she says while you wait. "Imagined, I hadn't, that follow us here, my brother would."`
			choice
				`	"It's alright. It shows he cares a lot about you."`
					goto care
				`	"Wasn't he trespassing here? Why was he even allowed to do all of that?"`
					goto trespassing
				`	"What was he so worried about? Did something happen to make him afraid of you leaving?"`
			`	She thinks for a bit, then says, "Prohibited to leave, both civilians and regular Heliarchs are. Only agents with permission from the council - inspectors like myself - may do it. A simple measure to help protect our limited jump drives, it is, but birthed something of a taboo among the populace, that law has."`
				goto elevator
			label trespassing
			`	She chuckles. "Probably because agree with him, the guards do. Seen Arbiter Kicharri's reaction, you did. Not very supportive of this expedition, most within the ranks are."`
				goto elevator
			label care
			`	"I suppose so. Just, wish that show it in less... brash ways, he would."`
			label elevator
			`	The elevator arrives and brings up an Arachi pair carrying a tall, antenna-like pylon, covered in insulating wires that spiral around it. The Arachi bring the machine out of the elevator and present some documents for the Heliarch representatives, who take turns reading and signing them. At the end, Sedlitaris signs as well, and the Arachi bring the pylon to your ship.`
			`	Once everything's ready, the Heliarch representatives ask you to bring them to the spaceport city. They are quick to leave your ship once you land and do not bother to say goodbye to either you or Sedlitaris, instead just disappearing into a Heliarch building.`
			`	"Well, all set to leave now, we are," Sedlitaris says. "Ready to leave for our first stop, are you, Captain?"`
			choice
				`	"Of course. Where are we headed?"`
					goto stop
				`	"Can you tell me what that machine is? How is it going to help?"`
			`	"A decryption pylon, it is. Developed to keep our data safe, they were," she explains. "Generate a unique encryption pattern, each expedition would, so that find important information about them, outside forces couldn't. Calibrated to the pattern of my ancestor's expedition, this one is."`
			label stop
			`	She asks to see your galaxy map, and compares the data with what's recorded in the pylon. After comparing what systems match for a few minutes, she points you to <destination>. "The first stop of every expedition, that world was. Kept there, a collection of log entries are, detailing the plans each leader had for their own expedition. Do you know if found this world, humans have, Captain?" You explain to her that <planet> is home to a small human town, but that you haven't heard of alien findings there. "Hope that found and picked it over, humans haven't. Much easier, it would be, if the precise location the fleet was headed to, we knew. Have to travel hundreds of systems in search of their stops, and later piece them together in order, we would not."`
			`	You help her bring the pylon into her room and set course for <planet>.`
				accept
	on visit
		dialog `You land on <planet>, but realize that your escort carrying Sedlitaris hasn't entered the system yet. Better depart and wait for it.`

mission "Coalition: Expeditions Past 4"
	landing
	name "Report: Distant Home"
	description "Take Sedlitaris to <destination>, the first stop of the expeditionary fleet other than the vault, so that she can begin piecing together what happened."
	passengers 1
	to offer
		has "Coalition: Expeditions Past 3: done"
	source "Sundrinker"
	destination "Winter"
	on offer
		conversation
			`Coming down to <origin>, Sedlitaris checks for the coordinates where the ancient Saryd stop is, passing the data to your ship's systems. It brings you to a mesa on the desert, with a wide, ravine-like hole on top. You land close to a small opening on the mesa walls leading into the ravine and follow Sedlitaris into it, helping her bring the pylon inside. About halfway to the end, she points to another hole in the walls. "Past there, the pylons of previous expeditions should be. Find the one Mimodum left here, we must. A physical connection with the one we brought, for this first one we'll need. 'Wake up' the other ones his expedition left, it will, and enough battery for easier access to the data in those, they should have."`
			`	She carries the pylon inside as you light the way. After some short minutes inside the tunnel dug into the mesa walls, you reach the end: a room carefully carved out, with ten objects similar to the pylon Sedlitaris carried there, though four are of very different design, being closer to a beige, blocky obelisk. She puts down the pylon, and asks that you shine a light on it so that she can configure it. Then, she begins to tinker with some wires connected to a panel on the lower half of the pylon. "To determine which one of these is the most recent, send a signal in its frequency, I will."`
			choice
				`	"Was all this process set up so the Quarg couldn't get your logs, if they found them?"`
					goto process
				`	"What's with all the caving involved in getting to these pylons?"`
			`	"Understand your frustration, I do," she says. "After explored outside with jump drives, the first Saryds to leave the Coalition had, attempted to colonize a few worlds they found, they did. Failures due to the great distance to Saryd space, and difficulty in getting supplies, they were. Because of that, once leaving initial expedition logs in this world, we began, bothered to create proper infrastructure, my predecessors didn't." She thinks for a while, then continues, "Although, help make it less likely for others to find it, the poor entrance might."`
				goto pylon
			label process
			`	"No, employed this method before they ever came in conflict with the Quarg, the ancient Saryds did," she explains. "Actually, the ones who suggested it in the first place, the Quarg were. Worlds apart, the programs used before and after the War of Independence are, but kept in place, the overall practice was."`
			label pylon
			`	Once she's done with the wires, she pushes a button and a humming beep comes from one of the machines with the same, spiraling design. "That one, it is," she says, and asks that you help her move her pylon close to the one that emitted the sound. She connects the two with cables by the base of each pylon; the older pylon clicks on after a moment, letting out several beeps in a short chant. "Enough energy to transfer its data now, it should have."`
			`	A few seconds pass, and another hum comes. She looks at a small screen on the panel, and confirms that the data's all safe. "Copy the data from expeditions prior to their pylon here, the sixth did, so saved us some time, they have. Play their recorded log via my translation device, I shall." She disconnects the two pylons from one another, and inputs a few commands on the panel. After a short pause, an audio message begins playing, and is picked up and translated by the box hanging from Sedlitaris' neck.`
			`	"Log started, sixth expedition to the outside. Arbiter Mimodum, this is, leading the sixth. Using these pylons, keep track of our major stops, we shall. To push out further than what is recorded in our previous maps, if possible, the mission directive is. Wish to gather data on how safe the outside systems are, I do. Split the fleet in half, I have. To head straight east, the four Punishers of the split group are. After that, rendezvous with us as we come down from the north, they will. Regarding the Punishers currently under my command, headed to Distant Home, we are. Evaluate how the planet has developed, we shall, to determine if sustainable, a base or colony on the planet is. Set a pylon there with our findings, we shall."`
			`	The recording ends, and Sedlitaris picks up the pylon again, preparing to carry it back out of the caves. "Know our next destination, we now do," she says.`
			choice
				`	"Do you have any idea where 'Distant Home' is?"`
					goto where
				`	"What did he mean by 'if possible'? Was something stopping them from exploring past a point?"`
			`	"Stopping them?" She takes a long pause, eyes locked onto the pylon. "Wonder that, I also do. Perhaps encountered some complication, they had. Learn more from other log entries, I'm sure we will."`
				goto end
			label where
			`	"Our first attempt at colonizing an outside world, it was. Somewhere northwest of here, it should be, but consult your ship's records for the exact coordinates, we'll need to."`
			label end
			`	You two make your way out of the cave, returning to the ravine, and from there head to your ship. Sedlitaris asks for your map and compares the coordinates with the data from the pylon again, finding that <destination> is what the recording referred to as Distant Home. She heads to her room, and you set <planet> as your destination.`
				accept
	on visit
		dialog `You land on <planet>, but realize that your escort carrying Sedlitaris hasn't entered the system yet. Better depart and wait for it.`

mission "Coalition: Expeditions Past 5"
	landing
	name "Report: Ancient Light"
	description "Take Sedlitaris to <destination>, the next stop of the expeditionary fleet, where her ancestor wished to look into remnants of some alien ruins."
	passengers 1
	to offer
		has "Coalition: Expeditions Past 4: done"
	source "Winter"
	destination "Skymoot"
	on offer
		conversation
			`As you pass through the first clouds of <origin>, Sedlitaris starts working on the pylon, getting a faint beep moments after she's done. "Further south, this world's pylon is." You fly your ship southward, and she asks that you stop halfway to the pole. She inputs commands again, and another beep comes. "Passed it, we have. Determine its exact position, we must. Little battery for these countersignals, the pylons have." You fly northeast, and then straight west, with her emitting a signal each time your ship stops.`
			`	After you've triangulated the pylon's coordinates, you fly down to a glacier and land on a spot that looks stable enough to handle the weight of your ship. Sedlitaris says the pylon must have gotten covered in the ice due to glacial melting and refreezing, though that doesn't seem to have damaged its systems; she accesses the data remotely after tinkering with the pylon in your ship for a while.`
			`	Once it's done, she plays the log recording the expedition had for this planet: "Log started. Developing as expected, this world is, and apparently still untouched, it remains. Too cold for non-Saryd residents, it is, but with some terraforming efforts, a comfortable enough base for Kimek and Arachi agents alike, it could be. The planet aside, noted a great deal more hyperlane connections, we have. Dependent on them, this fleet is not, but differ greatly from previous records, current ones do, as if scrambled and then rearranged, they were. Heading to Ancient Light next, we are. Check on the ruins and dragons there, we must."`
			`	The recording ends, and Sedlitaris starts comparing the data she got with the map on your ship. "Right, he was. At some point after the fifth expedition, and before the sixth, altered, this region's hyperlane network was."`
			choice
				`	"Any idea how that happened?"`
				`	"I take it that 'Ancient Light' is where we're going next?"`
					goto next
			`	"Vital to our communications network, the hyperlanes are. The most advanced group on that field, House Bebliss is, but learned of means to tamper with hyperlanes, even they haven't." She pauses, looking to the nearby systems bordering the Coalition. "No link to our space, there is, before or after the change. If a natural phenomenon, the scrambling of links is, very unlucky, we were."`
			choice
				`	"Well, at least we know where to go next. Can you match coordinates with my map to find where 'Ancient Light' is?"`
					goto next
				`	"And if it's not natural?"`
			`	She stays quiet for a minute, not taking her eyes off the map. "Told the ancient Saryds of a group, the Quarg did. 'Drak,' I think they called them. Said that knit together the paths between star systems, they had. Maybe their doing, the scrambling was."`
			label next
			`	She compares the coordinates for Ancient Light with your map, and finds <destination>. You tell her you'll set course for <planet>, and she heads back to her room.`
				accept
	on visit
		dialog `You land on <planet>, but realize that your escort carrying Sedlitaris hasn't entered the system yet. Better depart and wait for it.`

mission "Coalition: Expeditions Past 6"
	landing
	name "Report: Summit"
	description "Take Sedlitaris to <destination>, the furthest point north on the pylon's records and next stop of the expeditionary fleet."
	passengers 1
	to offer
		has "Coalition: Expeditions Past 5: done"
	source "Skymoot"
	destination "Watcher"
	on offer
		conversation
			`Sedlitaris starts triangulating to find the next pylon again, and brings you to a tall mountain where some of the local dragons appear to have made some form of nest or breeding ground. You do your best to avoid them as you fly around the mountain, and Sedlitaris continues to send signals to find the pylon.`
			`	"Inside the mountain, it could be. From there, the countersignals are coming." She stops for a few minutes and looks at the view of the mountain on your monitors. She tries again, and asks that you get closer. When you're finishing yet another lap, she asks that you stop your ship, keeping it steady in the air. "Zoom your cameras here, could you, Captain?" she asks, pointing to the middle of a monitor. You zoom in and see a circle of large rocks, surrounded by dragon nests. Atop the rocks are some patches of foliage, and in the middle lies a small, dark, tower-like structure, stuck in the rocks by one end. After looking at it for a few seconds, you both realize it's an upside-down pylon. "Taken it as some form of token, the dragons must have," Sedlitaris says. "Hopes of retrieving some of the pylons physically, I had, but prefer to dig out the glacier for the previous one than test my luck against the dragons, I do. Unlock this one's data remotely, I will."`
			`	A dragon perches on your ship as she begins the transfer. It tries to bite down on the engines, but you start moving your ship again to shake it off. You avoid other dragons as they fly by your ship until the download is complete, and head straight for the spaceport city.`
			`	Once your ship has safely landed at the hangars, Sedlitaris plays the audio log: "Log started. Scoured the planet with our searches, we have, but no trace of the previously visited ruins, or any other sign of the group that lived here, we found. Assured me that all our ships' navigation systems are working properly, the engineers have, but at the coordinates where they should be, the ruins are not, as if they had never been there. A confusing disappointment, this was, but continue with the mission, we must. Heading far north, to Summit, we are. The last point before regrouping with the split group, it will be."`
			`	As the recording ends, Sedlitaris looks at you confused. "An intelligent species once lived on this planet. What findings Mimodum would have on them, I wondered, but found nothing, he did? Simply vanish out of nowhere, ruins cannot."`
			choice
				`	"How do you know about that species?"`
				`	"What was in the ruins before they disappeared?"`
			`	"Found the ruins millennia ago, the first Saryds to come to the outside did. Recovered some artifacts, they also had, complex tools, such as very large, personal propelling devices, with dedicated storage space. Kept in some museums back in Saros, they are."`
			choice
				`	"Did they ever find any member of that species?"`
				`	"They couldn't find out anything more? Just some jetpacks with pockets?"`
			`	She shakes her head. "Stocked primarily with provisions, those first expeditions were. Prepared to take on proper archaeological study on this planet, they were not. Asked the Quarg about the findings, the Saryds had, but to their surprise they acted as if there was nothing here. For the time, very odd of them to do that, it was." She turns to you with a curious look. "What about humanity, Captain? Found any clues about the species that lived here, have you?"`
			branch sheragi
				has "Rim Archaeology 6: offered"
			choice
				`	"No, I didn't even know there used to be ruins here."`
					goto notknow
			label sheragi
			choice
				`	"Actually, yes. They were called Sheragi."`
				`	"No, I didn't even know there used to be ruins here."`
					goto notknow
			action
				"told coalition about sheragi" ++
			`	Surprised that you know more, she listens to your story with Albert Foster, and how you had a dream about ships evacuating Zug. You tell her of the city buried under the layers of rock, the efforts to uncover it, and how the Quarg eventually sent someone to keep watch of the digging process.`
			`	"Cities buried whole by lava? Tuned their scanners to look for such odd ruins, no expedition must have..." she stops and thinks for a few minutes, working on the pylon's command panel. "Tell the story again, could you, Captain <last>? Formally record the findings here, I would like." You spend the next few hours retelling what you saw, and helping her collect what information on the Sheragi and their ruins humans have learned since Foster published his initial findings.`
			`	Once she's satisfied, you two look to your map and match coordinates with the next stop Mimodum made.`
				goto end
			label notknow
			`	She frowns slightly. "Figured as much, I had. Well, finding out more about them, the point of this expedition wasn't. A nice bonus, it would've been, but prepare to look for the next pylon, we should."`
			label end
			`	You open your map, and using the coordinates, gather that "Summit" is <planet>, a small moon close to the entrance to The Deep. Sedlitaris returns to her bunk, and you set course to <system>.`
				accept
	on visit
		dialog `You land on <planet>, but realize that your escort carrying Sedlitaris hasn't entered the system yet. Better depart and wait for it.`

mission "Coalition: Expeditions Past 7"
	landing
	name "Curious Red Cloud"
	description "Look for the system near Algieba where Mimodum, the expedition's leader, jumped to investigate the cosmological phenomenon in the system."
	passengers 1
	to offer
		has "Coalition: Expeditions Past 6: done"
	source "Watcher"
	on offer
		conversation
			`You fly around the moon as Sedlitaris nails down the coordinates of the pylon, until you land close to one of the forests. "Deeper inside, the pylon must be. Uninhabited by humans this world is, correct?" You confirm this, and she prepares to leave. "No dragons to worry about here, there are, so try to bring this pylon back with us, I will."`
			`	You two leave your ship and enter the forest, taking turns carrying the pylon you brought, which is easy enough to do since the gravity is so much lower here. Occasionally Sedlitaris stops and has the pylon put down so that she can determine where to go next. Eventually, you notice the trees start getting smaller as you move on, until you reach a wide, odd clearing where the ground is devoid of any of the local flora. Sedlitaris spots the other pylon on the opposite side, half stuck in the ground, and moves to pull it out. As you follow her to the machine, you notice deep, perfectly straight holes in the ground, forming lines that sometimes cross the entire clearing and continue well past it. Soil and dust have filled most of them up, but in certain gaps you can look down to cracks that must be dozens of meters deep.`
			`	Sedlitaris ties a rope around the end of the pylon that's visible and pulls it, forcing up the dirt as she brings the rest of the device to surface. She connects it with the pylon you brought and accesses the data from there. "Much more active here, the expedition was," she says. "Three recordings, there are. Bring these back to your ship, we should; listen to the first one there, we can."`
			`	Both of you carrying a pylon, you make your way out of the forest and back to your ship, where Sedlitaris immediately plays the oldest entry: "Log started. Send two Punishers further north, I did, but returned yet, they have not. As for the crimson anomaly on the nearby western system, still unresponsive, it is. Be it a Finisher barrage or attempting to ram it, no reaction from the anomaly, there was. A simple nebula, the researchers claim it is not; think that we are missing something, they do. Wait a few more days for the Punishers to return, I will. In the meantime, back to that system, I will go. Maybe learn something about the anomaly, we can."`
			`	After Mimodum's voice has disappeared, Sedlitaris urges you to take off. "Heard of this 'anomaly' before, I had not. Look for the system it's in, at once we must. Hopefully still there after the centuries, it is."`
				accept
	to complete
		has "Coalition: Expeditions Past 7B: failed"
	on visit
		dialog `You land on <planet>, but realize that your escort carrying Sedlitaris hasn't entered the system yet. Better depart and wait for it.`

mission "Coalition: Expeditions Past 7B"
	invisible
	landing
	to offer
		has "Coalition: Expeditions Past 6: done"
	on enter "Terminus"
		conversation
			`Sedlitaris fiddles with the pylon you recovered from <origin>, and lets the second recorded log play while she gazes out to see the "crimson anomaly" Mimodum had mentioned.`
			`	"Tried just about everything now, we have. A finisher barrage, bombardment from afar, driving asteroids through it, even activating our jump drive while immersed in the red cloud. Told me that it shows some signs of rotation, the chief researcher has; tried to show me the axis around which it spins, she did. Whatever the case, find anything worthwhile about the cloud, we could not. Returning to Summit now, we are, and from there to regroup with the fleet."`
			`	The recording ends, but Sedlitaris continues looking out to the "cloud" for a few minutes, in silence.`
			choice
				`	"Are you going to play the last one?"`
					goto last
				`	"Is something wrong?"`
			`	"No, just... taking in the view, I was. Unlike any phenomena from within the Coalition, this is."`
			label last
			`	She moves back to the pylon, and hesitates for a moment. "Back to Summit, Mimodum said they would go. Better understand his next steps, we would, if listen to the last entry on that clearing where we found this, we did," she says, tapping the pylon.`
			`	You tell her you'll go back to <origin> soon, and she heads to her bunk.`
		fail
	to complete
		never

mission "Coalition: Expeditions Past 8"
	landing
	name "Lost Checkpoint"
	description "Travel to the marked systems so that Sedlitaris may look for a signal frequency of the expedition."
	passengers 1
	to offer
		has "Coalition: Expeditions Past 7: done"
	source "Watcher"
	waypoint "Rasalhague"
	waypoint "Cebalrai"
	waypoint "Zeta Aquilae"
	waypoint "Ascella"
	waypoint "Peacock"
	waypoint "Kaus Australis"
	on offer
		conversation
			`You land next to the forest again and venture into it once more. The trail fresh in your memory, you two reach the clearing quickly, where Sedlitaris puts the pylon close to where it was before being dug out. "Almost like if we were there with them, this should be, being right where they left the pylon. Hopefully a better understanding of what they were thinking, it will also provide."`
			`	She starts the recording, and sharp, static beeps are the first thing you hear. After a moment, you can make out agitated voices, as if the crew was discussing something, but Sedlitaris' translator doesn't pick it up. Finally, the familiar voice of Mimodum comes out, "Destroyed, the rest of the fleet was. Made it back to the system, one of the Punishers that headed north must have; ran into some debris pieces floating about in the system, we did. Take off, the rest of those on Summit couldn't. The ground is..." the static returns, this time including some scratch-like stops. "... cut like clay... rock... molten..." It switches to static once again, then stops for a moment. When it's back, the interference noises are gone. "Meet with the split group, I must. Warn them of what happened, and head back home with them, I will."`
			`	You two look at the pylon in silence for a while, then she slowly approaches the machine to pick it up, saying, "Supposed to head back home immediately, expedition ships were, if destroyed, one of the Punishers was. If followed those orders, he had... No guarantee of the split group's survival, he had. If back home, they went..."`
			choice
				`	"He could have, but then the other group wouldn't know that any Punisher was destroyed. They wouldn't know to go back."`
				`	"Seems like they didn't pick the best person to follow those orders."`
				`	"We don't know if he could've made it if he had gone back immediately. I'm sure we'll find out more with the next pylon."`
					goto more
			`	She doesn't respond, instead looking down at the lines carving the clearing's ground. She moves close to one, laying down and reaching her arms to touch the cracks. A few minutes later, she gets back up and looks to you.`
			label more
			`	"Back to the ship, we should go," she says. "Try and figure out where Mimodum went next, I will. Where he was to meet with the split group."`
			`	After taking the trail back, Sedlitaris goes into her bunk to tinker with the pylons. She comes out hours after nightfall, asking that you show her your map. "A pincer movement, the two groups were performing. Difficult to know the exact planet, it is, as the data from the split group, we don't have, but figured the overall region where the two groups would link up, I think I have."`
			`	You help her match the coordinates, and end up with a group of systems between Sol and Tarazed. "Need to visit each system, we might. Pick up faint signals of their next pylon, while in the right system I can, but no way of knowing where that is exactly, I have."`
				accept
	on enter "Rasalhague"
		dialog `Sedlitaris has the pylon start searching for any matching signals as soon as you jump into the system. A few hours pass and the machine doesn't return any coordinates, but it also doesn't report a failure. Sedlitaris looks at it puzzled, and reboots it. "Fly around the system for a while, could you, Captain? Maybe compromising the signal, the ship's current position is." You do as she suggests, and slowly cruise around for a few more hours. Once again, the pylon doesn't give any answer. Sedlitaris says it might be some oddly specific bug, and asks that you just move on to the next system.`
	on enter "Cebalrai"
		dialog `The pylon is quick to answer in this system, reporting no similar signals. Sedlitaris urges you to move to the next system, and goes back to checking the data.`
	on enter "Zeta Aquilae"
		dialog `Sedlitaris lets her pylon work for about an hour, but it returns no sign of any others in the system. "Passed by here, they might have, but a priority for recon, that world was not," she says as she points at Rand. You tell her you'll move on to the next system soon, and she goes back to working on the pylon.`
	on enter "Ascella"
		dialog `The pylon searches for some time, but tells Sedlitaris no others are in the system. She sighs lightly, and asks you to move on to the next.`
	on enter "Peacock"
		dialog `"If correct, my estimates were, the most likely meeting point, this should be," Sedlitaris says as you jump into the system. She lets the pylon work for a while, but it returns no signal of a similar device. "Well... either estimated wrong, I have, or issues in meeting here, the two groups had. Check the next system, we should."`
	on enter "Kaus Australis"
		dialog `After a couple of minutes, the pylon emits a few quiet whistles, and Sedlitaris celebrates briefly. "On that planet, it is! Glad that we managed to locate it, I am." You tell her you'll land on Hopper soon so you can search for the pylon on the planet.`
	to complete
		never
	to fail
		has "Coalition: Expeditions Past 9: offered"
	on visit
		dialog `You land on <planet>, but realize that your escort carrying Sedlitaris hasn't entered the system yet. Better depart and wait for it.`

mission "Coalition: Expeditions Past 9"
	landing
	name "Escape Route"
	description "Travel southwest of <system>, on a route to the Ablub system, so that Sedlitaris may look for a signal frequency of the expedition."
	passengers 1
	to offer
		has "Coalition: Expeditions Past 8: active"
	source "Hopper"
	on offer
		conversation
			`You fly around <origin> as Sedlitaris searches for the pylon's exact position, in the hopes that she can bring it back as well. She tells you to land by a mountain range, and has you readjust your landing spot every so often as she tries to nail the exact location of the pylon. "Buried it to protect it from the atmosphere's acidity, they must have," she comments.`
			`	By the time she's done, you open your ship's hatch right to where the pylon should be and help her dig it out, taking care to not be out for too long. When the device is dug out, you bring it inside your ship while Sedlitaris fills up the hole with what dirt had been dug out.`
			`	As you're flying to the spaceport, she plays the pylon's entry: "Log started. Made a route from Summit straight to the meeting point, I had, but find the split group, I could not. Restless, agitated, the crew has become, heading straight to Ablub, we are, after buried, this thing is. If find this, anyone from the split group is, head back-" at that point an untranslated shouting muffles what Mimodum was saying, followed by dozens of legs in a rush. "No..." is heard right before the recording ends.`
			`	You focus on flying the ship, but even when you've landed, Sedlitaris remains silent.`
			choice
				`	"Are you alright?"`
				`	"He said they were going back immediately, but they never made it. You think that was the last pylon?"`
				`	(Stay quiet).`
			`	She goes without a word for a while still. "Set a route for Ablub, could you, Captain? If follow the same route they used, we do, and if any more to find, there is, pick up the signals, I will."`
			`	You agree, and look to set a route straight to Ablub.`
				accept
	on enter "Girtab"
		dialog `While Sedlitaris remained in her bunk since you left for Ablub, you can hear her shouting from her bunk as you enter the system. She comes running to you, bringing along the pylon. "Picked up a signal, it has!" She says, pointing at the machine's panel, where some message is repeatedly beeping in and out. "Land on that planet we must, Captain!" You tell her you'll land soon, and she remains with you to figure out the pylon's location on Harmony once you've landed.`
	to complete
		never
	to fail
		has "Coalition: Expeditions Past 10: offered"
	on visit
		dialog `You haven't yet found the sixth expedition's last pylon. Try searching for it on a route from this system to Ablub.`

mission "Coalition: Expeditions Past 10"
	landing
	name "Expeditions Past"
	description "Head back to the <destination>, where Sedlitaris will report her findings to the Heliarch council."
	passengers 1
	to offer
		has "Coalition: Expeditions Past 9: active"
	source "Harmony"
	destination "Ring of Friendship"
	on offer
		conversation
			`Once you're close to the planet's surface, Sedlitaris starts trying to access the recorded data in the pylon. "If possible, recover it later, we can." She tries for a few minutes, but all she can get is a twisted static, so she starts working on determining its location. "Clear up the transmission, getting closer to it should."`
			`	You fly around until you're right above an ocean, with no land in sight wherever you look. "Below us, it is," she says. "Why underwater? Why throw it into an ocean, would they?" She works on transferring the data to her own pylon, as you won't manage to get to the original one, and clears up the recording as much as possible before playing it.`
			`	For a few seconds there are only a few ambient sounds, a low background humming, and some heavy breathing. "Ambushed us as we prepared to leave the last planet, they did," Mimodum speaks. "Enough fuel to make it back in one go, we had, so jumped as we could. Too many ships in this system there were, however, like a wall blocking us." He stops briefly, and you can make out something akin to metal falling lightly on a table. "Aware of it, they were. That exploring, we had been. That splitting up, we were. That make it back, we could not. Saw to that, dozens of their ships did. Tried to lose them on this planet, we had, but caught as we came down, we were. Cut off most of the engines, Skylance fire has. A lone, sinking ship, what remains of the sixth is. Hold together, the hull should, but no way out for us, there is." He pauses once again, for well over a minute. "If returned when the men first asked for... No, even then, already waiting, their ships must have been. If split up the fleet, I hadn't... outnumbered all the same, we would be. At least..." Another pause, this time just a few seconds long. "At least... still working, the rifles are."`
			`	The recording ends, and you two stay in an awkward silence for a minute. "Aware that he had died, I was. Too long it has been. Even if found a safe haven, habitable planet or a friendly group, the fleet had, I knew that long dead, all of them would be." She pauses, and the silence returns for another minute. She shuts off the pylon. "Only, expecting something... anything, I was. A heroic death, a summary of findings. Accomplished nothing, they did. Right after all, the consuls were."`
			choice
				`	"Heroic death or not, he still got some information, didn't he? Information you recovered."`
					goto info
				`	"He didn't get the chance to act heroically. He was ambushed."`
			`	"Massacred, if truthful about the Quarg's numbers, he was," she responds. "Risked a great deal of jump drives, the sixth expedition had. Thought, it was, that with a greater number of Punishers, a greater chance of a safe return, there was." She sighs. "Just decrease our reserve of them, it did."`
				goto back
			label info
			`	"Inconclusive reports on red nebulas or disappearing ruins, what good are they?" she sighs. "After met up in their pincer movement, the groups had, after exploring points of interest, supposed to drive further than we had previously, they were. To reach the galactic core, to maybe find friendly groups to facilitate more trips... achieved, none of the goals were."`
			label back
			`	She goes back to her bunk, saying she wishes to be alone for a while, and you fly to the planet's spaceport. A few hours later, she comes back out. "Finished my report, I have. Ready to go back home I am, Captain <last>. A long trip this was, and promised to pay you well, I did, so when <planet> we reach, give you your well-earned 10,000,000 credits, I shall. Present my findings to the council, I must."`
			choice
				`	"That's a lot of money. I was worried you wouldn't even want to pay me, with how disappointed you were earlier."`
					goto money
				`	"Aren't you worried we'll get ambushed, like how Mimodum's ship was?"`
			`	She grins for a moment, seemingly taking it as a joke. "If going to ambush us, the Quarg were, already done it, they would have. Too close to the Coalition by now, we are."`
				goto accept
			label money
			`	"Ah, forgive me for that, Captain. True it is, that disappointed, I am. However, an inspector should not let that trouble her duties," she explains. "Done your work, you have, so now do mine, I must. Not discussed in Mimodum's audio entries, many details of interest to the council were. An initial gathering of that data, I have prepared."`
			label accept
			`	She asks that you bring her to <destination> as soon as possible, and goes back to her bunk to rest.`
				accept
	on visit
		dialog `You land on <planet>, but realize that your escort carrying Sedlitaris hasn't entered the system yet. Better depart and wait for it.`
	on complete
		"coalition jobs" += 15
		conversation
			`Sedlitaris uses your commlink to tell the spaceport authorities that she's returned, and soon after you land a crowd of Heliarchs and Coalition civilians alike are surrounding your ship. The Heliarch agents try and organize the crowd as best as they can, and a group of Heliarch consuls rush through the masses to meet you two at your ship.`
			`	"Inspector! A most... fortunate return this is. A great deal of information you've collected, we take it?" an Arach consul asks.`
			`	"Yes, eager to hear your report, we are," one of the Kimek consuls continues. "A rare occasion, it is, to be able to learn of the outside from one of our esteemed inspectors."`
			`	A Saryd consul, who's kept a stern look on his face, cuts in. "Returned with his fleet, your ancestor, Mimodum, did not. Learned of the reason for that, have you?"`
			`	"Yes," she says. "Recover as much information as I wished to, I could not, but prepared a report on what Captain <last> and I found, I have. Additionally, recovered two of the pylons Mimodum left, we have."`
			`	One of the consuls addresses you, "Tell us, Captain, run into any er... complications during the trip, have you? Maybe occasioned by the tribune - the inspector - being with you?"`
			choice
				`	"She stayed inside my ship whenever there was a risk of humans seeing her, if that's what you're asking."`
				`	"I didn't notice anything out of the usual, no."`
			`	They call for some agents to get the pylons out of your ship and transport them to somewhere Sedlitaris can present her findings. As they tell her to follow them to the room where the presentation will happen, a Kimek Heliarch breaks through the line of agents keeping the crowd back. You recognize him as Arbiter Kicharri, who you met just before Sedlitaris received approval from the Heliarch council.`
			`	"What is this?" The Saryd consul steps in front of Kicharri as he approaches. "Arbiter, shared with you in due time, the findings will be, but the inspector's report to us consuls, the priority is, so return to your duties you-"`
			`	"No, meet with her family, she will," Kicharri interrupts him. "Heard nothing but hell from her brother, I have. Devastated, her parents were. Now that returned, she has, see them and calm their worries, she will."`
			`	"By whose orders?" An Arach consul jumps in. "Intrigued by her findings, we all are, and listen to her at once, we must."`
			`	"Orders?" Kicharri exclaims. "Orders for her to leave and die, you thought you had given her!" Kicharri looks at Sedlitaris, then back at the consuls. "If so intrigued you are, surely to miss out on any information, you don't want. Best suited for giving a full report, she will be, once rested from her expedition, she has."`
			`	Irked by his response, the consuls have the agents clear the area and have your ship made into a makeshift meeting room for a while, making everyone get out while they head inside to discuss. After many minutes, they come back out, and one of the Kimek says, "Ten days of leave you will be given, tribune. After that, present us your findings, you must. Considered for promotion to arbiter, you also will be, for your bravery and work in the expedition."`
			`	The consul group leaves, and Kicharri approaches you and Sedlitaris. "Tell me about how you were right all along, later, you can," Kicharri tells Sedlitaris. "Right now, add you back to the list of active Heliarchs, I must. Marked as deceased by a 'glitch in the system,' you apparently were." He taps one leg on the ground repeatedly, glancing at your ship. "Glad that you are back safely, I am."`
			`	He leaves as well, and Sedlitaris turns to you. "A bit disorganized, but at least welcomed we were, right?" She looks at your ship, then looks startled. "Your payment! No time to transfer the funds to you, they gave me," she pulls out a personal device, and transfers the 10,000,000 credits to your account. "There you are. Worth much more, your assistance was, but unfortunately limited, my funds are."`
			choice
				`	"Don't worry, I'm glad to have helped."`
					goto end
				`	"Why was everyone so surprised we made it back? Seems they expected to never see you again."`
			`	Her smile drops as you ask the question, and she seemingly struggles to find a place to look at. "I... I, Captain-" She looks around, then takes a deep breath. "Sorry I am, Captain. Ever since independence from the Quarg, we gained, six expeditions out of the Coalition, there were. Return, only ships of the first of them did. The most well equipped and numerous, my ancestor's fleet was, the sixth expeditionary fleet. Increasingly more fearful of leaving, we became, and with the last expedition having been centuries ago, a taboo, even talking about leaving has become. A year after the sixth had left, effectively forbid any further expeditions, the council did." She travels around with her eyes again. "Sorry I am, that kept it hidden from you, I have. Wish to find out what happened, I did. Afraid I was, that refuse to help me like everyone else, you would, if know of the risk, you did."`
			choice
				`	"Well, we made it back safely, and you were passionate enough about this to take the risk. I don't hold it against you."`
					goto forgive
				`	"So you lied to me. You could've gotten us both killed - we could be in a ship sinking into an ocean."`
			`	She's taken aback. "Captain, no Quarg pursuing us, there were. Surely now that inhabit all those systems, humans do, avoid attacking ships like that..." She stops, and sighs. "Sorry for lying to you I am, Captain."`
				goto end
			label forgive
			`	She breathes in relief. "Thank you, Captain. To trick you, my intention wasn't. Thanks to your help, maybe put an end to this fear of leaving, or even convince the council to get the expedition efforts going again, I can."`
			label end
			`	Suddenly, a Saryd Sojourner nearly rams your ship, just barely avoiding it as it lands less than twenty meters from your ship. "My little brother," Sedlitaris says as she looks at the ship. "Forgive me Captain, but get to seeing my family, I must. From the discussion earlier, very worried about me, they must have been. Thanks again for everything." Her brother rushes into hugging her as he leaves his ship, then proceeds to shake her while screaming something. An elderly Saryd couple slowly comes out of the Sojourner as well, and Sedlitaris and her brother go and meet them, hugging and going inside. The Sojourner takes off before the spaceport workers can even begin tending to the ship, and you look at it as it leaves the ringworld.`
			branch sheragi
				has "told coalition about sheragi"
			action
				payment 35000000
			`	When you go back inside your ship, you're notified that more credits have been transferred to your account. It seems to be from the Heliarch government, giving you an extra 25,000,000 credits and thanking you for helping recover the data of the sixth expedition.`
				decline
			label sheragi
			action
				clear "told coalition about sheragi"
				payment 50000000
			`	When you go back inside your ship, you're notified that more credits have been transferred to your account. It seems to be from the Heliarch government, giving you an extra 25,000,000 credits and thanking you for helping recover the data of the sixth expedition. You decide to take some time to rest in your ship, after all that's happened, but not an hour passes before your ship is hailed by the local authorities, asking you to please open your hatch.`
			`	You comply, and one of the Heliarch consuls from earlier, a Saryd, comes in. "Hello, Captain," he greets you with a somewhat shaky voice. "Just going over the findings, we were..." he struggles at finding words, eyes fixated on the ground. "Caught our attention the most, the report on Ancient Light has. The report about the 'Sheragi' and the ruins on a nearby world." He pauses, and pulls out a device similar to the one Sedlitaris used to transfer you your payment. "Finished the journey of ancient Saryd inspectors, humanity's efforts, your efforts, have. For that, hope to compensate you and the girl enough, the council cannot." He inputs a few commands, and you look to see you've received another 15,000,000 credits. "Sent her to die, we had. I had. And with answers to secrets our ancestors dreamed of unveiling, she returned." His eyes finally come up, meeting yours. "Glad I am, that proud of at least one of us, they can be." He looks away again, gives you a nod, and leaves your ship.`



mission "Coalition: Long Lost Property 1"
	minor
	name "Long Lost Property"
	description "Head to the <system> system to recover House Idriss' satellite, or try to learn what happened to it, if it isn't there."
	to offer
		has "Coalition: First Contact: done"
		random < 75
	source "Ablub's Invention"
	destination "Darkstone"
	on offer
		conversation
			`You notice a pair of Arachi, who you assume to be spaceport workers due to their uniforms, talking while pointing to your ship. One of them is slightly shorter than most Arach you've seen, while the other is a good bit taller. They approach you after they see you noticed them, and the larger of them speaks up. "Excuse us you must, Captain, but in need of your help, we are."`
			`	"Work at House Idriss, we do, and looking to recover some lost property, the House is," the shorter one explains. "Accompany us to our headquarters, could you? Meet up with you, our boss-"`
			`	"President," the other one interrupts him.`
			`	"Our president will."`
			choice
				`	"I've got some time. Lead the way."`
					goto proposal
				`	"What is it that you lost?"`
				`	"Sorry, I'm not interested."`
					decline
			`	"Umm... confidential information, that is," the taller one says. "If wish to learn more, you do, accompany us, you should."`
			choice
				`	"Alright then, show me the way."`
				`	"This seems a bit shady. I'll pass."`
					decline
			label proposal
			`	They bring you to a dead end street not far from the spaceport surrounded by various older buildings. A wide hole is at the end, almost like a subway entrance, with stairs leading dozens of meters underground. You follow them down the stairs to find something similar to a customs area, where some Arachi and Kimek in uniforms ready their stations once they see you three.`
			`	You continue after some waiting, as the operators insist on manually inspecting every last bit of your electronic devices. Inside, you see a few dozen workers at their computers, with one occasionally heading to the back and taking an elevator somewhere. They seldom talk, so the only sound you can make out is that of some machinery working below you. Eventually, you're greeted by an Arach in some manner of tuxedo, or at least their equivalent to one, a blueish fabric dotted with black buttons. "Ah, Captain <last>, you must be!" she greets you. "To our corporate headquarters, I welcome you."`
			`	She urges you to follow her to her office, and you go along with the two Arachi who guided you here. Once you're in the office, a modest, spacious room made to accommodate the Arachi, she introduces herself. "Flopug, you may call me. Acting president of House Idriss, I am. Now, told about what we need your services for, were you?"`
			choice
				`	"These two told me House Idriss lost something."`
				`	"No, not really."`
			`	"Nearly nine thousand years ago, before even formed, the Coalition was, launched a... probe of sorts, for a long term experiment, that time's House Idriss had," she explains. "Sent to a nearby system where a habitable planet could be, it was, accelerating to approximately half the speed of light." She taps somewhere on the desk with one of her legs, and a screen appears at the top, showing a map of the local star systems. "Recognize this one, do you?" she asks, pointing to one of the systems. "A system currently inhabited by humans, we believe it is. Arrive there, the probe soon should, if arrived already, it hasn't."`
			`	Upon further inspection, you piece together the systems in the screen, and realize the system she's pointing to is <system>, just one jump away.`
			choice
				`	"I haven't heard news of any probes entering Han."`
				`	"So what do you want me to do?"`
					goto do
			`	"No? Well, the destination for the probe, that system was. Hmm... maybe delaying itself for some extra data..." She goes quiet, lost in thought for a while.`
			label do
			`	"Need someone to retrieve the probe, we do. Designed, it was, with an artificial intelligence that would learn during the trip, so even if terribly outdated, the equipment is, possibly invaluable, the data it gathered by observing starlight could be. Or simply mildly amusing, but hoping for the former, we are."`
			choice
				`	"Alright, I'll go look for it."`
					goto accept
				`	"What if I can't find it in the system? If it hasn't arrived, would I need to wait a long time for it to get there?"`
					goto wait
				`	"What's in it for me?"`
			`	"Pay you handsomely for the retrieval, House Idriss would," she answers. "Also, if of any use, the data is, adapted to deep space, the artificial intelligence may have done. New technologies, this could provide us, and to you we would share such a prize."`
				goto accept
			label wait
			`	"Not too long," the short Arach answers. "Minor changes in its speed, the probe might have had, but delay its arrival for more than a few weeks, it could not. One week from now, the absolute limit date for its arrival is."`
			`	"If locate it immediately, you do not, maybe ask the local humans you could," the taller one adds. "Newsworthy in most systems, such an event would be."`
			label accept
			`	They show you an image of the probe, which looks pretty much like an ordinary satellite, and say they'll work on your ship's scanning system to pick up the object's signature easier. Flopug says goodbye and tells you she must continue working, but has the two Arachi bring you back to your ship and adjust your scanners. They wish you good luck once they're done, and leave your ship.`
				accept
	on enter "Han"
		dialog `You let your scanners work for a few minutes, but they don't manage to locate House Idriss' probe. It might not yet have arrived in the system, but it would be best to look for information on Darkstone.`

mission "Coalition: Long Lost Property 2"
	landing
	name "Lost and Found"
	description "Head to <planet>, base of the pirate who scavenged House Idriss' probe, and try to get it back from him."
	to offer
		has "Coalition: Long Lost Property 1: done"
	source "Darkstone"
	destination "Greenrock"
	on offer
		conversation
			`After looking up the recent local news, you feel relieved as you won't need to wait for the probe to arrive: average headlines like "Unidentified Object Enters Han" or more sensationalist ones like "Doomsday Drone! What YOU Can Do In the Face of Impending Doom" were all the rage a few weeks ago, when the probe first arrived. None of them detail what happened to it, though, so you decide to ask the planet's inhabitants.`
			`	The spaceport workers you ask don't seem to know much more than the fact that it entered the system weeks ago, and some of the locals seem to have believed the more dramatic headlines, getting worried when you bring it up. When you reach the local produce market, one of the farmers you ask sheds some light on the issue. "A band of pirates passed by here just a few days after I watched the news about that machine. They were here for the usual, getting food from us as tribute. Must've read the news while they were here. One of them asked me about it, if we had seen it do anything dangerous. I said no, and he muttered something about selling it in a junkyard."`
			choice
				`	"Did you catch his name?"`
					goto name
				`	"Do you know where he went to sell it?"`
			`	"No, but I'd guess <planet>. It's the biggest hub for their kind of activity around these parts."`
				goto accept
			label name
			`	He snickers lightly, shaking his head. "I don't keep a list of their names. It's rare enough that any of them come around more than once, most get blown out of the sky before they get the chance. It's a short life they lead, those gangs from <planet>."`
			label accept
			`	You thank him for the information, and decide to head to <destination> to see if you can find the pirate who scavenged the probe, or the junkyard he sold it to.`
				accept
	to complete
		never
	to fail
		or
			has "Coalition: Long Lost Property 3: active"
			has "Coalition: Long Lost Property 3: done"

mission "Coalition: Long Lost Property 3"
	landing
	name "Reclaim the Probe"
	description "Search around pirate systems outside the South, and find the fleet that stole the probe. When you find it, bring it back to <destination>."
	to offer
		has "Coalition: Long Lost Property 2: active"
	source "Greenrock"
	destination "Ablub's Invention"
	on offer
		conversation
			`When you ask one of the market organizers about a local pirate returning with an alien probe, you find out he already sold it. You are then pointed to a large, surprisingly well-kept junkyard, which is something of a miniature shipyard: a few crews work on their ships in the vicinity, adding or switching parts for those they just bought. The junkyard itself is surrounded by half a dozen concrete buildings, with defensive turrets on top. A few excavators and bulldozers move ship pieces and other components around, trying to keep everything organized.`
			`	You tell one of the workers you're looking for the probe, and they leave for a few minutes, heading inside the gray building by the entrance.`
			branch money
				"credits" > 1000000
			`	They come back alone, saying, "Boss has looked you up, and found your pockets a bit empty. If you want that kind of information, come back when you're ready to pay."`
				defer
			label money
			`	When they come back, they beckon you to go inside, bringing you to a simple office where a middle-aged, balding man is waiting. "So, I hear you're looking for my latest big acquisition? Mind telling me what has you so interested in it?"`
			choice
				`	"I was hired to get it for someone."`
				`	"No reason."`
			`	He grins. "Well, you're out of luck, it was sold the day after I got it. Damn shame I couldn't make more advertisement out of it, but the offer was too good." He gets up from his chair, and leans on the table, looking at you. "Now, I like to keep business organized around here, so of course, I know a thing or two about who the buyers were. I can't just tell you, though, I deal with dangerous people at times. One day I tell you where they are, the other there's a fleet ready to tear down my business here. If I had, say, a million credits to hire some helpers in case that happened..."`
			choice
				`	"When I'm done they won't have a fleet to come here. A hundred thousand should be enough of a tip for pointing me their way."`
				`	"Fine, just tell me already."`
					goto bribe
			branch "convince" "fail"
				random < 20
			label convince
			action
				payment -100000
			`	He stares at you for a few seconds, and lets out a laugh. "Well, it was worth a try. Alright, a hundred thousand it is."`
				goto where
			label fail
			`	"Now I can't just trust you to get every last one of their ships, can I?" he replies. "If you want to make it worth for me, it's a million. If you're not interested, there's nothing I can do about it."`
			
			# For the mission NPCs to work properly, this needs to force an accept at this point.
			# Add a choice to defer once some sort of "on board" child of "npc" exists and allows for all NPCs to be defined in just this mission.
			
			choice
				`	"Fine, just tell me already."`
			label bribe
			action
				payment -1000000
			`	"Thank you for your patronage," he says, and sits back down.`
			label where
			`	"The men who approached me for the machine are pirates, though I imagine you already had that figured out," he begins. "They aren't from the south though, I could tell you that much. Older, better dressed. Said they had read the reports about the 'unknown probe' entering Han, and wanted it for their business. I asked how they intended to use it, nobody here had figured how it worked, but they said they'd find a way to make use of it, have it serve as some kind of surveillance equipment, or something like that."`
			choice
				`	"What do you think they meant by that?"`
					goto meant
				`	"Did you catch their names?"`
			`	"Did they tell me their names? Yes. Their real ones? Doubt it. They seemed organized enough that they wanted to keep that information hidden. I did get a look at their ships while we were loading the product into one of them, though."`
				goto ships
			label meant
			`	He shrugs, "My guess is their base is behind some bottleneck, so they wanted something that could tell them in advance if any Navy or bounty hunter was coming for them. I did get to look at their ships, seemed very well equipped for running away, if they knew someone was coming."`
			label ships
			`	He tells you the ship the probe was loaded onto was a Quicksilver, heavily modified to make for a stronger warship. You walk out of the junkyard with the information, and prepare your ship to look for the pirates.`
				accept
	on enter "Persian"
		dialog `Entering the system, your scanners catch a trio of heavily modified Quicksilvers. They also inform you that the probe is in the system, though it fails at giving you its exact location, as if something is causing interference. The Quicksilvers notice you and ready their guns.`
	npc board
		personality staying nemesis target
		government "Bounty"
		system "Persian"
		ship "Marauder Quicksilver (Engines) (Safe)" "Cohen"
		conversation
			action
				set "idriss probe recovered"
			`The pirates are waiting for you when you board their Quicksilver, and you exchange shots for a while. Once you've cleared the entrance, you explore the ship, and find what should be the probe - it matches what you were shown by House Idriss' workers, if with a lot of extra wiring wrapped around it. The pirates must have tinkered with it in attempts to use it as a warning system about incoming fleets. You remove the wires, free the probe from its attachments to the ship, and let it loose into the void. You then hurry back to your ship, and catch the drifting probe into your hold. Now you need only bring it back to House Idriss.`
				launch
	to complete
		has "idriss probe recovered"
	on complete
		clear "idriss probe recovered"
		payment 500000
		conversation
			`After you land, you head to the underground base of House Idriss, where Flopug meets with you again. "Arrange for the probe to be brought here at once, I will," she says, dispatching some workers to where your ship is. After a few minutes, she is informed that it's secured in the "lower levels," and heads there herself to take a look at what data it gathered.`
			`	When she returns, followed by the Arach duo who brought you here the first time, she hands you <payment>. "Registers of some attempts at breaching the probe's security, there are, but compromised the data, thankfully none of them have. A most curious path, its AI took," she says. "As fine-tuned as our current systems, it is not, but developed its algorithms to better determine the current status of distant stars, it has. Still going over the data, we are, so how accurate it became, we don't yet know."`
			`	The other Arachi tell you they'll meet you in the spaceport once they finish checking the data, as they'd like you to check a system personally in order to compare it with what the probe's information. They accompany you to the staircase leading back to the street, then head back to continue analyzing the data.`

# Replace the below two missions once some sort of "on board" child of "npc" exists.
mission "Coalition: Long Lost Property 3A"
	invisible
	landing
	to offer
		has "Coalition: Long Lost Property 2: active"
		"credits" > 1000000
	source "Greenrock"
	npc board
		personality staying nemesis target
		government "Bounty"
		system "Persian"
		ship "Marauder Quicksilver (Safe)" "Coven"
		conversation
			`You fight you way through the ship, but after you search the cargo hold and outfits in the Quicksilver, you realize the probe must be in another ship.`
				launch
	to complete
		never
	to fail
		has "Coalition: Long Lost Property 3: done"

mission "Coalition: Long Lost Property 3B"
	invisible
	landing
	to offer
		has "Coalition: Long Lost Property 2: active"
		"credits" > 1000000
	source "Greenrock"
	npc board
		personality staying nemesis target
		government "Bounty"
		system "Persian"
		ship "Marauder Quicksilver (Weapons) (Safe)" "Conan"
		conversation
			`After walking in the oddly empty vessel for a while, you hear an alarm sound and see pirates rushing to you from a door they blast open. You head back to your ship, avoiding what shots come your way as best as you can, and quickly close off the entrance on your side. When you look at the Quicksilver again, you see its self-destruction sequence is starting.`
				launch
	to complete
		never
	to fail
		has "Coalition: Long Lost Property 3: done"

mission "Coalition: Long Lost Property 4"
	name "Comparing Binaries"
	description "Head to <waypoints> to gather data on the binary stars, so that House Idriss may compare it with their probe's own predictions."
	to offer
		has "Coalition: Long Lost Property 3: done"
	source "Ablub's Invention"
	waypoint "Alnasl"
	on offer
		conversation
			`The Arach duo greet you in the spaceport and ask you to bring them inside your ship to talk. They look to the sides and behind them every other moment, as if watching out for something. When you're inside your ship's command room, the taller one speaks. "Compared the probe's prediction with its last reading of the system of arrival, we have. A very good approximation to real conditions, it reached. Though incredibly outdated, its hardware is, an ingenious program, what my ancestors-"`
			`	"Our ancestors," the short one interrupts him.`
			`	"What our ancestors created is."`
			`	They show you a device with a map on screen, depicting nearby star systems, and the short Arach starts explaining. "Intrigued as to just how accurate its predictions have become, we are, so to verify its data about a star deeper in human space, the next step is." He points to a system at the edge of the map. "Have humans discovered this system, Captain? Interested in comparing the probe's data on far away binary stars, the president is."`
			`	You look at the screen and at your own map for a moment, and recognize the system as <waypoints>. "Settled it is, then. Head to that system, you should," the taller one speaks again. "Still with our adjustments, your scanners are, so just tinker them a bit to gather the needed data, we will."`
			`	Once they're done with your scanners a few minutes later, they leave your ship and wish you good luck.`
				accept
	on enter "Alnasl"
		dialog `One of your monitors brings up various sets of data written in the Arach language when you enter the system, and your scanners begin gathering the data House Idriss wants. A few minutes pass until a loading bar comes up. When it reaches the end, another one appears, and the process repeats a few more times. After about an hour, your monitor goes back to normal.`
	on complete
		event "outskirts gauger ready" 157 342
		payment 250000
		conversation
			`Flopug is waiting by the landing bays for you, with the Arach duo beside her. They come inside your ship when you've landed, and start checking the data, after Flopug pays you <payment>.`
			`	"Umm... more errors with this one, the probe committed," the taller Arach says. "Gotten a good deal right, it still did, but a shame it is, that deal with that much more of a distance, it couldn't."`
			`	"Not distance, the cause of errors was," the short Arach responds. "Confused with the binaries' signatures, it got. Refined to account for binary star systems and their oddities, its algorithms had to be."`
			`	"At any rate, happy to call the probe's voyage a success, I am," Flopug cuts them off. "Expected it to have developed this well, we hadn't, when notified of its existence by... I mean, when remember about the approaching date of its arrival to that system, we did."`
			`	They turn your scanners back to normal, telling you that they'll work on using the data to develop a new piece of scanning equipment. They also tell you that they will let you know about it when it's ready, the next time you're on <origin>, though it may be many months before they're ready. After thanking you for your help once again, the three Arachi leave your ship.`

event "outskirts gauger ready"

mission "Coalition: Outskirts Gauger Ready"
	landing
	invisible
	to offer
		has "event: outskirts gauger ready"
	source "Ablub's Invention"
	on offer
		outfit "Outskirts Gauger" 1
		conversation
			`When you leave your ship, you're greeted by Flopug of House Idriss. "Completed the work on our newest set of scanners, we have. Since helped us with recovering the probe and its data, you have, only fair, it is, that gifted a copy of the equipment, you are."`
			`	She asks to come in your ship, and tells you to take off, guiding you to a factory complex on another region of the planet. As the <ship> touches down on the hangar, the platform loudly moves gears and chains, and soon starts bringing the ship, and you, deep down into the facility, with hangar doors closing above you shortly. When the elevator stops, you and Flopug step out into what's something of a mix between a Coalition outfitter, and House Idriss' headquarters. Several Arachi work on their stations, most of them tending to a large amalgam of antennae dishes and sensors. "Our gift to you, that is," Flopug says as she signals to the Arachi to start installing the scanner into your ship. "The Outskirts Gauger, we've named it."`
			`	While the Arachi work on the outfit, she explains that they used the probe's algorithms to have the scanners excel at finding basic energy signatures, such as heat or energy levels of other ships. "Made to check for complex machinery like outfits, or recognize specific cargo types, it was not, but still find uses for its current form, I'm sure you will."`
			`	When everything's ready, you two head back inside your ship, and the elevator brings you back up. You fly back to the main landing area, and she pulls close to you just before you open your hatch. "Now, still... experimental, the outfit is, and provide the Heliarchs with a potentially faulty product, we do not wish. So, naturally, not yet registered it with them, we have. Provide you with more copies, we cannot, so careful not to lose this one, you should be." She thanks you again for helping out, and leaves for her workplace.`
				decline



<<<<<<< HEAD
conversation "cultural data for coalition group"
	branch "return"
		has "Fangvin: Struggling Author - Data: done"
	`Walking through the spaceport, a group of Coalition citizens are on a table speaking in their native languages. They see you. The group then rise from their seats and begin approaching you.`
	choice
		`	"Excuse me, what do you all want?"`
			goto "mission intro"
		`	(Walk at a slightly faster pace.)`
	label "walk faster"
	`	You slightly increase your pace, but the group does too. They eventually catch up to you. You turn to face them, as they begin speaking to you.`
	label "mission intro"
	`	"Greetings, fellow human. A peaceful group, we are. Curious about your race, we are, so for you, a mission we have.", says one of the Coalition citizens, using a translation box.`
	`	"A small mission, it is. Knowledge from your race, we seek. Pay you 180,000 credits and be very grateful, we would, if accept this mission, you will.", explains the citizen.`
	branch "you already have everything"
		has "human cultural data"
	choice
		`	"Sorry, I can't help you."`
			decline
		`	"What should I be worried about?"`
		`	"Is this going to get me in trouble?"`
	`	"The Heliarchs, review everything they must. Heavy-handed, the censorship is. Media from your space, to consume them we want to. Because to break free from Heliarch censorship, we wish. And if forbidden knowledge, on your ship they find, heavy-handed the punishment will be, so avoid scans, you must."`
	choice
		`	"I'm not willing to risk it. Sorry."`
			decline
		`	"I'm in. What do you want me to collect?"`
	label "what do they want"
	`	"Anything. A translation device we have, so the language it is in, of no importance it is. As for the topic, a great story about oppressing dictatorships or tyranny, we want. Histories of humanity's resistance movements, we seek."`
	choice
		`	"I'm not interested. Sorry."`
			decline
		`	"I see. I will bring you all the knowledge you want."`
	label "accept mission"
	`	"Thank you. Enlighten us and the rest of the Coalition, your actions will. A safe trip, we hope you have." They give you instructions on where they can be found.`
	`	You think of how you would be able to bring all of humanity's knowledge with you, until you think of Alexandria, humanity's largest library and museum. Head to Alexandria and see if you can find a copy of the entire archive there.`
		accept
	label "return"
	`	You return to the group of Coalition citizens and hand them the datachip. "For this chip, thankful to you we are."`
	choice
		`	"You're welcome. I hope you enjoy whatever my race has to offer for you."`
			accept
	label "you already have everything"
	action
		set "gave group of coalition human cultural data"
	`	You recall that on Alexandria, the gift shop sold a copy of the entire archives for forty credits. You still have the datachip on your ship.`
	choice
		`	"I have a copy of my race's entire cultural archives. Please wait, I will bring you the datachip."`
	`	You run to your ship, look through the storage room, and find the datachip. You quickly make a copy of it, run back to the group and hand it to them.`
	action
		event "coalition citizens discover fangvin" 14 27
	`	"Thank you. Enlighten us and the rest of the Coalition, this datachip will. And as promised, a chip of 180,000 credits, we have." One member of the group places it within your hand.`
		accept

mission "Fangvin: Struggling Author - Human Media 1"
	minor
	name "Collect Human Media"
	description "A group of Coalition citizens have asked you for some books from human space. Go to <destination> and buy as many books as possible."
	source "Ki Patek Ka"
	destination "Alexandria"
	to offer
		"reputation: Republic" > 100 # You need to be able to land on Alexandria.
		has "Wanderers: Translation Machine: done"
		not "human cultural data"
	on visit
		dialog
			`The station has a small museum gift shop that sells a copy of the entire archive on a data card. It only costs 40 credits, but because you have done a horrible job at managing your finances you do not have even that much cash on hand right now.`
			`	Go earn some money, then return here.`
	on offer
		conversation "cultural data for coalition group"
	on complete
		set "human cultural data"
		payment -40

mission "Fangvin: Struggling Author - Data"
	name "Cultural Data to Sol Kimek"
	description "Bring back the datachip to <destination>, for the group of Coalition citizens who asked for it."
	source "Alexandria"
	destination "Ki Patek Ka"
	on offer
		conversation
			`You had wondered how you would get a copy of the entire cultural archive, but it turns out to be easier than expected. The station has a small museum gift shop, which sells a copy of the archives on a data card. ("The perfect gift for the budding historian in your family! Hold all of human history in the palm of your hand. On sale now for only 39.99!") Given that a cheap data card costs a fraction of a credit, it's a bit of a rip-off, but you gladly buy one to take back to the group of Coalition citizens.`
				accept

mission "Visit the Coalition Citizens Again"
	description "Return to the <destination> with the full copy of Alexandria's contents."
	landing
	source "Ki Patek Ka"
	to offer
		has "Wanderers: Translation Machine: done"
		has "human cultural data"
	on offer
		conversation "cultural data for coalition group"
		payment 180000

event "coalition citizens discover fangvin"

mission "Fangvin: Book Discovered"
	name "Look for Anna Fangvin"
	description "Get in contact with Anna Fangvin, an author in which the group of Coalition citizens have shown interest in."
	source
		government "Coalition"
	destination "Zug"
	to offer
		has "event: coalition citizens discover fangvin"
	on offer
		conversation
			`Upon landing in the spaceport, you get a message from the same group of Coalition citizens. You recall that you had provided them with a datachip containing the entire knowledge of humanity.`
			``
			`		Dear <first>,`
			`	Interested in an author from the datachip, we are. 'Anna Fangvin', her name is. The story about your race's actions against the oppressors, captivate us it did. To converse with her, we wish.`
			choice
				`	(Disregard.)`
					decline
				`	(Look for Anna Fangvin.)`
			`A quick look through your encyclopedia reveals Anna Fangvin to be an author from <destination>. You decide to meet her there for an interview and set a course.`
	on complete
		conversation
			`As you prepare to land, you write Anna a short message, offering an interview. In less than 10 minutes you receive a reply, explaining that Anna has accepted your offer and will wait for you in the spaceport.`
			`	Look for Anna in the spaceport, so you can take her to the Coalition for a little conversation with those Coalition citizens who showed interest in her work.`

mission "Fangvin: Struggling Author 1"
	name "Take Anna to Coalition Space"
	description "Take Anna Fangvin to <destination>, where she might find success as an author after having struggled on <origin> for so long."
	source "Zug"
	destination "Ki Patek Ka"
	to offer
		has "Fangvin: Book Discovered: done"
	on offer
		conversation
			`Upon entering the spaceport, you walk past a restaurant. A woman then raises her arms, waving towards you. She must be Anna Fangvin, that author the Coalition citizens showed interest in.`
			choice
				`	(Approach her.)`
			`	You approach the woman and sit right next to her. "Hello, are you <first>?`
			choice
				`	"Yes, I am. So, what do you want to ask?"`
			choice
				`	"What do you write?"`
					goto "what do you write"
			label "what do you write"
			`	"I write science fiction novels. My latest novel was 'Beyond the Hyperdrive', which I released a few weeks ago. It's about a bunch of humans who steal jump drives from the Quarg. Here, have a copy."`
			`	Anna retrieves a hardcover book from her bag. It has an image of a Jump Drive on it. You take the book.`
			`	"You'll like it, I promise."`
			choice
				`	"How long is the book?`
					goto "how long is the book"
				`	"Why is it a story about humanity stealing from the Quarg?"`
					goto "anna hates quarg"
			label "how long is the book"
			`	It isn't very long, it should be three hundred pages.`
			label "anna hates quarg"
			`	"I have a lot of problems with them. I just don't trust them. I remember when my parents took me to Humanika. Naturally, I wanted to explore, so I wandered off. I was lost. This creepy-looking Quarg found me, and when it tried to approach, I cried."`
			`	"And then when I grew up, when I was a teenager, I decided to do a project on them for college. They responded with silence to my questions, as if they had something to hide. I worked as an assistant for a journalist for a few months. He kept asking me for help with the Quarg. They just would not budge."`
			choice
				`	"Well that's all well and good. But I have my own business to attend to now. Good luck, and goodbye."`
					decline
				`	(Tell her about the Coalition.)`
			`	You are about to reveal sensitive information that you might not want to spread. You are on a busy street with high foot traffic. You tell Anna you have something to tell her, and ask her to walk to a secluded corner of the store.`
			`	Once confirming that you and Anna will not be heard, you begin explaining the Coalition to Anna, going in-depth about their history and their culture, and their long history of opposing the Quarg, seeing as Anna has less than positive opinions of them.`
			`	"Will they really like my books?"`
			choice
				`	"They will, hopefully."`
				`	"Well, it's better to try than to just give up."`
			`	"I hope they do. Is there anything more you'd like to tell me about the Coalition?"`
			choice
				`	"By any chance, are you afraid of large beetles and spiders?"`
			`	"No, not at all. I'm not afraid of them. Why do you ask?"`
			choice
				`	"Because the Coalition are a union of three alien species, who look like spiders, beetles, and centaurs.`
			`	"Interesting. Their stories might just inspire my next novel. But, they wouldn't speak our language. How are they going to read my books?"`
			choice
				`	"They have a translation device."`
				`	"I'm sure they can learn the language."`
			`	"That's reassuring... but, how am I even going to get there?"`
			choice
				`	"I'll take you there."`
			`	"Do I have to pay anything? As a struggling author, I can't afford off-world transport at all, let alone to a completely different alien race!"`
			choice
				`	"It's okay. I'm willing to make an exception for you."`
			`	"Thank you so much! Just wait for a while, I need to finish my book signing event. It should be roughly 45 minutes before it's over, and then we can go to whatever this Coalition thing is," says Anna.`
			`	You reply, "Good luck."`
			`	As you wait for Anna, you look over your maps of Coalition space to determine the most suitable place for Anna. After much deliberation and thought, you decide on <destination>.`
			`	After approximately an hour of waiting, Anna appears outside of your ship, knocking on the hatch. You open the hatch to let her inside, as you lead her to her bunk and inform her of the destination. You prepare to leave the spaceport.`
				accept
	on complete
		conversation
			`	You leave the ship with Anna following you. The moment you are out of your ship, three Kimek surround you and Anna. The Kimek in the middle speaks, and then brief silence. The silence is broken as their translation box speaks.`
			`	"Greetings, <first> <last>. This other human you have brought, who she is, may I ask you?"`
			`	You and Anna introduce yourself. Anna's introduction is longer, while you only need to state your name, seeing as you are more familiar with the Coalition now.`
			`	"About what, do you write?", asks the Kimek.`
			`	"Oh, I write science fiction books," says Anna.`
			`	The Kimek begin conversing amongst themselves in their native language for a good ten to twenty seconds before they move to face you again.`
			`	Then, switching back to your language, the Kimek explains that Anna is welcome to be with you, but states that she will not be allowed to do much unless she registers.`
			`	"Register?", asks Anna.`
			`	"You have to register yourself with the Coalition before you can do most stuff here. I'll take you to the Ring of Friendship, that's where you can complete the registration process."`
			`	"Okay," says Anna, "I'll explore the spaceport a little bit to find some inspiration. Get your ship ready and meet me there."`

mission "Fangvin: Struggling Author 2"
	name "Help Anna Register"
	description "Take Anna Fangvin to the <destination> so she can register with the Heliarchs."
	source "Ki Patek Ka"
	destination "Ring of Friendship"
	to offer
		has "Fangvin: Struggling Author 1: done"
	on offer
		conversation
			`You walk through the spaceport, looking for Anna. She is at a restaurant, but has ordered nothing with a disgusted look on her face. "These aliens! They vomit on their food and slurp all the soup! Disgusting!", she mutters.`
			choice
				`	"That's just how they eat."`
				`	"My ship still has a decent amount of food you can eat."`
				`	"There should be another restaurant."`
			`	"<first>! It's you again!", says Anna in an excited tone. "Is the ship ready? Remember, we need to go to the <destination> so I can get registered with the Heliarchs."`
			choice
				`	"It's all ready now. Come."`
			`	Anna stands up from her chair and begins following you to the ship. She settles into her bunk as you prepare for a trip to the <destination>.`
				accept
	on enter "Quaru"
		conversation
			`As you enter <system>, Anna walks out of her bunk and finds a spot on the side of the bridge, to peer into space. "What a massive ringworld!", she exclaims.`
			choice
				`	"It's enormous. They actually stole it from the Quarg, who they rebelled against roughly six thousand years ago."`
				`	"I'm used to it."`
			`	"Awesome! This is going to be a great setting and certainly a source of inspiration for my next novel!", says Anna, her voice still in an enthusiastic and excited tone. "This must be where I'm supposed to register, right?"`
			`	"Yes, this is the <planet>. Prepare your identity documents."`
	on complete
		conversation
			`	Anna is still in awe as you touch down on the ringworld. As the two of you open the hatch, you see yet another Heliarch agent in front of you.`
			`	"Greetings, humans. For you, what can I do today?", asks the Heliarch.`
			`	"This is my friend Anna. I'm getting her registered with the Heliarchs today.", you answer.`
			`	"To reach the registration office, this way you must go.", replies the Heliarch, pointing to a hallway.`
			`	You and Anna walk down the hallway as directed, until you spot a registration office. Anna walks into the registration office while you sit down on a nearby bench. After 15 minutes, Anna walks out and approaches you. "They finally registered me. I'm off to the spaceport now to eat something. Meet me there so we can discuss our next move."`

mission "Fangvin: Struggling Author 3"
	name "Back to <planet>"
	description "Now that Anna Fangvin has completed the registration process, help her get a translation device on <destination>."
	source "Ring of Friendship"
	destination "Ki Patek Ka"
	to offer
		has "Fangvin: Struggling Author 2: done"
	on offer
		conversation
			`Going through the spaceport looking for Anna, you finally find her at a restaurant serving food made for Saryds, eating from a plate of vegetables, her laptop next to the plate of food. She sees you and motions for you to take a seat.`
			`	You sit down next to Anna. "Finally, something I can eat that isn't a mix of vomit and soup!"`
			choice
				`	"How good is it?"`
					goto "it's very good"
				`	"What did you usually eat back in human space?"`
			`	"A lot. As an author, all I had to eat were instant noodles and takeout food as I never could find time in my schedule to cook at home. I was working hard on Beyond the Hyperdrive at the time. This food is better than any instant noodle brand I could ever find on Zug."`
			choice
				`	"What's our plan now?"`
				`	"What are we going to do next?"`
					goto "i want to get my book published here"
			label "it's very good"
			`	"It's very good. Probably better than anything I've had back on Zug."`
			choice
				`	"So, what do you want to do now?"`
			label "i want to get my book published here"
			`	"I want to get my book published here."`
			choice
				`	"Have you found a publishing company yet?"`
			`	"No." Anna then begins complaining about how it was extremely difficult for her to communicate with both the restaurant staff and the publishing companies, who did not have a translation box.`
			choice
				`	"I can get you a translator."`
			`	"But will I have to pay for it?"`
			choice
				`	"I'll help you get one. You probably won't need to pay for one."`
			`	"Great! So, where will we get the translator?"`
			`	"We'll go to <destination> to ask the Heliarchs for a translation box", you tell Anna. "Finish your meal, then go back to my ship. I'll be ready." You walk off to your ship.`
			`	After 15 minutes, you see Anna walking towards you. You open the hatch as she enters. She settles into her bunk, as you prepare to depart.`
				accept
	on complete
		conversation
			`You arrive at the spaceport. Anna leaves her bunk and waits for you to open the hatch. You quickly lead her to a Heliarch office. You walk to the counter, and begin conversing with the clerk.`
			`	"Greetings, human. To be of assistance to you, how can I?", the clerk says.`
			choice
				`	"Hello. I am <first> <last>. This is my friend, Anna Fangvin. She is an author who wants to publish a book in Coalition space and needs a translation box to converse with the publishing company.`
			`	"A translator, you need?", asks the clerk.`
			choice
				`	"Yes."`
			`	"Trust you with a translator, we still cannot. But help you, I cannot, so a Heliarch, I must call.", says the clerk, then proceeding to call for a Heliarch in its native language.`
			`	After a few minutes, a Heliarch approaches you and directs you into a room.`
			choice
				`	"Hello."`
			`	"Tell me about your intentions, the clerk already has, and understand it, I do. Accompany you to the publishers, me and my agents will."`
			choice
				`	"Great! So, Anna, what are we doing next?"`
			`	"Getting my book published, of course. We need to find a publishing company!"`
			`	"We should go for the Kimek", you say. "Their population is 200 billion. For comparison, the human population is only 100 billion."`
			`	"But where can we find a Kimek publishing company? We haven't even translated our book into their language yet!"`
			choice
				`	"We'll find a company. There has to be one out there."`
			`	"The faster we can get the book published, the better. I'm off to the spaceport now. Meet me in the spaceport once you've found a good company."`

mission "Fangvin: Struggling Author 4"
	name "Kimek Publishing Company"
	description "You have found a Kimek publishing company who is willing to take in Anna Fangvin to get her book published. Bring Anna Fangvin to <destination>."
	source "Ki Patek Ka"
	destination "Inmost Blue"
	to offer
		has "Fangvin: Struggling Author 3: done"
	on offer
		conversation
			`The spaceport of Ki Patek Ka is vast. You decide to search for Anna, who has chosen to settle in the cafeteria, with her laptop, She is typing away at the keyboard, presumably writing a new novel.`
			`	"<first>! I found a publishing company who's willing to publish my book! I sent them a digital copy of my book and they have instructed me to visit their office on <destination>!", exclaims Anna, once again in an enthusiastic tone.`
			choice
				`	"What's the publishing company called?"`
			`	"They're called 'Kimek Reader Publishing'.`
			choice
				`	"Great!"`
				`	"Let's go!"`
			`	Anna closes her laptop, places her things in her bag, and begins walking to your ship. You and Anna enter the ship, as she settles into her bunk. It's time to go to <destination>, where the main offices of 'Kimek Reader Publishing' are located.`
				accept
	on complete
		event "beyond the hyperdrive is published" 165 197
		conversation
			`Landing on <planet>, Anna is excitedly holding a copy of 'Beyond the Hyperdrive', her novel about humans stealing jump drives from the Quarg. She hastily opens the hatch as soon as it unlocks.`
			choice
				`	"Wait for me!"`
			`	Anna hears your scream and stops. "We're here, Anna. Now, we need to find their offices.", you say.`
			`	"That won't be necessary. In the message they sent me, they included precise instructions on how to reach their offices."`
			`	You begin following Anna to the publisher's offices. You walk through endless rows of shops and streets, take a train to a large white building, and eventually find what looks like the Kimek equivalent of an elevator.`
			`	You and Anna enter the elevator, as Anna presses a button that closes the door and takes you up. When the door opens, you see a Kimek in front of you, a necklace around it with ornate jewelry and a translation device.`
			`	"Greetings, humans. Follow me, you must, so publish your book, we can.", says the Kimek through its translation box.`
			`	At the direction of the Kimek, you and Anna begin walking until directed to a room with glass walls. Anna puts down the copy of her book on the table, and the three of you take a seat.`
			choice
				`	"Hello. My name is <first> <last>, and this is my friend Anna Fangvin."`
			`	"Greetings. At Kimek Reader Publishing, I work. A human, I have never encountered. But the book you sent, translate it we were able to."`
			`	"Read it, we still haven't, and run it past the Heliarch censors, we must."`
			`	Two Heliarch agents enter the room. "Supervise the interview, we are obligated to."`
			choice
				`	"How long will I have to wait?"`
					goto "how long"
				`	"Should I stay here to accompany Anna?`
					goto "should I accompany anna"
			label "how long"
			`	"Wait a few hours, you must. But quick, this will be.", says the Kimek, interviewing you.`
			choice
				`	"Should I stay here to accompany Anna?"`
			label "should I accompany anna"
			`	"To accompany her in this room, we allow you to, but a lounge for you, we have. If too boring, the interview is, then leave you may."`
			choice
				`	(Wait in the lounge.)`
					goto "lounge"
				`	(Accompany Anna during the interview.)`
			`	You choose to remain in the room. Once the Kimek asks the first question, Anna is all too happy to begin discussing the contents of her novel in great detail.`
			choice
				`	(Leave the room to avoid spoilers.)`
					goto "lounge"
				`	(Stay in the room.)`
			`	Under the watchful eye of the two Heliarchs in the room, Anna explains her anti-Quarg sentiments, the reasoning behind her choice to write the book, the content of the book. She is still talking in fluent English, but sometimes is forced to repeat statements due to the translator having issues with deciphering her enthusiastic tone.`
			`	As the hours pass, Anna's enthusiastic tone remains strong and constant. The Kimek then takes the book, puts it in a nearby filing cabinet (or the Kimek equivalent) and thanks you and Anna.`
				goto "interview over"
			label "lounge"
			`	You leave the room and walk to the lounge. Several Kimek are chatting in their native language, while a Saryd and Arach have chosen to rest.`
			`	After a few hours, you see Anna emerge out of the room, and walk towards you.`
			choice
				`	"How did the interview go?"`
			label "interview over"
			`	"They told me that due to the censorship and review process, I would have to wait for roughly half a year. Thankfully, they have arranged a small apartment for me to live in. You can go on your own now, but please make sure you come back. If you want to return to human space, please add a reminder to come back and meet me."`
			choice
				`	"Why don't you just go back to human space?"`
					goto "why not go to human space"
				`	"I'll make sure to do that."`
			label "anna thanks you"
			`	"Thanks again, <first> <last>." I'll forever be grateful to you for helping me. I never thought I'd be successful as an author, but when I met you, you helped me turn my career into something I thought I'd never see.`
			choice
				`	"Just helping out."`
				`	"It's okay."`
			`	With that, you leave the room, and eventually the building. You board the train, walk past the same series of endless shops and streets in the spaceport city, before returning to your ship. As soon as you're in your ship, you add a reminder to visit Anna within six months.`
				decline
			label "why not go to human space"
			`	"I need to be available at all times, so I can answer their questions. Do not worry about me."`
			choice
				`	"Got it. Good luck publishing your book."`
					goto "anna thanks you"

event "beyond the hyperdrive is published"

mission "Fangvin: Struggling Author 5A"
	landing
	source
		not near "Quaru" 0 100
	destination "Inmost Blue"
	to offer
		has "event: beyond the hyperdrive is published"
		not "Fangvin: Struggling Author 5B: offered"
	on offer
		conversation
			`Checking your computer feed for the latest galactic news and trade prices, you get a reminder from your computer.`
			`	You read it, and recall that you had helped an author named Anna Fangvin get her book, 'Beyond the Hyperdrive', published about half a year ago. You should return to <destination> and check on her.`
				accept
	on complete
		conversation "anna invites you to book signing"

mission "Fangvin: Struggling Author 5B"
	landing
	source
		near "Quaru" 0 100
	destination "Inmost Blue"
	to offer
		has "event: beyond the hyperdrive is published"
		not "Fangvin: Struggling Author 5A: offered"
	on offer
		conversation
			`As you land on the spaceport, you check your messages. You see a message from Anna Fangvin, the author who you helped about half a year ago. In the message, she explains that her novel, 'Beyond the Hyperdrive', has been approved. You should return to <destination> and meet her.`
				accept
	on complete
		conversation "anna invites you to book signing"

conversation "anna invites you to book signing"
	action
		log "People" "Anna Fangvin" "Anna is an author of science fiction books. She never found success in human space, until she visited the Coalition and got her novel, 'Beyond the Hyperdrive', about a group of humans stealing jump drives from the Quarg, published. Upon publication, her book quickly became a bestseller in Kimek space."
		log "Helped somebody named Anna Fangvin get her book published in Coalition space. Apparently, it's a bestseller now. The book was 'Beyond the Hyperdrive', something about humans stealing jump drives from the Quarg. Also found out she was ambidextrous."
		"salary: Anna Fangvin" = 5000
		payment 2000000
		set "beyond the hyperdrive news can show now"
	`The moment you land, Anna is all too happy to see you. She grabs your shoulders with both arms and in an excited tone explains that her book has been approved for publication.`
	`	"Today, they will be publishing 'Beyond the Hyperdrive' and I will be signing copies! Thanks for everything you've done, <first>!"`
	choice
		`	"It got approved? That's awesome!"`
	`	"I know, right? So do you want to join me during the book signing?"`
	choice
		`	"I've been with you through the whole process. Count me in!"`
	`	"Great! Let's walk to the bookstore and prepare everything! I already have my pen ready, and the staff have already prepared seats for the both of us."`
	`	You and Anna walk into the massive bookstore at the spaceport. There are already several Heliarchs present, their Enforcer Riot Staffs in place for crowd control.`
	`	A Kimek, dressed in what looks like the bookstore's uniform, takes out the Kimek equivalent of a loudspeaker and begins announcing the release of 'Beyond the Hyperdrive'. Within ten minutes, the bookstore has become crowded, with a long queue forming between the cashiers and your table, as Anna signs every copy brought to her by each individual Kimek.`
	`	Occasionally, Anna alternates between her left and right hand to sign books whenever the other is tired. For hours, this continues. You tried to keep count of how many copies she signed, but gave up when it reached six hundred.`
	choice
		`	"Are you left or right handed?"`
	`	"I was originally born left-handed, but as a child I chose to learn how to use my right hand, because I thought being able to use both hands would be cool."`
	`	The signing continues for what feels like four hours. Then, the same Kimek in the bookstore uniform announces that the store is to close within an hour.`
	`	As the store closes and the queue shortens, Anna signs the last Kimek's copy. With that, the event is over. Anna then tells you to meet her at your ship. You and Anna walk into your ship, accompanied by Heliarchs and the occasional camera flash. You open the hatch to allow Anna inside, and you enter and lock it behind you before any obsessed fans or (Coalition equivalent of) paparazzi get the chance to break in.`
	`	"Today was a resounding success. My book succeeded beyond my wildest dreams, and it was all because of you <first>!", she says, almost in a teary voice. She pulls out a credit chip. "Here, two million credits. You've done so much for me and my career, and you deserve it. Additionally, you will be receiving a salary of 5,000 credits daily, a small but significant portion of my royalties."`
	branch "player understands coalition edition"
		has "language: Coalition"
	`	Anna then takes out another copy of "Beyond the Hyperdrive", which she signs in front of you. It is the Coalition edition of the book. The symbols are completely indecipherable to you. Just another book for your collection.`
		accept
	label "player understands coalition edition"
		`	Anna then takes out another copy of "Beyond the Hyperdrive", which she signs in front of you. It is the Coalition edition of the book. The symbols are indecipherable to you, but your translation device helps you understand the contents. You realize that the book has been significantly altered from the version sold in human space.`
		choice
			`	"Anna, why is this book so different from the copies sold in human space?"`
		`	Anna explains how strict the Coalition was in their censorship, having to continually make revisions to the book to make it "more suitable for the Coalition". The major plot points remained unchanged, but many parts of the book, particularly those about rebellion or the casual mention of ideas "unsuitable for the Coalition" were either deleted or heavily edited.`
		choice
			`	"Wait, that's how bad the censorship is?"`
		`	"Yes. It caught me unexpectedly. On Zug, you can write whatever you want and you didn't have to worry about censorship. But here, the Heliarchs were breathing down my neck for the six months I had to stay to help revise the book."`
		`	"I've got to go now. I want to see how well my book is selling. Goodbye!"`
		`	Anna then leaves your ship. You ponder what to do next, but you do feel rewarded having helped a struggling author make it big. In alien space, that is.`
=======
mission "Heliarchs Buy Jump Drive Mission"
	minor
	landing
	invisible
	to offer
		has "known to the heliarchs"
		has "outfit (cargo): Jump Drive"
	source
		government "Heliarch"
	on offer
		conversation
			`Your ship has barely touched down in the <origin> when several dozen Heliarch warships of all sizes start landing around it. The local garrison wastes no time in hailing you. "Captain <last>, our esteemed friend. Noticed it was that in your possession an extra jump drive is. Aid us tremendously any extra copies would, so if willing to sell your spare to us you are, thank you with <payment> we will." Many Heliarchs leave their ships, staring at the <ship> as they eagerly wait for your decision.`
			choice
				`	(Accept the deal.)`
					goto accept
				`	(No, you're not interested.)`
			`	"Regrettable that is," the Heliarch voice hailing you says with great disappointment. "If ever change your mind you do, prepared, a special job request will be, for when a spare jump drive you bring. Recommend it we do that our offer you carefully consider, Captain. Very generous in rewarding you for any and all copies you bring us, we would be."`
				decline
			label accept
			`	They thank you profusely, and as if collectively told about the decision in an instant, all the Heliarch personnel stop gawking, and make space for an army of engineers to come and remove the spare jump drive from your ship. Still watching the scene, only now in formations, the Heliarch agents whisper among themselves, rarely shifting their eyes, as if looking at a spectacle.`
			`	Once the drive is out of your ship, it is secured in an excessively reinforced container and transported to a restricted section of the ring, under the guard of hundreds of armed soldiers. One of the Heliarchs who seem to be in charge of the procedure, an Arach, personally comes to you, thanking you again and handing you <payment>. "Honor us you do with such generosity, Captain. Though made great progress in studying jump drives and their mechanisms, we have, still incapable of creating our own, we are, and means of acquiring new copies we have not. Tremendously valuable, each and every drive you could bring us is, so prepare special job requests for them, I will. If interested in selling any more jump drives, you are, check the job boards in the rings, from now on you should."`
			branch license
				"coalition jobs" < 30
			`	She thanks you yet again, salutes, and leaves to follow the entourage guarding the newly purchased jump drive.`
				accept
			label license
			action
				"reputation: Coalition" += 10
				"reputation: Heliarch" += 10
				set "license: Coalition"
				log "Sold a Jump Drive to the Heliarchs and received permission to purchase Coalition civilian technology and ships."
				log "Factions" "Saryds" `Saryds are an alien species who look suspiciously similar to the centaurs found in early human mythology. They prefer to live on worlds with as much green space as possible, and even their major cities are full of parks and gardens. Most Saryds live in small communes with up to a few dozen of them per house.`
				log "Factions" "Kimek" `The Kimek are large insectoid aliens, and are members of the Coalition. They discovered spaceflight after the Saryds, but before the Arachi. They are intensely social creatures, preferring to live together in massive buildings with thousands of inhabitants, and many of their worlds have populations in the tens of billions, far more than any human world.`
				log "Factions" "Arachi" `The spider-like Arachi were the last of the three Coalition species to discover interstellar travel. Most members of their society owe allegiance to one of the great Arach "Houses," organizations that are somewhat similar to guilds and that each specialize in one particular form of industry or technology.`
			`	She thanks you yet again, salutes, and leaves to follow the entourage guarding the newly purchased jump drive. Not a minute after she has left, three more Heliarchs arrive at your ship, a delegation consisting of a member of each of the three Coalition species, all wearing golden circlets denoting their rank and authority. "A most unexpected, but greatly value contribution this is," the Saryd says, "to think that so eager would our visitor be to prove their diligence and commitment."`
			`	The Kimek says, "As aided you have our society in breaking free of the Quarg's cages, with our society's technology may you be trusted."`
			`	"But," says the Arach, "like all civilians, even citizens, to you our weapons and warships we still cannot sell."`
			choice
				`	"Thank you."`
					goto end
				`	"Why don't you allow civilians to purchase weapons or warships?"`
			`	"For the sake of peace it is," says the Saryd. "The Heliarch military, well trained to use weapons only for defense and only for justice, they are. And to place the needs of the Coalition over the ambitions of their own native species, each one committed is. No such discipline do civilians have, even you. But as a respectful guest you are, to maintain your weapons we shall allow."`
			label end
			`	Apparently nothing is for sale here, but they assure you that many Coalition worlds will now grant you access to their shipyards and outfitters. The three Heliarchs all express their deep gratitude for your generosity with providing them a fresh jump drive, and wish you well.`
				accept


	on accept
		"coalition jobs" >?= 30
		outfit "Jump Drive" -1
		payment 5000000
		fail
>>>>>>> 89bd1bea
<|MERGE_RESOLUTION|>--- conflicted
+++ resolved
@@ -3114,8 +3114,60 @@
 				decline
 
 
-
-<<<<<<< HEAD
+mission "Heliarchs Buy Jump Drive Mission"
+	minor
+	landing
+	invisible
+	to offer
+		has "known to the heliarchs"
+		has "outfit (cargo): Jump Drive"
+	source
+		government "Heliarch"
+	on offer
+		conversation
+			`Your ship has barely touched down in the <origin> when several dozen Heliarch warships of all sizes start landing around it. The local garrison wastes no time in hailing you. "Captain <last>, our esteemed friend. Noticed it was that in your possession an extra jump drive is. Aid us tremendously any extra copies would, so if willing to sell your spare to us you are, thank you with <payment> we will." Many Heliarchs leave their ships, staring at the <ship> as they eagerly wait for your decision.`
+			choice
+				`	(Accept the deal.)`
+					goto accept
+				`	(No, you're not interested.)`
+			`	"Regrettable that is," the Heliarch voice hailing you says with great disappointment. "If ever change your mind you do, prepared, a special job request will be, for when a spare jump drive you bring. Recommend it we do that our offer you carefully consider, Captain. Very generous in rewarding you for any and all copies you bring us, we would be."`
+				decline
+			label accept
+			`	They thank you profusely, and as if collectively told about the decision in an instant, all the Heliarch personnel stop gawking, and make space for an army of engineers to come and remove the spare jump drive from your ship. Still watching the scene, only now in formations, the Heliarch agents whisper among themselves, rarely shifting their eyes, as if looking at a spectacle.`
+			`	Once the drive is out of your ship, it is secured in an excessively reinforced container and transported to a restricted section of the ring, under the guard of hundreds of armed soldiers. One of the Heliarchs who seem to be in charge of the procedure, an Arach, personally comes to you, thanking you again and handing you <payment>. "Honor us you do with such generosity, Captain. Though made great progress in studying jump drives and their mechanisms, we have, still incapable of creating our own, we are, and means of acquiring new copies we have not. Tremendously valuable, each and every drive you could bring us is, so prepare special job requests for them, I will. If interested in selling any more jump drives, you are, check the job boards in the rings, from now on you should."`
+			branch license
+				"coalition jobs" < 30
+			`	She thanks you yet again, salutes, and leaves to follow the entourage guarding the newly purchased jump drive.`
+				accept
+			label license
+			action
+				"reputation: Coalition" += 10
+				"reputation: Heliarch" += 10
+				set "license: Coalition"
+				log "Sold a Jump Drive to the Heliarchs and received permission to purchase Coalition civilian technology and ships."
+				log "Factions" "Saryds" `Saryds are an alien species who look suspiciously similar to the centaurs found in early human mythology. They prefer to live on worlds with as much green space as possible, and even their major cities are full of parks and gardens. Most Saryds live in small communes with up to a few dozen of them per house.`
+				log "Factions" "Kimek" `The Kimek are large insectoid aliens, and are members of the Coalition. They discovered spaceflight after the Saryds, but before the Arachi. They are intensely social creatures, preferring to live together in massive buildings with thousands of inhabitants, and many of their worlds have populations in the tens of billions, far more than any human world.`
+				log "Factions" "Arachi" `The spider-like Arachi were the last of the three Coalition species to discover interstellar travel. Most members of their society owe allegiance to one of the great Arach "Houses," organizations that are somewhat similar to guilds and that each specialize in one particular form of industry or technology.`
+			`	She thanks you yet again, salutes, and leaves to follow the entourage guarding the newly purchased jump drive. Not a minute after she has left, three more Heliarchs arrive at your ship, a delegation consisting of a member of each of the three Coalition species, all wearing golden circlets denoting their rank and authority. "A most unexpected, but greatly value contribution this is," the Saryd says, "to think that so eager would our visitor be to prove their diligence and commitment."`
+			`	The Kimek says, "As aided you have our society in breaking free of the Quarg's cages, with our society's technology may you be trusted."`
+			`	"But," says the Arach, "like all civilians, even citizens, to you our weapons and warships we still cannot sell."`
+			choice
+				`	"Thank you."`
+					goto end
+				`	"Why don't you allow civilians to purchase weapons or warships?"`
+			`	"For the sake of peace it is," says the Saryd. "The Heliarch military, well trained to use weapons only for defense and only for justice, they are. And to place the needs of the Coalition over the ambitions of their own native species, each one committed is. No such discipline do civilians have, even you. But as a respectful guest you are, to maintain your weapons we shall allow."`
+			label end
+			`	Apparently nothing is for sale here, but they assure you that many Coalition worlds will now grant you access to their shipyards and outfitters. The three Heliarchs all express their deep gratitude for your generosity with providing them a fresh jump drive, and wish you well.`
+				accept
+
+
+	on accept
+		"coalition jobs" >?= 30
+		outfit "Jump Drive" -1
+		payment 5000000
+		fail
+
+
 conversation "cultural data for coalition group"
 	branch "return"
 		has "Fangvin: Struggling Author - Data: done"
@@ -3560,58 +3612,4 @@
 			`	"Wait, that's how bad the censorship is?"`
 		`	"Yes. It caught me unexpectedly. On Zug, you can write whatever you want and you didn't have to worry about censorship. But here, the Heliarchs were breathing down my neck for the six months I had to stay to help revise the book."`
 		`	"I've got to go now. I want to see how well my book is selling. Goodbye!"`
-		`	Anna then leaves your ship. You ponder what to do next, but you do feel rewarded having helped a struggling author make it big. In alien space, that is.`
-=======
-mission "Heliarchs Buy Jump Drive Mission"
-	minor
-	landing
-	invisible
-	to offer
-		has "known to the heliarchs"
-		has "outfit (cargo): Jump Drive"
-	source
-		government "Heliarch"
-	on offer
-		conversation
-			`Your ship has barely touched down in the <origin> when several dozen Heliarch warships of all sizes start landing around it. The local garrison wastes no time in hailing you. "Captain <last>, our esteemed friend. Noticed it was that in your possession an extra jump drive is. Aid us tremendously any extra copies would, so if willing to sell your spare to us you are, thank you with <payment> we will." Many Heliarchs leave their ships, staring at the <ship> as they eagerly wait for your decision.`
-			choice
-				`	(Accept the deal.)`
-					goto accept
-				`	(No, you're not interested.)`
-			`	"Regrettable that is," the Heliarch voice hailing you says with great disappointment. "If ever change your mind you do, prepared, a special job request will be, for when a spare jump drive you bring. Recommend it we do that our offer you carefully consider, Captain. Very generous in rewarding you for any and all copies you bring us, we would be."`
-				decline
-			label accept
-			`	They thank you profusely, and as if collectively told about the decision in an instant, all the Heliarch personnel stop gawking, and make space for an army of engineers to come and remove the spare jump drive from your ship. Still watching the scene, only now in formations, the Heliarch agents whisper among themselves, rarely shifting their eyes, as if looking at a spectacle.`
-			`	Once the drive is out of your ship, it is secured in an excessively reinforced container and transported to a restricted section of the ring, under the guard of hundreds of armed soldiers. One of the Heliarchs who seem to be in charge of the procedure, an Arach, personally comes to you, thanking you again and handing you <payment>. "Honor us you do with such generosity, Captain. Though made great progress in studying jump drives and their mechanisms, we have, still incapable of creating our own, we are, and means of acquiring new copies we have not. Tremendously valuable, each and every drive you could bring us is, so prepare special job requests for them, I will. If interested in selling any more jump drives, you are, check the job boards in the rings, from now on you should."`
-			branch license
-				"coalition jobs" < 30
-			`	She thanks you yet again, salutes, and leaves to follow the entourage guarding the newly purchased jump drive.`
-				accept
-			label license
-			action
-				"reputation: Coalition" += 10
-				"reputation: Heliarch" += 10
-				set "license: Coalition"
-				log "Sold a Jump Drive to the Heliarchs and received permission to purchase Coalition civilian technology and ships."
-				log "Factions" "Saryds" `Saryds are an alien species who look suspiciously similar to the centaurs found in early human mythology. They prefer to live on worlds with as much green space as possible, and even their major cities are full of parks and gardens. Most Saryds live in small communes with up to a few dozen of them per house.`
-				log "Factions" "Kimek" `The Kimek are large insectoid aliens, and are members of the Coalition. They discovered spaceflight after the Saryds, but before the Arachi. They are intensely social creatures, preferring to live together in massive buildings with thousands of inhabitants, and many of their worlds have populations in the tens of billions, far more than any human world.`
-				log "Factions" "Arachi" `The spider-like Arachi were the last of the three Coalition species to discover interstellar travel. Most members of their society owe allegiance to one of the great Arach "Houses," organizations that are somewhat similar to guilds and that each specialize in one particular form of industry or technology.`
-			`	She thanks you yet again, salutes, and leaves to follow the entourage guarding the newly purchased jump drive. Not a minute after she has left, three more Heliarchs arrive at your ship, a delegation consisting of a member of each of the three Coalition species, all wearing golden circlets denoting their rank and authority. "A most unexpected, but greatly value contribution this is," the Saryd says, "to think that so eager would our visitor be to prove their diligence and commitment."`
-			`	The Kimek says, "As aided you have our society in breaking free of the Quarg's cages, with our society's technology may you be trusted."`
-			`	"But," says the Arach, "like all civilians, even citizens, to you our weapons and warships we still cannot sell."`
-			choice
-				`	"Thank you."`
-					goto end
-				`	"Why don't you allow civilians to purchase weapons or warships?"`
-			`	"For the sake of peace it is," says the Saryd. "The Heliarch military, well trained to use weapons only for defense and only for justice, they are. And to place the needs of the Coalition over the ambitions of their own native species, each one committed is. No such discipline do civilians have, even you. But as a respectful guest you are, to maintain your weapons we shall allow."`
-			label end
-			`	Apparently nothing is for sale here, but they assure you that many Coalition worlds will now grant you access to their shipyards and outfitters. The three Heliarchs all express their deep gratitude for your generosity with providing them a fresh jump drive, and wish you well.`
-				accept
-
-
-	on accept
-		"coalition jobs" >?= 30
-		outfit "Jump Drive" -1
-		payment 5000000
-		fail
->>>>>>> 89bd1bea
+		`	Anna then leaves your ship. You ponder what to do next, but you do feel rewarded having helped a struggling author make it big. In alien space, that is.`