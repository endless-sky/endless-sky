# Copyright (c) 2016 by Michael Zahniser
#
# Endless Sky is free software: you can redistribute it and/or modify it under the
# terms of the GNU General Public License as published by the Free Software
# Foundation, either version 3 of the License, or (at your option) any later version.
#
# Endless Sky is distributed in the hope that it will be useful, but WITHOUT ANY
# WARRANTY; without even the implied warranty of MERCHANTABILITY or FITNESS FOR A
# PARTICULAR PURPOSE. See the GNU General Public License for more details.
#
# You should have received a copy of the GNU General Public License along with
# this program. If not, see <https://www.gnu.org/licenses/>.

mission "Coalition: First Contact"
	landing
	name "Register with the Heliarchs"
	description "You have been told to travel to the <planet> to register with the rulers of Coalition space and petition them for permission to do business here."
	source
		government "Coalition"
	destination "Ring of Friendship"
	on offer
		"reputation: Coalition" += 10
		"reputation: Heliarch" += 10
		log "Factions" "Coalition" `The Coalition is an alliance of three different alien species living in peace with each other: the Saryds, the Kimek, and the Arachi. On many Coalition worlds, all three species live together in harmony, which is made easier by the fact that each species prefers a very different climate and thus gravitates to different parts of a planet. They are ruled by individuals known as the Heliarchs.`
		conversation
			`This planet seems to be inhabited by at least three different sentient species. First are giant beetles, about a meter tall, who scurry quickly toward your ship and swarm around it, gawking at you, as soon as you land. The second species, even more disturbing than the beetles, are giant spiders. And the third species are centaurs. Not just something vaguely resembling centaurs; they look like they could have stepped right off the page of a story book from ancient Earth.`
			`	One of the spiders walks up to you, stretching its legs to raise its face and many eyes to the level of your own face, and says something to you in a gloopy sort of burbling language that you don't understand. The beetles, meanwhile, are talking to each other in a different language, all clicks and chittering. And the centaur stands quietly at a distance and keeps glancing back toward the spaceport as if waiting for someone.`
			`	And eventually, someone does arrive: a beetle, a spider, and a centaur all wearing yellow armbands and some sort of electric box hanging on a chain around each of their necks. They walk up to you, and the centaur speaks. After a brief delay, the box around its neck says, "In the name of the Heliarchs, who drove out the oppressors, who maintain peace, we the human visitor greet."`
			choice
				`	"Thank you."`
					goto next
				`	"How do you know my language?"`
			`	The spider speaks, and the box around its neck translates. "Our nearest and most recent neighbor you are. The Heliarchs in their great wisdom, all things that come to pass in our region of space, they are aware of."`
			label next
			`	Speaking through its own translation box, the beetle says, "To the seat of the Heliarch government must you go. Once to the Heliarchs you have become known, in many ways to our society, contribute you may."`
			`	The centaur pulls out a map printed on a thin sheet of plastic. You recognize it as a star map of this region. Lines mark out three different territories, and where they meet are three star systems colored yellow. The centaur points to the southernmost of the three. "Where you must go, here it is," it says.`
			choice
				`	"Thank you. I will go there."`
					goto end
				`	"Can you tell me more about yourselves, first?"`
			`	The spider says, "The wise Heliarchs, all your questions they will answer."`
			label end
			`	Eventually the crowd disperses and allows you to visit the spaceport, although no one offers you any jobs or the opportunity to buy anything but basic commodities. Perhaps you need to register with the "Heliarchs" first.`
				accept
	on complete
		"reputation: Coalition" += 10
		"reputation: Heliarch" += 10
		set "known to the heliarchs"
		log "Factions" "Heliarchs" `The Heliarchs are the rulers of Coalition space: apparently not elected, but instead selected by merit from among the citizens of the Coalition in such a way as to ensure that all three species are equally represented. Thousands of years ago, the Heliarchs led their three species to band together and drive the Quarg out of Coalition space. The Heliarch centers of government are the three Quarg ringworlds that they captured in that war. They are the only ones in Coalition space who are allowed to have weapons on their starships, and they act as a sort of police force, maintaining peace between the Coalition species.`
		conversation
			`Your first view of the landing area confirms beyond a doubt that this is a Quarg ringworld, not just an imitation of one. The interior architecture is unmistakable. But no Quarg are present here, only the three species of the Coalition. Soon after you land, a delegation approaches your ship: again, one of each species, but these are wearing golden circlets around their heads. The circlets are not merely decorative, but seem to contain some electronics as well.`
			`	Again, the centaur speaks first. "To our territory, to welcome you we are glad," it says.`
			`	The beetle says, "With our people you may mingle. The beauty of our culture, you may experience."`
			`	The spider adds, "Our people and yours perhaps one day may trade. Perhaps one day the humans our great and free Coalition may join."`
			choice
				`	"Tell me more about your Coalition."`
				`	"Is this a Quarg ringworld? Where are the Quarg?"`
			`	The centaur says, "Like you, our three species once, by the Quarg were ruled. But with each other, connections we made. An alliance we formed, and the oppressors we drove away. For six thousand Earth years now, in prosperity and freedom from Quarg constraint and in friendship with each other we have lived."`
			choice
				`	"The Quarg don't seem that oppressive to me."`
					goto oppressive
				`	"How did you defeat the Quarg?"`
			`	The spider says, "Alone, no species all skills or all knowledge possesses. But when our abilities we combine, powerful we may become. That, the reason is, that the Quarg all species in isolation keep."`
				goto next
			label oppressive
			`	The spider says, "In separate boxes, they each species keep. And in subtle ways, your development and discoveries they limit. And on your technology, restrictions they place."`
			`	The beetle says, "Or, wrong are we? And the Jump Drive that brought you here, a gift from the Quarg it is? They its secret no longer hoard?" You tell it that the Quarg do indeed refuse to give jump drives to humans, and it says, "Then, prisoners indeed you are."`
			label next
			branch hai
				has "First Contact: Hai: offered"
			choice
				`	"I suppose you may be right about the Quarg."`
					goto end
				`	"Perhaps the Quarg will change their minds in the future."`
			`	The giant beetle considers you gravely. "Hope, we can only," it says.`
				goto end
			label hai
			choice
				`	"I suppose you may be right about the Quarg."`
					goto end
				`	"But, the Quarg do let the humans and the Hai make contact with each other."`
			`	This, apparently, is news to them. You explain to them who the Hai are, and that some humans have made contact with them and are living in their territory. "A second Coalition you are forming!" says the centaur, tapping its hooves on the floor in excitement. "Once again, foiled the Quarg are. A secret way for species to work together, they have overlooked. Great things, from this may come."`
			action
				set "coalition knows hai"
			label end
			`	You talk with them for a while longer, and learn that the centaurs are called "Saryds," and are the oldest of the three species. The beetles are the "Kimek," and come next, and the spiders are called "Arachi," and were the last of the three to discover spaceflight.`
			`	They tell you that the best way to learn more about them is to visit their worlds, and to see for yourself how the three species live in friendship and equality. They also offer to give you jobs to do in their territory, so that you may become a "valuable contributor" to their society.`

mission "Discovered Coalition Space"
	landing
	invisible
	source
		government "Heliarch"
	on offer
		event "label coalition space"
		fail

event "label coalition space"
	galaxy "label saryds"
		sprite "label/saryds"
	galaxy "label kimek"
		sprite "label/kimek"
	galaxy "label arachi"
		sprite "label/arachi"



mission "Coalition: Contributor"
	landing
	name "Return to the <planet>"
	description "Return to the <planet> to see if the Heliarchs will grant you a higher status in the Coalition now that you have been working among them for some time."
	to offer
		"coalition jobs" >= 30
		not "license: Coalition"
	source
		government "Coalition"
	destination "Ring of Friendship"
	on offer
		conversation
			`A Heliarch agent contacts you soon after you land, and says, "In many useful ways, among us you have been working. The Heliarchs you should petition, and your rights and status among us they may elevate." The agent instructs you to return to the <planet> and petition the Heliarch rulers there.`
				accept
	on complete
		"reputation: Coalition" += 10
		"reputation: Heliarch" += 10
		set "license: Coalition"
		log "Completed a lot of Coalition jobs and received permission to purchase civilian technology and ships."
		log "Factions" "Saryds" `Saryds are an alien species who look suspiciously similar to the centaurs found in early human mythology. They prefer to live on worlds with as much green space as possible, and even their major cities are full of parks and gardens. Most Saryds live in small communes with up to a few dozen of them per house.`
		log "Factions" "Kimek" `The Kimek are large insectoid aliens, and are members of the Coalition. They discovered spaceflight after the Saryds, but before the Arachi. They are intensely social creatures, preferring to live together in massive buildings with thousands of inhabitants, and many of their worlds have populations in the tens of billions, far more than any human world.`
		log "Factions" "Arachi" `The spider-like Arachi were the last of the three Coalition species to discover interstellar travel. Most members of their society owe allegiance to one of the great Arach "Houses," organizations that are somewhat similar to guilds and that each specialize in one particular form of industry or technology.`
		conversation
			`Once again, when you exit your ship you are met by a member of each of the three Coalition species, wearing the golden circlets that mark them as Heliarchs. "Told we have been," says the Saryd, "that among us with great diligence and commitment, small tasks you have performed."`
			`	The Kimek says, "Those who in our society's prosperity have invested, with our society's technology may be trusted."`
			`	"But," says the Arach, "like all civilians, even citizens, to you our weapons and warships we still cannot sell."`
			choice
				`	"Thank you."`
					goto end
				`	"Why don't you allow civilians to purchase weapons or warships?"`
			`	"For the sake of peace it is," says the Saryd. "The Heliarch military, well trained to use weapons only for defense and only for justice, they are. And to place the needs of the Coalition over the ambitions of their own native species, each one committed is. No such discipline do civilians have, even you. But as a respectful guest you are, to maintain your weapons we shall allow."`
			label end
			`	Apparently nothing is for sale here, but they assure you that many Coalition worlds will now grant you access to their shipyards and outfitters.`

# For pre-0.9.7 compatibility
mission "Coalition License Patch"
	invisible
	landing
	to offer
		has "Coalition: Contributor: done"
		not "license: Coalition"
	on offer
		set "license: Coalition"
		fail



mission "lost in coalition"
	landing
	invisible
	source
		government "Coalition" "Heliarch"
	to offer
		has "license: Coalition"
	on offer
		require "Jump Drive" 0
		event "lost in coalition" 14
		fail

event "lost in coalition"



mission "Coalition: Lost: Marker"
	name "Foreign Aid"
	description "The Heliarchs have noticed that you've lost your jump drive, being now stranded in Coalition space, and have offered to help. Head to the <destination> to speak with them."
	landing
	source
		near "Ekuarik" 1 100
	destination "Ring of Wisdom"
	to offer
		has "event: lost in coalition"
	on offer
		conversation
			`You're approached by a Heliarch delegation shortly after you leave your ship.`
			`	"Cautiously observed during the past few weeks, scans of your ship have been, Captain <last>," the Saryd begins.`
			`	"Unlike previous scans, a Jump Drive in your ship, our scanners found not," the Kimek continues.`
			`	"Though appreciate the work you here perform, we do, for you to be cut-off from the galaxy, we wish not," the Arach says. "Discussed much, our consuls have, and to help you, they decided. To the <destination> you must go, there discussed, the terms will be."`
			choice
				`	"By that you mean you'll get me another jump drive? That's pretty generous of you."`
				`	"What? I lost my jump drive? You've gotta be kidding!"`
					goto unaware
			`	"Generous we are indeed. Lucky you are, that under our jurisdiction this happened. Were it the Quarg's, stranded you would remain," the Saryd responds.`
				goto end
			label unaware
			`	"A good thing that a watchful eye we keep, if noticed you had not," the Kimek says. "But even still, more careful with your outfits you should be."`
			label end
			`	You thank them for bringing you this information, and go back to your ship to prepare a route to the <destination>.`
				accept
	to complete
		never



mission "Coalition: Lost: Offer"
	name "Jump Drive Loan"
	description "The Heliarchs have provided you a jump drive to leave Coalition space. Bring another jump drive to the <destination> by <date>, to replace the one you borrowed, or they will be extremely angered by you breaking their trust."
	deadline 333
	landing
	source "Ring of Wisdom"
	to offer
		has "Coalition: Lost: Marker: active"
	on offer
		conversation
			`The Heliarchs are waiting for you when you land. You see no civilians as you look around, but there are enough armed guards to man several of their Punishers. Said Punishers are all parked near your own ship.`
			`	The Saryd starts speaking, "As to be trusted, you have been deemed, provide you with a Jump Drive, so that stranded you are not, we will."`
			`	"Mind you, not a gift this is, but a loan, Captain," the Kimek continues. "Another one to replace this one, you must bring us, so that losing a copy of such valuable equipment, we are not."`
			`	"By <date>, brought here the replacement Jump Drive must be. If any longer you take, assume that betrayed our trust you have, we will, and an enemy, considered you will be," the Arach finishes explaining. "Agree with those terms, do you, Captain?"`
			choice
				`	"Yes, I promise I'll return with a second jump drive."`
				`	"Sorry, I need more time to think on this."`
					defer
			`	Their engineers proceed to install the jump drive in your ship. A couple of the guards come a bit closer during the process. When it's all done, you're reminded that you need to bring another jump drive here by <date>.`
				accept
	on accept
		outfit "Jump Drive" 1
		fail "Coalition: Lost: Marker"
	on fail
		"reputation: Heliarch" = -1000
		"reputation: Coalition" = -1000
	on complete
		require "Jump Drive" 2
		outfit "Jump Drive" -1
		dialog `After you once again land near several of their warships and armed guards, the Heliarchs take the jump drive you brought them. They thank you for keeping true to your word, and ask that you avoid losing such an important outfit again.`



mission "Coalition Yottrite 1"
	minor
	landing
	name "More Yottrite"
	description "You were offered great payment for bringing three more samples of the rare mineral yottrite to <destination>."
	to offer
		has "license: Coalition"
	to complete
		has "Coalition Yottrite 2: offered"
	source
		near "Bloptab" 1 100
	destination "Bloptab's Furnace"
	on offer
		conversation
			`Some Coalition citizens, most of which are Arachi, start surrounding your ship after you land, talking among themselves while also glancing at a Heliarch Neutralizer that followed you as you prepared to land on <origin>. The Heliarch agents step off their ship and speak with an Arach of the civilian group. They head back inside their ship after a while and hail you: it seems they've noticed you're carrying samples of the exotic yottrite, and would like to know if you're willing to sell it to them.`
			choice
				`	(Yes.)`
				`	(No.)`
					defer
			`	When you approach them, the Arach explains that he is one of the people that oversee the mining operations on <planet> and that he would like to bring the yottrite there so that they can attempt to study it with their most advanced equipment.`
			`	"Few entries on yottrite, my predecessors managed to catalog," he says. "Naturally occur in our territory, it does not. Few opportunities to study it, we've had."`
			`	After discussing with his colleagues for a bit, he announces that he is willing to pay you 350,000 credits for the mineral sample.`
			choice
				`	"Sounds like a fair deal to me. Sold."`
				`	"Sorry, but I think I'll hold on to it. It was very hard to get it in the first place."`
					defer
			`	He thanks you and transfers the yottrite from your ship to his own, an Arach Spindle, with the help of some spaceport workers. Right before departing he hands you the credits and says that you should bring a few more samples to <destination>. "Three more, you should bring, if interested you are."`
				accept
	on accept
		outfit "Yottrite" -1
		payment 350000



mission "Coalition Yottrite 2"
	name "Even More Yottrite"
	description "You were once again asked to bring seven samples of the rare mineral yottrite to <destination>."
	landing
	to offer
		has "Coalition Yottrite 1: offered"
	to complete
		has "Coalition Yottrite 3: offered"
	source "Bloptab's Furnace"
	on offer
		fail "Coalition Yottrite 1"
		conversation
			`As you land on <origin>, you're contacted by the Arach you sold some yottrite to. He asks if you have any more samples to sell him.`
			choice
				`	"Not right now, sorry."`
					defer
				`	"I have some, yeah. Where should I bring them to?"`
			`	He tells you to land as usual. Once your ship is brought to the underground area, some workers help unload the yottrite, and ask you to follow them into a restricted section of the complex to get your payment. The guards at the entrance watch closely as your group passes by.`
			`	You walk along extremely wide industrial catwalks overlooking endless smelters and forges of various sizes. Though the heat of the place may be influencing your perception, you're almost certain the largest smelters must be around the size of a light warship.`
			`	After walking for too long in the uncomfortably hot and stuffy interiors of the underground compound, you and the several tons of yottrite are finally brought to a large area similar to a warehouse. Several workers are operating machinery and making sure ore pieces are brought to specific conveyor belts.`
			`	As the workers leave you to bring the yottrite to a separate section of the facility, you're greeted by the Arach who contacted you. "In your debt, we are, Captain <last>," he says, handing you 1,050,000 credits. "Much will be achieved, if significant progress with the samples we make."`
			choice
				`	"What sort of progress?"`
					goto progress
				`	"What are you hoping to achieve?"`
					goto achieve
			label progress
			`	"Non-standard thermodynamic properties, yottrite has. Absorb heat around them, the crystals do. Difficult to mix it into a compound, it is," he explains. "If how to overcome this obstacle, we learn, many applications, the element could have."`
				goto end
			label achieve
			`	"Run several tests on the Quarg equipment, for centuries, our Coalition has. React similarly to yottrite, some of their equipment does. A material involved in the making of their outfits, it is," he explains. "If how to do such a thing ourselves, we learn, maybe replicate their technology, or resume construction of the ringworlds, we could."`
			label end
			`	A worker by the yottrite crates shouts something, and the Arach signals he will be heading there shortly.`
			`	"Once again, if any more yottrite, you acquire, bring it here, you may," he says before leaving. "Tirelessly researching it, we are. If in a larger batch, you could bring them, progress quicker, we might."`
			`	He says that about seven samples of the mineral should do for next time and finally leaves. Some workers come shortly after to escort you back to your ship through the maze of smelters.`
				accept
	on accept
		outfit "Yottrite" -3
		payment 1050000



mission "Coalition Yottrite 3"
	name "Neighbor's Mailbox"
	description "Deliver the <cargo> to the sister world of <origin>, <destination>."
	landing
	cargo "experimental yottrite samples" 5
	to offer
		has "Coalition Yottrite 2: offered"
	source "Bloptab's Furnace"
	destination "Delve of Bloptab"
	on offer
		fail "Coalition Yottrite 2"
		conversation
			`Once again, you arrive at <origin> with a supply of yottrite and are contacted by the Arachi here. They ask if you're ready to sell what samples you've brought them.`
			choice
				`	"Maybe some other time."`
					defer
				`	"Sure am. Have some people wait by the docking area to help me unload the samples."`
			`	As the workers get the ore samples out of your ship, you realize that this time the Arach that asked for your help wasn't the one to contact you, nor was he waiting for you on the ground.`
			`	The workers say they will bring the yottrite to the warehouse on their own, and you're told to wait. When they return, they're accompanied by other workers with different crates. They hand you 2,450,000 credits, and ask for permission to load the crates onto your ship.`
			`	"Roughly 5 tons, they weigh. To <destination>, this planet's neighboring world, you must bring them. Requested it so, the overseer has," they say.`
			choice
				`	"What's in the crates?"`
					goto insidecrate
				`	"That's gotta be the shortest courier mission I've ever heard of. Can't some other ship do the trip?"`
					goto soitwouldseem
			label insidecrate
			`	"Older samples that you've brought to us, they contain. Experimented with, the yottrite was. Unsure of the details, I am."`
				goto end
			label soitwouldseem
			`	"For you to carry them, the overseer asked. Why you in particular, unsure I am."`
			label end
			`	You figure that since it's so little cargo and to a planet in this very system, there's no harm in delivering the crates. They place them in your ship.`
				accept
	on accept
		outfit "Yottrite" -7
		payment 2450000
	on visit
		dialog `You land on <planet>, but realize that your escort carrying the yottrite samples hasn't entered the system yet. Better depart and wait for it.`
	on complete
		conversation
			`Though on <origin> you weren't greeted by him, the same Arach from the other trips now contacts you as you prepare to land on <planet>.`
			`	"Captain <last>! Forgive me for my absence in our latest deal, you must. Sort out some business here, I had to," he says.`
			`	He directs you to land on a separate area of the planet, and halfway there little by little a Heliarch fleet starts tailing your ship. You spend a few minutes hovering over the area until they finally give you permission to land. Some of the ships land along with you while others remain in flight, as you come to a massive warehouse complex on a large valley. The facility is walled with some odd kind of barbed wire on top of the walls and fences, and several armed Heliarch agents are patrolling the area.`
			`	As you leave your ship, the Arach is waiting for you alongside some Heliarch officers. They have the cargo removed from your ship without saying much.`
			`	Right before the Heliarch ships prepare to escort you back to the standard docking area, he says, "In the spaceport, meet you I will."`



mission "Coalition Yottrite 4"
	name "Yottrite Research"
	description "Lugglop, one of the Arachi that oversees the mining operations in Bloptab, asked that you pick up some friends of his on <destination> so that they may help with the yottrite research."
	to offer
		has "Coalition Yottrite 3: done"
	source "Delve of Bloptab"
	destination "Shadowed Valley"
	on offer
		conversation
			`You wait around the spaceport for some minutes before finally spotting the Arach. He invites you to his office.`
			`	"Responsible for overseeing deliveries of such exotic materials to the warehouses here, I also am. For the inconvenience and bureaucracy, I apologize," he says. "Forget to properly introduce myself, I often do. Lugglop, I am called."`
			choice
				`	"Nice to meet you, I suppose."`
				`	"Do you need more samples? Is that why you called me here?"`
			`	"Harder to keep track of them, it becomes, the more samples there are," he says. "Notified by the Heliarchs, I was. No more samples, for now, I can request. Risk letting them be stolen, they cannot." He then shows you a map of the Coalition, pointing to a system in Saryd space. "Use more delicate procedures and research, to study the samples we must. For that, friends of mine on <destination>, will be waiting," he says. "Bring them here, would you, Captain?"`
			choice
				`	"Of course, they'll be here soon."`
					accept
				`	"Sorry, I'm not one to take passenger jobs."`
					decline
	on complete
		dialog `When you land on <planet>, Lugglop contacts you and informs you that he has already told his friends about you. He says they will be waiting in the spaceport.`



mission "Coalition Yottrite 5"
	name "Saryd Specialists"
	description "Transport the twins Nasilor and Alituri to <destination>, where they will assist in the yottrite research."
	passengers 2
	blocked "You need <capacity> in order to take on the next mission. Return here when you have the required space free."
	to offer
		has "Coalition Yottrite 4: done"
	source "Shadowed Valley"
	destination "Delve of Bloptab"
	on offer
		conversation
			`A Saryd wearing their version of a lab coat is waiting for you when you enter the spaceport.`
			`	"Working with Lugglop, you are?" He asks, and you nod. "Nasilor, my name is. Packing up our belongings, my sister is. Bring you to our laboratory, I shall."`
			`	You follow him deep into the underground spaceport to the "residential" section, which, to you, is indistinguishable from a research compound. The endless doors to your left and right occasionally give space for large glass panels, giving you a nice view of the massive crystal formations here.`
			`	Nasilor stops by a door immediately after one of these "viewing sites" and opens it. He introduces you to his sister, Alituri, and you two start helping her pack what remains. Most of what they're bringing are several research papers, though you can't figure out what's written on them.`
			`	Finally, you start heading back to your ship. Noticing your interest in the beauty of the gypsum caves, the two Saryd researchers slow down their pace and start to tell you more about themselves. They are twins, both born on Saros, but have been working here for decades. Though you don't understand much of the technical jargon, you figure out that Nasilor specializes in cryptocrystalline compounds, while Alituri focuses her studies on planetary and cosmic conditions that lead to the formation of the gypsum caves here.`
			`	With the little "tour" over, when you three reach your ship, you show them to their bunks and prepare to head back to <planet>.`
				accept
	on visit
		dialog `You land on <planet>, but realize that your escort carrying the Saryd twins hasn't entered the system yet. Better depart and wait for it.`



mission "Coalition Yottrite 6"
	name "Master Shipwright"
	description "Head to <destination> to pick up a member of House Mallob so that they may help in trying to apply yottrite to an alloy."
	landing
	to offer
		has "Coalition Yottrite 5: done"
	source "Delve of Bloptab"
	destination "Market of Gupta"
	on offer
		payment 200000
		conversation
			`Lugglop is waiting for you when you land and greets the two researchers as you help them get their things out of the ship.`
			`	He points them to a hotel where he had a room prepared for them, and asks you to follow him to his office again.`
			`	"Filled to the brim with cutting edge equipment, our facilities here and on the neighbor planet are. Alas, venture much into the theoretical field needed to study such rare elements, our personnel here does not."`
			`	He shows you to his map again, this time pointing to a nearby Arach world. "Once cracked some aspects of yottrite, the twins have, an expert in ship making, we will need," he says. "On <destination>, prepared one of their representatives, House Mallob has. Bring them here, you must."`
			`	You're about to head back to your ship when he hands you 200,000 credits. "Nearly forgot to pay you for this last service, I did."`
				accept



mission "Coalition Yottrite 7"
	name "Master Shipwright"
	description "Bring Pichiie to <destination>, where she will join Lugglop's team in their yottrite research."
	passengers 1
	blocked "You need <capacity> in order to take on the next mission. Return here when you have the required space free."
	landing
	to offer
		has "Coalition Yottrite 6: done"
	source "Market of Gupta"
	destination "Delve of Bloptab"
	on offer
		conversation
			`You're immediately hailed by House Mallob when your ship is entering the atmosphere of <origin>. They guide you through the planet, bringing you to what looks like a massive, castle-like structure, which appears to be made out of a similar material to that of Arach ships, sitting at the base of a mountain.`
			`	You land on a large docking area, where some other ships are also conducting business. Stepping off of your ship you're greeted by what is unmistakably an outfitter, and as you look around you spot some other large buildings dotting the surrounding area, with members of the Coalition going to and from them. The atmosphere feels like that of a small village turned into an outdoor shopping mall.`
			`	Shortly after landing you're greeted by an Arach wearing what you judge to be some sort of uniform. He takes a translation device out of his pocket and formally greets you. "Honored to have you as a guest, the great House Mallob is, Captain <first> <last>."`
			choice
				`	"Are you the shipwright I'll be taking to Lugglop?"`
					goto servant
				`	"What's with this place? Why are there so many buildings all over?"`
					goto property
			label servant
			`	"Mountains, no! But a servant of House Mallob, I am. Mostly as a chauffeur, I work."`
				goto mistress
			label property
			`	"No mere mansion, the private property of House Mallob is," he says as he starts pointing to different areas. "A museum, there we have, detailing the history of Arach ships. To the left, a marketplace is. To the right, House Mallob's private university is, where study the advanced methods of ship making, honor students from all over the Coalition do."`
			label mistress
			`	He then asks that you follow him, saying, "Assist Lugglop in his research, my mistress will. Meet her in the mansion, you must." You follow him along the path, and he gives a bit more detail on some of the buildings as you walk near them. What really piques your interest though is that one of the buildings, which he seemed to willingly ignore, had armed guards at the door, with no indication of being members of the Heliarch.`
			`	Reaching the entrance of the mansion, it isn't as castle-like as the walls, but it all still looks strangely pompous. Up close it almost looks like all the several parts and pods of an Arach Hulk or two were crumpled together into one single building.`
			`	He guides you through the mansion. You pass by several other servants, notice rooms where he mentions that members of House Mallob are having meetings, and even meet a group of Saryd and Kimek students who came here to study with the shipwrights of House Mallob.`
			`	Finally, he brings you to a room on the third floor, claiming that your passenger is waiting inside. You enter, only to see a Kimek glancing out the window.`
			choice
				`	"I take it that's the shipwright?"`
					goto shipwright
				`	"So, is my passenger crawling around somewhere? In some corner hidden in a web?"`
				`	"A Kimek? I thought this was an Arach House."`
			`	The butler ignores what you said and introduces you to the Kimek in question. "Marry into House Mallob at a young age, miss Pichiie did. A former student at the university here, she was."`
				goto end
			label shipwright
			`	"Correct you are, Captain," he says. "Proud to introduce you to miss Pichiie, I am. A former student at the university here, she was, before marry into House Mallob, she did."`
			label end
			`	Finally, the reason why you had to come all the way to this part of <origin> becomes clear; Pichiie mentions she would like to hear your stories about where you got the yottrite in the first place before boarding your ship to head to <planet>. You tell her all samples you've come across were found in systems where the star had gone supernova. It's a short explanation, but she appears to be satisfied, and after saying her goodbyes to other members of the House, you're both brought to your ship.`
				accept
	on visit
		dialog `You land on <planet>, but realize that your escort carrying Pichiie hasn't entered the system yet. Better depart and wait for it.`
	on complete
		event "yottrite research break" 165
		payment 200000
		dialog
			`As with the Saryd twins, Lugglop greets Pichiie and tells her of a hotel he prepared for her time here.`
			`	"Ready, my team is now, Captain," he says, after Pichiie leaves with her luggage. "Enrich and research samples as needed, for the next few months we will. Contact you again, I will, should the need for your services arise once again."`
			`	He hands you <payment>, and walks away.`



event "yottrite research break"



mission "Coalition Yottrite 8"
	name "One Last Sample"
	description "Acquire one sample of yottrite and deliver it to <destination> so that Lugglop has some for his presentation to the Coalition's scientific community."
	landing
	to offer
		has "event: yottrite research break"
	source
		near "Pelubta" 1 100
	destination "Pelubta Station"
	on offer
		conversation
			`When you land, you receive a message from Lugglop, the Arach to whom you brought several yottrite samples.`
			`	"Captain, some major findings, we have. Preparing a presentation about our research, to present in Ring of Wisdom, we are," he says. "Only, run out of pure samples, we have. Bring us one once more, would you? Willing to pay slightly more for the inconvenience, we are. <payment>."`
			choice
				`	"Okay, I'll bring you a piece of yottrite once again."`
				`	"Sorry, but I'm not mining that any more."`
					decline
			`	He thanks you and says he and the rest of the team will be waiting in <destination>. "Moved here about halfway through the project, we did, to make use of the station's facilities."`
				accept
	on complete
		outfit "Yottrite" -1
		payment 400000
		dialog `Lugglop pays you <payment> as you deliver the yottrite, accompanied by a Heliarch agent. "Finish preparing our presentation, we now must. If to help us further you wish, in the spaceport meet us you must."`



mission "Coalition Yottrite 9"
	name "Yottrite Presentation"
	description "Transport Lugglop and his team, alongside <cargo>, to the <destination>, where they will share with the Coalition's scientific community their findings on yottrite."
	passengers 6
	cargo "yottrite presentation materials" 6.14
	blocked "You need <capacity> in order to take on the next mission. Return here when you have the required space free."
	to offer
		has "Coalition Yottrite 8: done"
	source "Pelubta Station"
	destination "Ring of Wisdom"
	on offer
		conversation
			`You meet Lugglop in the spaceport and follow him to meet with Nasilor, Alituri, and Pichiie, who are overseeing some workers place a few sealed metal crates inside a container and the yottrite sample you just brought here into another. They detail how they have prepared all the material they needed and now just need a transport to the <destination>.`
			`	"If with us, you come, Captain, perhaps a better detailed description of the systems where the yottrite was found, you could provide," Nasilor says.`
			`	"<payment>, I would pay you," Lugglop says.`
			choice
				`	"Of course I'll take you there. Have the containers loaded into my ship."`
					goto accept
				`	"What discoveries have you made about it?"`
					goto findings
			label findings
			`	"To share our findings with you, allowed we are not," Pichiie says.`
			`	"Forgive us you must, Captain, but told to keep everything a secret, we were," Lugglop continues. "Perhaps after our presentation, public our findings could be made."`
			label accept
			`	They all follow you to your ship after the containers are ready to be loaded.`
			`	After they are put into your cargo, Nasilor, Alituri and Pichiie head to their bunks, but as Lugglop is coming on board, you see that two Heliarch agents, both Kimek, are accompanying him. "Here to ensure the secrecy of our discoveries, they are," he says. Seeing as they are only two more passengers, you agree to carry them to <planet>, and they all board your ship.`
				accept
	on visit
		dialog `You land on <planet>, but realize that your escort carrying Lugglop's team and their presentation materials hasn't entered the system yet. Better depart and wait for it.`
	on complete
		payment 310000
		conversation
			`Immediately when you land, Lugglop gives you your payment of <payment>. You and the four researchers then follow some Heliarch agents that were waiting for you at the docks. You five are brought to an area akin to a theater with some type of podium on the stage. The seats are all taken by Heliarch agents.`
			`	Lugglop's team apparently will wait until the contents of the two containers are brought here, so you're asked to describe the systems with supernovae where you encountered yottrite asteroids. This only lasts a few minutes, as the audience doesn't seem too keen on inquiring about details, though one particular Saryd did puzzle you when they asked about the state of the supernovas you visited. You tell them you don't know what they mean, and they press the topic no further.`
			`	After you finish, and right as the materials for Lugglop's presentation arrive, you're escorted back to your ship by some agents. Several hours later, you're contacted by Lugglop, who says the presentation is finished, and his group is coming back to your ship. When they arrive, they each thank you for providing the means to perform their experiments. "Officially commended for our efforts, we were!" he says.`
			`	"Though allowed to publicly share our findings, we are not still, invited to be part of the team here that will continue the research, we were," Pichiie adds. The Saryd twins say they will reside here for as long as the project continues, while Pichiie comments on how she'll often be taking trips to visit her family in House Mallob's property.`
			`	"As for me, a job as overseer, I still have to perform," Lugglop says. "Stay here for a few days I will, but even with all the advanced equipment of this ring, still our Coalition's most capable, the smelters of Bloptab's Furnace are. In their optimal state they must be, if to deepen our knowledge on yottrite, we are. Return there shortly, I will."`
			`	They thank you again for all your help and wish you safe travels as you continue exploring.`



mission "Kimek Student 1"
	minor
	name "Transport Chikee"
	description "Chikee, a young Kimek, is studying to become a Heliarch. Transport him to <destination>, where he was offered a job, so that he can make a living while studying on his own."
	passengers 1
	to offer
		has "Coalition: First Contact: done"
	source "Fourth Shadow"
	destination "Second Rose"
	on offer
		conversation
			`At any given time there are thousands of Kimek here in the spaceport, either mingling among themselves during a break from work or negotiating travel prices with starship captains. You imagine that if you weren't a human and clearly stood out, you too would be constantly getting offers to travel to another world, as many civilian captains here wish to fill a last bunk or two they have vacant on their ship before departing.`
			`	You manage to find a restaurant here where you spot some food you've already learned you can eat, so you take a seat and order something.`
			`	You're halfway through your meal when you notice the waiter who brought it to you still hasn't moved away from the table.`
			choice
				`	"Can I help you?"`
				`	"Sorry, should I have paid first before eating?"`
			branch translator
				has "language: Coalition"
			`	The Kimek doesn't have a translation box, so your words don't reach him. While he insists on remaining by the table, you also notice he has been constantly glancing at the entrance, as if waiting for someone to come in.`
			`	When a Heliarch agent passes by the entrance, the Kimek says something in his language, heading to meet the Heliarch, and speaking with them briefly. The Heliarch agent then accompanies the Kimek waiter to your table.`
			choice
				`	"Does he need something?"`
				`	"Did I do something wrong?"`
			`	"Wish to speak to you, this Kimek does, Captain," the agent says, as they continue listening to what the Kimek is telling them, and makes an effort to translate their message to you. "Called Chikee, he is. A student, aspiring to join the ranks of the Heliarchs. Looking for transportation to <destination>, he is, so that a better job there he may acquire."`
			choice
				`	"Sure, I'll take him there."`
					goto accept1
				`	"How much will he pay me?"`
				`	"I'm not headed that way, sorry."`
					decline
			`	The Heliarch asks the young Kimek about payment, to which he takes a pause before responding, and when he does so he speaks a lot slower than before.`
			`	"Not enough funds to pay you for the trip, he has," the agent says. "However, to pay you once well established he is, he promises."`
			choice
				`	"Okay then, I'll take him there."`
				`	"I prefer not having to wait to get paid, sorry."`
					decline
			label accept1
			`	You're told to wait for Chikee before departing the planet, and the Heliarch agent leaves. You leave the restaurant yourself shortly after, and head to your ship.`
				goto end
			label translator
			`	The Kimek is a bit surprised by you having a translation box, but seems to be put at ease knowing that he can speak with you directly now.`
			`	"Chikee, my name is, Captain. A student. Looking for transportation to <destination>, I am," he blabs, scrambling to show you what you assume is some kind of letter. "A job in the mines there, I was offered. Better payment than this one, it has."`
			choice
				`	"Sure, I'll take you there."`
					goto accept2
				`	"How much will you pay me?"`
				`	"I'm not headed that way, sorry."`
					decline
			`	He pauses for a bit, and you see his mandibles clicking together time and again.`
			`	"Lacking proper funds, I currently am," he says, speaking much slower than before. "Once paid by this new job I am, however, pay you I will. I promise."`
			choice
				`	"Ok, I'll take you there."`
				`	I prefer not having to wait to get paid, sorry.`
					decline
			label accept2
			`	He thanks you and says to wait for him by your ship before you depart. You leave the restaurant shortly after, and head to your ship.`
			label end
			`	Night falls, but there hasn't been any decrease to the activities here, as the hordes of captains and workers still populate the docking area and the spaceport.`
			`	Around midnight, Chikee arrives at your ship, and you show him to his bunk. He is only bringing a single, old rugged bag with him.`
				accept
	on visit
		dialog `You land on <planet>, but realize that your escort carrying Chikee hasn't entered the system yet. Better depart and wait for it.`
	on complete
		"coalition jobs" ++
		event "chikee break" 62
		dialog `You drop Chikee off on <planet>, and wish him good luck on the new job.`



event "chikee break"



mission "Kimek Student 2"
	name "Transport Chikee"
	description "Chikee, a young Kimek, is studying to become a Heliarch. Transport him to <destination>, where he was offered an internship and hopes to be awarded with a recommendation letter."
	deadline
	passengers 1
	to offer
		has "event: chikee break"
	source "Second Rose"
	destination "New Finding"
	on offer
		clear "event: chikee break"
		conversation
			`While strolling through the spaceport, you're flagged down by a familiar face. It's Chikee, the Kimek student whom you brought here months ago.`
			`	He excitedly greets you and talks about how well his studies have been going. You notice that he now has a translation device of his own, positioned by his neck.`
			`	"Purchased it recently, I did, so that hindered by language barriers, I am not," he says. "Excellent timing you have, Captain. Looking for transportation, once again I am."`
			`	He tells you how his academic successes have earned him an internship in one of the laboratories on <destination>, and that he needs someone to transport him there by <date> so that he may begin working right away.`
			`	"Better, the payment is, but also hoping for a recommendation letter, I am," he says, explaining that such letters from a Heliarch laboratory could help him significantly in joining their ranks.`
			choice
				`	"Sounds like you've worked pretty hard for this. Let's go to my ship, I'll take you there."`
					goto accept
				`	"You still haven't paid me for last time, though."`
			`	He freezes up for a bit, not responding.`
			`	"Just enough money to rent an apartment there, I have. Save up until the laboratory pays me, I must," he says. "Scamming you, I am not, Captain. Thankful I am, and pay you handsomely, I will."`
			choice
				`	"Alright, I'll wait again. Let's go to my ship."`
					goto accept
				`	"Sorry, but I'm not one to be fooled twice."`
					decline
			label accept
			`	He thanks you, and this time follows you right away, as he already has his bags prepared.`
			`	"Hoping to join the research teams on Ring of Wisdom, I am," he says as you two walk to your ship, explaining the reason he needs to study so much is because he is aiming to work for the scientific branch of the government, instead of the more military-focused side.`
			`	You lead him to his bunk and prepare for the trip.`
				accept
	on visit
		dialog `You land on <planet>, but realize that your escort carrying Chikee hasn't entered the system yet. Better depart and wait for it.`
	on complete
		"coalition jobs" ++
		event "chikee break" 93
		conversation
			`It seems the laboratory Chikee will work in is quite far away from the docking area, so after bidding you farewell, he decides to walk there immediately to get acquainted with his new bosses as soon as possible.`
			`	As he starts crossing one of the bridges linking the canyon walls here, he visibly struggles against the strong winds, as his bags seem to weigh him down.`
			choice
				`	(Help him with his bags.)`
				`	(Let him go on his own.)`
					decline
			`	You catch up to him without too much trouble, though you too are also somewhat troubled by the winds here. You pick up one of his bags, and he becomes much more comfortable with facing the constant blasts of air, though he still walks slower than the expected from a Kimek.`
			`	The two of you walk for about twenty minutes before finally reaching the laboratory. It is shielded by several large thick walls of stone slabs, much like many buildings in this unorthodox city.`
			`	You wish Chikee the best of luck and head back to your ship.`



mission "Kimek Student 3"
	name "Transport Chikee"
	description "Chikee, a young Kimek, is studying to become a Heliarch. Transport him to <destination>, where he will work with some members of House Idriss to further his research project."
	landing
	passengers 1
	to offer
		has "event: chikee break"
		has "Kimek Student 2: done"
	source "New Finding"
	destination "Ablub's Invention"
	on offer
		clear "event: chikee break"
		payment 170000
		conversation
			`As you land on <origin>, you notice that 170,000 credits have been transferred to your account, along with a message.`
			`	It's from Chikee, the Kimek student whom you brought here. He asks that you meet him in an area here more well protected from the winds, so you head there.`
			`	Upon meeting him, he says in a jolly tone, "Kept my promise, I did, Captain. Paid you, I have."`
			`	His internship here apparently went really well, and he got the recommendation letter he wanted and is once again looking for transportation.`
			`	"Passing by a month ago, some members of House Idriss were. The Arach House that deals with the construction of hardware, they are," he says. "Interested by my work, they were. Offered a partnership on <destination>, they have."`
			choice
				`	"I thought you wanted to become a Heliarch. How exactly will all of this help you?"`
					goto how
				`	"Hold on, what sort of 'work' were they interested by? What have you been working on?"`
					goto work
			label how
			`	"If well known among the scientific community, I become, more merit, my curriculum will have," he says. "Make it easier to pass the trials, all the knowledge and experience I've gathered until now will as well."`
				goto bunk
			label work
			`	"Larger than most, the Kimek population is. Struggle to properly distribute medication or other chemicals, even worlds richer than my homeworld do," he says. "Seeking to create an independent network to provide better distribution, I am."`
			`	He jokes about how it's silly that although his species has such incredible advancements in their alimentary transport network, it's still difficult for most of the population to find medicine for what is translated as "the common cold" by the device. He claims that, were he on the Heliarch council, he could directly propose changes and solutions to such problems.`
			label bunk
			`	He tells you a bit more about his work here, how it was working with Saryds, and the cultural exchange. Though he seems to have garnered some fond memories of his time here, you notice while heading for your ship that he still hasn't gotten used to the wind.`
			`	You show him to his bunk and prepare for the journey to <destination>.`
				accept
	on visit
		dialog `You land on <planet>, but realize that your escort carrying Chikee hasn't entered the system yet. Better depart and wait for it.`
	on complete
		"coalition jobs" += 2
		event "chikee break" 78
		payment 130000
		dialog `Chikee hands you 130,000 credits when you land. "As always, for transporting me, grateful I am, Captain," he says, as he heads off to meet with the members of House Idriss.`



mission "Kimek Student 4"
	name "Transport Chikee"
	description "Chikee, the young Kimek whom you've transported many times, has finally become a candidate for elevation to the rank of Heliarch. Bring him to the <destination> by <date>."
	deadline
	landing
	passengers 1
	to offer
		has "event: chikee break"
		has "Kimek Student 3: done"
	source "Ablub's Invention"
	destination "Ring of Wisdom"
	on offer
		clear "event: chikee break"
		conversation
			`You're contacted by Chikee when you land.`
			`	"Captain <last>! Good news and another job for you, I have," he says, asking that you meet him in the spaceport.`
			`	You head there, and he's already with his bags, prepared to board your ship. "Helped me a lot, House Idriss has. An audience with the Heliarch, on the <destination> I have!"`
			`	He tells you that he needs to be there by <date>, and wastes no time as he heads into your ship.`
				accept
	on visit
		dialog `You land on <planet>, but realize that your escort carrying Chikee hasn't entered the system yet. Better depart and wait for it.`
	on complete
		"coalition jobs" += 2
		payment 300000
		conversation
			`Chikee hands you <payment> before leaving your ship. Heliarch agents are waiting for him, and receive him in a bit of a ceremony.`
			`	You spend a few hours browsing some shops here and have some food once you find an establishment that serves something appetizing to humans.`
			`	Ringworlds have no day or night, but looking at your ship's internal clock, it is almost night time when Chikee returns to your ship in a hurry.`
			`	"Accepted I was! Grant me the rank, they did!" he says, showing you a Heliarch circlet as he puts it on his head. "Infinitely grateful for your help in all of this I am, Captain."`
			`	You congratulate him on the achievement, and he starts to tell you how what he calls the "trial" went. Aside from explaining his work on places that got him a recommendation letter, he was told to do a presentation on his own work to some type of jury and pass an interview. "Wait in a line with other candidates, I had to. To be selected, only a few were. So nervous, I was," he says. After thanking you again and trying to shake hands with you, he leaves your ship one last time, and you wish him the best of luck in his new line of work.`



mission "Coalition Outbreak 1"
	minor
	name "Transport Doctors"
	description "Bring these <bunks> doctors, along with <cargo> to <destination> by <date>, where they will work to address a major viral outbreak"
	deadline
	passengers 75
	cargo "medical supplies" 90
	to offer
		has "license: Coalition"
		random < 5
	source
		near "1 Axis" 1 6
	destination "Celestial Third"
	on offer
		conversation
			`As you enter the spaceport, you notice several battalions of Coalition doctors roaming about, talking with merchant captains and then following some of them back to their ships.`
			`	One such crowd approaches you, and a Saryd among them says, "Broken out on <destination>, a deadly virus has. Captains willing to transport us and <cargo>, we seek." She shows you to the group of doctors, <bunks> of them.`
			choice
				`	"I'd be glad to help with something serious like that. Let's go to my ship."`
				`	"I can't afford to fill so many bunks right now, sorry."`
					decline
			`	The doctors rush inside your ship, and spaceport workers quickly place the <cargo> in your cargo hold.`
			`	When you get the chance, you ask them what exactly the virus is, and they explain as best as they can how it causes "tumorous-like behavior on Kimek exoskeletons, rapidly degenerating the tissue and exposing the flesh, all the while increasing the risk of infection." They say that although it is most dangerous to Kimek, there are confirmed cases of some Arachi having contracted the disease.`
			`	It seems pretty serious, so you should make sure these doctors and their supplies are brought to <destination> as quickly as possible.`
				accept
	on visit
		dialog `You've reached <planet>, but the doctors and the medical supplies haven't arrived yet. Depart and wait for the ships carrying them.`
	on complete
		payment 768540
		"coalition jobs" += 2
		dialog `The medical workers exit your ship just as quickly as they entered it and head off to different sections of the city, directed by some emergency workers. After the <cargo> are also taken off your ship, a worker hands you <payment> and says you could look for more ways to help with the outbreak by looking for their colleagues in the spaceport.`



mission "Coalition Outbreak 2"
	name "Collect Vaccines"
	description "Head to <stopovers>, where Saryd researchers have been working on a vaccine for the new virus, and deliver it to <destination> by <date>."
	deadline
	cargo "vaccines" 80
	blocked "You need <capacity> in order to take on the next mission. Return here when you have the required space free."
	to offer
		has "Coalition Outbreak 1: done"
	source "Celestial Third"
	stopover "Secret Sky"
	destination "Ki Patek Ka"
	on offer
		conversation
			`As before, the spaceport is completely dominated by doctors and nurses. You don't find the person who told you to come here, but as you ask one of the other emergency workers, they direct you to a makeshift office set up next to a few trading panels.`
			`	"Fairly new to us, this virus is," the Kimek manning the stand says. "But finally developed an initial batch of vaccines for it, the researchers on Secret Sky thankfully have."`
			choice
				`	"What do you mean 'finally?' Didn't this virus just break out recently?"`
				`	"You want me to go there retrieve the vaccines?"`
					goto vaccines
			`	He looks puzzled by your question.`
			`	"That some weeks have already passed, true it is, but hard at work, the researchers have been," he says. "Blame them for taking a few days more than usual, we cannot. Intricate, this virus is."`
			label vaccines
			`	He shows you a detailed map of Kimek space, explaining that most of the confirmed and suspected cases have been there. Given that the Kimek population is more than double that of the Arachi and the Saryds combined, it's not surprising.`
			`	"To <destination>, this initial batch must be brought. From there, distributing more batches of the vaccines to other worlds, you will be tasked with."`
			`	As the line of volunteering merchant captains continues to grow behind you, he is swift to inform you that payment will be <payment>, and asks that the next person come forward.`
				accept
	on stopover
		dialog `A group of Saryd workers is waiting for you, and they load the <cargo> onto your ship. A laboratory worker babbles about how you must care for them.`
	on visit
		dialog `You've reached <planet>, but the vaccines aren't here yet. Once you've picked them up, make sure all ships that are carrying them arrive in this system.`
	on complete
		payment 943720
		"coalition jobs" += 2
		conversation
			`An incessant stream of freighters has the landing pads of the spaceport here overcrowded, and from the looks of it you were only given a quick clearance due to carrying the vaccines.`
			`	The people here, who are surprisingly managing to keep the place organized despite the overwhelming traffic, pay you <payment> as they unload the vaccines from your cargo hold.`
			`	"Waiting in the spaceport with more tasks for you, our colleagues will be, Captain <last>," one says before running off to tend to other ships carrying doctors or supplies.`



mission "Coalition Outbreak 3"
	name "Distribute Vaccines"
	description "Accompanied by the three volunteer ships, head to the designated Kimek worlds, delivering vaccines to deal with the current viral outbreak, then return to <destination> by <date>."
	deadline
	cargo "vaccines" 80
	to offer
		has "Coalition Outbreak 2: done"
	source "Ki Patek Ka"
	stopover "Fourth Shadow"
	stopover "Blue Interior"
	stopover "Sandy Two"
	stopover "Inmost Blue"
	stopover "Double Haze"
	stopover "Brass Second"
	stopover "Second Viridian"
	stopover "Remote Blue"
	on offer
		conversation
			`This time you're expected and are brought to a large conference room where many Saryds, and the occasional Arach, are waiting. A Kimek that is part of the team organizing the containment procedures comes in and says you will once again be transporting vaccines.`
			`	"In a few hours, fully replicated, the vaccine samples will be. Load them onto your ships, we will. Deliver them to <stopovers>, you must."`
			`	Everyone is then separated into groups. You're put with two Saryd captains and an Arach who is wearing some protective suit of sorts that covers his entire body, making it somewhat difficult for him to walk.`
			`	The captains agree to follow your lead and deliver the vaccines along with you, so you all head back to your ships.`
				accept
	npc accompany save
		personality escort timid
		government "Coalition"
		ship "Saryd Sojourner" "Noset Temu"
		ship "Saryd Sojourner" "Miest Laba"
		ship "Arach Hulk" "Bloobrupblot"
	on stopover
		dialog `You and the Coalition captains have delivered the final batch of vaccines. You must now return to <origin>.`
	on visit
		dialog `You have reached <planet>, but you're missing something! Either you haven't visited <stopovers>, or you left the Coalition ships behind.`
	on complete
		payment 2593230
		"coalition jobs" += 3
		conversation
			`You and the other captains are told to wait in one of several lines formed here. Your group chats with some others while you wait, and a few mention how their batch of vaccines was delivered to Arach and Saryd space. Apparently many tourists had contracted the disease before flying to those areas.`
			`	The line moves quickly, and once it's your turn, you're paid <payment>, and then swiftly shoved along by the workers who are already paying the person who was behind you.`
			`	Looking back at the line, and seeing the sheer number of captains waiting for their share, it's no wonder the Kimek that paid you were extremely brief. As you come back to your ship, you see that a message was sent to you by the Coalition government. More specifically, it appears to have been sent by their Department of Health.`
			`	"To all captains who helped in dealing with the recent viral outbreak, you have our gratitude and may rest tonight knowing you've contributed to the continued prosperity of our Coalition."`



mission "Kimek Gift"
	minor
	name "Not One Minute Late"
	description "A Kimek researcher from <origin> forgot the birthday of her Saryd friend, who lives on <destination>. Since you have a jump drive and can make it there in time, she asked you to deliver the present by <date>."
	deadline 2
	to offer
		has "Coalition: First Contact: done"
	source "Second Cerulean"
	destination "Cold Horizon"
	on offer
		require "Jump Drive"
		conversation
			`A Kimek in a lab coat is desperately running around the spaceport here, carrying a small package with some papers attached.`
			`	As soon as she spots you, she quickly approaches you and says, "Human! The visitor I've heard about, you are! From the outside! A Jump Drive you have, if our space you've reached, yes?"`
			`	You nod, and she continues, "Live on <planet>, a Saryd friend of mine does. Forgotten that his birthday was on <date>, I had! Make it in time for the party, I cannot. Busy with work, I am. At least send his present, I'd like to, but make it in time, regular ships here can't! With your Jump Drive, get there in a day you could. Help me, would you, Captain?"`
			choice
				`	"Just that small package? Easy enough, I'll do it."`
					accept
				`	"I'm not headed there, sorry, have another mission to do. Somewhere else."`
					decline
	on complete
		payment 36750
		"coalition jobs" += 2
		conversation
			`Apparently this Saryd in question doesn't live here in the spaceport village, so you must take a train to go to his home. Thankfully, a train ticket was attached to the package, so you waste no time and get on the next train there.`
			`	Even for a world without too large a population, the train wagons here feel unusually empty, with only a handful of other passengers on the one you settle in. The trip takes a few hours, so you have plenty of time to look out the window and gaze at the sights of the seemingly infinite winter forest.`
			`	Halfway through, a blizzard makes it tough to see much outside. The ticket inspectors come through again, but now they are serving something akin to hot chocolate, only it is instead a blue, creamy substance.`
			`	Once you arrive at the village, you follow the makeshift map of the streets the Kimek included and deliver the present to her Saryd friend. Apparently the party had just started.`
			`	When you get back to your ship, <payment> are transferred to your account, and you get a short message from the Kimek researcher, thanking you for helping out.`



mission "Saryd Students 1"
	minor
	name "Acquire Arach Rum"
	description "Some Saryd students on <origin> have offered to pay you for bringing them a shipment of traditional Arach rum, currently only sold on <destination>. To make it in time, the rum must be bought by <date>."
	deadline
	to offer
		has "Coalition: First Contact: done"
	source "Shadow of Leaves"
	destination "Weir of Glubatub"
	on offer
		conversation
			`While walking by some shops, a young Saryd bumps into you as you're turning a corner, knocking you to the ground. He helps you up, apologizing. A couple others that were with him entered a shop without even noticing you, but almost immediately come back out.`
			branch translator
				has "language: Coalition"
			`	They speak with him, pointing at the shop and to where they must have been before bumping into you, while their friend tinkers with a translation box.`
				goto question
			label translator
			`	"No luck?" he asks them, tinkering with a translation box, not realizing you have your own.`
			`	His colleagues shake their heads, "Told the same as in the other store, we were. Shipping here, the Arachi no longer are," they say, pointing to the shop and to where they must have been before bumping into you. Their friend continues messing with the device.`
			label question
			`	Once he's done, he asks, "Human, a merchant captain you are, correct? Looking for work, are you?"`
			choice
				`	"What kind of work?"`
					goto work
				`	"Oh no, I live here actually. In the humantown district, right around the corner."`
				`	"Actually I'm just here for the view, sorry."`
					decline
			`	They all start laughing, some clearly finding your joke much funnier than you anticipated. Given the way they are stumbling on flat ground and the scent of alcohol that's permeated the air ever since one of them bumped into you, you realize why.`
			`	"Fair enough. Not a common sight here, humans are, Captain," the one with a translation box says. "Asking for such a response, I was."`
			label work
			`	They tell you that they are students at Starlit University and will be graduating soon. They intend on throwing a party to celebrate and had the idea of buying some traditional Arach rum for that.`
			`	"Stopped shipping it here, the Arachi have," another Saryd says, pulling on the translation box on his friend's neck and nearly yanking it off. "Happened with many other drinks, this also has."`
			`	They explain that the rum is produced on <destination>, and that you'll probably have an easier time finding it there. Despite you not knowing for sure how many people they intend on inviting to this party, and the fact that you don't know how much a Saryd can drink, you still worry a bit when they say that "two tons should do." They also tell you that to make it in time for the party, the rum should be bought by <date>.`
			choice
				`	"Sounds good, I'll go get it and bring it to you."`
					accept
				`	"How much would I need to pay for two tons?"`
				`	"Sorry, but I'm against smuggling alcohol to students."`
					decline
			`	"One of the pricier drinks, this rum is," the Saryd explains. "Some thousands of credits per ton, you should expect to pay. But well compensated, you will be."`
			choice
				`	"Sounds good, I'll go get it and bring it to you."`
					accept
				`	"Sorry, but I'm against smuggling alcohol to students."`
					decline
	on visit
		dialog `You ask around and are directed to a large refinery on one of the more populated cities here. The rum's price is impressive indeed, 5,642 credits per ton, but what is more impressive is how you worried about the students' irresponsibility when they asked you to buy this when you yourself aren't responsible enough to have a bit over ten thousand credits to spend. Go earn some money, then return here.`
	on complete
		payment -11284



mission "Saryd Students 2"
	name "Deliver Arach Rum"
	description "Now that you've bought the two tons of Arach rum, deliver it to the Saryd students on <destination> by <date>."
	landing
	deadline
	cargo "arach rum" 2
	to offer
		has "Saryd Students 1: done"
	source "Weir of Glubatub"
	destination "Shadow of Leaves"
	on offer
		conversation
			`You ask around and are directed to a large refinery on one of the more populated cities here. Apparently it's the original building where the Arach rum was first produced.`
			`	You ask for two tons, avoiding giving the exact details of what it's for, as you do not wish to be held accountable for whatever some drunken Saryds may do, and pay the price for all the rum: 11,284 credits.`
			`	The Arachi that take care to load the rum into your ship give you some odd looks, and when it's all done the manager tells you to try and slow down on the drinking.`
				accept
	on complete
		payment 87500
		conversation
			`Besides the students who tasked you with buying the rum, about a dozen others are waiting for your ship when you land and help you unload the beverages.`
			`	"Saved our party you have, Captain," the Saryd with the translation device says, handing you <payment>.`
			`	They head off, excitedly dragging along the cargo carts with the many kegs on top. Some of them have already taken the liberty of opening a keg and begun drinking.`



mission "Saryd Census 1"
	minor
	name "Saryd Census"
	description "Transport these <bunks> Saryd census workers to <destination>, where they will collect data on the population growth there."
	passengers 17
	to offer
		has "license: Coalition"
		random < 40
	source
		attributes saryd
		not planet "Flowing Fields"
		not planet "Warm Slope"
	destination "Flowing Fields"
	on offer
		conversation
			`Over a dozen Saryds walk up to you as you're entering the spaceport. They explain that they are census workers, and are in need of a transport to <destination>. "Left us hanging, our previous transport has."`
			choice
				`	"What sort of data are you gathering? Just general information?"`
				`	"Sure, I'll show you to your bunks."`
					goto accept
				`	"You're not in luck then, I'm also not looking for any transport missions now."`
					decline
			`	"Collecting data on population growth, we are. Agreed to help our colleagues, many other ships already have," one of them says.`
			choice
				`	"Alright, I'll show you to your bunks."`
					goto accept
				`	"Well I'm sure you can find someone else then. I'm not looking for any transport missions now."`
					decline
			label accept
			`	They thank you and start following you to your ship. There are <bunks> of them in total, now that you've had the time to count.`
			`	You ask if this search will stick to Saryd space, and they say that each species usually sticks to their own home territory when gathering this type of data, so you shouldn't worry about having to take them from one end of Coalition space to the other.`
			`	They settle in their bunks, and prepare for the trip.`
				accept
	on visit
		dialog `You land on <planet>, but realize that your escort carrying the census workers hasn't entered the system yet. Better depart and wait for it.`
	on complete
		"coalition jobs" ++
		payment 342000
		dialog `You're paid <payment> for transporting the Saryds here, and they leave your ship, ready to get to work and ask around. They say that they'll probably all be back in the spaceport by night time, so you should check there later if you want to help them further.`



mission "Saryd Census 2"
	name "Saryd Census"
	description "Transport these <bunks> Saryd census workers to <destination>, where they will collect data on the population growth there."
	passengers 17
	blocked "You need <capacity> in order to take on the next mission. Return here when you have the required space free."
	to offer
		has "Saryd Census 1: done"
	source "Flowing Fields"
	destination "Warm Slope"
	on offer
		conversation
			`Apparently you got lucky to have transported a group that was assigned to an area close to the spaceport city, as you see many other Coalition captains impatiently waiting for their own passengers to return, some looking at maps of the planet and grumbling.`
			`	Most of the Saryds are here, but three of them still haven't come back, so the 14 that have already arrived just keep discussing the results they've found.`
			choice
				`	(Go browse some shops, then come back later.)`
					goto shops
				`	(Ask them about the data they have collected.)`
			`	They explain how this census was mostly focused on the total population growth of the Coalition and how things are going as expected.`
			`	"Remained stable, the Saryd population has," one of them comments. "At about 30 billion individuals, our numbers still are, though slightly increasing the fertility rate has been."`
			`	As you continue to chat, one of them gets curious and asks you about humanity's population, to which you respond that your species numbers about 100 billion people.`
			`	"Double that of the Arachi," one of the workers says.`
			`	"And half that of the Kimek," another one completes.`
			`	They ask you some more questions about human territory, but avoid getting too technical to the point where it's difficult for you to respond.`
				goto end
			label shops
			`	You try and entertain yourself by looking at the shops here, but pretty much all of them are just filled with the produce of local farms.`
			`	One of them has a few toys made out of straw. You take a look at the Saryd designs for them. They're nothing particularly special, nor as stereotypical as one might have expected from a species that resembles centaurs. Most of them appear to be replicating creatures of the local fauna or buildings like small houses.`
			`	You notice two other census workers have come back, so you decide to return to the group and wait for the final member. Some Coalition captains from earlier have gathered together in a bar to lament the long wait.`
			label end
			`	After the final Saryd arrives, you all head back to your ship, and you're told that the next destination is <destination>.`
				accept
	on visit
		dialog `You land on <planet>, but realize that your escort carrying the census workers hasn't entered the system yet. Better depart and wait for it.`
	on complete
		"coalition jobs" += 2
		payment 387000
		conversation
			`This time the workers mention how they were tasked with gathering data on a part of the planet other than the surroundings of the spaceport, as they pay you <payment>.`
			`	Thankfully, they mention how the census is nearly over and that this was their final destination, so you won't need to wait for hours in the spaceport like the captains you saw on <origin>.`
			`	They thank you for helping them do their job, and wish you safe travels.`



mission "Saryd Couple 1"
	minor
	name "Acquiring Funds"
	description "Inturi and Aunaris, a young Saryd couple, need to make enough money to buy their dream home. Transport Aunaris to <destination>, where she was offered a job in the university there."
	passengers 1
	to offer
		has "Coalition: First Contact: done"
		random < 60
	source
		near "Hunter" 1 2
	destination "Shadow of Leaves"
	on offer
		conversation
			`While walking around the spaceport, you notice one of the Saryd workers that was refueling your ship is quickly galloping somewhere, only without his uniform, as if his shift just ended. He meets up with another Saryd and starts looking at a map with her.`
			choice
				`	(Approach them.)`
				`	(Go back to my ship and check if it was properly refueled.)`
					goto ship
			`	They pause their map-gazing and introduce themselves as Inturi and Aunaris, a young couple who are looking to move out of <origin> and build a home they've always dreamed of on another world.`
			`	"Only, in need of money for that we are," Inturi says. "Worked in a ship as a crewmember, I did, before decided to stay here and work on ship repairs and maintenance, I had."`
			`	"Much too far away, his old job took him, and well paid, crew members are not," Aunaris says, bringing up the map again and showing it to you. "Offered a job in Starlit University, on <destination>, I was. Not too distant from <origin>, it is, and a higher pay, it offers. Transport me there, would you, Captain? Once ready our house is, pay you we would."`
			choice
				`	"Of course, just come to my ship when you've finished preparing your luggage."`
				`	"Sorry, I'm headed elsewhere now."`
					decline
			`	They both thank you, and you head back to your ship.`
			`	By nightfall, Aunaris arrives, accompanied by Inturi and some other Saryds, who you guess must be family members, as they all say their goodbyes. Once she enters your ship, you show her to her bunk, and prepare to leave.`
				accept
			label ship
			`	When you get to your ship, you check the control panel and do a short check-up. The fuel tank has been filled, and everything else is working properly. You leave your ship again, and move on with your business.`
				decline
	on visit
		dialog `You land on <planet>, but realize that your escort carrying Aunaris hasn't entered the system yet. Better depart and wait for it.`
	on complete
		"coalition jobs" ++
		event "saryd couple has money" 42 86
		dialog `Aunaris thanks you for bringing her here, and apologizes for not being able to pay you right away, but promises once she and Inturi have figured out their home, they will work hard to pay you. "Stay here for a few months, I probably will, before the remaining funds I have acquired," she says before saying goodbye and taking a cable car to her new workplace.`



event "saryd couple has money"



mission "Saryd Couple 2"
	name "Home Sweet Plot Of Land"
	description "The Saryd couple Inturi and Aunaris have finally amassed enough money to buy a plot of land on <destination>, where they will begin building their very own home. Bring both of them there so that they can settle the purchase."
	passengers 2
	to offer
		has "event: saryd couple has money"
	source "Shadow of Leaves"
	destination "Far Garden"
	on offer
		conversation
			`You're met with two familiar faces in the spaceport: the Saryd couple you met some time ago, Inturi and Aunaris, who were working on acquiring the funding needed to build their own home.`
			`	"Worked for a week in another ship, I did, until landed here we had," Inturi says, joking about his way of catching a ride on a ship without paying a transport fee.`
			`	"Sleeping well, I have not been, but helped much with the campus administration, I have. A bonus, I was given," Aunaris tells you.`
			`	They say they just need a transport to <destination>, the world they have chosen to put down roots on, and after everything is done, they will work on getting you your payment.`
			choice
				`	"Glad to hear it all worked out. Let's go to my ship, and I'll set a route to <planet>."`
				`	"Sorry, but I'm not going there right now."`
					decline
			`	You show them to their bunks, and prepare for the trip.`
				accept
	on visit
		dialog `You land on <planet>, but realize that your escort carrying Aunaris and Inturi hasn't entered the system yet. Better depart and wait for it.`
	on complete
		"coalition jobs" ++



mission "Saryd Couple 3"
	name "Reversed House Spider"
	description "Take Inturi to <destination>, where he will purchase a small Arach ship that he and Aunaris will repurpose into a home."
	landing
	passengers 1
	to offer
		has "Saryd Couple 2: done"
	source "Far Garden"
	destination "Saros"
	on offer
		conversation
			`The couple leaves your ship and heads to a real estate agency. From what they told you during the trip, they have about two and a half million credits they can spend, which they claim is in line with the standard properties in the most valued (and most sought-after) locations here, and that they should still have enough money to pay you afterwards.`
			`	They return from consulting, the both of them with disappointed looks on their faces. Inturi starts looking at the ships landing and departing while Aunaris comes talk to you.`
			`	"Kept watch of one property, for months we had. On a mountain village, overlooking a lake, and with access to a nearby forest, it is. A few days ago, purchased it was," she sighs. "Available, another plot of land neighboring it is, but over half our funds, the land alone costs."`
			`	Inturi then looks over, as if he had just received a shock, and says, "That's it! A ship! Live in a ship, we could!"`
			choice
				`	"What do you mean?"`
				`	"I like the enthusiasm, but unfortunately I'm not looking for any more crew members right now."`
				`	"If you say so. Just don't forget the oranges, scurvy probably is a problem for Saryds too."`
			`	"Live in a ship?" Aunaris repeats the sentence, puzzled.`
			`	"In an Arach ship, for that week I worked. Taught me some things, the captain did. Often repurposed into houses, their ships are," he explains. "Their smallest ship, we could buy. Save time and money otherwise spent building a home, it would."`
			`	They talk for a bit in private, and after a few minutes Inturi apparently managed to fully explain his idea and convince her.`
			`	They head back to the real estate agency and arrange the purchase of the plot of land. Inturi then asks that you transport him to <destination>, where the basic Arach ship model is sold, and after buying it he will return here with the new "house."`
			`	Aunaris will remain here to finish sorting out all the paperwork and will be waiting by the property once you two return.`
				accept
	on visit
		dialog `You land on <planet>, but realize that your escort carrying Inturi hasn't entered the system yet. Better depart and wait for it.`



mission "Saryd Couple 4"
	name "Test Drive, Final Drive"
	description "Escort Inturi's ship, which will be repurposed into a home for him and Aunaris, to <destination>."
	landing
	to offer
		has "Saryd Couple 3: done"
	source "Saros"
	destination "Far Garden"
	on offer
		conversation
			`Inturi heads right to the shipyard, and you help him with the purchase itself. He says that although he has worked in many ships over the years, he never went to the shipyard for more than picking up some parts for repair, or to polish a newly produced model.`
			`	Only when you're with him inside the Arach vessel do you think of asking if he even knows how to fly a ship, but he reassures you that it won't be a problem.`
			`	"To work as a copilot for an old friend, my first job was. Worry about me crashing the ship, you need not," he jokes.`
			`	He says he will wait for your lead and follow you to <destination> once you depart.`
				accept
	npc accompany save
		personality escort timid
		government "Coalition"
		ship "Arach Courier" "Boop"
	on visit
		dialog `You land on <planet>, but realize that Inturi's ship hasn't entered the system yet. Better depart and wait for it to get here.`
	on complete
		"coalition jobs" += 2
		event "saryd couple follow-up" 51 96
		conversation
			`You help Inturi park the ship on the plot of land, but since the Arach Courier takes up almost the entire area, your own ship has to land on a regular landing pad.`
			`	After taking a transport up the mountain, you see that some workers are already there and are starting to remove ship components that won't be needed, like its engines and hyperdrive. A house doesn't need to be able to traverse the void of space, after all.`
			`	The couple comes to meet up with you. "In a day or two, after some shopping we do, fully furnished the house will be," Aunaris says, looking at the ship.`
			`	"Helped us a lot in getting it all sorted out you have, Captain <last>. Focus on working hard to pay you back in full, we will," Inturi adds.`
			choice
				`	"You don't need to worry about paying me, I helped because I wanted to, not for a payday."`
				`	"Well, I hope everything goes well. Best of luck to you two!"`
					goto end
			action
				set "refused saryd couple payment"
			`	They look at you confused and then try to insist on paying you, but after some minutes they agree. "Too kind a heart you are, Captain," Aunaris says.`
			label end
			`	They thank you again, and you head back to your ship.`



event "saryd couple follow-up"



mission "Saryd Couple Follow-Up A"
	invisible
	landing
	to offer
		has "event: saryd couple follow-up"
		not "refused saryd couple payment"
	source
		government "Coalition" "Heliarch"
	on offer
		payment 325400
		conversation
			`When you land, you're notified of <payment> being transferred to your account.`
			`	With it, there's a message. It's from Inturi and Aunaris, the Saryd couple who you helped move out to their very own home.`
			`	In the message, they apologize for taking so long to pay you, and go on to tell you about how they've been doing there. Aunaris has been working in a school there, while Inturi has been helping other residents set up their own "ship-houses," as he calls them. Apparently it's become somewhat popular there after people saw the couple's home.`
			`	They thank you again and say you're welcome to visit anytime.`



mission "Saryd Couple Follow-Up B"
	invisible
	landing
	to offer
		has "event: saryd couple follow-up"
		has "refused saryd couple payment"
	source
		government "Coalition" "Heliarch"
	on offer
		conversation
			`When you land, you see you've received a message. It's from Inturi and Aunaris, the Saryd couple who you helped move out to their very own home.`
			`	Along with the message, they've sent a picture of them both tending to some flowers and short trees in a little garden they've started up near the ship. In the message they go on to tell you about how they've been doing there. Aunaris has been working in a school there, while Inturi has been helping other residents set up their own "ship-houses," as he calls them. Apparently it's become somewhat popular there after people saw the couple's home.`
			`	They thank you again and say you're welcome to visit anytime.`



mission "Longcow Antibiotics 1"
	minor
	name "Longcow Antibiotics"
	description "Arach ranchers have asked you to pick up <cargo> on <stopovers>, then deliver them to <destination>."
	cargo "longcow antibiotics" 7
	to offer
		has "Coalition: First Contact: done"
		random < 35
	source
		attributes arach
		not attributes "coalition station"
	stopover "New Finding"
	destination "Corral of Meblumem"
	on offer
		require "Jump Drive"
		conversation
			`You see some Arachi talking among themselves in the spaceport, occasionally glancing at and pointing at you.`
			`	One of them finally comes to you and says, "Greetings, Captain. Interested in performing a cargo mission for us, are you?"`
			`	She tells you that they are a cooperative of Arach ranchers, explains that the safety and health regulations for their business, longcow ranching, were recently updated, and that they need someone to pick up the newest antibiotics for the cattle on <stopovers>.`
			`	"A Jump Drive you have, so get them faster - and allow us to resume business faster - you would."`
			choice
				`	"You've found the perfect person for the job. I'm in."`
				`	"I suppose that's true, but I'm not looking for courier jobs, sorry."`
					decline
			`	The other Arachi come over to thank you after she signals to them that you've accepted to help. They explain that after you've picked up the antibiotics on <stopovers>, you'll have to drop them off on <planet> before wishing you a good trip.`
				accept
	on stopover
		dialog `The dockworkers load <cargo> into your cargo hold after verifying you've been hired by the Arach cooperative. A bit after the last crate has been placed, you're contacted by the Arachi, and they say you should bring the antibiotics to <destination>, where they will pay you <payment>.`
	on visit
		dialog `You land on <planet>, but the Arach ranchers don't come to meet you as you've not brought the longcow antibiotics. Make sure all your ships carrying the cargo arrive in this system after you've picked it up.`
	on complete
		"coalition jobs" += 2
		payment 421000



mission "Longcow Antibiotics 2"
	name "Longcow Antibiotics"
	description "Deliver the remaining <cargo> to <destination>, where some Arachi also work as longcow ranchers."
	landing
	cargo "longcow antibiotics" 1
	to offer
		has "Longcow Antibiotics 1: done"
	source "Corral of Meblumem"
	destination "Nearby Jade"
	on offer
		conversation
			`You're paid 421,000 credits when you land, but as you help the ranchers unload the antibiotics, they say that something is off.`
			`	"Only 6 tons of antibiotics, we requested," one of them says. "That extra ton surplus, ours is not."`
			`	She goes away for about ten minutes to contact the lab workers back on New Finding. When she comes back, she seemingly jokes with the other ranchers in the Arach language, before talking to you.`
			`	"Mixed up the cargo, they have. His own longcow ranch on <destination>, a cousin of mine has," she says. "Sent along with my own, his batch of antibiotics was."`
			`	They contact the cousin in question and he asks that you transport his own part of the antibiotics to <destination>, where he will pay you <payment>.`
				accept
	on visit
		dialog `You land on <planet>, but realize that your escort carrying the longcow antibiotics hasn't entered the system yet. Better depart and wait for it.`
	on complete
		"coalition jobs" += 2
		payment 193000
		dialog `You land and meet up with the cousin of the Corral of Meblumem rancher, and he pays you <payment>. "Mix up our batches due to our family name, the doctors always do!" he grumbles as the antibiotics are being removed from your cargo hold.`



mission "Arachi Orphans"
	minor
	name "Arach Orphans"
	description "Bring these 4 Arach orphans, their caretaker, and their <cargo> to <destination>, where they will join a foster home."
	passengers 5
	cargo "orphanage belongings" 2
	to offer
		has "license: Coalition"
		random < 45
	source
		attributes arach
		not attributes "coalition station"
	destination "Chosen Nexus"
	on offer
		conversation
			`An elderly Arach beckons to you as you enter the spaceport. He is accompanied by four Arach children, who all stand close to a large pile of luggage.`
			`	He explains that he used to run an orphanage here, but has now gotten too old for the job. He has arranged for the four kids to be transferred to a foster home on <destination>.`
			`	"Take care of them, the Saryds there will," he says, patting the head of the youngest and shortest of the kids. "Retiring, I am, but abandon them, I will not. An apartment close to the foster home, I will purchase."`
			`	He offers to pay you <payment> to bring the five of them and their <cargo> to <destination>.`
			choice
				`	"Of course I'll help. Here, let me help you get the luggage into my ship."`
					accept
				`	"I hope things work out for you, but I'm actually not going to stay in or fly around Coalition space for long now."`
					decline
	on complete
		"coalition jobs" += 3
		payment 268000
		conversation
			`You help the old Arach caretaker and some workers take the luggage out of your ship then head to the orphanage.`
			`	A Saryd couple runs the place and greets you and the old Arach when you get there. Aside from a few Saryd kids, you notice the place already has an Arach child and some Kimek too.`
			`	After you make sure all their belongings are inside the foster house, the Arach children head on inside to get acquainted with their new family. Their caretaker thanks you and hands you <payment> before heading inside himself.`



mission "Arachi Cartoonist 1"
	minor
	name "A New Design"
	description "The Arach cartoonist Drugub is currently struggling to find inspiration for new spaceship designs in his comics. Head to <destination> and find something you can bring back to show him the ship models produced there."
	to offer
		has "Coalition: First Contact: done"
	source "Mebla's Portion"
	destination "Prime"
	on offer
		conversation
			`As you're moving along one of the larger underground tunnels that connect the spaceport here, a dozen makeshift stands, each with a different apparent 'theme' to them, captures your attention. When you get closer, it's clear that the event is something of a convention, each stand managed by a different artist that lives here.`
			`	After you're done looking at a stand that showcased various fantasy attires and move on to the neighboring one, its owner jumps as soon as he turns to see you, looking dumbfounded. He introduces himself as Drugub, a cartoonist of local fame for his science fiction comics, showing various examples of them as he speaks with you. "Many styles of ships produced in our space are, but only so many ideas from them, I can get," he says. "That you came here, lucky I am. To expand my creative horizon, I need, and seeing the general shape of some human ships would."`
			choice
				`	"I can help with that. Do you have any type of ship in mind?"`
				`	"Sorry, I'm just passing by, not looking for a job or anything."`
					decline
			`	He looks puzzled. "For a variety of purposes, ships in my comics are used, so to know of a variety of ships, preferable it would be."`
			`	You decide to give him a brief description of the biggest shipyards in human space, citing their history and design philosophy, from Syndicated Shipyards' cheaper designs to Deep Sky's sophisticated (by human standards) technology.`
			`	When you're done, he thinks for a bit, then concludes that Betelgeuse Shipyards' older, historical designs, are what he's looking for. "Set during a less developed time, what I'm working on is," he explains.`
			choice
				`	"In that case, I'll head to their home shipyard and see what I can bring back for you."`
					goto end
				`	"Alright, it's a bit of a long trip to <planet>, but if you're sure, let's head to my ship and I'll show you your bunk."`
			`	"Oh, leave I cannot. Whether far away or not this <planet> you speak of is, allowed to leave Coalition space, we are not," he says. "Go on without me you must, Captain."`
			label end
			`	He thanks you and wishes you safe travels on your journey to <planet>.`
				accept



mission "Arachi Cartoonist 2"
	name "A New Design"
	description "Return to Drugub on <destination>, and give him the flyer with pictures and some details of Betelgeuse's ship models."
	landing
	to offer
		has "Arachi Cartoonist 1: done"
	source "Prime"
	destination "Mebla's Portion"
	on offer
		conversation
			`When you ask the shipyard clerk if you could have something that detailed their ship models to "show a friend who is new to spaceships," she hands you a flyer. Inside, all of Betelgeuse's ships are depicted with some details on each (along with the pricing, of course).`
			`	"Usually we show these to first time buyers, but you can take one if you want. Is your friend interested in buying? Maybe I could help you figure out what ship would best suit them."`
			`	You thank her, saying that your friend does not have the funds for any of the ships and just wants some info, then head back to your ship.`
			`	Hopefully a small pamphlet will do for Drugub to get some ideas.`
				accept
	on complete
		"coalition jobs" += 2
		payment 75940
		conversation
			`Drugub is excitedly waiting for you when you return. However simple a piece of paper it may seem to you, he grabs the flyer as if it's some scroll of knowledge.`
			`	He hands you your payment of <payment> and spends some time with you still, asking you all the questions he can think of about each ship.`
			`	"Very beautiful, this 'Leviathan' is. Thinking of many ways to draw it, I already am," he says. "Maybe a flagship of one of my characters, make it I will..."`
			`	He spends some more minutes listening to you after he asks that you describe how you've seen each of the ships perform, thanks you again, and prepares to leave.`
			`	"Oh, before I go, Captain <last>, use the name of your own ship for that 'Leviathan,' may I? Just as a small thank you."`
			choice
				`	"Of course! It's called <ship>."`
				`	"The name is nothing special. I wouldn't even get the reference of it if I read your comic in the future, honestly."`
					goto noship
			`	"<ship> it is! Do it justice I will, Captain. Thanks again."`
				accept
			label noship
			`	"Ah, I see. Well, just a reference it would be, so the name matters not, I suppose. Anyway, thanks again Captain."`



mission "Coalition: Alpha Encounter"
	minor
	invisible
	to offer
		has "Coalition: First Contact: done"
		has "remembrance day: offered"
		random < 1
	source
		government "Coalition"
		not attributes "coalition station"
		not planet "Secret Sky" "Remote Blue" "Bloptab's Furnace" "Ahr"
	on offer
		event "alitis freed" 1095
		log "Minor People" "Alitis" `Alitis, formerly known as Athis, is an Alpha who lives in the Coalition. Centuries ago, he stole a jump drive from an alien ship and used it to explore, but after some sort of encounter in the galactic east, he decided to give up on his former life.`
		conversation
			`You're window-browsing a shop in the spaceport when you catch the scuff of too quick footsteps coming towards you. Before you can glance in that direction, you're suddenly tackled into the ground by someone astonishingly human-shaped. You try to get up, but whoever attacked you pins you down, pressing your face into the ground and holding your arms behind your back to restrain you. As you struggle against your attacker you manage to catch sight of long hair and then, with a flash of concern, a glimpse of green skin - an Alpha.`
			`	You are not pressed for long though. You feel the Alpha's attention shift to the side you cannot see, as an Arach swoops in with a tackle. The Alpha lets go of your arms in an attempt to block the attack, but it does not prevent the Arach from bowling them clear off of you where the two begin to wrestle in your line of sight. The Alpha is a man and, surprisingly to you, despite his strength, it doesn't take long for the Arach Heliarch to restrain your attacker. The Arach firmly pins his arms to his torso with four legs, holds his hips down with two, and uses her last pair to lever herself until she rests her entire body weight into pinning the Alpha.`
			`	A Saryd Heliarch approaches and tells you to keep your distance before interposing himself partially between you and your assailant. He then looks at the Alpha and asks through his translator box, "What reason for attacking this person, did you have?"`
			`	The Alpha is still struggling to try and get out of the Arach's grip, and you notice an intricate gold necklace which has splayed across his shoulder and onto the floor in the scuffle, jangling in the quiet every time he struggles. At this point, everyone else has cleared out of the area and is giving the scene a wide berth. As you get to your feet he ignores the Saryd's question and looks at you intensely. "You're with the Navy, aren't you? Finally figured out I was here, thought you'd finish the job?"`
			branch navy
				has "license: Navy"
			choice
				`	"No, I'm not with the Navy. You could've just asked without slamming me to the ground."`
					goto notnavy
				`	"Is that why you attacked me?"`
					goto detained
			label navy
			choice
				`	"I am with the Navy, but I didn't come here looking for you."`
				`	"Is that why you attacked me?"`
					goto detained
			`	"And I'm supposed to believe that crap?" He lashes out, trying again to knock the Arach off of him, but the agent only tightens the grip. She opens her mandibles, getting them close to the Alpha's neck. "Alright, alright, I get it!" the Alpha shouts, stopping his attempts to break free.`
				goto detained
			label notnavy
			`	He stares at you for a moment, as if unsure if you're telling the truth. "What the hell are you doing here then? Did you just stumble onto this place?" He stops struggling, but the Arach agent doesn't loosen her grip.`
			label detained
			`	The Saryd walks closer to the Alpha, stomping his hoofs on the ground with each step. "Whatever your motivation was, a transgression, you have committed. Punished accordingly, you shall be," he says. "Kindly follow us to the detention facility, would you, Captain?" he asks you, but doesn't wait for an answer, as more agents arrive to escort you and the Alpha to the "detention facility."`
			`	On your way there, you start feeling stings on your arms and legs, and realize the Alpha's tackle left you with some bruises. "Treat those, we will, after faced trial, your aggressor has," the Saryd says as you approach your destination: a building similar to a police station. The Alpha is brought before a Kimek that you guess is in charge of the facility. He asks you to give a testimony of what happened, with the Heliarch agents confirming what you say. "Your first offense in a long time this is, Alitis," the Kimek says, after checking a computer for the Alpha's data. "Three years in seclusion, your sentence is."`
			`	After the short verdict, which seems to lack much of the due process you would expect in human space, the agents bring both you and the Alpha to a lower level of the building. This floor has several empty cells kept shut by thick, tough walls of some transparent material. While the cell block does appear to go further beyond this section and around a corner, the first few cells appear to be directly opposite a modest medical space, presumably used mostly for treating any injured prisoners without leaving the secure level. At present though, all of the cells appear to be empty, and the Heliarchs simply lock him in the second cell, where accessing his would not obstruct any other doorways. The agents then ask that you wait a few minutes for a medic to arrive so that they can take care of your bruises.`
			`	You notice that cut into the transparent material of the walls are a series of small holes at head-height with a cover that can be slid across them, presumably to silence a prisoner if needed. By default, they appear to be left open, and the Heliarch agents have not closed the one on the Alpha's cell.`
			`	Your eyes shift from the holes in the wall to the Alpha to find his eyes fixated on you, not looking away or even blinking. After you stare him down for a couple of seconds, he speaks up. "What is it, are you expecting some sort of apology? I'd consider my caution to be entirely justified, so you won't get one."`
			choice
				`	"Who are you? How did you even get here?"`
				`	"What are you doing here in the Coalition?"`
			`	He frowns at you. "I don't owe you any answers, cur. Shut up and wait for the law to bring the frail princess some band-aids and a lollipop."`
			choice
				`	"Are you so busy in that empty cell that you can't answer me?"`
				`	"Tough talk for someone who wrestled a spider and lost."`
			`	He leans forward, his legs twitching as if stopped mid-tackle, and he pauses, turning to look down the hallway to where the Heliarchs went. He backs up, slowing his breathing, and then sits down. "Alright. This may be the last time in three years I can have a proper conversation, so I will entertain you. My name... is Alitis. Over a century ago my kin stumbled upon an alien civilization beyond the Far North in conflict with bands of invaders. These invaders possessed drive capable of jumping between systems without the need for hyperspace links, technology that we greatly desired, for it could put us far outside of the reach of... you." He fixates his eyes on yours, ever so slightly closing his eyelids. "We explored the far reaches of the galaxy to the east, but found no place to call home. Our only choice was to return to the Dirt Belt where we knew of an enclave of more kin, only for the Navy," he spits on the ground, then looks at you again, "to find us. We evacuated, and my kin thought it wise to return to the east, but I knew better. I stole one of the drives my kin had along with a small ship and began traveling west. That is when I discovered the Coalition, and they have provided for me a home that I have been unable to find elsewhere in the galaxy."`
			choice
				`	"You 'knew better?' What do you mean?"`
				`	"What, did you have a change of heart once you got here?"`
			`	He gets up in a rush. "Full of questions, aren't you?" He approaches the wall again, in slow steps. "I was among the first of my kind. Athis, I was called then. I have traveled the galaxy for many centuries and witnessed many things. I have been ambushed, cornered many times; fear was not a stranger to me, for as soulless as your kind see me, we still feel. But when I traveled to the east, someone, or... something, rather, spoke to me. A voice with an immense weight. And for the first time, I felt something more than fear. I felt dread. So when my kin decided to return to the east, I was not so inclined to return with them."`
			choice
				`	"Voices in your head? Are you sure you weren't just imagining them?"`
					goto imaginary
				`	"What did the voice say?"`
			`	He looks away from you. "You're here now, aren't you? This means you must have a device to jump beyond links as I did. Travel to the east and find out for yourself what the voices say. Find out if it classifies you as 'disposable' as well."`
				goto end
			label imaginary
			`	He looks away from you. "No imaginary thing could have such an impact on me. You're here now, aren't you? This means you must have a device to jump beyond links as I did. Travel to the east and find out for yourself that the voices are real."`
			label end
			`	The Heliarchs inform you that the medic has arrived, and bring you further down the hallway to a room where they treat your bruises. They examine you briefly, then give you a tube with a thick liquid, almost like a gel, asking that you gently apply it on your wounds. Once you're done, they tell you that the pain should wear off within a few minutes, and an agent escorts you back out. Passing by his cell again, you see Alitis still standing with his back to the hallway, looking straight at the wall. The agent brings you to your ship, and thanks you for your cooperation.`
				decline

event "alitis freed"



mission "Saryd University Lecture"
	name "Transport Saryd Scientist"
	description "Starlit University on <planet> is hosting a seminar on xenology. Transport a guest speaker there by <date>. Payment is <payment>."
	passengers 1
	deadline
	to offer
		random < 40
		has "Coalition: First Contact: done"
	source "Warm Slope"
	destination "Shadow of Leaves"
	on offer
		conversation
			`As you exit a restaurant in the spaceport, you notice a rumpled-looking Saryd staring at you. Attention from others is not new for you in Coalition space, as you are quite an unusual sight here. You don't pay him much mind until he begins to gallop towards you, hailing you down.`
			`	"Captain! Excited to finally meet you, I am. Heard of the human in our space, I have, but to see you myself, special it is."`
			`	"A scientist, I am, and invited to speak at a university seminar, I have been. Be there by <date>, I must. The honor of transporting me to <planet>, will you give me?"`
			choice
				`	"What is the seminar about?"`
					goto xeno
				`	"Sure, I'd be glad to transport you."`
					goto accept
				`	"Sorry, I can't take transport jobs right now."`
					decline
			label xeno
			`	"A xenologist, I am. Alien cultures outside of the Coalition, I study, and the topic of the seminar, it is. Invited to give lectures on the subject, I have been. Take me there, will you?"`
			choice
				`	"Sure, I'd be glad to transport you."`
				`	"Sorry, I can't take transport jobs right now."`
					decline
			label accept
			`	"Thank you! Aelbris, my name is. To be late I do not wish, as not recorded, the event is." He soon gathers his things and boards your ship.`
				accept
	on visit
		dialog `You land on <planet>, but realize that your escort carrying Aelbris hasn't entered the system yet. Better depart and wait for it.`
	on complete
		"coalition jobs" += 3
		payment 25000
		conversation
			`During the trip, Aelbris was polite, if a bit intrusive in his questions about your homeworld. You answered as best you could, though at times you struggled to understand what was even being asked. Once you and your passenger depart from your ship, he turns around.`
			`	"Captain, that you must be very busy, I realize, but wondering if you could stay for the seminar, I was. You see, studying human space for years, I have been, but actually met a human, I had not. A great boon to our field to have a human guest speaker, it would be."`
			choice
				`	"What do I have to do there?"`
					goto answer
				`	"I don't think that I'd be a good representative of humanity."`
					goto low
				`	"How do you manage to study humanity without meeting any humans?"`
					goto explanation
				`	"Sure, I'd be glad to."`
					goto yes
				`	"Sorry, I don't have time."`
					decline
			label answer
			`	"Answering some questions from the attendees, would you be comfortable with? Simple, they would be, about aspects of human society, physical structure, and the like, they would pertain to."`
				goto choosetostay
			label low
			`	"Nonsense! Travel the galaxy, you do. A most knowledgeable individual, surely you must be. Accept my offer, will you?"`
				goto choosetostay
			label explanation
			`	"Contact with a human world, Heliarchs have. Some documents on humanity, the government there gave. Shared their knowledge with civilian researchers, the Heliarchs have, so analyze the info, we do, so that understand humans better, we may."`
			label choosetostay
			choice
				`	"Sure, I'd be glad to."`
					goto yes
				`	"Sorry, I don't have time."`
					decline
			label yes
			`	"Thank you! A great honor, you have done our field of study." He motions you to follow him.`
			`	You and the Saryd take a train from the city to the base of a mountain. "Secluded, Starlit University is, so direct transportation, there is none," he explains. Instead, he leads you to a steep trail that presumably takes you to the conference. You notice that a small lift is installed along the trail, but it seems to be used exclusively by the elderly and infirm.`
			`	After a long hike that takes the better part of the afternoon, you approach a collection of gleaming buildings. One of them has a few scientists and students, with Heliarchs guarding the entrance.`
			`	You enter a small, dusty room where some scientists from the three Coalition species prepare their lectures. Your entrance immediately causes a stir, and several turn to look at you. Aelbris beams as he shows you to your table. You note the presence of several Heliarchs in attendance as well.`
			`	"Ah, work closely with the Heliarchs, we do," Aelbris explains. "Share information with them and inform them of our conclusions, so that better informed about possible threats and opportunities, they are."`
			`	"Now, unplanned, your visit is, so consult with the seminar organizers, I must." He brings out a small box that projects a holograph of an Arach Heliarch once turned on. Aelbris begins a conversation with him, but you cannot hear much of it; Aelbris makes an effort to keep his voice down in order to not disturb the other guests.`
			`	You wait for a while, until a Kimek walks up to the stage in front. The box's volume is much louder than normal, and you can easily hear what is being said.`
			`	"Pleased to announce that the 103rd Xenology Seminar, generously hosted by Starlit University, is now in session, I am. Noticed as you may have, in the presence of a very... unusual guest, we are. The honor of having <first> <last> answer some questions at the end of today's seminar, we will have." The Kimek gestures to you as Aelbris sits down at your table.`
			`	The first speaker, another Kimek, talks about human farming methods as they compare to other members of the Coalition. You see him cite information from a modified data chip that appears to contain documents from the Library of Alexandria.`
			`	The seminar goes on for some time. A Saryd gives a surprisingly accurate lecture on the human body. An Arach goes into detail explaining the technological level of human ships. Once all the speakers have finished, Aelbris informs you that it is now your turn to answer their questions.`
			choice
				`	"Alright, let's go!"`
					goto questions
				`	"I don't want to do this anymore."`
					goto scared
			label scared
			`	"To answer their questions, if you really don't want, I can't stop you, I suppose." Aelbris says with a sigh.`
				decline
			label questions
			`	As soon as you walk up to the stage, several scientists in the crowd stand up out of their chairs. The Arach Heliarch comes up to you on the stage, and explains that this is their way of asking questions. She selects a Saryd from the crowd.`
			`	"What is the extent of contact that humans have with other aliens?"`
			choice
				`	"Humans are in contact with the Hai. Some of them even live on Hai planets. They live to the north of human space, and we can visit them through a wormhole."`
					goto hai
					to display
						has "First Contact: Hai: offered"
				`	"A few humans know about the Hai, but there's no official acknowledgment of their existence. They live to the north of human space, and we can visit them through a wormhole."`
					goto hai
					to display
						has "First Contact: Hai: offered"
						not "event: hai-human resolution announced"
				`	"Humans have official contact with the Quarg, but the Quarg don't trade technology with humanity."`
				`	"Humans have official contact with the Quarg, but humans and Quarg don't really intermix."`
				`	"Humans know about the Quarg, but most people know little about them."`
			`	The audience response is muted. You get the impression that you haven't told them anything they don't already know.`
				goto nextquestion
			label hai
			action
				set "coalition knows hai"
			`	Several members of the audience are delighted. "Unknown to us, this species is," says the Heliarch. "That you have made contact with them despite the Quarg, good news it is."`
				to display
					not "coalition knows hai"
			`	Several members of the audience are delighted. "Ah, the Hai, we have heard of," says the Heliarch. "That you have made contact with them despite the Quarg, good news it is."`
				to display
					has "coalition knows hai"
			`	"Tell us more of them, could you?" asks another scientist.`
			`	As you open your mouth to speak, the Heliarch cuts you off. "Enough questions on the Hai, we have." The crowd looks disappointed at this development.`
			label nextquestion
			`	The Arach selects another, this time a Kimek. "All of human space, united politically is it?"`
			choice
				`	"No, human space is split between the Republic in the north and the Free Worlds in the south."`
					to display
						has "event: war begins"
						not "free worlds checkmate"
				`	"No, human space is split between the Republic in the west, the Free Worlds in the south, and the Syndicate in the east. The Syndicate is technically part of the Republic, but they have a lot of autonomy."`
					to display
						has "event: war begins"
						not "free worlds checkmate"
				`	"Yes, all of human space is united under the Republic."`
					goto united
					to display
						or
							not "event: war begins"
							has "free worlds checkmate"
				`	"Yes, but there are internal subdivisions: the Free Worlds in the south, the Republic in the north, and the Syndicate in the east."`
					to display
						has "free worlds checkmate"
				`	"No. Technically all of human space is under the Republic, but the Syndicate has significant autonomy."`
					to display
						not "event: war begins"
				`	"No. Technically all of human space is under the Republic, but the Free Worlds and Syndicate have significant autonomy."`
					to display
						has "free worlds checkmate"
			`	As you answer the question, your translator begins to cut out. Repeating your answer does no good, as it continues to fizzle out as you talk. You look over to the Heliarch, who eyes the curious Kimek with suspicion. "Apologize for the malfunction, I must," says the Heliarch. "The next question, answer it please."`
				goto questionthree
			label united
			`	Upon finishing your sentence, several in the crowd begin to write down notes on datapads. It appears that information on human government is new to them.`
			label questionthree
			`	The Arach picks another Kimek. "Piracy in human space, how big of a problem is it?"`
			choice
				`	"There are entire pirate planets on the fringes of human space where warlords and criminals rule."`
				`	"Piracy was a big problem in the past, but now it's a relatively minor issue."`
				`	"There are many independent worlds that are not ruled by one singular government. Some groups there support piracy, but others are peaceful."`
					goto pirategood
			`	"Stamped out, may lawlessness soon be," says the Heliarch in a solemn tone of voice. She picks a Saryd for the next question.`
			label pirategood
			`	Your microphone starts to fizzle out as you attempt to answer. The Heliarch's eight eyes are all on you, and you sense that it might not be a good idea to finish your sentence. The Heliarch selects a Saryd for the next question.`
			`	"A fairly comprehensive map of human space, we have." The Saryd brings out a star map of the galactic south. "But of the core, we know not. Inform us of the galaxy, can you?"`
			choice
				`	(Tell them about the Korath.)`
					goto tell
					to display
						or
							has "Discovered Korath Space: offered"
							has "Wanderers: Rek To Kor Efret: offered"
				`	(Don't tell them about the Korath.)`
					to display
						or
							has "Discovered Korath Space: offered"
							has "Wanderers: Rek To Kor Efret: offered"
				`	"Sorry, I don't know what's there any more than you do."`
					to display
						not "Discovered Korath Space: offered"
						not "Wanderers: Rek To Kor Efret: offered"
			`	"Sorry, I don't know what's there any more than you do."`
				to display
					or
						has "Discovered Korath Space: offered"
						has "Wanderers: Rek To Kor Efret: offered"
			`	The Saryd walks away, disappointed.`
				goto sorry
			label tell
			`	"I've met an alien species there called the Korath," you say. "They're reptilian creatures. What's left of their planets has been ruined by infighting. The Kor Sestor and Kor Mereti have been fighting a civil war using autonomous ships. The Kor Efreti have stayed out of the civil war, living under the Quarg's protection. The Korath Exiles have been banished to the Core by the Drak for refusing to give up their ability to manufacture jump drives. They are now raiding humanity for supplies."`
<<<<<<< HEAD
			`	The crowd shows considerable interest at this last part. "Knowledge of the Jump Drive, a species besides the Quarg possesses? Great news, this is! Our struggle against the Quarg, we do not take up alone. Possess Jump Drives, do any other species?" The Heliarch does not seem to mind you answering another question.`
			branch unfettered
				has "coalition knows hai"
=======
			`	The crowd shows considerable interest at this last part. "Knowledge of the jump drive, a species besides the Quarg possesses? Great news, this is! Our struggle against the Quarg, we do not take up alone. Possess jump drives, do any other species?" The Heliarch does not seem to mind you answering another question.`
>>>>>>> 2ffadc86
			choice
				`	"There are aliens to the north of human space called the Hai. Some of them steal from the normal Hai, and try to get their hands on jump drives any way they can."`
					goto knowunfettered
					to display
						not "coalition knows hai"
						or
							has "unfettered requested jump drives"
							has "Wanderers: Translation Machine: offered"
				`	"There is a faction among the Hai, the Unfettered. They steal from the normal Hai, and try to get their hands on jump drives any way they can."`
					goto unfortunate
					to display
						has "coalition knows hai"
						or
							has "unfettered requested jump drives"
							has "Wanderers: Translation Machine: offered"
				`	"Sorry, I don't know of any other species that does."`
					goto sorry
			label unfortunate
			`	The Heliarch speaks up against the murmurs of the crowd. "Driven to such desperation, it is unfortunate that our allies against the Quarg are. Powerful like the Coalition, hopefully one day they will be."`
				goto exit
			label knowunfettered
			`	Several members of the audience are delighted. "Unknown to us, this species is," says the Heliarch. "Powerful in their fight against the Quarg, may they become."`
				goto exit
			label sorry
			`	The crowd's mood dampens a bit, but everyone is still quite exuberant as you leave the building. It is now night, and your eyes take a moment to adjust from the lecture hall's bright lights. Aelbris meets up with you outside, bubbling with excitement.`
				goto end
			label exit
			`	Upon the announcement of the interview's end, the crowd begins to leave. The mood is exuberant as you exit the building. It is now night, and your eyes take a moment to adjust from the lecture hall's bright lights. Aelbris meets up with you outside, bubbling with excitement.`
			label end
			`	"Thank you, captain! Expanded our knowledge greatly, you have." He leans in, quieter this time. "Strict with knowledge of humans, the Heliarchs are. Unbiased sources of information, rare they are. Hope to see you again, I do. Safe travels!"`
			`	After he shakes your hand, you say your goodbyes and board your ship.`
				decline



mission "Coalition: Pilgrimage 1"
	minor
	name "Shrine of the World Shaper"
	description "Bring Vellorae to <destination>, where she will begin her mourning pilgrimage for her late husband."
	passengers 1
	to offer
		has "license: Coalition"
	source "Bright Echo"
	destination "Saros"
	on offer
		conversation
			`Shortly after entering the spaceport, you catch the attention of a Saryd lady with gray, braided hair that reaches to her shoulders dragging along a single suitcase. "Hello, Captain. Taking new passengers, are you?" she asks. She shows you a piece of jewelry on her hand, a small bronze bangle with a diamond at the center. "Vellorae, my name is, and in need of a transport for a pilgrimage, I am."`
			choice
				`	"Pilgrimage? What do you mean?"`
				`	"Are you offering to pay me with that? I only take credits."`
				`	"Sorry, I'm not looking to take any jobs right now."`
					decline
			`	She gazes at the bangle, clenching her hand as she raises it closer to her face. "The remains of my late husband, Adfices, this is. Passed away recently, he has, and visit certain sites of worship, I want to, so that wish him a safe journey, I may."`
			choice
				`	"You turned your husband into jewelry?"`
				`	"I'm sorry for your loss. I'd be glad to help; could you tell me where you wish to go?"`
					goto accept
				`	"My condolences, but I'm not looking to take more jobs right now."`
					decline
			`	"A common practice, in Saryd families it is. Made out of cremation ashes, and much better at preserving memories of loved ones, these gemstones are." She explains. "Since developed, the technique was, practiced by nearly all who could afford it, it has been. To have the rivers and fields share our sorrow, we wish not. So nearly unheard of nowadays, Saryd burials are."`
			choice
				`	"Well, I'd be glad to help you. Could you tell me where you wish to go?"`
				`	"I see. Well, I hope everything goes well, but I can't help you. I'm not looking for any jobs right now."`
					decline
			label accept
			`	"Thank you, Captain. Five different sites, I wish to visit, and traditionally the first of them, the Shrine of Aul Kell is. On <destination>, it is. Once there we are, easy to find in the capital, it should be."`
			`	You show her to your ship, helping her settle in her bunk. Once you're done, you set a course for <planet>.`
				accept
	on visit
		dialog `You land on <planet>, but realize that your escort carrying Vellorae hasn't entered the system yet. Better depart and wait for it.`
	on complete
		"coalition jobs" ++
		payment 34500

mission "Coalition: Pilgrimage 2"
	landing
	name "Caretaker's Blessing"
	description "Bring Vellorae to <destination> so that she may continue her mourning pilgrimage for her late husband."
	passengers 1
	to offer
		has "Coalition: Pilgrimage 1: done"
	source "Saros"
	destination "Flowing Fields"
	on offer
		conversation
			`Once you land on <origin>, Vellorae hands you 34,500 credits, and checks with a local tour line for the easiest path to the shrine. "Kindly wait for me, would you, Captain? Take a few hours, I might." She says. "Of course, if to come with me, you wish, happy to have your company, I would be."`
			choice
				`	"If you're okay with me going, I'd be glad to accompany you."`
				`	"Sorry, I'm not in the mood for a mourning ritual."`
					goto skip
			`	Together you follow the streets out of the spaceport city and into a park filled with several different forms of trees twisting upon themselves; some reach far up to the skies while others anchor most of their branches into the ground. The trail brings you to a large clearing, where dozens of Saryds are gathered by a circle of tall, rocky pillars with an altar at the center. Many of the Saryds there are dressed in delicate fabrics of dark greens or ocher colors. Some of them are grouped into pairs that seem to be young couples, while others appear to simply be passing visitors to the shrine.`
			`	Once the sun peeks over the tree tops and into the clearing, the visitors move away from the pillars and the altar while the couples line up and walk to it one at a time. There they remain for a few minutes, speaking to one another, before moving aside for the next pair. "Exchanging their vows, they are," Vellorae explains. "Our most popular wedding locations, the shrines here on the capital are."`
			choice
				`	"I thought this was a shrine for mourning the dead?"`
					goto shrine
				`	"Popular? In the middle of the woods, by some rocks?"`
			`	She looks at you in confusion, then chuckles. "The creator of all forests, Aul Kell is, so naturally inside forests, his shrines are. Odd, I suppose they may look, to one outside our culture."`
				goto ritual
			label shrine
			`	"Attributed with the gift of sunlight, Aul Kell is. As such, seek his blessings in the shrines, for many occasions we do. Only some of them, mourning and espousals are."`
			label ritual
			`	The couples keep exchanging their vows until just before midday, when the sun is nearly over the central altar. At this point, the Saryds all look around the clearing, making space for Vellorae as they see her approaching the shrine. She places the bangle atop the altar so it catches the sun's light, reflecting it throughout the clearing. Vellorae then begins walking around the altar, repeatedly circling it as the sun climbs higher, until it finally reaches its peak and the sun's reflection on the gem is strongest. At this point, she approaches the altar again and covers the bangle with her hands. She remains there silently for a moment, and then she retrieves the bangle and leaves the shrine. As she walks past, the other Saryds give her sympathetic looks, and one of the younger ones even approaches to offer her condolences before Vellorae approaches you again.`
			`	"Finished I am, Captain. Back to the ship, we may go," she says once she's beside you. You two head back; this time you pass by a few more Saryds on the trail and return to your ship.`
				goto end
			label skip
			`	You wait for a few hours by the spaceport city until Vellorae returns about an hour after noon.`
			label end
			`	"<destination>, the next stop is. To give Adfices Velaulra's Blessing, I wish," she says, heading into her bunk as you prepare for the next trip.`
				accept
	on visit
		dialog `You land on <planet>, but realize that your escort carrying Vellorae hasn't entered the system yet. Better depart and wait for it.`
	on complete
		"coalition jobs" ++
		payment 49300

mission "Coalition: Pilgrimage 3"
	landing
	name "Visit the Witch of Dusk"
	description "Bring Vellorae to <destination> so that she may continue her mourning pilgrimage for her late husband."
	passengers 1
	to offer
		has "Coalition: Pilgrimage 2: done"
	source "Flowing Fields"
	destination "Secret Sky"
	on offer
		conversation
			`Vellorae directs you to a part of the planet cut by a long, thin river, pays you 49,300 credits once you've landed at one of the available hangars in a larger village, and sets out for a marble rotunda by the river banks.`
			`	Following her there, you see some Saryd mothers playing with their children. Others hold young infants or carefully bathe them in the waters. As the two of you step into the rotunda, you notice the painting on the ceiling: a Saryd woman laying in a field, watching over several children playing around her.`
			`	Vellorae turns to you, removing the bangle and holding it in both hands as she presents it to you. "Join me for a silent prayer, could you, Captain? Wish to disturb one of the young mothers here, I do not."`
			choice
				`	"If this place is a shrine, what's with all the kids playing around as if it was a park?"`
				`	"Sorry, I'm not one for prayers."`
					goto noprayer
				`	"Of course. What do I have to do?"`
					goto prayer
			`	"A deity of life and plenty, Velaulra is, and as the greatest bounty of all, life is, strong ties with newborn children, she has. Common places for mothers to bond with their young ones, her shrines are." Vellorae explains. "In my case, here to thank her for Adfices' life, and all plenty there was in it, I am. Take my hands for a prayer, would you?"`
			choice
				`	"I know this is important for you, but I'm not one for prayers. Sorry."`
				`	"I don't fully understand this, but I'd be glad to. What do I have to do?"`
					goto prayer
			label noprayer
			`	"I see. That's fine, understand it, I do." She holds the bangle in one hand, covering it with the other, and closes her eyes for just under a minute while standing there in silence.`
				goto river
			label prayer
			`	"Just over mine, place yours." She gestures with her hands, and you both place them over the bangle. She closes her eyes as you do the same. You both stand still like that for just under a minute until you feel her move away.`
			label river
			`	After the prayer, Vellorae leaves the rotunda and heads to the river bank, where she lays close to the waters and lowers the bangle to start washing it in the current in a slow and clearly ceremonial manner. The Saryd children watch her curiously, some edging closer before being stopped by their mothers. Once Vellorae is done, she places the bangle, still wet from the river, on her hand again and tells you that she's done at this shrine.`
			`	You head back to your ship, where she tells you she'd like to stop at <destination> next. "Visit Magl Ina next, I must." She heads to her bunk, and you go to your cockpit to set course for <planet>.`
				accept
	on visit
		dialog `You land on <planet>, but realize that your escort carrying Vellorae hasn't entered the system yet. Better depart and wait for it.`
	on complete
		"coalition jobs" ++
		payment 45500

mission "Coalition: Pilgrimage 4"
	landing
	name "Master Hunter's Path"
	description "Bring Vellorae to <destination> so that she may continue her mourning pilgrimage for her late husband."
	passengers 1
	to offer
		has "Coalition: Pilgrimage 3: done"
	source "Secret Sky"
	destination "Shadow of Leaves"
	on offer
		conversation
			`<origin>'s spaceport searchlights guide you to the hangars in the middle of a thunderstorm, and Vellorae says she'll wait it out inside your ship as she pays you 45,500 credits. "At her shrine only after dusk, Magl Ina is anyway, so in a hurry, I am not." The storm lasts halfway into the evening, and once the light reaching through the layers of fog starts to dim, you open your ship's hatch for Vellorae to head out.`
			`	You accompany her across the murky spaceport, until you find a local Saryd for her to talk to. Vellorae asks him if he would guide the two of you to the shrine. "To a site of worship, why is this human going?" he asks, while eyeing you somewhat suspiciously.`
			`	"On a pilgrimage to mourn my late husband, I am." Vellorae says. "Helping me with traveling to each shrine, Captain <last> is."`
			`	"But, to the shrine, must the Captain go?" He asks. "Help you with mourning there, a human cannot."`
			`	"Helping me in this journey, the kind Captain has been, so mind it, I do not. Like to come with me to the shrine, would you, Captain?"`
			choice
				`	"If it's alright for me to go, I'd love to."`
				`	"I don't want to disturb anyone, so I'll stay by the ship and wait for you."`
					goto notgo
			`	"Wonderful!" she cheers, tapping her frontal hooves lightly on the ground. "Now, guide us to the shrine, would you, young dear?" she asks the local Saryd, who turns around and gestures for you to follow.`
			`	You stick close to Vellorae as the two of you try to keep the local Saryd in sight. The task is difficult as he nearly vanishes into the fog whenever he gets too far ahead, only for his silhouette to become clearer again after he waits for you to catch up. After many minutes, you feel the ground beneath your shoes shift from the solid spaceport platform to gravel to wet patches of the planet's mossy "grass." Finally you reach a minuscule lake, or perhaps a very large puddle, in the middle of a mossy field surrounded by toppled and hollowed out tree trunks.`
			`	As the two of you approach the water, the local Saryd warns you not to touch it. Vellorae looks at it as if gazing into a mirror, or perhaps she is just trying to make out the reflection of the moon, scattered and vague through the layers of mist. She then moves to one of the tree trunks, and placing the bangle inside it as she lays on the ground facing the water, lays both her hands reverently on the trunk. She spends nearly an hour in this position, during which the chill of the fog slowly seeps through your coat and into your bones. Vellorae and the Saryd who guided you don't seem particularly bothered by it, but she is quick to finish once she looks over and notices you shivering. She picks the bangle up from the trunk and stands, and then asks the other Saryd to guide you two back to the spaceport.`
			`	"For taking so long, terribly sorry I am, Captain <last>," she says on the way back. "Lost in prayer I was, not even consider how uncomfortable the cold must've been for you, I did."`
			choice
				`	"Don't worry, wasn't too bad. Seems you were really involved in praying."`
				`	"Why did this one take so long? Is there something special about the shrine's deity?"`
			`	"The hunter bird of nightfall and omens, Magl Ina is. When mourning someone dear, one is, ask it for forgiveness for their wrongdoings, they must."`
			`	You follow the Saryd back to the gravel path and then to the spaceport grounds, where Vellorae thanks him for guiding the two of you to the shrine. He offers his condolences and wishes her a safe journey to the next shrine. He soon disappears into the fog again, and you and Vellorae head back to your ship.`
				goto end
			label notgo
			`	She sighs briefly, and agrees to meet with you later, following the Saryd local deep into the fog stretching out of the city. You head inside your ship, waiting for a few hours until you hear a voice just outside your hatch. You let Vellorae in once you realize that it's hers.`
			label end
			`	"To <destination>, we must go now. The Path of Lor Ie Vees, I must take," she says, heading to her bunk to rest.`
				accept
	on visit
		dialog `You land on <planet>, but realize that your escort carrying Vellorae hasn't entered the system yet. Better depart and wait for it.`
	on complete
		"coalition jobs" ++
		payment 69700

mission "Coalition: Pilgrimage 5"
	landing
	name "Woodland Thing"
	description "Bring Vellorae to <destination>, where she will finish her mourning pilgrimage."
	passengers 1
	to offer
		has "Coalition: Pilgrimage 4: done"
	source "Shadow of Leaves"
	destination "Cold Horizon"
	on offer
		conversation
			`Vellorae hands you 69,700 credits as you land, and says she'll head to the "path" once the sun sets. "Come to this world for our honeymoon, Adfices and I did, and visited the path, we had. Know its starting point, I already do."`
			`	She tells you she'll pass the time until then by visiting local shops, asking if you'd like to come with her.`
			choice
				`	(Go along with her.)`
				`	(Stay in my ship.)`
					goto notgo
			`	She takes you around the spaceport city, touring some clothing shops and bringing you to parks she had visited with her husband. Shortly after noon you two enter a restaurant, where she insists on paying for your meal. You tour the city with her for a while longer and, just before the sun sets, reach the forest at the base of the mountain on top of which Starlit University is located.`
			`	Once night falls, many lights start to appear inside the forest, and Vellorae beckons you to follow her in. "Stick close, you should. Difficult to navigate the path, for other species it often is." As you walk down a trail with her, you approach one of the lights to see that it's a bonfire on a platform in a miniature clearing, at what you hope is a safe distance from the trees around it. Continuing to the next light, Vellorae clutches the bangle in her hands the entire time, humming some guttural, almost tribal chant. As you pass by another fire, a short burst of flames gets closer to some nearby shrubs, but thankfully is put out before it can cause any harm. It is extinguished with an odd, large, fabric net on a pole by a cloaked Saryd who seemed to materialize from the trees near the fire.`
			`	"Take care to not damage the forest with the path's fires, we must, so volunteer for keeping the flames, many of the local students do." Vellorae tells you. "When visiting here, Adfices and I were, wondered if any extra credits, the task granted, but apparently only out of a respect for Lor Ie Vees, the students do it."`
			choice
				`	"Why? Is that some god of knowledge?"`
					goto knowledge
				`	"Maybe they like being on good terms with the divine in hopes of doing well in tests?"`
			`	She stops for a second to laugh. "The case, that might be." She looks around, seeing if someone else caught her breaking the serene, humming chant.`
			label knowledge
			`	"Taught the first Saryds how to hunt, he did. To pursue knowledge, and overcome challenges, his teachings are." She explains. "Seek communion with him, not only students, but all going through a difficult period, should."`
			`	You continue to follow her closely through the forest, regularly passing more bonfires, until you see multiple lights in the distance and realize it is the edge of the forest leading back into the city. Only as you step out of the woods do you notice that you're back where the path started, even though you were certain you had kept to only one side of the mountain.`
			`	Vellorae takes a final look at the path, where only a few of the bonfires' lights are still visible through the dense groupings of pine trees. She tells you she's ready to leave, and you bring her back to your ship.`
				goto end
			label notgo
			`	She says she'll be back at night and leaves. You watch a few transmissions from the planet, most of them in some way related to Starlit University. One is what you guess is a Saryd comedy movie, something about one who cut down trees in order to make scarves but came to regret it later. You try and follow along, but subtitles for the transmissions only come in Kimek or Arach. A few hours into the night, you leave your ship to wait for Vellorae, who arrives shortly after.`
			label end
			`	She heads to her bunk, saying she'll rest for the trip. It hits you that she hasn't told you her next destination yet, so you knock on her door to ask.`
			`	"Yes, Captain? Anything wrong, is- Ah! Forgot to tell you the next destination, I have!" You nod, and she looks at her bangle, brushing a hand on its gem. "Yes, the last shrine, the next one is... the next one..."`
			choice
				`	"Are you alright?"`
				`	"Is something wrong with the next shrine?"`
			`	She ignores your question, fixated on the bangle for a few moments. "<planet>. To <destination>, we must go." She finally says, before going back to her room.`
				accept
	on visit
		dialog `You land on <planet>, but realize that your escort carrying Vellorae hasn't entered the system yet. Better depart and wait for it.`
	on complete
		"coalition jobs" ++
		payment 80000
		conversation
			`Vellorae hands you <payment> once you land, and asks, "Come with me for this last bit, could you, Captain <last>?"`
			choice
				`	"Sure. Where are we going?"`
					goto shrine
				`	"I'll pass. I'm not up for it right now."`
			`	Her eyes go to the bangle, travel around the room, and then fixate on your again. "Please, Captain? I know that agreed to follow me to the shrines for the job, you didn't, but alone there, I do not wish to be."`
			choice
				`	"Alright, if it'll help you relax I'll go with you."`
					goto shrine
				`	"Sorry, but I'd rather rest in the ship."`
			`	She takes a step back, looking down to the bangle again. "Alright. Yes, your responsibility, this is not. Meet you in the spaceport later, I shall."`
			`	You open the hatch for her, and she heads to one of the Saryds nearby and begins to talk to them. A few seconds into the conversation, they tense up, crossing their arms and swiping them down as if refusing something, then running off. She tries again with some of the other Saryds, but continues to be rejected. She looks back at your ship dejectedly, then starts eyeing the other ships docked nearby before heading towards a Kimek Thorn that has just landed. As she talks to the captain, the Kimek seems confused, but after a moment he briefly reenters their ship, returning in a puffy coat to follow Vellorae to the railway hub.`
			`	Long after the sun has set, the Kimek returns, rushing to their ship while trying to shake off the cold. You ask them about Vellorae, and they tell you she headed for the spaceport to "clear her head."`
				accept
			label shrine
			`	She takes a long, deep breath. "Thank you, Captain. Far outside the village, the site is. Come, show you the way there, I will." You leave your ship, follow her to the railway hub, and board one of trains that appears to be one of the oldest and most simple. It lacks seats for non-Saryds, so you are forced to hold tight to what handrails you can reach.`
			`	You remain on the train until the very last stop, when the sun is already starting to set. As you depart, you see a rural village with just a few dozen buildings and a simple dirt road, where a couple workers battle the snow and ice to keep it clear and easy to traverse. You follow Vellorae down the road, and once you reach a rocky pillar with a hole carved through it, she turns to the forest, heading out on a thin, straight trail. Looking behind you, you see the setting sun fitting inside the pillar's opening.`
			`	As you follow Vellorae down the trail, you see the trees gradually show more and more signs of a forest fire, with darker, damaged barks, increasingly ashy soil, and many fallen, decomposing portions of the forest. The trail ends abruptly at a large scar scorched through the forest. The piles of ash still present below your feet almost resemble the rest of the planet's otherwise snowy ground, but somehow are kept from mixing with the snow. Whether deliberately cleared by more workers or some other force, you cannot tell. Near the center of the scar you see a small mound with an opening in the side, almost like a "shack" made out of the charred tree trunks and rocks. A faint light comes from within it.`
			`	While you're looking at the mound, Vellorae grabs your hand and starts hesitantly pulling you towards it. Inside, the fading sunlight behind you contrasts with the source of the light within, a small pyre in the middle of the "shack" which has only a few lone flames dancing on the embers. Vellorae lays down in front of it, removes her bangle, and places it in the flames for a brief moment before snatching it up and standing again. Once on her feet, she grabs your hand again, tugging you along as she hurries back to the edge of the scorched clearing.`
			`	She seems to settle again once you have reached the trail, letting go of your hand and slowing her pace.`
			choice
				`	"What was that about? What got you so agitated?"`
				`	(Stay quiet.)`
					goto return
			`	She doesn't answer your question, instead simply continuing down the trail. Once you pass the rocky pillar and are back on the proper road again, she finally speaks up. "That... to gift us sunlight, stole the eyes of Ensu Uri, Aul Kell did. Broken apart, It was, and of the light from Its eyes, only specks remained. But finished, It was not, so to implore Adfices is kept safe from It, this was."`
			label return
			`	The two of you head back to the village and take the old train back to the railway hub. "Wait for you in the spaceport I will, Captain," Vellorae says. "Clear my head before heading back home, I must."`

mission "Coalition: Pilgrimage 6"
	name "Pilgrimage's End"
	description "Bring Vellorae back to her home on <destination>."
	passengers 1
	to offer
		has "Coalition: Pilgrimage 5: done"
	source "Cold Horizon"
	destination "Bright Echo"
	on offer
		conversation
			`You find Vellorae in a snack shop, finishing up a hot drink. "Apologize for the wait I must, Captain. Ready to leave, I was not."`
			choice
				`	"Thought you'd be feeling better than this. You've finally finished your pilgrimage, after all."`
					goto better
				`	"I get it. Sometimes I also need a drink to help me think things over."`
			`	She chuckles. "A herbal tea, this is. Help me calm down and rest on the way back home, it will."`
				goto end
			label better
			`	"Yes, relieved I feel, that able to do this, I was. Just... still coming to terms with everything, I am."`
			label end
			`	She finishes the drink and gets up to pay for her order, following you to your ship afterwards. "Ready to head back home, I am," she tells you, heading into her bunk as you prepare the course for <destination>.`
				accept
	on visit
		dialog `You land on <planet>, but realize that your escort carrying Vellorae hasn't entered the system yet. Better depart and wait for it.`
	on complete
		"coalition jobs" += 3
		payment 220000
		conversation
			`Once she leaves your ship, Vellorae gives you your payment of <payment>, and takes your hands in hers. "Deeply grateful I am, for having accompanied me in this journey, Captain <last>. Sure that grateful for your help, Adfices also is."`
			`	She lets go of your hands, wishes you the best in your travels, and then turns and leaves for her home.`



mission "Coalition: Council of Ahr"
	minor
	name "Council of Ahr"
	description "Bring the representatives of houses Ablomab, Bebliss, and Chamgar to <destination> by <date>, so that they may participate in the Council of Ahr."
	deadline 30
	to offer
		has "license: Coalition"
		random < 50
		"month" < 3
	source
		near "Sol Arach" 0 1
	stopover "Delve of Bloptab"
	stopover "Hammer of Debrugt"
	stopover "Stronghold of Flugbu"
	destination "Ahr"
	on offer
		conversation
			`Shortly after you enter the spaceport, an Arach in a sturdy, red uniform, with golden "pauldrons" on each of his legs' joints, approaches you. "Greetings, Captain <last>," he says. "Interested in taking up some transport jobs, are you? Very well paid, you would be."`
			choice
				`	"What are the jobs about?"`
				`	"Paid how well, exactly?"`
				`	"Sorry, I'm not looking for that type of job right now."`
					decline
			`	"Happening soon, the Council of Ahr is. Gather on the capital, all Arach houses do. Discuss matters related to Arach space, they will, alongside my lieges of the royal family. Paid <payment>, you would be, if to <destination> by <date>, the remaining representatives of the houses, you brought."`
			choice
				`	"Sounds simple enough. Who are these representatives?"`
					goto representatives
				`	"Can you tell me more about the Council?"`
				`	"That sounds like it might take a while, and I'm rather busy, so I'll pass."`
					decline
			`	"Of course. A few centuries after leaving our home planet, entangled in petty wars, the more prominent houses were. Fearing for the fate of their subjects, called for the first Council, the royal family at the time did. A more civil way to solve disputes, it became, and though war still, many of the houses did, far less frequent, the conflicts were. Now that at peace we are, merely a traditional meeting, it is, taking place every few years, so that discuss how to improve the conditions of Arach space, the houses may."`
			label representatives
			scene "scene/councilofahr1"
			`	He shows you a data pad, pointing to three symbols on the screen as he names the houses from left to right. "Issues with her other transport, the representative of House Bebliss had, so waiting on Stronghold of Flugbu, she still is. Word that House Chamgar is ready for the Council, I just received, and on Hammer of Debrugt, their member is. Spare some time for the Council, House Ablomab finally can, and waiting for you on Delve of Bloptab, their envoy is.`
			`	"Receive your payment, you will, once on <planet>, the three representatives are. I shall inform the houses that expect you, they should. Thankful for your assistance, the royal family is."`
			`	He briefly bows his head while stretching his legs in some sort of salute, then disappears into the spaceport. Once you're at your ship, you place markers on <stopovers>, where the representatives are waiting.`
				accept
	to complete
		has "Coalition: Council of Ahr: Ablomab: done"
		has "Coalition: Council of Ahr: Bebliss: done"
		has "Coalition: Council of Ahr: Chamgar: done"
	on abort
		fail "Coalition: Council of Ahr: Ablomab"
		fail "Coalition: Council of Ahr: Bebliss"
		fail "Coalition: Council of Ahr: Chamgar"
		fail "Coalition: Council of Ahr: Drama"
	on complete
		"coalition jobs" += 5
		payment 4500000

mission "Coalition: Council of Ahr: Ablomab"
	invisible
	landing
	passengers 1
	blocked "You have reached <origin>, but you need <capacity> in order to take on the next mission. Return here when you have the required space free."
	to offer
		has "Coalition: Council of Ahr: active"
	source "Delve of Bloptab"
	destination "Ahr"
	on offer
		conversation
			`You land on <origin> to find that House Ablomab's representative had to oversee an "emergency meltdown drill" on the neighboring planet, Bloptab's Furnace. His interplanetary shuttle still hasn't arrived, so you're left to wait for him on the spaceport.`
			`	He finally arrives some hours after sunset, dragging along a heavy suitcase and barely holding on to what must be the Arach equivalent of coffee. As you help him with the heavy luggage, he introduces himself as Dubug. "Sorry about the wait, I am. Replace a coworker on the meltdown drill, I had to. A routine task, it is, but also routine, the Council is, so care much for the delay, the house did not. Show me to my room, could you?"`
			`	While you're both walking to your ship, he finishes his drink, but it doesn't seem to help him keep his eyes open; you have to help him avoid bumping into either the other Arachi here or the spaceport decorations. Although he doesn't seem very talkative, it might help his focus to get a conversation going.`
			choice
				`	"So, what can you tell me about house Ablomab?"`
					goto house
				`	"Is it difficult having to deal with all the other houses in the Council?"`
					goto council
				`	"This Council is hosted by a royal family, right? What can you tell me about them?"`
			`	"The ninth house? Not much to say, there is. Agreed as the 'royals' they were, in ancient times. Never much power, they had, merely a figure of stability, made to assure peace on Ahr. Host the Council, they do, but a tradition it is. Otherwise, mostly to themselves, they keep."`
				goto end
			label house
			`	He grunts lightly. "The deepest mines and biggest smelters in all the Coalition, we have. Overseeing construction, assuring ore purity, testing the quality of alloys, our most common responsibilities are. In order, everything must be, so that met, the quotas for house Mallob's and the Heliarchs' ships are."`
				goto end
			label council
			`	"Started out as noble families from Ahr, most of the houses did. When first mapped out, Arach space was, carved their own portions, the houses did, and naturally for more systems, many fought. Now at ease with each other, the houses are, and ceased, the territorial disputes have." He sighs. "For the most part."`
			label end
			`	Dubug makes it to your ship still awake, but doesn't care to answer when you ask if he needs help unpacking his luggage. Instead, he lays on the bed and asks that you wake him up once you arrive on <planet>.`
				accept
	on visit
		dialog `You land on <planet>, but realize that your escort carrying Dubug hasn't entered the system yet. Better depart and wait for it.`
	on complete
		conversation
			`Having rested during the trip here, Dubug stretches his legs once he steps off your ship. "All the reports from my house, I've brought, so prepared for the Council, I am," he says, checking his suitcase one more time. "Well then, go I must. Goodbye, Captain <last>. Thankful for the calm trip, I am. A good break from routine, it was."`

mission "Coalition: Council of Ahr: Bebliss"
	invisible
	landing
	passengers 1
	blocked "You have reached <origin>, but you need <capacity> in order to take on the next mission. Return here when you have the required space free."
	to offer
		has "Coalition: Council of Ahr: active"
	source "Stronghold of Flugbu"
	destination "Ahr"
	on offer
		conversation
			`Once your ship has landed, you receive a message from House Bebliss, directing you to a large hotel in the spaceport city. The security guards don't let you in, so you wait for the representative to come out. About half an hour of waiting later, an elevator nearby opens and many Arachi come out, most of them in formal uniforms and carrying various bags of luggage. An older Arach stands out from the rest on account of being even more formally dressed.`
			`	"My transport to the Council you are, correct?" She asks, and you confirm. "Splendid. Lady Plubat, I am, Captain. Pleased that transport the will of House Bebliss, such an exquisite captain shall. Finally right, those arranging the transport to the Council have gotten it."`
			`	She asks you to lead the way to your ship as the other uniformed Arachi follow the two of you, carrying her luggage. "Told, I was, about which representatives tasked with transporting, you were. Bebliss excepted, not the most... intriguing company, they are, so grateful that you're transporting at least one proper guest, you should be."`
			choice
				`	"Looks like you hold your house in very high regards."`
					goto house
				`	"You don't seem very excited for the Council. Is there something wrong with the other houses?"`
					goto council
				`	"Is there anything I should know about the hosts of the Council? I heard they were royalty."`
			`	"The Oberegts? Well, for one, one of the few houses to honor their noble lineage, they are. Elected as a figurehead, in ancient times they were. Never more than that, they have been, lacking real power and focusing only on Ahr, though contributed much to our understanding of medicine, they have. A figurehead, they are, but a good one, and as such some degree of respect, I must grant them."`
				goto end
			label house
			`	"Keep the Coalition together, House Bebliss does. What makes communication from one system to another possible, our efforts are. Other than the obvious importance of our work, one of the few houses that kept their noble bloodline pure, and who kept their original emblems, we are. Prejudice against those the other houses mixed with, I have not, but greatly value tradition, we do, and broken tradition, they have, in marrying commoners or... those of other species."`
				goto end
			label council
			`	"Drifted away from our old ways, most of them have. Take Mallob and Garbarag: barely houses anymore, they are. Fully transitioned into corporations, they have. Claim noble heritage, Debdo does, but in fact a splinter group of our own house, they are, the traitorous offshoots. The worst of them all, however, House Chamgar is. Lunatics clinging on to an ancient rivalry, they are, liars and revisionists who to tarnish our image, wish. Declare war on us, they would, if subjected to the Heliarch government, our houses were not."`
			label end
			`	Once you make it to your ship, she has the Arach butlers tidy up her room, then dismisses them. She tells you she will call for you should she need anything then closes the door to her room.`
				accept
	on visit
		dialog `You land on <planet>, but realize that your escort carrying Lady Plubat hasn't entered the system yet. Better depart and wait for it.`
	on complete
		conversation
			branch drama
				has "Coalition: Council of Ahr: Drama: offered"
			`You land to find a group of Arachi in uniform waiting nearby, ready to carry Plubat's baggage from your ship. "A delightful flight it was, Captain. Hope that you are picked again to transport me in the future, I do," she says, bidding you farewell and leaving for a nearby transport shuttle.`
				accept
			label drama
			`Lady Plubat rushes out of your ship to meet a group of Arachi in uniform, some of which carry her baggage from your ship, while others surround her as if expecting House Chamgar's Plubat to try and stir up a discussion. Once all her bags are out, they escort her to a nearby transport shuttle.`

mission "Coalition: Council of Ahr: Chamgar"
	invisible
	landing
	passengers 1
	blocked "You have reached <origin>, but you need <capacity> in order to take on the next mission. Return here when you have the required space free."
	to offer
		has "Coalition: Council of Ahr: active"
	source "Hammer of Debrugt"
	destination "Ahr"
	on offer
		conversation
			`You can barely step off your ship before House Chamgar's representative greets you. "Honored that transporting me, such an esteemed pilot is, Captain <last>. Certain, I am, that honored you also are. An important task it is, to transport one from the great House Chamgar. Plubat, my name is, and as time we still have, show you our installations I must."`
			`	He drags you around the eccentric spaceport, bringing you to odd exhibits where some pieces of technology are being constructed or repaired, going on about House Chamgar's advances. The tour goes on for some hours as you pretend to be impressed by what he calls "the newest prototypes" (most of which look like standard Coalition technology). Only after he drags you around again, stopping at a nearby hotel where he picks up his luggage, do you finally get him to follow you to your ship.`
			`	It doesn't take long for him to get started again. "Now, Captain <last>, time for a full tour of our spaceport facilities, today we don't have; to the Council, we must go, but happy to answer your many questions about our great house, I am. Wondering how we invented our repair modules, are you? Or maybe by our special alloys, intrigued you are?"`
			choice
				`	"Well, why don't you tell me a bit about your house?"`
					goto house
				`	"How about you tell me about the other houses that are going to the Council?"`
					goto council
				`	"Actually, I'm curious about the hosts of the Council."`
			`	He stops dead in his tracks. "The royals? Well, not much to say, there is. Chosen as such on a primitive Ahr, only symbolic, their role is. Never held any ambition, they have, remaining the weakest house since formed. Assured stability on the capital, they have, and in good relations with us, they are, for recognize our value, they do, so bad, they are not, only uninteresting."`
				goto end
			label house
			`	You can barely finish your question, as he begins what is undoubtedly a rehearsed speech. "The greatest Arach warriors of old, we were, and always at the forefront of scientific progress and creative inventions. For the brilliant breakthrough that were our repair modules, persecuted by the Quarg, we were, but here, in this system, on this planet, held a chokepoint, we did. Guarded Arach space from them, for centuries we had to, until banished with the help of our Saryd and Kimek friends, they were."`
				goto end
			label council
			`	"Alright, most of them are. Amicable relations with nearly all houses, we maintain. Except with the scum from Bebliss, lying, treacherous snakes they are. Conspiring against the government, helping rebels they are! 'Their' world, Stronghold of Flugbu is not, stolen from us, it was. Heed my warning, Captain: trust them, you should not, preferable to trust a Quarg, it is."`
			label end
			`	He seems ready to have you ask another question, but as you reach your ship, he picks up a call on a communication device and signals for you to show him to his room. He then says that he must handle some business, and that he'll talk to you again later.`
				accept
	on visit
		dialog `You land on <planet>, but realize that your escort carrying Plubat hasn't entered the system yet. Better depart and wait for it.`
	on complete
		conversation
			branch drama
				has "Coalition: Council of Ahr: Drama: offered"
			`"Captain <last>! A pleasurable experience for the both of us, this has been, but sadly short, the trip from my home to <planet> is, so part ways, we must," Plubat says as he prepares to leave your ship. "To finish the tour of our facilities, I'm sure you want, so once over, the Council is, ask for me there, and guide you again, I shall."`
				accept
			label drama
			`House Chamgar's representative, Plubat, stays close to you while firmly clinging to his luggage, as his colleague from house Bebliss, Lady Plubat, has her bags brought out of your ship by some nearby Arachi in uniform. "Telling you I am, Captain, trusted, she should not be. Checked your ship, have you? All in place, your belongings are? Careful with her types, you must be," he says. After the Bebliss butlers are done, Plubat scoffs something at Lady Plubat one last time, then leaves your ship.`

mission "Coalition: Council of Ahr: Drama"
	invisible
	landing
	to offer
		or
			has "Coalition: Council of Ahr: Bebliss: active"
			has "Coalition: Council of Ahr: Chamgar: active"
		has "Coalition: Council of Ahr: active"
		not "Coalition: Council of Ahr: Bebliss: done"
		not "Coalition: Council of Ahr: Chamgar: done"
	source
		planet "Hammer of Debrugt" "Stronghold of Flugbu"
	destination "Ahr"
	on enter
		conversation
			`After departing from <origin>, you start hearing some shouting from outside your cockpit, so you leave to check up on your passengers. Plubat, from House Chamgar, is banging one leg against the door to the room of Plubat, from House Bebliss. "Captain! Good thing that here, you are," he says. "Sent an envoy to mock me, that damned house Bebliss has! Copying my name, she is!"`
			`	Plubat, from House Bebliss, opens the door to her room to respond. "Nonsense that is, Captain. Look at us, several decades older, I am, so copying you, how could I be? The offending party here, house Chamgar is."`
			`	"Changed your name for this mockery, you could have. Know of your house's grudge against us, I do," he replies.`
			`	"Absurd, childish, that is. The one to start mocking me, you were," she says. "Captain <last>, urge you to make haste for Ahr, I must. Put up with this buffoon for much longer, I cannot."`
			`	Lady Plubat closes the door to her room again, and you convince house Chamgar's representative to also go back to his room. You return to your cockpit, hoping that's the last of that.`
	on enter "Sol Arach"
		dialog `In spite of your best attempts to keep them away from each other, Plubat and Plubat have been brief on their breaks from insulting one another. However, once you enter this system, they head back to their rooms on their own without you needing to leave the cockpit to interfere. Being so close to their destination, you hope they won't give you any more headaches.`

mission "Coalition: Council of Ahr: On Complete"
	invisible
	landing
	to offer
		has "Coalition: Council of Ahr: done"
	source "Ahr"
	on offer
		conversation
			`A few minutes after the final representative leaves your ship, you receive your payment of 4,500,000 credits. It comes with a message from the royal family, with the symbols of all Arach houses on it. You recognize most from advertisements or offices on some planets, but it's your first time seeing the center one. You imagine it's the emblem of the royal family.`
			scene "scene/councilofahr2"
			`	"Greetings, Captain <last>. As the hosts of the Council of Ahr, thank you for your assistance we do. Although certain we are that, to you, appear mundane such kinds of jobs can, difficult, at times it is, to arrange for appropriate transportation for our compatriots from all great houses, so know that deeply grateful for your cooperation, House Oberegt is."`



mission "Coalition: Submarines 1"
	minor
	name "Underwater Delivery"
	description "Bring Apri'ie to <destination>, where five new deep-sea submarines are waiting to be brought to Second Cerulean."
	passengers 1
	to offer
		has "Coalition: First Contact: done"
		random < 25
	source
		government "Coalition"
		near "5 Axis" 1 3
	destination "Market of Gupta"
	on offer
		conversation
			`You notice a Kimek anxiously glancing at the docks from the front of an office building. Once he notices you, he scurries closer. "Say, Captain, willing to do me a service, are you? Transport off-world, I need."`
			choice
				`	"Where do you want to go?"`
				`	"I'm not looking for transport jobs right now, sorry."`
					decline
			`	"A prestigious research group from Second Cerulean, I represent, and looking to expand our deep-sea expeditions, we are. For that, just settled the acquisition of five new submarines, my superiors have," he says. "To pick them up from <planet>, I was selected, so transported there, I must be. Permitted to pay you <payment> for the service, I am."`
			choice
				`	"Alright, I'll show you to my ship."`
					goto accept
				`	"Why weren't they built on Second Cerulean in the first place?"`
				`	"Sorry, I'm not headed that way."`
					decline
			`	"No facilities for such construction, Second Cerulean has," he explains. "Remain mostly untouched, the planet must. Build more than simple research stations on it, we cannot. But in need of sturdier subs, we are, so held a competition to determine what company was to build them, my group did. In my opinion, honestly, not needed such a process was. Obvious that House Mallob would win, it was. Unrivaled in hull integrity, they are."`
			choice
				`	"I see. Well, I'd love to help you. Let me show you to my ship."`
					goto accept
				`	"What's so special about this planet that you can't do it there? One shipyard shouldn't be too invasive."`
				`	"Well, I wish you luck, but I'm not headed that way, sorry."`
					decline
			`	He thinks for a while, formulating a response. "Centuries ago, when built there, our outpost was, being worried that trouble the delicate, unique food chains there, further expansion would, prohibited all from settling, and us from constructing any more than the necessary structures, the government did. Enough data, we've gathered, that managed to convince them to allow us some extra exploration vessels, we have. More invasive, the studies with them will be, but enough about the fauna and flora, we now know, that avoid any major complications, we can."`
			choice
				`	"Seems like a lot of bureaucracy just for some research. Anyway, I'd be glad to help, let's head to my ship."`
					goto accept
				`	"If the planet's native life is all underwater, how would a shipyard pose any risk? It's not like you'd build it underwater."`
				`	"That sounds overly complicated. I wish you luck in getting it all set, but I'm not headed there, so I can't help you."`
					decline
			`	Like a bush in the wind, his body shivers wildly at what you said. "No, built underwater, nothing would be. Obvious that is. But, still, make the rules, I do not, Captain. Simply following them, I am."`
			choice
				`	"I see. Well, I'd love to help you. Let me show you to my ship."`
				`	"Well, I'm not really interested in this, sorry."`
					decline
			label accept
			`	"Very good. Thank you, Captain. Called Apri'ie, and a member of the Pale Waters research center, I am. A wonderful trip, may we have." You bring him to your ship and help him settle what little luggage he has in his room.`
				accept
	on visit
		dialog `You land on <planet>, but realize that your escort carrying Apri'ie hasn't entered the system yet. Better depart and wait for it.`
	on complete
		"coalition jobs" ++
		payment 90000
		conversation
			`Apri'ie has you land by one of House Mallob's offices, which looks like a mix of a skyscraper and a warehouse, and hands you <payment>.`
			`	"Thank you for the assistance, Captain <last>. Meet with House Mallob's executives, I must, but if to continue helping, you wish, meet you in the spaceport, I will. The proper transportation of the submarines, the next step is, so if interested, you are, free up space for them, you must." He pauses, as if counting the total weight. "About 60 tons, they should take up. At any rate, talk more in detail in the spaceport, we may." He picks up his belongings and heads for the office, disappearing into the building.`

mission "Coalition: Submarines 2"
	name "Pressurized Stress Test"
	description "Bring Apri'ie and the <cargo> to <destination>, where the submarines will be subjected to some final high-pressure stress tests."
	passengers 1
	cargo "unmanned submarines" 60
	blocked "You need <capacity> to help Apri'ie move the submarines. Return here when you have the required space free."
	to offer
		has "Coalition: Submarines 1: done"
	source "Market of Gupta"
	destination "Inmost Blue"
	on offer
		conversation
			`After spending some time in the spaceport, you begin to ask around for Apri'ie and are directed to a small office of House Mallob. There, a manager briefly looks into their systems and informs you that Apri'ie hasn't left his meeting yet, and so you take a seat in the spaceport, occasionally getting up to check back at the entrance of the office he entered. After some hours, you finally see him exit, accompanied by a Saryd speaking on a communication device as they glance at a data pad.`
			`	"Captain <last>! Glad that you are interested in assisting us further, I am. Prepared to have the submarines loaded into your cargo hold, are you?" Apri'ie asks. "Ready to conduct some final stress tests, colleagues of mine on <planet> are."`
			choice
				`	"Sure thing, I've set aside the space for them."`
					goto end
				`	"What sort of testing are you going to do?"`
			`	"Capable of enduring rapid shifts in pressure, the subs must be, so take quick, deep dives in the oceans of <planet>, and then resurface just as quickly, they will," he says. "Performed their own tests, House Mallob has, so most assuredly ready to go, the vessels are, but just as a formality, perform these tests, we must."`
			choice
				`	"I see. Well, I'm ready to go, so you can have the submarines brought to my ship."`
					goto end
				`	"Why not just do those tests on Second Cerulean right away?"`
			`	"Upsetting or startling the local fauna, as well as any structural damage, we wish to avoid, so wait until after the tests, we will, before deploying them in that planet's waters."`
			choice
				`	"Let's get on with it then. My ship is ready to carry the subs."`
					goto end
				`	"Structural damage?"`
			`	He stares at you blankly for a moment. "Delicately arranged, the glaciers there are. Resting on them, some of our monitoring equipment is. Avoid any damage to them caused by an unforeseen malfunction, we must."`
			label end
			`	The Saryd issues a command on the data pad and turns off the communication device and accompanies you and Apri'ie to your ship as the cargo is loaded.`
			`	There are five submarines in total, strapped to large, sturdy sleds, which are slowly pushed up the ramp to your cargo hold. The subs themselves are somewhat oval in shape but flat on the top and bottom, with retractable mechanical arms on their sides. After the last sub is safely in your cargo hold, Apri'ie heads into your ship and you set a route for <destination>.`
				accept
	on visit
		dialog `You land on <planet>, but realize that your escort carrying Apri'ie and the unmanned submarines hasn't entered the system yet. Better depart and wait for it.`
	on complete
		"coalition jobs" ++
		payment 210000
		conversation
			`As the workers unload the submarines from your cargo, Apri'ie approaches you, handing you <payment>. "Oversee the stress test I must, so meet you in the spaceport again, I will. If interested in seeing the test you are, however, come with me, you may."`
			choice
				`	"Sure, why not? Probably beats waiting around and checking shops over and over."`
				`	"Thanks for the invitation, but I'm not really interested."`
					goto refuse
			`	After all the submarines are out of your cargo hold, they're placed atop trucks with heavy tracks instead of wheels. You and Apri'ie board one of the trucks and begin a trip down to the shore below, reaching a small commercial port with a large set of docks. Once there, Apri'ie introduces you to some of his colleagues who are already waiting to begin the tests. The subs are activated before they are off the trucks, and some of the Kimek begin to test basic functions.`
			`	Once they're all in the water, everyone boards a sturdy barge which follows the submarines several kilometers off the coast until you can no longer see the shore. At this point they stop, and one of the submarines submerges, resurfacing in about twenty minutes. The Kimek make sure the sub suffered no damage, and proceed to test the other ones. After each one has made the trip to the bottom and back several times, the submarines and the barge head back to the docks.`
			`	The subs are once again put on the trucks, and you begin the trip back to the spaceport city. Once you've arrived, Apri'ie's colleagues ask him to come with them to discuss something in private, and he tells you he will meet you back on the spaceport.`
				accept
			label refuse
			`	"Then in the spaceport, meet you I will," he says. After all the submarines are out of your cargo hold, they're placed atop large truck-like vehicles, but with the wheels in a system of continuous tracks. Apri'ie boards one of the trucks, and they start making their way down to the shore below. From there, they follow the water out of the fjord to someplace where the submarines can dive deeper.`

mission "Coalition: Submarines 3"
	name "Tectonic Stress Test"
	description "Bring Apri'ie and the <cargo> to <destination>, where the submarines will be subjected to more stress tests to assess their repair functions."
	passengers 1
	cargo "unmanned submarines" 60
	blocked "You need <capacity> to take the next mission. Return here when you have the required space free."
	to offer
		has "Coalition: Submarines 2: done"
	source "Inmost Blue"
	destination "Dusk Companion"
	on offer
		conversation
			`Apri'ie comes to the spaceport followed by one of his colleagues. "Have to perform one more test, we will, Captain. To assess the subs' repair abilities in hazardous environments, Pale Waters wants, so a quick stop at <destination>, we must make."`
			choice
				`	"Alright, we'll head there next then."`
					goto end
				`	"Assess their 'repair' abilities? What do you mean?"`
			`	"Equipped with welders, the arms of the submarines are, so that if greatly damaged deep underwater, one of them is, repaired by the others, it can be," he explains. "Unstable tectonics, <planet> has, so a test repair during one of the nightly tremors, we will conduct. That way, assess their abilities without bothering Second Cerulean's fauna, we can."`
			choice
				`	"Sounds like you thought of everything for these subs. Let's head there next then."`
					goto end
				`	"Why do you need to test under such conditions? Does Second Cerulean have trouble with tectonics too?"`
			`	"No, no. But, preparing for any eventuality, we are," he answers. "Should the planet's plates grow unstable, or some other troubling factor come up, prepared for it, the subs must be."`
			label end
			`	His colleague speaks up. "Headed to <planet>, another team from the research center has. Return to Second Cerulean with the data we have collected, I and the others will. Prepared the subs for your cargo, we already have."`
			`	You follow him back to your ship and see that the submarines are ready on the giant sleds again. After they're brought into your hold, Apri'ie's colleagues say goodbye to him, and he enters your ship once more.`
				accept
	on visit
		dialog `You land on <planet>, but realize that your escort carrying Apri'ie and the unmanned submarines hasn't entered the system yet. Better depart and wait for it.`
	on complete
		"coalition jobs" ++
		payment 130000

mission "Coalition: Submarines 4"
	landing
	name "Deliver the Submarines"
	description "Head to <destination> with Apri'ie and the <cargo>, where the Pale Waters research center will use the new subs to conduct deep-sea expeditions."
	passengers 1
	cargo "unmanned submarines" 60
	to offer
		has "Coalition: Submarines 3: done"
	source "Dusk Companion"
	destination "Second Cerulean"
	on offer
		conversation
			`Apri'ie instructs you to head to some hangars at a large port, where a team is waiting for the repair test. He hands you 130,000 credits when you land, and goes to check with the workers unloading the submarines.`
			`	They are all taken from your cargo and swiftly put in the water as the team of Kimek boards a large ship that you guess is an old tanker. This ship prepares to follow the subs to the testing area, along with another smaller, newer ship with a thick crane on the front. Apri'ie approaches you before he boards the tanker, asking, "Come with us for the test, would you like, Captain? Take a while, it might. Not expected until after nightfall, the next tremors are."`
			choice
				`	"If it's alright, yeah. Could be interesting."`
				`	"I'll pass. I need some time to rest after the trip here."`
					goto refuse
			`	You head up the ramp to the ship, and after a few minutes it sets off, following the submarines controlled remotely by the Kimek team. Exploring the tanker, you find an odd pile of what looks like broken up ship parts, secured as cargo on the back. The pieces are welded together into a shape similar to the cockpit of one of the smaller Heliarch ships, though it has several dents, as if hit by some explosives. Apri'ie notices you looking at it and comes to explain that it's the "prop" on which they'll test the repair functions.`
			`	Once the tanker comes to a stop, the smaller ship's crane grabs the prop and slowly maneuvers it away from the tanker before lowering it into the water and letting it sink. The submarines follow the prop as it goes down, until it comes to a stop after a few minutes.`
			`	The Kimek operators then proceed to take shifts at their computers as everyone waits for a tremor to begin. After the moon is high in the sky, you notice odd shifts on the waves and trembling on the boats, with which the Kimek start their repair work. Once they're done, and after the tremors stop, the subs slowly bring the prop back up, where the crane places it on the tanker again.`
			`	"Let's see..." Apri'ie heads to the prop to check on the welded parts. "Yes, very good. Performed well, the welder arms have. Good for deployment, they should be." The submarines go ahead once again, lighting the way back to the port as the ships follow them until docking.`
				goto end
			label refuse
			`	He heads to the tanker, and the ships set off, following the submarines. You walk for a while by the spaceport, stopping at a restaurant to have a Saryd pastry dish. You return to the port at sunset and wait until you finally spot the submarines' lights on the horizon heading towards the shore.`
			`	"Worked perfectly, the welders have. Ready for deployment, the subs should be," Apri'ie tells you as he steps off of the tanker.`
			label end
			`	The subs are once again placed atop the sleds and brought into your ship. Apri'ie thanks the Kimek team for handling the subs and heads back into your ship, saying, "Time for their final trip, it is. Bring the vessels and I to <destination>, you may."`
				accept
	on visit
		dialog `You land on <planet>, but realize that your escort carrying Apri'ie and the unmanned submarines hasn't entered the system yet. Better depart and wait for it.`
	on complete
		"coalition jobs" += 2
		payment 510000
		conversation
			`The local workers carefully unload the submarines off your ship one at a time, bringing them to the icy waters nearby, where they will dive to perform deep sea explorations on the local fauna.`
			`	Once they're done, Apri'ie invites you to enter the research facility, just a few kilometers away from the spaceport tower, with hangars of its own for your ship. There you're met by a committee of sorts; a handful of the local scientists greet the two of you, and thank you for helping with transporting the subs. "Having trouble reaching deeper sections of the ocean, our older probes were, so able to analyze a multitude of new species, with these new subs we hope to be," one of them tells you.`
			`	When they're done, they hand you <payment>, and Apri'ie follows you to your ship. "Thankful for you putting up with all the last-minute detours I am, Captain. Safe travels, may you have." He does a short gesture as a form of goodbye: you put your forearm on the ground, and he places one of his legs over it. Once you're done, he heads back to the research center.`



mission "Coalition: Expeditions Past 1"
	minor
	name "Scouting Permit"
	description "Transport Sedlitaris, a Heliarch Tribune, to the <destination>, where she will petition the Heliarch council to allow her to go on a scouting expedition out of the Coalition. Payment is <payment>."
	passengers 1
	to offer
		"coalition jobs" >= 40
		random < 5
	source
		government "Coalition"
	destination "Ring of Friendship"
	on offer
		require "Jump Drive"
		conversation
			`As you exit your ship and start heading to the spaceport, you hear a rushed galloping getting closer. As you turn you see a Saryd Heliarch coming to you, gesturing for you to wait. She slows down once she sees you're obliging, and slowly walks to you while glancing at your ship.`
			`	"Apologize for cutting you off, I must, Captain <last>, but in need of extended transport services, I am," she says. "Sedlitaris Quatcid, my name is, and a Heliarch tribune, I am. Brought to <destination>, I must be. A petition to the council, I am to make."`
			choice
				`	"A 'petition'? What do you mean?"`
				`	"I don't think you'd need some 'extended' service just for that."`
				`	"Sorry, I'm not taking any more passengers right now."`
					decline
			`	"Nearly a thousand years ago, leading an expeditionary fleet to outside of the Coalition, an ancestor of mine was," she explains. "Mimodum, his name was, and after having risen the ranks and lifted our family from poorer conditions, chosen to lead the expedition he was. Only, return, he did not. To find out what happened, I wish. Looking for you, I was, as after my request is approved, need a transport to bring me to planets he visited, I will."`
			choice
				`	"I'd be glad to help you find out what happened. Let me show you to your bunk."`
					goto accept
				`	"Couldn't you just have gone on your own, or paid someone to bring you there if you don't have a ship?"`
				`	"Actually, I'm not going to be leaving Coalition space anytime soon. Sorry."`
					decline
			`	She shakes her head. "Forbidden from leaving just like that, anyone is, and steal a Jump Drive for it, I'd need to. Obviously illegal, that is. Allowed to head out, only Heliarchs who have received permission from the council can. Finally time to hear my request again, they have, so go to <planet>, I must."`
			choice
				`	"Well, let's not keep them waiting then. Let me show you to your bunk."`
				`	"I hope things work out for you, but I'm not heading out of the Coalition anytime soon. Sorry."`
					decline
			label accept
			`	"Great! I promise you, very well paid you will be, once finished. For the moment, pay you <payment> I shall, when we arrive at the ring."`
			`	You bring her inside your ship, and set a route to <destination>.`
				accept
	on visit
		dialog `You land on <planet>, but realize that your escort carrying Sedlitaris hasn't entered the system yet. Better depart and wait for it.`
	on complete
		payment 100000
		conversation
			`Sedlitaris gives you your payment of <payment> before you open your hatch for her to leave. "Take a few hours, this might, so wait for me in the spaceport, you can. Know the layout well, I do, so find you without issue, I will."`
			`	As you open your hatch to see her leave, you're faced with a Kimek Heliarch waiting for the two of you, startling Sedlitaris as she sees him.`
			`	"Made it clear, have I not, that cease your stubborn attempts, you should, tribune?" he asks. "Too precious, the consuls' time is. Keep wasting it in telling you off, they cannot."`
			`	Sedlitaris brings a hand to her hair as she looks down. She opens her mouth, but cuts whatever she had to say at her throat. Instead, she goes down the ramp and leaves quickly for some section of the ringworld, ignoring the Kimek's protests. He sighs and approaches you. "Roped you into her exploration plan has she, Captain? An outsider with a Jump Drive, you are, so of course drawn to you, she would be, that girl..."`
			choice
				`	"Are you two colleagues?"`
				`	"What was that about her being stubborn?"`
			`	"Kicharri, I am. For many decades, the arbiter supervising Sedlitaris' work, I have been. A bright girl. Produced many excellent theoretical models of the outside, she has, but in recent years, obsessed with leaving on an official expedition, she became. Denied her nearly a dozen times, the consuls have, but get the hint, she won't." He rapidly taps the ground with his legs, as if the ground was hot to the touch. "Helped her set up this specific 'petition,' I have. Asked the council to be extra strict and definitive this time, I did. Contracted you for a longer trip, I assume she has, but be allowed to leave, she will not."`
			`	He wishes you a good day, and leaves to an office opposite to the spaceport.`

mission "Coalition: Expeditions Past 2"
	name "Relay Pylon"
	description "Bring Sedlitaris and some representatives of the Heliarch council to <destination>, where members of House Idriss will provide her with a relay pylon to search for signs of her ancestor's expedition."
	passengers 6
	blocked "You need <capacity> to take the next mission. Return here when you have the required space free."
	to offer
		has "Coalition: Expeditions Past 1: done"
	source "Ring of Friendship"
	destination "Ablub's Invention"
	on offer
		conversation
			`When you don't see Sedlitaris in the spaceport, you look for a spot to sit and wait for her, and notice a set of seats made for the Quarg, still around to this day. You take one that you assume was meant for a Quarg child, standing lower than the others, and wait. Captains and workers that pass by give you all sorts of looks, and after a few minutes even some Heliarch agents are gawking at you, discussing among themselves. Just as you decide you should get up and sit somewhere else, you look to see Sedlitaris coming into the spaceport.`
			`	"A short wait, wasn't it?" she comments once you're close. "Care to hear my case, the consuls didn't, just told me that to leave whenever I wish, I may. 'If I can,' they said, as provide me a Jump Drive, they won't, but that's where you come in."`
			choice
				`	"I certainly didn't wait around for long. So, where are we heading?"`
					goto heading
				`	"Didn't care to hear your case? What do you mean?"`
			`	"According to protocol, present valid reasoning for their expedition, and a thorough travel plan, aspiring inspectors must. This time, taken every legal detail into account, I had, in preparation for the meeting, but once I entered, barely time to greet them, they gave me." She explains. "Said that thought it over, they had, and willing to oblige, they were, so just sign a few documents, I did, and now officially an inspector, I am."`
			choice
				`	"I take it inspector is what you call explorers?"`
				`	"Good to hear they had a change of heart. So, where are we heading?"`
					goto heading
			`	"No mere explorers, we are," she begins. "A rank granted with utmost respect to the Coalition's bravest, those unafraid to venture out into the void, to chart the unknown, it is. Date back thousands of years, the title does. First used by early Saryds, when set out to explore beyond the home system, they had, and then adopted by the Heliarchs, it was. Remain in use to this day, the term does," she says in excitement, pausing with a smile as if considering that she herself is one such "inspector" now.`
			choice
				`	"So, will it be you paying me for the job, or is that the consuls now since they've officially approved this?"`
				`	"You seem eager to get started. So, where are we heading?"`
					goto heading
			`	"Approval for us to leave, they gave me, but provide any further assistance - be that a Jump Drive, or funding - they won't," she explains. "Saved up well over the past few years, I have, so once done we are, pay you several million credits, I shall. But, who knows, maybe if exciting enough, our findings out there are, convinced to give you a bonus, the consuls might be," she smiles.`
			label heading
			`	"Ready to go outside, we are not. Not for the purpose of finding out about the last expedition, at least. A tool from House Idriss, we need, if to trace my ancestor's steps, we are. To <destination>, we must go."`
			`	As she's about to continue, your conversation is cut short by a Kimek rushing towards you two, shouting frantically. Once he's closer, you recognize him as Arbiter Kicharri from earlier, and Sedlitaris tries to calm him down while he's catching his breath. "Professor, if about my request this is, already met with the council, I have. Approved it-"`
			`	"Know that, I do! Exactly what I'm furious about, that is!" He shouts. "Asked them to give you a definitive answer, I had, but not this kind of definitive! Listen, permission or not, safe to leave, it is not. Know that, you do." He looks at her for a few moments, then to you. "Captain, as her superior, greatly appreciate your intent to help Sedlitaris, I do, but too brash about this, she has been. Take her out of our space, you must not."`
			`	He looks at her again, as if expecting some response. When no response comes, he turns away slowly, saying, "Waste not, your life on this," and walks away. Sedlitaris sighs once he turns a corridor and says she's ready for the trip.`
			choice
				`	"Hold on, what did he mean by it not being safe to leave? I thought you had permission."`
				`	"Alright, let's head back to the ship."`
					goto end
			`	"I do. Know what he meant, I also do not," she says, looking back to the corner Kicharri turned. "Approving of my wish for this trip, he never was. Some time to calm down, he needs. For now, back to your ship, we should go."`
			choice
				`	"Alright, let's go."`
					goto end
				`	"I'm not sure I'm comfortable going after that."`
			`	She steps back, seemingly shocked at your change of mind. "What? Captain, a superstitious Kimek, the arbiter is. Pay no mind to that rant, you should. Assure you I do, fine we will be."`
			choice
				`	"I'm sorry, but I won't help you anymore."`
				`	"I better not regret this. Let's head to the ship."`
					goto end
			`	Sedlitaris doesn't say anything, but makes no effort to hide her frustration. She looks to where Kicharri headed, and storms off after him.`
				decline
			label end
			`	You find five Heliarchs waiting by your ship, who Sedlitaris introduces as representatives of the council, and who must be present when House Idriss provides the piece of equipment she wants. You show her and the others to their bunks and prepare for the trip.`
				accept
	on visit
		dialog `You land on <planet>, but realize that your escort carrying Sedlitaris and the Heliarch council representatives hasn't entered the system yet. Better depart and wait for it.`

mission "Coalition: Expeditions Past 3"
	landing
	name "Dusted Dead Drop"
	description "Head to <destination>, where Sedlitaris wishes to check an ancient Saryd vault for the route and logs of her ancestor's expedition."
	passengers 1
	to offer
		has "Coalition: Expeditions Past 2: done"
	source "Ablub's Invention"
	destination "Sundrinker"
	on offer
		conversation
			`The Heliarch council representatives guide you far from the planet's equator to a region close to a snowy mountain, and tell you to land on top of a cube-shaped plateau. Dozens of searchlights are dotted along the edges, lighting the ground below, while a warehouse complex sits at the center of the plateau top. As you're approaching the plateau, your ship's sensors alert you to incoming vessels; you look at your radar to see a Saryd Sojourner, followed by three Travelers, getting closer to your ship. They appear unarmed, but as you land on the plateau and they follow you down, defensive turrets on the edges of the complex remain locked onto them.`
			`	Once the Sojourner lands, a Saryd comes down the ramp and heads to your ship. Sedlitaris sighs and leaves to meet him, followed by the representatives of the Heliarch council. Once you're all out of your ship, you see the Saryd has been stopped by a trio of Arach guards, clad in winter uniforms and blocking his path. "Told mother or father about this, have you?" he shouts at Sedlitaris as she walks closer. "Because important enough to be told, I apparently am not. That out to die you were, told I was by some Kimek arbiter that met, I never had!"`
			`	"Repilor, a work trip, this is. Away for long, I won't be, so wish to trouble you all with the news, I didn't," she responds.`
			`	"Trouble us? In truth, know that wrong, you are, but face telling father that you're throwing your life away, you couldn't!"`
			`	He tries to push his way to her, but the guards stop him before he can make much progress. One of the Heliarch representatives gets closer, saying, "A restricted area, this is. Invading government property, you are, so suggest that you leave immediately, I do."`
			`	"Restricted? What about the outside? Also restricted, is it not? Much more dangerous? Fine with sending my sister there, you seem," Repilor counters, and the Heliarch looks away after a moment. "If bothering the consuls so much, she was, just fired, she should've been!" He then looks at you, and continues, "And the human? Your transport out of here, I imagine? Or maybe the one who put these ideas in your head, they are?"`
			choice
				`	"I've just been hired to transport her."`
					goto hired
				`	"What's so wrong about her wanting to explore outside the Coalition?"`
					goto wrong
				`	"Wait, what did you say about the outside being dangerous?"`
			`	The Saryd looks at you, puzzled. Then, as if realizing something, he turns to Sedlitaris. "Told the human, you haven't?"`
			`	"Enough that is, Repilor. Trespassing on a restricted area, you are. Escort him to his ship," she tells the guards, and after some struggle on Repilor's part, the Arachi manage to push him back inside the Sojourner. "Ignore that you should, Captain. Always... difficult, my brother was. Too stubborn to realize when to stop, and easy to impress with folk tales of the outside."`
			choice
				`	"If you say so. Should I wait in my ship until you all are done here?"`
					goto accept
				`	"Folk tales or not, I'm not really willing to find out after that. He didn't seem to be lying."`
			`	"What?" she exclaims. "Please Captain, fall for my brother's little rant, you cannot. Finally permission to leave, I have!"`
			choice
				`	"Alright, alright. But I hope I don't regret this."`
				`	"I'm sorry. Whatever it is he was afraid of, I'm not willing to risk it."`
					goto decline
			`	"You won't." She says, heading to you and holding your hands with hers, as if in thanks. "Promise you I do, fine we will be, Captain."`
				goto accept
			label decline
			`	You hear her stomping her hoofs on the ground as you head back to your ship, and see her and the Heliarch council representatives arguing with one another as you close your hatch. When you're back on the spaceport landing area, a Sojourner lands next to your ship, and Repilor, the Saryd from earlier, comes out.`
			`	"Forgive me for being rude earlier, you must," he says as he greets you. "Thought I had, that talked my sister into this you did. That filled her head with more grandiose tales of the outside, you must have." He sighs. "Thank you, Captain. Hate you now, my sister must, but the right thing, you did.`
			`	"That no inspector in the last 6000 years has ever returned from their expedition, the truth is, so afraid you were leading my sister to her death, I was. Better for the both of you, this is." He gives you a few seconds to process, then continues. "Please, hold it against her, I ask that you do not. Certain I am that intending you no harm, she was. It's just... trying to leave for so long, she has been, that afraid of telling you the whole truth, I imagine she was." He nods lightly in a bow, and heads back to his ship.`
				decline
			label wrong
			`	"Awaiting 'explorers,' nothing but an unknown, certain doom is. Wish for that to be my sister's fate, I do not," he answers.`
			label hired
			`	"Captain <last> has nothing to do with it. Simply agreed to help me, they have, no different from the jobs you take, this is." Sedlitaris says.`
			`	"A job, this is not, but a trek bound to end in tragedy." He thinks for a few seconds, looking at the Saryd ships that landed on the plateau. "Permission to leave, you have, but obligated to do so, you aren't. Quit, you still can. Leave the ranks, you could, and work with me. Give you my own ship, I will. Like that, would you not? To fly a ship of your own again?"`
			`	"Finally allowed to leave, I am. Let go of this opportunity I won't, Repilor. Back in a few weeks, I'll be, lecture me all you want then, you can."`
			`	He stares her down for a while, bringing a hand to his face to wipe some tears forming on his eyes. "Wiser than this, the elder sibling should've been." He turns around and heads back to the Sojourner, which departs along with the three Travelers.`
			label accept
			`	The representatives urge you and Sedlitaris to follow them into the complex, making your way past the walls and fences, and into one of the larger warehouses. Inside, large shelves stacked to the ceiling surround a hexagonal hole in the middle, closed off by metal bars and a shut gate. You're told it's an elevator and is bringing up the piece of equipment Sedlitaris requires.`
			`	"Deeply sorry for that scandal you witnessed, I am, Captain," she says while you wait. "Imagined, I hadn't, that follow us here, my brother would."`
			choice
				`	"It's alright. It shows he cares a lot about you."`
					goto care
				`	"Wasn't he trespassing here? Why was he even allowed to do all of that?"`
					goto trespassing
				`	"What was he so worried about? Did something happen to make him afraid of you leaving?"`
			`	She thinks for a bit, then says, "Prohibited to leave, both civilians and regular Heliarchs are. Only agents with permission from the council - inspectors like myself - may do it. A simple measure to help protect our limited Jump Drives, it is, but birthed something of a taboo among the populace, that law has."`
				goto elevator
			label trespassing
			`	She chuckles. "Probably because agree with him, the guards do. Seen Arbiter Kicharri's reaction, you did. Not very supportive of this expedition, most within the ranks are."`
				goto elevator
			label care
			`	"I suppose so. Just, wish that show it in less... brash ways, he would."`
			label elevator
			`	The elevator arrives and brings up an Arachi pair carrying a tall, antenna-like pylon, covered in insulating wires that spiral around it. The Arachi bring the machine out of the elevator and present some documents for the Heliarch representatives, who take turns reading and signing them. At the end, Sedlitaris signs as well, and the Arachi bring the pylon to your ship.`
			`	Once everything's ready, the Heliarch representatives ask you to bring them to the spaceport city. They are quick to leave your ship once you land and do not bother to say goodbye to either you or Sedlitaris, instead just disappearing into a Heliarch building.`
			`	"Well, all set to leave now, we are," Sedlitaris says. "Ready to leave for our first stop, are you, Captain?"`
			choice
				`	"Of course. Where are we headed?"`
					goto stop
				`	"Can you tell me what that machine is? How is it going to help?"`
			`	"A decryption pylon, it is. Developed to keep our data safe, they were," she explains. "Generate a unique encryption pattern, each expedition would, so that find important information about them, outside forces couldn't. Calibrated to the pattern of my ancestor's expedition, this one is."`
			label stop
			`	She asks to see your galaxy map, and compares the data with what's recorded in the pylon. After comparing what systems match for a few minutes, she points you to <destination>. "The first stop of every expedition, that world was. Kept there, a collection of log entries are, detailing the plans each leader had for their own expedition. Do you know if found this world, humans have, Captain?" You explain to her that <planet> is home to a small human town, but that you haven't heard of alien findings there. "Hope that found and picked it over, humans haven't. Much easier, it would be, if the precise location the fleet was headed to, we knew. Have to travel hundreds of systems in search of their stops, and later piece them together in order, we would not."`
			`	You help her bring the pylon into her room and set course for <planet>.`
				accept
	on visit
		dialog `You land on <planet>, but realize that your escort carrying Sedlitaris hasn't entered the system yet. Better depart and wait for it.`

mission "Coalition: Expeditions Past 4"
	landing
	name "Report: Distant Home"
	description "Take Sedlitaris to <destination>, the first stop of the expeditionary fleet other than the vault, so that she can begin piecing together what happened."
	passengers 1
	to offer
		has "Coalition: Expeditions Past 3: done"
	source "Sundrinker"
	destination "Winter"
	on offer
		conversation
			`Coming down to <origin>, Sedlitaris checks for the coordinates where the ancient Saryd stop is, passing the data to your ship's systems. It brings you to a mesa on the desert, with a wide, ravine-like hole on top. You land close to a small opening on the mesa walls leading into the ravine and follow Sedlitaris into it, helping her bring the pylon inside. About halfway to the end, she points to another hole in the walls. "Past there, the pylons of previous expeditions should be. Find the one Mimodum left here, we must. A physical connection with the one we brought, for this first one we'll need. 'Wake up' the other ones his expedition left, it will, and enough battery for easier access to the data in those, they should have."`
			`	She carries the pylon inside as you light the way. After some short minutes inside the tunnel dug into the mesa walls, you reach the end: a room carefully carved out, with ten objects similar to the pylon Sedlitaris carried there, though four are of very different design, being closer to a beige, blocky obelisk. She puts down the pylon, and asks that you shine a light on it so that she can configure it. Then, she begins to tinker with some wires connected to a panel on the lower half of the pylon. "To determine which one of these is the most recent, send a signal in its frequency, I will."`
			choice
				`	"Was all this process set up so the Quarg couldn't get your logs, if they found them?"`
					goto process
				`	"What's with all the caving involved in getting to these pylons?"`
			`	"Understand your frustration, I do," she says. "After explored outside with Jump Drives, the first Saryds to leave the Coalition had, attempted to colonize a few worlds they found, they did. Failures due to the great distance to Saryd space, and difficulty in getting supplies, they were. Because of that, once leaving initial expedition logs in this world, we began, bothered to create proper infrastructure, my predecessors didn't." She thinks for a while, then continues, "Although, help make it less likely for others to find it, the poor entrance might."`
				goto pylon
			label process
			`	"No, employed this method before they ever came in conflict with the Quarg, the ancient Saryds did," she explains. "Actually, the ones who suggested it in the first place, the Quarg were. Worlds apart, the programs used before and after the War of Independence are, but kept in place, the overall practice was."`
			label pylon
			`	Once she's done with the wires, she pushes a button and a humming beep comes from one of the machines with the same, spiraling design. "That one, it is," she says, and asks that you help her move her pylon close to the one that emitted the sound. She connects the two with cables by the base of each pylon; the older pylon clicks on after a moment, letting out several beeps in a short chant. "Enough energy to transfer its data now, it should have."`
			`	A few seconds pass, and another hum comes. She looks at a small screen on the panel, and confirms that the data's all safe. "Copy the data from expeditions prior to their pylon here, the sixth did, so saved us some time, they have. Play their recorded log via my translation device, I shall." She disconnects the two pylons from one another, and inputs a few commands on the panel. After a short pause, an audio message begins playing, and is picked up and translated by the box hanging from Sedlitaris' neck.`
			`	"Log started, sixth expedition to the outside. Arbiter Mimodum, this is, leading the sixth. Using these pylons, keep track of our major stops, we shall. To push out further than what is recorded in our previous maps, if possible, the mission directive is. Wish to gather data on how safe the outside systems are, I do. Split the fleet in half, I have. To head straight east, the four Punishers of the split group are. After that, rendezvous with us as we come down from the north, they will. Regarding the Punishers currently under my command, headed to Distant Home, we are. Evaluate how the planet has developed, we shall, to determine if sustainable, a base or colony on the planet is. Set a pylon there with our findings, we shall."`
			`	The recording ends, and Sedlitaris picks up the pylon again, preparing to carry it back out of the caves. "Know our next destination, we now do," she says.`
			choice
				`	"Do you have any idea where 'Distant Home' is?"`
					goto where
				`	"What did he mean by 'if possible'? Was something stopping them from exploring past a point?"`
			`	"Stopping them?" She takes a long pause, eyes locked onto the pylon. "Wonder that, I also do. Perhaps encountered some complication, they had. Learn more from other log entries, I'm sure we will."`
				goto end
			label where
			`	"Our first attempt at colonizing an outside world, it was. Somewhere northwest of here, it should be, but consult your ship's records for the exact coordinates, we'll need to."`
			label end
			`	You two make your way out of the cave, returning to the ravine, and from there head to your ship. Sedlitaris asks for your map and compares the coordinates with the data from the pylon again, finding that <destination> is what the recording referred to as Distant Home. She heads to her room, and you set <planet> as your destination.`
				accept
	on visit
		dialog `You land on <planet>, but realize that your escort carrying Sedlitaris hasn't entered the system yet. Better depart and wait for it.`

mission "Coalition: Expeditions Past 5"
	landing
	name "Report: Ancient Light"
	description "Take Sedlitaris to <destination>, the next stop of the expeditionary fleet, where her ancestor wished to look into remnants of some alien ruins."
	passengers 1
	to offer
		has "Coalition: Expeditions Past 4: done"
	source "Winter"
	destination "Skymoot"
	on offer
		conversation
			`As you pass through the first clouds of <origin>, Sedlitaris starts working on the pylon, getting a faint beep moments after she's done. "Further south, this world's pylon is." You fly your ship southward, and she asks that you stop halfway to the pole. She inputs commands again, and another beep comes. "Passed it, we have. Determine its exact position, we must. Little battery for these countersignals, the pylons have." You fly northeast, and then straight west, with her emitting a signal each time your ship stops.`
			`	After you've triangulated the pylon's coordinates, you fly down to a glacier and land on a spot that looks stable enough to handle the weight of your ship. Sedlitaris says the pylon must have gotten covered in the ice due to glacial melting and refreezing, though that doesn't seem to have damaged its systems; she accesses the data remotely after tinkering with the pylon in your ship for a while.`
			`	Once it's done, she plays the log recording the expedition had for this planet: "Log started. Developing as expected, this world is, and apparently still untouched, it remains. Too cold for non-Saryd residents, it is, but with some terraforming efforts, a comfortable enough base for Kimek and Arachi agents alike, it could be. The planet aside, noted a great deal more hyperlane connections, we have. Dependent on them, this fleet is not, but differ greatly from previous records, current ones do, as if scrambled and then rearranged, they were. Heading to Ancient Light next, we are. Check on the ruins and dragons there, we must."`
			`	The recording ends, and Sedlitaris starts comparing the data she got with the map on your ship. "Right, he was. At some point after the fifth expedition, and before the sixth, altered, this region's hyperlane network was."`
			choice
				`	"Any idea how that happened?"`
				`	"I take it that 'Ancient Light' is where we're going next?"`
					goto next
			`	"Vital to our communications network, the hyperlanes are. The most advanced group on that field, House Bebliss is, but learned of means to tamper with hyperlanes, even they haven't." She pauses, looking to the nearby systems bordering the Coalition. "No link to our space, there is, before or after the change. If a natural phenomenon, the scrambling of links is, very unlucky, we were."`
			choice
				`	"Well, at least we know where to go next. Can you match coordinates with my map to find where 'Ancient Light' is?"`
					goto next
				`	"And if it's not natural?"`
			`	She stays quiet for a minute, not taking her eyes off the map. "Told the ancient Saryds of a group, the Quarg did. 'Drak,' I think they called them. Said that knit together the paths between star systems, they had. Maybe their doing, the scrambling was."`
			label next
			`	She compares the coordinates for Ancient Light with your map, and finds <destination>. You tell her you'll set course for <planet>, and she heads back to her room.`
				accept
	on visit
		dialog `You land on <planet>, but realize that your escort carrying Sedlitaris hasn't entered the system yet. Better depart and wait for it.`

mission "Coalition: Expeditions Past 6"
	landing
	name "Report: Summit"
	description "Take Sedlitaris to <destination>, the furthest point north on the pylon's records and next stop of the expeditionary fleet."
	passengers 1
	to offer
		has "Coalition: Expeditions Past 5: done"
	source "Skymoot"
	destination "Watcher"
	on offer
		conversation
			`Sedlitaris starts triangulating to find the next pylon again, and brings you to a tall mountain where some of the local dragons appear to have made some form of nest or breeding ground. You do your best to avoid them as you fly around the mountain, and Sedlitaris continues to send signals to find the pylon.`
			`	"Inside the mountain, it could be. From there, the countersignals are coming." She stops for a few minutes and looks at the view of the mountain on your monitors. She tries again, and asks that you get closer. When you're finishing yet another lap, she asks that you stop your ship, keeping it steady in the air. "Zoom your cameras here, could you, Captain?" she asks, pointing to the middle of a monitor. You zoom in and see a circle of large rocks, surrounded by dragon nests. Atop the rocks are some patches of foliage, and in the middle lies a small, dark, tower-like structure, stuck in the rocks by one end. After looking at it for a few seconds, you both realize it's an upside-down pylon. "Taken it as some form of token, the dragons must have," Sedlitaris says. "Hopes of retrieving some of the pylons physically, I had, but prefer to dig out the glacier for the previous one than test my luck against the dragons, I do. Unlock this one's data remotely, I will."`
			`	A dragon perches on your ship as she begins the transfer. It tries to bite down on the engines, but you start moving your ship again to shake it off. You avoid other dragons as they fly by your ship until the download is complete, and head straight for the spaceport city.`
			`	Once your ship has safely landed at the hangars, Sedlitaris plays the audio log: "Log started. Scoured the planet with our searches, we have, but no trace of the previously visited ruins, or any other sign of the group that lived here, we found. Assured me that all our ships' navigation systems are working properly, the engineers have, but at the coordinates where they should be, the ruins are not, as if they had never been there. A confusing disappointment, this was, but continue with the mission, we must. Heading far north, to Summit, we are. The last point before regrouping with the split group, it will be."`
			`	As the recording ends, Sedlitaris looks at you confused. "An intelligent species once lived on this planet. What findings Mimodum would have on them, I wondered, but found nothing, he did? Simply vanish out of nowhere, ruins cannot."`
			choice
				`	"How do you know about that species?"`
				`	"What was in the ruins before they disappeared?"`
			`	"Found the ruins millennia ago, the first Saryds to come to the outside did. Recovered some artifacts, they also had, complex tools, such as very large, personal propelling devices, with dedicated storage space. Kept in some museums back in Saros, they are."`
			choice
				`	"Did they ever find any member of that species?"`
				`	"They couldn't find out anything more? Just some jetpacks with pockets?"`
			`	She shakes her head. "Stocked primarily with provisions, those first expeditions were. Prepared to take on proper archaeological study on this planet, they were not. Asked the Quarg about the findings, the Saryds had, but to their surprise they acted as if there was nothing here. For the time, very odd of them to do that, it was." She turns to you with a curious look. "What about humanity, Captain? Found any clues about the species that lived here, have you?"`
			branch sheragi
				has "Rim Archaeology 6: offered"
			choice
				`	"No, I didn't even know there used to be ruins here."`
					goto notknow
			label sheragi
			choice
				`	"Actually, yes. They were called Sheragi."`
				`	"No, I didn't even know there used to be ruins here."`
					goto notknow
			action
				"told coalition about sheragi" ++
			`	Surprised that you know more, she listens to your story with Albert Foster, and how you had a dream about ships evacuating Zug. You tell her of the city buried under the layers of rock, the efforts to uncover it, and how the Quarg eventually sent someone to keep watch of the digging process.`
			`	"Cities buried whole by lava? Tuned their scanners to look for such odd ruins, no expedition must have..." she stops and thinks for a few minutes, working on the pylon's command panel. "Tell the story again, could you, Captain <last>? Formally record the findings here, I would like." You spend the next few hours retelling what you saw, and helping her collect what information on the Sheragi and their ruins humans have learned since Foster published his initial findings.`
			`	Once she's satisfied, you two look to your map and match coordinates with the next stop Mimodum made.`
				goto end
			label notknow
			`	She frowns slightly. "Figured as much, I had. Well, finding out more about them, the point of this expedition wasn't. A nice bonus, it would've been, but prepare to look for the next pylon, we should."`
			label end
			`	You open your map, and using the coordinates, gather that "Summit" is <planet>, a small moon close to the entrance to The Deep. Sedlitaris returns to her bunk, and you set course to <system>.`
				accept
	on visit
		dialog `You land on <planet>, but realize that your escort carrying Sedlitaris hasn't entered the system yet. Better depart and wait for it.`

mission "Coalition: Expeditions Past 7"
	landing
	name "Curious Red Cloud"
	description "Look for the system near Algieba where Mimodum, the expedition's leader, jumped to investigate the cosmological phenomenon in the system."
	passengers 1
	to offer
		has "Coalition: Expeditions Past 6: done"
	source "Watcher"
	on offer
		conversation
			`You fly around the moon as Sedlitaris nails down the coordinates of the pylon, until you land close to one of the forests. "Deeper inside, the pylon must be. Uninhabited by humans this world is, correct?" You confirm this, and she prepares to leave. "No dragons to worry about here, there are, so try to bring this pylon back with us, I will."`
			`	You two leave your ship and enter the forest, taking turns carrying the pylon you brought, which is easy enough to do since the gravity is so much lower here. Occasionally Sedlitaris stops and has the pylon put down so that she can determine where to go next. Eventually, you notice the trees start getting smaller as you move on, until you reach a wide, odd clearing where the ground is devoid of any of the local flora. Sedlitaris spots the other pylon on the opposite side, half stuck in the ground, and moves to pull it out. As you follow her to the machine, you notice deep, perfectly straight holes in the ground, forming lines that sometimes cross the entire clearing and continue well past it. Soil and dust have filled most of them up, but in certain gaps you can look down to cracks that must be dozens of meters deep.`
			`	Sedlitaris ties a rope around the end of the pylon that's visible and pulls it, forcing up the dirt as she brings the rest of the device to surface. She connects it with the pylon you brought and accesses the data from there. "Much more active here, the expedition was," she says. "Three recordings, there are. Bring these back to your ship, we should; listen to the first one there, we can."`
			`	Both of you carrying a pylon, you make your way out of the forest and back to your ship, where Sedlitaris immediately plays the oldest entry: "Log started. Send two Punishers further north, I did, but returned yet, they have not. As for the crimson anomaly on the nearby western system, still unresponsive, it is. Be it a Finisher barrage or attempting to ram it, no reaction from the anomaly, there was. A simple nebula, the researchers claim it is not; think that we are missing something, they do. Wait a few more days for the Punishers to return, I will. In the meantime, back to that system, I will go. Maybe learn something about the anomaly, we can."`
			`	After Mimodum's voice has disappeared, Sedlitaris urges you to take off. "Heard of this 'anomaly' before, I had not. Look for the system it's in, at once we must. Hopefully still there after the centuries, it is."`
				accept
	to complete
		has "Coalition: Expeditions Past 7B: failed"
	on visit
		dialog `You land on <planet>, but realize that your escort carrying Sedlitaris hasn't entered the system yet. Better depart and wait for it.`

mission "Coalition: Expeditions Past 7B"
	invisible
	landing
	to offer
		has "Coalition: Expeditions Past 6: done"
	on enter "Terminus"
		conversation
			`Sedlitaris fiddles with the pylon you recovered from <origin>, and lets the second recorded log play while she gazes out to see the "crimson anomaly" Mimodum had mentioned.`
			`	"Tried just about everything now, we have. A finisher barrage, bombardment from afar, driving asteroids through it, even activating our Jump Drive while immersed in the red cloud. Told me that it shows some signs of rotation, the chief researcher has; tried to show me the axis around which it spins, she did. Whatever the case, find anything worthwhile about the cloud, we could not. Returning to Summit now, we are, and from there to regroup with the fleet."`
			`	The recording ends, but Sedlitaris continues looking out to the "cloud" for a few minutes, in silence.`
			choice
				`	"Are you going to play the last one?"`
					goto last
				`	"Is something wrong?"`
			`	"No, just... taking in the view, I was. Unlike any phenomena from within the Coalition, this is."`
			label last
			`	She moves back to the pylon, and hesitates for a moment. "Back to Summit, Mimodum said they would go. Better understand his next steps, we would, if listen to the last entry on that clearing where we found this, we did," she says, tapping the pylon.`
			`	You tell her you'll go back to <origin> soon, and she heads to her bunk.`
		fail
	to complete
		never

mission "Coalition: Expeditions Past 8"
	landing
	name "Lost Checkpoint"
	description "Travel to the marked systems so that Sedlitaris may look for a signal frequency of the expedition."
	passengers 1
	to offer
		has "Coalition: Expeditions Past 7: done"
	source "Watcher"
	waypoint "Rasalhague"
	waypoint "Cebalrai"
	waypoint "Zeta Aquilae"
	waypoint "Ascella"
	waypoint "Peacock"
	waypoint "Kaus Australis"
	on offer
		conversation
			`You land next to the forest again and venture into it once more. The trail fresh in your memory, you two reach the clearing quickly, where Sedlitaris puts the pylon close to where it was before being dug out. "Almost like if we were there with them, this should be, being right where they left the pylon. Hopefully a better understanding of what they were thinking, it will also provide."`
			`	She starts the recording, and sharp, static beeps are the first thing you hear. After a moment, you can make out agitated voices, as if the crew was discussing something, but Sedlitaris' translator doesn't pick it up. Finally, the familiar voice of Mimodum comes out, "Destroyed, the rest of the fleet was. Made it back to the system, one of the Punishers that headed north must have; ran into some debris pieces floating about in the system, we did. Take off, the rest of those on Summit couldn't. The ground is..." the static returns, this time including some scratch-like stops. "... cut like clay... rock... molten..." It switches to static once again, then stops for a moment. When it's back, the interference noises are gone. "Meet with the split group, I must. Warn them of what happened, and head back home with them, I will."`
			`	You two look at the pylon in silence for a while, then she slowly approaches the machine to pick it up, saying, "Supposed to head back home immediately, expedition ships were, if destroyed, one of the Punishers was. If followed those orders, he had... No guarantee of the split group's survival, he had. If back home, they went..."`
			choice
				`	"He could have, but then the other group wouldn't know that any Punisher was destroyed. They wouldn't know to go back."`
				`	"Seems like they didn't pick the best person to follow those orders."`
				`	"We don't know if he could've made it if he had gone back immediately. I'm sure we'll find out more with the next pylon."`
					goto more
			`	She doesn't respond, instead looking down at the lines carving the clearing's ground. She moves close to one, laying down and reaching her arms to touch the cracks. A few minutes later, she gets back up and looks to you.`
			label more
			`	"Back to the ship, we should go," she says. "Try and figure out where Mimodum went next, I will. Where he was to meet with the split group."`
			`	After taking the trail back, Sedlitaris goes into her bunk to tinker with the pylons. She comes out hours after nightfall, asking that you show her your map. "A pincer movement, the two groups were performing. Difficult to know the exact planet, it is, as the data from the split group, we don't have, but figured the overall region where the two groups would link up, I think I have."`
			`	You help her match the coordinates, and end up with a group of systems between Sol and Tarazed. "Need to visit each system, we might. Pick up faint signals of their next pylon, while in the right system I can, but no way of knowing where that is exactly, I have."`
				accept
	on enter "Rasalhague"
		dialog `Sedlitaris has the pylon start searching for any matching signals as soon as you jump into the system. A few hours pass and the machine doesn't return any coordinates, but it also doesn't report a failure. Sedlitaris looks at it puzzled, and reboots it. "Fly around the system for a while, could you, Captain? Maybe compromising the signal, the ship's current position is." You do as she suggests, and slowly cruise around for a few more hours. Once again, the pylon doesn't give any answer. Sedlitaris says it might be some oddly specific bug, and asks that you just move on to the next system.`
	on enter "Cebalrai"
		dialog `The pylon is quick to answer in this system, reporting no similar signals. Sedlitaris urges you to move to the next system, and goes back to checking the data.`
	on enter "Zeta Aquilae"
		dialog `Sedlitaris lets her pylon work for about an hour, but it returns no sign of any others in the system. "Passed by here, they might have, but a priority for recon, that world was not," she says as she points at Rand. You tell her you'll move on to the next system soon, and she goes back to working on the pylon.`
	on enter "Ascella"
		dialog `The pylon searches for some time, but tells Sedlitaris no others are in the system. She sighs lightly, and asks you to move on to the next.`
	on enter "Peacock"
		dialog `"If correct, my estimates were, the most likely meeting point, this should be," Sedlitaris says as you jump into the system. She lets the pylon work for a while, but it returns no signal of a similar device. "Well... either estimated wrong, I have, or issues in meeting here, the two groups had. Check the next system, we should."`
	on enter "Kaus Australis"
		dialog `After a couple of minutes, the pylon emits a few quiet whistles, and Sedlitaris celebrates briefly. "On that planet, it is! Glad that we managed to locate it, I am." You tell her you'll land on Hopper soon so you can search for the pylon on the planet.`
	to complete
		never
	to fail
		has "Coalition: Expeditions Past 9: offered"
	on visit
		dialog `You land on <planet>, but realize that your escort carrying Sedlitaris hasn't entered the system yet. Better depart and wait for it.`

mission "Coalition: Expeditions Past 9"
	landing
	name "Escape Route"
	description "Travel southwest of <system>, on a route to the Ablub system, so that Sedlitaris may look for a signal frequency of the expedition."
	passengers 1
	to offer
		has "Coalition: Expeditions Past 8: active"
	source "Hopper"
	on offer
		conversation
			`You fly around <origin> as Sedlitaris searches for the pylon's exact position, in the hopes that she can bring it back as well. She tells you to land by a mountain range, and has you readjust your landing spot every so often as she tries to nail the exact location of the pylon. "Buried it to protect it from the atmosphere's acidity, they must have," she comments.`
			`	By the time she's done, you open your ship's hatch right to where the pylon should be and help her dig it out, taking care to not be out for too long. When the device is dug out, you bring it inside your ship while Sedlitaris fills up the hole with what dirt had been dug out.`
			`	As you're flying to the spaceport, she plays the pylon's entry: "Log started. Made a route from Summit straight to the meeting point, I had, but find the split group, I could not. Restless, agitated, the crew has become, heading straight to Ablub, we are, after buried, this thing is. If find this, anyone from the split group is, head back-" at that point an untranslated shouting muffles what Mimodum was saying, followed by dozens of legs in a rush. "No..." is heard right before the recording ends.`
			`	You focus on flying the ship, but even when you've landed, Sedlitaris remains silent.`
			choice
				`	"Are you alright?"`
				`	"He said they were going back immediately, but they never made it. You think that was the last pylon?"`
				`	(Stay quiet).`
			`	She goes without a word for a while still. "Set a route for Ablub, could you, Captain? If follow the same route they used, we do, and if any more to find, there is, pick up the signals, I will."`
			`	You agree, and look to set a route straight to Ablub.`
				accept
	on enter "Girtab"
		dialog `While Sedlitaris remained in her bunk since you left for Ablub, you can hear her shouting from her bunk as you enter the system. She comes running to you, bringing along the pylon. "Picked up a signal, it has!" She says, pointing at the machine's panel, where some message is repeatedly beeping in and out. "Land on that planet we must, Captain!" You tell her you'll land soon, and she remains with you to figure out the pylon's location on Harmony once you've landed.`
	to complete
		never
	to fail
		has "Coalition: Expeditions Past 10: offered"
	on visit
		dialog `You haven't yet found the sixth expedition's last pylon. Try searching for it on a route from this system to Ablub.`

mission "Coalition: Expeditions Past 10"
	landing
	name "Expeditions Past"
	description "Head back to the <destination>, where Sedlitaris will report her findings to the Heliarch council."
	passengers 1
	to offer
		has "Coalition: Expeditions Past 9: active"
	source "Harmony"
	destination "Ring of Friendship"
	on offer
		conversation
			`Once you're close to the planet's surface, Sedlitaris starts trying to access the recorded data in the pylon. "If possible, recover it later, we can." She tries for a few minutes, but all she can get is a twisted static, so she starts working on determining its location. "Clear up the transmission, getting closer to it should."`
			`	You fly around until you're right above an ocean, with no land in sight wherever you look. "Below us, it is," she says. "Why underwater? Why throw it into an ocean, would they?" She works on transferring the data to her own pylon, as you won't manage to get to the original one, and clears up the recording as much as possible before playing it.`
			`	For a few seconds there are only a few ambient sounds, a low background humming, and some heavy breathing. "Ambushed us as we prepared to leave the last planet, they did," Mimodum speaks. "Enough fuel to make it back in one go, we had, so jumped as we could. Too many ships in this system there were, however, like a wall blocking us." He stops briefly, and you can make out something akin to metal falling lightly on a table. "Aware of it, they were. That exploring, we had been. That splitting up, we were. That make it back, we could not. Saw to that, dozens of their ships did. Tried to lose them on this planet, we had, but caught as we came down, we were. Cut off most of the engines, Skylance fire has. A lone, sinking ship, what remains of the sixth is. Hold together, the hull should, but no way out for us, there is." He pauses once again, for well over a minute. "If returned when the men first asked for... No, even then, already waiting, their ships must have been. If split up the fleet, I hadn't... outnumbered all the same, we would be. At least..." Another pause, this time just a few seconds long. "At least... still working, the rifles are."`
			`	The recording ends, and you two stay in an awkward silence for a minute. "Aware that he had died, I was. Too long it has been. Even if found a safe haven, habitable planet or a friendly group, the fleet had, I knew that long dead, all of them would be." She pauses, and the silence returns for another minute. She shuts off the pylon. "Only, expecting something... anything, I was. A heroic death, a summary of findings. Accomplished nothing, they did. Right after all, the consuls were."`
			choice
				`	"Heroic death or not, he still got some information, didn't he? Information you recovered."`
					goto info
				`	"He didn't get the chance to act heroically. He was ambushed."`
			`	"Massacred, if truthful about the Quarg's numbers, he was," she responds. "Risked a great deal of Jump Drives, the sixth expedition had. Thought, it was, that with a greater number of Punishers, a greater chance of a safe return, there was." She sighs. "Just decrease our reserve of them, it did."`
				goto back
			label info
			`	"Inconclusive reports on red nebulas or disappearing ruins, what good are they?" she sighs. "After met up in their pincer movement, the groups had, after exploring points of interest, supposed to drive further than we had previously, they were. To reach the galactic core, to maybe find friendly groups to facilitate more trips... achieved, none of the goals were."`
			label back
			`	She goes back to her bunk, saying she wishes to be alone for a while, and you fly to the planet's spaceport. A few hours later, she comes back out. "Finished my report, I have. Ready to go back home I am, Captain <last>. A long trip this was, and promised to pay you well, I did, so when <planet> we reach, give you your well-earned 10,000,000 credits, I shall. Present my findings to the council, I must."`
			choice
				`	"That's a lot of money. I was worried you wouldn't even want to pay me, with how disappointed you were earlier."`
					goto money
				`	"Aren't you worried we'll get ambushed, like how Mimodum's ship was?"`
			`	She grins for a moment, seemingly taking it as a joke. "If going to ambush us, the Quarg were, already done it, they would have. Too close to the Coalition by now, we are."`
				goto accept
			label money
			`	"Ah, forgive me for that, Captain. True it is, that disappointed, I am. However, an inspector should not let that trouble her duties," she explains. "Done your work, you have, so now do mine, I must. Not discussed in Mimodum's audio entries, many details of interest to the council were. An initial gathering of that data, I have prepared."`
			label accept
			`	She asks that you bring her to <destination> as soon as possible, and goes back to her bunk to rest.`
				accept
	on visit
		dialog `You land on <planet>, but realize that your escort carrying Sedlitaris hasn't entered the system yet. Better depart and wait for it.`
	on complete
		"coalition jobs" += 15
		conversation
			`Sedlitaris uses your commlink to tell the spaceport authorities that she's returned, and soon after you land a crowd of Heliarchs and Coalition civilians alike are surrounding your ship. The Heliarch agents try and organize the crowd as best as they can, and a group of Heliarch consuls rush through the masses to meet you two at your ship.`
			`	"Inspector! A most... fortunate return this is. A great deal of information you've collected, we take it?" an Arach consul asks.`
			`	"Yes, eager to hear your report, we are," one of the Kimek consuls continues. "A rare occasion, it is, to be able to learn of the outside from one of our esteemed inspectors."`
			`	A Saryd consul, who's kept a stern look on his face, cuts in. "Returned with his fleet, your ancestor, Mimodum, did not. Learned of the reason for that, have you?"`
			`	"Yes," she says. "Recover as much information as I wished to, I could not, but prepared a report on what Captain <last> and I found, I have. Additionally, recovered two of the pylons Mimodum left, we have."`
			`	One of the consuls addresses you, "Tell us, Captain, run into any er... complications during the trip, have you? Maybe occasioned by the tribune - the inspector - being with you?"`
			choice
				`	"She stayed inside my ship whenever there was a risk of humans seeing her, if that's what you're asking."`
				`	"I didn't notice anything out of the usual, no."`
			`	They call for some agents to get the pylons out of your ship and transport them to somewhere Sedlitaris can present her findings. As they tell her to follow them to the room where the presentation will happen, a Kimek Heliarch breaks through the line of agents keeping the crowd back. You recognize him as Arbiter Kicharri, who you met just before Sedlitaris received approval from the Heliarch council.`
			`	"What is this?" The Saryd consul steps in front of Kicharri as he approaches. "Arbiter, shared with you in due time, the findings will be, but the inspector's report to us consuls, the priority is, so return to your duties you-"`
			`	"No, meet with her family, she will," Kicharri interrupts him. "Heard nothing but hell from her brother, I have. Devastated, her parents were. Now that returned, she has, see them and calm their worries, she will."`
			`	"By whose orders?" An Arach consul jumps in. "Intrigued by her findings, we all are, and listen to her at once, we must."`
			`	"Orders?" Kicharri exclaims. "Orders for her to leave and die, you thought you had given her!" Kicharri looks at Sedlitaris, then back at the consuls. "If so intrigued you are, surely to miss out on any information, you don't want. Best suited for giving a full report, she will be, once rested from her expedition, she has."`
			`	Irked by his response, the consuls have the agents clear the area and have your ship made into a makeshift meeting room for a while, making everyone get out while they head inside to discuss. After many minutes, they come back out, and one of the Kimek says, "Ten days of leave you will be given, tribune. After that, present us your findings, you must. Considered for promotion to arbiter, you also will be, for your bravery and work in the expedition."`
			`	The consul group leaves, and Kicharri approaches you and Sedlitaris. "Tell me about how you were right all along, later, you can," Kicharri tells Sedlitaris. "Right now, add you back to the list of active Heliarchs, I must. Marked as deceased by a 'glitch in the system,' you apparently were." He taps one leg on the ground repeatedly, glancing at your ship. "Glad that you are back safely, I am."`
			`	He leaves as well, and Sedlitaris turns to you. "A bit disorganized, but at least welcomed we were, right?" She looks at your ship, then looks startled. "Your payment! No time to transfer the funds to you, they gave me," she pulls out a personal device, and transfers the 10,000,000 credits to your account. "There you are. Worth much more, your assistance was, but unfortunately limited, my funds are."`
			choice
				`	"Don't worry, I'm glad to have helped."`
					goto end
				`	"Why was everyone so surprised we made it back? Seems they expected to never see you again."`
			`	Her smile drops as you ask the question, and she seemingly struggles to find a place to look at. "I... I, Captain-" She looks around, then takes a deep breath. "Sorry I am, Captain. Ever since independence from the Quarg, we gained, six expeditions out of the Coalition, there were. Return, only ships of the first of them did. The most well equipped and numerous, my ancestor's fleet was, the sixth expeditionary fleet. Increasingly more fearful of leaving, we became, and with the last expedition having been centuries ago, a taboo, even talking about leaving has become. A year after the sixth had left, effectively forbid any further expeditions, the council did." She travels around with her eyes again. "Sorry I am, that kept it hidden from you, I have. Wish to find out what happened, I did. Afraid I was, that refuse to help me like everyone else, you would, if know of the risk, you did."`
			choice
				`	"Well, we made it back safely, and you were passionate enough about this to take the risk. I don't hold it against you."`
					goto forgive
				`	"So you lied to me. You could've gotten us both killed - we could be in a ship sinking into an ocean."`
			`	She's taken aback. "Captain, no Quarg pursuing us, there were. Surely now that inhabit all those systems, humans do, avoid attacking ships like that..." She stops, and sighs. "Sorry for lying to you I am, Captain."`
				goto end
			label forgive
			`	She breathes in relief. "Thank you, Captain. To trick you, my intention wasn't. Thanks to your help, maybe put an end to this fear of leaving, or even convince the council to get the expedition efforts going again, I can."`
			label end
			`	Suddenly, a Saryd Sojourner nearly rams your ship, just barely avoiding it as it lands less than twenty meters from your ship. "My little brother," Sedlitaris says as she looks at the ship. "Forgive me Captain, but get to seeing my family, I must. From the discussion earlier, very worried about me, they must have been. Thanks again for everything." Her brother rushes into hugging her as he leaves his ship, then proceeds to shake her while screaming something. An elderly Saryd couple slowly comes out of the Sojourner as well, and Sedlitaris and her brother go and meet them, hugging and going inside. The Sojourner takes off before the spaceport workers can even begin tending to the ship, and you look at it as it leaves the ringworld.`
			branch sheragi
				has "told coalition about sheragi"
			action
				payment 35000000
			`	When you go back inside your ship, you're notified that more credits have been transferred to your account. It seems to be from the Heliarch government, giving you an extra 25,000,000 credits and thanking you for helping recover the data of the sixth expedition.`
				decline
			label sheragi
			action
				clear "told coalition about sheragi"
				payment 50000000
			`	When you go back inside your ship, you're notified that more credits have been transferred to your account. It seems to be from the Heliarch government, giving you an extra 25,000,000 credits and thanking you for helping recover the data of the sixth expedition. You decide to take some time to rest in your ship, after all that's happened, but not an hour passes before your ship is hailed by the local authorities, asking you to please open your hatch.`
			`	You comply, and one of the Heliarch consuls from earlier, a Saryd, comes in. "Hello, Captain," he greets you with a somewhat shaky voice. "Just going over the findings, we were..." he struggles at finding words, eyes fixated on the ground. "Caught our attention the most, the report on Ancient Light has. The report about the 'Sheragi' and the ruins on a nearby world." He pauses, and pulls out a device similar to the one Sedlitaris used to transfer you your payment. "Finished the journey of ancient Saryd inspectors, humanity's efforts, your efforts, have. For that, hope to compensate you and the girl enough, the council cannot." He inputs a few commands, and you look to see you've received another 15,000,000 credits. "Sent her to die, we had. I had. And with answers to secrets our ancestors dreamed of unveiling, she returned." His eyes finally come up, meeting yours. "Glad I am, that proud of at least one of us, they can be." He looks away again, gives you a nod, and leaves your ship.`



mission "Coalition: Long Lost Property 1"
	minor
	name "Long Lost Property"
	description "Head to the <system> system to recover House Idriss' satellite, or try to learn what happened to it, if it isn't there."
	to offer
		has "Coalition: First Contact: done"
		random < 75
	source "Ablub's Invention"
	destination "Darkstone"
	on offer
		conversation
			`You notice a pair of Arachi, who you assume to be spaceport workers due to their uniforms, talking while pointing to your ship. One of them is slightly shorter than most Arach you've seen, while the other is a good bit taller. They approach you after they see you noticed them, and the larger of them speaks up. "Excuse us you must, Captain, but in need of your help, we are."`
			`	"Work at House Idriss, we do, and looking to recover some lost property, the House is," the shorter one explains. "Accompany us to our headquarters, could you? Meet up with you, our boss-"`
			`	"President," the other one interrupts him.`
			`	"Our president will."`
			choice
				`	"I've got some time. Lead the way."`
					goto proposal
				`	"What is it that you lost?"`
				`	"Sorry, I'm not interested."`
					decline
			`	"Umm... confidential information, that is," the taller one says. "If wish to learn more, you do, accompany us, you should."`
			choice
				`	"Alright then, show me the way."`
				`	"This seems a bit shady. I'll pass."`
					decline
			label proposal
			`	They bring you to a dead end street not far from the spaceport surrounded by various older buildings. A wide hole is at the end, almost like a subway entrance, with stairs leading dozens of meters underground. You follow them down the stairs to find something similar to a customs area, where some Arachi and Kimek in uniforms ready their stations once they see you three.`
			`	You continue after some waiting, as the operators insist on manually inspecting every last bit of your electronic devices. Inside, you see a few dozen workers at their computers, with one occasionally heading to the back and taking an elevator somewhere. They seldom talk, so the only sound you can make out is that of some machinery working below you. Eventually, you're greeted by an Arach in some manner of tuxedo, or at least their equivalent to one, a blueish fabric dotted with black buttons. "Ah, Captain <last>, you must be!" she greets you. "To our corporate headquarters, I welcome you."`
			`	She urges you to follow her to her office, and you go along with the two Arachi who guided you here. Once you're in the office, a modest, spacious room made to accommodate the Arachi, she introduces herself. "Flopug, you may call me. Acting president of House Idriss, I am. Now, told about what we need your services for, were you?"`
			choice
				`	"These two told me House Idriss lost something."`
				`	"No, not really."`
			`	"Nearly nine thousand years ago, before even formed, the Coalition was, launched a... probe of sorts, for a long term experiment, that time's House Idriss had," she explains. "Sent to a nearby system where a habitable planet could be, it was, accelerating to approximately half the speed of light." She taps somewhere on the desk with one of her legs, and a screen appears at the top, showing a map of the local star systems. "Recognize this one, do you?" she asks, pointing to one of the systems. "A system currently inhabited by humans, we believe it is. Arrive there, the probe soon should, if arrived already, it hasn't."`
			`	Upon further inspection, you piece together the systems in the screen, and realize the system she's pointing to is <system>, just one jump away.`
			choice
				`	"I haven't heard news of any probes entering Han."`
				`	"So what do you want me to do?"`
					goto do
			`	"No? Well, the destination for the probe, that system was. Hmm... maybe delaying itself for some extra data..." She goes quiet, lost in thought for a while.`
			label do
			`	"Need someone to retrieve the probe, we do. Designed, it was, with an artificial intelligence that would learn during the trip, so even if terribly outdated, the equipment is, possibly invaluable, the data it gathered by observing starlight could be. Or simply mildly amusing, but hoping for the former, we are."`
			choice
				`	"Alright, I'll go look for it."`
					goto accept
				`	"What if I can't find it in the system? If it hasn't arrived, would I need to wait a long time for it to get there?"`
					goto wait
				`	"What's in it for me?"`
			`	"Pay you handsomely for the retrieval, House Idriss would," she answers. "Also, if of any use, the data is, adapted to deep space, the artificial intelligence may have done. New technologies, this could provide us, and to you we would share such a prize."`
				goto accept
			label wait
			`	"Not too long," the short Arach answers. "Minor changes in its speed, the probe might have had, but delay its arrival for more than a few weeks, it could not. One week from now, the absolute limit date for its arrival is."`
			`	"If locate it immediately, you do not, maybe ask the local humans you could," the taller one adds. "Newsworthy in most systems, such an event would be."`
			label accept
			`	They show you an image of the probe, which looks pretty much like an ordinary satellite, and say they'll work on your ship's scanning system to pick up the object's signature easier. Flopug says goodbye and tells you she must continue working, but has the two Arachi bring you back to your ship and adjust your scanners. They wish you good luck once they're done, and leave your ship.`
				accept
	on enter "Han"
		dialog `You let your scanners work for a few minutes, but they don't manage to locate House Idriss' probe. It might not yet have arrived in the system, but it would be best to look for information on Darkstone.`

mission "Coalition: Long Lost Property 2"
	landing
	name "Lost and Found"
	description "Head to <planet>, base of the pirate who scavenged House Idriss' probe, and try to get it back from him."
	to offer
		has "Coalition: Long Lost Property 1: done"
	source "Darkstone"
	destination "Greenrock"
	on offer
		conversation
			`After looking up the recent local news, you feel relieved as you won't need to wait for the probe to arrive: average headlines like "Unidentified Object Enters Han" or more sensationalist ones like "Doomsday Drone! What YOU Can Do In the Face of Impending Doom" were all the rage a few weeks ago, when the probe first arrived. None of them detail what happened to it, though, so you decide to ask the planet's inhabitants.`
			`	The spaceport workers you ask don't seem to know much more than the fact that it entered the system weeks ago, and some of the locals seem to have believed the more dramatic headlines, getting worried when you bring it up. When you reach the local produce market, one of the farmers you ask sheds some light on the issue. "A band of pirates passed by here just a few days after I watched the news about that machine. They were here for the usual, getting food from us as tribute. Must've read the news while they were here. One of them asked me about it, if we had seen it do anything dangerous. I said no, and he muttered something about selling it in a junkyard."`
			choice
				`	"Did you catch his name?"`
					goto name
				`	"Do you know where he went to sell it?"`
			`	"No, but I'd guess <planet>. It's the biggest hub for their kind of activity around these parts."`
				goto accept
			label name
			`	He snickers lightly, shaking his head. "I don't keep a list of their names. It's rare enough that any of them come around more than once, most get blown out of the sky before they get the chance. It's a short life they lead, those gangs from <planet>."`
			label accept
			`	You thank him for the information, and decide to head to <destination> to see if you can find the pirate who scavenged the probe, or the junkyard he sold it to.`
				accept
	to complete
		never
	to fail
		or
			has "Coalition: Long Lost Property 3: active"
			has "Coalition: Long Lost Property 3: done"

mission "Coalition: Long Lost Property 3"
	landing
	name "Reclaim the Probe"
	description "Search around pirate systems outside the South, and find the fleet that stole the probe. When you find it, bring it back to <destination>."
	to offer
		has "Coalition: Long Lost Property 2: active"
	source "Greenrock"
	destination "Ablub's Invention"
	on offer
		conversation
			`When you ask one of the market organizers about a local pirate returning with an alien probe, you find out he already sold it. You are then pointed to a large, surprisingly well-kept junkyard, which is something of a miniature shipyard: a few crews work on their ships in the vicinity, adding or switching parts for those they just bought. The junkyard itself is surrounded by half a dozen concrete buildings, with defensive turrets on top. A few excavators and bulldozers move ship pieces and other components around, trying to keep everything organized.`
			`	You tell one of the workers you're looking for the probe, and they leave for a few minutes, heading inside the gray building by the entrance.`
			branch money
				"credits" > 1000000
			`	They come back alone, saying, "Boss has looked you up, and found your pockets a bit empty. If you want that kind of information, come back when you're ready to pay."`
				defer
			label money
			`	When they come back, they beckon you to go inside, bringing you to a simple office where a middle-aged, balding man is waiting. "So, I hear you're looking for my latest big acquisition? Mind telling me what has you so interested in it?"`
			choice
				`	"I was hired to get it for someone."`
				`	"No reason."`
			`	He grins. "Well, you're out of luck, it was sold the day after I got it. Damn shame I couldn't make more advertisement out of it, but the offer was too good." He gets up from his chair, and leans on the table, looking at you. "Now, I like to keep business organized around here, so of course, I know a thing or two about who the buyers were. I can't just tell you, though, I deal with dangerous people at times. One day I tell you where they are, the other there's a fleet ready to tear down my business here. If I had, say, a million credits to hire some helpers in case that happened..."`
			choice
				`	"When I'm done they won't have a fleet to come here. A hundred thousand should be enough of a tip for pointing me their way."`
				`	"Fine, just tell me already."`
					goto bribe
			branch "convince" "fail"
				random < 20
			label convince
			action
				payment -100000
			`	He stares at you for a few seconds, and lets out a laugh. "Well, it was worth a try. Alright, a hundred thousand it is."`
				goto where
			label fail
			`	"Now I can't just trust you to get every last one of their ships, can I?" he replies. "If you want to make it worth for me, it's a million. If you're not interested, there's nothing I can do about it."`
			
			# For the mission NPCs to work properly, this needs to force an accept at this point.
			# Add a choice to defer once some sort of "on board" child of "npc" exists and allows for all NPCs to be defined in just this mission.
			
			choice
				`	"Fine, just tell me already."`
			label bribe
			action
				payment -1000000
			`	"Thank you for your patronage," he says, and sits back down.`
			label where
			`	"The men who approached me for the machine are pirates, though I imagine you already had that figured out," he begins. "They aren't from the south though, I could tell you that much. Older, better dressed. Said they had read the reports about the 'unknown probe' entering Han, and wanted it for their business. I asked how they intended to use it, nobody here had figured how it worked, but they said they'd find a way to make use of it, have it serve as some kind of surveillance equipment, or something like that."`
			choice
				`	"What do you think they meant by that?"`
					goto meant
				`	"Did you catch their names?"`
			`	"Did they tell me their names? Yes. Their real ones? Doubt it. They seemed organized enough that they wanted to keep that information hidden. I did get a look at their ships while we were loading the product into one of them, though."`
				goto ships
			label meant
			`	He shrugs, "My guess is their base is behind some bottleneck, so they wanted something that could tell them in advance if any Navy or bounty hunter was coming for them. I did get to look at their ships, seemed very well equipped for running away, if they knew someone was coming."`
			label ships
			`	He tells you the ship the probe was loaded onto was a Quicksilver, heavily modified to make for a stronger warship. You walk out of the junkyard with the information, and prepare your ship to look for the pirates.`
				accept
	on enter "Persian"
		dialog `Entering the system, your scanners catch a trio of heavily modified Quicksilvers. They also inform you that the probe is in the system, though it fails at giving you its exact location, as if something is causing interference. The Quicksilvers notice you and ready their guns.`
	npc board
		personality staying nemesis target
		government "Bounty"
		system "Persian"
		ship "Marauder Quicksilver (Engines) (Safe)" "Cohen"
		conversation
			action
				set "idriss probe recovered"
			`The pirates are waiting for you when you board their Quicksilver, and you exchange shots for a while. Once you've cleared the entrance, you explore the ship, and find what should be the probe - it matches what you were shown by House Idriss' workers, if with a lot of extra wiring wrapped around it. The pirates must have tinkered with it in attempts to use it as a warning system about incoming fleets. You remove the wires, free the probe from its attachments to the ship, and let it loose into the void. You then hurry back to your ship, and catch the drifting probe into your hold. Now you need only bring it back to House Idriss.`
				launch
	to complete
		has "idriss probe recovered"
	on complete
		clear "idriss probe recovered"
		payment 500000
		conversation
			`After you land, you head to the underground base of House Idriss, where Flopug meets with you again. "Arrange for the probe to be brought here at once, I will," she says, dispatching some workers to where your ship is. After a few minutes, she is informed that it's secured in the "lower levels," and heads there herself to take a look at what data it gathered.`
			`	When she returns, followed by the Arach duo who brought you here the first time, she hands you <payment>. "Registers of some attempts at breaching the probe's security, there are, but compromised the data, thankfully none of them have. A most curious path, its AI took," she says. "As fine-tuned as our current systems, it is not, but developed its algorithms to better determine the current status of distant stars, it has. Still going over the data, we are, so how accurate it became, we don't yet know."`
			`	The other Arachi tell you they'll meet you in the spaceport once they finish checking the data, as they'd like you to check a system personally in order to compare it with what the probe's information. They accompany you to the staircase leading back to the street, then head back to continue analyzing the data.`

# Replace the below two missions once some sort of "on board" child of "npc" exists.
mission "Coalition: Long Lost Property 3A"
	invisible
	landing
	to offer
		has "Coalition: Long Lost Property 2: active"
		"credits" > 1000000
	source "Greenrock"
	npc board
		personality staying nemesis target
		government "Bounty"
		system "Persian"
		ship "Marauder Quicksilver (Safe)" "Coven"
		conversation
			`You fight you way through the ship, but after you search the cargo hold and outfits in the Quicksilver, you realize the probe must be in another ship.`
				launch
	to complete
		never
	to fail
		has "Coalition: Long Lost Property 3: done"

mission "Coalition: Long Lost Property 3B"
	invisible
	landing
	to offer
		has "Coalition: Long Lost Property 2: active"
		"credits" > 1000000
	source "Greenrock"
	npc board
		personality staying nemesis target
		government "Bounty"
		system "Persian"
		ship "Marauder Quicksilver (Weapons) (Safe)" "Conan"
		conversation
			`After walking in the oddly empty vessel for a while, you hear an alarm sound and see pirates rushing to you from a door they blast open. You head back to your ship, avoiding what shots come your way as best as you can, and quickly close off the entrance on your side. When you look at the Quicksilver again, you see its self-destruction sequence is starting.`
				launch
	to complete
		never
	to fail
		has "Coalition: Long Lost Property 3: done"

mission "Coalition: Long Lost Property 4"
	name "Comparing Binaries"
	description "Head to <waypoints> to gather data on the binary stars, so that House Idriss may compare it with their probe's own predictions."
	to offer
		has "Coalition: Long Lost Property 3: done"
	source "Ablub's Invention"
	waypoint "Alnasl"
	on offer
		conversation
			`The Arach duo greet you in the spaceport and ask you to bring them inside your ship to talk. They look to the sides and behind them every other moment, as if watching out for something. When you're inside your ship's command room, the taller one speaks. "Compared the probe's prediction with its last reading of the system of arrival, we have. A very good approximation to real conditions, it reached. Though incredibly outdated, its hardware is, an ingenious program, what my ancestors-"`
			`	"Our ancestors," the short one interrupts him.`
			`	"What our ancestors created is."`
			`	They show you a device with a map on screen, depicting nearby star systems, and the short Arach starts explaining. "Intrigued as to just how accurate its predictions have become, we are, so to verify its data about a star deeper in human space, the next step is." He points to a system at the edge of the map. "Have humans discovered this system, Captain? Interested in comparing the probe's data on far away binary stars, the president is."`
			`	You look at the screen and at your own map for a moment, and recognize the system as <waypoints>. "Settled it is, then. Head to that system, you should," the taller one speaks again. "Still with our adjustments, your scanners are, so just tinker them a bit to gather the needed data, we will."`
			`	Once they're done with your scanners a few minutes later, they leave your ship and wish you good luck.`
				accept
	on enter "Alnasl"
		dialog `One of your monitors brings up various sets of data written in the Arach language when you enter the system, and your scanners begin gathering the data House Idriss wants. A few minutes pass until a loading bar comes up. When it reaches the end, another one appears, and the process repeats a few more times. After about an hour, your monitor goes back to normal.`
	on complete
		event "outskirts gauger ready" 157 342
		payment 250000
		conversation
			`Flopug is waiting by the landing bays for you, with the Arach duo beside her. They come inside your ship when you've landed, and start checking the data, after Flopug pays you <payment>.`
			`	"Umm... more errors with this one, the probe committed," the taller Arach says. "Gotten a good deal right, it still did, but a shame it is, that deal with that much more of a distance, it couldn't."`
			`	"Not distance, the cause of errors was," the short Arach responds. "Confused with the binaries' signatures, it got. Refined to account for binary star systems and their oddities, its algorithms had to be."`
			`	"At any rate, happy to call the probe's voyage a success, I am," Flopug cuts them off. "Expected it to have developed this well, we hadn't, when notified of its existence by... I mean, when remember about the approaching date of its arrival to that system, we did."`
			`	They turn your scanners back to normal, telling you that they'll work on using the data to develop a new piece of scanning equipment. They also tell you that they will let you know about it when it's ready, the next time you're on <origin>, though it may be many months before they're ready. After thanking you for your help once again, the three Arachi leave your ship.`

event "outskirts gauger ready"

mission "Coalition: Outskirts Gauger Ready"
	landing
	invisible
	to offer
		has "event: outskirts gauger ready"
	source "Ablub's Invention"
	on offer
		outfit "Outskirts Gauger" 1
		conversation
			`When you leave your ship, you're greeted by Flopug of House Idriss. "Completed the work on our newest set of scanners, we have. Since helped us with recovering the probe and its data, you have, only fair, it is, that gifted a copy of the equipment, you are."`
			`	She asks to come in your ship, and tells you to take off, guiding you to a factory complex on another region of the planet. As the <ship> touches down on the hangar, the platform loudly moves gears and chains, and soon starts bringing the ship, and you, deep down into the facility, with hangar doors closing above you shortly. When the elevator stops, you and Flopug step out into what's something of a mix between a Coalition outfitter, and House Idriss' headquarters. Several Arachi work on their stations, most of them tending to a large amalgam of antennae dishes and sensors. "Our gift to you, that is," Flopug says as she signals to the Arachi to start installing the scanner into your ship. "The Outskirts Gauger, we've named it."`
			`	While the Arachi work on the outfit, she explains that they used the probe's algorithms to have the scanners excel at finding basic energy signatures, such as heat or energy levels of other ships. "Made to check for complex machinery like outfits, or recognize specific cargo types, it was not, but still find uses for its current form, I'm sure you will."`
			`	When everything's ready, you two head back inside your ship, and the elevator brings you back up. You fly back to the main landing area, and she pulls close to you just before you open your hatch. "Now, still... experimental, the outfit is, and provide the Heliarchs with a potentially faulty product, we do not wish. So, naturally, not yet registered it with them, we have. Provide you with more copies, we cannot, so careful not to lose this one, you should be." She thanks you again for helping out, and leaves for her workplace.`
				decline



mission "Heliarchs Buy Jump Drive Mission"
	minor
	landing
	invisible
	to offer
		has "known to the heliarchs"
		has "outfit (cargo): Jump Drive"
	source
		government "Heliarch"
	on offer
		conversation
			`Your ship has barely touched down in the <origin> when several dozen Heliarch warships of all sizes start landing around it. The local garrison wastes no time in hailing you. "Captain <last>, our esteemed friend. Noticed it was that in your possession an extra Jump Drive is. Aid us tremendously any extra copies would, so if willing to sell your spare to us you are, thank you with <payment> we will." Many Heliarchs leave their ships, staring at the <ship> as they eagerly wait for your decision.`
			choice
				`	(Accept the deal.)`
					goto accept
				`	(No, you're not interested.)`
			`	"Regrettable that is," the Heliarch voice hailing you says with great disappointment. "If ever change your mind you do, prepared, a special job request will be, for when a spare Jump Drive you bring. Recommend it we do that our offer you carefully consider, Captain. Very generous in rewarding you for any and all copies you bring us, we would be."`
				decline
			label accept
			`	They thank you profusely, and as if collectively told about the decision in an instant, all the Heliarch personnel stop gawking, and make space for an army of engineers to come and remove the spare jump drive from your ship. Still watching the scene, only now in formations, the Heliarch agents whisper among themselves, rarely shifting their eyes, as if looking at a spectacle.`
			`	Once the drive is out of your ship, it is secured in an excessively reinforced container and transported to a restricted section of the ring, under the guard of hundreds of armed soldiers. One of the Heliarchs who seem to be in charge of the procedure, an Arach, personally comes to you, thanking you again and handing you <payment>. "Honor us you do with such generosity, Captain. Though made great progress in studying Jump Drives and their mechanisms, we have, still incapable of creating our own, we are, and means of acquiring new copies we have not. Tremendously valuable, each and every drive you could bring us is, so prepare special job requests for them, I will. If interested in selling any more Jump Drives, you are, check the job boards in the rings, from now on you should."`
			branch license
				"coalition jobs" < 30
			`	She thanks you yet again, salutes, and leaves to follow the entourage guarding the newly purchased jump drive.`
				accept
			label license
			action
				"reputation: Coalition" += 10
				"reputation: Heliarch" += 10
				set "license: Coalition"
				log "Sold a jump drive to the Heliarchs and received permission to purchase Coalition civilian technology and ships."
				log "Factions" "Saryds" `Saryds are an alien species who look suspiciously similar to the centaurs found in early human mythology. They prefer to live on worlds with as much green space as possible, and even their major cities are full of parks and gardens. Most Saryds live in small communes with up to a few dozen of them per house.`
				log "Factions" "Kimek" `The Kimek are large insectoid aliens, and are members of the Coalition. They discovered spaceflight after the Saryds, but before the Arachi. They are intensely social creatures, preferring to live together in massive buildings with thousands of inhabitants, and many of their worlds have populations in the tens of billions, far more than any human world.`
				log "Factions" "Arachi" `The spider-like Arachi were the last of the three Coalition species to discover interstellar travel. Most members of their society owe allegiance to one of the great Arach "Houses," organizations that are somewhat similar to guilds and that each specialize in one particular form of industry or technology.`
			`	She thanks you yet again, salutes, and leaves to follow the entourage guarding the newly purchased jump drive. Not a minute after she has left, three more Heliarchs arrive at your ship, a delegation consisting of a member of each of the three Coalition species, all wearing golden circlets denoting their rank and authority. "A most unexpected, but greatly value contribution this is," the Saryd says, "to think that so eager would our visitor be to prove their diligence and commitment."`
			`	The Kimek says, "As aided you have our society in breaking free of the Quarg's cages, with our society's technology may you be trusted."`
			`	"But," says the Arach, "like all civilians, even citizens, to you our weapons and warships we still cannot sell."`
			choice
				`	"Thank you."`
					goto end
				`	"Why don't you allow civilians to purchase weapons or warships?"`
			`	"For the sake of peace it is," says the Saryd. "The Heliarch military, well trained to use weapons only for defense and only for justice, they are. And to place the needs of the Coalition over the ambitions of their own native species, each one committed is. No such discipline do civilians have, even you. But as a respectful guest you are, to maintain your weapons we shall allow."`
			label end
			`	Apparently nothing is for sale here, but they assure you that many Coalition worlds will now grant you access to their shipyards and outfitters. The three Heliarchs all express their deep gratitude for your generosity with providing them a fresh jump drive, and wish you well.`
				accept


	on accept
		"coalition jobs" >?= 30
		outfit "Jump Drive" -1
		payment 5000000
		fail<|MERGE_RESOLUTION|>--- conflicted
+++ resolved
@@ -1651,13 +1651,7 @@
 				goto sorry
 			label tell
 			`	"I've met an alien species there called the Korath," you say. "They're reptilian creatures. What's left of their planets has been ruined by infighting. The Kor Sestor and Kor Mereti have been fighting a civil war using autonomous ships. The Kor Efreti have stayed out of the civil war, living under the Quarg's protection. The Korath Exiles have been banished to the Core by the Drak for refusing to give up their ability to manufacture jump drives. They are now raiding humanity for supplies."`
-<<<<<<< HEAD
-			`	The crowd shows considerable interest at this last part. "Knowledge of the Jump Drive, a species besides the Quarg possesses? Great news, this is! Our struggle against the Quarg, we do not take up alone. Possess Jump Drives, do any other species?" The Heliarch does not seem to mind you answering another question.`
-			branch unfettered
-				has "coalition knows hai"
-=======
 			`	The crowd shows considerable interest at this last part. "Knowledge of the jump drive, a species besides the Quarg possesses? Great news, this is! Our struggle against the Quarg, we do not take up alone. Possess jump drives, do any other species?" The Heliarch does not seem to mind you answering another question.`
->>>>>>> 2ffadc86
 			choice
 				`	"There are aliens to the north of human space called the Hai. Some of them steal from the normal Hai, and try to get their hands on jump drives any way they can."`
 					goto knowunfettered
