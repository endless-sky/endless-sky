# Copyright (c) 2016 by Michael Zahniser
#
# Endless Sky is free software: you can redistribute it and/or modify it under the
# terms of the GNU General Public License as published by the Free Software
# Foundation, either version 3 of the License, or (at your option) any later version.
#
# Endless Sky is distributed in the hope that it will be useful, but WITHOUT ANY
# WARRANTY; without even the implied warranty of MERCHANTABILITY or FITNESS FOR A
# PARTICULAR PURPOSE.  See the GNU General Public License for more details.

mission "Coalition: First Contact"
	landing
	name "Register with the Heliarchs"
	description "You have been told to travel to the <planet> to register with the rulers of Coalition space and petition them for permission to do business here."
	source
		government "Coalition"
	destination "Ring of Friendship"
	on offer
		"reputation: Coalition" += 10
		"reputation: Heliarch" += 10
		log "Factions" "Coalition" `The Coalition is an alliance of three different alien species living in peace with each other: the Saryds, the Kimek, and the Arachi. On many Coalition worlds, all three species live together in harmony, which is made easier by the fact that each species prefers a very different climate and thus gravitates to different parts of a planet. They are ruled by individuals known as the Heliarchs.`
		conversation
			`This planet seems to be inhabited by at least three different sentient species. First are giant beetles, about a meter tall, who scurry quickly toward your ship and swarm around it, gawking at you, as soon as you land. The second species, even more disturbing than the beetles, are giant spiders. And the third species are centaurs. Not just something vaguely resembling centaurs; they look like they could have stepped right off the page of a story book from ancient Earth.`
			`	One of the spiders walks up to you, stretching its legs to raise its face and many eyes to the level of your own face, and says something to you in a gloopy sort of burbling language that you don't understand. The beetles, meanwhile, are talking to each other in a different language, all clicks and chittering. And the centaur stands quietly at a distance and keeps glancing back toward the spaceport as if waiting for someone.`
			`	And eventually, someone does arrive: a beetle, a spider, and a centaur all wearing yellow armbands and some sort of electric box hanging on a chain around each of their necks. They walk up to you, and the centaur speaks. After a brief delay, the box around its neck says, "In the name of the Heliarchs, who drove out the oppressors, who maintain peace, we the human visitor greet."`
			choice
				`	"Thank you."`
					goto next
				`	"How do you know my language?"`
			`	The spider speaks, and the box around its neck translates. "Our nearest and most recent neighbor you are. The Heliarchs in their great wisdom, all things that come to pass in our region of space, they are aware of."`
			label next
			`	Speaking through its own translation box, the beetle says, "To the seat of the Heliarch government must you go. Once to the Heliarchs you have become known, in many ways to our society, contribute you may."`
			`	The centaur pulls out a map printed on a thin sheet of plastic. You recognize it as a star map of this region. Lines mark out three different territories, and where they meet are three star systems colored yellow. The centaur points to the southernmost of the three. "Where you must go, here it is," it says.`
			choice
				`	"Thank you. I will go there."`
					goto end
				`	"Can you tell me more about yourselves, first?"`
			`	The spider says, "The wise Heliarchs, all your questions they will answer."`
			label end
			`	Eventually the crowd disperses and allows you to visit the spaceport, although no one offers you any jobs or the opportunity to buy anything but basic commodities. Perhaps you need to register with the "Heliarchs" first.`
				accept
	on complete
		"reputation: Coalition" += 10
		"reputation: Heliarch" += 10
		set "known to the heliarchs"
		log "Factions" "Heliarchs" `The Heliarchs are the rulers of Coalition space: apparently not elected, but instead selected by merit from among the citizens of the Coalition in such a way as to ensure that all three species are equally represented. Thousands of years ago, the Heliarchs led their three species to band together and drive the Quarg out of Coalition space. The Heliarch centers of government are the three Quarg ringworlds that they captured in that war. They are the only ones in Coalition space who are allowed to have weapons on their starships, and they act as a sort of police force, maintaining peace between the Coalition species.`
		conversation
			`Your first view of the landing area confirms beyond a doubt that this is a Quarg ringworld, not just an imitation of one. The interior architecture is unmistakable. But no Quarg are present here, only the three species of the Coalition. Soon after you land, a delegation approaches your ship: again, one of each species, but these are wearing golden circlets around their heads. The circlets are not merely decorative, but seem to contain some electronics as well.`
			`	Again, the centaur speaks first. "To our territory, to welcome you we are glad," it says.`
			`	The beetle says, "With our people you may mingle. The beauty of our culture, you may experience."`
			`	The spider adds, "Our people and yours perhaps one day may trade. Perhaps one day the humans our great and free Coalition may join."`
			choice
				`	"Tell me more about your Coalition."`
				`	"Is this a Quarg ringworld? Where are the Quarg?"`
			`	The centaur says, "Like you, our three species once, by the Quarg were ruled. But with each other, connections we made. An alliance we formed, and the oppressors we drove away. For six thousand Earth years now, in prosperity and freedom from Quarg constraint and in friendship with each other we have lived."`
			choice
				`	"The Quarg don't seem that oppressive to me."`
					goto oppressive
				`	"How did you defeat the Quarg?"`
			`	The spider says, "Alone, no species all skills or all knowledge possesses. But when our abilities we combine, powerful we may become. That, the reason is, that the Quarg all species in isolation keep."`
				goto next
			label oppressive
			`	The spider says, "In separate boxes, they each species keep. And in subtle ways, your development and discoveries they limit. And on your technology, restrictions they place."`
			`	The beetle says, "Or, wrong are we? And the jump drive that brought you here, a gift from the Quarg it is? They its secret no longer hoard?" You tell it that the Quarg do indeed refuse to give jump drives to humans, and it says, "Then, prisoners indeed you are."`
			label next
			branch hai
				has "First Contact: Hai: offered"
			choice
				`	"I suppose you may be right about the Quarg."`
					goto end
				`	"Perhaps the Quarg will change their minds in the future."`
			`	The giant beetle considers you gravely. "Hope, we can only," it says.`
				goto end
			label hai
			choice
				`	"I suppose you may be right about the Quarg."`
					goto end
				`	"But, the Quarg do let the humans and the Hai make contact with each other."`
			`	This, apparently, is news to them. You explain to them who the Hai are, and that some humans have made contact with them and are living in their territory. "A second Coalition you are forming!" says the centaur, tapping its hooves on the floor in excitement. "Once again, foiled the Quarg are. A secret way for species to work together, they have overlooked. Great things, from this may come."`
			action
				set "coalition knows hai"
			label end
			`	You talk with them for a while longer, and learn that the centaurs are called "Saryds," and are the oldest of the three species. The beetles are the "Kimek," and come next, and the spiders are called "Arachi," and were the last of the three to discover spaceflight.`
			`	They tell you that the best way to learn more about them is to visit their worlds, and to see for yourself how the three species live in friendship and equality. They also offer to give you jobs to do in their territory, so that you may become a "valuable contributor" to their society.`

mission "Discovered Coalition Space"
	landing
	invisible
	source
		government "Heliarch"
	on offer
		event "label coalition space"
		fail

event "label coalition space"
	galaxy "label saryds"
		sprite "label/saryds"
	galaxy "label kimek"
		sprite "label/kimek"
	galaxy "label arachi"
		sprite "label/arachi"



mission "Coalition: Contributor"
	landing
	name "Return to the <planet>"
	description "Return to the <planet> to see if the Heliarchs will grant you a higher status in the Coalition now that you have been working among them for some time."
	to offer
		"coalition jobs" >= 30
	source
		government "Coalition"
	destination "Ring of Friendship"
	on offer
		conversation
			`A Heliarch agent contacts you soon after you land, and says, "In many useful ways, among us you have been working. The Heliarchs you should petition, and your rights and status among us they may elevate." The agent instructs you to return to the <planet> and petition the Heliarch rulers there.`
				accept
	on complete
		"reputation: Coalition" += 10
		"reputation: Heliarch" += 10
		set "license: Coalition"
		log "Completed a lot of Coalition jobs and received permission to purchase civilian technology and ships."
		log "Factions" "Saryds" `Saryds are an alien species who look suspiciously similar to the centaurs found in early human mythology. They prefer to live on worlds with as much green space as possible, and even their major cities are full of parks and gardens. Most Saryds live in small communes with up to a few dozen of them per house.`
		log "Factions" "Kimek" `The Kimek are large insectoid aliens, and are members of the Coalition. They discovered spaceflight after the Saryds, but before the Arachi. They are intensely social creatures, preferring to live together in massive buildings with thousands of inhabitants, and many of their worlds have populations in the tens of billions, far more than any human world.`
		log "Factions" "Arachi" `The spider-like Arachi were the last of the three Coalition species to discover interstellar travel. Most members of their society owe allegiance to one of the great Arach "Houses," organizations that are somewhat similar to guilds and that each specialize in one particular form of industry or technology.`
		conversation
			`Once again, when you exit your ship you are met by a member of each of the three Coalition species, wearing the golden circlets that mark them as Heliarchs. "Told we have been," says the Saryd, "that among us with great diligence and commitment, small tasks you have performed."`
			`	The Kimek says, "Those who in our society's prosperity have invested, with our society's technology may be trusted."`
			`	"But," says the Arach, "like all civilians, even citizens, to you our weapons and warships we still cannot sell."`
			choice
				`	"Thank you."`
					goto end
				`	"Why don't you allow civilians to purchase weapons or warships?"`
			`	"For the sake of peace it is," says the Saryd. "The Heliarch military, well trained to use weapons only for defense and only for justice, they are. And to place the needs of the Coalition over the ambitions of their own native species, each one committed is. No such discipline do civilians have, even you. But as a respectful guest you are, to maintain your weapons we shall allow."`
			label end
			`	Apparently nothing is for sale here, but they assure you that many Coalition worlds will now grant you access to their shipyards and outfitters.`

#For pre-0.9.7 compatibility
mission "Coalition License Patch"
	invisible
	landing
	to offer
		has "Coalition: Contributor: done"
		not "license: Coalition"
	on offer
		set "license: Coalition"
		fail



mission "lost in coalition"
	landing
	invisible
	source
		government "Coalition" "Heliarch"
	to offer
		has "Coalition: Contributor: done"
	on offer
		require "Jump Drive" 0
		event "lost in coalition" 14
		fail

event "lost in coalition"



mission "Coalition: Lost: Marker"
	name "Foreign Aid"
	description "The Heliarchs have noticed that you've lost your jump drive, being now stranded in Coalition space, and have offered to help. Head to the <destination> to speak with them."
	landing
	source
		near "Ekuarik" 1 100
	destination "Ring of Wisdom"
	to offer
		has "event: lost in coalition"
	on offer
		conversation
			`You're approached by a Heliarch delegation shortly after you leave your ship.`
			`	"Cautiously observed during the past few weeks, scans of your ship have been, Captain <last>," the Saryd begins.`
			`	"Unlike previous scans, a jump drive in your ship, our scanners found not," the Kimek continues.`
			`	"Though appreciate the work you here perform, we do, for you to be cut-off from the galaxy, we wish not," the Arach says. "Discussed much, our consuls have, and to help you, they decided. To the <destination> you must go, there discussed, the terms will be."`
			choice
				`	"By that you mean you'll get me another jump drive? That's pretty generous of you."`
				`	"What? I lost my jump drive? You've gotta be kidding!"`
					goto unaware
			`	"Generous we are indeed. Lucky you are, that under our jurisdiction this happened. Were it the Quarg's, stranded you would remain," the Saryd responds.`
				goto end
			label unaware
			`	"A good thing that a watchful eye we keep, if noticed you had not," the Kimek says. "But even still, more careful with your outfits you should be."`
			label end
			`	You thank them for bringing you this information, and go back to your ship to prepare a route to the <destination>.`
				accept
	to complete
		never



mission "Coalition: Lost: Offer"
	name "Jump Drive Loan"
	description "The Heliarchs have provided you a jump drive to leave Coalition space. Bring another jump drive to the <destination> by <date>, to replace the one you borrowed, or they will be extremely angered by you breaking their trust."
	deadline 333
	landing
	source "Ring of Wisdom"
	to offer
		has "Coalition: Lost: Marker: active"
	on offer
		conversation
			`The Heliarchs are waiting for you when you land. You see no civilians as you look around, but there are enough armed guards to man several of their Punishers. Said Punishers are all parked near your own ship.`
			`	The Saryd starts speaking, "As to be trusted, you have been deemed, provide you with a jump drive, so that stranded you are not, we will."`
			`	"Mind you, not a gift this is, but a loan, Captain," the Kimek continues. "Another one to replace this one, you must bring us, so that losing a copy of such valuable equipment, we are not."`
			`	"By <date>, brought here the replacement jump drive must be. If any longer you take, assume that betrayed our trust you have, we will, and an enemy, considered you will be," the Arach finishes explaining. "Agree with those terms, do you, Captain?"`
			choice
				`	"Yes, I promise I'll return with a second jump drive."`
				`	"Sorry, I need more time to think on this."`
					defer
			`	Their engineers proceed to install the jump drive in your ship. A couple of the guards come a bit closer during the process. When it's all done, you're reminded that you need to bring another jump drive here by <date>.`
				accept
	on accept
		outfit "Jump Drive" 1
		fail "Coalition: Lost: Marker"
	on fail
		"reputation: Heliarch" = -1000
		"reputation: Coalition" = -1000
	on complete
		require "Jump Drive" 2
		outfit "Jump Drive" -1
		dialog `After you once again land near several of their warships and armed guards, the Heliarchs take the jump drive you brought them. They thank you for keeping true to your word, and ask that you avoid losing such an important outfit again.`



mission "Coalition Yottrite 1"
	minor
	landing
	name "More Yottrite"
	description "You were offered great payment for bringing three more samples of the rare mineral yottrite to <destination>."
	to offer
		has "Coalition: Contributor: done"
	to complete
		has "Coalition Yottrite 2: offered"
	source
		near "Bloptab" 1 100
	destination "Bloptab's Furnace"
	on offer
		conversation
			`Some Coalition citizens, most of which are Arachi, start surrounding your ship after you land, talking among themselves while also glancing at a Heliarch Neutralizer that followed you as you prepared to land on <origin>. The Heliarch agents step off their ship and speak with an Arach of the civilian group. They head back inside their ship after a while and hail you: it seems they've noticed you're carrying samples of the exotic yottrite, and would like to know if you're willing to sell it to them.`
			choice
				`	(Yes.)`
				`	(No.)`
					defer
			`	When you approach them, the Arach explains that he is one of the people that oversee the mining operations on <planet> and that he would like to bring the yottrite there so that they can attempt to study it with their most advanced equipment.`
			`	"Few entries on yottrite, my predecessors managed to catalog," he says. "Naturally occur in our territory, it does not. Few opportunities to study it, we've had."`
			`	After discussing with his colleagues for a bit, he announces that he is willing to pay you 350,000 credits for the mineral sample.`
			choice
				`	"Sounds like a fair deal to me. Sold."`
				`	"Sorry, but I think I'll hold on to it. It was very hard to get it in the first place."`
					defer
			`	He thanks you and transfers the yottrite from your ship to his own, an Arach Spindle, with the help of some spaceport workers. Right before departing he hands you the credits and says that you should bring a few more samples to <destination>. "Three more, you should bring, if interested you are."`
				accept
	on accept
		outfit "Yottrite" -1
		payment 350000



mission "Coalition Yottrite 2"
	name "Even More Yottrite"
	description "You were once again asked to bring seven samples of the rare mineral yottrite to <destination>."
	landing
	to offer
		has "Coalition Yottrite 1: offered"
	to complete
		has "Coalition Yottrite 3: offered"
	source "Bloptab's Furnace"
	on offer
		fail "Coalition Yottrite 1"
		conversation
			`As you land on <origin>, you're contacted by the Arach you sold some yottrite to. He asks if you have any more samples to sell him.`
			choice
				`	"Not right now, sorry."`
					defer
				`	"I have some, yeah. Where should I bring them to?"`
			`	He tells you to land as usual. Once your ship is brought to the underground area, some workers help unload the yottrite, and ask you to follow them into a restricted section of the complex to get your payment. The guards at the entrance watch closely as your group passes by.`
			`	You walk along extremely wide industrial catwalks overlooking endless smelters and forges of various sizes. Though the heat of the place may be influencing your perception, you're almost certain the largest smelters must be around the size of a light warship.`
			`	After walking for too long in the uncomfortably hot and stuffy interiors of the underground compound, you and the several tons of yottrite are finally brought to a large area similar to a warehouse. Several workers are operating machinery and making sure ore pieces are brought to specific conveyor belts.`
			`	As the workers leave you to bring the yottrite to a separate section of the facility, you're greeted by the Arach who contacted you. "In your debt, we are, Captain <last>," he says, handing you 1,050,000 credits. "Much will be achieved, if significant progress with the samples we make."`
			choice
				`	"What sort of progress?"`
					goto progress
				`	"What are you hoping to achieve?"`
					goto achieve
			label progress
			`	"Non-standard thermodynamic properties, yottrite has. Absorb heat around them, the crystals do. Difficult to mix it into a compound, it is," he explains. "If how to overcome this obstacle, we learn, many applications, the element could have."`
				goto end
			label achieve
			`	"Run several tests on the Quarg equipment, for centuries, our Coalition has. React similarly to yottrite, some of their equipment does. A material involved in the making of their outfits, it is," he explains. "If how to do such a thing ourselves, we learn, maybe replicate their technology, or resume construction of the ringworlds, we could."`
			label end
			`	A worker by the yottrite crates shouts something, and the Arach signals he will be heading there shortly.`
			`	"Once again, if any more yottrite, you acquire, bring it here, you may," he says before leaving. "Tirelessly researching it, we are. If in a larger batch, you could bring them, progress quicker, we might."`
			`	He says that about seven samples of the mineral should do for next time and finally leaves. Some workers come shortly after to escort you back to your ship through the maze of smelters.`
				accept
	on accept
		outfit "Yottrite" -3
		payment 1050000



mission "Coalition Yottrite 3"
	name "Neighbor's Mailbox"
	description "Deliver the <cargo> to the sister world of <origin>, <destination>."
	landing
	cargo "experimental yottrite samples" 5
	to offer
		has "Coalition Yottrite 2: offered"
	source "Bloptab's Furnace"
	destination "Delve of Bloptab"
	on offer
		fail "Coalition Yottrite 2"
		conversation
			`Once again, you arrive at <origin> with a supply of yottrite and are contacted by the Arachi here. They ask if you're ready to sell what samples you've brought them.`
			choice
				`	"Maybe some other time."`
					defer
				`	"Sure am. Have some people wait by the docking area to help me unload the samples."`
			`	As the workers get the ore samples out of your ship, you realize that this time the Arach that asked for your help wasn't the one to contact you, nor was he waiting for you on the ground.`
			`	The workers say they will bring the yottrite to the warehouse on their own, and you're told to wait. When they return, they're accompanied by other workers with different crates. They hand you 2,450,000 credits, and ask for permission to load the crates onto your ship.`
			`	"Roughly 5 tons, they weigh. To <destination>, this planet's neighboring world, you must bring them. Requested it so, the overseer has," they say.`
			choice
				`	"What's in the crates?"`
					goto insidecrate
				`	"That's gotta be the shortest courier mission I've ever heard of. Can't some other ship do the trip?"`
					goto soitwouldseem
			label insidecrate
			`	"Older samples that you've brought to us, they contain. Experimented with, the Yottrite was. Unsure of the details, I am."`
				goto end
			label soitwouldseem
			`	"For you to carry them, the overseer asked. Why you in particular, unsure I am."`
			label end
			`	You figure that since it's so little cargo and to a planet in this very system, there's no harm in delivering the crates. They place them in your ship.`
				accept
	on accept
		outfit "Yottrite" -7
		payment 2450000
	on visit
		dialog `You land on <planet>, but realize that your escort carrying the yottrite samples hasn't entered the system yet. Better depart and wait for it.`
	on complete
		conversation
			`Though on <origin> you weren't greeted by him, the same Arach from the other trips now contacts you as you prepare to land on <planet>.`
			`	"Captain <last>! Forgive me for my absence in our latest deal, you must. Sort out some business here, I had to," he says.`
			`	He directs you to land on a separate area of the planet, and halfway there little by little a Heliarch fleet starts tailing your ship. You spend a few minutes hovering over the area until they finally give you permission to land. Some of the ships land along with you while others remain in flight, as you come to a massive warehouse complex on a large valley. The facility is walled with some odd kind of barbed wire on top of the walls and fences, and several armed Heliarch agents are patrolling the area.`
			`	As you leave your ship, the Arach is waiting for you alongside some Heliarch officers. They have the cargo removed from your ship without saying much.`
			`	Right before the Heliarch ships prepare to escort you back to the standard docking area, he says, "In the spaceport, meet you I will."`



mission "Coalition Yottrite 4"
	name "Yottrite Research"
	description "Lugglop, one of the Arachi that oversees the mining operations in Bloptab, asked that you pick up some friends of his on <destination> so that they may help with the Yottrite research."
	to offer
		has "Coalition Yottrite 3: done"
	source "Delve of Bloptab"
	destination "Shadowed Valley"
	on offer
		conversation
			`You wait around the spaceport for some minutes before finally spotting the Arach. He invites you to his office.`
			`	"Responsible for overseeing deliveries of such exotic materials to the warehouses here, I also am. For the inconvenience and bureaucracy, I apologize," he says. "Forget to properly introduce myself, I often do. Lugglop, I am called."`
			choice
				`	"Nice to meet you, I suppose."`
				`	"Do you need more samples? Is that why you called me here?"`
			`	"Harder to keep track of them, it becomes, the more samples there are," he says. "Notified by the Heliarchs, I was. No more samples, for now, I can request. Risk letting them be stolen, they cannot." He then shows you a map of the Coalition, pointing to a system in Saryd space. "Use more delicate procedures and research, to study the samples we must. For that, friends of mine on <destination>, will be waiting," he says. "Bring them here, would you, Captain?"`
			choice
				`	"Of course, they'll be here soon."`
					accept
				`	"Sorry, I'm not one to take passenger jobs."`
					decline
	on complete
		dialog `When you land on <planet>, Lugglop contacts you and informs you that he has already told his friends about you. He says they will be waiting in the spaceport.`



mission "Coalition Yottrite 5"
	name "Saryd Specialists"
	description "Transport the twins Nasilor and Alituri to <destination>, where they will assist in the Yottrite research."
	passengers 2
	blocked "You need <capacity> in order to take on the next mission. Return here when you have the required space free."
	to offer
		has "Coalition Yottrite 4: done"
	source "Shadowed Valley"
	destination "Delve of Bloptab"
	on offer
		conversation
			`A Saryd wearing their version of a lab coat is waiting for you when you enter the spaceport.`
			`	"Working with Lugglop, you are?" He asks, and you nod. "Nasilor, my name is. Packing up our belongings, my sister is. Bring you to our laboratory, I shall."`
			`	You follow him deep into the underground spaceport to the "residential" section, which, to you, is indistinguishable from a research compound. The endless doors to your left and right occasionally give space for large glass panels, giving you a nice view of the massive crystal formations here.`
			`	Nasilor stops by a door immediately after one of these "viewing sites" and opens it. He introduces you to his sister, Alituri, and you two start helping her pack what remains. Most of what they're bringing are several research papers, though you can't figure out what's written on them.`
			`	Finally, you start heading back to your ship. Noticing your interest in the beauty of the gypsum caves, the two Saryd researchers slow down their pace and start to tell you more about themselves. They are twins, both born on Saros, but have been working here for decades. Though you don't understand much of the technical jargon, you figure out that Nasilor specializes in cryptocrystalline compounds, while Alituri focuses her studies on planetary and cosmic conditions that lead to the formation of the gypsum caves here.`
			`	With the little "tour" over, when you three reach your ship, you show them to their bunks and prepare to head back to <planet>.`
				accept
	on visit
		dialog `You land on <planet>, but realize that your escort carrying the Saryd twins hasn't entered the system yet. Better depart and wait for it.`



mission "Coalition Yottrite 6"
	name "Master Shipwright"
	description "Head to <destination> to pick up a member of House Mallob so that they may help in trying to apply Yottrite to an alloy."
	landing
	to offer
		has "Coalition Yottrite 5: done"
	source "Delve of Bloptab"
	destination "Market of Gupta"
	on offer
		payment 200000
		conversation
			`Lugglop is waiting for you when you land and greets the two researchers as you help them get their things out of the ship.`
			`	He points them to a hotel where he had a room prepared for them, and asks you to follow him to his office again.`
			`	"Filled to the brim with cutting edge equipment, our facilities here and on the neighbor planet are. Alas, venture much into the theoretical field needed to study such rare elements, our personnel here does not."`
			`	He shows you to his map again, this time pointing to a nearby Arach world. "Once cracked some aspects of yottrite, the twins have, an expert in ship making, we will need," he says. "On <destination>, prepared one of their representatives, House Mallob has. Bring them here, you must."`
			`	You're about to head back to your ship when he hands you 200,000 credits. "Nearly forgot to pay you for this last service, I did."`
				accept



mission "Coalition Yottrite 7"
	name "Master Shipwright"
	description "Bring Pichiie to <destination>, where she will join Lugglop's team in their Yottrite research."
	passengers 1
	blocked "You need <capacity> in order to take on the next mission. Return here when you have the required space free."
	landing
	to offer
		has "Coalition Yottrite 6: done"
	source "Market of Gupta"
	destination "Delve of Bloptab"
	on offer
		conversation
			`You're immediately hailed by House Mallob when your ship is entering the atmosphere of <origin>. They guide you through the planet, bringing you to what looks like a massive, castle-like structure, which appears to be made out of a similar material to that of Arach ships, sitting at the base of a mountain.`
			`	You land on a large docking area, where some other ships are also conducting business. Stepping off of your ship you're greeted by what is unmistakably an outfitter, and as you look around you spot some other large buildings dotting the surrounding area, with members of the Coalition going to and from them. The atmosphere feels like that of a small village turned into an outdoor shopping mall.`
			`	Shortly after landing you're greeted by an Arach wearing what you judge to be some sort of uniform. He takes a translation device out of his pocket and formally greets you. "Honored to have you as a guest, the great House Mallob is, Captain <first> <last>."`
			choice
				`	"Are you the shipwright I'll be taking to Lugglop?"`
					goto servant
				`	"What's with this place? Why are there so many buildings all over?"`
					goto property
			label servant
			`	"Mountains, no! But a servant of House Mallob, I am. Mostly as a chauffeur, I work."`
				goto mistress
			label property
			`	"No mere mansion, the private property of House Mallob is," he says as he starts pointing to different areas. "A museum, there we have, detailing the history of Arach ships. To the left, a marketplace is. To the right, House Mallob's private university is, where study the advanced methods of ship making, honor students from all over the Coalition do."`
			label mistress
			`	He then asks that you follow him, saying, "Assist Lugglop in his research, my mistress will. Meet her in the mansion, you must." You follow him along the path, and he gives a bit more detail on some of the buildings as you walk near them. What really piques your interest though is that one of the buildings, which he seemed to willingly ignore, had armed guards at the door, with no indication of being members of the Heliarch.`
			`	Reaching the entrance of the mansion, it isn't as castle-like as the walls, but it all still looks strangely pompous. Up close it almost looks like all the several parts and pods of an Arach Hulk or two were crumpled together into one single building.`
			`	He guides you through the mansion. You pass by several other servants, notice rooms where he mentions that members of House Mallob are having meetings, and even meet a group of Saryd and Kimek students who came here to study with the shipwrights of House Mallob.`
			`	Finally, he brings you to a room on the third floor, claiming that your passenger is waiting inside. You enter, only to see a Kimek glancing out the window.`
			choice
				`	"I take it that's the shipwright?"`
					goto shipwright
				`	"So, is my passenger crawling around somewhere? In some corner hidden in a web?"`
				`	"A Kimek? I thought this was an Arach House."`
			`	The butler ignores what you said and introduces you to the Kimek in question. "Marry into House Mallob at a young age, miss Pichiie did. A former student at the university here, she was."`
				goto end
			label shipwright
			`	"Correct you are, Captain," he says. "Proud to introduce you to miss Pichiie, I am. A former student at the university here, she was, before marry into House Mallob, she did."`
			label end
			`	Finally, the reason why you had to come all the way to this part of <origin> becomes clear; Pichiie mentions she would like to hear your stories about where you got the yottrite in the first place before boarding your ship to head to <planet>. You tell her all samples you've come across were found in systems where the star had gone supernova. It's a short explanation, but she appears to be satisfied, and after saying her goodbyes to other members of the House, you're both brought to your ship.`
				accept
	on visit
		dialog `You land on <planet>, but realize that your escort carrying Pichiie hasn't entered the system yet. Better depart and wait for it.`
	on complete
		event "yottrite research break" 165
		payment 200000
		dialog
			`As with the Saryd twins, Lugglop greets Pichiie and tells her of a hotel he prepared for her time here.`
			`	"Ready, my team is now, Captain," he says, after Pichiie leaves with her luggage. "Enrich and research samples as needed, for the next few months we will. Contact you again, I will, should the need for your services arise once again."`
			`	He hands you <payment>, and walks away.`



event "yottrite research break"



mission "Coalition Yottrite 8"
	name "One Last Sample"
	description "Acquire one sample of yottrite and deliver it to <destination> so that Lugglop has some for his presentation to the Coalition's scientific community."
	landing
	to offer
		has "event: yottrite research break"
	source
		near "Pelubta" 1 100
	destination "Pelubta Station"
	on offer
		conversation
			`When you land, you receive a message from Lugglop, the Arach to whom you brought several Yottrite samples.`
			`	"Captain, some major findings, we have. Preparing a presentation about our research, to present in Ring of Wisdom, we are," he says. "Only, run out of pure samples, we have. Bring us one once more, would you? Willing to pay slightly more for the inconvenience, we are. <payment>."`
			choice
				`	"Okay, I'll bring you a piece of yottrite once again."`
				`	"Sorry, but I'm not mining that any more."`
					decline
			`	He thanks you and says he and the rest of the team will be waiting in <destination>. "Moved here about halfway through the project, we did, to make use of the station's facilities."`
				accept
	on complete
		outfit "Yottrite" -1
		payment 400000
		dialog `Lugglop pays you <payment> as you deliver the yottrite, accompanied by a Heliarch agent. "Finish preparing our presentation, we now must. If to help us further you wish, in the spaceport meet us you must."`



mission "Coalition Yottrite 9"
	name "Yottrite Presentation"
	description "Transport Lugglop and his team, alongside <cargo>, to the <destination>, where they will share with the Coalition's scientific community their findings on Yottrite."
	passengers 6
	cargo "yottrite presentation materials" 6.14
	blocked "You need <capacity> in order to take on the next mission. Return here when you have the required space free."
	to offer
		has "Coalition Yottrite 8: done"
	source "Pelubta Station"
	destination "Ring of Wisdom"
	on offer
		conversation
			`You meet Lugglop in the spaceport and follow him to meet with Nasilor, Alituri, and Pichiie, who are overseeing some workers place a few sealed metal crates inside a container and the yottrite sample you just brought here into another. They detail how they have prepared all the material they needed and now just need a transport to the <destination>.`
			`	"If with us, you come, Captain, perhaps a better detailed description of the systems where the yottrite was found, you could provide," Nasilor says.`
			`	"<payment>, I would pay you," Lugglop says.`
			choice
				`	"Of course I'll take you there. Have the containers loaded into my ship."`
					goto accept
				`	"What discoveries have you made about it?"`
					goto findings
			label findings
			`	"To share our findings with you, allowed we are not," Pichiie says.`
			`	"Forgive us you must, Captain, but told to keep everything a secret, we were," Lugglop continues. "Perhaps after our presentation, public our findings could be made."`
			label accept
			`	They all follow you to your ship after the containers are ready to be loaded.`
			`	After they are put into your cargo, Nasilor, Alituri and Pichiie head to their bunks, but as Lugglop is coming on board, you see that two Heliarch agents, both Kimek, are accompanying him. "Here to ensure the secrecy of our discoveries, they are," he says. Seeing as they are only two more passengers, you agree to carry them to <planet>, and they all board your ship.`
				accept
	on visit
		dialog `You land on <planet>, but realize that your escort carrying Lugglop's team and their presentation materials hasn't entered the system yet. Better depart and wait for it.`
	on complete
		payment 310000
		conversation
			`Immediately when you land, Lugglop gives you your payment of <payment>. You and the four researchers then follow some Heliarch agents that were waiting for you at the docks. You five are brought to an area akin to a theater with some type of podium on the stage. The seats are all taken by Heliarch agents.`
			`	Lugglop's team apparently will wait until the contents of the two containers are brought here, so you're asked to describe the systems with supernovae where you encountered yottrite asteroids. This only lasts a few minutes, as the audience doesn't seem too keen on inquiring about details, though one particular Saryd did puzzle you when they asked about the state of the supernovas you visited. You tell them you don't know what they mean, and they press the topic no further.`
			`	After you finish, and right as the materials for Lugglop's presentation arrives, you're escorted back to your ship by some agents. Several hours later, you're contacted by Lugglop, who says the presentation is finished, and his group is coming back to your ship. When they arrive, they each thank you for providing the means to perform their experiments. "Officially commended for our efforts, we were!" he says.`
			`	"Though allowed to publicly share our findings, we are not still, invited to be part of the team here that will continue the research, we were," Pichiie adds. The Saryd twins say they will reside here for as long as the project continues, while Pichiie comments on how she'll often be taking trips to visit her family in House Mallob's property.`
			`	"As for me, a job as overseer, I still have to perform," Lugglop says. "Stay here for a few days I will, but even with all the advanced equipment of this ring, still our Coalition's most capable, the smelters of Bloptab's Furnace are. In their optimal state they must be, if to deepen our knowledge on yottrite, we are. Return there shortly, I will."`
			`	They thank you again for all your help and wish you safe travels as you continue exploring.`



mission "Kimek Student 1"
	minor
	name "Transport Chikee"
	description "Chikee, a young Kimek, is studying to become a Heliarch. Transport him to <destination>, where he was offered a job, so that he can make a living while studying on his own."
	passengers 1
	to offer
		has "Coalition: First Contact: done"
	source "Fourth Shadow"
	destination "Second Rose"
	on offer
		conversation
			`At any given time there are thousands of Kimek here in the spaceport, either mingling among themselves during a break from work or negotiating travel prices with starship captains. You imagine that if you weren't a human and clearly stood out, you too would be constantly getting offers to travel to another world, as many civilian captains here wish to fill a last bunk or two they have vacant on their ship before departing.`
			`	You manage to find a restaurant here where you spot some food you've already learned you can eat, so you take a seat and order something.`
			`	You're halfway through your meal when you notice the waiter who brought it to you still hasn't moved away from the table.`
			choice
				`	"Can I help you?"`
				`	"Sorry, should I have paid first before eating?"`
			branch translator
				has "language: Coalition"
			`	The Kimek doesn't have a translation box, so your words don't reach him. While he insists on remaining by the table, you also notice he has been constantly glancing at the entrance, as if waiting for someone to come in.`
			`	When a Heliarch agent passes by the entrance, the Kimek says something in his language, heading to meet the Heliarch, and speaking with them briefly. The Heliarch agent then accompanies the Kimek waiter to your table.`
			choice
				`	"Does he need something?"`
				`	"Did I do something wrong?"`
			`	"Wish to speak to you, this Kimek does, Captain," the agent says, as they continue listening to what the Kimek is telling them, and makes an effort to translate their message to you. "Called Chikee, he is. A student, aspiring to join the ranks of the Heliarchs. Looking for transportation to <destination>, he is, so that a better job there he may acquire."`
			choice
				`	"Sure, I'll take him there."`
					goto accept1
				`	"How much will he pay me?"`
				`	"I'm not headed that way, sorry."`
					decline
			`	The Heliarch asks the young Kimek about payment, to which he takes a pause before responding, and when he does so he speaks a lot slower than before.`
			`	"Not enough funds to pay you for the trip, he has," the agent says. "However, to pay you once well established he is, he promises."`
			choice
				`	"Okay then, I'll take him there."`
				`	"I prefer not having to wait to get paid, sorry."`
					decline
			label accept1
			`	You're told to wait for Chikee before departing the planet, and the Heliarch agent leaves. You leave the restaurant yourself shortly after, and head to your ship.`
				goto end
			label translator
			`	The Kimek is a bit surprised by you having a translation box, but seems to be put at ease knowing that he can speak with you directly now.`
			`	"Chikee, my name is, Captain. A student. Looking for transportation to <destination>, I am," he blabs, scrambling to show you what you assume is some kind of letter. "A job in the mines there, I was offered. Better payment than this one, it has."`
			choice
				`	"Sure, I'll take you there."`
					goto accept2
				`	"How much will you pay me?"`
				`	"I'm not headed that way, sorry."`
					decline
			`	He pauses for a bit, and you see his mandibles clicking together time and again.`
			`	"Lacking proper funds, I currently am," he says, speaking much slower than before. "Once paid by this new job I am, however, pay you I will. I promise."`
			choice
				`	"Ok, I'll take you there."`
				`	I prefer not having to wait to get paid, sorry.`
					decline
			label accept2
			`	He thanks you and says to wait for him by your ship before you depart. You leave the restaurant shortly after, and head to your ship.`
			label end
			`	Night falls, but there hasn't been any decrease to the activities here, as the hordes of captains and workers still populate the docking area and the spaceport.`
			`	Around midnight, Chikee arrives at your ship, and you show him to his bunk. He is only bringing a single, old rugged bag with him.`
				accept
	on visit
		dialog `You land on <planet>, but realize that your escort carrying Chikee hasn't entered the system yet. Better depart and wait for it.`
	on complete
		"coalition jobs" ++
		event "chikee break" 62
		dialog `You drop Chikee off on <planet>, and wish him good luck on the new job.`



event "chikee break"



mission "Kimek Student 2"
	name "Transport Chikee"
	description "Chikee, a young Kimek, is studying to become a Heliarch. Transport him to <destination>, where he was offered an internship and hopes to be awarded with a recommendation letter."
	deadline
	passengers 1
	to offer
		has "event: chikee break"
	source "Second Rose"
	destination "New Finding"
	on offer
		clear "event: chikee break"
		conversation
			`While strolling through the spaceport, you're flagged down by a familiar face. It's Chikee, the Kimek student whom you brought here months ago.`
			`	He excitedly greets you and talks about how well his studies have been going. You notice that he now has a translation device of his own, positioned by his neck.`
			`	"Purchased it recently, I did, so that hindered by language barriers, I am not," he says. "Excellent timing you have, Captain. Looking for transportation, once again I am."`
			`	He tells you how his academic successes have earned him an internship in one of the laboratories on <destination>, and that he needs someone to transport him there by <date> so that he may begin working right away.`
			`	"Better, the payment is, but also hoping for a recommendation letter, I am," he says, explaining that such letters from a Heliarch laboratory could help him significantly in joining their ranks.`
			choice
				`	"Sounds like you've worked pretty hard for this. Let's go to my ship, I'll take you there."`
					goto accept
				`	"You still haven't paid me for last time, though."`
			`	He freezes up for a bit, not responding.`
			`	"Just enough money to rent an apartment there, I have. Save up until the laboratory pays me, I must," he says. "Scamming you, I am not, Captain. Thankful I am, and pay you handsomely, I will."`
			choice
				`	"Alright, I'll wait again. Let's go to my ship."`
					goto accept
				`	"Sorry, but I'm not one to be fooled twice."`
					decline
			label accept
			`	He thanks you, and this time follows you right away, as he already has his bags prepared.`
			`	"Hoping to join the research teams on Ring of Wisdom, I am," he says as you two walk to your ship, explaining the reason he needs to study so much is because he is aiming to work for the scientific branch of the government, instead of the more military-focused side.`
			`	You lead him to his bunk and prepare for the trip.`
				accept
	on visit
		dialog `You land on <planet>, but realize that your escort carrying Chikee hasn't entered the system yet. Better depart and wait for it.`
	on complete
		"coalition jobs" ++
		event "chikee break" 93
		conversation
			`It seems the laboratory Chikee will work in is quite far away from the docking area, so after bidding you farewell, he decides to walk there immediately to get acquainted with his new bosses as soon as possible.`
			`	As he starts crossing one of the bridges linking the canyon walls here, he visibly struggles against the strong winds, as his bags seem to weigh him down.`
			choice
				`	(Help him with his bags.)`
				`	(Let him go on his own.)`
					decline
			`	You catch up to him without too much trouble, though you too are also somewhat troubled by the winds here. You pick up one of his bags, and he becomes much more comfortable with facing the constant blasts of air, though he still walks slower than the expected from a Kimek.`
			`	The two of you walk for about twenty minutes before finally reaching the laboratory. It is shielded by several large thick walls of stone slabs, much like many buildings in this unorthodox city.`
			`	You wish Chikee the best of luck and head back to your ship.`



mission "Kimek Student 3"
	name "Transport Chikee"
	description "Chikee, a young Kimek, is studying to become a Heliarch. Transport him to <destination>, where he will work with some members of House Idriss to further his research project."
	landing
	passengers 1
	to offer
		has "event: chikee break"
		has "Kimek Student 2: done"
	source "New Finding"
	destination "Ablub's Invention"
	on offer
		clear "event: chikee break"
		payment 170000
		conversation
			`As you land on <origin>, you notice that 170,000 credits have been transferred to your account, along with a message.`
			`	It's from Chikee, the Kimek student whom you brought here. He asks that you meet him in an area here more well protected from the winds, so you head there.`
			`	Upon meeting him, he says in a jolly tone, "Kept my promise, I did, Captain. Paid you, I have."`
			`	His internship here apparently went really well, and he got the recommendation letter he wanted and is once again looking for transportation.`
			`	"Passing by a month ago, some members of House Idriss were. The Arach House that deals with the construction of hardware, they are," he says. "Interested by my work, they were. Offered a partnership on <destination>, they have."`
			choice
				`	"I thought you wanted to become a Heliarch. How exactly will all of this help you?"`
					goto how
				`	"Hold on, what sort of 'work' were they interested by? What have you been working on?"`
					goto work
			label how
			`	"If well known among the scientific community, I become, more merit, my curriculum will have," he says. "Make it easier to pass the trials, all the knowledge and experience I've gathered until now will as well."`
				goto bunk
			label work
			`	"Larger than most, the Kimek population is. Struggle to properly distribute medication or other chemicals, even worlds richer than my homeworld do," he says. "Seeking to create an independent network to provide better distribution, I am."`
			`	He jokes about how it's silly that although his species has such incredible advancements in their alimentary transport network, it's still difficult for most of the population to find medicine for what is translated as "the common cold" by the device. He claims that, were he on the Heliarch council, he could directly propose changes and solutions to such problems.`
			label bunk
			`	He tells you a bit more about his work here, how it was working with Saryds, and the cultural exchange. Though he seems to have garnered some fond memories of his time here, you notice while heading for your ship that he still hasn't gotten used to the wind.`
			`	You show him to his bunk and prepare for the journey to <destination>.`
				accept
	on visit
		dialog `You land on <planet>, but realize that your escort carrying Chikee hasn't entered the system yet. Better depart and wait for it.`
	on complete
		"coalition jobs" += 2
		event "chikee break" 78
		payment 130000
		dialog `Chikee hands you 130,000 credits when you land. "As always, for transporting me, grateful I am, Captain," he says, as he heads off to meet with the members of House Idriss.`



mission "Kimek Student 4"
	name "Transport Chikee"
	description "Chikee, the young Kimek whom you've transported many times, has finally become a candidate for elevation to the rank of Heliarch. Bring him to the <destination> by <date>."
	deadline
	landing
	passengers 1
	to offer
		has "event: chikee break"
		has "Kimek Student 3: done"
	source "Ablub's Invention"
	destination "Ring of Wisdom"
	on offer
		clear "event: chikee break"
		conversation
			`You're contacted by Chikee when you land.`
			`	"Captain <last>! Good news and another job for you, I have," he says, asking that you meet him in the spaceport.`
			`	You head there, and he's already with his bags, prepared to board your ship. "Helped me a lot, House Idriss has. An audience with the Heliarch, on the <destination> I have!"`
			`	He tells you that he needs to be there by <date>, and wastes no time as he heads into your ship.`
				accept
	on visit
		dialog `You land on <planet>, but realize that your escort carrying Chikee hasn't entered the system yet. Better depart and wait for it.`
	on complete
		"coalition jobs" += 2
		payment 300000
		conversation
			`Chikee hands you <payment> before leaving your ship. Heliarch agents are waiting for him, and receive him in a bit of a ceremony.`
			`	You spend a few hours browsing some shops here and have some food once you find an establishment that serves something appetizing to humans.`
			`	Ringworlds have no day or night, but looking at your ship's internal clock, it is almost night time when Chikee returns to your ship in a hurry.`
			`	"Accepted I was! Grant me the rank, they did!" he says, showing you a Heliarch circlet as he puts it on his head. "Infinitely grateful for your help in all of this I am, Captain."`
			`	You congratulate him on the achievement, and he starts to tell you how what he calls the "trial" went. Aside from explaining his work on places that got him a recommendation letter, he was told to do a presentation on his own work to some type of jury and pass an interview. "Wait in a line with other candidates, I had to. To be selected, only a few were. So nervous, I was," he says. After thanking you again and trying to shake hands with you, he leaves your ship one last time, and you wish him the best of luck in his new line of work.`



mission "Coalition Outbreak 1"
	minor
	name "Transport Doctors"
	description "Bring these <bunks> doctors, along with <cargo> to <destination> by <date>, where they will work to address a major viral outbreak"
	deadline
	passengers 75
	cargo "medical supplies" 90
	to offer
		has "Coalition: Contributor: done"
		random < 5
	source
		near "1 Axis" 1 6
	destination "Celestial Third"
	on offer
		conversation
			`As you enter the spaceport, you notice several battalions of Coalition doctors roaming about, talking with merchant captains and then following some of them back to their ships.`
			`	One such crowd approaches you, and a Saryd among them says, "Broken out on <destination>, a deadly virus has. Captains willing to transport us and <cargo>, we seek." She shows you to the group of doctors, <bunks> of them.`
			choice
				`	"I'd be glad to help with something serious like that. Let's go to my ship."`
				`	"I can't afford to fill so many bunks right now, sorry."`
					decline
			`	The doctors rush inside your ship, and spaceport workers quickly place the <cargo> in your cargo hold.`
			`	When you get the chance, you ask them what exactly the virus is, and they explain as best as they can how it causes "tumorous-like behavior on Kimek exoskeletons, rapidly degenerating the tissue and exposing the flesh, all the while increasing the risk of infection." They say that although it is most dangerous to Kimek, there are confirmed cases of some Arachi having contracted the disease.`
			`	It seems pretty serious, so you should make sure these doctors and their supplies are brought to <destination> as quickly as possible.`
				accept
	on visit
		dialog `You've reached <planet>, but the doctors and the medical supplies haven't arrived yet. Depart and wait for the ships carrying them.`
	on complete
		payment 768540
		"coalition jobs" += 2
		dialog `The medical workers exit your ship just as quickly as they entered it and head off to different sections of the city, directed by some emergency workers. After the <cargo> are also taken off your ship, a worker hands you <payment> and says you could look for more ways to help with the outbreak by looking for their colleagues in the spaceport.`



mission "Coalition Outbreak 2"
	name "Collect Vaccines"
	description "Head to <stopovers>, where Saryd researchers have been working on a vaccine for the new virus, and deliver it to <destination> by <date>."
	deadline
	cargo "vaccines" 80
	blocked "You need <capacity> in order to take on the next mission. Return here when you have the required space free."
	to offer
		has "Coalition Outbreak 1: done"
	source "Celestial Third"
	stopover "Secret Sky"
	destination "Ki Patek Ka"
	on offer
		conversation
			`As before, the spaceport is completely dominated by doctors and nurses. You don't find the person who told you to come here, but as you ask one of the other emergency workers, they direct you to a makeshift office set up next to a few trading panels.`
			`	"Fairly new to us, this virus is," the Kimek manning the stand says. "But finally developed an initial batch of vaccines for it, the researchers on Secret Sky thankfully have."`
			choice
				`	"What do you mean 'finally?' Didn't this virus just break out recently?"`
				`	"You want me to go there retrieve the vaccines?"`
					goto vaccines
			`	He looks puzzles by your question.`
			`	"That some weeks have already passed, true it is, but hard at work, the researchers have been," he says. "Blame them for taking a few days more than usual, we cannot. Intricate, this virus is."`
			label vaccines
			`	He shows you a detailed map of Kimek space, explaining that most of the confirmed and suspected cases have been there. Given that the Kimek population is more than double that of the Arachi and the Saryds combined, it's not surprising.`
			`	"To <destination>, this initial batch must be brought. From there, distributing more batches of the vaccines to other worlds, you will be tasked with."`
			`	As the line of volunteering merchant captains continues to grow behind you, he is swift to inform you that payment will be <payment>, and asks that the next person come forward.`
				accept
	on stopover
		dialog `A group of Saryd workers is waiting for you, and they load the <cargo> onto your ship. A laboratory worker babbles about how you must care for them.`
	on visit
		dialog `You've reached <planet>, but the vaccines aren't here yet. Depart and wait for whichever ships are carrying them to arrive.`
	on complete
		payment 943720
		"coalition jobs" += 2
		conversation
			`An incessant stream of freighters has the landing pads of the spaceport here overcrowded, and from the looks of it you were only given a quick clearance due to carrying the vaccines.`
			`	The people here, who are surprisingly managing to keep the place organized despite the overwhelming traffic, pay you <payment> as they unload the vaccines from your cargo hold.`
			`	"Waiting in the spaceport with more tasks for you, our colleagues will be, Captain <last>," one says before running off to tend to other ships carrying doctors or supplies.`



mission "Coalition Outbreak 3"
	name "Distribute Vaccines"
	description "Accompanied by the three volunteer ships, head to the designated Kimek worlds, delivering vaccines to deal with the current viral outbreak, then return to <destination> by <date>."
	deadline
	cargo "vaccines" 80
	to offer
		has "Coalition Outbreak 2: done"
	source "Ki Patek Ka"
	stopover "Fourth Shadow"
	stopover "Blue Interior"
	stopover "Sandy Two"
	stopover "Inmost Blue"
	stopover "Double Haze"
	stopover "Brass Second"
	stopover "Second Viridian"
	stopover "Remote Blue"
	on offer
		conversation
			`This time you're expected and are brought to a large conference room where many Saryds, and the occasional Arach, are waiting. A Kimek that is part of the team organizing the containment procedures comes in and says you will once again be transporting vaccines.`
			`	"In a few hours, fully replicated, the vaccine samples will be. Load them onto your ships, we will. Deliver them to <stopovers>, you must."`
			`	Everyone is then separated into groups. You're put with two Saryd captains and an Arach who is wearing some protective suit of sorts that covers his entire body, making it somewhat difficult for him to walk.`
			`	The captains agree to follow your lead and deliver the vaccines along with you, so you all head back to your ships.`
				accept
	npc accompany save
		personality escort timid
		government "Coalition"
		ship "Saryd Sojourner" "Noset Temu"
		ship "Saryd Sojourner" "Miest Laba"
		ship "Arach Hulk" "Bloobrupblot"
	on stopover
		dialog `You and the Coalition captains have delivered the final batch of vaccines. You must now return to <origin>.`
	on visit
		dialog `You have reached <planet>, but you're missing something! Either you haven't visited <stopovers>, or you left the Coalition ships behind.`
	on complete
		payment 2593230
		"coalition jobs" += 3
		conversation
			`You and the other captains are told to wait in one of several lines formed here. Your group chats with some others while you wait, and a few mention how their batch of vaccines was delivered to Arach and Saryd space. Apparently many tourists had contracted the disease before flying to those areas.`
			`	The line moves quickly, and once it's your turn, you're paid <payment>, and then swiftly shoved along by the workers who are already paying the person who was behind you.`
			`	Looking back at the line, and seeing the sheer number of captains waiting for their share, it's no wonder the Kimek that paid you were extremely brief. As you come back to your ship, you see that a message was sent to you by the Coalition government. More specifically, it appears to have been sent by their Department of Health.`
			`	"To all captains who helped in dealing with the recent viral outbreak, you have our gratitude and may rest tonight knowing you've contributed to the continued prosperity of our Coalition."`



mission "Kimek Gift"
	minor
	name "Not One Minute Late"
	description "A Kimek researcher from <origin> forgot the birthday of her Saryd friend, who lives on <destination>. Since you have a jump drive and can make it there in time, she asked you to deliver the present by <date>."
	deadline 2
	to offer
		has "Coalition: First Contact: done"
	source "Second Cerulean"
	destination "Cold Horizon"
	on offer
		require "Jump Drive"
		conversation
			`A Kimek in a lab coat is desperately running around the spaceport here, carrying a small package with some papers attached.`
			`	As soon as she spots you, she quickly approaches you and says, "Human! The visitor I've heard about, you are! From the outside! A jump drive you have, if our space you've reached, yes?"`
			`	You nod, and she continues, "Live on <planet>, a Saryd friend of mine does. Forgotten that his birthday was on <date>, I had! Make it in time for the party, I cannot. Busy with work, I am. At least send his present, I'd like to, but make it in time, regular ships here can't! With your jump drive, get there in a day you could. Help me, would you, Captain?"`
			choice
				`	"Just that small package? Easy enough, I'll do it."`
					accept
				`	"I'm not headed there, sorry, have another mission to do. Somewhere else."`
					decline
	on complete
		payment 36750
		"coalition jobs" += 2
		conversation
			`Apparently this Saryd in question doesn't live here in the spaceport village, so you must take a train to go to his home. Thankfully, a train ticket was attached to the package, so you waste no time and get on the next train there.`
			`	Even for a world without too large a population, the train wagons here feel unusually empty, with only a handful of other passengers on the one you settle in. The trip takes a few hours, so you have plenty of time to look out the window and gaze at the sights of the seemingly infinite winter forest.`
			`	Halfway through, a blizzard makes it tough to see much outside. The ticket inspectors come through again, but now they are serving something akin to hot chocolate, only it is instead a blue, creamy substance.`
			`	Once you arrive at the village, you follow the makeshift map of the streets the Kimek included and deliver the present to her Saryd friend. Apparently the party had just started.`
			`	When you get back to your ship, <payment> are transferred to your account, and you get a short message from the Kimek researcher, thanking you for helping out.`



mission "Saryd Students 1"
	minor
	name "Acquire Arach Rum"
	description "Some Saryd students on <origin> have offered to pay you for bringing them a shipment of traditional Arach rum, currently only sold on <destination>. To make it in time, the rum must be bought by <date>."
	deadline
	to offer
		has "Coalition: First Contact: done"
	source "Shadow of Leaves"
	destination "Weir of Glubatub"
	on offer
		conversation
			`While walking by some shops, a young Saryd bumps into you as you're turning a corner, knocking you to the ground. He helps you up, apologizing. A couple others that were with him entered a shop without even noticing you, but almost immediately come back out.`
			branch translator
				has "language: Coalition"
			`	They speak with him, pointing at the shop and to where they must have been before bumping into you, while their friend tinkers with a translation box.`
				goto question
			label translator
			`	"No luck?" he asks them, tinkering with a translation box, not realizing you have your own.`
			`	His colleagues shake their heads, "Told the same as in the other store, we were. Shipping here, the Arachi no longer are," they say, pointing to the shop and to where they must have been before bumping into you. Their friend continues messing with the device.`
			label question
			`	Once he's done, he asks, "Human, a merchant captain you are, correct? Looking for work, are you?"`
			choice
				`	"What kind of work?"`
					goto work
				`	"Oh no, I live here actually. In the humantown district, right around the corner."`
				`	"Actually I'm just here for the view, sorry."`
					decline
			`	They all start laughing, some clearly finding your joke much funnier than you anticipated. Given the way they are stumbling on flat ground and the scent of alcohol that's permeated the air ever since one of them bumped into you, you realize why.`
			`	"Fair enough. Not a common sight here, humans are, Captain," the one with a translation box says. "Asking for such a response, I was."`
			label work
			`	They tell you that they are students at Starlit University and will be graduating soon. They intend on throwing a party to celebrate and had the idea of buying some traditional Arach rum for that.`
			`	"Stopped shipping it here, the Arachi have," another Saryd says, pulling on the translation box on his friend's neck and nearly yanking it off. "Happened with many other drinks, this also has."`
			`	They explain that the rum is produced on <destination>, and that you'll probably have an easier time finding it there. Despite you not knowing for sure how many people they intend on inviting to this party, and the fact that you don't know how much a Saryd can drink, you still worry a bit when they say that "two tons should do." They also tell you that to make it in time for the party, the rum should be bought by <date>.`
			choice
				`	"Sounds good, I'll go get it and bring it to you."`
					accept
				`	"How much would I need to pay for two tons?"`
				`	"Sorry, but I'm against smuggling alcohol to students."`
					decline
			`	"One of the pricier drinks, this rum is," the Saryd explains. "Some thousands of credits per ton, you should expect to pay. But well compensated, you will be."`
			choice
				`	"Sounds good, I'll go get it and bring it to you."`
					accept
				`	"Sorry, but I'm against smuggling alcohol to students."`
					decline
	on visit
		dialog `You ask around and are directed to a large refinery on one of the more populated cities here. The rum's price is impressive indeed, 5,642 credits per ton, but what is more impressive is how you worried about the students' irresponsibility when they asked you to buy this when you yourself aren't responsible enough to have a bit over ten thousand credits to spend. Go earn some money, then return here.`
	on complete
		payment -11284



mission "Saryd Students 2"
	name "Deliver Arach Rum"
	description "Now that you've bought the two tons of Arach rum, deliver it to the Saryd students on <destination> by <date>."
	landing
	deadline
	cargo "arach rum" 2
	to offer
		has "Saryd Students 1: done"
	source "Weir of Glubatub"
	destination "Shadow of Leaves"
	on offer
		conversation
			`You ask around and are directed to a large refinery on one of the more populated cities here. Apparently it's the original building where the Arach rum was first produced.`
			`	You ask for two tons, avoiding giving the exact details of what it's for, as you do not wish to be held accountable for whatever some drunken Saryds may do, and pay the price for all the rum: 11,284 credits.`
			`	The Arachi that take care to load the rum into your ship give you some odd looks, and when it's all done the manager tells you to try and slow down on the drinking.`
				accept
	on complete
		payment 87500
		conversation
			`Besides the students who tasked you with buying the rum, about a dozen others are waiting for your ship when you land and help you unload the beverages.`
			`	"Saved our party you have, Captain," the Saryd with the translation device says, handing you <payment>.`
			`	They head off, excitedly dragging along the cargo carts with the many kegs on top. Some of them have already taken the liberty of opening a keg and begun drinking.`



mission "Saryd Census 1"
	minor
	name "Saryd Census"
	description "Transport these <bunks> Saryd census workers to <destination>, where they will collect data on the population growth there."
	passengers 17
	to offer
		has "Coalition: Contributor: done"
		random < 40
	source
		attributes saryd
		not planet "Flowing Fields"
		not planet "Warm Slope"
	destination "Flowing Fields"
	on offer
		conversation
			`Over a dozen Saryds walk up to you as you're entering the spaceport. They explain that they are census workers, and are in need of a transport to <destination>. "Left us hanging, our previous transport has."`
			choice
				`	"What sort of data are you gathering? Just general information?"`
				`	"Sure, I'll show you to your bunks."`
					goto accept
				`	"You're not in luck then, I'm also not looking for any transport missions now."`
					decline
			`	"Collecting data on population growth, we are. Agreed to help our colleagues, many other ships already have," one of them says.`
			choice
				`	"Alright, I'll show you to your bunks."`
					goto accept
				`	"Well I'm sure you can find someone else then. I'm not looking for any transport missions now."`
					decline
			label accept
			`	They thank you and start following you to your ship. There are <bunks> of them in total, now that you've had the time to count.`
			`	You ask if this search will stick to Saryd space, and they say that each species usually sticks to their own home territory when gathering this type of data, so you shouldn't worry about having to take them from one end of Coalition space to the other.`
			`	They settle in their bunks, and prepare for the trip.`
				accept
	on visit
		dialog `You land on <planet>, but realize that your escort carrying the census workers hasn't entered the system yet. Better depart and wait for it.`
	on complete
		"coalition jobs" ++
		payment 342000
		dialog `You're paid <payment> for transporting the Saryds here, and they leave your ship, ready to get to work and ask around. They say that they'll probably all be back in the spaceport by night time, so you should check there later if you want to help them further.`



mission "Saryd Census 2"
	name "Saryd Census"
	description "Transport these <bunks> Saryd census workers to <destination>, where they will collect data on the population growth there."
	passengers 17
	blocked "You need <capacity> in order to take on the next mission. Return here when you have the required space free."
	to offer
		has "Saryd Census 1: done"
	source "Flowing Fields"
	destination "Warm Slope"
	on offer
		conversation
			`Apparently you got lucky to have transported a group that was assigned to an area close to the spaceport city, as you see many other Coalition captains impatiently waiting for their own passengers to return, some looking at maps of the planet and grumbling.`
			`	Most of the Saryds are here, but three of them still haven't come back, so the 14 that have already arrived just keep discussing the results they've found.`
			choice
				`	(Go browse some shops, then come back later.)`
					goto shops
				`	(Ask them to tell you about the data they have collected.)`
			`	They explain how this census was mostly focused on the total population growth of the Coalition and how things are going as expected.`
			`	"Remained stable, the Saryd population has," one of them comments. "At about 30 billion individuals, our numbers still are, though slightly increasing the fertility rate has been."`
			`	As you continue to chat, one of them gets curious and asks you about humanity's population, to which you respond that your species numbers about 100 billion people.`
			`	"Double that of the Arachi," one of the workers says.`
			`	"And half that of the Kimek," another one completes.`
			`	They ask you some more questions about human territory, but avoid getting too technical to the point where it's difficult for you to respond.`
				goto end
			label shops
			`	You try and entertain yourself by looking at the shops here, but pretty much all of them are just filled with the produce of local farms.`
			`	One of them has a few toys made out of straw. You take a look at the Saryd designs for them. They're nothing particularly special, nor as stereotypical as one might have expected from a species that resembles centaurs. Most of them appear to be replicating creatures of the local fauna or buildings like small houses.`
			`	You notice two other census workers have come back, so you decide to return to the group and wait for the final member. Some Coalition captains from earlier have gathered together in a bar to lament the long wait.`
			label end
			`	After the final Saryd arrives, you all head back to your ship, and you're told that the next destination is <destination>.`
				accept
	on visit
		dialog `You land on <planet>, but realize that your escort carrying the census workers hasn't entered the system yet. Better depart and wait for it.`
	on complete
		"coalition jobs" += 2
		payment 387000
		conversation
			`This time the workers mention how they were tasked with gathering data on a part of the planet other than the surroundings of the spaceport, as they pay you <payment>.`
			`	Thankfully, they mention how the census is nearly over and that this was their final destination, so you won't need to wait for hours in the spaceport like the captains you saw on <origin>.`
			`	They thank you for helping them do their job, and wish you safe travels.`



mission "Saryd Couple 1"
	minor
	name "Acquiring Funds"
	description "Inturi and Aunaris, a young Saryd couple, need to make enough money to buy their dream home. Transport Aunaris to <destination>, where she was offered a job in the university there."
	passengers 1
	to offer
		has "Coalition: First Contact: done"
		random < 60
	source
		near "Hunter" 1 2
	destination "Shadow of Leaves"
	on offer
		conversation
			`While walking around the spaceport, you notice one of the Saryd workers that was refueling your ship is quickly galloping somewhere, only without his uniform, as if his shift just ended. He meets up with another Saryd and starts looking at a map with her.`
			choice
				`	(Approach them.)`
				`	(Go back to my ship and check if it was properly refueled.)`
					goto ship
			`	They pause their map-gazing and introduce themselves as Inturi and Aunaris, a young couple who are looking to move out of <origin> and build a home they've always dreamed of on another world.`
			`	"Only, in need of money for that we are," Inturi says. "Worked in a ship as a crewmember, I did, before decided to stay here and work on ship repairs and maintenance, I had."`
			`	"Much too far away, his old job took him, and well paid, crew members are not," Aunaris says, bringing up the map again and showing it to you. "Offered a job in Starlit University, on <destination>, I was. Not too distant from <origin>, it is, and a higher pay, it offers. Transport me there, would you, Captain? Once ready our house is, pay you we would."`
			choice
				`	"Of course, just come to my ship when you've finished preparing your luggage."`
				`	"Sorry, I'm headed elsewhere now."`
					decline
			`	They both thank you, and you head back to your ship.`
			`	By nightfall, Aunaris arrives, accompanied by Inturi and some other Saryds, who you guess must be family members, as they all say their goodbyes. Once she enters your ship, you show her to her bunk, and prepare to leave.`
				accept
			label ship
			`	When you get to your ship, you check the control panel and do a short check-up. The fuel tank has been filled, and everything else is working properly. You leave your ship again, and move on with your business.`
				decline
	on visit
		dialog `You land on <planet>, but realize that your escort carrying Aunaris hasn't entered the system yet. Better depart and wait for it.`
	on complete
		"coalition jobs" ++
		event "saryd couple has money" 42 86
		dialog `Aunaris thanks you for bringing her here, and apologizes for not being able to pay you right away, but promises once she and Inturi have figured out their home, they will work hard to pay you. "Stay here for a few months, I probably will, before the remaining funds I have acquired," she says before saying goodbye and taking a cable car to her new workplace.`



event "saryd couple has money"



mission "Saryd Couple 2"
	name "Home Sweet Plot Of Land"
	description "The Saryd couple Inturi and Aunaris have finally amassed enough money to buy a plot of land on <destination>, where they will begin building their very own home. Bring both of them there so that they can settle the purchase."
	passengers 2
	to offer
		has "event: saryd couple has money"
	source "Shadow of Leaves"
	destination "Far Garden"
	on offer
		conversation
			`You're met with two familiar faces in the spaceport: the Saryd couple you met some time ago, Inturi and Aunaris, who were working on acquiring the funding needed to build their own home.`
			`	"Worked for a week in another ship, I did, until landed here we had," Inturi says, joking about his way of catching a ride on a ship without paying a transport fee.`
			`	"Sleeping well, I have not been, but helped much with the campus administration, I have. A bonus, I was given," Aunaris tells you.`
			`	They say they just need a transport to <destination>, the world they have chosen to put down roots on, and after everything is done, they will work on getting you your payment.`
			choice
				`	"Glad to hear it all worked out. Let's go to my ship, and I'll set a route to <planet>."`
				`	"Sorry, but I'm not going there right now."`
					decline
			`	You show them to their bunks, and prepare for the trip.`
				accept
	on visit
		dialog `You land on <planet>, but realize that your escort carrying Aunaris and Inturi hasn't entered the system yet. Better depart and wait for it.`
	on complete
		"coalition jobs" ++



mission "Saryd Couple 3"
	name "Reversed House Spider"
	description "Take Inturi to <destination>, where he will purchase a small Arach ship that he and Aunaris will repurpose into a home."
	landing
	passengers 1
	to offer
		has "Saryd Couple 2: done"
	source "Far Garden"
	destination "Saros"
	on offer
		conversation
			`The couple leaves your ship and heads to a real estate agency. From what they told you during the trip, they have about two and a half million credits they can spend, which they claim is in line with the standard properties in the most valued (and most sought-after) locations here, and that they should still have enough money to pay you afterwards.`
			`	They return from consulting, the both of them with disappointed looks on their faces. Inturi starts looking at the ships landing and departing while Aunaris comes talk to you.`
			`	"Kept watch of one property, for months we had. On a mountain village, overlooking a lake, and with access to a nearby forest, it is. A few days ago, purchased it was," she sighs. "Available, another plot of land neighboring it is, but over half our funds, the land alone costs."`
			`	Inturi then looks over, as if he had just received a shock, and says, "That's it! A ship! Live in a ship, we could!"`
			choice
				`	"What do you mean?"`
				`	"I like the enthusiasm, but unfortunately I'm not looking for any more crew members right now."`
				`	"If you say so. Just don't forget the oranges, scurvy probably is a problem for Saryds too."`
			`	"Live in a ship?" Aunaris repeats the sentence, puzzled.`
			`	"In an Arach ship, for that week I worked. Taught me some things, the captain did. Often repurposed into houses, their ships are," he explains. "Their smallest ship, we could buy. Save time and money otherwise spent building a home, it would."`
			`	They talk for a bit in private, and after a few minutes Inturi apparently managed to fully explain his idea and convince her.`
			`	They head back to the real estate agency and arrange the purchase of the plot of land. Inturi then asks that you transport him to <destination>, where the basic Arach ship model is sold, and after buying it he will return here with the new "house."`
			`	Aunaris will remain here to finish sorting out all the paperwork and will be waiting by the property once you two return.`
				accept
	on visit
		dialog `You land on <planet>, but realize that your escort carrying Inturi hasn't entered the system yet. Better depart and wait for it.`



mission "Saryd Couple 4"
	name "Test Drive, Final Drive"
	description "Escort Inturi's ship, which will be repurposed into a home for him and Aunaris, to <destination>."
	landing
	to offer
		has "Saryd Couple 3: done"
	source "Saros"
	destination "Far Garden"
	on offer
		conversation
			`Inturi heads right to the shipyard, and you help him with the purchase itself. He says that although he has worked in many ships over the years, he never went to the shipyard for more than picking up some parts for repair, or to polish a newly produced model.`
			`	Only when you're with him inside the Arach vessel do you think of asking if he even knows how to fly a ship, but he reassures you that it won't be a problem.`
			`	"To work as a copilot for an old friend, my first job was. Worry about me crashing the ship, you need not," he jokes.`
			`	He says he will wait for your lead and follow you to <destination> once you depart.`
				accept
	npc accompany save
		personality escort timid
		government "Coalition"
		ship "Arach Courier" "Boop"
	on visit
		dialog `You land on <planet>, but realize that Inturi's ship hasn't entered the system yet. Better depart and wait for it to get here.`
	on complete
		"coalition jobs" += 2
		event "saryd couple follow-up" 51 96
		conversation
			`You help Inturi park the ship on the plot of land, but since the Arach Courier takes up almost the entire area, your own ship has to land on a regular landing pad.`
			`	After taking a transport up the mountain, you see that some workers are already there and are starting to remove ship components that won't be needed, like its engines and hyperdrive. A house doesn't need to be able to traverse the void of space, after all.`
			`	The couple comes to meet up with you. "In a day or two, after some shopping we do, fully furnished the house will be," Aunaris says, looking at the ship.`
			`	"Helped us a lot in getting it all sorted out you have, Captain <last>. Focus on working hard to pay you back in full, we will," Inturi adds.`
			choice
				`	"You don't need to worry about paying me, I helped because I wanted to, not for a payday."`
				`	"Well, I hope everything goes well. Best of luck to you two!"`
					goto end
			apply
				set "refused saryd couple payment"
			`	They look at you confused and then try to insist on paying you, but after some minutes they agree. "Too kind a heart you are, Captain," Aunaris says.`
			label end
			`	They thank you again, and you head back to your ship.`



event "saryd couple follow-up"



mission "Saryd Couple Follow-Up A"
	invisible
	landing
	to offer
		has "event: saryd couple follow-up"
		not "refused saryd couple payment"
	source
		government "Coalition" "Heliarch"
	on offer
		payment 325400
		conversation
			`When you land, you're notified of <payment> being transferred to your account.`
			`	With it, there's a message. It's from Inturi and Aunaris, the Saryd couple who you helped move out to their very own home.`
			`	In the message, they apologize for taking so long to pay you, and go on to tell you about how they've been doing there. Aunaris has been working in a school there, while Inturi has been helping other residents set up their own "ship-houses," as he calls them. Apparently it's become somewhat popular there after people saw the couple's home.`
			`	They thank you again and say you're welcome to visit anytime.`



mission "Saryd Couple Follow-Up B"
	invisible
	landing
	to offer
		has "event: saryd couple follow-up"
		has "refused saryd couple payment"
	source
		government "Coalition" "Heliarch"
	on offer
		conversation
			`When you land, you see you've received a message. It's from Inturi and Aunaris, the Saryd couple who you helped move out to their very own home.`
			`	Along with the message, they've sent a picture of them both tending to some flowers and short trees in a little garden they've started up near the ship. In the message they go on to tell you about how they've been doing there. Aunaris has been working in a school there, while Inturi has been helping other residents set up their own "ship-houses," as he calls them. Apparently it's become somewhat popular there after people saw the couple's home.`
			`	They thank you again and say you're welcome to visit anytime.`



mission "Longcow Antibiotics 1"
	minor
	name "Longcow Antibiotics"
	description "Arach ranchers have asked you to pick up <cargo> on <stopovers>, then deliver them to <destination>."
	cargo "longcow antibiotics" 7
	to offer
		has "Coalition: First Contact: done"
		random < 35
	source
		attributes arach
		not attributes "coalition station"
	stopover "New Finding"
	destination "Corral of Meblumem"
	on offer
		require "Jump Drive"
		conversation
			`You see some Arachi talking among themselves in the spaceport, occasionally glancing at and pointing at you.`
			`	One of them finally comes to you and says, "Greetings, Captain. Interested in performing a cargo mission for us, are you?"`
			`	She tells you that they are a cooperative of Arach ranchers, explains that the safety and health regulations for their business, longcow ranching, were recently updated, and that they need someone to pick up the newest antibiotics for the cattle on <stopovers>.`
			`	"A jump drive you have, so get them faster - and allow us to resume business faster - you would."`
			choice
				`	"You've found the perfect person for the job. I'm in."`
				`	"I suppose that's true, but I'm not looking for courier jobs, sorry."`
					decline
			`	The other Arachi come over to thank you after she signals to them that you've accepted to help. They explain that after you've picked up the antibiotics on <stopovers>, you'll have to drop them off on <planet> before wishing you a good trip.`
				accept
	on stopover
		dialog `The dockworkers load <cargo> into your cargo hold after verifying you've been hired by the Arach cooperative. A bit after the last crate has been placed, you're contacted by the Arachi, and they say you should bring the antibiotics to <destination>, where they will pay you <payment>.`
	on visit
		dialog `You land on <planet>, but realize that your escort carrying the longcow antibiotics hasn't entered the system yet. Better depart and wait for it.`
	on complete
		"coalition jobs" += 2
		payment 421000



mission "Longcow Antibiotics 2"
	name "Longcow Antibiotics"
	description "Deliver the remaining <cargo> to <destination>, where some Arachi also work as longcow ranchers."
	landing
	cargo "longcow antibiotics" 1
	to offer
		has "Longcow Antibiotics 1: done"
	source "Corral of Meblumem"
	destination "Nearby Jade"
	on offer
		conversation
			`You're paid 421,000 credits when you land, but as you help the ranchers unload the antibiotics, they say that something is off.`
			`	"Only 6 tons of antibiotics, we requested," one of them says. "That extra ton surplus, ours is not."`
			`	She goes away for about ten minutes to contact the lab workers back on New Finding. When she comes back, she seemingly jokes with the other ranchers in the Arach language, before talking to you.`
			`	"Mixed up the cargo, they have. His own longcow ranch on <destination>, a cousin of mine has," she says. "Sent along with my own, his batch of antibiotics was."`
			`	They contact the cousin in question and he asks that you transport his own part of the antibiotics to <destination>, where he will pay you <payment>.`
				accept
	on visit
		dialog `You land on <planet>, but realize that your escort carrying the longcow antibiotics hasn't entered the system yet. Better depart and wait for it.`
	on complete
		"coalition jobs" += 2
		payment 193000
		dialog `You land and meet up with the cousin of the Corral of Meblumem rancher, and he pays you <payment>. "Mix up our batches due to our family name, the doctors always do!" he grumbles as the antibiotics are being removed from your cargo hold.`



mission "Arachi Orphans"
	minor
	name "Arach Orphans"
	description "Bring these 4 Arach orphans, their caretaker, and their <cargo> to <destination>, where they will join a foster home."
	passengers 5
	cargo "orphanage belongings" 2
	to offer
		has "Coalition: Contributor: done"
		random < 45
	source
		attributes arach
		not attributes "coalition station"
	destination "Chosen Nexus"
	on offer
		conversation
			`An elderly Arach beckons to you as you enter the spaceport. He is accompanied by four Arach children, who all stand close to a large pile of luggage.`
			`	He explains that he used to run an orphanage here, but has now gotten too old for the job. He has arranged for the four kids to be transferred to a foster home on <destination>.`
			`	"Take care of them, the Saryds there will," he says, patting the head of the youngest and shortest of the kids. "Retiring, I am, but abandon them, I will not. An apartment close to the foster home, I will purchase."`
			`	He offers to pay you <payment> to bring the five of them and their <cargo> to <destination>.`
			choice
				`	"Of course I'll help. Here, let me help you get the luggage into my ship."`
					accept
				`	"I hope things work out for you, but I'm actually not going to stay in or fly around Coalition space for long now."`
					decline
	on complete
		"coalition jobs" += 3
		payment 268000
		conversation
			`You help the old Arach caretaker and some workers take the luggage out of your ship then head to the orphanage.`
			`	A Saryd couple runs the place and greets you and the old Arach when you get there. Aside from a few Saryd kids, you notice the place already has an Arach child and some Kimek too.`
			`	After you make sure all their belongings are inside the foster house, the Arach children head on inside to get acquainted with their new family. Their caretaker thanks you and hands you <payment> before heading inside himself.`



mission "Arachi Cartoonist 1"
	minor
	name "A New Design"
	description "The Arach cartoonist Drugub is currently struggling to find inspiration for new spaceship designs in his comics. Head to <destination> and find something you can bring back to show him the ship models produced there."
	to offer
		has "Coalition: First Contact: done"
	source "Mebla's Portion"
	destination "Prime"
	on offer
		conversation
			`As you're moving along one of the larger underground tunnels that connect the spaceport here, a dozen makeshift stands, each with a different apparent 'theme' to them, captures your attention. When you get closer, it's clear that the event is something of a convention, each stand managed by a different artist that lives here.`
			`	After you're done looking at a stand that showcased various fantasy attires and move on to the neighboring one, its owner jumps as soon as he turns to see you, looking dumbfounded. He introduces himself as Drugub, a cartoonist of local fame for his science fiction comics, showing various examples of them as he speaks with you. "Many styles of ships produced in our space are, but only so many ideas from them, I can get," he says. "That you came here, lucky I am. To expand my creative horizon, I need, and seeing the general shape of some human ships would."`
			choice
				`	"I can help with that. Do you have any type of ship in mind?"`
				`	"Sorry, I'm just passing by, not looking for a job or anything."`
					decline
			`	He looks puzzled. "For a variety of purposes, ships in my comics are used, so to know of a variety of ships, preferable it would be."`
			`	You decide to give him a brief description of the biggest shipyards in human space, citing their history and design philosophy, from Syndicated Shipyards' cheaper designs to Deep Sky's sophisticated (by human standards) technology.`
			`	When you're done, he thinks for a bit, then concludes that Betelgeuse Shipyards' older, historical designs, are what he's looking for. "Set during a less developed time, what I'm working on is," he explains.`
			choice
				`	"In that case, I'll head to their home shipyard and see what I can bring back for you."`
					goto end
				`	"Alright, it's a bit of a long trip to <planet>, but if you're sure, let's head to my ship and I'll show you your bunk."`
			`	"Oh, leave I cannot. Whether far away or not this <planet> you speak of is, allowed to leave Coalition space, we are not," he says. "Go on without me you must, Captain."`
			label end
			`	He thanks you and wishes you safe travels on your journey to <planet>.`
				accept



mission "Arachi Cartoonist 2"
	name "A New Design"
	description "Return to Drugub on <destination>, and give him the flyer with pictures and some details of Betelgeuse's ship models."
	landing
	to offer
		has "Arachi Cartoonist 1: done"
	source "Prime"
	destination "Mebla's Portion"
	on offer
		conversation
			`When you ask the shipyard clerk if you could have something that detailed their ship models to "show a friend who is new to spaceships," she hands you a flyer. Inside, all of Betelgeuse's ships are depicted with some details on each (along with the pricing, of course).`
			`	"Usually we show these to first time buyers, but you can take one if you want. Is your friend interested in buying? Maybe I could help you figure out what ship would best suit them."`
			`	You thank her, saying that your friend does not have the funds for any of the ships and just wants some info, then head back to your ship.`
			`	Hopefully a small pamphlet will do for Drugub to get some ideas.`
				accept
	on complete
		"coalition jobs" += 2
		payment 75940
		conversation
			`Drugub is excitedly waiting for you when you return. However simple a piece of paper it may seem to you, he grabs the flyer as if it's some scroll of knowledge.`
			`	He hands you your payment of <payment> and spends some time with you still, asking you all the questions he can think of about each ship.`
			`	"Very beautiful, this 'Leviathan' is. Thinking of many ways to draw it, I already am," he says. "Maybe a flagship of one of my characters, make it I will..."`
			`	He spends some more minutes listening to you after he asks that you describe how you've seen each of the ships perform, thanks you again, and prepares to leave.`
			`	"Oh, before I go, Captain <last>, use the name of your own ship for that 'Leviathan,' may I? Just as a small thank you."`
			choice
				`	"Of course! It's called <ship>."`
				`	"The name is nothing special. I wouldn't even get the reference of it if I read your comic in the future, honestly."`
					goto noship
			`	"<ship> it is! Do it justice I will, Captain. Thanks again."`
				accept
			label noship
			`	"Ah, I see. Well, just a reference it would be, so the name matters not, I suppose. Anyway, thanks again Captain."`



mission "Coalition: Alpha Encounter"
	minor
	invisible
	to offer
		has "Coalition: First Contact: done"
		has "remembrance day: offered"
		random < 1
	source
		government "Coalition"
		not attributes "station"
		not planet "Secret Sky" "Remote Blue" "Bloptab's Furnace" "Ahr"
	on offer
		event "alitis freed" 1095
		log "Minor People" "Alitis" `Alitis, formerly known as Athis, is an Alpha who lives in the Coalition. Centuries ago, he stole a jump drive from an alien ship and used it to explore, but after some sort of encounter in the galactic east, he decided to give up on his former life.`
		conversation
			`You're window-browsing a shop in the spaceport when you catch the scuff of too quick footsteps coming towards you. Before you can glance in that direction, you're suddenly tackled into the ground by someone astonishingly human-shaped. You try to get up, but whoever attacked you pins you down, pressing your face into the ground and holding your arms behind your back to restrain you. As you struggle against your attacker you manage to catch sight of long hair and then, with a flash of concern, a glimpse of green skin - an Alpha.`
			`	You are not pressed for long though. You feel the Alpha's attention shift to the side you cannot see, as an Arach swoops in with a tackle. The Alpha lets go of your arms in an attempt to block the attack, but it does not prevent the Arach from bowling them clear off of you where the two begin to wrestle in your line of sight. The Alpha is a man and, surprisingly to you, despite his strength, it doesn't take long for the Arach Heliarch to restrain your attacker. The Arach firmly pins his arms to his torso with four legs, holds his hips down with two, and uses her last pair to lever herself until she rests her entire body weight into pinning the Alpha.`
			`	A Saryd Heliarch approaches and tells you to keep your distance before interposing himself partially between you and your assailant. He then looks at the Alpha and asks through his translator box, "What reason for attacking this person, did you have?"`
			`	The Alpha is still struggling to try and get out of the Arach's grip, and you notice an intricate gold necklace which has splayed across his shoulder and onto the floor in the scuffle, jangling in the quiet every time he struggles. At this point, everyone else has cleared out of the area and is giving the scene a wide berth. As you get to your feet he ignores the Saryd's question and looks at you intensely. "You're with the Navy, aren't you? Finally figured out I was here, thought you'd finish the job?"`
			branch navy
				has "license: Navy"
			choice
				`	"No, I'm not with the Navy. You could've just asked without slamming me to the ground."`
					goto notnavy
				`	"Is that why you attacked me?"`
					goto detained
			label navy
			choice
				`	"I am with the Navy, but I didn't come here looking for you."`
				`	"Is that why you attacked me?"`
					goto detained
			`	"And I'm supposed to believe that crap?" He lashes out, trying again to knock the Arach off of him, but the agent only tightens the grip. She opens her mandibles, getting them close to the Alpha's neck. "Alright, alright, I get it!" the Alpha shouts, stopping his attempts to break free.`
				goto detained
			label notnavy
			`	He stares at you for a moment, as if unsure if you're telling the truth. "What the hell are you doing here then? Did you just stumble onto this place?" He stops struggling, but the Arach agent doesn't loosen her grip.`
			label detained
			`	The Saryd walks closer to the Alpha, stomping his hoofs on the ground with each step. "Whatever your motivation was, a transgression, you have committed. Punished accordingly, you shall be," he says. "Kindly follow us to the detention facility, would you, Captain?" he asks you, but doesn't wait for an answer, as more agents arrive to escort you and the Alpha to the "detention facility."`
			`	On your way there, you start feeling stings on your arms and legs, and realize the Alpha's tackle left you with some bruises. "Treat those, we will, after faced trial, your aggressor has," the Saryd says as you approach your destination: a building similar to a police station. The Alpha is brought before a Kimek that you guess is in charge of the facility. He asks you to give a testimony of what happened, with the Heliarch agents confirming what you say. "Your first offense in a long time this is, Alitis," the Kimek says, after checking a computer for the Alpha's data. "Three years in seclusion, your sentence is."`
			`	After the short verdict, which seems to lack much of the due process you would expect in human space, the agents bring both you and the Alpha to a lower level of the building. This floor has several empty cells kept shut by thick, tough walls of some transparent material. While the cell block does appear to go further beyond this section and around a corner, the first few cells appear to be directly opposite a modest medical space, presumably used mostly for treating any injured prisoners without leaving the secure level. At present though, all of the cells appear to be empty, and the Heliarchs simply lock him in the second cell, where accessing his would not obstruct any other doorways. The agents then ask that you wait a few minutes for a medic to arrive so that they can take care of your bruises.`
			`	You notice that cut into the transparent material of the walls are a series of small holes at head-height with a cover that can be slid across them, presumably to silence a prisoner if needed. By default, they appear to be left open, and the Heliarch agents have not closed the one on the Alpha's cell.`
			`	Your eyes shift from the holes in the wall to the Alpha to find his eyes fixated on you, not looking away or even blinking. After you stare him down for a couple of seconds, he speaks up. "What is it, are you expecting some sort of apology? I'd consider my caution to be entirely justified, so you won't get one."`
			choice
				`	"Who are you? How did you even get here?"`
				`	"What are you doing here in the Coalition?"`
			`	He frowns at you. "I don't owe you any answers, cur. Shut up and wait for the law to bring the frail princess some band-aids and a lollipop."`
			choice
				`	"Are you so busy in that empty cell that you can't answer me?"`
				`	"Tough talk for someone who wrestled a spider and lost."`
			`	He leans forward, his legs twitching as if stopped mid-tackle, and he pauses, turning to look down the hallway to where the Heliarchs went. He backs up, slowing his breathing, and then sits down. "Alright. This may be the last time in three years I can have a proper conversation, so I will entertain you. My name... is Alitis. Over a century ago my kin stumbled upon an alien civilization beyond the Far North in conflict with bands of invaders. These invaders possessed drive capable of jumping between systems without the need for hyperspace links, technology that we greatly desired, for it could put us far outside of the reach of... you." He fixates his eyes on yours, ever so slightly closing his eyelids. "We explored the far reaches of the galaxy to the east, but found no place to call home. Our only choice was to return to the Dirt Belt where we knew of an enclave of more kin, only for the Navy," he spits on the ground, then looks at you again, "to find us. We evacuated, and my kin thought it wise to return to the east, but I knew better. I stole one of the drives my kin had along with a small ship and began traveling west. That is when I discovered the Coalition, and they have provided for me a home that I have been unable to find elsewhere in the galaxy."`
			choice
				`	"You 'knew better?' What do you mean?"`
				`	"What, did you have a change of heart once you got here?"`
			`	He gets up in a rush. "Full of questions, aren't you?" He approaches the wall again, in slow steps. "I was among the first of my kind. Athis, I was called then. I have traveled the galaxy for many centuries and witnessed many things. I have been ambushed, cornered many times; fear was not a stranger to me, for as soulless as your kind see me, we still feel. But when I traveled to the east, someone, or... something, rather, spoke to me. A voice with an immense weight. And for the first time, I felt something more than fear. I felt dread. So when my kin decided to return to the east, I was not so inclined to return with them."`
			choice
				`	"Voices in your head? Are you sure you weren't just imagining them?"`
					goto imaginary
				`	"What did the voice say?"`
			`	He looks away from you. "You're here now, aren't you? This means you must have a device to jump beyond links as I did. Travel to the east and find out for yourself what the voices say. Find out if it classifies you as 'disposable' as well.`
				goto end
			label imaginary
			`	He looks away from you. "No imaginary thing could have such an impact on me. You're here now, aren't you? This means you must have a device to jump beyond links as I did. Travel to the east and find out for yourself that the voices are real."`
			label end
			`	The Heliarchs inform you that the medic has arrived, and bring you further down the hallway to a room where they treat your bruises. They examine you briefly, then give you a tube with a thick liquid, almost like a gel, asking that you gently apply it on your wounds. Once you're done, they tell you that the pain should wear off within a few minutes, and an agent escorts you back out. Passing by his cell again, you see Alitis still standing with his back to the hallway, looking straight at the wall. The agent brings you to your ship, and thanks you for your cooperation.`
				decline

event "alitis freed"



mission "Saryd University Lecture"
	name "Transport Saryd Scientist"
	description "Starlit University on <planet> is hosting a seminar on xenology. Transport a guest speaker there by <date>. Payment is <payment>."
	passengers 1
	deadline
	to offer
		random < 40
		has "Coalition: First Contact: done"
	source "Warm Slope"
	destination "Shadow of Leaves"
	on offer
		conversation
			`As you exit a restaurant in the spaceport, you notice a rumpled-looking Saryd staring at you. Attention from others is not new for you in Coalition space, as you are quite an unusual sight here. You don't pay him much mind until he begins to gallop towards you, hailing you down.`
			`	"Captain! Excited to finally meet you, I am. Heard of the human in our space, I have, but to see you myself, special it is."`
			`	"A scientist, I am, and invited to speak at a university seminar, I have been. Be there by <date>, I must. The honor of transporting me to <planet>, will you give me?"`
			choice
				`	"What is the seminar about?"`
					goto xeno
				`	"Sure, I'd be glad to transport you."`
					goto accept
				`	"Sorry, I can't take transport jobs right now."`
					decline
			label xeno
			`	"A xenologist, I am. Alien cultures outside of the Coalition, I study, and the topic of the seminar, it is. Invited to give lectures on the subject, I have been. Take me there, will you?"`
			choice
				`	"Sure, I'd be glad to transport you."`
				`	"Sorry, I can't take transport jobs right now."`
					decline
			label accept
			`	"Thank you! Aelbris, my name is. To be late I do not wish, as not recorded, the event is." He soon gathers his things and boards your ship.`
					accept
	on visit
		dialog `You land on <planet>, but realize that your escort carrying Aelbris hasn't entered the system yet. Better depart and wait for it.`
	on complete
		"coalition jobs" += 3
		payment 25000
		conversation
			`During the trip, Aelbris was polite, if a bit intrusive in his questions about your homeworld. You answered as best you could, though at times you struggled to understand what was even being asked. Once you and your passenger depart from your ship, he turns around.`
			`	"Captain, that you must be very busy, I realize, but wondering if you could stay for the seminar, I was. You see, studying human space for years, I have been, but actually met a human, I had not. A great boon to our field to have a human guest speaker, it would be."`
			choice
				`	"What do I have to do there?"`
					goto answer
				`	"I don't think that I'd be a good representative of humanity."`
					goto low
				`	"How do you manage to study humanity without meeting any humans?"`
					goto explanation
				`	"Sure, I'd be glad to."`
					goto yes
				`	"Sorry, I don't have time."`
					decline
			label answer
			`	"Answering some questions from the attendees, would you be comfortable with? Simple, they would be, about aspects of human society, physical structure, and the like, they would pertain to."`
			choice
				`	"Sure, I'd be glad to."`
					goto yes
				`	"Sorry, I don't have time."`
					decline
			label low
			`	"Nonsense! Travel the galaxy, you do. A most knowledgable individual, surely you must be. Accept my offer, will you?"`
			choice
				`	"Sure, I'd be glad to."`
					goto yes
				`	"Sorry, I don't have time."`
					decline
			label explanation
			`	"Contact with a human world, Heliarchs have. Some documents on humanity, the government there gave. Shared their knowledge with civilian researchers, the Heliarchs have, so analyze the info, we do, so that understand humans better, we may."`
			choice
				`	"Sure, I'd be glad to."`
					goto yes
				`	"Sorry, I don't have time."`
					decline
			label yes
			`	"Thank you! A great honor, you have done our field of study." He motions you to follow him.`
			`	You and the Saryd take a train from the city to the base of a mountain. "Secluded, Starlit University is, so direct transportation, there is none," he explains. Instead, he leads you to a steep trail that presumably takes you to the conference. You notice that a small lift is installed along the trail, but it seems to be used exclusively by the elderly and infirm.`
			`	After a long hike that takes the better part of the afternoon, you approach a collection of gleaming buildings. One of them has a few scientists and students, with Heliarchs guarding the entrance.`
			`	You enter a small, dusty room where some scientists from the three Coalition species prepare their lectures. Your entrance immediately causes a stir, and several turn to look at you. Aelbris beams as he shows you to your table. You note the presence of several Heliarchs in attendance as well.`
			`	"Ah, work closely with the Heliarchs, we do," Aelbris explains. "Share information with them and inform them of our conclusions, so that better informed about possible threats and opportunities, they are."`
			`	"Now, unplanned, your visit is, so consult with the seminar organizers, I must." He brings out a small box that projects a holograph of an Arach Heliarch once turned on. Aelbris begins a conversation with him, but you cannot hear much of it; Aelbris makes an effort to keep his voice down in order to not disturb the other guests.`
			`	You wait for a while, until a Kimek walks up to the stage in front. The box's volume is much louder than normal, and you can easily hear what is being said.`
			`	"Pleased to announce that the 103rd Xenology Seminar, generously hosted by Starlit University, is now in session, I am. Noticed as you may have, in the presence of a very... unusual guest, we are. The honor of having <first> <last> answer some questions at the end of today's seminar, we will have." The Kimek gestures to you as Aelbris sits down at your table.`
			`	The first speaker, another Kimek, talks about human farming methods as they compare to other members of the Coalition. You see him cite information from a modified data chip that appears to contain documents from the Library of Alexandria.`
			`	The seminar goes on for some time. A Saryd gives a surprisingly accurate lecture on the human body. An Arach goes into detail explaining the technological level of human ships. Once all the speakers have finished, Aelbris informs you that it is now your turn to answer their questions.`
			choice
				`	"Alright, let's go!"`
					goto questions
				`	"I don't want to do this anymore."`
					goto scared
			label scared
			`	"To answer their questions, if you really don't want, I can't stop you, I suppose." Aelbris says with a sigh.`
					decline
			label questions
			`	As soon as you walk up to the stage, several scientists in the crowd stand up out of their chairs. The Arach Heliarch comes up to you on the stage, and explains that this is their way of asking questions. She selects a Saryd from the crowd.`
			branch hai
				has "First Contact: Hai: offered"
			`	"What is the extent of contact that humans have with other aliens?"`
			choice
				`	"Humans have official contact with the Quarg, but the Quarg don't trade technology with humanity."`
					goto quarg
				`	"Humans have official contact with the Quarg, but humans and Quarg don't really intermix."`
					goto quarg
				`	"Humans know about the Quarg, but most people know little about them."`
					goto quarg
			label hai
			`	"What is the extent of contact that humans have with other aliens?"`
			choice
				`	"Humans are in contact with the Hai. Some of them even live on Hai planets. They live to the north of human space, and we can visit them through a wormhole."`
					goto "know"
				`	"A few humans know about the Hai, but there's no official acknowledgment of their existence. They live to the north of human space, and we can visit them through a wormhole."`
					goto "know"
				`	"Humans have official contact with the Quarg, but the Quarg don't trade technology with humanity."`
				`	"Humans have official contact with the Quarg, but humans and Quarg don't really intermix."`
				`	"Humans know about the Quarg, but most people know little about them."`
			label quarg
			`	The audience response is muted. You get the impression that you haven't told them anything they don't already know.`
				goto nextquestion
			label know
			branch coalitionknow
				has "coalition knows hai"
			action
				set "coalition knows hai"
			`	"Several members of the audience are delighted. "Unknown to us, this species is," says the Heliarch. "That you have made contact with them despite the Quarg, good news it is."`
			`	"Tell us more of them, could you?" asks another scientist.`
			`	As you open your mouth to speak, the Heliarch cuts you off. "Enough questions on the Hai, we have." The crowd looks disappointed at this development.`
				goto nextquestion
			label coalitionknow
			`	Several members of the audience are delighted. "Ah, the Hai, we have heard of," says the Heliarch. "That you have made contact with them despite the Quarg, good news it is."`
			`	"Tell us more of them, could you?" asks another scientist.`
			`	As you open your mouth to speak, the Heliarch cuts you off. "Enough questions on the Hai, we have." The crowd looks disappointed at this development.`
			label nextquestion
			branch war
				has "FWC End: completed"
			`	The Arach selects another, this time a Kimek. "All of human space, united politically is it?"`
			choice
				`	"No, human space is split between the Republic in the north and the Free Worlds in the south."`
				`	"No, human space is split between the Republic in the west, the Free Worlds in the south, and the Syndicate in the east. The Syndicate is technically part of the Republic, but they have a lot of autonomy."`
			`	As you answer the question, your translator begins to cut out. Repeating your answer does no good, as it contiunes to fizzle out as you talk. You look over to the Heliarch, who eyes the curious Kimek with suspicion. "Apologize for the malfunction, I must," says the Heliarch. "The next question, answer it please."`
				goto questionthree
			label war
			`	The Arach selects another, this time a Kimek. "All of human space, united politically is it?"`
			choice
				`	"Yes, all of human space is united under the Republic."`
					goto united
				`	"Yes, but there are internal subdivisions: the Free Worlds in the south, the Republic in the north, and the Syndicate in the east."`
				`	"No. Technically all of human space is under the Republic, but the Free Worlds and Syndicate have significant autonomy."`
			`	As you answer the question, your translator begins to cut out. Repeating your answer does no good, as it continues to fizzle out as you talk. You look over to the Heliarch, who eyes the curious Kimek with suspicion. "Apologize for the malfunction, I must," says the Heliarch. "The next question, answer it please."`
				goto questionthree
			label united
			`	Upon finishing your sentence, several in the crowd begin to write down notes on datapads. It appears that information on human government is new to them.`
			label questionthree
			`	The Arach picks another Kimek. "Piracy in human space, how big of a problem is it?"`
			choice
				`	"There are entire pirate planets on the fringes of human space where warlords and criminals rule."`
				`	"Piracy was a big problem in the past, but now it's a relatively minor issue."`
				`	"There are many independent worlds that are not ruled by one singular government. Some groups there support piracy, but others are peaceful."`
					goto pirategood
			`	"Stamped out, may lawlessness soon be," says the Heliarch in a solemn tone of voice. She picks a Saryd for the next question.`
			label pirategood
			`	Your microphone starts to fizzle out as you attempt to answer. The Heliarch's eight eyes are all on you, and you sense that it might not be a good idea to finish your sentence. The Heliarch selects a Saryd for the next question.`
			`	"A fairly comprehensive map of human space, we have." The Saryd brings out a star map of the galactic south. "But of the core, we know not. Inform us of the galaxy, can you?"`
			branch korath
				or
					has "First Contact: Korathi Efreti: offered"
					has "First Contact: Laki Nemparu: offered"
					has "First Contact: Karek Fornati: offered"
					has "First Contact: Setar Fort: offered"
					has "Wanderers: Rek To Kor Efret: offered"
			choice
				`	"Sorry, I don't know what's there any more than you do."`
			`	The Saryd walks away, disappointed.`
				goto sorry
			label korath
			choice
				`	(Tell them about the Korath.)`
					goto tell
				`	(Don't tell them about the Korath.)`
					goto donttell
			label donttell
			`	"Sorry, I don't know what's there any more than you do."`
			`	The Saryd walks away, disappointed.`
				goto sorry
			label tell
			`	"I've met an alien species there called the Korath," you say. "They're reptillian creatures. What's left of their planets has been ruined by infighting. The Kor Sestor and Kor Mereti have been fighting a civil war using autonomous ships. The Kor Efreti have stayed out of the civil war, living under the Quarg's protection. The Korath Exiles have been banished to the Core by the Drak for refusing to give up their ability to manufacture jump drives. They are now raiding humanity for supplies."`
			`	The crowd shows considerable interest at this last part. "Knowledge of the jump drive, a species besides the Quarg possesses? Great news, this is! Our struggle against the Quarg, we do not take up alone. Possess jump drives, do any other species?" The Heliarch does not seem to mind you answering another question.`
			branch unfettered
				has "coalition knows hai"
			choice
				`	"There are aliens to the north of human space called the Hai. Some of them steal from the normal Hai, and try to get their hands on jump drives any way they can."`
					goto knowunfettered
				`	"Sorry, I don't know of any other species that does."`
					goto sorry
			label unfettered
			choice
				`	"There is a faction among the Hai, the Unfettered. They steal from the normal Hai, and try to get their hands on jump drives any way they can."`
					goto unfortunate
				`	"Sorry, I don't know of any other species that does."`
					goto sorry
			label unfortunate
			`	The Heliarch speaks up against the murmurs of the crowd. "Driven to such desperation, it is unfortunate that our allies against the Quarg are. Powerful like the Coalition, hopefully one day they will be."`
				goto exit
			label knowunfettered
			`	Several members of the audience are delighted. "Unknown to us, this species is," says the Heliarch. "Powerful in their fight against the Quarg, may they become."`
			label sorry
			`	The crowd's mood dampens a bit, but everyone is still quite exuberant as you leave the building. It is now night, and your eyes take a moment to adjust from the lecture hall's bright lights.  Aelbris meets up with you outside, bubbling with excitement.`
			`	"Thank you, captain! Expanded our knowledge greatly, you have." He leans in, quieter this time. "Strict with knowledge of humans, the Heliarchs are. Unbiased sources of information, rare they are. Hope to see you again, I do. Safe travels!"`
			`	After he shakes your hand, you say your goodbyes and board your ship.`
				decline
			label exit
			`	Upon the announcement of the interview's end, the crowd begins to leave. The mood is exuberant as you exit the building. It is now night, and your eyes take a moment to adjust from the lecture hall's bright lights. Aelbris meets up with you outside, bubbling with excitement.`
			`	"Thank you, captain! Expanded our knowledge greatly, you have. He leans in, quieter this time. "Strict with knowledge of humans, the Heliarchs are. Unbiased sources of information, rare they are. Hope to see you again, I do. Safe travels!"`
			`	After he shakes your hand, you say your goodbyes and board your ship.`
				decline



<<<<<<< HEAD
mission "Coalition: Expeditions Past 1"
	minor
	name "Scouting Permit"
	description "Transport Sedlitaris, a Heliarch Tribune, to the <destination>, where she will try to petition for the Heliarch council to allow her to go on a scouting expedition out of the Coalition. Payment is <payment>."
	passengers 1
	to offer
		"coalition jobs" >= 40
		random < 5
	source
		government "Coalition"
	destination "Ring of Friendship"
	on offer
		require "Jump Drive"
		conversation
			`As you exit your ship and start heading to the spaceport, you hear a rushed galloping getting closer. As you turn you see a Saryd Heliarch coming to you, gesturing for you to wait. She slows down once she sees you're obliging, and slowly walks to you while glancing at your ship.`
			`	"Apologize for cutting you off, I must, Captain <last>, but in need of extended transport services, I am," she says. "Sedlitaris Quatcid, my name is, and a Heliarch tribune, I am. Brought to <destination>, I must be. A petition to the council, I am to make."`
			choice
				`	"A 'petition'? What do you mean?"`
				`	"I don't think you'd need some 'extended' service just for that."`
				`	"Sorry, I'm not taking any more passengers right now."`
					decline
			`	"Nearly a thousand years ago, leading an expeditionary fleet to outside of the Coalition, an ancestor of mine was," she explains. "Mimodum, his name was, and after having risen the ranks and lifted our family from poorer conditions, chosen to lead the expedition he was. Only, return, he did not. To find out what happened, I wish. Looking for you, I was, as after brought to <planet>, I have been, and approved, my request is, need a transport to bring me to planets he visited, I will."`
			choice
				`	"I'd be glad to help you find out what happened. Let me show you to your bunk."`
					goto accept
				`	"Couldn't you just have gone on your own, or paid someone to bring you there if you don't have a ship?"`
				`	"Actually I'm not going to be leaving Coalition space anytime soon, sorry."`
					decline
			`	She shakes her head. "Forbidden from leaving just like that, anyone is, and steal a jump drive for it, I'd need to. Obviously illegal, that is. Allowed to head out, only Heliarchs who have received permission from the council can. Finally time to hear my request again, they have, so go to <planet>, I must."`
			choice
				`	"Well, let's not keep them waiting then. Let me show you to your bunk."`
				`	"I hope things work out for you, but I'm not heading out of the Coalition anytime soon, sorry."`
					decline
			label accept
			`	"Great! I promise you, very well paid you will be, once finished we are. For the moment, pay you <payment> I shall, when we arrive at the ring."`
			`	You bring her inside your ship, and set a route to <destination>.`
				accept
	on visit
		dialog `You land on <planet>, but realize that your escort carrying Sedlitaris hasn't entered the system yet. Better depart and wait for it.`
	on complete
		payment 100000
		conversation
			`Sedlitaris gives you your payment of <payment> before you open your hatch for her to leave. "Take a few hours, this might, so wait for me in the spaceport, you can. Know the layout well, I do, so find you without issue, I will."`
			`	As you open your hatch to see her leave, you're faced with a Kimek Heliarch waiting for the two of you, startling Sedlitaris as she sees him.`
			`	"Made it clear, have I not, that to cease your stubborn attempts, you should, tribune?" He asks. "Too precious, the consuls' time is, keep wasting it in telling you off, they cannot."`
			`	Sedlitaris brings a hand to her hair as she looks down. She opens her mouth, but cuts whatever she had to say at her throat. Instead she goes down the ramp and leaves quickly for some section of the ringworld, ignoring the Kimek's protests. He sighs, and approaches you, "Roped you into her exploration plan has she, Captain? An outsider with a jump drive, you are, so of course drawn to you, she would be, that girl..."`
			choice
				`	"Are you two colleagues?"`
				`	"What was that about her being stubborn?"`
			`	"Kicharri, I am. For many decades, the arbiter supervising Sedlitaris' work, I have been. A bright girl. Produced many excellent theoretical models of the outside, she has, but in recent years, obsessed with leaving on an official expedition, she became. Denied her nearly a dozen times, the consuls have, but get the hint, she won't." He rapidly taps the ground with his legs, as if the ground was hot to the touch. "Helped her set up this specific 'petition,' I have. Asked the council to be extra strict and definitive this time, I did. Contracted you for a longer trip, I assume she has, but be allowed to leave, she will not."`
			`	He wishes you a good day, and leaves to an office opposite to the spaceport.`

mission "Coalition: Expeditions Past 2"
	name "Relay Pylon"
	description "Bring Sedlitaris, alongside some representatives of the Heliarch council, to <destination>, where members of House Idriss will provide her with a relay pylon to search for signs of her ancestor's expedition."
	passengers 6
	blocked "You need <capacity> to take the next mission. Return here when you have the required space free."
	to offer
		has "Coalition: Expeditions Past 1: done"
	source "Ring of Friendship"
	destination "Ablub's Invention"
	on offer
		conversation
			`When you don't see Sedlitaris in the spaceport, you look for a spot to sit and wait for her, and notice a set of seats made for the Quarg, still around to this day. You take one that you assume was meant for a Quarg child, standing lower than the others, and wait. Captains and workers that pass by give you all sorts of looks, and after a few minutes even some Heliarch agents are gawking at you, discussing among themselves. Just as you think if you should get up to sit somewhere else, you look to see Sedlitaris coming into the spaceport.`
			`	"A short wait, wasn't it?" she comments once you're close. "Care to hear my case, the consuls didn't, just told me that to leave whenever I wish, I may. 'If I can,' they said, as provide me a jump drive, they won't, but that's where you come in."`
			choice
				`	"I certainly didn't wait around for long. So, where are we heading?"`
					goto heading
				`	"Didn't care to hear your case? What do you mean?"`
			`	"According to protocol, present valid reasoning for their expedition, and a thorough travel plan, aspiring inspectors must. This time, taken every legal detail into account, I had, in preparation for the meeting, but once I entered, barely time to greet them, they gave me." She explains. "Said that thought it over and willing to oblige, they were, so just sign a few documents, I did, and now officially an inspector, I am."`
			choice
				`	"I take it 'inspector' is what the people sent out are called?"`
				`	"Good to hear they had a change of heart. So, where are we heading?"`
					goto heading
			`	"Date back thousands of years, the title does. First used by early Saryds, when set out to explore beyond the home system, they had, adopted by the Heliarchs, it was, and remained in use to this day, the term has," she says in excitement, pausing with a smile as if considering that she herself is one such 'inspector' now.`
			label heading
			`	"Ready to go outside, we are not. Not for the purpose of finding out about the last expedition, at least. A tool from House Idriss, we need, if to trace my ancestor's steps, we are, so to <destination>, we must go."`
			`	As she's about to continue, your conversation is cut short by a Kimek rushing towards you two, shouting frantically. Once he's closer, you recognize him as arbiter Kicharri from earlier, and Sedlitaris tries to calm him down while he's catching his breath. "Professor, if about my request this is, already met with the council, I have. Approved it--"`
			`	"I know! Exactly what I'm furious about, that is!" He shouts. "Asked them to give you a definitive answer, I had, but not this kind of definitive! Listen, permission or not, safe to leave, it is not. Know that, you do." He looks at her for a few moments, then to you. "Captain, as her superior, greatly appreciate your intent to help Sedlitaris, I do, but too brash about this, she has been. Take her out of our space, you must not."`
			`	He looks at her again, as if expecting some response. When no response comes, he turns away slowly, saying "Don't waste your life on this," and walking away. Sedlitaris sighs once he turns a corridor, and says she's ready for the trip.`
			choice
				`	"Hold on, what did he mean by it not being safe to leave? I thought you had permission."`
				`	"Alright, let's head back to the ship."`
					goto end
			`	"I do. Know what he meant, I also do not," she says, looking back to the corner Kicharri turned. "Approving of my wish for this trip, he never was. Some time to calm down, he needs. For now, back to your ship, we should go."`
			label end
			`	You find five Heliarchs waiting by your ship, who Sedlitaris introduces as representatives of the council, and who must be present for when House Idriss provides the piece of equipment she wants. You show her and the others to their bunks and prepare for the trip.`
				accept
	on visit
		dialog `You land on <planet>, but realize that your escort carrying Sedlitaris and the Heliarch council representatives hasn't entered the system yet. Better depart and wait for it.`

mission "Coalition: Expeditions Past 3"
	landing
	name "Dusted Dead Drop"
	description "Head to <destination>, where Sedlitaris wishes to check an ancient Saryd vault for the route and logs of her ancestor's expedition."
	passengers 1
	to offer
		has "Coalition: Expeditions Past 2: done"
	source "Ablub's Invention"
	destination "Sundrinker"
	on offer
		conversation
			`The Heliarch council representatives guide you far from the planet's equator, to a region close to a snowy mountain and tell you to land on top of a cube-shaped plateau. Dozens of searchlights are dotted along the edges, lighting the ground below, while a warehouse complex sits at the center of the plateau top. As you're approaching the plateau, your ship's sensors alert you to incoming vessels; you look at your radar to see a Saryd Sojourner, followed by three Travelers, getting closer to your ship. They appear unarmed, but as you land on the plateau and they follow you down, defensive turrets on the edges of the complex remain locked onto them.`
			`	Once the Sojourner lands, a Saryd comes down the ramp and heads to your ship. Sedlitaris sighs and leaves to meet him, followed by the representatives of the Heliarch council. Once you're all out of your ship, you see the Saryd has been stopped by a trio of Arach guards, clad in winter uniforms and blocking the his path. "Told mother or father about this, have you?" he shouts at Sedlitaris as she walks closer. "Because important enough to be told, I apparently am not. That out to die you were, told I was by some Kimek arbiter that met, I never had!"`
			`	"Repilor, a work trip, this is. Away for long, I won't be, so wish to trouble you all with the news, I didn't," she responds.`
			`	"Trouble us? Truth is, know that wrong, you are, but face telling father that you're throwing your life away, you couldn't!"`
			`	He tries to push his way to her, but the guards stop him before he can make much progress. One of the Heliarch representatives gets closer, saying, "A restricted area, this is. Invading government property, you are, so suggest that you leave immediately, I do."`
			`	"Restricted? What about the outside? Is it not also restricted? Much more dangerous? Fine with sending my sister there, you seem," Repilor counters, and the Heliarch looks away after a moment. "If bothering the consuls so much, she was, just fired, she should've been!" He then looks at you, and continues, "And the human? Your transport out of here, I imagine? Or maybe the one who put these ideas in your head, they are?"`
			choice
				`	"I've just been hired to transport her."`
					goto hired
				`	"What's so wrong about her wanting to explore outside the Coalition?"`
			`	"Awaiting 'explorers,' nothing but an unknown, certain doom is. Wish for that to be my sister's fate, I do not," he answers.`
			label hired
			`	"Captain <last> has nothing to do with it. Simply agreed to help me, they have, no different from the jobs you take, this is." Sedlitaris says.`
			`	"A job, this is not, but a trek bound to end in tragedy." He thinks for a few seconds, looking at the Saryd ships that landed on the plateau. "Permission to leave, you have, but obligated to do so, you aren't. Quit, you still can. Leave the ranks, you could, and work with me. Give you my own ship, I will. Like that, would you not? To fly a ship of your own again?"`
			`	"Finally allowed to leave, I am. Let go of this opportunity I won't, Repilor. Back in a few weeks, I'll be, lecture me all you want then, you can."`
			`	He stares her down for a while, bringing a hand to his face to wipe some tears forming on his eyes. "Wiser than this, the elder sibling should've been." He turns around, and heads back to the Sojourner, which departs along with the three Travelers.`
			`	The representatives urge you and Sedlitaris to follow them into the complex, making your way past the walls and fences, and into one of the larger warehouses. Inside, large shelves stacked to the ceiling surround a hexagonal hole in the middle, closed off by metal bars and a shut gate. You're told it's an elevator, bringing up the piece of equipment Sedlitaris requires.`
			`	"Deeply sorry for that scandal you witnessed, I am, Captain," she says while you wait. "Imagined, I hadn't, that follow us here, my brother would."`
			choice
				`	"It's alright. It shows he cares a lot about you."`
					goto care
				`	"Wasn't he trespassing here? Why was he even allowed to do all of that?"`
					goto trespassing
				`	"What was he so worried about? Did something happen to make him afraid of you leaving?"`
			`	She thinks for a bit, then says, "Prohibited to leave, both civilians and regular Heliarchs are. Only agents with permission from the council - inspectors like myself - may do it. A simple measure to help protect our limited jump drives, it is, but birthed something of a taboo among the populace, that law has."`
				goto elevator
			label trespassing
			`	She chuckles. "Probably because agree with him, the guards do. Seen Arbiter Kicharri's reaction you did. Not very supportive of this expedition, most within the ranks are."`
				goto elevator
			label care
			`	"I suppose so. Just, wish that show it in less... brash ways, he would."`
			label elevator
			`	The elevator arrives and brings up an Arachi pair carrying a tall, antenna-like pylon, covered in insulating wires that spiral around it. The Arachi bring the machine out of the elevator and present some documents for the Heliarch representatives, who take turns reading and signing them. At the end, Sedlitaris signs as well, and the Arachi bring the pylon to your ship.`
			`	Once everything's ready, the Heliarch representatives ask you to bring them to the spaceport city. They are quick to leave your ship once you land and do not bother to say goodbye to either you or Sedlitaris, instead just disappearing into a Heliarch building.`
			`	"Well, all set to leave now, we are," Sedlitaris says. "Ready to leave for our first stop, are you, Captain?"`
			choice
				`	"Of course. Where are we headed?"`
					goto stop
				`	"Can you tell me what that machine is? How is it going to help?"`
			`	"A decryption pylon, it is. Developed to keep our data safe, they were," she explains. "Generate a unique encryption pattern, each expedition would, so that find important information about them, outside forces couldn't. Calibrated to the pattern of my ancestor's expedition, this one is."`
			label stop
			`	She asks to see your galaxy map, and compares the data with what's recorded in the pylon. After comparing what systems match for a few minutes, she points you to <destination>. "The first stop of every expedition, that world was. Kept there, a collection of log entries are, detailing the plans each leader had for their own expedition. Do you know if found this world, humans have, Captain?" You explain to her that <planet> is home to a small human town, but that you haven't heard of alien findings there. "Hope that found and picked it over, humans haven't. Much easier, it would be, if the precise location the fleet was headed to, we knew. Have to travel hundreds of systems in search of their stops, and later piece them together in order, we would not."`
			`	You help her bring the pylon into her room, and set course for <planet>.`
				accept
	on visit
		dialog `You land on <planet>, but realize that your escort carrying Sedlitaris hasn't entered the system yet. Better depart and wait for it.`

mission "Coalition: Expeditions Past 4"
	landing
	name "Report: Distant Home"
	description "Take Sedlitaris to <destination>, the first stop of the expeditionary fleet other than the vault, so that she can begin piecing together what happened."
	passengers 1
	to offer
		has "Coalition: Expeditions Past 3: done"
	source "Sundrinker"
	destination "Winter"
	on offer
		conversation
			`Coming down to <origin>, Sedlitaris checks for the coordinates where the ancient Saryd stop is, passing the data to your ship's systems. It brings you to a mesa on the desert, with a wide ravine-like hole on top. You land close to a small opening on the mesa walls leading into the ravine, and follow Sedlitaris into it, helping her bring the pylon inside. About halfway to the end, she points to another hole in the walls. "Past there, the pylons of previous expeditions should be. Find the one Mimodum left here, we must. A physical connection with the one we brought, for this first one we'll need. 'Wake up' the other ones his expedition left, it will, and enough battery for easier access to the data in those, they should have."`
			`	She carries the pylon inside as you light the way. After some short minutes inside the tunnel dug into the mesa walls, you reach the end: a room carefully carved out, with ten objects similar to the pylon Sedlitaris carried there, though four are of very different design, being closer to a beige, blocky obelisk. She puts down the pylon, and asks that you shine a light on it so that she can configure it. Then, she begins to tinker with some wires connected to a panel on the lower half of the pylon. "To determine which one of these is the most recent, send a signal in its frequency, I will."`
			choice
				`	"Was all this process set up so the Quarg couldn't get your logs, if they found them?"`
					goto process
				`	"What's with all the caving involved in getting to these pylons?"`
			`	"Understand your frustration, I do," she says. "After explored outside with jump drives, the first Saryds to leave the Coalition had, attempted to colonize a few worlds they found, they did. Failures due to the great distance to Saryd space, and difficulty in getting supplies, they were. Because of that, once leaving initial expedition logs in this world, we began, bothered to create proper infrastructure, my predecessors didn't." She thinks for a while, then continues, "Although, help make it less likely for others to find it, the poor entrance might."`
				goto pylon
			label process
			`	"No, employed this method before they ever came in conflict with the Quarg, the ancient Saryds did," she explains. "Actually, the ones who suggested it in the first place, the Quarg were. Worlds apart, the programs used before and after the War of Independence are, but kept in place, the overall practice was."`
			label pylon
			`	Once she's done with the wires, she pushes a button and a humming beep comes from one of the machines with the same, spiralling design. "That one, it is," she says, and asks that you help her move her pylon close to the one that emitted the sound. She connects the two with cables by the base of each pylon; the older pylon clicks on after a moment, letting out several beeps in a short chant. "Enough energy to transfer its data now, it should have."`
			`	A few seconds pass, and another hum comes. She looks at a small screen on the panel, and confirms that the data's all safe. "Copy the data from expeditions prior to their pylon here, the sixth did, so saved us some time, they have. Play their recorded log via my translation device, I shall." She disconnects the two pylons from one another, and inputs a few commands on the panel. After a short pause, an audio message begins playing, and is picked up and translated by the box hanging from Sedlitaris' neck.`
			`	"Log started, sixth expedition to the outside. Arbiter Mimodum, this is, leading the sixth. Using these pylons, keep track of our major stops, we shall. To push out further than what is recorded in our previous maps, if possible, the mission directive is. Wish to gather data on how safe the outside systems are, I do. Split the fleet in half, I have. To head straight east, the four Punishers of the split group are. After that, rendezvous with us as we come down from the north, they will. Regarding the Punishers currently under my command, headed to Distant Home, we are. Evaluate how the planet has developed, we shall, to determine if sustainable, a base or colony on the planet is. Set a pylon there with our findings, we shall."`
			`	The recording ends, and Sedlitaris picks up the pylon again, preparing to carry it back out of the caves. "Know our next destination, we now do," she says.`
			choice
				`	"Do you have any idea where 'Distant Home' is?"`
					goto where
				`	"What did he mean by 'if possible'? Was something stopping them from exploring past a point?"`
			`	"Stopping them?" She takes a long pause, eyes locked onto the pylon. "Wonder that, I also do. Perhaps encountered some complication, they had. Learn more from other log entries, I'm sure we will."`
				goto end
			label where
			`	"Our first attempt at colonizing an outside world, it was. Somewhere northwest of here, it should be, but consult your ship's records for the exact coordiantes, we'll need to."`
			label end
			`	You two make your way out of the cave, coming back to the ravine, and from there head to your ship. Sedlitaris asks for your map and compares the coordinates with the data from the pylon again, finding that <destination> is what the recording referred to as Distant Home. She heads to her room, and you set <planet> as your destination.`
				accept
	on visit
		dialog `You land on <planet>, but realize that your escort carrying Sedlitaris hasn't entered the system yet. Better depart and wait for it.`

mission "Coalition: Expeditions Past 5"
	landing
	name "Report: Ancient Light"
	description "Take Sedlitaris to <destination>, the next stop of the expeditionary fleet, where her ancestor wished to look into remnants of some alien ruins."
	passengers 1
	to offer
		has "Coalition: Expeditions Past 4: done"
	source "Winter"
	destination "Skymoot"
	on offer
		conversation
			`As you pass through the first clouds of <origin>, Sedlitaris starts working on the pylon, getting a faint beep moments after she's done. "Further south, this world's pylon is." You fly your ship southward, and she asks that you stop halfway to the pole. She inputs commands again, and another beep comes. "Passed it, we have. Determine its exact position, we must. Little battery for these countersignals, the pylons have." You fly northeast, and then straight west, with her emitting a signal each time your ship stops.`
			`	After you've triangulated the pylon's coordinates, you fly down to a glacier and land on a spot that looks stable enough to handle the weight of your ship. Sedlitaris says the pylon must have gotten covered in the ice due to glacial melting and refreezing, though that doesn't seem to have damaged its systems; she accesses the data remotely after tinkering with the pylon in your ship for a while.`
			`	Once it's done, she plays the log recording the expedition had for this planet: "Log started. Developing as expected, this world is, and apparently still untouched, it remains. Too cold for non-Saryd residents, it is, but with some terraforming efforts, a comfortable enough base for Kimek and Arachi agents alike, it could be. The planet aside, noted a great deal more hyperlane connections, we have. Dependent on them, this fleet is not, but differ greatly from previous records, current ones do, as if scrambled and then rearranged, they were. Heading to Ancient Light next, we are. Check on the ruins and dragons there, we must."`
			`	The recording ends, and Sedlitaris starts comparing the data she got with the map on your ship. "Right, he was. At some point after the fifth expedition, and before the sixth, altered, this region's hyperlane network was."`
			choice
				`	"Any idea how that happened?"`
				`	"I take it that 'Ancient Light' is where we're going next?"`
					goto next
			`	"Vital to our communications network, the hyperlanes are. The most advanced group on that field, House Bebliss is, but learned of means to tamper with hyperlanes, even they haven't." She pauses, looking to the nearby systems bordering the Coalition. "No link to our space, there is, before or after the change. If a natural phenomenon, the scrambling of links is, very unlucky, we were."`
			choice
				`	"Well, at least we know where to go next. Can you match coordinates with my map to find where 'Ancient Light' is?"`
					goto next
				`	"And if it's not natural?"`
			`	She stays quiet for a minute, not taking her eyes off the map. "Told the ancient Saryds of a group, the Quarg did. 'Drak,' I think they called them. Said that knit together the paths between star systems, they had. Maybe their doing, the scrambling was."`
			label next
			`	She compares the coordinates for Ancient Light with your map, and finds <destination>. You tell her you'll set course for <planet>, and she heads back to her room.`
				accept
	on visit
		dialog `You land on <planet>, but realize that your escort carrying Sedlitaris hasn't entered the system yet. Better depart and wait for it.`

mission "Coalition: Expeditions Past 6"
	landing
	name "Report: Summit"
	description "Take Sedlitaris to <destination>, the furthest point north on the pylon's records, and next stop of the expeditionary fleet."
	passengers 1
	to offer
		has "Coalition: Expeditions Past 5: done"
	source "Skymoot"
	destination "Watcher"
	on offer
		conversation
			`Sedlitaris starts triangulating to find the next pylon again, and brings you to a tall mountain where some of the local dragons appear to have made some form of nest or breeding ground. You do your best to avoid them as you fly around the mountain, and Sedlitaris continues to send signals to find the pylon.`
			`	"Difficult to believe it, I find, that anyone would attempt to dig in a home to the dragons, but maybe inside the mountain, it is. From there, the countersignals are coming." She stops for a few minutes, and looks at the view of the mountain on your monitors. She tries again, and asks that you get closer. When you're finishing yet another lap, she asks that you stop your ship, keeping it steady in the air. "Zoom your cameras here, could you, Captain?" she asks, pointing to the middle of a monitor. You zoom in and see a circle of large rocks, surrounded by dragon nests. Atop the rocks are some patches of foliage, and in the middle lies a small, dark, tower-like structure, stuck in the rocks by one end. After looking at it for a few seconds, it clicks for the two of you that it's an upside-down pylon. "Taken it as some form of token, the dragons must have," Sedlitaris says. "Hopes of retrieving some of the pylons physically, I had, but prefer to dig out the glacier for the previous one than test my luck against the dragons, I do. Unlock this one's data remotely, I will."`
			`	A dragon perches on your ship as she begins the transfer. It tries to bite down on the engines, but you start moving your ship again to shake it off. You avoid other dragons as they fly by your ship until the download is complete, and head straight for the spaceport city.`
			`	Once your ship has safely landed on the hangars, Sedlitaris plays the audio log: "Log started. Scoured the planet with our searches, we have, but no trace of the previously visited ruins, or any other sign of the group that lived here, we found. Assured me that all our ships' navigation systems are working properly, the engineers have, but at the coordinates where they should be, the ruins are not, as if they had never been there. A confusing disappointment, this was, but continue with the mission, we must. Heading far north, to Summit, we are. The last point before regrouping with the split group, it will be."`
			`	As the recording ends, Sedlitaris looks at you confused. "An intelligent species once lived on this planet. What findings Mimodum would have on them, I wondered, but found nothing, he did? Simply vanish out of nowhere, ruins cannot."`
			choice
				`	"How do you know about that species?"`
				`	"What was in the ruins before they disappeared?"`
			`	"Found the ruins millennia ago, the first Saryds to come to the outside did. Recovered some artifacts, they also had, complex tools, such as very large, personal propelling devices, with dedicated storage space. Kept in some museums back in Saros, they are."`
			choice
				`	"Did they ever find any member of that species?"`
				`	"They couldn't find out anything more? Just some jetpacks with pockets?"`
			`	She shakes her head. "Stocked primarily with provisions, those first expeditions were. Prepared to take on proper archaeological study on this planet, they were not. Asked the Quarg about the findings, the Saryds had, but to their surprise they acted as if there was nothing here. For the time, very odd of them to do that, it was." She turns to you with a curious look. "What about humanity, Captain? Found any clues about the species that lived here, have you?"`
			branch sheragi
				has "Rim Archaeology 6: offered"
			choice
				`	"No, I didn't even know there used to be ruins here."`
					goto notknow
			label sheragi
			choice
				`	"Actually, yes. They were called Sheragi."`
				`	"No, I didn't even know there used to be ruins here."`
					goto notknow
			`	Surprised that you know more, she listens to your story with Albert Foster, and how you had a dream about ships evacuating Zug. You tell her of the city buried under the layers of rock, the efforts to uncover it, and how the Quarg eventually sent someone to keep watch of the digging process.`
			`	"Cities buried whole by lava? Tuned their scanners to look for such odd ruins, no expedition must have..." she stops and thinks for a few minutes, working on the pylon's command panel. "Tell the story again, could you, Captain <last>? Formally record the findings here, I would like." You spend the next few hours retelling what you saw, and helping her search what information humans have gotten on the Sheragi and their ruins since Foster published his initial findings.`
			`	Once she's satisfied, you two look to your map and match coordinates with the next stop Mimodum made.`
				goto end
			label notknow
			`	She frowns slightly. "Figured as much, I had. Well, finding out more about them, the point of this expedition wasn't. A nice bonus, it would've been, but prepare to look for the next pylon, we should."`
			label end
			`	You open your map, and the coordinates point to "Summit" being <planet>, a small moon close to the entrance to The Deep. Sedlitaris returns to her bunk, and you set course to <system>.`
				accept
	on visit
		dialog `You land on <planet>, but realize that your escort carrying Sedlitaris hasn't entered the system yet. Better depart and wait for it.`

mission "Coalition: Expeditions Past 7"
	landing
	name "Curious Red Cloud"
	description "Look for the system near Algieba where Mimodum, the expedition's leader, jumped to investigate the cosmological phenomenon in the system."
	passengers 1
	to offer
		has "Coalition: Expeditions Past 6: done"
	source "Watcher"
	on offer
		conversation
			`You fly around the moon as Sedlitaris nails down the coordinates of the pylon, until you land close to one of the forests. "Deeper inside, the pylon must be. Uninhabited by humans this world is, correct?" You confirm it, and she prepares to leave. "No dragons to worry about here, there are, so try to bring this pylon back with us, I will."`
			`	You two leave your ship and enter the forest, taking turns carrying the pylon you brought, which is easy enough to do since the gravity is so much lower here. Occasionally Sedlitaris stops and has the pylon put down so that she can determine where to go next. Eventually, you notice the trees start getting smaller as you move on, until you reach a wide, odd clearing where the ground is devoid of any of the local flora. Sedlitaris spots the other pylon on the opposite side, half stuck in the ground, and moves to pull it out. As you follow her to the machine, you notice deep, perfectly straight holes in the ground, forming lines that sometimes cross the entire clearing and continue well past it. Soil and dust have filled most of them up, but in certain gaps you can look down to cracks that must be dozens of meters deep.`
			`	Sedlitaris ties a rope around the end of the pylon that's visible and pulls it, forcing up the dirt as she brings the rest of the device to surface. She connects it with the pylon you brought, and accesses the data from there. "Much more active here, the expedition was," she says. "Three recordings, there are. Bring these back to your ship, we should, listen to the first one there, we can."`
			`	Both of you carrying a pylon, you make your way out of the forest and back to your ship, where Sedlitaris immediately plays the oldest entry: "Log started. Send two Punishers further north, I did, but returned yet, they have not. As for the crimson anomaly on the nearby western system, still unresponsive, it is. A reaction from it, nothing got, be it a Finisher barrage or attempting to ram it. A simple nebula, the researchers claim it is not, think that we are missing something, they do. Wait a few more days for the Punishers to return, I will. In the meantime, back to that system, I will go. Maybe learn something about the anomaly, we can."`
			`	After Mimodum's voice has disappeared, Sedlitaris urges you to take off. "Heard of this 'anomaly' before, I had not. Look for the system it's in, at once we must. Hopefully still there after the centuries, it is."`
				accept
	to complete
		has "Coalition: Expeditions Past 7B: failed"
	on visit
		dialog `You land on <planet>, but realize that your escort carrying Sedlitaris hasn't entered the system yet. Better depart and wait for it.`

mission "Coalition: Expeditions Past 7B"
	invisible
	landing
	to offer
		has "Coalition: Expeditions Past 6: done"
	on enter "Terminus"
		conversation
			`Sedlitaris fiddles with the pylon you recovered from <origin>, and lets the second recorded log play while she gazes out to see the "crimson anomaly" Mimodum had mentioned.`
			`	"Tried just about everything now, we have. A finisher barrage, bombardment from afar, driving asteroids through it, even activating our jump drive while immersed in the red cloud. Told me that it shows some signs of rotation, the chief researcher has, tried to show me the axis around which it spins, she did. Whatever the case, find anything worthwhile about the cloud, we could not. Returning to Summit now, we are, and from there to regroup with the fleet."`
			`	The recording ends, but Sedlitaris continues looking out to the "cloud" for a few minutes, in silence.`
			choice
				`	"Are you going to play the last one?"`
					goto last
				`	"Is something wrong?"`
			`	"No, just... taking in the view, I was. Unlike any phenomena from within the Coalition, this is."`
			label last
			`	She moves back to the pylon, and hesitates for a moment. "Back to Summit, Mimodum said they would go. Better understand his next steps, we would, if listen to the last entry on that clearing where we found this, we did," she says, tapping the pylon.`
			`	You tell her you'll go back to <origin> soon, and she heads to her bunk.`
		fail
	to complete
		never

mission "Coalition: Expeditions Past 8"
	landing
	name "Lost Checkpoint"
	description "Travel to the marked systems so that Sedlitaris may look for a signal frequency of the expedition."
	passengers 1
	to offer
		has "Coalition: Expeditions Past 7: done"
	source "Watcher"
	waypoint "Rasalhague"
	waypoint "Cebalrai"
	waypoint "Zeta Aquilae"
	waypoint "Ascella"
	waypoint "Peacock"
	waypoint "Kaus Australis"
	on offer
		conversation
			`You land next to the forest again, and venture into it once more. The trail fresh in your memory, you two reach the clearing quickly, where Sedlitaris puts the pylon close to where it was before being dug out. "Almost like if we were there with them, this should be, being right where they left the pylon. Hopefully a better understanding of what they were thinking, it will also provide."`
			`	She starts the recording, and sharp, static beeps are the first thing you hear. After a moment, you can make out agitated voices, as if the crew was discussing something, but Sedlitaris' translator doesn't pick it up. Finally, the familiar voice of Mimodum comes out, "Destroyed, the rest of the fleet was. Made it back to the system, one of the Punishers that headed north must have, ran into some debris pieces floating about in the system, we did. Take off, the rest of those on Summit couldn't. The ground is..." the static returns, this time sharing space with some scratch-like stops. "...cut like clay...rock...molten..." it switches to static once again, then stops for a moment. When it's back, the interference noises are gone. "Meet with the split group, I must. Warn them of what happened, and head back home with them."`
			`	You two look at the pylon in silence for a while, then she slowly approaches the machine to pick it up, saying "Supposed to head back home immediately, expedition ships were, if destroyed, one of the Punishers was. If followed those orders, he had... No guarantee of the split group's survival, he had. If back home, they went..."`
			choice
				`	"He could have, but then the other group wouldn't know that any Punisher was destroyed. They wouldn't know to go back."`
				`	"Seems like they didn't pick the best person to follow those orders."`
				`	"We don't know if he could've made it if he had gone back immediately. I'm sure we'll find out more with the next pylon."`
					goto more
			`	She doesn't respond, instead looking down at the lines carving the clearing's ground. She moves close to one, laying down and reaching her arms to touch the cracks. A few minutes later, she gets back up and looks to you.`
			label more
			`	"Back to the ship, we should go," she says. "Try and figure out where Mimodum went next, I will. Where he was to meet with the split group."`
			`	After taking the trail back, Sedlitaris goes into her bunk to tinker with the pylons. She comes out hours after nightfall, asking that you show her your map. "A pincer movement, the two groups were performing. Difficult to know the exact planet, it is, as the data from the split group, we don't have, but figured the overall region where the two groups would link up, I think I have."`
			`	You help her match the coordinates, and end up with a group of systems between Sol and Tarazed. "Need to visit each system, we might. Pick up faint signals of their next pylon, while in the right system I can, but no way of knowing where that is exactly, I have."`
				accept
	on enter "Rasalhague"
		dialog `Sedlitaris has the pylon start searching for any matching signals as soon as you jump into the system. A few hours pass and the machine doesn't return any coordinates, but it also doesn't report a failure. Sedlitaris looks at it puzzled, and reboots it. "Fly around the system for a while, could you, Captain? Maybe compromising the signal, the ship's current position is." You do as she suggests, and slowly cruise around for a few more hours. Once again, the pylon doesn't give any answer. Sedlitaris says it might be some oddly specific bug, and asks that you just move on to the next system.`
	on enter "Cebalrai"
		dialog `The pylon is quick to answer in this system, reporting no similar signals. Sedlitaris urges you to move to the next system, and goes back to checking the data.`
	on enter "Zeta Aquilae"
		dialog `Sedlitaris lets her pylon work for about an hour, but it returns no sign of any others in the system. "Passed by here, they might have, but a priority for recon, that world was not," she says as she points at Rand. You tell her you'll move on to the next system soon, and she goes back to working on the pylon.`
	on enter "Ascella"
		dialog `The pylon searches for some time, but tells Sedlitaris no others are in the system. She sighs lightly, and asks you to move on to the next.`
	on enter "Peacock"
		dialog `"If correct, my estimates were, the most likely meeting point, this should be," Sedlitaris says as you jump into the system. She lets the pylon work for a while, but it returns no signal of a similar device. "Well... either estimated wrong, I have, or issues in meeting here, the two groups had. Check the next system, we should."`
	on enter "Kaus Australis"
		dialog `After a couple of minutes, the pylon emits a few quiet whistles, and Sedlitaris celebrates briefly, "On that planet, it is! Glad that we managed to locate it, I am." You tell her you'll land on Hopper soon, so that you can search for the pylon on the planet.`
	to complete
		never
	to fail
		has "Coalition: Expeditions Past 9: offered"
	on visit
		dialog `You land on <planet>, but realize that your escort carrying Sedlitaris hasn't entered the system yet. Better depart and wait for it.`

mission "Coalition: Expeditions Past 9"
	landing
	name "Escape Route"
	description "Travel southwest of <system>, on a route to the Ablub system, so that Sedlitaris may look for a signal frequency of the expedition."
	passengers 1
	to offer
		has "Coalition: Expeditions Past 8: active"
	source "Hopper"
	on offer
		conversation
			`You fly around <origin> as Sedlitaris searches for the pylon's exact position, in the hopes that she can bring it back as well. She tells you to land by a mountain range, and has you readjust your landing spot every so often as she tries to nail the exact location of the pylon. "Buried it to protect it from the atmosphere's acidity, they must have," she comments.`
			`	By the time she's done, you open your ship's hatch right to where the pylon should be and help her dig it out, taking care to not be out for too long. When the device is dug out, you bring it inside your ship while Sedlitaris fills up the hole with what dirt had been dug out.`
			`	As you're flying to the hangars, she plays the pylon's entry: "Log started. Made a route from Summit straight to the meeting point, I had, but find the split group, I could not. Restless, agitated, the crew has become, heading straight to Ablub, we are, after buried, this thing is. If find this, anyone from the split group is, head back-" at that point an untranslated shouting muffles what Mimodum was saying, followed by dozens of legs in a rush. "No..." is heard right before the recording ends.`
			`	You focus on flying the ship, but even when you've landed, Sedlitaris remains silent.`
			choice
				`	"Are you alright?"`
				`	"He said they were going back immediately, but they never made it. You think that was the last pylon?"`
				`	(Stay quiet).`
			`	She goes without a word for a while still. "Set a route for Ablub, could you, Captain? If follow the same route they used, we do, and if any more to find, there is, pick up the signals, I will."`
			`	You agree, and look to set a route straight to Ablub.`
				accept
	on enter "Girtab"
		dialog `While Sedlitaris remained in her bunk since you left for Ablub, you can hear her shouting from her bunk as you enter the system. She comes running to you, bringing along the pylon. "Picked up a signal, it has!" She says, pointing at the machine's panel, where some message is repeatedly beeping in and out. "Land on that planet we must, Captain!" You tell her you'll land soon, and she remains with you to figure out the pylon's location on Harmony once you've landed.`
	to complete
		never
	to fail
		has "Coalition: Expeditions Past 10: offered"
	on visit
		dialog `You land on <planet>, but realize that your escort carrying Sedlitaris hasn't entered the system yet. Better depart and wait for it.`

mission "Coalition: Expeditions Past 10"
	landing
	name "Expeditions Past"
	description "Head back to the <destination>, where Sedlitaris will report her findings to the Heliarch council."
	passengers 1
	to offer
		has "Coalition: Expeditions Past 9: active"
	source "Harmony"
	destination "Ring of Friendship"
	on offer
		conversation
			`Once you're close to the planet's surface, Sedlitaris starts trying to access the recorded data in the pylon, "If possible, recover it later, we can." She tries for a few minutes, but all she can get is a twisted static, so she starts working on determining its location. "Clear up the transmission, getting closer to it should."`
			`	You fly around until you're right above an ocean, with no land in sight wherever you look. "Below us, it is," she says. "Why underwater? Why throw it into an ocean, would they?" She works on transferring the data to her own pylon, as you won't manage to get to the original one, and clears up the recording as much as possible before playing it.`
			`	For a few seconds there are only a few ambient sounds, a low background humming, and some heavy breathing. "Ambushed us as we prepared to leave the last planet, they did," Mimodum speaks. "Enough fuel to make it back in one go, we had, so jumped as we could. Too many ships in this system there were, however, like a wall blocking us." He stops briefly, and you can make out something akin to metal falling lightly on a table. "Aware of it, they were. That exploring, we had been. That splitting up, we were. That make it back, we could not. Saw to that, dozens of their ships did. Tried to lose them on this planet, we had, but caught as we came down, we were. Cut off most of the engines, skylance fire has. A lone, sinking ship, what remains of the sixth is. Hold together, the hull should, but no way out for us, there is." He pauses once again, for well over a minute. "If returned when the men first asked for... No, even then, already waiting, their ships must have been. If split up the fleet, I hadn't... outnumbered all the same, we would be. At least..." Another pause, this time just a few seconds long. "At least... still working, the rifles are."`
			`	The recording ends, and you two stay in an awkward silence for a minute. "Aware that he had died, I was. Too long it has been. Even if found a safe haven, habitable planet or a friendly group, the fleet had, I knew that long dead, all of them would be." She pauses, and the silence returns for another minute. She shuts off the pylon. "Only, expecting something... anything, I was. A heroic death, a summary of findings. Accomplished nothing, they did. Right after all, the consuls were."`
			choice
				`	"Heroic death or not, he still got some information, didn't he? Information you recovered."`
					goto info
				`	"He didn't get the chance to act heroically, he was ambushed."`
			`	"Massacred, if truthful about the Quarg's numbers, he was," she responds. "Risked a great deal of jump drives, the sixth expedition had. Thought, it was, that with a greater number of Punishers, a greater chance of a safe return, there was." She sighs. "Just decrease our reserve of them, it did."`
				goto back
			label info
			`	"Inconclusive reports on red nebulas or disappearing ruins, what good are they?" she sighs. "After met up in their pincer movement, the groups had, after exploring points of interest, supposed to drive further than we had previously, they were. To reach the galactic core, to maybe find friendly groups to facilitate more trips... achieved, none of the goals were."`
			label back
			`	She goes back to her bunk, saying she wishes to be alone for a while, and you fly to the planet's hangars. A few hours later, she comes back out. "Finished my report, I have. Ready to go back home I am, Captain <last>. A long trip this was, and promised to pay you well, I did, so when <planet> we reach, give you your well earned 10,000,000 credits, I shall. Present my findings to the council, I must."`
			choice
				`	"That's a lot of money. I was worried you wouldn't even want to pay me, with how disappointed you were earlier."`
					goto alot
				`	"Aren't you worried we'll get ambushed, like how Mimodum's ship was?"`
			`	She grins for a moment, seemingly taking it as a joke. "If going to ambush us, the Quarg were, already done it, they would have. Too close to the Coalition by now, we are."`
				goto accept
			label alot
			`	"Ah, forgive me for that, Captain. True it is, that disappointed, I am. However, an inspector should not let that trouble her duties," she explains. "Done your work, you have, so now do mine, I must. Not talked about in Mimodum's audio entries, many details of interest to the council were. An initial gathering of that data, I have prepared."`
			label accept
			`	She asks that you bring her to <destination> as soon as possible, and goes back to her bunk to rest.`
				accept
	on visit
		dialog `You land on <planet>, but realize that your escort carrying Sedlitaris hasn't entered the system yet. Better depart and wait for it.`
	on complete
		"coalition jobs" += 15
		payment 35000000
		conversation
			`Sedlitaris uses your commlink to tell the spaceport authorities that she's returned, and soon after you land a crowd of Heliarchs and Coalition civilians alike are surrounding your ship. The Heliarch agents try and organise the crowd as best as they can, and a group of Heliarch consuls rush through the masses to meet you two at your ship.`
			`	"Inspector! A most... fortunate return this is. A great deal of information you've collected, we take it?" an Arach consul asks.`
			`	"Yes, eager to hear your report, we are," one of the Kimek consuls continues. "A rare occasion, it is, to be able to learn of the outside from one of our esteemed inspectors."`
			`	A Saryd consul, who's kept a stern look on his face, cuts in. "Returned with his fleet, your ancestor, Mimodum, did not. Learned of the reason for that, have you?"`
			`	"Yes," she says. "Recovered as much information as I wished to, I could not, but prepared a report on what me and Captain <last> found, I have. Additionally, recovered two of the pylons Mimodum left, we have."`
			`	One of the consuls adresses you, "Tell us, Captain, run into any er... complications during the trip, have you? Maybe occasioned by the tribune - the inspector - being with you?"`
			choice
				`	"She stayed inside my ship whenever there was a risk of humans seeing her, if that's what you're asking."`
				`	"I didn't notice anything out of the usual, no."`
			`	They call for some agents to get the pylons out of your ship, and transport them to somewhere Sedlitaris can present her findings. As they tell her to follow them to the room where the presentation will happen, a Kimek Heliarch breaks through the line of agents keeping the crowd back. You recognize him as Arbiter Kicharri, who you met just before Sedlitaris received approval from the Heliarch council.`
			`	"What is this?" The Saryd consul steps in front of Kicharri as he approaches. "Arbiter, shared with you in due time, the findings will be, but the inspector's report to us consuls, the priority is, so return to your duties you-"`
			`	"No, meet with her family, she will," Kicharri interrupts him. "Heard nothing but hell from her brother, I have. Devastated, her parents were. Now that returned, she has, see them and calm their worries, she will."`
			`	"By whose orders?" An Arach consul jumps in. "Intrigued by her findings, we all are, and listen to her at once, we must."`
			`	"Orders?" Kicharri exclaims. "Orders for her to leave and die, you thought you had given her!" Kicharri looks at Sedlitaris, then back at the consuls. "If so intrigued you are, surely to miss out on any information, you don't want. Best suited for giving a full report, she will be, once rested from her expedition, she has."`
			`	Irked by his response, the consuls have the agents clear the area, and have your ship made into a makeshift meeting room for a while, making everyone get out while they head inside to discuss. After many minutes, they come back out, and one of the Kimek says, "Ten days of leave you will be given, tribune. After that, present us your findings, you must. Considered for promotion to arbiter, you also will be, for your bravery and work in the expedition."`
			`	The consul group leaves, and Kicharri approaches you and Sedlitaris, "Tell me about how you were right all along, later, you can," Kicharri tells Sedlitaris. "Right now, add you back to the list of active Heliarchs, I must. Marked as deceased by a 'glitch in the system,' you apparently were." He taps one leg on the ground repeatedly, glancing at your ship. "Glad that you are back safely, I am."`
			`	He leaves as well, and Sedlitaris turns to you. "A bit disorganized, but at least welcomed we were, right?" She looks at your ship, then looks startled. "Your payment! No time to transfer the funds to you, they gave me," she pulls out a personal device, and transfers the 10,000,000 credits to your account. "There you are. Worth much more, your assistance was, but unfortunately limited, my funds are."`
			choice
				`	"Don't worry, I'm glad to have helped."`
					goto end
				`	"Why was everyone so surprised we made it back? Seems they expected to never see you again."`
			`	Her smile drops as you ask the question, and she seemingly struggles to find a place to look at. "I... I, Captain-" She looks around, then takes a deep breath. "I'm sorry, Captain. Ever since independence from the Quarg, we gained, six expeditions out of the Coalition, there were. Return, only ships of the first of them did. The most well equipped and numerous, my ancestor's fleet was, the sixth expeditionary fleet. Increasingly more fearful of leaving, we became, and with the last expedition having been centuries ago, a taboo, even talking about leaving has become. A year after the sixth had left, effectively forbid any further expeditions, the council did." She travels around with her eyes again. "I'm sorry that kept it hidden from you, I have. Wished to find out what happened, I did. Afraid I was, that refuse to help me like everyone else, you would, if you knew of the risk."`
			choice
				`	"Well, we made it back safely, and you were passionate enough about this to take the risk. I don't hold it against you."`
					goto forgive
				`	"So you lied to me. You could've gotten us both killed - we could be in a ship sinking into an ocean."`
			`	She's taken aback. "Captain, no Quarg pursuing us, there were. Surely now that inhabit all those systems, humans do, avoid attacking ships like that..." She stops, and sighs. "Sorry for lying to you I am, Captain."`
				goto end
			label forgive
			`	She breathes in relief. "Thank you, Captain. To trick you, my intention wasn't. Thanks to your help, maybe put an end to this fear of leaving, or even convince the council to get the expedition efforts going again, I can."`
			label end
			`	Suddenly, a Saryd Sojourner nearly rams your ship, just barely avoiding it as it comes to a stop while turning. "My little brother," Sedlitaris says as she looks at the ship. "Forgive me Captain, but get to seeing my family, I must. From the discussion earlier, very worried about me, they must have been. Thanks again for everything." Her brother rushes into hugging her as he leaves his ship, then proceeds to shake her while screaming something. An elderly Saryd couple slowly comes out of the Sojourner as well, and Sedlitaris and her brother go and meet them, hugging and going inside. The Sojourner takes off before the spaceport workers can even begin tending to the ship, and you look at it as it leaves the ringworld.`
			`	When you go back inside your ship, you're notified that more credits have been transferred to your account. It seems to be from the Heliarch government, giving you an extra 25,000,000 credits and thanking you for helping recover the data of the sixth expedition.`
=======
mission "Coalition: Pilgrimage 1"
	minor
	name "Shrine of the World Shaper"
	description "Bring Vellorae to <destination>, where she will begin her mourning pilgrimage for her late husband."
	passengers 1
	to offer
		has "Coalition: Contributor: done"
	source "Bright Echo"
	destination "Saros"
	on offer
		conversation
			`Shortly after entering the spaceport, you catch the attention of a Saryd lady with gray, braided hair that reaches to her shoulders dragging along a single suitcase. "Hello, Captain. Taking new passengers, are you?" she asks. She shows you a piece of jewelry on her hand, a small bronze bangle with a diamond at the center. "Vellorae, my name is, and in need of a transport for a pilgrimage, I am."`
			choice
				`	"Pilgrimage? What do you mean?"`
				`	"Are you offering to pay me with that? I only take credits."`
				`	"Sorry, I'm not looking to take any jobs right now."`
					decline
			`	She gazes at the bangle, clenching her hand as she raises it closer to her face. "The remains of my late husband, Adfices, this is. Passed away recently, he has, and visit certain sites of worship, I want to, so that wish him a safe journey, I may."`
			choice
				`	"You turned your husband into jewelry?"`
				`	"I'm sorry for your loss. I'd be glad to help; could you tell me where you wish to go?"`
					goto accept
				`	"My condolences, but I'm not looking to take more jobs right now."`
					decline
			`	"A common practice, in Saryd families it is. Made out of cremation ashes, and much better at preserving memories of loved ones, these gemstones are." She explains. "Since developed, the technique was, practiced by nearly all who could afford it, it has been. To have the rivers and fields share our sorrow, we wish not. So nearly unheard of nowadays, Saryd burials are."`
			choice
				`	"Well, I'd be glad to help you. Could you tell me where you wish to go?"`
				`	"I see. Well, I hope everything goes well, but I can't help you. I'm not looking for any jobs right now."`
					decline
			label accept
			`	"Thank you, Captain. Five different sites, I wish to visit, and traditionally the first of them, the Shrine of Aul Kell is. On <destination>, it is. Once there we are, easy to find in the capital, it should be."`
			`	You show her to your ship, helping her settle in her bunk. Once you're done, you set a course for <planet>.`
				accept
	on visit
		dialog `You land on <planet>, but realize that your escort carrying Vellorae hasn't entered the system yet. Better depart and wait for it.`
	on complete
		"coalition jobs" ++
		payment 34500

mission "Coalition: Pilgrimage 2"
	landing
	name "Caretaker's Blessing"
	description "Bring Vellorae to <destination> so that she may continue her mourning pilgrimage for her late husband."
	passengers 1
	to offer
		has "Coalition: Pilgrimage 1: done"
	source "Saros"
	destination "Flowing Fields"
	on offer
		conversation
			`Once you land on <origin>, Vellorae hands you 34,500 credits, and checks with a local tour line for the easiest path to the shrine. "Kindly wait for me, would you, Captain? Take a few hours, I might." She says. "Of course, if to come with me, you wish, happy to have your company, I would be."`
			choice
				`	"If you're okay with me going, I'd be glad to accompany you."`
				`	"Sorry, I'm not in the mood for a mourning ritual."`
					goto skip
			`	Together you follow the streets out of the spaceport city and into a park filled with several different forms of trees twisting upon themselves; some reach far up to the skies while others anchor most of their branches into the ground. The trail brings you to a large clearing, where dozens of Saryds are gathered by a circle of tall, rocky pillars with an altar at the center. Many of the Saryds there are dressed in delicate fabrics of dark greens or ochre colors. Some of them are grouped into pairs that seem to be young couples, while others appear to simply be passing visitors to the shrine.`
			`	Once the sun peeks over the tree tops and into the clearing, the visitors move away from the pillars and the altar while the couples line up and walk to it one at a time. There they remain for a few minutes, speaking to one another, before moving aside for the next pair. "Exchanging their vows, they are," Vellorae explains. "Our most popular wedding locations, the shrines here on the capital are."`
			choice
				`	"I thought this was a shrine for mourning the dead?"`
					goto shrine
				`	"Popular? In the middle of the woods, by some rocks?"`
			`	She looks at you in confusion, then chuckles. "The creator of all forests, Aul Kell is, so naturally inside forests, his shrines are. Odd, I suppose they may look, to one outside our culture."`
				goto ritual
			label shrine
			`	"Attributed with the gift of sunlight, Aul Kell is. As such, seek his blessings in the shrines, for many occasions we do. Only some of them, mourning and espousals are."`
			label ritual
			`	The couples keep exchanging their vows until just before midday, when the sun is nearly over the central altar. At this point, the Saryds all look around the clearing, making space for Vellorae as they see her approaching the shrine. She places the bangle atop the altar so it catches the sun's light, reflecting it throughout the clearing. Vellorae then begins walking around the altar, repeatedly circling it as the sun climbs higher, until it finally reaches its peak and the sun's reflection on the gem is strongest. At this point, she approaches the altar again and covers the bangle with her hands. She remains there silently for a moment, and then she retrieves the bangle and leaves the shrine. As she walks past, the other Saryds give her sympathetic looks, and one of the younger ones even approaches to offer her condolences before Vellorae approaches you again.`
			`	"Finished I am, Captain. Back to the ship, we may go," she says once she's beside you. You two head back; this time you pass by a few more Saryds on the trail and return to your ship.`
				goto end
			label skip
			`	You wait for a few hours by the spaceport city until Vellorae returns about an hour after noon.`
			label end
			`	"<destination>, the next stop is. Wish to give Adfices Velaulra's Blessing, I wish," she says, heading into her bunk as you prepare for the next trip.`
				accept
	on visit
		dialog `You land on <planet>, but realize that your escort carrying Vellorae hasn't entered the system yet. Better depart and wait for it.`
	on complete
		"coalition jobs" ++
		payment 49300

mission "Coalition: Pilgrimage 3"
	landing
	name "Visit the Witch of Dusk"
	description "Bring Vellorae to <destination> so that she may continue her mourning pilgrimage for her late husband."
	passengers 1
	to offer
		has "Coalition: Pilgrimage 2: done"
	source "Flowing Fields"
	destination "Secret Sky"
	on offer
		conversation
			`Vellorae directs you to a part of the planet cut by a long, thin river, pays you 49,300 credits once you've landed at one of the available hangars in a larger village, and sets out for a marble rotunda by the river banks.`
			`	Following her there, you see some Saryd mothers playing with their children. Others hold young infants or carefully bath them in the waters. As the two of you step into the rotunda, you notice the painting on the ceiling: a Saryd woman laying in a field, watching over several children playing around her.`
			`	Vellorae turns to you, removing the bangle and holding it in both hands as she presents it to you. "Join me for a silent prayer, could you, Captain? Wish to disturb one of the young mothers here, I do not."`
			choice
				`	"If this place is a shrine, what's with all the kids playing around as if it was a park?"`
				`	"Sorry, I'm not one for prayers."`
					goto noprayer
				`	"Of course. What do I have to do?"`
					goto prayer
			`	"A deity of life and plenty, Velaulra is, and as the greatest bounty of all, life is, strong ties with newborn children, she has. Common places for mothers to bond with their young ones, her shrines are." Vellorae explains. "In my case, here to thank her for Adfices' life, and all plenty there was in it, I am. Take my hands for a prayer, would you?"`
			choice
				`	"I know this is important for you, but I'm not one for prayers. Sorry."`
				`	"I don't fully understand this, but I'd be glad to. What do I have to do?"`
					goto prayer
			label noprayer
			`	"I see. That's fine, understand it, I do." She holds the bangle in one hand, covering it with the other, and closes her eyes for just under a minute while standing there in silence.`
				goto river
			label prayer
			`	"Just over mine, place yours." She gestures with her hands, and you both place them over the bangle. She closes her eyes as you do the same. You both stand still like that for just under a minute until you feel her move away.`
			label river
			`	After the prayer, Vellorae leaves the rotunda and heads to the river bank, where she lays close to the waters and lowers the bangle to start washing it in the current in a slow and clearly ceremonial manner. The Saryd children watch her curiously, some edging closer before being stopped by their mothers. Once Vellorae is done, she places the bangle, still wet from the river, on her hand again and tells you that she's done at this shrine.`
			`	You head back to your ship, where she tells you she'd like to stop at <destination> next. "Visit Magl Ina next, I must." She heads to her bunk, and you go to your cockpit to set course for <planet>.`
				accept
	on visit
		dialog `You land on <planet>, but realize that your escort carrying Vellorae hasn't entered the system yet. Better depart and wait for it.`
	on complete
		"coalition jobs" ++
		payment 45500

mission "Coalition: Pilgrimage 4"
	landing
	name "Master Hunter's Path"
	description "Bring Vellorae to <destination> so that she may continue her mourning pilgrimage for her late husband."
	passengers 1
	to offer
		has "Coalition: Pilgrimage 3: done"
	source "Secret Sky"
	destination "Shadow of Leaves"
	on offer
		conversation
			`<origin>'s spaceport searchlights guide you to the hangars in the middle of a thunderstorm, and Vellorae says she'll wait it out inside your ship as she pays you 45,500 credits. "At her shrine only after dusk, Magl Ina is anyway, so in a hurry, I am not." The storm lasts halfway into the evening, and once the light reaching through the layers of fog starts to dim, you open your ship's hatch for Vellorae to head out.`
			`	You accompany her across the murky spaceport, until you find a local Saryd for her to talk to. Vellorae asks him if he would guide the two of you to the shrine. "To a site of worship, why is this human going?" he asks, while eyeing you somewhat suspiciously.`
			`	"On a pilgrimage to mourn my late husband, I am." Vellorae says. "Helping me with traveling to each shrine, Captain <last> is."`
			`	"But, to the shrine, must the Captain go?" He asks. "Help you with mourning there, a human cannot."`
			`	"Helping me in this journey, the kind Captain has been, so mind it, I do not. Like to come with me to the shrine, would you, Captain?"`
			choice
				`	"If it's alright for me to go, I'd love to."`
				`	"I don't want to disturb anyone, so I'll stay by the ship and wait for you."`
					goto notgo
			`	"Wonderful!" she cheers, tapping her frontal hooves lightly on the ground. "Now, guide us to the shrine, would you, young dear?" she asks the local Saryd, who turns around and gestures for you to follow.`
			`	You stick close to Vellorae as the two of you try to keep the local Saryd in sight. The task is difficult as he nearly vanishes into the fog whenever he gets too far ahead, only for his silhouette to become clearer again after he waits for you to catch up. After many minutes, you feel the ground beneath your shoes shift from the solid spaceport platform to gravel to wet patches of the planet's mossy "grass." Finally you reach a minuscule lake, or perhaps a very large puddle, in the middle of a mossy field surrounded by toppled and hollowed out tree trunks.`
			`	As the two of you approach the water, the local Saryd warns you not to touch it. Vellorae looks at it as if gazing into a mirror, or perhaps she is just trying to make out the reflection of the moon, scattered and vague through the layers of mist. She then moves to one of the tree trunks, and placing the bangle inside it as she lays on the ground facing the water, lays both her hands reverently on the trunk. She spends nearly an hour in this position, during which the chill of the fog slowly seeps through your coat and into your bones. Vellorae and the Saryd who guided you don't seem particularly bothered by it, but she is quick to finish once she looks over and notices you shivering. She picks the bangle up from the trunk and stands, and then asks the other Saryd to guide you two back to the spaceport.`
			`	"For taking so long, terribly sorry I am, Captain <last>," she says on the way back. "Lost in prayer I was, not even consider how uncomfortable the cold must've been for you, I did."`
			choice
				`	"Don't worry, wasn't too bad. Seems you were really involved in praying."`
				`	"Why did this one take so long? Is there something special about the shrine's deity?"`
			`	"The hunter bird of nightfall and omens, Magl Ina is. When mourning someone dear, one is, ask it for forgiveness for their wrongdoings, they must."`
			`	You follow the Saryd back to the gravel path and then to the spaceport grounds, where Vellorae thanks him for guiding the two of you to the shrine. He offers his condolences and wishes her a safe journey to the next shrine. He soon disappears into the fog again, and you and Vellorae head back to your ship.`
				goto end
			label notgo
			`	She sighs briefly, and agrees to meet with you later, following the Saryd local deep into the fog stretching out of the city. You head inside your ship, waiting for a few hours until you hear a voice just outside your hatch. You let Vellorae in once you realize that it's hers.`
			label end
			`	"To <destination>, we must go now. The Path of Lor Ie Vees, I must take," she says, heading to her bunk to rest.`
				accept
	on visit
		dialog `You land on <planet>, but realize that your escort carrying Vellorae hasn't entered the system yet. Better depart and wait for it.`
	on complete
		"coalition jobs" ++
		payment 69700

mission "Coalition: Pilgrimage 5"
	landing
	name "Woodland Thing"
	description "Bring Vellorae to <destination>, where she will finish her mourning pilgrimage."
	passengers 1
	to offer
		has "Coalition: Pilgrimage 4: done"
	source "Shadow of Leaves"
	destination "Cold Horizon"
	on offer
		conversation
			`Vellorae hands you 69,700 credits as you land, and says she'll head to the "path" once the sun sets. "Come to this world for our honeymoon, Adfices and I did, and visited the path, we had. Know its starting point, I already do."`
			`	She tells you she'll pass the time until then by visiting local shops, asking if you'd like to come with her.`
			choice
				`	(Go along with her.)`
				`	(Stay in your ship.)`
					goto notgo
			`	She takes you around the spaceport city, touring some clothing shops and bringing you to parks she had visited with her husband. Shortly after noon you two enter a restaurant, where she insists on paying for your meal. You tour the city with her for a while longer and, just before the sun sets, reach the forest at the base of the mountain on top of which Starlit University is located.`
			`	Once night falls, many lights start to appear inside the forest, and Vellorae beckons you to follow her in. "Stick close, you should. Difficult to navigate the path, for other species it often is." As you walk down a trail with her, you approach one of the lights to see that it's a bonfire on a platform in a miniature clearing, at what you hope is a safe distance from the trees around it. Continuing to the next light, Vellorae clutches the bangle in her hands the entire time, humming some guttural, almost tribal chant. As you pass by another fire, a short burst of flames gets closer to some nearby shrubs, but thankfully is put out before it can cause any harm. It is extinguished with an odd, large, fabric net on a pole by a cloaked Saryd who seemed to materialize from the trees near the fire.`
			`	"Take care to not damage the forest with the path's fires, we must, so volunteer for keeping the flames, many of the local students do." Vellorae tells you. "When visiting here, Adfices and I were, wondered if any extra credits, the task granted, but apparently only out of a respect for Lor Ie Vees, the students do it."`
			choice
				`	"Why? Is that some god of knowledge?"`
					goto knowledge
				`	"Maybe they like being on good terms with the divine in hopes of doing well in tests?"`
			`	She stops for a second to laugh. "The case, that might be." She looks around, seeing if someone else caught her breaking the serene, humming chant.`
			label knowledge
			`	"Taught the first Saryds how to hunt, he did. To pursue knowledge, and overcome challenges, his teachings are." She explains. "Seek communion with him, not only students, but all going through a difficult period, should."`
			`	You continue to follow her closely through the forest, regularly passing more bonfires, until you see multiple lights in the distance and realize it is the edge of the forest leading back into the city. Only as you step out of the woods do you notice that you're back where the path started, even though you were certain you had kept to only one side of the mountain.`
			`	Vellorae takes a final look at the path, where only a few of the bonfires' lights are still visible through the dense groupings of pine trees. She tells you she's ready to leave, and you bring her back to your ship.`
				goto end
			label notgo
			`	She says she'll be back at night and leaves. You watch a few transmissions from the planet, most of them in some way related to Starlit University. One is what you guess is a Saryd comedy movie, something about one who cut down trees in order to make scarves but came to regret it later. You try and follow along, but subtitles for the transmissions only come in Kimek or Arach. A few hours into the night, you leave your ship to wait for Vellorae, who arrives shortly after.`
			label end
			`	She heads to her bunk, saying she'll rest for the trip. It hits you that she hasn't told you her next destination yet, so you knock on her door to ask.`
			`	"Yes, Captain? Anything wrong, is- Ah! Forgot to tell you the next destination, I have!" You nod, and she looks at her bangle, brushing a hand on its gem. "Yes, the last shrine, the next one is... the next one..."`
			choice
				`	"Are you alright?"`
				`	"Is something wrong with the next shrine?"`
			`	She ignores your question, fixated on the bangle for a few moments. "<planet>. To <destination>, we must go." She finally says, before going back to her room.`
				accept
	on visit
		dialog `You land on <planet>, but realize that your escort carrying Vellorae hasn't entered the system yet. Better depart and wait for it.`
	on complete
		"coalition jobs" ++
		payment 80000
		conversation
			`Vellorae hands you <payment> once you land, and asks, "Come with me for this last bit, could you, Captain <last>?"`
			choice
				`	"Sure. Where are we going?"`
					goto shrine
				`	"I'll pass. I'm not up for it right now."`
			`	Her eyes go to the bangle, travel around the room, and then fixate on your again. "Please, Captain? I know that agreed to follow me to the shrines for the job, you didn't, but alone there, I do not wish to be."`
			choice
				`	"Alright, if it'll help you relax I'll go with you."`
					goto shrine
				`	"Sorry, but I'd rather rest in the ship."`
			`	She takes a step back, looking down to the bangle again. "Alright. Yes, your responsibility, this is not. Meet you in the spaceport later, I shall."`
			`	You open the hatch for her, and she heads to one of the Saryds nearby and begins to talk to them. A few seconds into the conversation, they tense up, crossing their arms and swiping them down as if refusing something, then running off. She tries again with some of the other Saryds, but continues to be rejected. She looks back at your ship dejectedly, then starts eyeing the other ships docked nearby before heading towards a Kimek Thorn that has just landed. As she talks to the captain, the Kimek seems confused, but after a moment he briefly reenters their ship, returning in a puffy coat to follow Vellorae to the railway hub.`
			`	Long after the sun has set, the Kimek returns, rushing to their ship while trying to shake off the cold. You ask them about Vellorae, and they tell you she headed for the spaceport to "clear her head."`
				accept
			label shrine
			`	She takes a long, deep breath. "Thank you, Captain. Far outside the village, the site is. Come, show you the way there, I will." You leave your ship, follow her to the railway hub, and board one of trains that appears to be one of the oldest and most simple. It lacks seats for non-Saryds, so you are forced to hold tight to what handrails you can reach.`
			`	You remain on the train until the very last stop, when the sun is already starting to set. As you depart, you see a rural village with just a few dozen buildings and a simple dirt road, where a couple workers battle the snow and ice to keep it clear and easy to traverse. You follow Vellorae down the road, and once you reach a rocky pillar with a hole carved through it, she turns to the forest, heading out on a thin, straight trail. Looking behind you, you see the setting sun fitting inside the pillar's opening.`
			`	As you follow Vellorae down the trail, you see the trees gradually show more and more signs of a forest fire, with darker, damaged barks, increasingly ashy soil, and many fallen, decomposing portions of the forest. The trail ends abruptly at a large scar scorched through the forest. The piles of ash still present below your feet almost resemble the rest of the planet's otherwise snowy ground, but somehow are kept from mixing with the snow. Whether deliberately cleared by more workers or some other force, you cannot tell. Near the center of the scar you see a small mound with an opening in the side, almost like a "shack" made out of the charred tree trunks and rocks. A faint light comes from within it.`
			`	While you're looking at the mound, Vellorae grabs your hand and starts hesitantly pulling you towards it. Inside, the fading sunlight behind you contrasts with the source of the light within, a small pyre in the middle of the "shack" which has only a few lone flames dancing on the embers. Vellorae lays down in front of it, removes her bangle, and places it in the flames for a brief moment before snatching it up and standing again. Once on her feet, she grabs your hand again, tugging you along as she hurries back to the edge of the scorched clearing.`
			`	She seems to settle again once you have reached the trail, letting go of your hand and slowing her pace.`
			choice
				`	"What was that about? What got you so agitated?"`
				`	(Stay quiet.)`
					goto return
			`	She doesn't answer your question, instead simply continuing down the trail. Once you pass the rocky pillar and are back on the proper road again, she finally speaks up. "That... to gift us sunlight, stole the eyes of Ensu Uri, Aul Kell did. Broken apart, It was, and of the light from Its eyes, only specks remained. But finished, It was not, so to implore Adfices is kept safe from It, this was."`
			label return
			`	The two of you head back to the village and take the old train back to the railway hub. "Wait for you in the spaceport I will, Captain," Vellorae says. "Clear my head before heading back home, I must."`

mission "Coalition: Pilgrimage 6"
	name "Pilgrimage's End"
	description "Bring Vellorae back to her home on <destination>."
	passengers 1
	to offer
		has "Coalition: Pilgrimage 5: done"
	source "Cold Horizon"
	destination "Bright Echo"
	on offer
		conversation
			`You find Vellorae in a snack shop, finishing up a hot drink. "Apologize for the wait I must, Captain. Ready to leave, I was not."`
			choice
				`	"Thought you'd be feeling better than this. You've finally finished your pilgrimage, after all."`
					goto better
				`	"I get it. Sometimes I also need a drink to help me think things over."`
			`	She chuckles. "A herbal tea, this is. Help me calm down and rest on the way back home, it will."`
				goto end
			label better
			`	"Yes, relieved I feel, that able to do this, I was. Just... still coming to terms with everything, I am."`
			label end
			`	She finishes the drink and gets up to pay for her order, following you to your ship afterwards. "Ready to head back home, I am," she tells you, heading into her bunk as you prepare the course for <destination>.`
				accept
	on visit
		dialog `You land on <planet>, but realize that your escort carrying Vellorae hasn't entered the system yet. Better depart and wait for it.`
	on complete
		"coalition jobs" += 3
		payment 220000
		conversation
			`Once she leaves your ship, Vellorae gives you your payment of <payment>, and takes your hands in hers. "Deeply grateful I am, for having accompanied me in this journey, Captain <last>. Sure that grateful for your help, Adfices also is."`
			`	She lets go of your hands, wishes you the best in your travels, and then turns and leaves for her home.`



mission "Coalition: Council of Ahr"
	minor
	name "Council of Ahr"
	description "Bring the representatives of houses Ablomab, Bebliss, and Chamgar to <destination> by <date>, so that they may participate in the Council of Ahr."
	deadline 30
	to offer
		has "Coalition: Contributor: done"
		random < 50
		"month" < 3
	source
		near "Sol Arach" 0 1
	stopover "Delve of Bloptab"
	stopover "Hammer of Debrugt"
	stopover "Stronghold of Flugbu"
	destination "Ahr"
	on offer
		conversation
			`Shortly after you enter the spaceport, an Arach in a sturdy, red uniform, with golden "pauldrons" on each of his legs' joints, approaches you. "Greetings, Captain <last>," he says. "Interested in taking up some transport jobs, are you? Very well paid, you would be."`
			choice
				`	"What are the jobs about?"`
				`	"Paid how well, exactly?"`
				`	"Sorry, I'm not looking for that type of job right now."`
					decline
			`	"Happening soon, the Council of Ahr is. Gather on the capital, all Arach houses do. Discuss matters related to Arach space, they will, alongside my lieges of the royal family. Paid <payment>, you would be, if to <destination> by <date>, the remaining representatives of the houses, you brought."`
			choice
				`	"Sounds simple enough. Who are these representatives?"`
					goto representatives
				`	"Can you tell me more about the Council?"`
				`	"That sounds like it might take a while, and I'm rather busy, so I'll pass."`
					decline
			`	"Of course. A few centuries after leaving our home planet, entangled in petty wars, the more prominent houses were. Fearing for the fate of their subjects, called for the first Council, the royal family at the time did. A more civil way to solve disputes, it became, and though war still, many of the houses did, far less frequent, the conflicts were. Now that at peace we are, merely a traditional meeting, it is, taking place every few years, so that discuss how to improve the conditions of Arach space, the houses may."`
			label representatives
			scene "scene/councilofahr1"
			`	He shows you a data pad, pointing to three symbols on the screen as he names the houses from left to right. "Issues with her other transport, the representative of House Bebliss had, so waiting on Stronghold of Flugbu, she still is. Word that House Chamgar is ready for the Council, I just received, and on Hammer of Debrugt, their member is. Spare some time for the Council, House Ablomab finally can, and waiting for you on Delve of Bloptab, their envoy is.`
			`	"Receive your payment, you will, once on <planet>, the three representatives are. I shall inform the houses that expect you, they should. Thankful for your assistance, the royal family is."`
			`	He briefly bows his head while stretching his legs in some sort of salute, then disappears into the spaceport. Once you're at your ship, you place markers on <stopovers>, where the representatives are waiting.`
				accept
	to complete
		has "Coalition: Council of Ahr: Ablomab: done"
		has "Coalition: Council of Ahr: Bebliss: done"
		has "Coalition: Council of Ahr: Chamgar: done"
	on abort
		fail "Coalition: Council of Ahr: Ablomab"
		fail "Coalition: Council of Ahr: Bebliss"
		fail "Coalition: Council of Ahr: Chamgar"
		fail "Coalition: Council of Ahr: Drama"
	on complete
		"coalition jobs" += 5
		payment 4500000

mission "Coalition: Council of Ahr: Ablomab"
	invisible
	landing
	passengers 1
	blocked "You have reached <origin>, but you need <capacity> in order to take on the next mission. Return here when you have the required space free."
	to offer
		has "Coalition: Council of Ahr: active"
	source "Delve of Bloptab"
	destination "Ahr"
	on offer
		conversation
			`You land on <source> to find that House Ablomab's representative had to oversee an "emergency meltdown drill" on the neighboring planet, Bloptab's Furnace. His interplanetary shuttle still hasn't arrived, so you're left to wait for him on the spaceport.`
			`	He finally arrives some hours after sunset, dragging along a heavy suitcase and barely holding on to what must be the Arach equivalent of coffee. As you help him with the heavy luggage, he introduces himself as Dubug. "Sorry about the wait, I am. Replace a coworker on the meltdown drill, I had to. A routine task, it is, but also routine, the Council is, so care much for the delay, the house did not. Show me to my room, could you?"`
			`	While you're both walking to your ship, he finishes his drink, but it doesn't seem to help him keep his eyes open; you have to help him avoid bumping into either the other Arachi here or the spaceport decorations. Although he doesn't seem very talkative, it might help his focus to get a conversation going.`
			choice
				`	"So, what can you tell me about house Ablomab?"`
					goto house
				`	"Is it difficult having to deal with all the other houses in the Council?"`
					goto council
				`	"This Council is hosted by a royal family, right? What can you tell me about them?"`
			`	"The ninth house? Not much to say, there is. Agreed as the 'royals' they were, in ancient times. Never much power, they had, merely a figure of stability, made to assure peace on Ahr. Host the Council, they do, but a tradition it is. Otherwise, mostly to themselves, they keep."`
				goto end
			label house
			`	He grunts lightly. "The deepest mines and biggest smelters in all the Coalition, we have. Overseeing construction, assuring ore purity, testing the quality of alloys, our most common responsibilities are. In order, everything must be, so that met, the quotas for house Mallob's and the Heliarchs' ships are."`
				goto end
			label council
			`	"Started out as noble families from Ahr, most of the houses did. When first mapped out, Arach space was, carved their own portions, the houses did, and naturally for more systems, many fought. Now at ease with each other, the houses are, and ceased, the territorial disputes have." He sighs. "For the most part."`
			label end
			`	Dubug makes it to your ship still awake, but doesn't care to answer when you ask if he needs help unpacking his luggage. Instead, he lays on the bed and asks that you wake him up once you arrive on <planet>.`
				accept
	on visit
		dialog `You land on <planet>, but realize that your escort carrying Dubug hasn't entered the system yet. Better depart and wait for it.`
	on complete
		conversation
			`Having rested during the trip here, Dubug stretches his legs once he steps off your ship. "All the reports from my house, I've brought, so prepared for the Council, I am," he says, checking his suitcase one more time. "Well then, go I must. Goodbye, Captain <last>. Thankful for the calm trip, I am. A good break from routine, it was."`

mission "Coalition: Council of Ahr: Bebliss"
	invisible
	landing
	passengers 1
	blocked "You have reached <origin>, but you need <capacity> in order to take on the next mission. Return here when you have the required space free."
	to offer
		has "Coalition: Council of Ahr: active"
	source "Stronghold of Flugbu"
	destination "Ahr"
	on offer
		conversation
			`Once your ship has landed, you receive a message from House Bebliss, directing you to a large hotel in the spaceport city. The security guards don't let you in, so you wait for the representative to come out. About half an hour of waiting later, an elevator nearby opens and many Arachi come out, most of them in formal uniforms and carrying various bags of luggage. An older Arach stands out from the rest on account of being even more formally dressed.`
			`	"My transport to the Council you are, correct?" She asks, and you confirm. "Splendid. Lady Plubat, I am, Captain. Pleased that transport the will of House Bebliss, such an exquisite captain shall. Finally right, those arranging the transport to the Council have gotten it."`
			`	She asks you to lead the way to your ship as the other uniformed Arachi follow the two of you, carrying her luggage. "Told, I was, about which representatives tasked with transporting, you were. Bebliss excepted, not the most... intriguing company, they are, so grateful that you're transporting at least one proper guest, you should be."`
			choice
				`	"Looks like you hold your house in very high regards."`
					goto house
				`	"You don't seem very excited for the Council. Is there something wrong with the other houses?"`
					goto council
				`	"Is there anything I should know about the hosts of the Council? I heard they were royalty."`
			`	"The Oberegts? Well, for one, one of the few houses to honor their noble lineage, they are. Elected as a figurehead, in ancient times they were. Never more than that, they have been, lacking real power and focusing only on Ahr, though contributed much to our understanding of medicine, they have. A figurehead, they are, but a good one, and as such some degree of respect, I must grant them."`
				goto end
			label house
			`	"Keep the Coalition together, House Bebliss does. What makes communication from one system to another possible, our efforts are. Other than the obvious importance of our work, one of the few houses that kept their noble bloodline pure, and who kept their original emblems, we are. Prejudice against those the other houses mixed with, I have not, but greatly value tradition, we do, and broken tradition, they have, in marrying commoners or... those of other species."`
				goto end
			label council
			`	"Drifted away from our old ways, most of them have. Take Mallob and Garbarag: barely houses anymore, they are. Fully transitioned into corporations, they have. Claim noble heritage, Debdo does, but in fact a splinter group of our own house, they are, the traitorous offshoots. The worst of them all, however, House Chamgar is. Lunatics clinging on to an ancient rivalry, they are, liars and revisionists who to tarnish our image, wish. Declare war on us, they would, if subjected to the Heliarch government, our houses were not."`
			label end
			`	Once you make it to your ship, she has the Arach butlers tidy up her room, then dismisses them. She tells you she will call for you should she need anything then closes the door to her room.`
				accept
	on visit
		dialog `You land on <planet>, but realize that your escort carrying Lady Plubat hasn't entered the system yet. Better depart and wait for it.`
	on complete
		conversation
			branch drama
				has "Coalition: Council of Ahr: Drama: offered"
			`You land to find a group of Arachi in uniform waiting nearby, ready to carry Plubat's baggage from your ship. "A delightful flight it was, Captain. Hope that you are picked again to transport me in the future, I do," she says, bidding you farewell and leaving for a nearby transport shuttle.`
				accept
			label drama
			`Lady Plubat rushes out of your ship to meet a group of Arachi in uniform, some of which carry her baggage from your ship, while others surround her as if expecting House Chamgar's Plubat to try and stir up a discussion. Once all her bags are out, they escort her to a nearby transport shuttle.`

mission "Coalition: Council of Ahr: Chamgar"
	invisible
	landing
	passengers 1
	blocked "You have reached <origin>, but you need <capacity> in order to take on the next mission. Return here when you have the required space free."
	to offer
		has "Coalition: Council of Ahr: active"
	source "Hammer of Debrugt"
	destination "Ahr"
	on offer
		conversation
			`You can barely step off your ship before House Chamgar's representative greets you. "Honored that transporting me, such an esteemed pilot is, Captain <last>. Certain, I am, that honored you also are. An important task it is, to transport one from the great House Chamgar. Plubat, my name is, and as time we still have, show you our installations I must."`
			`	He drags you around the eccentric spaceport, bringing you to odd exhibits where some pieces of technology are being constructed or repaired, going on about House Chamgar's advances. The tour goes on for some hours as you pretend to be impressed by what he calls "the newest prototypes" (most of which look like standard Coalition technology). Only after he drags you around again, stopping at a nearby hotel where he picks up his luggage, do you finally get him to follow you to your ship.`
			`	It doesn't take long for him to get started again. "Now, Captain <last>, time for a full tour of our spaceport facilities, today we don't have; to the Council, we must go, but happy to answer your many questions about our great house, I am. Wondering how we invented our repair modules, are you? Or maybe by our special alloys, intrigued you are?"`
			choice
				`	"Well, why don't you tell me a bit about your house?"`
					goto house
				`	"How about you tell me about the other houses that are going to the Council?"`
					goto council
				`	"Actually, I'm curious about the hosts of the Council."`
			`	He stops dead in his tracks. "The royals? Well, not much to say, there is. Chosen as such on a primitive Ahr, only symbolic, their role is. Never held any ambition, they have, remaining the weakest house since formed. Assured stability on the capital, they have, and in good relations with us, they are, for recognize our value, they do, so bad, they are not, only uninteresting."`
				goto end
			label house
			`	You can barely finish your question, as he begins what is undoubtedly a rehearsed speech. "The greatest Arach warriors of old, we were, and always at the forefront of scientific progress and creative inventions. For the brilliant breakthrough that were our repair modules, persecuted by the Quarg, we were, but here, in this system, on this planet, held a chokepoint, we did. Guarded Arach space from them, for centuries we had to, until banished with the help of our Saryd and Kimek friends, they were."`
				goto end
			label council
			`	"Alright, most of them are. Amicable relations with nearly all houses, we maintain. Except with the scum from Bebliss, lying, treacherous snakes they are. Conspiring against the government, helping rebels they are! 'Their' world, Stronghold of Flugbu is not, stolen from us, it was. Heed my warning, Captain: trust them, you should not, preferable to trust a Quarg, it is."`
			label end
			`	He seems ready to have you ask another question, but as you reach your ship, he picks up a call on a communication device and signals for you to show him to his room. He then says that he must handle some business, and that he'll talk to you again later.`
				accept
	on visit
		dialog `You land on <planet>, but realize that your escort carrying Plubat hasn't entered the system yet. Better depart and wait for it.`
	on complete
		conversation
			branch drama
				has "Coalition: Council of Ahr: Drama: offered"
			`"Captain <last>! A pleasurable experience for the both of us, this has been, but sadly short, the trip from my home to <planet> is, so part ways, we must," Plubat says as he prepares to leave your ship. "To finish the tour of our facilities, I'm sure you want, so once over, the Council is, ask for me there, and guide you again, I shall."`
				accept
			label drama
			`House Chamgar's representative, Plubat, stays close to you while firmly clinging to his luggage, as his colleague from house Bebliss, Lady Plubat, has her bags brought out of your ship by some nearby Arachi in uniform. "Telling you I am, Captain, trusted, she should not be. Checked your ship, have you? All in place, your belongings are? Careful with her types, you must be," he says. After the Bebliss butlers are done, Plubat scoffs something at Lady Plubat one last time, then leaves your ship.`

mission "Coalition: Council of Ahr: Drama"
	invisible
	landing
	to offer
		or
			has "Coalition: Council of Ahr: Bebliss: active"
			has "Coalition: Council of Ahr: Chamgar: active"
		has "Coalition: Council of Ahr: active"
		not "Coalition: Council of Ahr: Bebliss: done"
		not "Coalition: Council of Ahr: Chamgar: done"
	source
		planet "Hammer of Debrugt" "Stronghold of Flugbu"
	destination "Ahr"
	on enter
		conversation
			`After departing from <origin>, you start hearing some shouting from outside your cockpit, so you leave to check up on your passengers. Plubat, from House Chamgar, is banging one leg against the door to the room of Plubat, from House Bebliss. "Captain! Good thing that here, you are," he says. "Sent an envoy to mock me, that damned house Bebliss has! Copying my name, she is!"`
			`	Plubat, from House Bebliss, opens the door to her room to respond. "Nonsense that is, Captain. Look at us, several decades older, I am, so copying you, how could I be? The offending party here, house Chamgar is."`
			`	"Changed your name for this mockery, you could have. Know of your house's grudge against us, I do," he replies.`
			`	"Absurd, childish, that is. The one to start mocking me, you were," she says. "Captain <last>, urge you to make haste for Ahr, I must. Put up with this buffoon for much longer, I cannot."`
			`	Lady Plubat closes the door to her room again, and you convince house Chamgar's representative to also go back to his room. You return to your cockpit, hoping that's the last of that.`
	on enter "Sol Arach"
		dialog `In spite of your best attempts to keep them away from each other, Plubat and Plubat have been brief on their breaks from insulting one another. However, once you enter this system, they head back to their rooms on their own without you needing to leave the cockpit to interfere. Being so close to their destination, you hope they won't give you any more headaches.`

mission "Coalition: Council of Ahr: On Complete"
	invisible
	landing
	to offer
		has "Coalition: Council of Ahr: done"
	source "Ahr"
	on offer
		conversation
			`A few minutes after the final representative leaves your ship, you receive your payment of 4,500,000 credits. It comes with a message from the royal family, with the symbols of all Arach houses on it. You recognize most from advertisements or offices on some planets, but it's your first time seeing the center one. You imagine it's the emblem of the royal family.`
			scene "scene/councilofahr2"
			`	"Greetings, Captain <last>. As the hosts of the Council of Ahr, thank you for your assistance we do. Although certain we are that, to you, appear mundane such kinds of jobs can, difficult, at times it is, to arrange for appropriate transportation for our compatriots from all great houses, so know that deeply grateful for your cooperation, House Oberegt is."`



mission "Coalition: Submarines 1"
	minor
	name "Underwater Delivery"
	description "Bring Apri'ie to <destination>, where five new deep-sea submarines are waiting to be brought to Second Cerulean."
	passengers 1
	to offer
		has "Coalition: First Contact: done"
		random < 25
	source
		government "Coalition"
		near "5 Axis" 1 3
	destination "Market of Gupta"
	on offer
		conversation
			`You notice a Kimek anxiously glancing at the docks from the front of an office building. Once he notices you, he scurries closer. "Say, Captain, willing to do me a service, are you? Transport off-world, I need."`
			choice
				`	"Where do you want to go?"`
				`	"I'm not looking for transport jobs right now, sorry."`
					decline
			`	"A prestigious research group from Second Cerulean, I represent, and looking to expand our deep-sea expeditions, we are. For that, just settled the acquisition of five new submarines, my superiors have," he says. "To pick them up from <planet>, I was selected, so transported there, I must be. Permitted to pay you <payment> for the service, I am."`
			choice
				`	"Alright, I'll show you to my ship."`
					goto accept
				`	"Why weren't they built on Second Cerulean in the first place?"`
				`	"Sorry, I'm not headed that way."`
					decline
			`	"No facilities for such construction, Second Cerulean has," he explains. "Remain mostly untouched, the planet must. Build more than simple research stations on it, we cannot. But in need of sturdier subs, we are, so held a competition to determine what company was to build them, my group did. In my opinion, honestly, not needed such a process was. Obvious that House Mallob would win, it was. Unrivaled in hull integrity, they are."`
			choice
				`	"I see. Well, I'd love to help you. Let me show you to my ship."`
					goto accept
				`	"What's so special about this planet that you can't do it there? One shipyard shouldn't be too invasive."`
				`	"Well, I wish you luck, but I'm not headed that way, sorry."`
					decline
			`	He thinks for a while, formulating a response. "Centuries ago, when built there, our outpost was, being worried that trouble the delicate, unique food chains there, further expansion would, prohibited all from settling, and us from constructing any more than the necessary structures, the government did. Enough data, we've gathered, that managed to convince them to allow us some extra exploration vessels, we have. More invasive, the studies with them will be, but enough about the fauna and flora, we now know, that avoid any major complications, we can."`
			choice
				`	"Seems like a lot of bureaucracy just for some research. Anyway, I'd be glad to help, let's head to my ship."`
					goto accept
				`	"If the planet's native life is all underwater, how would a shipyard pose any risk? It's not like you'd build it underwater."`
				`	"That sounds overly complicated. I wish you luck in getting it all set, but I'm not headed there, so I can't help you."`
					decline
			`	Like a bush in the wind, his body shivers wildly at what you said. "No, built underwater, nothing would be. Obvious that is. But, still, make the rules, I do not, Captain. Simply following them, I am."`
			choice
				`	"I see. Well, I'd love to help you. Let me show you to my ship."`
				`	"Well, I'm not really interested in this, sorry."`
					decline
			label accept
			`	"Very good. Thank you, Captain. Called Apri'ie, and a member of the Pale Waters research center, I am. A wonderful trip, may we have." You bring him to your ship and help him settle what little luggage he has in his room.`
				accept
	on visit
		dialog `You land on <planet>, but realize that your escort carrying Apri'ie hasn't entered the system yet. Better depart and wait for it.`
	on complete
		"coalition jobs" ++
		payment 90000
		conversation
			`Apri'ie has you land by one of House Mallob's offices, which looks like a mix of a skyscraper and a warehouse, and hands you <payment>.`
			`	"Thank you for the assistance, Captain <last>. Meet with House Mallob's executives, I must, but if to continue helping, you wish, meet you in the spaceport, I will. The proper transportation of the submarines, the next step is, so if interested, you are, free up space for them, you must." He pauses, as if counting the total weight. "About 60 tons, they should take up. At any rate, talk more in detail in the spaceport, we may." He picks up his belongings and heads for the office, disappearing into the building.`

mission "Coalition: Submarines 2"
	name "Pressurized Stress Test"
	description "Bring Apri'ie and the <cargo> to <destination>, where the submarines will be subjected to some final high-pressure stress tests."
	passengers 1
	cargo "unmanned submarines" 60
	blocked "You need <capacity> to help Apri'ie move the submarines. Return here when you have the required space free."
	to offer
		has "Coalition: Submarines 1: done"
	source "Market of Gupta"
	destination "Inmost Blue"
	on offer
		conversation
			`After spending some time in the spaceport, you begin to ask around for Apri'ie and are directed to a small office of House Mallob. There, a manager briefly looks into their systems and informs you that Apri'ie hasn't left his meeting yet, and so you take a seat in the spaceport, occasionally getting up to check back at the entrance of the office he entered. After some hours, you finally see him exit, accompanied by a Saryd speaking on a communication device as they glance at a data pad.`
			`	"Captain <last>! Glad that you are interested in assisting us further, I am. Prepared to have the submarines loaded into your cargo hold, are you?" Apri'ie asks. "Ready to conduct some final stress tests, colleagues of mine on <planet> are."`
			choice
				`	"Sure thing, I've set aside the space for them."`
					goto end
				`	"What sort of testing are you going to do?"`
			`	"Capable of enduring rapid shifts in pressure, the subs must be, so take quick, deep dives in the oceans of <planet>, and then resurface just as quickly, they will," he says. "Performed their own tests, House Mallob has, so most assuredly ready to go, the vessels are, but just as a formality, perform these tests, we must."`
			choice
				`	"I see. Well, I'm ready to go, so you can have the submarines brought to my ship."`
					goto end
				`	"Why not just do those tests on Second Cerulean right away?"`
			`	"Upsetting or startling the local fauna, as well as any structural damage, we wish to avoid, so wait until after the tests, we will, before deploying them in that planet's waters."`
			choice
				`	"Let's get on with it then. My ship is ready to carry the subs."`
					goto end
				`	"Structural damage?"`
			`	He stares at you blankly for a moment. "Delicately arranged, the glaciers there are. Resting on them, some of our monitoring equipment is. Avoid any damage to them caused by an unforeseen malfunction, we must."`
			label end
			`	The Saryd issues a command on the data pad and turns off the communication device and accompanies you and Apri'ie to your ship as the cargo is loaded.`
			`	There are five submarines in total, strapped to large, sturdy sleds, which are slowly pushed up the ramp to your cargo hold. The subs themselves are somewhat oval in shape but flat on the top and bottom, with retractable mechanical arms on their sides. After the last sub is safely in your cargo hold, Apri'ie heads into your ship and you set a route for <destination>.`
				accept
	on visit
		dialog `You land on <planet>, but realize that your escort carrying Apri'ie and the unmanned submarines hasn't entered the system yet. Better depart and wait for it.`
	on complete
		"coalition jobs" ++
		payment 210000
		conversation
			`As the workers unload the submarines from your cargo, Apri'ie approaches you, handing you <payment>. "Oversee the stress test I must, so meet you in the spaceport again, I will. If interested in seeing the test you are, however, come with me, you may."`
			choice
				`	"Sure, why not? Probably beats waiting around and checking shops over and over."`
				`	"Thanks for the invitation, but I'm not really interested."`
					goto refuse
			`	After all the submarines are out of your cargo hold, they're placed atop trucks with heavy tracks instead of wheels. You and Apri'ie board one of the trucks and begin a trip down to the shore below, reaching a small commercial port with a large set of docks. Once there, Apri'ie introduces you to some of his colleagues who are already waiting to begin the tests. The subs are activated before they are off the trucks, and some of the Kimek begin to test basic functions.`
			`	Once they're all in the water, everyone boards a sturdy barge which follows the submarines several kilometers off the coast until you can no longer see the shore. At this point they stop, and one of the submarines submerges, resurfacing in about twenty minutes. The Kimek make sure the sub suffered no damage, and proceed to test the other ones. After each one has made the trip to the bottom and back several times, the submarines and the barge head back to the docks.`
			`	The subs are once again put on the trucks, and you begin the trip back to the spaceport city. Once you've arrived, Apri'ie's colleagues ask him to come with them to discuss something in private, and he tells you he will meet you back on the spaceport.`
				accept
			label refuse
			`	"Then in the spaceport, meet you I will," he says. After all the submarines are out of your cargo hold, they're placed atop large truck-like vehicles, but with the wheels in a system of continuous tracks. Apri'ie boards one of the trucks, and they start making their way down to the shore below. From there, they follow the water out of the fjord to someplace where the submarines can dive deeper.`

mission "Coalition: Submarines 3"
	name "Tectonic Stress Test"
	description "Bring Apri'ie and the <cargo> to <destination>, where the submarines will be subjected to more stress tests to assess their repair functions."
	passengers 1
	cargo "unmanned submarines" 60
	blocked "You need <capacity> to take the next mission. Return here when you have the required space free."
	to offer
		has "Coalition: Submarines 2: done"
	source "Inmost Blue"
	destination "Dusk Companion"
	on offer
		conversation
			`Apri'ie comes to the spaceport followed by one of his colleagues. "Have to perform one more test, we will, Captain. To assess the subs' repair abilities in hazardous environments, Pale Waters wants, so a quick stop at <destination>, we must make."`
			choice
				`	"Alright, we'll head there next then."`
					goto end
				`	"Assess their 'repair' abilities? What do you mean?"`
			`	"Equipped with welders, the arms of the submarines are, so that if greatly damaged deep underwater, one of them is, repaired by the others, it can be," he explains. "Unstable tectonics, <planet> has, so a test repair during one of the nightly tremors, we will conduct. That way, assess their abilities without bothering Second Cerulean's fauna, we can."`
			choice
				`	"Sounds like you thought of everything for these subs. Let's head there next then."`
					goto end
				`	"Why do you need to test under such conditions? Does Second Cerulean have trouble with tectonics too?"`
			`	"No, no. But, preparing for any eventuality, we are," he answers. "Should the planet's plates grow unstable, or some other troubling factor come up, prepared for it, the subs must be."`
			label end
			`	His colleague speaks up. "Headed to <planet>, another team from the research center has. Return to Second Cerulean with the data we have collected, I and the others will. Prepared the subs for your cargo, we already have."`
			`	You follow him back to your ship and see that the submarines are ready on the giant sleds again. After they're brought into your hold, Apri'ie's colleagues say goodbye to him, and he enters your ship once more.`
				accept
	on visit
		dialog `You land on <planet>, but realize that your escort carrying Apri'ie and the unmanned submarines hasn't entered the system yet. Better depart and wait for it.`
	on complete
		"coalition jobs" ++
		payment 130000

mission "Coalition: Submarines 4"
	landing
	name "Deliver the Submarines"
	description "Head to <destination> with Apri'ie and the <cargo>, where the Pale Waters research center will use the new subs to conduct deep-sea expeditions."
	passengers 1
	cargo "unmanned submarines" 60
	to offer
		has "Coalition: Submarines 3: done"
	source "Dusk Companion"
	destination "Second Cerulean"
	on offer
		conversation
			`Apri'ie instructs you to head to some hangars at a large port, where a team is waiting for the repair test. He hands you 130,000 credits when you land, and goes to check with the workers unloading the submarines.`
			`	They are all taken from your cargo and swiftly put in the water as the team of Kimek boards a large ship that you guess is an old tanker. This ship prepares to follow the subs to the testing area, along with another smaller, newer ship with a thick crane on the front. Apri'ie approaches you before he boards the tanker, asking, "Come with us for the test, would you like, Captain? Take a while, it might. Not expected until after nightfall, the next tremors are."`
			choice
				`	"If it's alright, yeah. Could be interesting."`
				`	"I'll pass. I need some time to rest after the trip here."`
					goto refuse
			`	You head up the ramp to the ship, and after a few minutes it sets off, following the submarines controlled remotely by the Kimek team. Exploring the tanker, you find an odd pile of what looks like broken up ship parts, secured as cargo on the back. The pieces are welded together into a shape similar to the cockpit of one of the smaller Heliarch ships, though it has several dents, as if hit by some explosives. Apri'ie notices you looking at it and comes to explain that it's the "prop" on which they'll test the repair functions.`
			`	Once the tanker comes to a stop, the smaller ship's crane grabs the prop and slowly maneuvers it away from the tanker before lowering it into the water and letting it sink. The submarines follow the prop as it goes down, until it comes to a stop after a few minutes.`
			`	The Kimek operators then proceed to take shifts at their computers as everyone waits for a tremor to begin. After the moon is high in the sky, you notice odd shifts on the waves and trembling on the boats, with which the Kimek start their repair work. Once they're done, and after the tremors stop, the subs slowly bring the prop back up, where the crane places it on the tanker again.`
			`	"Let's see..." Apri'ie heads to the prop to check on the welded parts. "Yes, very good. Performed well, the welder arms have. Good for deployment, they should be." The submarines go ahead once again, lighting the way back to the port as the ships follow them until docking.`
				goto end
			label refuse
			`	He heads to the tanker, and the ships set off, following the submarines. You walk for a while by the spaceport, stopping at a restaurant to have a Saryd pastry dish. You return to the port at sunset and wait until you finally spot the submarines' lights on the horizon heading towards the shore.`
			`	"Worked perfectly, the welders have. Ready for deployment, the subs should be," Apri'ie tells you as he steps off of the tanker.`
			label end
			`	The subs are once again placed atop the sleds and brought into your ship. Apri'ie thanks the Kimek team for handling the subs and heads back into your ship, saying, "Time for their final trip, it is. Bring the vessels and I to <destination>, you may."`
				accept
	on visit
		dialog `You land on <planet>, but realize that your escort carrying Apri'ie and the unmanned submarines hasn't entered the system yet. Better depart and wait for it.`
	on complete
		"coalition jobs" += 2
		payment 510000
		conversation
			`The local workers carefully unload the submarines off your ship one at a time, bringing them to the icy waters nearby, where they will dive to perform deep sea explorations on the local fauna.`
			`	Once they're done, Apri'ie invites you to enter the research facility, just a few kilometers away from the spaceport tower, with hangars of its own for your ship. There you're met by a committee of sorts; a handful of the local scientists greet the two of you, and thank you for helping with transporting the subs. "Having trouble reaching deeper sections of the ocean, our older probes were, so able to analyze a multitude of new species, with these new subs we hope to be," one of them tells you.`
			`	When they're done, they hand you <payment>, and Apri'ie follows you to your ship. "Thankful for you putting up with all the last-minute detours I am, Captain. Safe travels, may you have." He does a short gesture as a form of goodbye: you put your forearm on the ground, and he places one of his legs over it. Once you're done, he heads back to the research center.`
>>>>>>> b17025cd
<|MERGE_RESOLUTION|>--- conflicted
+++ resolved
@@ -1683,7 +1683,661 @@
 
 
 
-<<<<<<< HEAD
+mission "Coalition: Pilgrimage 1"
+	minor
+	name "Shrine of the World Shaper"
+	description "Bring Vellorae to <destination>, where she will begin her mourning pilgrimage for her late husband."
+	passengers 1
+	to offer
+		has "Coalition: Contributor: done"
+	source "Bright Echo"
+	destination "Saros"
+	on offer
+		conversation
+			`Shortly after entering the spaceport, you catch the attention of a Saryd lady with gray, braided hair that reaches to her shoulders dragging along a single suitcase. "Hello, Captain. Taking new passengers, are you?" she asks. She shows you a piece of jewelry on her hand, a small bronze bangle with a diamond at the center. "Vellorae, my name is, and in need of a transport for a pilgrimage, I am."`
+			choice
+				`	"Pilgrimage? What do you mean?"`
+				`	"Are you offering to pay me with that? I only take credits."`
+				`	"Sorry, I'm not looking to take any jobs right now."`
+					decline
+			`	She gazes at the bangle, clenching her hand as she raises it closer to her face. "The remains of my late husband, Adfices, this is. Passed away recently, he has, and visit certain sites of worship, I want to, so that wish him a safe journey, I may."`
+			choice
+				`	"You turned your husband into jewelry?"`
+				`	"I'm sorry for your loss. I'd be glad to help; could you tell me where you wish to go?"`
+					goto accept
+				`	"My condolences, but I'm not looking to take more jobs right now."`
+					decline
+			`	"A common practice, in Saryd families it is. Made out of cremation ashes, and much better at preserving memories of loved ones, these gemstones are." She explains. "Since developed, the technique was, practiced by nearly all who could afford it, it has been. To have the rivers and fields share our sorrow, we wish not. So nearly unheard of nowadays, Saryd burials are."`
+			choice
+				`	"Well, I'd be glad to help you. Could you tell me where you wish to go?"`
+				`	"I see. Well, I hope everything goes well, but I can't help you. I'm not looking for any jobs right now."`
+					decline
+			label accept
+			`	"Thank you, Captain. Five different sites, I wish to visit, and traditionally the first of them, the Shrine of Aul Kell is. On <destination>, it is. Once there we are, easy to find in the capital, it should be."`
+			`	You show her to your ship, helping her settle in her bunk. Once you're done, you set a course for <planet>.`
+				accept
+	on visit
+		dialog `You land on <planet>, but realize that your escort carrying Vellorae hasn't entered the system yet. Better depart and wait for it.`
+	on complete
+		"coalition jobs" ++
+		payment 34500
+
+mission "Coalition: Pilgrimage 2"
+	landing
+	name "Caretaker's Blessing"
+	description "Bring Vellorae to <destination> so that she may continue her mourning pilgrimage for her late husband."
+	passengers 1
+	to offer
+		has "Coalition: Pilgrimage 1: done"
+	source "Saros"
+	destination "Flowing Fields"
+	on offer
+		conversation
+			`Once you land on <origin>, Vellorae hands you 34,500 credits, and checks with a local tour line for the easiest path to the shrine. "Kindly wait for me, would you, Captain? Take a few hours, I might." She says. "Of course, if to come with me, you wish, happy to have your company, I would be."`
+			choice
+				`	"If you're okay with me going, I'd be glad to accompany you."`
+				`	"Sorry, I'm not in the mood for a mourning ritual."`
+					goto skip
+			`	Together you follow the streets out of the spaceport city and into a park filled with several different forms of trees twisting upon themselves; some reach far up to the skies while others anchor most of their branches into the ground. The trail brings you to a large clearing, where dozens of Saryds are gathered by a circle of tall, rocky pillars with an altar at the center. Many of the Saryds there are dressed in delicate fabrics of dark greens or ochre colors. Some of them are grouped into pairs that seem to be young couples, while others appear to simply be passing visitors to the shrine.`
+			`	Once the sun peeks over the tree tops and into the clearing, the visitors move away from the pillars and the altar while the couples line up and walk to it one at a time. There they remain for a few minutes, speaking to one another, before moving aside for the next pair. "Exchanging their vows, they are," Vellorae explains. "Our most popular wedding locations, the shrines here on the capital are."`
+			choice
+				`	"I thought this was a shrine for mourning the dead?"`
+					goto shrine
+				`	"Popular? In the middle of the woods, by some rocks?"`
+			`	She looks at you in confusion, then chuckles. "The creator of all forests, Aul Kell is, so naturally inside forests, his shrines are. Odd, I suppose they may look, to one outside our culture."`
+				goto ritual
+			label shrine
+			`	"Attributed with the gift of sunlight, Aul Kell is. As such, seek his blessings in the shrines, for many occasions we do. Only some of them, mourning and espousals are."`
+			label ritual
+			`	The couples keep exchanging their vows until just before midday, when the sun is nearly over the central altar. At this point, the Saryds all look around the clearing, making space for Vellorae as they see her approaching the shrine. She places the bangle atop the altar so it catches the sun's light, reflecting it throughout the clearing. Vellorae then begins walking around the altar, repeatedly circling it as the sun climbs higher, until it finally reaches its peak and the sun's reflection on the gem is strongest. At this point, she approaches the altar again and covers the bangle with her hands. She remains there silently for a moment, and then she retrieves the bangle and leaves the shrine. As she walks past, the other Saryds give her sympathetic looks, and one of the younger ones even approaches to offer her condolences before Vellorae approaches you again.`
+			`	"Finished I am, Captain. Back to the ship, we may go," she says once she's beside you. You two head back; this time you pass by a few more Saryds on the trail and return to your ship.`
+				goto end
+			label skip
+			`	You wait for a few hours by the spaceport city until Vellorae returns about an hour after noon.`
+			label end
+			`	"<destination>, the next stop is. Wish to give Adfices Velaulra's Blessing, I wish," she says, heading into her bunk as you prepare for the next trip.`
+				accept
+	on visit
+		dialog `You land on <planet>, but realize that your escort carrying Vellorae hasn't entered the system yet. Better depart and wait for it.`
+	on complete
+		"coalition jobs" ++
+		payment 49300
+
+mission "Coalition: Pilgrimage 3"
+	landing
+	name "Visit the Witch of Dusk"
+	description "Bring Vellorae to <destination> so that she may continue her mourning pilgrimage for her late husband."
+	passengers 1
+	to offer
+		has "Coalition: Pilgrimage 2: done"
+	source "Flowing Fields"
+	destination "Secret Sky"
+	on offer
+		conversation
+			`Vellorae directs you to a part of the planet cut by a long, thin river, pays you 49,300 credits once you've landed at one of the available hangars in a larger village, and sets out for a marble rotunda by the river banks.`
+			`	Following her there, you see some Saryd mothers playing with their children. Others hold young infants or carefully bath them in the waters. As the two of you step into the rotunda, you notice the painting on the ceiling: a Saryd woman laying in a field, watching over several children playing around her.`
+			`	Vellorae turns to you, removing the bangle and holding it in both hands as she presents it to you. "Join me for a silent prayer, could you, Captain? Wish to disturb one of the young mothers here, I do not."`
+			choice
+				`	"If this place is a shrine, what's with all the kids playing around as if it was a park?"`
+				`	"Sorry, I'm not one for prayers."`
+					goto noprayer
+				`	"Of course. What do I have to do?"`
+					goto prayer
+			`	"A deity of life and plenty, Velaulra is, and as the greatest bounty of all, life is, strong ties with newborn children, she has. Common places for mothers to bond with their young ones, her shrines are." Vellorae explains. "In my case, here to thank her for Adfices' life, and all plenty there was in it, I am. Take my hands for a prayer, would you?"`
+			choice
+				`	"I know this is important for you, but I'm not one for prayers. Sorry."`
+				`	"I don't fully understand this, but I'd be glad to. What do I have to do?"`
+					goto prayer
+			label noprayer
+			`	"I see. That's fine, understand it, I do." She holds the bangle in one hand, covering it with the other, and closes her eyes for just under a minute while standing there in silence.`
+				goto river
+			label prayer
+			`	"Just over mine, place yours." She gestures with her hands, and you both place them over the bangle. She closes her eyes as you do the same. You both stand still like that for just under a minute until you feel her move away.`
+			label river
+			`	After the prayer, Vellorae leaves the rotunda and heads to the river bank, where she lays close to the waters and lowers the bangle to start washing it in the current in a slow and clearly ceremonial manner. The Saryd children watch her curiously, some edging closer before being stopped by their mothers. Once Vellorae is done, she places the bangle, still wet from the river, on her hand again and tells you that she's done at this shrine.`
+			`	You head back to your ship, where she tells you she'd like to stop at <destination> next. "Visit Magl Ina next, I must." She heads to her bunk, and you go to your cockpit to set course for <planet>.`
+				accept
+	on visit
+		dialog `You land on <planet>, but realize that your escort carrying Vellorae hasn't entered the system yet. Better depart and wait for it.`
+	on complete
+		"coalition jobs" ++
+		payment 45500
+
+mission "Coalition: Pilgrimage 4"
+	landing
+	name "Master Hunter's Path"
+	description "Bring Vellorae to <destination> so that she may continue her mourning pilgrimage for her late husband."
+	passengers 1
+	to offer
+		has "Coalition: Pilgrimage 3: done"
+	source "Secret Sky"
+	destination "Shadow of Leaves"
+	on offer
+		conversation
+			`<origin>'s spaceport searchlights guide you to the hangars in the middle of a thunderstorm, and Vellorae says she'll wait it out inside your ship as she pays you 45,500 credits. "At her shrine only after dusk, Magl Ina is anyway, so in a hurry, I am not." The storm lasts halfway into the evening, and once the light reaching through the layers of fog starts to dim, you open your ship's hatch for Vellorae to head out.`
+			`	You accompany her across the murky spaceport, until you find a local Saryd for her to talk to. Vellorae asks him if he would guide the two of you to the shrine. "To a site of worship, why is this human going?" he asks, while eyeing you somewhat suspiciously.`
+			`	"On a pilgrimage to mourn my late husband, I am." Vellorae says. "Helping me with traveling to each shrine, Captain <last> is."`
+			`	"But, to the shrine, must the Captain go?" He asks. "Help you with mourning there, a human cannot."`
+			`	"Helping me in this journey, the kind Captain has been, so mind it, I do not. Like to come with me to the shrine, would you, Captain?"`
+			choice
+				`	"If it's alright for me to go, I'd love to."`
+				`	"I don't want to disturb anyone, so I'll stay by the ship and wait for you."`
+					goto notgo
+			`	"Wonderful!" she cheers, tapping her frontal hooves lightly on the ground. "Now, guide us to the shrine, would you, young dear?" she asks the local Saryd, who turns around and gestures for you to follow.`
+			`	You stick close to Vellorae as the two of you try to keep the local Saryd in sight. The task is difficult as he nearly vanishes into the fog whenever he gets too far ahead, only for his silhouette to become clearer again after he waits for you to catch up. After many minutes, you feel the ground beneath your shoes shift from the solid spaceport platform to gravel to wet patches of the planet's mossy "grass." Finally you reach a minuscule lake, or perhaps a very large puddle, in the middle of a mossy field surrounded by toppled and hollowed out tree trunks.`
+			`	As the two of you approach the water, the local Saryd warns you not to touch it. Vellorae looks at it as if gazing into a mirror, or perhaps she is just trying to make out the reflection of the moon, scattered and vague through the layers of mist. She then moves to one of the tree trunks, and placing the bangle inside it as she lays on the ground facing the water, lays both her hands reverently on the trunk. She spends nearly an hour in this position, during which the chill of the fog slowly seeps through your coat and into your bones. Vellorae and the Saryd who guided you don't seem particularly bothered by it, but she is quick to finish once she looks over and notices you shivering. She picks the bangle up from the trunk and stands, and then asks the other Saryd to guide you two back to the spaceport.`
+			`	"For taking so long, terribly sorry I am, Captain <last>," she says on the way back. "Lost in prayer I was, not even consider how uncomfortable the cold must've been for you, I did."`
+			choice
+				`	"Don't worry, wasn't too bad. Seems you were really involved in praying."`
+				`	"Why did this one take so long? Is there something special about the shrine's deity?"`
+			`	"The hunter bird of nightfall and omens, Magl Ina is. When mourning someone dear, one is, ask it for forgiveness for their wrongdoings, they must."`
+			`	You follow the Saryd back to the gravel path and then to the spaceport grounds, where Vellorae thanks him for guiding the two of you to the shrine. He offers his condolences and wishes her a safe journey to the next shrine. He soon disappears into the fog again, and you and Vellorae head back to your ship.`
+				goto end
+			label notgo
+			`	She sighs briefly, and agrees to meet with you later, following the Saryd local deep into the fog stretching out of the city. You head inside your ship, waiting for a few hours until you hear a voice just outside your hatch. You let Vellorae in once you realize that it's hers.`
+			label end
+			`	"To <destination>, we must go now. The Path of Lor Ie Vees, I must take," she says, heading to her bunk to rest.`
+				accept
+	on visit
+		dialog `You land on <planet>, but realize that your escort carrying Vellorae hasn't entered the system yet. Better depart and wait for it.`
+	on complete
+		"coalition jobs" ++
+		payment 69700
+
+mission "Coalition: Pilgrimage 5"
+	landing
+	name "Woodland Thing"
+	description "Bring Vellorae to <destination>, where she will finish her mourning pilgrimage."
+	passengers 1
+	to offer
+		has "Coalition: Pilgrimage 4: done"
+	source "Shadow of Leaves"
+	destination "Cold Horizon"
+	on offer
+		conversation
+			`Vellorae hands you 69,700 credits as you land, and says she'll head to the "path" once the sun sets. "Come to this world for our honeymoon, Adfices and I did, and visited the path, we had. Know its starting point, I already do."`
+			`	She tells you she'll pass the time until then by visiting local shops, asking if you'd like to come with her.`
+			choice
+				`	(Go along with her.)`
+				`	(Stay in your ship.)`
+					goto notgo
+			`	She takes you around the spaceport city, touring some clothing shops and bringing you to parks she had visited with her husband. Shortly after noon you two enter a restaurant, where she insists on paying for your meal. You tour the city with her for a while longer and, just before the sun sets, reach the forest at the base of the mountain on top of which Starlit University is located.`
+			`	Once night falls, many lights start to appear inside the forest, and Vellorae beckons you to follow her in. "Stick close, you should. Difficult to navigate the path, for other species it often is." As you walk down a trail with her, you approach one of the lights to see that it's a bonfire on a platform in a miniature clearing, at what you hope is a safe distance from the trees around it. Continuing to the next light, Vellorae clutches the bangle in her hands the entire time, humming some guttural, almost tribal chant. As you pass by another fire, a short burst of flames gets closer to some nearby shrubs, but thankfully is put out before it can cause any harm. It is extinguished with an odd, large, fabric net on a pole by a cloaked Saryd who seemed to materialize from the trees near the fire.`
+			`	"Take care to not damage the forest with the path's fires, we must, so volunteer for keeping the flames, many of the local students do." Vellorae tells you. "When visiting here, Adfices and I were, wondered if any extra credits, the task granted, but apparently only out of a respect for Lor Ie Vees, the students do it."`
+			choice
+				`	"Why? Is that some god of knowledge?"`
+					goto knowledge
+				`	"Maybe they like being on good terms with the divine in hopes of doing well in tests?"`
+			`	She stops for a second to laugh. "The case, that might be." She looks around, seeing if someone else caught her breaking the serene, humming chant.`
+			label knowledge
+			`	"Taught the first Saryds how to hunt, he did. To pursue knowledge, and overcome challenges, his teachings are." She explains. "Seek communion with him, not only students, but all going through a difficult period, should."`
+			`	You continue to follow her closely through the forest, regularly passing more bonfires, until you see multiple lights in the distance and realize it is the edge of the forest leading back into the city. Only as you step out of the woods do you notice that you're back where the path started, even though you were certain you had kept to only one side of the mountain.`
+			`	Vellorae takes a final look at the path, where only a few of the bonfires' lights are still visible through the dense groupings of pine trees. She tells you she's ready to leave, and you bring her back to your ship.`
+				goto end
+			label notgo
+			`	She says she'll be back at night and leaves. You watch a few transmissions from the planet, most of them in some way related to Starlit University. One is what you guess is a Saryd comedy movie, something about one who cut down trees in order to make scarves but came to regret it later. You try and follow along, but subtitles for the transmissions only come in Kimek or Arach. A few hours into the night, you leave your ship to wait for Vellorae, who arrives shortly after.`
+			label end
+			`	She heads to her bunk, saying she'll rest for the trip. It hits you that she hasn't told you her next destination yet, so you knock on her door to ask.`
+			`	"Yes, Captain? Anything wrong, is- Ah! Forgot to tell you the next destination, I have!" You nod, and she looks at her bangle, brushing a hand on its gem. "Yes, the last shrine, the next one is... the next one..."`
+			choice
+				`	"Are you alright?"`
+				`	"Is something wrong with the next shrine?"`
+			`	She ignores your question, fixated on the bangle for a few moments. "<planet>. To <destination>, we must go." She finally says, before going back to her room.`
+				accept
+	on visit
+		dialog `You land on <planet>, but realize that your escort carrying Vellorae hasn't entered the system yet. Better depart and wait for it.`
+	on complete
+		"coalition jobs" ++
+		payment 80000
+		conversation
+			`Vellorae hands you <payment> once you land, and asks, "Come with me for this last bit, could you, Captain <last>?"`
+			choice
+				`	"Sure. Where are we going?"`
+					goto shrine
+				`	"I'll pass. I'm not up for it right now."`
+			`	Her eyes go to the bangle, travel around the room, and then fixate on your again. "Please, Captain? I know that agreed to follow me to the shrines for the job, you didn't, but alone there, I do not wish to be."`
+			choice
+				`	"Alright, if it'll help you relax I'll go with you."`
+					goto shrine
+				`	"Sorry, but I'd rather rest in the ship."`
+			`	She takes a step back, looking down to the bangle again. "Alright. Yes, your responsibility, this is not. Meet you in the spaceport later, I shall."`
+			`	You open the hatch for her, and she heads to one of the Saryds nearby and begins to talk to them. A few seconds into the conversation, they tense up, crossing their arms and swiping them down as if refusing something, then running off. She tries again with some of the other Saryds, but continues to be rejected. She looks back at your ship dejectedly, then starts eyeing the other ships docked nearby before heading towards a Kimek Thorn that has just landed. As she talks to the captain, the Kimek seems confused, but after a moment he briefly reenters their ship, returning in a puffy coat to follow Vellorae to the railway hub.`
+			`	Long after the sun has set, the Kimek returns, rushing to their ship while trying to shake off the cold. You ask them about Vellorae, and they tell you she headed for the spaceport to "clear her head."`
+				accept
+			label shrine
+			`	She takes a long, deep breath. "Thank you, Captain. Far outside the village, the site is. Come, show you the way there, I will." You leave your ship, follow her to the railway hub, and board one of trains that appears to be one of the oldest and most simple. It lacks seats for non-Saryds, so you are forced to hold tight to what handrails you can reach.`
+			`	You remain on the train until the very last stop, when the sun is already starting to set. As you depart, you see a rural village with just a few dozen buildings and a simple dirt road, where a couple workers battle the snow and ice to keep it clear and easy to traverse. You follow Vellorae down the road, and once you reach a rocky pillar with a hole carved through it, she turns to the forest, heading out on a thin, straight trail. Looking behind you, you see the setting sun fitting inside the pillar's opening.`
+			`	As you follow Vellorae down the trail, you see the trees gradually show more and more signs of a forest fire, with darker, damaged barks, increasingly ashy soil, and many fallen, decomposing portions of the forest. The trail ends abruptly at a large scar scorched through the forest. The piles of ash still present below your feet almost resemble the rest of the planet's otherwise snowy ground, but somehow are kept from mixing with the snow. Whether deliberately cleared by more workers or some other force, you cannot tell. Near the center of the scar you see a small mound with an opening in the side, almost like a "shack" made out of the charred tree trunks and rocks. A faint light comes from within it.`
+			`	While you're looking at the mound, Vellorae grabs your hand and starts hesitantly pulling you towards it. Inside, the fading sunlight behind you contrasts with the source of the light within, a small pyre in the middle of the "shack" which has only a few lone flames dancing on the embers. Vellorae lays down in front of it, removes her bangle, and places it in the flames for a brief moment before snatching it up and standing again. Once on her feet, she grabs your hand again, tugging you along as she hurries back to the edge of the scorched clearing.`
+			`	She seems to settle again once you have reached the trail, letting go of your hand and slowing her pace.`
+			choice
+				`	"What was that about? What got you so agitated?"`
+				`	(Stay quiet.)`
+					goto return
+			`	She doesn't answer your question, instead simply continuing down the trail. Once you pass the rocky pillar and are back on the proper road again, she finally speaks up. "That... to gift us sunlight, stole the eyes of Ensu Uri, Aul Kell did. Broken apart, It was, and of the light from Its eyes, only specks remained. But finished, It was not, so to implore Adfices is kept safe from It, this was."`
+			label return
+			`	The two of you head back to the village and take the old train back to the railway hub. "Wait for you in the spaceport I will, Captain," Vellorae says. "Clear my head before heading back home, I must."`
+
+mission "Coalition: Pilgrimage 6"
+	name "Pilgrimage's End"
+	description "Bring Vellorae back to her home on <destination>."
+	passengers 1
+	to offer
+		has "Coalition: Pilgrimage 5: done"
+	source "Cold Horizon"
+	destination "Bright Echo"
+	on offer
+		conversation
+			`You find Vellorae in a snack shop, finishing up a hot drink. "Apologize for the wait I must, Captain. Ready to leave, I was not."`
+			choice
+				`	"Thought you'd be feeling better than this. You've finally finished your pilgrimage, after all."`
+					goto better
+				`	"I get it. Sometimes I also need a drink to help me think things over."`
+			`	She chuckles. "A herbal tea, this is. Help me calm down and rest on the way back home, it will."`
+				goto end
+			label better
+			`	"Yes, relieved I feel, that able to do this, I was. Just... still coming to terms with everything, I am."`
+			label end
+			`	She finishes the drink and gets up to pay for her order, following you to your ship afterwards. "Ready to head back home, I am," she tells you, heading into her bunk as you prepare the course for <destination>.`
+				accept
+	on visit
+		dialog `You land on <planet>, but realize that your escort carrying Vellorae hasn't entered the system yet. Better depart and wait for it.`
+	on complete
+		"coalition jobs" += 3
+		payment 220000
+		conversation
+			`Once she leaves your ship, Vellorae gives you your payment of <payment>, and takes your hands in hers. "Deeply grateful I am, for having accompanied me in this journey, Captain <last>. Sure that grateful for your help, Adfices also is."`
+			`	She lets go of your hands, wishes you the best in your travels, and then turns and leaves for her home.`
+
+
+
+mission "Coalition: Council of Ahr"
+	minor
+	name "Council of Ahr"
+	description "Bring the representatives of houses Ablomab, Bebliss, and Chamgar to <destination> by <date>, so that they may participate in the Council of Ahr."
+	deadline 30
+	to offer
+		has "Coalition: Contributor: done"
+		random < 50
+		"month" < 3
+	source
+		near "Sol Arach" 0 1
+	stopover "Delve of Bloptab"
+	stopover "Hammer of Debrugt"
+	stopover "Stronghold of Flugbu"
+	destination "Ahr"
+	on offer
+		conversation
+			`Shortly after you enter the spaceport, an Arach in a sturdy, red uniform, with golden "pauldrons" on each of his legs' joints, approaches you. "Greetings, Captain <last>," he says. "Interested in taking up some transport jobs, are you? Very well paid, you would be."`
+			choice
+				`	"What are the jobs about?"`
+				`	"Paid how well, exactly?"`
+				`	"Sorry, I'm not looking for that type of job right now."`
+					decline
+			`	"Happening soon, the Council of Ahr is. Gather on the capital, all Arach houses do. Discuss matters related to Arach space, they will, alongside my lieges of the royal family. Paid <payment>, you would be, if to <destination> by <date>, the remaining representatives of the houses, you brought."`
+			choice
+				`	"Sounds simple enough. Who are these representatives?"`
+					goto representatives
+				`	"Can you tell me more about the Council?"`
+				`	"That sounds like it might take a while, and I'm rather busy, so I'll pass."`
+					decline
+			`	"Of course. A few centuries after leaving our home planet, entangled in petty wars, the more prominent houses were. Fearing for the fate of their subjects, called for the first Council, the royal family at the time did. A more civil way to solve disputes, it became, and though war still, many of the houses did, far less frequent, the conflicts were. Now that at peace we are, merely a traditional meeting, it is, taking place every few years, so that discuss how to improve the conditions of Arach space, the houses may."`
+			label representatives
+			scene "scene/councilofahr1"
+			`	He shows you a data pad, pointing to three symbols on the screen as he names the houses from left to right. "Issues with her other transport, the representative of House Bebliss had, so waiting on Stronghold of Flugbu, she still is. Word that House Chamgar is ready for the Council, I just received, and on Hammer of Debrugt, their member is. Spare some time for the Council, House Ablomab finally can, and waiting for you on Delve of Bloptab, their envoy is.`
+			`	"Receive your payment, you will, once on <planet>, the three representatives are. I shall inform the houses that expect you, they should. Thankful for your assistance, the royal family is."`
+			`	He briefly bows his head while stretching his legs in some sort of salute, then disappears into the spaceport. Once you're at your ship, you place markers on <stopovers>, where the representatives are waiting.`
+				accept
+	to complete
+		has "Coalition: Council of Ahr: Ablomab: done"
+		has "Coalition: Council of Ahr: Bebliss: done"
+		has "Coalition: Council of Ahr: Chamgar: done"
+	on abort
+		fail "Coalition: Council of Ahr: Ablomab"
+		fail "Coalition: Council of Ahr: Bebliss"
+		fail "Coalition: Council of Ahr: Chamgar"
+		fail "Coalition: Council of Ahr: Drama"
+	on complete
+		"coalition jobs" += 5
+		payment 4500000
+
+mission "Coalition: Council of Ahr: Ablomab"
+	invisible
+	landing
+	passengers 1
+	blocked "You have reached <origin>, but you need <capacity> in order to take on the next mission. Return here when you have the required space free."
+	to offer
+		has "Coalition: Council of Ahr: active"
+	source "Delve of Bloptab"
+	destination "Ahr"
+	on offer
+		conversation
+			`You land on <source> to find that House Ablomab's representative had to oversee an "emergency meltdown drill" on the neighboring planet, Bloptab's Furnace. His interplanetary shuttle still hasn't arrived, so you're left to wait for him on the spaceport.`
+			`	He finally arrives some hours after sunset, dragging along a heavy suitcase and barely holding on to what must be the Arach equivalent of coffee. As you help him with the heavy luggage, he introduces himself as Dubug. "Sorry about the wait, I am. Replace a coworker on the meltdown drill, I had to. A routine task, it is, but also routine, the Council is, so care much for the delay, the house did not. Show me to my room, could you?"`
+			`	While you're both walking to your ship, he finishes his drink, but it doesn't seem to help him keep his eyes open; you have to help him avoid bumping into either the other Arachi here or the spaceport decorations. Although he doesn't seem very talkative, it might help his focus to get a conversation going.`
+			choice
+				`	"So, what can you tell me about house Ablomab?"`
+					goto house
+				`	"Is it difficult having to deal with all the other houses in the Council?"`
+					goto council
+				`	"This Council is hosted by a royal family, right? What can you tell me about them?"`
+			`	"The ninth house? Not much to say, there is. Agreed as the 'royals' they were, in ancient times. Never much power, they had, merely a figure of stability, made to assure peace on Ahr. Host the Council, they do, but a tradition it is. Otherwise, mostly to themselves, they keep."`
+				goto end
+			label house
+			`	He grunts lightly. "The deepest mines and biggest smelters in all the Coalition, we have. Overseeing construction, assuring ore purity, testing the quality of alloys, our most common responsibilities are. In order, everything must be, so that met, the quotas for house Mallob's and the Heliarchs' ships are."`
+				goto end
+			label council
+			`	"Started out as noble families from Ahr, most of the houses did. When first mapped out, Arach space was, carved their own portions, the houses did, and naturally for more systems, many fought. Now at ease with each other, the houses are, and ceased, the territorial disputes have." He sighs. "For the most part."`
+			label end
+			`	Dubug makes it to your ship still awake, but doesn't care to answer when you ask if he needs help unpacking his luggage. Instead, he lays on the bed and asks that you wake him up once you arrive on <planet>.`
+				accept
+	on visit
+		dialog `You land on <planet>, but realize that your escort carrying Dubug hasn't entered the system yet. Better depart and wait for it.`
+	on complete
+		conversation
+			`Having rested during the trip here, Dubug stretches his legs once he steps off your ship. "All the reports from my house, I've brought, so prepared for the Council, I am," he says, checking his suitcase one more time. "Well then, go I must. Goodbye, Captain <last>. Thankful for the calm trip, I am. A good break from routine, it was."`
+
+mission "Coalition: Council of Ahr: Bebliss"
+	invisible
+	landing
+	passengers 1
+	blocked "You have reached <origin>, but you need <capacity> in order to take on the next mission. Return here when you have the required space free."
+	to offer
+		has "Coalition: Council of Ahr: active"
+	source "Stronghold of Flugbu"
+	destination "Ahr"
+	on offer
+		conversation
+			`Once your ship has landed, you receive a message from House Bebliss, directing you to a large hotel in the spaceport city. The security guards don't let you in, so you wait for the representative to come out. About half an hour of waiting later, an elevator nearby opens and many Arachi come out, most of them in formal uniforms and carrying various bags of luggage. An older Arach stands out from the rest on account of being even more formally dressed.`
+			`	"My transport to the Council you are, correct?" She asks, and you confirm. "Splendid. Lady Plubat, I am, Captain. Pleased that transport the will of House Bebliss, such an exquisite captain shall. Finally right, those arranging the transport to the Council have gotten it."`
+			`	She asks you to lead the way to your ship as the other uniformed Arachi follow the two of you, carrying her luggage. "Told, I was, about which representatives tasked with transporting, you were. Bebliss excepted, not the most... intriguing company, they are, so grateful that you're transporting at least one proper guest, you should be."`
+			choice
+				`	"Looks like you hold your house in very high regards."`
+					goto house
+				`	"You don't seem very excited for the Council. Is there something wrong with the other houses?"`
+					goto council
+				`	"Is there anything I should know about the hosts of the Council? I heard they were royalty."`
+			`	"The Oberegts? Well, for one, one of the few houses to honor their noble lineage, they are. Elected as a figurehead, in ancient times they were. Never more than that, they have been, lacking real power and focusing only on Ahr, though contributed much to our understanding of medicine, they have. A figurehead, they are, but a good one, and as such some degree of respect, I must grant them."`
+				goto end
+			label house
+			`	"Keep the Coalition together, House Bebliss does. What makes communication from one system to another possible, our efforts are. Other than the obvious importance of our work, one of the few houses that kept their noble bloodline pure, and who kept their original emblems, we are. Prejudice against those the other houses mixed with, I have not, but greatly value tradition, we do, and broken tradition, they have, in marrying commoners or... those of other species."`
+				goto end
+			label council
+			`	"Drifted away from our old ways, most of them have. Take Mallob and Garbarag: barely houses anymore, they are. Fully transitioned into corporations, they have. Claim noble heritage, Debdo does, but in fact a splinter group of our own house, they are, the traitorous offshoots. The worst of them all, however, House Chamgar is. Lunatics clinging on to an ancient rivalry, they are, liars and revisionists who to tarnish our image, wish. Declare war on us, they would, if subjected to the Heliarch government, our houses were not."`
+			label end
+			`	Once you make it to your ship, she has the Arach butlers tidy up her room, then dismisses them. She tells you she will call for you should she need anything then closes the door to her room.`
+				accept
+	on visit
+		dialog `You land on <planet>, but realize that your escort carrying Lady Plubat hasn't entered the system yet. Better depart and wait for it.`
+	on complete
+		conversation
+			branch drama
+				has "Coalition: Council of Ahr: Drama: offered"
+			`You land to find a group of Arachi in uniform waiting nearby, ready to carry Plubat's baggage from your ship. "A delightful flight it was, Captain. Hope that you are picked again to transport me in the future, I do," she says, bidding you farewell and leaving for a nearby transport shuttle.`
+				accept
+			label drama
+			`Lady Plubat rushes out of your ship to meet a group of Arachi in uniform, some of which carry her baggage from your ship, while others surround her as if expecting House Chamgar's Plubat to try and stir up a discussion. Once all her bags are out, they escort her to a nearby transport shuttle.`
+
+mission "Coalition: Council of Ahr: Chamgar"
+	invisible
+	landing
+	passengers 1
+	blocked "You have reached <origin>, but you need <capacity> in order to take on the next mission. Return here when you have the required space free."
+	to offer
+		has "Coalition: Council of Ahr: active"
+	source "Hammer of Debrugt"
+	destination "Ahr"
+	on offer
+		conversation
+			`You can barely step off your ship before House Chamgar's representative greets you. "Honored that transporting me, such an esteemed pilot is, Captain <last>. Certain, I am, that honored you also are. An important task it is, to transport one from the great House Chamgar. Plubat, my name is, and as time we still have, show you our installations I must."`
+			`	He drags you around the eccentric spaceport, bringing you to odd exhibits where some pieces of technology are being constructed or repaired, going on about House Chamgar's advances. The tour goes on for some hours as you pretend to be impressed by what he calls "the newest prototypes" (most of which look like standard Coalition technology). Only after he drags you around again, stopping at a nearby hotel where he picks up his luggage, do you finally get him to follow you to your ship.`
+			`	It doesn't take long for him to get started again. "Now, Captain <last>, time for a full tour of our spaceport facilities, today we don't have; to the Council, we must go, but happy to answer your many questions about our great house, I am. Wondering how we invented our repair modules, are you? Or maybe by our special alloys, intrigued you are?"`
+			choice
+				`	"Well, why don't you tell me a bit about your house?"`
+					goto house
+				`	"How about you tell me about the other houses that are going to the Council?"`
+					goto council
+				`	"Actually, I'm curious about the hosts of the Council."`
+			`	He stops dead in his tracks. "The royals? Well, not much to say, there is. Chosen as such on a primitive Ahr, only symbolic, their role is. Never held any ambition, they have, remaining the weakest house since formed. Assured stability on the capital, they have, and in good relations with us, they are, for recognize our value, they do, so bad, they are not, only uninteresting."`
+				goto end
+			label house
+			`	You can barely finish your question, as he begins what is undoubtedly a rehearsed speech. "The greatest Arach warriors of old, we were, and always at the forefront of scientific progress and creative inventions. For the brilliant breakthrough that were our repair modules, persecuted by the Quarg, we were, but here, in this system, on this planet, held a chokepoint, we did. Guarded Arach space from them, for centuries we had to, until banished with the help of our Saryd and Kimek friends, they were."`
+				goto end
+			label council
+			`	"Alright, most of them are. Amicable relations with nearly all houses, we maintain. Except with the scum from Bebliss, lying, treacherous snakes they are. Conspiring against the government, helping rebels they are! 'Their' world, Stronghold of Flugbu is not, stolen from us, it was. Heed my warning, Captain: trust them, you should not, preferable to trust a Quarg, it is."`
+			label end
+			`	He seems ready to have you ask another question, but as you reach your ship, he picks up a call on a communication device and signals for you to show him to his room. He then says that he must handle some business, and that he'll talk to you again later.`
+				accept
+	on visit
+		dialog `You land on <planet>, but realize that your escort carrying Plubat hasn't entered the system yet. Better depart and wait for it.`
+	on complete
+		conversation
+			branch drama
+				has "Coalition: Council of Ahr: Drama: offered"
+			`"Captain <last>! A pleasurable experience for the both of us, this has been, but sadly short, the trip from my home to <planet> is, so part ways, we must," Plubat says as he prepares to leave your ship. "To finish the tour of our facilities, I'm sure you want, so once over, the Council is, ask for me there, and guide you again, I shall."`
+				accept
+			label drama
+			`House Chamgar's representative, Plubat, stays close to you while firmly clinging to his luggage, as his colleague from house Bebliss, Lady Plubat, has her bags brought out of your ship by some nearby Arachi in uniform. "Telling you I am, Captain, trusted, she should not be. Checked your ship, have you? All in place, your belongings are? Careful with her types, you must be," he says. After the Bebliss butlers are done, Plubat scoffs something at Lady Plubat one last time, then leaves your ship.`
+
+mission "Coalition: Council of Ahr: Drama"
+	invisible
+	landing
+	to offer
+		or
+			has "Coalition: Council of Ahr: Bebliss: active"
+			has "Coalition: Council of Ahr: Chamgar: active"
+		has "Coalition: Council of Ahr: active"
+		not "Coalition: Council of Ahr: Bebliss: done"
+		not "Coalition: Council of Ahr: Chamgar: done"
+	source
+		planet "Hammer of Debrugt" "Stronghold of Flugbu"
+	destination "Ahr"
+	on enter
+		conversation
+			`After departing from <origin>, you start hearing some shouting from outside your cockpit, so you leave to check up on your passengers. Plubat, from House Chamgar, is banging one leg against the door to the room of Plubat, from House Bebliss. "Captain! Good thing that here, you are," he says. "Sent an envoy to mock me, that damned house Bebliss has! Copying my name, she is!"`
+			`	Plubat, from House Bebliss, opens the door to her room to respond. "Nonsense that is, Captain. Look at us, several decades older, I am, so copying you, how could I be? The offending party here, house Chamgar is."`
+			`	"Changed your name for this mockery, you could have. Know of your house's grudge against us, I do," he replies.`
+			`	"Absurd, childish, that is. The one to start mocking me, you were," she says. "Captain <last>, urge you to make haste for Ahr, I must. Put up with this buffoon for much longer, I cannot."`
+			`	Lady Plubat closes the door to her room again, and you convince house Chamgar's representative to also go back to his room. You return to your cockpit, hoping that's the last of that.`
+	on enter "Sol Arach"
+		dialog `In spite of your best attempts to keep them away from each other, Plubat and Plubat have been brief on their breaks from insulting one another. However, once you enter this system, they head back to their rooms on their own without you needing to leave the cockpit to interfere. Being so close to their destination, you hope they won't give you any more headaches.`
+
+mission "Coalition: Council of Ahr: On Complete"
+	invisible
+	landing
+	to offer
+		has "Coalition: Council of Ahr: done"
+	source "Ahr"
+	on offer
+		conversation
+			`A few minutes after the final representative leaves your ship, you receive your payment of 4,500,000 credits. It comes with a message from the royal family, with the symbols of all Arach houses on it. You recognize most from advertisements or offices on some planets, but it's your first time seeing the center one. You imagine it's the emblem of the royal family.`
+			scene "scene/councilofahr2"
+			`	"Greetings, Captain <last>. As the hosts of the Council of Ahr, thank you for your assistance we do. Although certain we are that, to you, appear mundane such kinds of jobs can, difficult, at times it is, to arrange for appropriate transportation for our compatriots from all great houses, so know that deeply grateful for your cooperation, House Oberegt is."`
+
+
+
+mission "Coalition: Submarines 1"
+	minor
+	name "Underwater Delivery"
+	description "Bring Apri'ie to <destination>, where five new deep-sea submarines are waiting to be brought to Second Cerulean."
+	passengers 1
+	to offer
+		has "Coalition: First Contact: done"
+		random < 25
+	source
+		government "Coalition"
+		near "5 Axis" 1 3
+	destination "Market of Gupta"
+	on offer
+		conversation
+			`You notice a Kimek anxiously glancing at the docks from the front of an office building. Once he notices you, he scurries closer. "Say, Captain, willing to do me a service, are you? Transport off-world, I need."`
+			choice
+				`	"Where do you want to go?"`
+				`	"I'm not looking for transport jobs right now, sorry."`
+					decline
+			`	"A prestigious research group from Second Cerulean, I represent, and looking to expand our deep-sea expeditions, we are. For that, just settled the acquisition of five new submarines, my superiors have," he says. "To pick them up from <planet>, I was selected, so transported there, I must be. Permitted to pay you <payment> for the service, I am."`
+			choice
+				`	"Alright, I'll show you to my ship."`
+					goto accept
+				`	"Why weren't they built on Second Cerulean in the first place?"`
+				`	"Sorry, I'm not headed that way."`
+					decline
+			`	"No facilities for such construction, Second Cerulean has," he explains. "Remain mostly untouched, the planet must. Build more than simple research stations on it, we cannot. But in need of sturdier subs, we are, so held a competition to determine what company was to build them, my group did. In my opinion, honestly, not needed such a process was. Obvious that House Mallob would win, it was. Unrivaled in hull integrity, they are."`
+			choice
+				`	"I see. Well, I'd love to help you. Let me show you to my ship."`
+					goto accept
+				`	"What's so special about this planet that you can't do it there? One shipyard shouldn't be too invasive."`
+				`	"Well, I wish you luck, but I'm not headed that way, sorry."`
+					decline
+			`	He thinks for a while, formulating a response. "Centuries ago, when built there, our outpost was, being worried that trouble the delicate, unique food chains there, further expansion would, prohibited all from settling, and us from constructing any more than the necessary structures, the government did. Enough data, we've gathered, that managed to convince them to allow us some extra exploration vessels, we have. More invasive, the studies with them will be, but enough about the fauna and flora, we now know, that avoid any major complications, we can."`
+			choice
+				`	"Seems like a lot of bureaucracy just for some research. Anyway, I'd be glad to help, let's head to my ship."`
+					goto accept
+				`	"If the planet's native life is all underwater, how would a shipyard pose any risk? It's not like you'd build it underwater."`
+				`	"That sounds overly complicated. I wish you luck in getting it all set, but I'm not headed there, so I can't help you."`
+					decline
+			`	Like a bush in the wind, his body shivers wildly at what you said. "No, built underwater, nothing would be. Obvious that is. But, still, make the rules, I do not, Captain. Simply following them, I am."`
+			choice
+				`	"I see. Well, I'd love to help you. Let me show you to my ship."`
+				`	"Well, I'm not really interested in this, sorry."`
+					decline
+			label accept
+			`	"Very good. Thank you, Captain. Called Apri'ie, and a member of the Pale Waters research center, I am. A wonderful trip, may we have." You bring him to your ship and help him settle what little luggage he has in his room.`
+				accept
+	on visit
+		dialog `You land on <planet>, but realize that your escort carrying Apri'ie hasn't entered the system yet. Better depart and wait for it.`
+	on complete
+		"coalition jobs" ++
+		payment 90000
+		conversation
+			`Apri'ie has you land by one of House Mallob's offices, which looks like a mix of a skyscraper and a warehouse, and hands you <payment>.`
+			`	"Thank you for the assistance, Captain <last>. Meet with House Mallob's executives, I must, but if to continue helping, you wish, meet you in the spaceport, I will. The proper transportation of the submarines, the next step is, so if interested, you are, free up space for them, you must." He pauses, as if counting the total weight. "About 60 tons, they should take up. At any rate, talk more in detail in the spaceport, we may." He picks up his belongings and heads for the office, disappearing into the building.`
+
+mission "Coalition: Submarines 2"
+	name "Pressurized Stress Test"
+	description "Bring Apri'ie and the <cargo> to <destination>, where the submarines will be subjected to some final high-pressure stress tests."
+	passengers 1
+	cargo "unmanned submarines" 60
+	blocked "You need <capacity> to help Apri'ie move the submarines. Return here when you have the required space free."
+	to offer
+		has "Coalition: Submarines 1: done"
+	source "Market of Gupta"
+	destination "Inmost Blue"
+	on offer
+		conversation
+			`After spending some time in the spaceport, you begin to ask around for Apri'ie and are directed to a small office of House Mallob. There, a manager briefly looks into their systems and informs you that Apri'ie hasn't left his meeting yet, and so you take a seat in the spaceport, occasionally getting up to check back at the entrance of the office he entered. After some hours, you finally see him exit, accompanied by a Saryd speaking on a communication device as they glance at a data pad.`
+			`	"Captain <last>! Glad that you are interested in assisting us further, I am. Prepared to have the submarines loaded into your cargo hold, are you?" Apri'ie asks. "Ready to conduct some final stress tests, colleagues of mine on <planet> are."`
+			choice
+				`	"Sure thing, I've set aside the space for them."`
+					goto end
+				`	"What sort of testing are you going to do?"`
+			`	"Capable of enduring rapid shifts in pressure, the subs must be, so take quick, deep dives in the oceans of <planet>, and then resurface just as quickly, they will," he says. "Performed their own tests, House Mallob has, so most assuredly ready to go, the vessels are, but just as a formality, perform these tests, we must."`
+			choice
+				`	"I see. Well, I'm ready to go, so you can have the submarines brought to my ship."`
+					goto end
+				`	"Why not just do those tests on Second Cerulean right away?"`
+			`	"Upsetting or startling the local fauna, as well as any structural damage, we wish to avoid, so wait until after the tests, we will, before deploying them in that planet's waters."`
+			choice
+				`	"Let's get on with it then. My ship is ready to carry the subs."`
+					goto end
+				`	"Structural damage?"`
+			`	He stares at you blankly for a moment. "Delicately arranged, the glaciers there are. Resting on them, some of our monitoring equipment is. Avoid any damage to them caused by an unforeseen malfunction, we must."`
+			label end
+			`	The Saryd issues a command on the data pad and turns off the communication device and accompanies you and Apri'ie to your ship as the cargo is loaded.`
+			`	There are five submarines in total, strapped to large, sturdy sleds, which are slowly pushed up the ramp to your cargo hold. The subs themselves are somewhat oval in shape but flat on the top and bottom, with retractable mechanical arms on their sides. After the last sub is safely in your cargo hold, Apri'ie heads into your ship and you set a route for <destination>.`
+				accept
+	on visit
+		dialog `You land on <planet>, but realize that your escort carrying Apri'ie and the unmanned submarines hasn't entered the system yet. Better depart and wait for it.`
+	on complete
+		"coalition jobs" ++
+		payment 210000
+		conversation
+			`As the workers unload the submarines from your cargo, Apri'ie approaches you, handing you <payment>. "Oversee the stress test I must, so meet you in the spaceport again, I will. If interested in seeing the test you are, however, come with me, you may."`
+			choice
+				`	"Sure, why not? Probably beats waiting around and checking shops over and over."`
+				`	"Thanks for the invitation, but I'm not really interested."`
+					goto refuse
+			`	After all the submarines are out of your cargo hold, they're placed atop trucks with heavy tracks instead of wheels. You and Apri'ie board one of the trucks and begin a trip down to the shore below, reaching a small commercial port with a large set of docks. Once there, Apri'ie introduces you to some of his colleagues who are already waiting to begin the tests. The subs are activated before they are off the trucks, and some of the Kimek begin to test basic functions.`
+			`	Once they're all in the water, everyone boards a sturdy barge which follows the submarines several kilometers off the coast until you can no longer see the shore. At this point they stop, and one of the submarines submerges, resurfacing in about twenty minutes. The Kimek make sure the sub suffered no damage, and proceed to test the other ones. After each one has made the trip to the bottom and back several times, the submarines and the barge head back to the docks.`
+			`	The subs are once again put on the trucks, and you begin the trip back to the spaceport city. Once you've arrived, Apri'ie's colleagues ask him to come with them to discuss something in private, and he tells you he will meet you back on the spaceport.`
+				accept
+			label refuse
+			`	"Then in the spaceport, meet you I will," he says. After all the submarines are out of your cargo hold, they're placed atop large truck-like vehicles, but with the wheels in a system of continuous tracks. Apri'ie boards one of the trucks, and they start making their way down to the shore below. From there, they follow the water out of the fjord to someplace where the submarines can dive deeper.`
+
+mission "Coalition: Submarines 3"
+	name "Tectonic Stress Test"
+	description "Bring Apri'ie and the <cargo> to <destination>, where the submarines will be subjected to more stress tests to assess their repair functions."
+	passengers 1
+	cargo "unmanned submarines" 60
+	blocked "You need <capacity> to take the next mission. Return here when you have the required space free."
+	to offer
+		has "Coalition: Submarines 2: done"
+	source "Inmost Blue"
+	destination "Dusk Companion"
+	on offer
+		conversation
+			`Apri'ie comes to the spaceport followed by one of his colleagues. "Have to perform one more test, we will, Captain. To assess the subs' repair abilities in hazardous environments, Pale Waters wants, so a quick stop at <destination>, we must make."`
+			choice
+				`	"Alright, we'll head there next then."`
+					goto end
+				`	"Assess their 'repair' abilities? What do you mean?"`
+			`	"Equipped with welders, the arms of the submarines are, so that if greatly damaged deep underwater, one of them is, repaired by the others, it can be," he explains. "Unstable tectonics, <planet> has, so a test repair during one of the nightly tremors, we will conduct. That way, assess their abilities without bothering Second Cerulean's fauna, we can."`
+			choice
+				`	"Sounds like you thought of everything for these subs. Let's head there next then."`
+					goto end
+				`	"Why do you need to test under such conditions? Does Second Cerulean have trouble with tectonics too?"`
+			`	"No, no. But, preparing for any eventuality, we are," he answers. "Should the planet's plates grow unstable, or some other troubling factor come up, prepared for it, the subs must be."`
+			label end
+			`	His colleague speaks up. "Headed to <planet>, another team from the research center has. Return to Second Cerulean with the data we have collected, I and the others will. Prepared the subs for your cargo, we already have."`
+			`	You follow him back to your ship and see that the submarines are ready on the giant sleds again. After they're brought into your hold, Apri'ie's colleagues say goodbye to him, and he enters your ship once more.`
+				accept
+	on visit
+		dialog `You land on <planet>, but realize that your escort carrying Apri'ie and the unmanned submarines hasn't entered the system yet. Better depart and wait for it.`
+	on complete
+		"coalition jobs" ++
+		payment 130000
+
+mission "Coalition: Submarines 4"
+	landing
+	name "Deliver the Submarines"
+	description "Head to <destination> with Apri'ie and the <cargo>, where the Pale Waters research center will use the new subs to conduct deep-sea expeditions."
+	passengers 1
+	cargo "unmanned submarines" 60
+	to offer
+		has "Coalition: Submarines 3: done"
+	source "Dusk Companion"
+	destination "Second Cerulean"
+	on offer
+		conversation
+			`Apri'ie instructs you to head to some hangars at a large port, where a team is waiting for the repair test. He hands you 130,000 credits when you land, and goes to check with the workers unloading the submarines.`
+			`	They are all taken from your cargo and swiftly put in the water as the team of Kimek boards a large ship that you guess is an old tanker. This ship prepares to follow the subs to the testing area, along with another smaller, newer ship with a thick crane on the front. Apri'ie approaches you before he boards the tanker, asking, "Come with us for the test, would you like, Captain? Take a while, it might. Not expected until after nightfall, the next tremors are."`
+			choice
+				`	"If it's alright, yeah. Could be interesting."`
+				`	"I'll pass. I need some time to rest after the trip here."`
+					goto refuse
+			`	You head up the ramp to the ship, and after a few minutes it sets off, following the submarines controlled remotely by the Kimek team. Exploring the tanker, you find an odd pile of what looks like broken up ship parts, secured as cargo on the back. The pieces are welded together into a shape similar to the cockpit of one of the smaller Heliarch ships, though it has several dents, as if hit by some explosives. Apri'ie notices you looking at it and comes to explain that it's the "prop" on which they'll test the repair functions.`
+			`	Once the tanker comes to a stop, the smaller ship's crane grabs the prop and slowly maneuvers it away from the tanker before lowering it into the water and letting it sink. The submarines follow the prop as it goes down, until it comes to a stop after a few minutes.`
+			`	The Kimek operators then proceed to take shifts at their computers as everyone waits for a tremor to begin. After the moon is high in the sky, you notice odd shifts on the waves and trembling on the boats, with which the Kimek start their repair work. Once they're done, and after the tremors stop, the subs slowly bring the prop back up, where the crane places it on the tanker again.`
+			`	"Let's see..." Apri'ie heads to the prop to check on the welded parts. "Yes, very good. Performed well, the welder arms have. Good for deployment, they should be." The submarines go ahead once again, lighting the way back to the port as the ships follow them until docking.`
+				goto end
+			label refuse
+			`	He heads to the tanker, and the ships set off, following the submarines. You walk for a while by the spaceport, stopping at a restaurant to have a Saryd pastry dish. You return to the port at sunset and wait until you finally spot the submarines' lights on the horizon heading towards the shore.`
+			`	"Worked perfectly, the welders have. Ready for deployment, the subs should be," Apri'ie tells you as he steps off of the tanker.`
+			label end
+			`	The subs are once again placed atop the sleds and brought into your ship. Apri'ie thanks the Kimek team for handling the subs and heads back into your ship, saying, "Time for their final trip, it is. Bring the vessels and I to <destination>, you may."`
+				accept
+	on visit
+		dialog `You land on <planet>, but realize that your escort carrying Apri'ie and the unmanned submarines hasn't entered the system yet. Better depart and wait for it.`
+	on complete
+		"coalition jobs" += 2
+		payment 510000
+		conversation
+			`The local workers carefully unload the submarines off your ship one at a time, bringing them to the icy waters nearby, where they will dive to perform deep sea explorations on the local fauna.`
+			`	Once they're done, Apri'ie invites you to enter the research facility, just a few kilometers away from the spaceport tower, with hangars of its own for your ship. There you're met by a committee of sorts; a handful of the local scientists greet the two of you, and thank you for helping with transporting the subs. "Having trouble reaching deeper sections of the ocean, our older probes were, so able to analyze a multitude of new species, with these new subs we hope to be," one of them tells you.`
+			`	When they're done, they hand you <payment>, and Apri'ie follows you to your ship. "Thankful for you putting up with all the last-minute detours I am, Captain. Safe travels, may you have." He does a short gesture as a form of goodbye: you put your forearm on the ground, and he places one of his legs over it. Once you're done, he heads back to the research center.`
+
+
+
 mission "Coalition: Expeditions Past 1"
 	minor
 	name "Scouting Permit"
@@ -2146,658 +2800,4 @@
 			`	She breathes in relief. "Thank you, Captain. To trick you, my intention wasn't. Thanks to your help, maybe put an end to this fear of leaving, or even convince the council to get the expedition efforts going again, I can."`
 			label end
 			`	Suddenly, a Saryd Sojourner nearly rams your ship, just barely avoiding it as it comes to a stop while turning. "My little brother," Sedlitaris says as she looks at the ship. "Forgive me Captain, but get to seeing my family, I must. From the discussion earlier, very worried about me, they must have been. Thanks again for everything." Her brother rushes into hugging her as he leaves his ship, then proceeds to shake her while screaming something. An elderly Saryd couple slowly comes out of the Sojourner as well, and Sedlitaris and her brother go and meet them, hugging and going inside. The Sojourner takes off before the spaceport workers can even begin tending to the ship, and you look at it as it leaves the ringworld.`
-			`	When you go back inside your ship, you're notified that more credits have been transferred to your account. It seems to be from the Heliarch government, giving you an extra 25,000,000 credits and thanking you for helping recover the data of the sixth expedition.`
-=======
-mission "Coalition: Pilgrimage 1"
-	minor
-	name "Shrine of the World Shaper"
-	description "Bring Vellorae to <destination>, where she will begin her mourning pilgrimage for her late husband."
-	passengers 1
-	to offer
-		has "Coalition: Contributor: done"
-	source "Bright Echo"
-	destination "Saros"
-	on offer
-		conversation
-			`Shortly after entering the spaceport, you catch the attention of a Saryd lady with gray, braided hair that reaches to her shoulders dragging along a single suitcase. "Hello, Captain. Taking new passengers, are you?" she asks. She shows you a piece of jewelry on her hand, a small bronze bangle with a diamond at the center. "Vellorae, my name is, and in need of a transport for a pilgrimage, I am."`
-			choice
-				`	"Pilgrimage? What do you mean?"`
-				`	"Are you offering to pay me with that? I only take credits."`
-				`	"Sorry, I'm not looking to take any jobs right now."`
-					decline
-			`	She gazes at the bangle, clenching her hand as she raises it closer to her face. "The remains of my late husband, Adfices, this is. Passed away recently, he has, and visit certain sites of worship, I want to, so that wish him a safe journey, I may."`
-			choice
-				`	"You turned your husband into jewelry?"`
-				`	"I'm sorry for your loss. I'd be glad to help; could you tell me where you wish to go?"`
-					goto accept
-				`	"My condolences, but I'm not looking to take more jobs right now."`
-					decline
-			`	"A common practice, in Saryd families it is. Made out of cremation ashes, and much better at preserving memories of loved ones, these gemstones are." She explains. "Since developed, the technique was, practiced by nearly all who could afford it, it has been. To have the rivers and fields share our sorrow, we wish not. So nearly unheard of nowadays, Saryd burials are."`
-			choice
-				`	"Well, I'd be glad to help you. Could you tell me where you wish to go?"`
-				`	"I see. Well, I hope everything goes well, but I can't help you. I'm not looking for any jobs right now."`
-					decline
-			label accept
-			`	"Thank you, Captain. Five different sites, I wish to visit, and traditionally the first of them, the Shrine of Aul Kell is. On <destination>, it is. Once there we are, easy to find in the capital, it should be."`
-			`	You show her to your ship, helping her settle in her bunk. Once you're done, you set a course for <planet>.`
-				accept
-	on visit
-		dialog `You land on <planet>, but realize that your escort carrying Vellorae hasn't entered the system yet. Better depart and wait for it.`
-	on complete
-		"coalition jobs" ++
-		payment 34500
-
-mission "Coalition: Pilgrimage 2"
-	landing
-	name "Caretaker's Blessing"
-	description "Bring Vellorae to <destination> so that she may continue her mourning pilgrimage for her late husband."
-	passengers 1
-	to offer
-		has "Coalition: Pilgrimage 1: done"
-	source "Saros"
-	destination "Flowing Fields"
-	on offer
-		conversation
-			`Once you land on <origin>, Vellorae hands you 34,500 credits, and checks with a local tour line for the easiest path to the shrine. "Kindly wait for me, would you, Captain? Take a few hours, I might." She says. "Of course, if to come with me, you wish, happy to have your company, I would be."`
-			choice
-				`	"If you're okay with me going, I'd be glad to accompany you."`
-				`	"Sorry, I'm not in the mood for a mourning ritual."`
-					goto skip
-			`	Together you follow the streets out of the spaceport city and into a park filled with several different forms of trees twisting upon themselves; some reach far up to the skies while others anchor most of their branches into the ground. The trail brings you to a large clearing, where dozens of Saryds are gathered by a circle of tall, rocky pillars with an altar at the center. Many of the Saryds there are dressed in delicate fabrics of dark greens or ochre colors. Some of them are grouped into pairs that seem to be young couples, while others appear to simply be passing visitors to the shrine.`
-			`	Once the sun peeks over the tree tops and into the clearing, the visitors move away from the pillars and the altar while the couples line up and walk to it one at a time. There they remain for a few minutes, speaking to one another, before moving aside for the next pair. "Exchanging their vows, they are," Vellorae explains. "Our most popular wedding locations, the shrines here on the capital are."`
-			choice
-				`	"I thought this was a shrine for mourning the dead?"`
-					goto shrine
-				`	"Popular? In the middle of the woods, by some rocks?"`
-			`	She looks at you in confusion, then chuckles. "The creator of all forests, Aul Kell is, so naturally inside forests, his shrines are. Odd, I suppose they may look, to one outside our culture."`
-				goto ritual
-			label shrine
-			`	"Attributed with the gift of sunlight, Aul Kell is. As such, seek his blessings in the shrines, for many occasions we do. Only some of them, mourning and espousals are."`
-			label ritual
-			`	The couples keep exchanging their vows until just before midday, when the sun is nearly over the central altar. At this point, the Saryds all look around the clearing, making space for Vellorae as they see her approaching the shrine. She places the bangle atop the altar so it catches the sun's light, reflecting it throughout the clearing. Vellorae then begins walking around the altar, repeatedly circling it as the sun climbs higher, until it finally reaches its peak and the sun's reflection on the gem is strongest. At this point, she approaches the altar again and covers the bangle with her hands. She remains there silently for a moment, and then she retrieves the bangle and leaves the shrine. As she walks past, the other Saryds give her sympathetic looks, and one of the younger ones even approaches to offer her condolences before Vellorae approaches you again.`
-			`	"Finished I am, Captain. Back to the ship, we may go," she says once she's beside you. You two head back; this time you pass by a few more Saryds on the trail and return to your ship.`
-				goto end
-			label skip
-			`	You wait for a few hours by the spaceport city until Vellorae returns about an hour after noon.`
-			label end
-			`	"<destination>, the next stop is. Wish to give Adfices Velaulra's Blessing, I wish," she says, heading into her bunk as you prepare for the next trip.`
-				accept
-	on visit
-		dialog `You land on <planet>, but realize that your escort carrying Vellorae hasn't entered the system yet. Better depart and wait for it.`
-	on complete
-		"coalition jobs" ++
-		payment 49300
-
-mission "Coalition: Pilgrimage 3"
-	landing
-	name "Visit the Witch of Dusk"
-	description "Bring Vellorae to <destination> so that she may continue her mourning pilgrimage for her late husband."
-	passengers 1
-	to offer
-		has "Coalition: Pilgrimage 2: done"
-	source "Flowing Fields"
-	destination "Secret Sky"
-	on offer
-		conversation
-			`Vellorae directs you to a part of the planet cut by a long, thin river, pays you 49,300 credits once you've landed at one of the available hangars in a larger village, and sets out for a marble rotunda by the river banks.`
-			`	Following her there, you see some Saryd mothers playing with their children. Others hold young infants or carefully bath them in the waters. As the two of you step into the rotunda, you notice the painting on the ceiling: a Saryd woman laying in a field, watching over several children playing around her.`
-			`	Vellorae turns to you, removing the bangle and holding it in both hands as she presents it to you. "Join me for a silent prayer, could you, Captain? Wish to disturb one of the young mothers here, I do not."`
-			choice
-				`	"If this place is a shrine, what's with all the kids playing around as if it was a park?"`
-				`	"Sorry, I'm not one for prayers."`
-					goto noprayer
-				`	"Of course. What do I have to do?"`
-					goto prayer
-			`	"A deity of life and plenty, Velaulra is, and as the greatest bounty of all, life is, strong ties with newborn children, she has. Common places for mothers to bond with their young ones, her shrines are." Vellorae explains. "In my case, here to thank her for Adfices' life, and all plenty there was in it, I am. Take my hands for a prayer, would you?"`
-			choice
-				`	"I know this is important for you, but I'm not one for prayers. Sorry."`
-				`	"I don't fully understand this, but I'd be glad to. What do I have to do?"`
-					goto prayer
-			label noprayer
-			`	"I see. That's fine, understand it, I do." She holds the bangle in one hand, covering it with the other, and closes her eyes for just under a minute while standing there in silence.`
-				goto river
-			label prayer
-			`	"Just over mine, place yours." She gestures with her hands, and you both place them over the bangle. She closes her eyes as you do the same. You both stand still like that for just under a minute until you feel her move away.`
-			label river
-			`	After the prayer, Vellorae leaves the rotunda and heads to the river bank, where she lays close to the waters and lowers the bangle to start washing it in the current in a slow and clearly ceremonial manner. The Saryd children watch her curiously, some edging closer before being stopped by their mothers. Once Vellorae is done, she places the bangle, still wet from the river, on her hand again and tells you that she's done at this shrine.`
-			`	You head back to your ship, where she tells you she'd like to stop at <destination> next. "Visit Magl Ina next, I must." She heads to her bunk, and you go to your cockpit to set course for <planet>.`
-				accept
-	on visit
-		dialog `You land on <planet>, but realize that your escort carrying Vellorae hasn't entered the system yet. Better depart and wait for it.`
-	on complete
-		"coalition jobs" ++
-		payment 45500
-
-mission "Coalition: Pilgrimage 4"
-	landing
-	name "Master Hunter's Path"
-	description "Bring Vellorae to <destination> so that she may continue her mourning pilgrimage for her late husband."
-	passengers 1
-	to offer
-		has "Coalition: Pilgrimage 3: done"
-	source "Secret Sky"
-	destination "Shadow of Leaves"
-	on offer
-		conversation
-			`<origin>'s spaceport searchlights guide you to the hangars in the middle of a thunderstorm, and Vellorae says she'll wait it out inside your ship as she pays you 45,500 credits. "At her shrine only after dusk, Magl Ina is anyway, so in a hurry, I am not." The storm lasts halfway into the evening, and once the light reaching through the layers of fog starts to dim, you open your ship's hatch for Vellorae to head out.`
-			`	You accompany her across the murky spaceport, until you find a local Saryd for her to talk to. Vellorae asks him if he would guide the two of you to the shrine. "To a site of worship, why is this human going?" he asks, while eyeing you somewhat suspiciously.`
-			`	"On a pilgrimage to mourn my late husband, I am." Vellorae says. "Helping me with traveling to each shrine, Captain <last> is."`
-			`	"But, to the shrine, must the Captain go?" He asks. "Help you with mourning there, a human cannot."`
-			`	"Helping me in this journey, the kind Captain has been, so mind it, I do not. Like to come with me to the shrine, would you, Captain?"`
-			choice
-				`	"If it's alright for me to go, I'd love to."`
-				`	"I don't want to disturb anyone, so I'll stay by the ship and wait for you."`
-					goto notgo
-			`	"Wonderful!" she cheers, tapping her frontal hooves lightly on the ground. "Now, guide us to the shrine, would you, young dear?" she asks the local Saryd, who turns around and gestures for you to follow.`
-			`	You stick close to Vellorae as the two of you try to keep the local Saryd in sight. The task is difficult as he nearly vanishes into the fog whenever he gets too far ahead, only for his silhouette to become clearer again after he waits for you to catch up. After many minutes, you feel the ground beneath your shoes shift from the solid spaceport platform to gravel to wet patches of the planet's mossy "grass." Finally you reach a minuscule lake, or perhaps a very large puddle, in the middle of a mossy field surrounded by toppled and hollowed out tree trunks.`
-			`	As the two of you approach the water, the local Saryd warns you not to touch it. Vellorae looks at it as if gazing into a mirror, or perhaps she is just trying to make out the reflection of the moon, scattered and vague through the layers of mist. She then moves to one of the tree trunks, and placing the bangle inside it as she lays on the ground facing the water, lays both her hands reverently on the trunk. She spends nearly an hour in this position, during which the chill of the fog slowly seeps through your coat and into your bones. Vellorae and the Saryd who guided you don't seem particularly bothered by it, but she is quick to finish once she looks over and notices you shivering. She picks the bangle up from the trunk and stands, and then asks the other Saryd to guide you two back to the spaceport.`
-			`	"For taking so long, terribly sorry I am, Captain <last>," she says on the way back. "Lost in prayer I was, not even consider how uncomfortable the cold must've been for you, I did."`
-			choice
-				`	"Don't worry, wasn't too bad. Seems you were really involved in praying."`
-				`	"Why did this one take so long? Is there something special about the shrine's deity?"`
-			`	"The hunter bird of nightfall and omens, Magl Ina is. When mourning someone dear, one is, ask it for forgiveness for their wrongdoings, they must."`
-			`	You follow the Saryd back to the gravel path and then to the spaceport grounds, where Vellorae thanks him for guiding the two of you to the shrine. He offers his condolences and wishes her a safe journey to the next shrine. He soon disappears into the fog again, and you and Vellorae head back to your ship.`
-				goto end
-			label notgo
-			`	She sighs briefly, and agrees to meet with you later, following the Saryd local deep into the fog stretching out of the city. You head inside your ship, waiting for a few hours until you hear a voice just outside your hatch. You let Vellorae in once you realize that it's hers.`
-			label end
-			`	"To <destination>, we must go now. The Path of Lor Ie Vees, I must take," she says, heading to her bunk to rest.`
-				accept
-	on visit
-		dialog `You land on <planet>, but realize that your escort carrying Vellorae hasn't entered the system yet. Better depart and wait for it.`
-	on complete
-		"coalition jobs" ++
-		payment 69700
-
-mission "Coalition: Pilgrimage 5"
-	landing
-	name "Woodland Thing"
-	description "Bring Vellorae to <destination>, where she will finish her mourning pilgrimage."
-	passengers 1
-	to offer
-		has "Coalition: Pilgrimage 4: done"
-	source "Shadow of Leaves"
-	destination "Cold Horizon"
-	on offer
-		conversation
-			`Vellorae hands you 69,700 credits as you land, and says she'll head to the "path" once the sun sets. "Come to this world for our honeymoon, Adfices and I did, and visited the path, we had. Know its starting point, I already do."`
-			`	She tells you she'll pass the time until then by visiting local shops, asking if you'd like to come with her.`
-			choice
-				`	(Go along with her.)`
-				`	(Stay in your ship.)`
-					goto notgo
-			`	She takes you around the spaceport city, touring some clothing shops and bringing you to parks she had visited with her husband. Shortly after noon you two enter a restaurant, where she insists on paying for your meal. You tour the city with her for a while longer and, just before the sun sets, reach the forest at the base of the mountain on top of which Starlit University is located.`
-			`	Once night falls, many lights start to appear inside the forest, and Vellorae beckons you to follow her in. "Stick close, you should. Difficult to navigate the path, for other species it often is." As you walk down a trail with her, you approach one of the lights to see that it's a bonfire on a platform in a miniature clearing, at what you hope is a safe distance from the trees around it. Continuing to the next light, Vellorae clutches the bangle in her hands the entire time, humming some guttural, almost tribal chant. As you pass by another fire, a short burst of flames gets closer to some nearby shrubs, but thankfully is put out before it can cause any harm. It is extinguished with an odd, large, fabric net on a pole by a cloaked Saryd who seemed to materialize from the trees near the fire.`
-			`	"Take care to not damage the forest with the path's fires, we must, so volunteer for keeping the flames, many of the local students do." Vellorae tells you. "When visiting here, Adfices and I were, wondered if any extra credits, the task granted, but apparently only out of a respect for Lor Ie Vees, the students do it."`
-			choice
-				`	"Why? Is that some god of knowledge?"`
-					goto knowledge
-				`	"Maybe they like being on good terms with the divine in hopes of doing well in tests?"`
-			`	She stops for a second to laugh. "The case, that might be." She looks around, seeing if someone else caught her breaking the serene, humming chant.`
-			label knowledge
-			`	"Taught the first Saryds how to hunt, he did. To pursue knowledge, and overcome challenges, his teachings are." She explains. "Seek communion with him, not only students, but all going through a difficult period, should."`
-			`	You continue to follow her closely through the forest, regularly passing more bonfires, until you see multiple lights in the distance and realize it is the edge of the forest leading back into the city. Only as you step out of the woods do you notice that you're back where the path started, even though you were certain you had kept to only one side of the mountain.`
-			`	Vellorae takes a final look at the path, where only a few of the bonfires' lights are still visible through the dense groupings of pine trees. She tells you she's ready to leave, and you bring her back to your ship.`
-				goto end
-			label notgo
-			`	She says she'll be back at night and leaves. You watch a few transmissions from the planet, most of them in some way related to Starlit University. One is what you guess is a Saryd comedy movie, something about one who cut down trees in order to make scarves but came to regret it later. You try and follow along, but subtitles for the transmissions only come in Kimek or Arach. A few hours into the night, you leave your ship to wait for Vellorae, who arrives shortly after.`
-			label end
-			`	She heads to her bunk, saying she'll rest for the trip. It hits you that she hasn't told you her next destination yet, so you knock on her door to ask.`
-			`	"Yes, Captain? Anything wrong, is- Ah! Forgot to tell you the next destination, I have!" You nod, and she looks at her bangle, brushing a hand on its gem. "Yes, the last shrine, the next one is... the next one..."`
-			choice
-				`	"Are you alright?"`
-				`	"Is something wrong with the next shrine?"`
-			`	She ignores your question, fixated on the bangle for a few moments. "<planet>. To <destination>, we must go." She finally says, before going back to her room.`
-				accept
-	on visit
-		dialog `You land on <planet>, but realize that your escort carrying Vellorae hasn't entered the system yet. Better depart and wait for it.`
-	on complete
-		"coalition jobs" ++
-		payment 80000
-		conversation
-			`Vellorae hands you <payment> once you land, and asks, "Come with me for this last bit, could you, Captain <last>?"`
-			choice
-				`	"Sure. Where are we going?"`
-					goto shrine
-				`	"I'll pass. I'm not up for it right now."`
-			`	Her eyes go to the bangle, travel around the room, and then fixate on your again. "Please, Captain? I know that agreed to follow me to the shrines for the job, you didn't, but alone there, I do not wish to be."`
-			choice
-				`	"Alright, if it'll help you relax I'll go with you."`
-					goto shrine
-				`	"Sorry, but I'd rather rest in the ship."`
-			`	She takes a step back, looking down to the bangle again. "Alright. Yes, your responsibility, this is not. Meet you in the spaceport later, I shall."`
-			`	You open the hatch for her, and she heads to one of the Saryds nearby and begins to talk to them. A few seconds into the conversation, they tense up, crossing their arms and swiping them down as if refusing something, then running off. She tries again with some of the other Saryds, but continues to be rejected. She looks back at your ship dejectedly, then starts eyeing the other ships docked nearby before heading towards a Kimek Thorn that has just landed. As she talks to the captain, the Kimek seems confused, but after a moment he briefly reenters their ship, returning in a puffy coat to follow Vellorae to the railway hub.`
-			`	Long after the sun has set, the Kimek returns, rushing to their ship while trying to shake off the cold. You ask them about Vellorae, and they tell you she headed for the spaceport to "clear her head."`
-				accept
-			label shrine
-			`	She takes a long, deep breath. "Thank you, Captain. Far outside the village, the site is. Come, show you the way there, I will." You leave your ship, follow her to the railway hub, and board one of trains that appears to be one of the oldest and most simple. It lacks seats for non-Saryds, so you are forced to hold tight to what handrails you can reach.`
-			`	You remain on the train until the very last stop, when the sun is already starting to set. As you depart, you see a rural village with just a few dozen buildings and a simple dirt road, where a couple workers battle the snow and ice to keep it clear and easy to traverse. You follow Vellorae down the road, and once you reach a rocky pillar with a hole carved through it, she turns to the forest, heading out on a thin, straight trail. Looking behind you, you see the setting sun fitting inside the pillar's opening.`
-			`	As you follow Vellorae down the trail, you see the trees gradually show more and more signs of a forest fire, with darker, damaged barks, increasingly ashy soil, and many fallen, decomposing portions of the forest. The trail ends abruptly at a large scar scorched through the forest. The piles of ash still present below your feet almost resemble the rest of the planet's otherwise snowy ground, but somehow are kept from mixing with the snow. Whether deliberately cleared by more workers or some other force, you cannot tell. Near the center of the scar you see a small mound with an opening in the side, almost like a "shack" made out of the charred tree trunks and rocks. A faint light comes from within it.`
-			`	While you're looking at the mound, Vellorae grabs your hand and starts hesitantly pulling you towards it. Inside, the fading sunlight behind you contrasts with the source of the light within, a small pyre in the middle of the "shack" which has only a few lone flames dancing on the embers. Vellorae lays down in front of it, removes her bangle, and places it in the flames for a brief moment before snatching it up and standing again. Once on her feet, she grabs your hand again, tugging you along as she hurries back to the edge of the scorched clearing.`
-			`	She seems to settle again once you have reached the trail, letting go of your hand and slowing her pace.`
-			choice
-				`	"What was that about? What got you so agitated?"`
-				`	(Stay quiet.)`
-					goto return
-			`	She doesn't answer your question, instead simply continuing down the trail. Once you pass the rocky pillar and are back on the proper road again, she finally speaks up. "That... to gift us sunlight, stole the eyes of Ensu Uri, Aul Kell did. Broken apart, It was, and of the light from Its eyes, only specks remained. But finished, It was not, so to implore Adfices is kept safe from It, this was."`
-			label return
-			`	The two of you head back to the village and take the old train back to the railway hub. "Wait for you in the spaceport I will, Captain," Vellorae says. "Clear my head before heading back home, I must."`
-
-mission "Coalition: Pilgrimage 6"
-	name "Pilgrimage's End"
-	description "Bring Vellorae back to her home on <destination>."
-	passengers 1
-	to offer
-		has "Coalition: Pilgrimage 5: done"
-	source "Cold Horizon"
-	destination "Bright Echo"
-	on offer
-		conversation
-			`You find Vellorae in a snack shop, finishing up a hot drink. "Apologize for the wait I must, Captain. Ready to leave, I was not."`
-			choice
-				`	"Thought you'd be feeling better than this. You've finally finished your pilgrimage, after all."`
-					goto better
-				`	"I get it. Sometimes I also need a drink to help me think things over."`
-			`	She chuckles. "A herbal tea, this is. Help me calm down and rest on the way back home, it will."`
-				goto end
-			label better
-			`	"Yes, relieved I feel, that able to do this, I was. Just... still coming to terms with everything, I am."`
-			label end
-			`	She finishes the drink and gets up to pay for her order, following you to your ship afterwards. "Ready to head back home, I am," she tells you, heading into her bunk as you prepare the course for <destination>.`
-				accept
-	on visit
-		dialog `You land on <planet>, but realize that your escort carrying Vellorae hasn't entered the system yet. Better depart and wait for it.`
-	on complete
-		"coalition jobs" += 3
-		payment 220000
-		conversation
-			`Once she leaves your ship, Vellorae gives you your payment of <payment>, and takes your hands in hers. "Deeply grateful I am, for having accompanied me in this journey, Captain <last>. Sure that grateful for your help, Adfices also is."`
-			`	She lets go of your hands, wishes you the best in your travels, and then turns and leaves for her home.`
-
-
-
-mission "Coalition: Council of Ahr"
-	minor
-	name "Council of Ahr"
-	description "Bring the representatives of houses Ablomab, Bebliss, and Chamgar to <destination> by <date>, so that they may participate in the Council of Ahr."
-	deadline 30
-	to offer
-		has "Coalition: Contributor: done"
-		random < 50
-		"month" < 3
-	source
-		near "Sol Arach" 0 1
-	stopover "Delve of Bloptab"
-	stopover "Hammer of Debrugt"
-	stopover "Stronghold of Flugbu"
-	destination "Ahr"
-	on offer
-		conversation
-			`Shortly after you enter the spaceport, an Arach in a sturdy, red uniform, with golden "pauldrons" on each of his legs' joints, approaches you. "Greetings, Captain <last>," he says. "Interested in taking up some transport jobs, are you? Very well paid, you would be."`
-			choice
-				`	"What are the jobs about?"`
-				`	"Paid how well, exactly?"`
-				`	"Sorry, I'm not looking for that type of job right now."`
-					decline
-			`	"Happening soon, the Council of Ahr is. Gather on the capital, all Arach houses do. Discuss matters related to Arach space, they will, alongside my lieges of the royal family. Paid <payment>, you would be, if to <destination> by <date>, the remaining representatives of the houses, you brought."`
-			choice
-				`	"Sounds simple enough. Who are these representatives?"`
-					goto representatives
-				`	"Can you tell me more about the Council?"`
-				`	"That sounds like it might take a while, and I'm rather busy, so I'll pass."`
-					decline
-			`	"Of course. A few centuries after leaving our home planet, entangled in petty wars, the more prominent houses were. Fearing for the fate of their subjects, called for the first Council, the royal family at the time did. A more civil way to solve disputes, it became, and though war still, many of the houses did, far less frequent, the conflicts were. Now that at peace we are, merely a traditional meeting, it is, taking place every few years, so that discuss how to improve the conditions of Arach space, the houses may."`
-			label representatives
-			scene "scene/councilofahr1"
-			`	He shows you a data pad, pointing to three symbols on the screen as he names the houses from left to right. "Issues with her other transport, the representative of House Bebliss had, so waiting on Stronghold of Flugbu, she still is. Word that House Chamgar is ready for the Council, I just received, and on Hammer of Debrugt, their member is. Spare some time for the Council, House Ablomab finally can, and waiting for you on Delve of Bloptab, their envoy is.`
-			`	"Receive your payment, you will, once on <planet>, the three representatives are. I shall inform the houses that expect you, they should. Thankful for your assistance, the royal family is."`
-			`	He briefly bows his head while stretching his legs in some sort of salute, then disappears into the spaceport. Once you're at your ship, you place markers on <stopovers>, where the representatives are waiting.`
-				accept
-	to complete
-		has "Coalition: Council of Ahr: Ablomab: done"
-		has "Coalition: Council of Ahr: Bebliss: done"
-		has "Coalition: Council of Ahr: Chamgar: done"
-	on abort
-		fail "Coalition: Council of Ahr: Ablomab"
-		fail "Coalition: Council of Ahr: Bebliss"
-		fail "Coalition: Council of Ahr: Chamgar"
-		fail "Coalition: Council of Ahr: Drama"
-	on complete
-		"coalition jobs" += 5
-		payment 4500000
-
-mission "Coalition: Council of Ahr: Ablomab"
-	invisible
-	landing
-	passengers 1
-	blocked "You have reached <origin>, but you need <capacity> in order to take on the next mission. Return here when you have the required space free."
-	to offer
-		has "Coalition: Council of Ahr: active"
-	source "Delve of Bloptab"
-	destination "Ahr"
-	on offer
-		conversation
-			`You land on <source> to find that House Ablomab's representative had to oversee an "emergency meltdown drill" on the neighboring planet, Bloptab's Furnace. His interplanetary shuttle still hasn't arrived, so you're left to wait for him on the spaceport.`
-			`	He finally arrives some hours after sunset, dragging along a heavy suitcase and barely holding on to what must be the Arach equivalent of coffee. As you help him with the heavy luggage, he introduces himself as Dubug. "Sorry about the wait, I am. Replace a coworker on the meltdown drill, I had to. A routine task, it is, but also routine, the Council is, so care much for the delay, the house did not. Show me to my room, could you?"`
-			`	While you're both walking to your ship, he finishes his drink, but it doesn't seem to help him keep his eyes open; you have to help him avoid bumping into either the other Arachi here or the spaceport decorations. Although he doesn't seem very talkative, it might help his focus to get a conversation going.`
-			choice
-				`	"So, what can you tell me about house Ablomab?"`
-					goto house
-				`	"Is it difficult having to deal with all the other houses in the Council?"`
-					goto council
-				`	"This Council is hosted by a royal family, right? What can you tell me about them?"`
-			`	"The ninth house? Not much to say, there is. Agreed as the 'royals' they were, in ancient times. Never much power, they had, merely a figure of stability, made to assure peace on Ahr. Host the Council, they do, but a tradition it is. Otherwise, mostly to themselves, they keep."`
-				goto end
-			label house
-			`	He grunts lightly. "The deepest mines and biggest smelters in all the Coalition, we have. Overseeing construction, assuring ore purity, testing the quality of alloys, our most common responsibilities are. In order, everything must be, so that met, the quotas for house Mallob's and the Heliarchs' ships are."`
-				goto end
-			label council
-			`	"Started out as noble families from Ahr, most of the houses did. When first mapped out, Arach space was, carved their own portions, the houses did, and naturally for more systems, many fought. Now at ease with each other, the houses are, and ceased, the territorial disputes have." He sighs. "For the most part."`
-			label end
-			`	Dubug makes it to your ship still awake, but doesn't care to answer when you ask if he needs help unpacking his luggage. Instead, he lays on the bed and asks that you wake him up once you arrive on <planet>.`
-				accept
-	on visit
-		dialog `You land on <planet>, but realize that your escort carrying Dubug hasn't entered the system yet. Better depart and wait for it.`
-	on complete
-		conversation
-			`Having rested during the trip here, Dubug stretches his legs once he steps off your ship. "All the reports from my house, I've brought, so prepared for the Council, I am," he says, checking his suitcase one more time. "Well then, go I must. Goodbye, Captain <last>. Thankful for the calm trip, I am. A good break from routine, it was."`
-
-mission "Coalition: Council of Ahr: Bebliss"
-	invisible
-	landing
-	passengers 1
-	blocked "You have reached <origin>, but you need <capacity> in order to take on the next mission. Return here when you have the required space free."
-	to offer
-		has "Coalition: Council of Ahr: active"
-	source "Stronghold of Flugbu"
-	destination "Ahr"
-	on offer
-		conversation
-			`Once your ship has landed, you receive a message from House Bebliss, directing you to a large hotel in the spaceport city. The security guards don't let you in, so you wait for the representative to come out. About half an hour of waiting later, an elevator nearby opens and many Arachi come out, most of them in formal uniforms and carrying various bags of luggage. An older Arach stands out from the rest on account of being even more formally dressed.`
-			`	"My transport to the Council you are, correct?" She asks, and you confirm. "Splendid. Lady Plubat, I am, Captain. Pleased that transport the will of House Bebliss, such an exquisite captain shall. Finally right, those arranging the transport to the Council have gotten it."`
-			`	She asks you to lead the way to your ship as the other uniformed Arachi follow the two of you, carrying her luggage. "Told, I was, about which representatives tasked with transporting, you were. Bebliss excepted, not the most... intriguing company, they are, so grateful that you're transporting at least one proper guest, you should be."`
-			choice
-				`	"Looks like you hold your house in very high regards."`
-					goto house
-				`	"You don't seem very excited for the Council. Is there something wrong with the other houses?"`
-					goto council
-				`	"Is there anything I should know about the hosts of the Council? I heard they were royalty."`
-			`	"The Oberegts? Well, for one, one of the few houses to honor their noble lineage, they are. Elected as a figurehead, in ancient times they were. Never more than that, they have been, lacking real power and focusing only on Ahr, though contributed much to our understanding of medicine, they have. A figurehead, they are, but a good one, and as such some degree of respect, I must grant them."`
-				goto end
-			label house
-			`	"Keep the Coalition together, House Bebliss does. What makes communication from one system to another possible, our efforts are. Other than the obvious importance of our work, one of the few houses that kept their noble bloodline pure, and who kept their original emblems, we are. Prejudice against those the other houses mixed with, I have not, but greatly value tradition, we do, and broken tradition, they have, in marrying commoners or... those of other species."`
-				goto end
-			label council
-			`	"Drifted away from our old ways, most of them have. Take Mallob and Garbarag: barely houses anymore, they are. Fully transitioned into corporations, they have. Claim noble heritage, Debdo does, but in fact a splinter group of our own house, they are, the traitorous offshoots. The worst of them all, however, House Chamgar is. Lunatics clinging on to an ancient rivalry, they are, liars and revisionists who to tarnish our image, wish. Declare war on us, they would, if subjected to the Heliarch government, our houses were not."`
-			label end
-			`	Once you make it to your ship, she has the Arach butlers tidy up her room, then dismisses them. She tells you she will call for you should she need anything then closes the door to her room.`
-				accept
-	on visit
-		dialog `You land on <planet>, but realize that your escort carrying Lady Plubat hasn't entered the system yet. Better depart and wait for it.`
-	on complete
-		conversation
-			branch drama
-				has "Coalition: Council of Ahr: Drama: offered"
-			`You land to find a group of Arachi in uniform waiting nearby, ready to carry Plubat's baggage from your ship. "A delightful flight it was, Captain. Hope that you are picked again to transport me in the future, I do," she says, bidding you farewell and leaving for a nearby transport shuttle.`
-				accept
-			label drama
-			`Lady Plubat rushes out of your ship to meet a group of Arachi in uniform, some of which carry her baggage from your ship, while others surround her as if expecting House Chamgar's Plubat to try and stir up a discussion. Once all her bags are out, they escort her to a nearby transport shuttle.`
-
-mission "Coalition: Council of Ahr: Chamgar"
-	invisible
-	landing
-	passengers 1
-	blocked "You have reached <origin>, but you need <capacity> in order to take on the next mission. Return here when you have the required space free."
-	to offer
-		has "Coalition: Council of Ahr: active"
-	source "Hammer of Debrugt"
-	destination "Ahr"
-	on offer
-		conversation
-			`You can barely step off your ship before House Chamgar's representative greets you. "Honored that transporting me, such an esteemed pilot is, Captain <last>. Certain, I am, that honored you also are. An important task it is, to transport one from the great House Chamgar. Plubat, my name is, and as time we still have, show you our installations I must."`
-			`	He drags you around the eccentric spaceport, bringing you to odd exhibits where some pieces of technology are being constructed or repaired, going on about House Chamgar's advances. The tour goes on for some hours as you pretend to be impressed by what he calls "the newest prototypes" (most of which look like standard Coalition technology). Only after he drags you around again, stopping at a nearby hotel where he picks up his luggage, do you finally get him to follow you to your ship.`
-			`	It doesn't take long for him to get started again. "Now, Captain <last>, time for a full tour of our spaceport facilities, today we don't have; to the Council, we must go, but happy to answer your many questions about our great house, I am. Wondering how we invented our repair modules, are you? Or maybe by our special alloys, intrigued you are?"`
-			choice
-				`	"Well, why don't you tell me a bit about your house?"`
-					goto house
-				`	"How about you tell me about the other houses that are going to the Council?"`
-					goto council
-				`	"Actually, I'm curious about the hosts of the Council."`
-			`	He stops dead in his tracks. "The royals? Well, not much to say, there is. Chosen as such on a primitive Ahr, only symbolic, their role is. Never held any ambition, they have, remaining the weakest house since formed. Assured stability on the capital, they have, and in good relations with us, they are, for recognize our value, they do, so bad, they are not, only uninteresting."`
-				goto end
-			label house
-			`	You can barely finish your question, as he begins what is undoubtedly a rehearsed speech. "The greatest Arach warriors of old, we were, and always at the forefront of scientific progress and creative inventions. For the brilliant breakthrough that were our repair modules, persecuted by the Quarg, we were, but here, in this system, on this planet, held a chokepoint, we did. Guarded Arach space from them, for centuries we had to, until banished with the help of our Saryd and Kimek friends, they were."`
-				goto end
-			label council
-			`	"Alright, most of them are. Amicable relations with nearly all houses, we maintain. Except with the scum from Bebliss, lying, treacherous snakes they are. Conspiring against the government, helping rebels they are! 'Their' world, Stronghold of Flugbu is not, stolen from us, it was. Heed my warning, Captain: trust them, you should not, preferable to trust a Quarg, it is."`
-			label end
-			`	He seems ready to have you ask another question, but as you reach your ship, he picks up a call on a communication device and signals for you to show him to his room. He then says that he must handle some business, and that he'll talk to you again later.`
-				accept
-	on visit
-		dialog `You land on <planet>, but realize that your escort carrying Plubat hasn't entered the system yet. Better depart and wait for it.`
-	on complete
-		conversation
-			branch drama
-				has "Coalition: Council of Ahr: Drama: offered"
-			`"Captain <last>! A pleasurable experience for the both of us, this has been, but sadly short, the trip from my home to <planet> is, so part ways, we must," Plubat says as he prepares to leave your ship. "To finish the tour of our facilities, I'm sure you want, so once over, the Council is, ask for me there, and guide you again, I shall."`
-				accept
-			label drama
-			`House Chamgar's representative, Plubat, stays close to you while firmly clinging to his luggage, as his colleague from house Bebliss, Lady Plubat, has her bags brought out of your ship by some nearby Arachi in uniform. "Telling you I am, Captain, trusted, she should not be. Checked your ship, have you? All in place, your belongings are? Careful with her types, you must be," he says. After the Bebliss butlers are done, Plubat scoffs something at Lady Plubat one last time, then leaves your ship.`
-
-mission "Coalition: Council of Ahr: Drama"
-	invisible
-	landing
-	to offer
-		or
-			has "Coalition: Council of Ahr: Bebliss: active"
-			has "Coalition: Council of Ahr: Chamgar: active"
-		has "Coalition: Council of Ahr: active"
-		not "Coalition: Council of Ahr: Bebliss: done"
-		not "Coalition: Council of Ahr: Chamgar: done"
-	source
-		planet "Hammer of Debrugt" "Stronghold of Flugbu"
-	destination "Ahr"
-	on enter
-		conversation
-			`After departing from <origin>, you start hearing some shouting from outside your cockpit, so you leave to check up on your passengers. Plubat, from House Chamgar, is banging one leg against the door to the room of Plubat, from House Bebliss. "Captain! Good thing that here, you are," he says. "Sent an envoy to mock me, that damned house Bebliss has! Copying my name, she is!"`
-			`	Plubat, from House Bebliss, opens the door to her room to respond. "Nonsense that is, Captain. Look at us, several decades older, I am, so copying you, how could I be? The offending party here, house Chamgar is."`
-			`	"Changed your name for this mockery, you could have. Know of your house's grudge against us, I do," he replies.`
-			`	"Absurd, childish, that is. The one to start mocking me, you were," she says. "Captain <last>, urge you to make haste for Ahr, I must. Put up with this buffoon for much longer, I cannot."`
-			`	Lady Plubat closes the door to her room again, and you convince house Chamgar's representative to also go back to his room. You return to your cockpit, hoping that's the last of that.`
-	on enter "Sol Arach"
-		dialog `In spite of your best attempts to keep them away from each other, Plubat and Plubat have been brief on their breaks from insulting one another. However, once you enter this system, they head back to their rooms on their own without you needing to leave the cockpit to interfere. Being so close to their destination, you hope they won't give you any more headaches.`
-
-mission "Coalition: Council of Ahr: On Complete"
-	invisible
-	landing
-	to offer
-		has "Coalition: Council of Ahr: done"
-	source "Ahr"
-	on offer
-		conversation
-			`A few minutes after the final representative leaves your ship, you receive your payment of 4,500,000 credits. It comes with a message from the royal family, with the symbols of all Arach houses on it. You recognize most from advertisements or offices on some planets, but it's your first time seeing the center one. You imagine it's the emblem of the royal family.`
-			scene "scene/councilofahr2"
-			`	"Greetings, Captain <last>. As the hosts of the Council of Ahr, thank you for your assistance we do. Although certain we are that, to you, appear mundane such kinds of jobs can, difficult, at times it is, to arrange for appropriate transportation for our compatriots from all great houses, so know that deeply grateful for your cooperation, House Oberegt is."`
-
-
-
-mission "Coalition: Submarines 1"
-	minor
-	name "Underwater Delivery"
-	description "Bring Apri'ie to <destination>, where five new deep-sea submarines are waiting to be brought to Second Cerulean."
-	passengers 1
-	to offer
-		has "Coalition: First Contact: done"
-		random < 25
-	source
-		government "Coalition"
-		near "5 Axis" 1 3
-	destination "Market of Gupta"
-	on offer
-		conversation
-			`You notice a Kimek anxiously glancing at the docks from the front of an office building. Once he notices you, he scurries closer. "Say, Captain, willing to do me a service, are you? Transport off-world, I need."`
-			choice
-				`	"Where do you want to go?"`
-				`	"I'm not looking for transport jobs right now, sorry."`
-					decline
-			`	"A prestigious research group from Second Cerulean, I represent, and looking to expand our deep-sea expeditions, we are. For that, just settled the acquisition of five new submarines, my superiors have," he says. "To pick them up from <planet>, I was selected, so transported there, I must be. Permitted to pay you <payment> for the service, I am."`
-			choice
-				`	"Alright, I'll show you to my ship."`
-					goto accept
-				`	"Why weren't they built on Second Cerulean in the first place?"`
-				`	"Sorry, I'm not headed that way."`
-					decline
-			`	"No facilities for such construction, Second Cerulean has," he explains. "Remain mostly untouched, the planet must. Build more than simple research stations on it, we cannot. But in need of sturdier subs, we are, so held a competition to determine what company was to build them, my group did. In my opinion, honestly, not needed such a process was. Obvious that House Mallob would win, it was. Unrivaled in hull integrity, they are."`
-			choice
-				`	"I see. Well, I'd love to help you. Let me show you to my ship."`
-					goto accept
-				`	"What's so special about this planet that you can't do it there? One shipyard shouldn't be too invasive."`
-				`	"Well, I wish you luck, but I'm not headed that way, sorry."`
-					decline
-			`	He thinks for a while, formulating a response. "Centuries ago, when built there, our outpost was, being worried that trouble the delicate, unique food chains there, further expansion would, prohibited all from settling, and us from constructing any more than the necessary structures, the government did. Enough data, we've gathered, that managed to convince them to allow us some extra exploration vessels, we have. More invasive, the studies with them will be, but enough about the fauna and flora, we now know, that avoid any major complications, we can."`
-			choice
-				`	"Seems like a lot of bureaucracy just for some research. Anyway, I'd be glad to help, let's head to my ship."`
-					goto accept
-				`	"If the planet's native life is all underwater, how would a shipyard pose any risk? It's not like you'd build it underwater."`
-				`	"That sounds overly complicated. I wish you luck in getting it all set, but I'm not headed there, so I can't help you."`
-					decline
-			`	Like a bush in the wind, his body shivers wildly at what you said. "No, built underwater, nothing would be. Obvious that is. But, still, make the rules, I do not, Captain. Simply following them, I am."`
-			choice
-				`	"I see. Well, I'd love to help you. Let me show you to my ship."`
-				`	"Well, I'm not really interested in this, sorry."`
-					decline
-			label accept
-			`	"Very good. Thank you, Captain. Called Apri'ie, and a member of the Pale Waters research center, I am. A wonderful trip, may we have." You bring him to your ship and help him settle what little luggage he has in his room.`
-				accept
-	on visit
-		dialog `You land on <planet>, but realize that your escort carrying Apri'ie hasn't entered the system yet. Better depart and wait for it.`
-	on complete
-		"coalition jobs" ++
-		payment 90000
-		conversation
-			`Apri'ie has you land by one of House Mallob's offices, which looks like a mix of a skyscraper and a warehouse, and hands you <payment>.`
-			`	"Thank you for the assistance, Captain <last>. Meet with House Mallob's executives, I must, but if to continue helping, you wish, meet you in the spaceport, I will. The proper transportation of the submarines, the next step is, so if interested, you are, free up space for them, you must." He pauses, as if counting the total weight. "About 60 tons, they should take up. At any rate, talk more in detail in the spaceport, we may." He picks up his belongings and heads for the office, disappearing into the building.`
-
-mission "Coalition: Submarines 2"
-	name "Pressurized Stress Test"
-	description "Bring Apri'ie and the <cargo> to <destination>, where the submarines will be subjected to some final high-pressure stress tests."
-	passengers 1
-	cargo "unmanned submarines" 60
-	blocked "You need <capacity> to help Apri'ie move the submarines. Return here when you have the required space free."
-	to offer
-		has "Coalition: Submarines 1: done"
-	source "Market of Gupta"
-	destination "Inmost Blue"
-	on offer
-		conversation
-			`After spending some time in the spaceport, you begin to ask around for Apri'ie and are directed to a small office of House Mallob. There, a manager briefly looks into their systems and informs you that Apri'ie hasn't left his meeting yet, and so you take a seat in the spaceport, occasionally getting up to check back at the entrance of the office he entered. After some hours, you finally see him exit, accompanied by a Saryd speaking on a communication device as they glance at a data pad.`
-			`	"Captain <last>! Glad that you are interested in assisting us further, I am. Prepared to have the submarines loaded into your cargo hold, are you?" Apri'ie asks. "Ready to conduct some final stress tests, colleagues of mine on <planet> are."`
-			choice
-				`	"Sure thing, I've set aside the space for them."`
-					goto end
-				`	"What sort of testing are you going to do?"`
-			`	"Capable of enduring rapid shifts in pressure, the subs must be, so take quick, deep dives in the oceans of <planet>, and then resurface just as quickly, they will," he says. "Performed their own tests, House Mallob has, so most assuredly ready to go, the vessels are, but just as a formality, perform these tests, we must."`
-			choice
-				`	"I see. Well, I'm ready to go, so you can have the submarines brought to my ship."`
-					goto end
-				`	"Why not just do those tests on Second Cerulean right away?"`
-			`	"Upsetting or startling the local fauna, as well as any structural damage, we wish to avoid, so wait until after the tests, we will, before deploying them in that planet's waters."`
-			choice
-				`	"Let's get on with it then. My ship is ready to carry the subs."`
-					goto end
-				`	"Structural damage?"`
-			`	He stares at you blankly for a moment. "Delicately arranged, the glaciers there are. Resting on them, some of our monitoring equipment is. Avoid any damage to them caused by an unforeseen malfunction, we must."`
-			label end
-			`	The Saryd issues a command on the data pad and turns off the communication device and accompanies you and Apri'ie to your ship as the cargo is loaded.`
-			`	There are five submarines in total, strapped to large, sturdy sleds, which are slowly pushed up the ramp to your cargo hold. The subs themselves are somewhat oval in shape but flat on the top and bottom, with retractable mechanical arms on their sides. After the last sub is safely in your cargo hold, Apri'ie heads into your ship and you set a route for <destination>.`
-				accept
-	on visit
-		dialog `You land on <planet>, but realize that your escort carrying Apri'ie and the unmanned submarines hasn't entered the system yet. Better depart and wait for it.`
-	on complete
-		"coalition jobs" ++
-		payment 210000
-		conversation
-			`As the workers unload the submarines from your cargo, Apri'ie approaches you, handing you <payment>. "Oversee the stress test I must, so meet you in the spaceport again, I will. If interested in seeing the test you are, however, come with me, you may."`
-			choice
-				`	"Sure, why not? Probably beats waiting around and checking shops over and over."`
-				`	"Thanks for the invitation, but I'm not really interested."`
-					goto refuse
-			`	After all the submarines are out of your cargo hold, they're placed atop trucks with heavy tracks instead of wheels. You and Apri'ie board one of the trucks and begin a trip down to the shore below, reaching a small commercial port with a large set of docks. Once there, Apri'ie introduces you to some of his colleagues who are already waiting to begin the tests. The subs are activated before they are off the trucks, and some of the Kimek begin to test basic functions.`
-			`	Once they're all in the water, everyone boards a sturdy barge which follows the submarines several kilometers off the coast until you can no longer see the shore. At this point they stop, and one of the submarines submerges, resurfacing in about twenty minutes. The Kimek make sure the sub suffered no damage, and proceed to test the other ones. After each one has made the trip to the bottom and back several times, the submarines and the barge head back to the docks.`
-			`	The subs are once again put on the trucks, and you begin the trip back to the spaceport city. Once you've arrived, Apri'ie's colleagues ask him to come with them to discuss something in private, and he tells you he will meet you back on the spaceport.`
-				accept
-			label refuse
-			`	"Then in the spaceport, meet you I will," he says. After all the submarines are out of your cargo hold, they're placed atop large truck-like vehicles, but with the wheels in a system of continuous tracks. Apri'ie boards one of the trucks, and they start making their way down to the shore below. From there, they follow the water out of the fjord to someplace where the submarines can dive deeper.`
-
-mission "Coalition: Submarines 3"
-	name "Tectonic Stress Test"
-	description "Bring Apri'ie and the <cargo> to <destination>, where the submarines will be subjected to more stress tests to assess their repair functions."
-	passengers 1
-	cargo "unmanned submarines" 60
-	blocked "You need <capacity> to take the next mission. Return here when you have the required space free."
-	to offer
-		has "Coalition: Submarines 2: done"
-	source "Inmost Blue"
-	destination "Dusk Companion"
-	on offer
-		conversation
-			`Apri'ie comes to the spaceport followed by one of his colleagues. "Have to perform one more test, we will, Captain. To assess the subs' repair abilities in hazardous environments, Pale Waters wants, so a quick stop at <destination>, we must make."`
-			choice
-				`	"Alright, we'll head there next then."`
-					goto end
-				`	"Assess their 'repair' abilities? What do you mean?"`
-			`	"Equipped with welders, the arms of the submarines are, so that if greatly damaged deep underwater, one of them is, repaired by the others, it can be," he explains. "Unstable tectonics, <planet> has, so a test repair during one of the nightly tremors, we will conduct. That way, assess their abilities without bothering Second Cerulean's fauna, we can."`
-			choice
-				`	"Sounds like you thought of everything for these subs. Let's head there next then."`
-					goto end
-				`	"Why do you need to test under such conditions? Does Second Cerulean have trouble with tectonics too?"`
-			`	"No, no. But, preparing for any eventuality, we are," he answers. "Should the planet's plates grow unstable, or some other troubling factor come up, prepared for it, the subs must be."`
-			label end
-			`	His colleague speaks up. "Headed to <planet>, another team from the research center has. Return to Second Cerulean with the data we have collected, I and the others will. Prepared the subs for your cargo, we already have."`
-			`	You follow him back to your ship and see that the submarines are ready on the giant sleds again. After they're brought into your hold, Apri'ie's colleagues say goodbye to him, and he enters your ship once more.`
-				accept
-	on visit
-		dialog `You land on <planet>, but realize that your escort carrying Apri'ie and the unmanned submarines hasn't entered the system yet. Better depart and wait for it.`
-	on complete
-		"coalition jobs" ++
-		payment 130000
-
-mission "Coalition: Submarines 4"
-	landing
-	name "Deliver the Submarines"
-	description "Head to <destination> with Apri'ie and the <cargo>, where the Pale Waters research center will use the new subs to conduct deep-sea expeditions."
-	passengers 1
-	cargo "unmanned submarines" 60
-	to offer
-		has "Coalition: Submarines 3: done"
-	source "Dusk Companion"
-	destination "Second Cerulean"
-	on offer
-		conversation
-			`Apri'ie instructs you to head to some hangars at a large port, where a team is waiting for the repair test. He hands you 130,000 credits when you land, and goes to check with the workers unloading the submarines.`
-			`	They are all taken from your cargo and swiftly put in the water as the team of Kimek boards a large ship that you guess is an old tanker. This ship prepares to follow the subs to the testing area, along with another smaller, newer ship with a thick crane on the front. Apri'ie approaches you before he boards the tanker, asking, "Come with us for the test, would you like, Captain? Take a while, it might. Not expected until after nightfall, the next tremors are."`
-			choice
-				`	"If it's alright, yeah. Could be interesting."`
-				`	"I'll pass. I need some time to rest after the trip here."`
-					goto refuse
-			`	You head up the ramp to the ship, and after a few minutes it sets off, following the submarines controlled remotely by the Kimek team. Exploring the tanker, you find an odd pile of what looks like broken up ship parts, secured as cargo on the back. The pieces are welded together into a shape similar to the cockpit of one of the smaller Heliarch ships, though it has several dents, as if hit by some explosives. Apri'ie notices you looking at it and comes to explain that it's the "prop" on which they'll test the repair functions.`
-			`	Once the tanker comes to a stop, the smaller ship's crane grabs the prop and slowly maneuvers it away from the tanker before lowering it into the water and letting it sink. The submarines follow the prop as it goes down, until it comes to a stop after a few minutes.`
-			`	The Kimek operators then proceed to take shifts at their computers as everyone waits for a tremor to begin. After the moon is high in the sky, you notice odd shifts on the waves and trembling on the boats, with which the Kimek start their repair work. Once they're done, and after the tremors stop, the subs slowly bring the prop back up, where the crane places it on the tanker again.`
-			`	"Let's see..." Apri'ie heads to the prop to check on the welded parts. "Yes, very good. Performed well, the welder arms have. Good for deployment, they should be." The submarines go ahead once again, lighting the way back to the port as the ships follow them until docking.`
-				goto end
-			label refuse
-			`	He heads to the tanker, and the ships set off, following the submarines. You walk for a while by the spaceport, stopping at a restaurant to have a Saryd pastry dish. You return to the port at sunset and wait until you finally spot the submarines' lights on the horizon heading towards the shore.`
-			`	"Worked perfectly, the welders have. Ready for deployment, the subs should be," Apri'ie tells you as he steps off of the tanker.`
-			label end
-			`	The subs are once again placed atop the sleds and brought into your ship. Apri'ie thanks the Kimek team for handling the subs and heads back into your ship, saying, "Time for their final trip, it is. Bring the vessels and I to <destination>, you may."`
-				accept
-	on visit
-		dialog `You land on <planet>, but realize that your escort carrying Apri'ie and the unmanned submarines hasn't entered the system yet. Better depart and wait for it.`
-	on complete
-		"coalition jobs" += 2
-		payment 510000
-		conversation
-			`The local workers carefully unload the submarines off your ship one at a time, bringing them to the icy waters nearby, where they will dive to perform deep sea explorations on the local fauna.`
-			`	Once they're done, Apri'ie invites you to enter the research facility, just a few kilometers away from the spaceport tower, with hangars of its own for your ship. There you're met by a committee of sorts; a handful of the local scientists greet the two of you, and thank you for helping with transporting the subs. "Having trouble reaching deeper sections of the ocean, our older probes were, so able to analyze a multitude of new species, with these new subs we hope to be," one of them tells you.`
-			`	When they're done, they hand you <payment>, and Apri'ie follows you to your ship. "Thankful for you putting up with all the last-minute detours I am, Captain. Safe travels, may you have." He does a short gesture as a form of goodbye: you put your forearm on the ground, and he places one of his legs over it. Once you're done, he heads back to the research center.`
->>>>>>> b17025cd
+			`	When you go back inside your ship, you're notified that more credits have been transferred to your account. It seems to be from the Heliarch government, giving you an extra 25,000,000 credits and thanking you for helping recover the data of the sixth expedition.`