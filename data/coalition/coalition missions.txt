# Copyright (c) 2016 by Michael Zahniser
#
# Endless Sky is free software: you can redistribute it and/or modify it under the
# terms of the GNU General Public License as published by the Free Software
# Foundation, either version 3 of the License, or (at your option) any later version.
#
# Endless Sky is distributed in the hope that it will be useful, but WITHOUT ANY
# WARRANTY; without even the implied warranty of MERCHANTABILITY or FITNESS FOR A
# PARTICULAR PURPOSE.  See the GNU General Public License for more details.

mission "Coalition: First Contact"
	landing
	name "Register with the Heliarchs"
	description "You have been told to travel to the <planet> to register with the rulers of Coalition space and petition them for permission to do business here."
	source
		government "Coalition"
	destination "Ring of Friendship"
	on offer
		"reputation: Coalition" += 10
		"reputation: Heliarch" += 10
		log "Factions" "Coalition" `The Coalition is an alliance of three different alien species living in peace with each other: the Saryds, the Kimek, and the Arachi. On many Coalition worlds, all three species live together in harmony, which is made easier by the fact that each species prefers a very different climate and thus gravitates to different parts of a planet. They are ruled by individuals known as the Heliarchs.`
		conversation
			`This planet seems to be inhabited by at least three different sentient species. First are giant beetles, about a meter tall, who scurry quickly toward your ship and swarm around it, gawking at you, as soon as you land. The second species, even more disturbing than the beetles, are giant spiders. And the third species are centaurs. Not just something vaguely resembling centaurs; they look like they could have stepped right off the page of a story book from ancient Earth.`
			`	One of the spiders walks up to you, stretching its legs to raise its face and many eyes to the level of your own face, and says something to you in a gloopy sort of burbling language that you don't understand. The beetles, meanwhile, are talking to each other in a different language, all clicks and chittering. And the centaur stands quietly at a distance and keeps glancing back toward the spaceport as if waiting for someone.`
			`	And eventually, someone does arrive: a beetle, a spider, and a centaur all wearing yellow armbands and some sort of electric box hanging on a chain around each of their necks. They walk up to you, and the centaur speaks. After a brief delay, the box around its neck says, "In the name of the Heliarchs, who drove out the oppressors, who maintain peace, we the human visitor greet."`
			choice
				`	"Thank you."`
					goto next
				`	"How do you know my language?"`
			`	The spider speaks, and the box around its neck translates. "Our nearest and most recent neighbor you are. The Heliarchs in their great wisdom, all things that come to pass in our region of space, they are aware of."`
			label next
			`	Speaking through its own translation box, the beetle says, "To the seat of the Heliarch government must you go. Once to the Heliarchs you have become known, in many ways to our society, contribute you may."`
			`	The centaur pulls out a map printed on a thin sheet of plastic. You recognize it as a star map of this region. Lines mark out three different territories, and where they meet are three star systems colored yellow. The centaur points to the southernmost of the three. "Where you must go, here it is," it says.`
			choice
				`	"Thank you. I will go there."`
					goto end
				`	"Can you tell me more about yourselves, first?"`
			`	The spider says, "The wise Heliarchs, all your questions they will answer."`
			label end
			`	Eventually the crowd disperses and allows you to visit the spaceport, although no one offers you any jobs or the opportunity to buy anything but basic commodities. Perhaps you need to register with the "Heliarchs" first.`
				accept
	on complete
		"reputation: Coalition" += 10
		"reputation: Heliarch" += 10
		set "known to the heliarchs"
		log "Factions" "Heliarchs" `The Heliarchs are the rulers of Coalition space: apparently not elected, but instead selected by merit from among the citizens of the Coalition in such a way as to ensure that all three species are equally represented. Thousands of years ago, the Heliarchs led their three species to band together and drive the Quarg out of Coalition space. The Heliarch centers of government are the three Quarg ringworlds that they captured in that war. They are the only ones in Coalition space who are allowed to have weapons on their starships, and they act as a sort of police force, maintaining peace between the Coalition species.`
		conversation
			`Your first view of the landing area confirms beyond a doubt that this is a Quarg ringworld, not just an imitation of one. The interior architecture is unmistakable. But no Quarg are present here, only the three species of the Coalition. Soon after you land, a delegation approaches your ship: again, one of each species, but these are wearing golden circlets around their heads. The circlets are not merely decorative, but seem to contain some electronics as well.`
			`	Again, the centaur speaks first. "To our territory, to welcome you we are glad," it says.`
			`	The beetle says, "With our people you may mingle. The beauty of our culture, you may experience."`
			`	The spider adds, "Our people and yours perhaps one day may trade. Perhaps one day the humans our great and free Coalition may join."`
			choice
				`	"Tell me more about your Coalition."`
				`	"Is this a Quarg ringworld? Where are the Quarg?"`
			`	The centaur says, "Like you, our three species once, by the Quarg were ruled. But with each other, connections we made. An alliance we formed, and the oppressors we drove away. For six thousand Earth years now, in prosperity and freedom from Quarg constraint and in friendship with each other we have lived."`
			choice
				`	"The Quarg don't seem that oppressive to me."`
					goto oppressive
				`	"How did you defeat the Quarg?"`
			`	The spider says, "Alone, no species all skills or all knowledge possesses. But when our abilities we combine, powerful we may become. That, the reason is, that the Quarg all species in isolation keep."`
				goto next
			label oppressive
			`	The spider says, "In separate boxes, they each species keep. And in subtle ways, your development and discoveries they limit. And on your technology, restrictions they place."`
			`	The beetle says, "Or, wrong are we? And the jump drive that brought you here, a gift from the Quarg it is? They its secret no longer hoard?" You tell it that the Quarg do indeed refuse to give jump drives to humans, and it says, "Then, prisoners indeed you are."`
			label next
			branch hai
				has "First Contact: Hai: offered"
			choice
				`	"I suppose you may be right about the Quarg."`
					goto end
				`	"Perhaps the Quarg will change their minds in the future."`
			`	The giant beetle considers you gravely. "Hope, we can only," it says.`
				goto end
			label hai
			choice
				`	"I suppose you may be right about the Quarg."`
					goto end
				`	"But, the Quarg do let the humans and the Hai make contact with each other."`
			`	This, apparently, is news to them. You explain to them who the Hai are, and that some humans have made contact with them and are living in their territory. "A second Coalition you are forming!" says the centaur, tapping its hooves on the floor in excitement. "Once again, foiled the Quarg are. A secret way for species to work together, they have overlooked. Great things, from this may come."`
			label end
			`	You talk with them for a while longer, and learn that the centaurs are called "Saryds," and are the oldest of the three species. The beetles are the "Kimek," and come next, and the spiders are called "Arachi," and were the last of the three to discover spaceflight.`
			`	They tell you that the best way to learn more about them is to visit their worlds, and to see for yourself how the three species live in friendship and equality. They also offer to give you jobs to do in their territory, so that you may become a "valuable contributor" to their society.`

mission "Discovered Coalition Space"
	landing
	invisible
	source
		government "Heliarch"
	on offer
		event "label coalition space"
		fail

event "label coalition space"
	galaxy "label saryds"
		sprite "label/saryds"
	galaxy "label kimek"
		sprite "label/kimek"
	galaxy "label arachi"
		sprite "label/arachi"



mission "Coalition: Contributor"
	landing
	name "Return to the <planet>"
	description "Return to the <planet> to see if the Heliarchs will grant you a higher status in the Coalition now that you have been working among them for some time."
	to offer
		"coalition jobs" >= 30
	source
		government "Coalition"
	destination "Ring of Friendship"
	on offer
		conversation
			`A Heliarch agent contacts you soon after you land, and says, "In many useful ways, among us you have been working. The Heliarchs you should petition, and your rights and status among us they may elevate." The agent instructs you to return to the <planet> and petition the Heliarch rulers there.`
				accept
	on complete
		"reputation: Coalition" += 10
		"reputation: Heliarch" += 10
		set "license: Coalition"
		log "Completed a lot of Coalition jobs and received permission to purchase civilian technology and ships."
		log "Factions" "Saryds" `Saryds are an alien species who look suspiciously similar to the centaurs found in early human mythology. They prefer to live on worlds with as much green space as possible, and even their major cities are full of parks and gardens. Most Saryds live in small communes with up to a few dozen of them per house.`
		log "Factions" "Kimek" `The Kimek are large insectoid aliens, and are members of the Coalition. They discovered spaceflight after the Saryds, but before the Arachi. They are intensely social creatures, preferring to live together in massive buildings with thousands of inhabitants, and many of their worlds have populations in the tens of billions, far more than any human world.`
		log "Factions" "Arachi" `The spider-like Arachi were the last of the three Coalition species to discover interstellar travel. Most members of their society owe allegiance to one of the great Arachi "Houses," organizations that are somewhat similar to guilds and that each specialize in one particular form of industry or technology.`
		conversation
			`Once again, when you exit your ship you are met by a member of each of the three Coalition species, wearing the golden circlets that mark them as Heliarchs. "Told we have been," says the Saryd, "that among us with great diligence and commitment, small tasks you have performed."`
			`	The Kimek says, "Those who in our society's prosperity have invested, with our society's technology may be trusted."`
			`	"But," says the Arach, "like all civilians, even citizens, to you our weapons and warships we still cannot sell."`
			choice
				`	"Thank you."`
					goto end
				`	"Why don't you allow civilians to purchase weapons or warships?"`
			`	"For the sake of peace it is," says the Saryd. "The Heliarch military, well trained to use weapons only for defense and only for justice, they are. And to place the needs of the Coalition over the ambitions of their own native species, each one committed is. No such discipline do civilians have, even you. But as a respectful guest you are, to maintain your weapons we shall allow."`
			label end
			`	Apparently nothing is for sale here, but they assure you that many Coalition worlds will now grant you access to their shipyards and outfitters.`

#For pre-0.9.7 compatibility
mission "Coalition License Patch"
	invisible
	landing
	to offer
		has "Coalition: Contributor: done"
		not "license: Coalition"
	on offer
		set "license: Coalition"
		fail



<<<<<<< HEAD
mission "lost in coalition"
	landing
	invisible
	source
		government "Coalition" "Heliarch"
	to offer
		has "Coalition: Contributor: done"
	on offer
		require "Jump Drive" 0
		event "lost in coalition" 14
		fail

event "lost in coalition"



mission "Coalition: Lost: Marker"
	name "Foreign Aid"
	description "The Heliarchs have noticed that you've lost your jump drive, being now stranded in Coalition space, and have offered to help. Head to <destination> to speak with them."
	landing
	source
		near "Ekuarik" 1 100
	destination "Ring of Wisdom"
	to offer
		has "event: lost in coalition"
	on offer
		conversation
			`Another landing, another day spent stranded in this alien region, with no other humans in sight. Be it with the help of a Heliarch agent, via their own translation devices, or just by gesturing and hoping for the best, you've managed to get by just fine, but the thought that you may live the rest of your life living among an alien civilization refuses to leave your mind.`
			`	Trying to take your mind off of it all, you start walking around <origin>, looking for some place to eat, but are stopped by a Heliarch delegation shortly after you leave your ship.`
			`	"Cautiously observed during the past few weeks, scans of your ship have been, Captain <last>," the Saryd begins.`
			`	"Unlike previous scans, a jump drive in your ship, our scanners found not," the Kimek continues.`
			`	"Though appreciate the work you here perform, we do, for you to be cut-off from the galaxy, unlike the Quarg we wish not," the Arach says. "Discussed much, our elders have, and decided to help you, they have. To <destination> you must go, there discussed, the terms will be."`
			`	You thank them for bringing you this information, and go back to your ship to prepare a route to <destination>.`
	to complete
		has "Coalition: Lost: Offer: active"



mission "Coalition: Lost: Offer"
	name "Jump Drive Loan"
	description "The Heliarchs have provided you a jump drive to leave Coalition space. Bring another jump drive to <destination> by <date>, to replace the one you borrowed, or they will be extremely angry by you breaking their trust."
	deadline 333
	landing
	source "Ring of Wisdom"
	to offer
		has "Coalition: Lost: Marker: active"
	on offer
		conversation
			`The Heliarchs are waiting for you when you land. You see no civilians as you look around, but there are enough armed guards to man several of their Punishers. Said Punishers are all parked near your own ship.`
			`	The Saryd starts speaking, "As to be trusted, you have been deemed, provide you with a jump drive, so that stranded you are not, we will."`
			`	"Mind you, not a gift this is, but a loan, Captain," the Kimek continues. "Another one to replace this one, you must bring us, so that losing a copy of such valuable equipment, we are not."`
			`	"By <date>, brought here the replacement jump drive must be. If any longer you take, assume that betrayed our trust you have, we will, and an enemy, considered you will be," the Arach finishes explaining. "Agree with those terms, do you, Captain?"`
			choice
				`	"Yes, I promise I'll be back here with a second jump drive by <date>."`
				`	"Sorry, I need more time to think on this."`
					defer
			`	Their engineers proceed to install the jump drive in your ship. A couple of the guards come a bit closer during the process.`
			`	When it's all done, you're reminded that you need to bring another jump drive here by <date>.`
				accept
	on accept
		outfit "Jump Drive" 1
	on fail
		"reputation: Heliarch" = -1000
		"reputation: Coalition" = -1000
	on complete
		require "Jump Drive" 2
		outfit "Jump Drive" -1
		dialog `After you once again land near several of their warships and armed guards, the Heliarchs take the jump drive you brought them. They thank you for keeping true to your word, and ask that you avoid losing such an important outfit again.`
=======
mission "Coalition Yottrite 1"
	name "More Yottrite"
	description "You were offered great payment for bringing three more samples of the rare mineral yottrite to <destination>."
	minor
	landing
	to offer
		has "Coalition: Contributor: done"
	to complete
		has "Coalition Yottrite 2: offered"
	source
		near "Bloptab" 1 100
	destination "Bloptab's Furnace"
	on offer
		conversation
			`Some Coalition citizens, most of which are Arachi, start surrounding your ship after you land, talking among themselves while also glancing at a Heliarch Neutralizer that followed you as you prepared to land on <origin>. The Heliarch agents step off their ship and speak with an Arach of the civilian group. They head back inside their ship after a while and hail you: it seems they've noticed you're carrying samples of the exotic yottrite, and would like to know if you're willing to sell it to them.`
			choice
				`	(Yes.)`
				`	(No.)`
					defer
			`	When you approach them, the Arach explains that he is one of the people that oversee the mining operations on <planet> and that he would like to bring the yottrite there so that they can attempt to study it with their most advanced equipment.`
			`	"Few entries on yottrite, my predecessors managed to catalog," he says. "Naturally occur in our territory, it does not. Few opportunities to study it, we've had."`
			`	After discussing with his colleagues for a bit, he announces that he is willing to pay you 220,000 credits for the mineral sample.`
			choice
				`	"Sounds like a fair deal to me. Sold."`
				`	"Sorry, but I think I'll hold on to it. It was very hard to get it in the first place."`
					defer
			`	He thanks you and transfers the yottrite from your ship to his own, an Arach Spindle, with the help of some spaceport workers. Right before departing he hands you the credits and says that you should bring a few more samples to <destination>. "Three more, you should bring, if interested you are."`
				accept
	on accept
		outfit "Yottrite" -1
		payment 220000



mission "Coalition Yottrite 2"
	name "Even More Yottrite"
	description "You were once again asked to bring seven samples of the rare mineral yottrite to <destination>."
	landing
	to offer
		has "Coalition Yottrite 1: offered"
	to complete
		has "Coalition Yottrite 3: offered"
	source "Bloptab's Furnace"
	on offer
		fail "Coalition Yottrite 1"
		conversation
			`As you land on <origin>, you're contacted by the Arach you sold some yottrite to. He asks if you have any more samples to sell him.`
			choice
				`	"Not right now, sorry."`
					defer
				`	"I have some, yeah. Where should I bring them to?"`
			`	He tells you to land as usual. Once your ship is brought to the underground area, some workers help unload the yottrite, and ask you to follow them into a restricted section of the complex to get your payment. The guards at the entrance watch closely as your group passes by.`
			`	You walk along extremely wide industrial catwalks overlooking endless smelters and forges of various sizes. Though the heat of the place may be influencing your perception, you're almost certain the largest smelters must be around the size of a light warship.`
			`	After walking for too long in the uncomfortably hot and stuffy interiors of the underground compound, you and the several tons of yottrite are finally brought to a large area similar to a warehouse. Several workers are operating machinery and making sure ore pieces are brought to specific conveyor belts.`
			`	As the workers leave you to bring the yottrite to a separate section of the facility, you're greeted by the Arach who contacted you. "In your debt, we are, Captain <last>," he says, handing you 660,000 credits. "Much will be achieved, if significant progress with the samples we make."`
			choice
				`	"What sort of progress?"`
					goto progress
				`	"What are you hoping to achieve?"`
					goto achieve
			label progress
			`	"Non-standard thermodynamic properties, yottrite has. Absorb heat around them, the crystals do. Difficult to mix it into a compound, it is," he explains. "If how to overcome this obstacle, we learn, many applications, the element could have."`
				goto end
			label achieve
			`	"Run several tests on the Quarg equipment, for centuries, our Coalition has. React similarly to yottrite, some of their equipment does. A material involved in the making of their outfits, it is," he explains. "If how to do such a thing ourselves, we learn, maybe replicate their technology, or resume construction of the ringworlds, we could."`
			label end
			`	A worker by the yottrite crates shouts something, and the Arach signals he will be heading there shortly.`
			`	"Once again, if any more yottrite, you acquire, bring it here, you may," he says before leaving. "Tirelessly researching it, we are. If in a larger batch, you could bring them, progress quicker, we might."`
			`	He says that about seven samples of the mineral should do for next time and finally leaves. Some workers come shortly after to escort you back to your ship through the maze of smelters.`
				accept
	on accept
		outfit "Yottrite" -3
		payment 660000



mission "Coalition Yottrite 3"
	name "Neighbor's Mailbox"
	description "Deliver the <cargo> to the sister world of <origin>, <destination>."
	landing
	cargo "Experimental Yottrite Samples" 5
	to offer
		has "Coalition Yottrite 2: offered"
	source "Bloptab's Furnace"
	destination "Delve of Bloptab"
	on offer
		fail "Coalition Yottrite 2"
		conversation
			`Once again, you arrive at <origin> with a supply of yottrite and are contacted by the Arachi here. They ask if you're ready to sell what samples you've brought them.`
			choice
				`	"Maybe some other time."`
					defer
				`	"Sure am. Have some people wait by the docking area to help me unload the samples."`
			`	As the workers get the ore samples out of your ship, you realize that this time the Arach that asked for your help wasn't the one to contact you, nor was he waiting for you on the ground.`
			`	The workers say they will bring the yottrite to the warehouse on their own, and you're told to wait. When they return, they're accompanied by other workers with different crates. They hand you 1,540,000 credits, and ask for permission to load the crates onto your ship.`
			`	"Roughly 5 tons, they weigh. To <destination>, this planet's neighboring world, you must bring them. Requested it so, the overseer has," they say.`
			choice
				`	"What's in the crates?"`
					goto insidecrate
				`	"That's gotta be the shortest courier mission I've ever heard of. Can't some other ship do the trip?"`
					goto soitwouldseem
			label insidecrate
			`	"Older samples that you've brought to us, they contain. Experimented with, the Yottrite was. Unsure of the details, I am."`
				goto end
			label soitwouldseem
			`	"For you to carry them, the overseer asked. Why you in particular, unsure I am."`
			label end
			`	You figure that since it's so little cargo and to a planet in this very system, there's no harm in delivering the crates. They place them in your ship.`
				accept
	on accept
		outfit "Yottrite" -7
		payment 1540000
	on visit
		dialog `You land on <planet>, but realize that your escort carrying the yottrite samples hasn't entered the system yet. Better depart and wait for it.`
	on complete
		conversation
			`Though on <origin> you weren't greeted by him, the same Arach from the other trips now contacts you as you prepare to land on <planet>.`
			`	"Captain <last>! Forgive me for my absence in our latest deal, you must. Sort out some business here, I had to," he says.`
			`	He directs you to land on a separate area of the planet, and halfway there little by little a Heliarch fleet starts tailing your ship. You spend a few minutes hovering over the area until they finally give you permission to land. Some of the ships land along with you while others remain in flight, as you come to a massive warehouse complex on a large valley. The facility is walled with some odd kind of barbed wire on top of the walls and fences, and several armed Heliarch agents are patrolling the area.`
			`	As you leave your ship, the Arach is waiting for you alongside some Heliarch officers. They have the cargo removed from your ship without saying much.`
			`	Right before the Heliarch ships prepare to escort you back to the standard docking area, he says, "In the spaceport, meet you I will."`



mission "Coalition Yottrite 4"
	name "Yottrite Research"
	description "Lugglop, one of the Arachi that oversees the mining operations in Bloptab, asked that you pick up some friends of his on <destination> so that they may help with the Yottrite research."
	to offer
		has "Coalition Yottrite 3: done"
	source "Delve of Bloptab"
	destination "Shadowed Valley"
	on offer
		conversation
			`You wait around the spaceport for some minutes before finally spotting the Arach. He invites you to his office.`
			`	"Responsible for overseeing deliveries of such exotic materials to the warehouses here, I also am. For the inconvenience and bureaucracy, I apologize," he says. "Forget to properly introduce myself, I often do. Lugglop, I am called."`
			choice
				`	"Nice to meet you, I suppose."`
				`	"Do you need more samples? Is that why you called me here?"`
			`	"Harder to keep track of them, it becomes, the more samples there are," he says. "Notified by the Heliarchs, I was. No more samples, for now, I can request. Risk letting them be stolen, they cannot." He then shows you a map of the Coalition, pointing to a system in Saryd space. "Use more delicate procedures and research, to study the samples we must. For that, friends of mine on <destination>, will be waiting," he says. "Bring them here, would you, Captain?"`
			choice
				`	"Of course, they'll be here soon."`
					accept
				`	"Sorry, I'm not one to take passenger jobs."`
					decline
	on complete
		dialog `When you land on <planet>, Lugglop contacts you and informs you that he has already told his friends about you. He says they will be waiting in the spaceport.`



mission "Coalition Yottrite 5"
	name "Saryd Specialists"
	description "Transport the twins Nasilor and Alituri to <destination>, where they will assist in the Yottrite research."
	passengers 2
	blocked "You need <capacity> in order to take on the next mission. Return here when you have the required space free."
	to offer
		has "Coalition Yottrite 4: done"
	source "Shadowed Valley"
	destination "Delve of Bloptab"
	on offer
		conversation
			`A Saryd wearing their version of a lab coat is waiting for you when you enter the spaceport.`
			`	"Working with Lugglop, you are?" He asks, and you nod. "Nasilor, my name is. Packing up our belongings, my sister is. Bring you to our laboratory, I shall."`
			`	You follow him deep into the underground spaceport to the "residential" section, which, to you, is indistinguishable from a research compound. The endless doors to your left and right occasionally give space for large glass panels, giving you a nice view of the massive crystal formations here.`
			`	Nasilor stops by a door immediately after one of these "viewing sites" and opens it. He introduces you to his sister, Alituri, and you two start helping her pack what remains. Most of what they're bringing are several research papers, though you can't figure out what's written on them.`
			`	Finally, you start heading back to your ship. Noticing your interest in the beauty of the gypsum caves, the two Saryd researchers slow down their pace and start to tell you more about themselves. They are twins, both born on Saros, but have been working here for decades. Though you don't understand much of the technical jargon, you figure out that Nasilor specializes in cryptocrystalline compounds, while Alituri focuses her studies on planetary and cosmic conditions that lead to the formation of the gypsum caves here.`
			`	With the little "tour" over, when you three reach your ship, you show them to their bunks and prepare to head back to <planet>.`
				accept
	on visit
		dialog `You land on <planet>, but realize that your escort carrying the Saryd twins hasn't entered the system yet. Better depart and wait for it.`



mission "Coalition Yottrite 6"
	name "Master Shipwright"
	description "Head to <destination> to pick up a member of House Mallob so that they may help in trying to apply Yottrite to an alloy."
	landing
	to offer
		has "Coalition Yottrite 5: done"
	source "Delve of Bloptab"
	destination "Market of Gupta"
	on offer
		payment 200000
		conversation
			`Lugglop is waiting for you when you land and greets the two researchers as you help them get their things out of the ship.`
			`	He points them to a hotel where he had a room prepared for them, and asks you to follow him to his office again.`
			`	"Filled to the brim with cutting edge equipment, our facilities here and on the neighbor planet are. Alas, venture much into the theoretical field needed to study such rare elements, our personnel here does not."`
			`	He shows you to his map again, this time pointing to a nearby Arachi world. "Once cracked some aspects of yottrite, the twins have, an expert in ship making, we will need," he says. "On <destination>, prepared one of their representatives, House Mallob has. Bring them here, you must."`
			`	You're about to head back to your ship when he hands you 200,000 credits. "Nearly forgot to pay you for this last service, I did."`
				accept



mission "Coalition Yottrite 7"
	name "Master Shipwright"
	description "Bring Pichiie to <destination>, where she will join Lugglop's team in their Yottrite research."
	passengers 1
	blocked "You need <capacity> in order to take on the next mission. Return here when you have the required space free."
	landing
	to offer
		has "Coalition Yottrite 6: done"
	source "Market of Gupta"
	destination "Delve of Bloptab"
	on offer
		conversation
			`You're immediately hailed by House Mallob when your ship is entering the atmosphere of <origin>. They guide you through the planet, bringing you to what looks like a massive, castle-like structure, which appears to be made out of a similar material to that of Arach ships, sitting at the base of a mountain.`
			`	You land on a large docking area, where some other ships are also conducting business. Stepping off of your ship you're greeted by what is unmistakingly an outfitter, and as you look around you spot some other large buildings dotting the surrounding area, with members of the Coalition going to and from them. The atmosphere feels like that of a small village turned into an outdoor shopping mall.`
			`	Shortly after landing you're greeted by an Arach wearing what you judge to be some sort of uniform. He takes a translation device out of his pocket and formally greets you. "Honored to have you as a guest, the great House Mallob is, Captain <first> <last>."`
			choice
				`	"Are you the shipwright I'll be taking to Lugglop?"`
					goto servant
				`	"What's with this place? Why are there so many buildings all over?"`
					goto property
			label servant
			`	"Mountains, no! But a servant of House Mallob, I am. Mostly as a chauffeur, I work."`
				goto mistress
			label property
			`	"No mere mansion, the private property of House Mallob is," he says as he starts pointing to different areas. "A museum, there we have, detailing the history of Arach ships. To the left, a marketplace is. To the right, House Mallob's private university is, where study the advanced methods of ship making, honor students from all over the Coalition do."`
			label mistress
			`	He then asks that you follow him, saying, "Assist Lugglop in his research, my mistress will. Meet her in the mansion, you must." You follow him along the path, and he gives a bit more detail on some of the buildings as you walk near them. What really piques your interest though is that one of the buildings, which he seemed to willingly ignore, had armed guards at the door, with no indication of being members of the Heliarch.`
			`	Reaching the entrance of the mansion, it isn't as castle-like as the walls, but it all still looks strangely pompous. Up close it almost looks like all the several parts and pods of an Arach Hulk or two were crumpled together into one single building.`
			`	He guides you through the mansion. You pass by several other servants, notice rooms where he mentions that members of House Mallob are having meetings, and even meet a group of Saryd and Kimek students who came here to study with the shipwrights of House Mallob.`
			`	Finally, he brings you to a room on the third floor, claiming that your passenger is waiting inside. You enter, only to see a Kimek glancing out the window.`
			choice
				`	"I take it that's the shipwright?"`
					goto shipwright
				`	"So, is my passenger crawling around somewhere? In some corner hidden in a web?"`
				`	"A Kimek? I thought this was an Arach House."`
			`	The butler ignores what you said and introduces you to the Kimek in question. "Marry into House Mallob at a young age, miss Pichiie did. A former student at the university here, she was."`
				goto end
			label shipwright
			`	"Correct you are, Captain," he says. "Proud to introduce you to miss Pichiie, I am. A former student at the university here, she was, before marry into House Mallob, she did."`
			label end
			`	Finally, the reason why you had to come all the way to this part of <origin> becomes clear; Pichiie mentions she would like to hear your stories about where you got the yottrite in the first place before boarding your ship to head to <planet>. You tell her all samples you've come across were found in systems where the star had gone supernova. It's a short explanation, but she appears to be satisfied, and after saying her goodbyes to other members of the House, you're both brought to your ship.`
				accept
	on visit
		dialog `You land on <planet>, but realize that your escort carrying Pichiie hasn't entered the system yet. Better depart and wait for it.`
	on complete
		event "yottrite research break" 165
		payment 200000
		dialog
			`As with the Saryd twins, Lugglop greets Pichiie and tells her of a hotel he prepared for her time here.`
			`	"Ready, my team is now, Captain," he says, after Pichiie leaves with her luggage. "Enrich and research samples as needed, for the next few months we will. Contact you again, I will, should the need for your services arise once again."`
			`	He hands you <payment>, and walks away.`



event "yottrite research break"



mission "Coalition Yottrite 8"
	name "One Last Sample"
	description "Acquire one sample of yottrite and deliver it to <destination> so that Lugglop has some for his presentation to the Coalition's scientific community."
	landing
	to offer
		has "event: yottrite research break"
	source
		near "Pelubta" 1 100
	destination "Pelubta Station"
	on offer
		conversation
			`When you land, you receive a message from Lugglop, the Arach who you brought several Yottrite samples to.`
			`	"Captain, some major findings, we have. Preparing a presentation about our research, to present in Ring of Wisdom, we are," he says. "Only, run out of pure samples, we have. Bring us one once more, would you?"`
			choice
				`	"Okay, I'll bring you a piece of yottrite once again."`
				`	"Sorry, but I'm not mining that any more."`
					decline
			`	He thanks you and says he and the rest of the team will be waiting in <destination>. "Moved here about halfway through the project, we did, to make use of the station's facilities."`
				accept
	on complete
		outfit "Yottrite" -1
		payment 220000
		dialog `Lugglop pays you <payment> as you deliver the yottrite, accompanied by a Heliarch agent. "Finish preparing our presentation, we now must. If to help us further you wish, in the spaceport meet us you must."`



mission "Coalition Yottrite 9"
	name "Yottrite Presentation"
	description "Transport Lugglop and his team, alongside <cargo>, to <destination>, where they will share with the Coalition's scientific community their findings on Yottrite."
	passengers 6
	cargo "Yottrite Presentation Materials" 6.14
	blocked "You need <capacity> in order to take on the next mission. Return here when you have the required space free."
	to offer
		has "Coalition Yottrite 8: done"
	source "Pelubta Station"
	destination "Ring of Wisdom"
	on offer
		conversation
			`You meet Lugglop in the spaceport and follow him to meet with Nasilor, Alituri, and Pichiie, who are overseeing some workers place a few sealed metal crates inside a container and the yottrite sample you just brought here into another. They detail how they have prepared all the material they needed and now just need a transport to <destination>.`
			`	"If with us, you come, Captain, perhaps a better detailed description of the systems where the yottrite was found, you could provide," Nasilor says.`
			`	"<payment>, I would pay you," Lugglop says.`
			choice
				`	"Of course I'll take you there. Have the containers loaded into my ship."`
					goto accept
				`	"What discoveries have you made about it?"`
					goto findings
			label findings
			`	"To share our findings with you, allowed we are not," Pichiie says.`
			`	"Forgive us you must, Captain, but told to keep everything a secret, we were," Lugglop continues. "Perhaps after our presentation, public our findings could be made."`
			label accept
			`	They all follow you to your ship after the containers are ready to be loaded.`
			`	After they are put into your cargo, Nasilor, Alituri and Pichiie head to their bunks, but as Lugglop is coming on board, you see that two Heliarch agents, both Kimek, are accompanying him. "Here to ensure the secrecy of our discoveries, they are," he says. Seeing as they are only two more passengers, you agree to carry them to <planet>, and they all board your ship.`
				accept
	on visit
		dialog `You land on <planet>, but realize that your escort carrying Lugglop's team and their presentation materials hasn't entered the system yet. Better depart and wait for it.`
	on complete
		payment 310000
		conversation
			`Immediately when you land, Lugglop gives you your payment of <payment>. You and the four researchers then follow some Heliarch agents that were waiting for you at the docks. You five are brought to an area akin to a theater with some type of podium on the stage. The seats are all taken by Heliarch agents.`
			`	Lugglop's team apparently will wait until the contents of the two containers are brought here, so you're asked to describe the systems with supernovae where you encountered yottrite asteroids. This only lasts a few minutes, as the audience doesn't seem too keen on inquiring about details, though one particular Saryd did puzzle you when they asked about the state of the supernovas you visited. You tell them you don't know what they mean, and they press the topic no further.`
			`	After you finish, and right as the materials for Lugglop's presentation arrives, you're escorted back to your ship by some agents. Several hours later, you're contacted by Lugglop, who says the presentation is finished, and his group is coming back to your ship. When they arrive, they each thank you for providing the means to perform their experiments. "Officially commended for our efforts, we were!" he says.` 
			`	"Though allowed to publicly share our findings, we are not still, invited to be part of the team here that will continue the research, we were," Pichiie adds. The Saryd twins say they will reside here for as long as the project continues, while Pichiie comments on how she'll often be taking trips to visit her family in House Mallob's property.`
			`	"As for me, a job as overseer, I still have to perform," Lugglop says. "Stay here for a few days I will, but even with all the advanced equipment of this ring, still our Coalition's most capable, the smelters of Bloptab's Furnace are. In their optimal state they must be, if to deepen our knowledge on yottrite, we are. Return there shortly, I will."`
			`	They thank you again for all your help and wish you safe travels as you continue exploring.`
>>>>>>> fe0db8b2
<|MERGE_RESOLUTION|>--- conflicted
+++ resolved
@@ -146,7 +146,6 @@
 
 
 
-<<<<<<< HEAD
 mission "lost in coalition"
 	landing
 	invisible
@@ -215,7 +214,9 @@
 		require "Jump Drive" 2
 		outfit "Jump Drive" -1
 		dialog `After you once again land near several of their warships and armed guards, the Heliarchs take the jump drive you brought them. They thank you for keeping true to your word, and ask that you avoid losing such an important outfit again.`
-=======
+
+
+
 mission "Coalition Yottrite 1"
 	name "More Yottrite"
 	description "You were offered great payment for bringing three more samples of the rare mineral yottrite to <destination>."
@@ -529,5 +530,4 @@
 			`	After you finish, and right as the materials for Lugglop's presentation arrives, you're escorted back to your ship by some agents. Several hours later, you're contacted by Lugglop, who says the presentation is finished, and his group is coming back to your ship. When they arrive, they each thank you for providing the means to perform their experiments. "Officially commended for our efforts, we were!" he says.` 
 			`	"Though allowed to publicly share our findings, we are not still, invited to be part of the team here that will continue the research, we were," Pichiie adds. The Saryd twins say they will reside here for as long as the project continues, while Pichiie comments on how she'll often be taking trips to visit her family in House Mallob's property.`
 			`	"As for me, a job as overseer, I still have to perform," Lugglop says. "Stay here for a few days I will, but even with all the advanced equipment of this ring, still our Coalition's most capable, the smelters of Bloptab's Furnace are. In their optimal state they must be, if to deepen our knowledge on yottrite, we are. Return there shortly, I will."`
-			`	They thank you again for all your help and wish you safe travels as you continue exploring.`
->>>>>>> fe0db8b2
+			`	They thank you again for all your help and wish you safe travels as you continue exploring.`