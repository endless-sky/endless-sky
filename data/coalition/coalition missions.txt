--- conflicted
+++ resolved
@@ -1395,273 +1395,6 @@
 
 
 
-<<<<<<< HEAD
-mission "Coalition: Pilgrimage 1"
-	minor
-	name "Shrine of the World Shaper"
-	description "Bring Vellorae to <destination>, where she will begin her mourning pilgrimage for her late husband."
-	passengers 1
-	to offer
-		has "Coalition: Contributor: done"
-	source "Bright Echo"
-	destination "Saros"
-	on offer
-		conversation
-			`Shortly after entering the spaceport, you catch the attention of a Saryd lady with gray, braided hair that reaches to her shoulders dragging along a single suitcase. "Hello, Captain. Taking new passengers, are you?" she asks. She shows you a piece of jewelry on her hand, a small bronze bangle with a diamond at the center. "Vellorae, my name is, and in need of a transport for a pilgrimage, I am."`
-			choice
-				`	"Pilgrimage? What do you mean?"`
-				`	"Are you offering to pay me with that? I only take credits."`
-				`	"Sorry, I'm not looking to take any jobs right now."`
-					decline
-			`	She gazes at the bangle, clenching her hand as she raises it closer to her face. "The remains of my late husband, Adfices, this is. Passed away recently, he has, and visit certain sites of worship, I want to, so that wish him a safe journey, I may."`
-			choice
-				`	"You turned your husband into jewelry?"`
-				`	"I'm sorry for your loss. I'd be glad to help; could you tell me where you wish to go?"`
-					goto accept
-				`	"My condolences, but I'm not looking to take more jobs right now."`
-					decline
-			`	"A common practice, in Saryd families it is. Made out of cremation ashes, and much better at preserving memories of loved ones, these gemstones are." She explains. "Since developed, the technique was, practiced by nearly all who could afford it, it has been. To have the rivers and fields share our sorrow, we wish not. So nearly unheard of nowadays, Saryd burials are."`
-			choice
-				`	"Well, I'd be glad to help you. Could you tell me where you wish to go?"`
-				`	"I see. Well, I hope everything goes well, but I can't help you. I'm not looking for any jobs right now."`
-					decline
-			label accept
-			`	"Thank you, Captain. Five different sites, I wish to visit, and traditionally the first of them, the Shrine of Aul Kell is. On <destination>, it is. Once there we are, easy to find in the capital, it should be."`
-			`	You show her to your ship, helping her settle in her bunk. Once you're done, you set a course for <planet>.`
-				accept
-	on visit
-		dialog `You land on <planet>, but realize that your escort carrying Vellorae hasn't entered the system yet. Better depart and wait for it.`
-	on complete
-		"coalition jobs" ++
-		payment 34500
-
-mission "Coalition: Pilgrimage 2"
-	landing
-	name "Caretaker's Blessing"
-	description "Bring Vellorae to <destination> so that she may continue her mourning pilgrimage for her late husband."
-	passengers 1
-	to offer
-		has "Coalition: Pilgrimage 1: done"
-	source "Saros"
-	destination "Flowing Fields"
-	on offer
-		conversation
-			`Once you land on <origin>, Vellorae hands you 34,500 credits, and checks with a local tour line for the easiest path to the shrine. "Kindly wait for me, would you, Captain? Take a few hours, I might." She says. "Of course, if to come with me, you wish, happy to have your company, I would be."`
-			choice
-				`	"If you're okay with me going, I'd be glad to accompany you."`
-				`	"Sorry, I'm not in the mood for a mourning ritual."`
-					goto skip
-			`	Together you follow the streets out of the spaceport city and into a park filled with several different forms of trees twisting upon themselves; some reach far up to the skies while others anchor most of their branches into the ground. The trail brings you to a large clearing, where dozens of Saryds are gathered by a circle of tall, rocky pillars with an altar at the center. Many of the Saryds there are dressed in delicate fabrics of dark greens or ochre colors. Some of them are grouped into pairs that seem to be young couples, while others appear to simply be passing visitors to the shrine.`
-			`	Once the sun peeks over the tree tops and into the clearing, the visitors move away from the pillars and the altar while the couples line up and walk to it one at a time. There they remain for a few minutes, speaking to one another, before moving aside for the next pair. "Exchanging their vows, they are," Vellorae explains. "Our most popular wedding locations, the shrines here on the capital are."`
-			choice
-				`	"I thought this was a shrine for mourning the dead?"`
-					goto shrine
-				`	"Popular? In the middle of the woods, by some rocks?"`
-			`	She looks at you in confusion, then chuckles. "The creator of all forests, Aul Kell is, so naturally inside forests, his shrines are. Odd, I suppose they may look, to one outside our culture."`
-				goto ritual
-			label shrine
-			`	"Attributed with the gift of sunlight, Aul Kell is. As such, seek his blessings in the shrines, for many occasions we do. Only some of them, mourning and espousals are."`
-			label ritual
-			`	The couples keep exchanging their vows until just before midday, when the sun is nearly over the central altar. At this point, the Saryds all look around the clearing, making space for Vellorae as they see her approaching the shrine. She places the bangle atop the altar so it catches the sun's light, reflecting it throughout the clearing. Vellorae then begins walking around the altar, repeatedly circling it as the sun climbs higher, until it finally reaches its peak and the sun's reflection on the gem is strongest. At this point, she approaches the altar again and covers the bangle with her hands. She remains there silently for a moment, and then she retrieves the bangle and leaves the shrine. As she walks past, the other Saryds give her sympathetic looks, and one of the younger ones even approaches to offer her condolences before Vellorae approaches you again.`
-			`	"Finished I am, Captain. Back to the ship, we may go," she says once she's beside you. You two head back; this time you pass by a few more Saryds on the trail and return to your ship.`
-				goto end
-			label skip
-			`	You wait for a few hours by the spaceport city until Vellorae returns about an hour after noon.`
-			label end
-			`	"<destination>, the next stop is. Wish to give Adfices Velaulra's Blessing, I wish," she says, heading into her bunk as you prepare for the next trip.`
-				accept
-	on visit
-		dialog `You land on <planet>, but realize that your escort carrying Vellorae hasn't entered the system yet. Better depart and wait for it.`
-	on complete
-		"coalition jobs" ++
-		payment 49300
-
-mission "Coalition: Pilgrimage 3"
-	landing
-	name "Visit the Witch of Dusk"
-	description "Bring Vellorae to <destination> so that she may continue her mourning pilgrimage for her late husband."
-	passengers 1
-	to offer
-		has "Coalition: Pilgrimage 2: done"
-	source "Flowing Fields"
-	destination "Secret Sky"
-	on offer
-		conversation
-			`Vellorae directs you to a part of the planet cut by a long, thin river, pays you 49,300 credits once you've landed at one of the available hangars in a larger village, and sets out for a marble rotunda by the river banks.`
-			`	Following her there, you see some Saryd mothers playing with their children. Others hold young infants or carefully bath them in the waters. As the two of you step into the rotunda, you notice the painting on the ceiling: a Saryd woman laying in a field, watching over several children playing around her.`
-			`	Vellorae turns to you, removing the bangle and holding it in both hands as she presents it to you. "Join me for a silent prayer, could you, Captain? Wish to disturb one of the young mothers here, I do not."`
-			choice
-				`	"If this place is a shrine, what's with all the kids playing around as if it was a park?"`
-				`	"Sorry, I'm not one for prayers."`
-					goto noprayer
-				`	"Of course. What do I have to do?"`
-					goto prayer
-			`	"A deity of life and plenty, Velaulra is, and as the greatest bounty of all, life is, strong ties with newborn children, she has. Common places for mothers to bond with their young ones, her shrines are." Vellorae explains. "In my case, here to thank her for Adfices' life, and all plenty there was in it, I am. Take my hands for a prayer, would you?"`
-			choice
-				`	"I know this is important for you, but I'm not one for prayers. Sorry."`
-				`	"I don't fully understand this, but I'd be glad to. What do I have to do?"`
-					goto prayer
-			label noprayer
-			`	"I see. That's fine, understand it, I do." She holds the bangle in one hand, covering it with the other, and closes her eyes for just under a minute while standing there in silence.`
-				goto river
-			label prayer
-			`	"Just over mine, place yours." She gestures with her hands, and you both place them over the bangle. She closes her eyes as you do the same. You both stand still like that for just under a minute until you feel her move away.`
-			label river
-			`	After the prayer, Vellorae leaves the rotunda and heads to the river bank, where she lays close to the waters and lowers the bangle to start washing it in the current in a slow and clearly ceremonial manner. The Saryd children watch her curiously, some edging closer before being stopped by their mothers. Once Vellorae is done, she places the bangle, still wet from the river, on her hand again and tells you that she's done at this shrine.`
-			`	You head back to your ship, where she tells you she'd like to stop at <destination> next. "Visit Magl Ina next, I must." She heads to her bunk, and you go to your cockpit to set course for <planet>.`
-				accept
-	on visit
-		dialog `You land on <planet>, but realize that your escort carrying Vellorae hasn't entered the system yet. Better depart and wait for it.`
-	on complete
-		"coalition jobs" ++
-		payment 45500
-
-mission "Coalition: Pilgrimage 4"
-	landing
-	name "Master Hunter's Path"
-	description "Bring Vellorae to <destination> so that she may continue her mourning pilgrimage for her late husband."
-	passengers 1
-	to offer
-		has "Coalition: Pilgrimage 3: done"
-	source "Secret Sky"
-	destination "Shadow of Leaves"
-	on offer
-		conversation
-			`<origin>'s spaceport searchlights guide you to the hangars in the middle of a thunderstorm, and Vellorae says she'll wait it out inside your ship as she pays you 45,500 credits. "At her shrine only after dusk, Magl Ina is anyway, so in a hurry, I am not." The storm lasts halfway into the evening, and once the light reaching through the layers of fog starts to dim, you open your ship's hatch for Vellorae to head out.`
-			`	You accompany her across the murky spaceport, until you find a local Saryd for her to talk to. Vellorae asks him if he would guide the two of you to the shrine. "To a site of worship, why is this human going?" he asks, while eyeing you somewhat suspiciously.`
-			`	"On a pilgrimage to mourn my late husband, I am." Vellorae says. "Helping me with traveling to each shrine, Captain <last> is."`
-			`	"But, to the shrine, must the Captain go?" He asks. "Help you with mourning there, a human cannot."`
-			`	"Helping me in this journey, the kind Captain has been, so mind it, I do not. Like to come with me to the shrine, would you, Captain?"`
-			choice
-				`	"If it's alright for me to go, I'd love to."`
-				`	"I don't want to disturb anyone, so I'll stay by the ship and wait for you."`
-					goto notgo
-			`	"Wonderful!" she cheers, tapping her frontal hooves lightly on the ground. "Now, guide us to the shrine, would you, young dear?" she asks the local Saryd, who turns around and gestures for you to follow.`
-			`	You stick close to Vellorae as the two of you try to keep the local Saryd in sight. The task is difficult as he nearly vanishes into the fog whenever he gets too far ahead, only for his silhouette to become clearer again after he waits for you to catch up. After many minutes, you feel the ground beneath your shoes shift from the solid spaceport platform to gravel to wet patches of the planet's mossy "grass." Finally you reach a minuscule lake, or perhaps a very large puddle, in the middle of a mossy field surrounded by toppled and hollowed out tree trunks.`
-			`	As the two of you approach the water, the local Saryd warns you not to touch it. Vellorae looks at it as if gazing into a mirror, or perhaps she is just trying to make out the reflection of the moon, scattered and vague through the layers of mist. She then moves to one of the tree trunks, and placing the bangle inside it as she lays on the ground facing the water, lays both her hands reverently on the trunk. She spends nearly an hour in this position, during which the chill of the fog slowly seeps through your coat and into your bones. Vellorae and the Saryd who guided you don't seem particularly bothered by it, but she is quick to finish once she looks over and notices you shivering. She picks the bangle up from the trunk and stands, and then asks the other Saryd to guide you two back to the spaceport.`
-			`	"For taking so long, terribly sorry I am, Captain <last>," she says on the way back. "Lost in prayer I was, not even consider how uncomfortable the cold must've been for you, I did."`
-			choice
-				`	"Don't worry, wasn't too bad. Seems you were really involved in praying."`
-				`	"Why did this one take so long? Is there something special about the shrine's deity?"`
-			`	"The hunter bird of nightfall and omens, Magl Ina is. When mourning someone dear, one is, ask it for forgiveness for their wrongdoings, they must."`
-			`	You follow the Saryd back to the gravel path and then to the spaceport grounds, where Vellorae thanks him for guiding the two of you to the shrine. He offers his condolences and wishes her a safe journey to the next shrine. He soon disappears into the fog again, and you and Vellorae head back to your ship.`
-				goto end
-			label notgo
-			`	She sighs briefly, and agrees to meet with you later, following the Saryd local deep into the fog stretching out of the city. You head inside your ship, waiting for a few hours until you hear a voice just outside your hatch. You let Vellorae in once you realize that it's hers.`
-			label end
-			`	"To <destination>, we must go now. The Path of Lor Ie Vees, I must take," she says, heading to her bunk to rest.`
-				accept
-	on visit
-		dialog `You land on <planet>, but realize that your escort carrying Vellorae hasn't entered the system yet. Better depart and wait for it.`
-	on complete
-		"coalition jobs" ++
-		payment 69700
-
-mission "Coalition: Pilgrimage 5"
-	landing
-	name "Woodland Thing"
-	description "Bring Vellorae to <destination>, where she will finish her mourning pilgrimage."
-	passengers 1
-	to offer
-		has "Coalition: Pilgrimage 4: done"
-	source "Shadow of Leaves"
-	destination "Cold Horizon"
-	on offer
-		conversation
-			`Vellorae hands you 69,700 credits as you land, and says she'll head to the "path" once the sun sets. "Come to this world for our honeymoon, Adfices and I did, and visited the path, we had. Know its starting point, I already do."`
-			`	She tells you she'll pass the time until then by visiting local shops, asking if you'd like to come with her.`
-			choice
-				`	(Go along with her.)`
-				`	(Stay in your ship.)`
-					goto notgo
-			`	She takes you around the spaceport city, touring some clothing shops and bringing you to parks she had visited with her husband. Shortly after noon you two enter a restaurant, where she insists on paying for your meal. You tour the city with her for a while longer and, just before the sun sets, reach the forest at the base of the mountain on top of which Starlit University is located.`
-			`	Once night falls, many lights start to appear inside the forest, and Vellorae beckons you to follow her in. "Stick close, you should. Difficult to navigate the path, for other species it often is." As you walk down a trail with her, you approach one of the lights to see that it's a bonfire on a platform in a miniature clearing, at what you hope is a safe distance from the trees around it. Continuing to the next light, Vellorae clutches the bangle in her hands the entire time, humming some guttural, almost tribal chant. As you pass by another fire, a short burst of flames gets closer to some nearby shrubs, but thankfully is put out before it can cause any harm. It is extinguished with an odd, large, fabric net on a pole by a cloaked Saryd who seemed to materialize from the trees near the fire.`
-			`	"Take care to not damage the forest with the path's fires, we must, so volunteer for keeping the flames, many of the local students do." Vellorae tells you. "When visiting here, Adfices and I were, wondered if any extra credits, the task granted, but apparently only out of a respect for Lor Ie Vees, the students do it."`
-			choice
-				`	"Why? Is that some god of knowledge?"`
-					goto knowledge
-				`	"Maybe they like being on good terms with the divine in hopes of doing well in tests?"`
-			`	She stops for a second to laugh. "The case, that might be." She looks around, seeing if someone else caught her breaking the serene, humming chant.`
-			label knowledge
-			`	"Taught the first Saryds how to hunt, he did. To pursue knowledge, and overcome challenges, his teachings are." She explains. "Seek communion with him, not only students, but all going through a difficult period, should."`
-			`	You continue to follow her closely through the forest, regularly passing more bonfires, until you see multiple lights in the distance and realize it is the edge of the forest leading back into the city. Only as you step out of the woods do you notice that you're back where the path started, even though you were certain you had kept to only one side of the mountain.`
-			`	Vellorae takes a final look at the path, where only a few of the bonfires' lights are still visible through the dense groupings of pine trees. She tells you she's ready to leave, and you bring her back to your ship.`
-				goto end
-			label notgo
-			`	She says she'll be back at night and leaves. You watch a few transmissions from the planet, most of them in some way related to Starlit University. One is what you guess is a Saryd comedy movie, something about one who cut down trees in order to make scarves but came to regret it later. You try and follow along, but subtitles for the transmissions only come in Kimek or Arach. A few hours into the night, you leave your ship to wait for Vellorae, who arrives shortly after.`
-			label end
-			`	She heads to her bunk, saying she'll rest for the trip. It hits you that she hasn't told you her next destination yet, so you knock on her door to ask.`
-			`	"Yes, Captain? Anything wrong, is- Ah! Forgot to tell you the next destination, I have!" You nod, and she looks at her bangle, brushing a hand on its gem. "Yes, the last shrine, the next one is... the next one..."`
-			choice
-				`	"Are you alright?"`
-				`	"Is something wrong with the next shrine?"`
-			`	She ignores your question, fixated on the bangle for a few moments. "<planet>. To <destination>, we must go." She finally says, before going back to her room.`
-				accept
-	on visit
-		dialog `You land on <planet>, but realize that your escort carrying Vellorae hasn't entered the system yet. Better depart and wait for it.`
-	on complete
-		"coalition jobs" ++
-		payment 80000
-		conversation
-			`Vellorae hands you <payment> once you land, and asks, "Come with me for this last bit, could you, Captain <last>?"`
-			choice
-				`	"Sure. Where are we going?"`
-					goto shrine
-				`	"I'll pass. I'm not up for it right now."`
-			`	Her eyes go to the bangle, travel around the room, and then fixate on your again. "Please, Captain? I know that agreed to follow me to the shrines for the job, you didn't, but alone there, I do not wish to be."`
-			choice
-				`	"Alright, if it'll help you relax I'll go with you."`
-					goto shrine
-				`	"Sorry, but I'd rather rest in the ship."`
-			`	She takes a step back, looking down to the bangle again. "Alright. Yes, your responsibility, this is not. Meet you in the spaceport later, I shall."`
-			`	You open the hatch for her, and she heads to one of the Saryds nearby and begins to talk to them. A few seconds into the conversation, they tense up, crossing their arms and swiping them down as if refusing something, then running off. She tries again with some of the other Saryds, but continues to be rejected. She looks back at your ship dejectedly, then starts eyeing the other ships docked nearby before heading towards a Kimek Thorn that has just landed. As she talks to the captain, the Kimek seems confused, but after a moment he briefly reenters their ship, returning in a puffy coat to follow Vellorae to the railway hub.`
-			`	Long after the sun has set, the Kimek returns, rushing to their ship while trying to shake off the cold. You ask them about Vellorae, and they tell you she headed for the spaceport to "clear her head."`
-				accept
-			label shrine
-			`	She takes a long, deep breath. "Thank you, Captain. Far outside the village, the site is. Come, show you the way there, I will." You leave your ship, follow her to the railway hub, and board one of trains that appears to be one of the oldest and most simple. It lacks seats for non-Saryds, so you are forced to hold tight to what handrails you can reach.`
-			`	You remain on the train until the very last stop, when the sun is already starting to set. As you depart, you see a rural village with just a few dozen buildings and a simple dirt road, where a couple workers battle the snow and ice to keep it clear and easy to traverse. You follow Vellorae down the road, and once you reach a rocky pillar with a hole carved through it, she turns to the forest, heading out on a thin, straight trail. Looking behind you, you see the setting sun fitting inside the pillar's opening.`
-			`	As you follow Vellorae down the trail, you see the trees gradually show more and more signs of a forest fire, with darker, damaged barks, increasingly ashy soil, and many fallen, decomposing portions of the forest. The trail ends abruptly at a large scar scorched through the forest. The piles of ash still present below your feet almost resemble the rest of the planet's otherwise snowy ground, but somehow are kept from mixing with the snow. Whether deliberately cleared by more workers or some other force, you cannot tell. Near the center of the scar you see a small mound with an opening in the side, almost like a "shack" made out of the charred tree trunks and rocks. A faint light comes from within it.`
-			`	While you're looking at the mound, Vellorae grabs your hand and starts hesitantly pulling you towards it. Inside, the fading sunlight behind you contrasts with the source of the light within, a small pyre in the middle of the "shack" which has only a few lone flames dancing on the embers. Vellorae lays down in front of it, removes her bangle, and places it in the flames for a brief moment before snatching it up and standing again. Once on her feet, she grabs your hand again, tugging you along as she hurries back to the edge of the scorched clearing.`
-			`	She seems to settle again once you have reached the trail, letting go of your hand and slowing her pace.`
-			choice
-				`	"What was that about? What got you so agitated?"`
-				`	(Stay quiet.)`
-					goto return
-			`	She doesn't answer your question, instead simply continuing down the trail. Once you pass the rocky pillar and are back on the proper road again, she finally speaks up. "That... to gift us sunlight, stole the eyes of Ensu Uri, Aul Kell did. Broken apart, It was, and of the light from Its eyes, only specks remained. But finished, It was not, so to implore Adfices is kept safe from It, this was."`
-			label return
-			`	The two of you head back to the village and take the old train back to the railway hub. "Wait for you in the spaceport I will, Captain," Vellorae says. "Clear my head before heading back home, I must."`
-
-mission "Coalition: Pilgrimage 6"
-	name "Pilgrimage's End"
-	description "Bring Vellorae back to her home on <destination>."
-	passengers 1
-	to offer
-		has "Coalition: Pilgrimage 5: done"
-	source "Cold Horizon"
-	destination "Bright Echo"
-	on offer
-		conversation
-			`You find Vellorae in a snack shop, finishing up a hot drink. "Apologize for the wait I must, Captain. Ready to leave, I was not."`
-			choice
-				`	"Thought you'd be feeling better than this. You've finally finished your pilgrimage, after all."`
-					goto better
-				`	"I get it. Sometimes I also need a drink to help me think things over."`
-			`	She chuckles. "A herbal tea, this is. Help me calm down and rest on the way back home, it will."`
-				goto end
-			label better
-			`	"Yes, relieved I feel, that able to do this, I was. Just... still coming to terms with everything, I am."`
-			label end
-			`	She finishes the drink and gets up to pay for her order, following you to your ship afterwards. "Ready to head back home, I am," she tells you, heading into her bunk as you prepare the course for <destination>.`
-				accept
-	on visit
-		dialog `You land on <planet>, but realize that your escort carrying Vellorae hasn't entered the system yet. Better depart and wait for it.`
-	on complete
-		"coalition jobs" += 3
-		payment 220000
-		conversation
-			`Once she leaves your ship, Vellorae gives you your payment of <payment>, and takes your hands in hers. "Deeply grateful I am, for having accompanied me in this journey, Captain <last>. Sure that grateful for your help, Adfices also is."`
-			`	She lets go of your hands, wishes you the best in your travels, and then turns and leaves for her home.`
-=======
 mission "Coalition Folklore: Saryd"
 	minor
 	invisible
@@ -2133,4 +1866,271 @@
 			`	"Thank you, captain! Expanded our knowledge greatly, you have. Hope to see you again, I do. Safe travels!"`
 			`	After he shakes your hand, you say your goodbyes and board your ship.`
 				decline
->>>>>>> d5258c8a
+
+
+
+mission "Coalition: Pilgrimage 1"
+	minor
+	name "Shrine of the World Shaper"
+	description "Bring Vellorae to <destination>, where she will begin her mourning pilgrimage for her late husband."
+	passengers 1
+	to offer
+		has "Coalition: Contributor: done"
+	source "Bright Echo"
+	destination "Saros"
+	on offer
+		conversation
+			`Shortly after entering the spaceport, you catch the attention of a Saryd lady with gray, braided hair that reaches to her shoulders dragging along a single suitcase. "Hello, Captain. Taking new passengers, are you?" she asks. She shows you a piece of jewelry on her hand, a small bronze bangle with a diamond at the center. "Vellorae, my name is, and in need of a transport for a pilgrimage, I am."`
+			choice
+				`	"Pilgrimage? What do you mean?"`
+				`	"Are you offering to pay me with that? I only take credits."`
+				`	"Sorry, I'm not looking to take any jobs right now."`
+					decline
+			`	She gazes at the bangle, clenching her hand as she raises it closer to her face. "The remains of my late husband, Adfices, this is. Passed away recently, he has, and visit certain sites of worship, I want to, so that wish him a safe journey, I may."`
+			choice
+				`	"You turned your husband into jewelry?"`
+				`	"I'm sorry for your loss. I'd be glad to help; could you tell me where you wish to go?"`
+					goto accept
+				`	"My condolences, but I'm not looking to take more jobs right now."`
+					decline
+			`	"A common practice, in Saryd families it is. Made out of cremation ashes, and much better at preserving memories of loved ones, these gemstones are." She explains. "Since developed, the technique was, practiced by nearly all who could afford it, it has been. To have the rivers and fields share our sorrow, we wish not. So nearly unheard of nowadays, Saryd burials are."`
+			choice
+				`	"Well, I'd be glad to help you. Could you tell me where you wish to go?"`
+				`	"I see. Well, I hope everything goes well, but I can't help you. I'm not looking for any jobs right now."`
+					decline
+			label accept
+			`	"Thank you, Captain. Five different sites, I wish to visit, and traditionally the first of them, the Shrine of Aul Kell is. On <destination>, it is. Once there we are, easy to find in the capital, it should be."`
+			`	You show her to your ship, helping her settle in her bunk. Once you're done, you set a course for <planet>.`
+				accept
+	on visit
+		dialog `You land on <planet>, but realize that your escort carrying Vellorae hasn't entered the system yet. Better depart and wait for it.`
+	on complete
+		"coalition jobs" ++
+		payment 34500
+
+mission "Coalition: Pilgrimage 2"
+	landing
+	name "Caretaker's Blessing"
+	description "Bring Vellorae to <destination> so that she may continue her mourning pilgrimage for her late husband."
+	passengers 1
+	to offer
+		has "Coalition: Pilgrimage 1: done"
+	source "Saros"
+	destination "Flowing Fields"
+	on offer
+		conversation
+			`Once you land on <origin>, Vellorae hands you 34,500 credits, and checks with a local tour line for the easiest path to the shrine. "Kindly wait for me, would you, Captain? Take a few hours, I might." She says. "Of course, if to come with me, you wish, happy to have your company, I would be."`
+			choice
+				`	"If you're okay with me going, I'd be glad to accompany you."`
+				`	"Sorry, I'm not in the mood for a mourning ritual."`
+					goto skip
+			`	Together you follow the streets out of the spaceport city and into a park filled with several different forms of trees twisting upon themselves; some reach far up to the skies while others anchor most of their branches into the ground. The trail brings you to a large clearing, where dozens of Saryds are gathered by a circle of tall, rocky pillars with an altar at the center. Many of the Saryds there are dressed in delicate fabrics of dark greens or ochre colors. Some of them are grouped into pairs that seem to be young couples, while others appear to simply be passing visitors to the shrine.`
+			`	Once the sun peeks over the tree tops and into the clearing, the visitors move away from the pillars and the altar while the couples line up and walk to it one at a time. There they remain for a few minutes, speaking to one another, before moving aside for the next pair. "Exchanging their vows, they are," Vellorae explains. "Our most popular wedding locations, the shrines here on the capital are."`
+			choice
+				`	"I thought this was a shrine for mourning the dead?"`
+					goto shrine
+				`	"Popular? In the middle of the woods, by some rocks?"`
+			`	She looks at you in confusion, then chuckles. "The creator of all forests, Aul Kell is, so naturally inside forests, his shrines are. Odd, I suppose they may look, to one outside our culture."`
+				goto ritual
+			label shrine
+			`	"Attributed with the gift of sunlight, Aul Kell is. As such, seek his blessings in the shrines, for many occasions we do. Only some of them, mourning and espousals are."`
+			label ritual
+			`	The couples keep exchanging their vows until just before midday, when the sun is nearly over the central altar. At this point, the Saryds all look around the clearing, making space for Vellorae as they see her approaching the shrine. She places the bangle atop the altar so it catches the sun's light, reflecting it throughout the clearing. Vellorae then begins walking around the altar, repeatedly circling it as the sun climbs higher, until it finally reaches its peak and the sun's reflection on the gem is strongest. At this point, she approaches the altar again and covers the bangle with her hands. She remains there silently for a moment, and then she retrieves the bangle and leaves the shrine. As she walks past, the other Saryds give her sympathetic looks, and one of the younger ones even approaches to offer her condolences before Vellorae approaches you again.`
+			`	"Finished I am, Captain. Back to the ship, we may go," she says once she's beside you. You two head back; this time you pass by a few more Saryds on the trail and return to your ship.`
+				goto end
+			label skip
+			`	You wait for a few hours by the spaceport city until Vellorae returns about an hour after noon.`
+			label end
+			`	"<destination>, the next stop is. Wish to give Adfices Velaulra's Blessing, I wish," she says, heading into her bunk as you prepare for the next trip.`
+				accept
+	on visit
+		dialog `You land on <planet>, but realize that your escort carrying Vellorae hasn't entered the system yet. Better depart and wait for it.`
+	on complete
+		"coalition jobs" ++
+		payment 49300
+
+mission "Coalition: Pilgrimage 3"
+	landing
+	name "Visit the Witch of Dusk"
+	description "Bring Vellorae to <destination> so that she may continue her mourning pilgrimage for her late husband."
+	passengers 1
+	to offer
+		has "Coalition: Pilgrimage 2: done"
+	source "Flowing Fields"
+	destination "Secret Sky"
+	on offer
+		conversation
+			`Vellorae directs you to a part of the planet cut by a long, thin river, pays you 49,300 credits once you've landed at one of the available hangars in a larger village, and sets out for a marble rotunda by the river banks.`
+			`	Following her there, you see some Saryd mothers playing with their children. Others hold young infants or carefully bath them in the waters. As the two of you step into the rotunda, you notice the painting on the ceiling: a Saryd woman laying in a field, watching over several children playing around her.`
+			`	Vellorae turns to you, removing the bangle and holding it in both hands as she presents it to you. "Join me for a silent prayer, could you, Captain? Wish to disturb one of the young mothers here, I do not."`
+			choice
+				`	"If this place is a shrine, what's with all the kids playing around as if it was a park?"`
+				`	"Sorry, I'm not one for prayers."`
+					goto noprayer
+				`	"Of course. What do I have to do?"`
+					goto prayer
+			`	"A deity of life and plenty, Velaulra is, and as the greatest bounty of all, life is, strong ties with newborn children, she has. Common places for mothers to bond with their young ones, her shrines are." Vellorae explains. "In my case, here to thank her for Adfices' life, and all plenty there was in it, I am. Take my hands for a prayer, would you?"`
+			choice
+				`	"I know this is important for you, but I'm not one for prayers. Sorry."`
+				`	"I don't fully understand this, but I'd be glad to. What do I have to do?"`
+					goto prayer
+			label noprayer
+			`	"I see. That's fine, understand it, I do." She holds the bangle in one hand, covering it with the other, and closes her eyes for just under a minute while standing there in silence.`
+				goto river
+			label prayer
+			`	"Just over mine, place yours." She gestures with her hands, and you both place them over the bangle. She closes her eyes as you do the same. You both stand still like that for just under a minute until you feel her move away.`
+			label river
+			`	After the prayer, Vellorae leaves the rotunda and heads to the river bank, where she lays close to the waters and lowers the bangle to start washing it in the current in a slow and clearly ceremonial manner. The Saryd children watch her curiously, some edging closer before being stopped by their mothers. Once Vellorae is done, she places the bangle, still wet from the river, on her hand again and tells you that she's done at this shrine.`
+			`	You head back to your ship, where she tells you she'd like to stop at <destination> next. "Visit Magl Ina next, I must." She heads to her bunk, and you go to your cockpit to set course for <planet>.`
+				accept
+	on visit
+		dialog `You land on <planet>, but realize that your escort carrying Vellorae hasn't entered the system yet. Better depart and wait for it.`
+	on complete
+		"coalition jobs" ++
+		payment 45500
+
+mission "Coalition: Pilgrimage 4"
+	landing
+	name "Master Hunter's Path"
+	description "Bring Vellorae to <destination> so that she may continue her mourning pilgrimage for her late husband."
+	passengers 1
+	to offer
+		has "Coalition: Pilgrimage 3: done"
+	source "Secret Sky"
+	destination "Shadow of Leaves"
+	on offer
+		conversation
+			`<origin>'s spaceport searchlights guide you to the hangars in the middle of a thunderstorm, and Vellorae says she'll wait it out inside your ship as she pays you 45,500 credits. "At her shrine only after dusk, Magl Ina is anyway, so in a hurry, I am not." The storm lasts halfway into the evening, and once the light reaching through the layers of fog starts to dim, you open your ship's hatch for Vellorae to head out.`
+			`	You accompany her across the murky spaceport, until you find a local Saryd for her to talk to. Vellorae asks him if he would guide the two of you to the shrine. "To a site of worship, why is this human going?" he asks, while eyeing you somewhat suspiciously.`
+			`	"On a pilgrimage to mourn my late husband, I am." Vellorae says. "Helping me with traveling to each shrine, Captain <last> is."`
+			`	"But, to the shrine, must the Captain go?" He asks. "Help you with mourning there, a human cannot."`
+			`	"Helping me in this journey, the kind Captain has been, so mind it, I do not. Like to come with me to the shrine, would you, Captain?"`
+			choice
+				`	"If it's alright for me to go, I'd love to."`
+				`	"I don't want to disturb anyone, so I'll stay by the ship and wait for you."`
+					goto notgo
+			`	"Wonderful!" she cheers, tapping her frontal hooves lightly on the ground. "Now, guide us to the shrine, would you, young dear?" she asks the local Saryd, who turns around and gestures for you to follow.`
+			`	You stick close to Vellorae as the two of you try to keep the local Saryd in sight. The task is difficult as he nearly vanishes into the fog whenever he gets too far ahead, only for his silhouette to become clearer again after he waits for you to catch up. After many minutes, you feel the ground beneath your shoes shift from the solid spaceport platform to gravel to wet patches of the planet's mossy "grass." Finally you reach a minuscule lake, or perhaps a very large puddle, in the middle of a mossy field surrounded by toppled and hollowed out tree trunks.`
+			`	As the two of you approach the water, the local Saryd warns you not to touch it. Vellorae looks at it as if gazing into a mirror, or perhaps she is just trying to make out the reflection of the moon, scattered and vague through the layers of mist. She then moves to one of the tree trunks, and placing the bangle inside it as she lays on the ground facing the water, lays both her hands reverently on the trunk. She spends nearly an hour in this position, during which the chill of the fog slowly seeps through your coat and into your bones. Vellorae and the Saryd who guided you don't seem particularly bothered by it, but she is quick to finish once she looks over and notices you shivering. She picks the bangle up from the trunk and stands, and then asks the other Saryd to guide you two back to the spaceport.`
+			`	"For taking so long, terribly sorry I am, Captain <last>," she says on the way back. "Lost in prayer I was, not even consider how uncomfortable the cold must've been for you, I did."`
+			choice
+				`	"Don't worry, wasn't too bad. Seems you were really involved in praying."`
+				`	"Why did this one take so long? Is there something special about the shrine's deity?"`
+			`	"The hunter bird of nightfall and omens, Magl Ina is. When mourning someone dear, one is, ask it for forgiveness for their wrongdoings, they must."`
+			`	You follow the Saryd back to the gravel path and then to the spaceport grounds, where Vellorae thanks him for guiding the two of you to the shrine. He offers his condolences and wishes her a safe journey to the next shrine. He soon disappears into the fog again, and you and Vellorae head back to your ship.`
+				goto end
+			label notgo
+			`	She sighs briefly, and agrees to meet with you later, following the Saryd local deep into the fog stretching out of the city. You head inside your ship, waiting for a few hours until you hear a voice just outside your hatch. You let Vellorae in once you realize that it's hers.`
+			label end
+			`	"To <destination>, we must go now. The Path of Lor Ie Vees, I must take," she says, heading to her bunk to rest.`
+				accept
+	on visit
+		dialog `You land on <planet>, but realize that your escort carrying Vellorae hasn't entered the system yet. Better depart and wait for it.`
+	on complete
+		"coalition jobs" ++
+		payment 69700
+
+mission "Coalition: Pilgrimage 5"
+	landing
+	name "Woodland Thing"
+	description "Bring Vellorae to <destination>, where she will finish her mourning pilgrimage."
+	passengers 1
+	to offer
+		has "Coalition: Pilgrimage 4: done"
+	source "Shadow of Leaves"
+	destination "Cold Horizon"
+	on offer
+		conversation
+			`Vellorae hands you 69,700 credits as you land, and says she'll head to the "path" once the sun sets. "Come to this world for our honeymoon, Adfices and I did, and visited the path, we had. Know its starting point, I already do."`
+			`	She tells you she'll pass the time until then by visiting local shops, asking if you'd like to come with her.`
+			choice
+				`	(Go along with her.)`
+				`	(Stay in your ship.)`
+					goto notgo
+			`	She takes you around the spaceport city, touring some clothing shops and bringing you to parks she had visited with her husband. Shortly after noon you two enter a restaurant, where she insists on paying for your meal. You tour the city with her for a while longer and, just before the sun sets, reach the forest at the base of the mountain on top of which Starlit University is located.`
+			`	Once night falls, many lights start to appear inside the forest, and Vellorae beckons you to follow her in. "Stick close, you should. Difficult to navigate the path, for other species it often is." As you walk down a trail with her, you approach one of the lights to see that it's a bonfire on a platform in a miniature clearing, at what you hope is a safe distance from the trees around it. Continuing to the next light, Vellorae clutches the bangle in her hands the entire time, humming some guttural, almost tribal chant. As you pass by another fire, a short burst of flames gets closer to some nearby shrubs, but thankfully is put out before it can cause any harm. It is extinguished with an odd, large, fabric net on a pole by a cloaked Saryd who seemed to materialize from the trees near the fire.`
+			`	"Take care to not damage the forest with the path's fires, we must, so volunteer for keeping the flames, many of the local students do." Vellorae tells you. "When visiting here, Adfices and I were, wondered if any extra credits, the task granted, but apparently only out of a respect for Lor Ie Vees, the students do it."`
+			choice
+				`	"Why? Is that some god of knowledge?"`
+					goto knowledge
+				`	"Maybe they like being on good terms with the divine in hopes of doing well in tests?"`
+			`	She stops for a second to laugh. "The case, that might be." She looks around, seeing if someone else caught her breaking the serene, humming chant.`
+			label knowledge
+			`	"Taught the first Saryds how to hunt, he did. To pursue knowledge, and overcome challenges, his teachings are." She explains. "Seek communion with him, not only students, but all going through a difficult period, should."`
+			`	You continue to follow her closely through the forest, regularly passing more bonfires, until you see multiple lights in the distance and realize it is the edge of the forest leading back into the city. Only as you step out of the woods do you notice that you're back where the path started, even though you were certain you had kept to only one side of the mountain.`
+			`	Vellorae takes a final look at the path, where only a few of the bonfires' lights are still visible through the dense groupings of pine trees. She tells you she's ready to leave, and you bring her back to your ship.`
+				goto end
+			label notgo
+			`	She says she'll be back at night and leaves. You watch a few transmissions from the planet, most of them in some way related to Starlit University. One is what you guess is a Saryd comedy movie, something about one who cut down trees in order to make scarves but came to regret it later. You try and follow along, but subtitles for the transmissions only come in Kimek or Arach. A few hours into the night, you leave your ship to wait for Vellorae, who arrives shortly after.`
+			label end
+			`	She heads to her bunk, saying she'll rest for the trip. It hits you that she hasn't told you her next destination yet, so you knock on her door to ask.`
+			`	"Yes, Captain? Anything wrong, is- Ah! Forgot to tell you the next destination, I have!" You nod, and she looks at her bangle, brushing a hand on its gem. "Yes, the last shrine, the next one is... the next one..."`
+			choice
+				`	"Are you alright?"`
+				`	"Is something wrong with the next shrine?"`
+			`	She ignores your question, fixated on the bangle for a few moments. "<planet>. To <destination>, we must go." She finally says, before going back to her room.`
+				accept
+	on visit
+		dialog `You land on <planet>, but realize that your escort carrying Vellorae hasn't entered the system yet. Better depart and wait for it.`
+	on complete
+		"coalition jobs" ++
+		payment 80000
+		conversation
+			`Vellorae hands you <payment> once you land, and asks, "Come with me for this last bit, could you, Captain <last>?"`
+			choice
+				`	"Sure. Where are we going?"`
+					goto shrine
+				`	"I'll pass. I'm not up for it right now."`
+			`	Her eyes go to the bangle, travel around the room, and then fixate on your again. "Please, Captain? I know that agreed to follow me to the shrines for the job, you didn't, but alone there, I do not wish to be."`
+			choice
+				`	"Alright, if it'll help you relax I'll go with you."`
+					goto shrine
+				`	"Sorry, but I'd rather rest in the ship."`
+			`	She takes a step back, looking down to the bangle again. "Alright. Yes, your responsibility, this is not. Meet you in the spaceport later, I shall."`
+			`	You open the hatch for her, and she heads to one of the Saryds nearby and begins to talk to them. A few seconds into the conversation, they tense up, crossing their arms and swiping them down as if refusing something, then running off. She tries again with some of the other Saryds, but continues to be rejected. She looks back at your ship dejectedly, then starts eyeing the other ships docked nearby before heading towards a Kimek Thorn that has just landed. As she talks to the captain, the Kimek seems confused, but after a moment he briefly reenters their ship, returning in a puffy coat to follow Vellorae to the railway hub.`
+			`	Long after the sun has set, the Kimek returns, rushing to their ship while trying to shake off the cold. You ask them about Vellorae, and they tell you she headed for the spaceport to "clear her head."`
+				accept
+			label shrine
+			`	She takes a long, deep breath. "Thank you, Captain. Far outside the village, the site is. Come, show you the way there, I will." You leave your ship, follow her to the railway hub, and board one of trains that appears to be one of the oldest and most simple. It lacks seats for non-Saryds, so you are forced to hold tight to what handrails you can reach.`
+			`	You remain on the train until the very last stop, when the sun is already starting to set. As you depart, you see a rural village with just a few dozen buildings and a simple dirt road, where a couple workers battle the snow and ice to keep it clear and easy to traverse. You follow Vellorae down the road, and once you reach a rocky pillar with a hole carved through it, she turns to the forest, heading out on a thin, straight trail. Looking behind you, you see the setting sun fitting inside the pillar's opening.`
+			`	As you follow Vellorae down the trail, you see the trees gradually show more and more signs of a forest fire, with darker, damaged barks, increasingly ashy soil, and many fallen, decomposing portions of the forest. The trail ends abruptly at a large scar scorched through the forest. The piles of ash still present below your feet almost resemble the rest of the planet's otherwise snowy ground, but somehow are kept from mixing with the snow. Whether deliberately cleared by more workers or some other force, you cannot tell. Near the center of the scar you see a small mound with an opening in the side, almost like a "shack" made out of the charred tree trunks and rocks. A faint light comes from within it.`
+			`	While you're looking at the mound, Vellorae grabs your hand and starts hesitantly pulling you towards it. Inside, the fading sunlight behind you contrasts with the source of the light within, a small pyre in the middle of the "shack" which has only a few lone flames dancing on the embers. Vellorae lays down in front of it, removes her bangle, and places it in the flames for a brief moment before snatching it up and standing again. Once on her feet, she grabs your hand again, tugging you along as she hurries back to the edge of the scorched clearing.`
+			`	She seems to settle again once you have reached the trail, letting go of your hand and slowing her pace.`
+			choice
+				`	"What was that about? What got you so agitated?"`
+				`	(Stay quiet.)`
+					goto return
+			`	She doesn't answer your question, instead simply continuing down the trail. Once you pass the rocky pillar and are back on the proper road again, she finally speaks up. "That... to gift us sunlight, stole the eyes of Ensu Uri, Aul Kell did. Broken apart, It was, and of the light from Its eyes, only specks remained. But finished, It was not, so to implore Adfices is kept safe from It, this was."`
+			label return
+			`	The two of you head back to the village and take the old train back to the railway hub. "Wait for you in the spaceport I will, Captain," Vellorae says. "Clear my head before heading back home, I must."`
+
+mission "Coalition: Pilgrimage 6"
+	name "Pilgrimage's End"
+	description "Bring Vellorae back to her home on <destination>."
+	passengers 1
+	to offer
+		has "Coalition: Pilgrimage 5: done"
+	source "Cold Horizon"
+	destination "Bright Echo"
+	on offer
+		conversation
+			`You find Vellorae in a snack shop, finishing up a hot drink. "Apologize for the wait I must, Captain. Ready to leave, I was not."`
+			choice
+				`	"Thought you'd be feeling better than this. You've finally finished your pilgrimage, after all."`
+					goto better
+				`	"I get it. Sometimes I also need a drink to help me think things over."`
+			`	She chuckles. "A herbal tea, this is. Help me calm down and rest on the way back home, it will."`
+				goto end
+			label better
+			`	"Yes, relieved I feel, that able to do this, I was. Just... still coming to terms with everything, I am."`
+			label end
+			`	She finishes the drink and gets up to pay for her order, following you to your ship afterwards. "Ready to head back home, I am," she tells you, heading into her bunk as you prepare the course for <destination>.`
+				accept
+	on visit
+		dialog `You land on <planet>, but realize that your escort carrying Vellorae hasn't entered the system yet. Better depart and wait for it.`
+	on complete
+		"coalition jobs" += 3
+		payment 220000
+		conversation
+			`Once she leaves your ship, Vellorae gives you your payment of <payment>, and takes your hands in hers. "Deeply grateful I am, for having accompanied me in this journey, Captain <last>. Sure that grateful for your help, Adfices also is."`
+			`	She lets go of your hands, wishes you the best in your travels, and then turns and leaves for her home.`