--- conflicted
+++ resolved
@@ -395,7 +395,6 @@
 	"Ion Rain Gun"
 	"Local Map"
 
-<<<<<<< HEAD
 outfitter "Heliarch Basics"
 	"Ion Rain Gun"
 	"Ion Hail Turret"
@@ -405,7 +404,6 @@
 	"Enforcer Riot Staff"
 	"Local Map"
 
-=======
 outfitter "Lunarium Basics"
 	"Refuelling Module"
 	"Decoy Plating"
@@ -413,7 +411,6 @@
 	"Small Recovery Module"
 	"Anti-Materiel Gun"
 	"Local Map"
->>>>>>> cfd5e030
 
 shipyard "Arach"
 	"Arach Courier"
@@ -1220,7 +1217,6 @@
 	word
 		".)"
 
-<<<<<<< HEAD
 phrase "heliarch test dummy"
 	word
 		"Best of luck, I wish you for this battle."
@@ -1244,7 +1240,7 @@
 		"Congratulations, captain!"
 		"Attack me further, you should not. Make you an enemy of the Heliarchs, destroying me would."
 		"Put to good use as a Heliarch, your combat skills would be."
-=======
+
 phrase "friendly coalition"
 	word
 		"The Coalition Games"
@@ -1699,4 +1695,3 @@
 	word
 		"."
 		"!"
->>>>>>> cfd5e030
