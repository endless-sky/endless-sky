# Copyright (c) 2016 by Michael Zahniser
#
# Endless Sky is free software: you can redistribute it and/or modify it under the
# terms of the GNU General Public License as published by the Free Software
# Foundation, either version 3 of the License, or (at your option) any later version.
#
# Endless Sky is distributed in the hope that it will be useful, but WITHOUT ANY
# WARRANTY; without even the implied warranty of MERCHANTABILITY or FITNESS FOR A
# PARTICULAR PURPOSE. See the GNU General Public License for more details.
#
# You should have received a copy of the GNU General Public License along with
# this program. If not, see <https://www.gnu.org/licenses/>.

outfit "Bombardment Cannon"
	category "Guns"
	series "Guns"
	index 08010
	licenses
		Heliarch
	cost 437000
	thumbnail "outfit/bombardment cannon"
	"mass" 12
	"outfit space" -12
	"weapon capacity" -12
	"gun ports" -1
	weapon
		sprite "projectile/bombardment"
			"frame rate" 3.2
			"no repeat"
		sound "bombardment"
		"hit effect" "bombardment impact"
		"inaccuracy" 4
		"velocity" 6
		"random velocity" 1
		"lifetime" 150
		"reload" 9
		"firing energy" 17
		"firing heat" 14
		"shield damage" 26.4
		"hull damage" 30
	description `The Bombardment Cannon was designed during the original war with the Quarg, in order to give Heliarch civilian ships a way to strike Quarg warships from a safe distance. But now, as with all their weapons, its use is limited to Heliarch warships.`

outfit "Bombardment Turret"
	category "Turrets"
	series "Turrets"
	index 08010
	licenses
		Heliarch
	cost 1845000
	thumbnail "outfit/bombardment turret"
	"mass" 43
	"outfit space" -43
	"weapon capacity" -43
	"required crew" 1
	"turret mounts" -1
	weapon
		sprite "projectile/bombardment"
			"frame rate" 3.2
			"no repeat"
		"hardpoint sprite" "hardpoint/bombardment turret"
		"hardpoint offset" 10.
		sound "bombardment"
		"hit effect" "bombardment impact"
		"inaccuracy" 4
		"turret turn" 2.6
		"velocity" 6
		"random velocity" 1
		"lifetime" 150
		"reload" 3
		"firing energy" 17
		"firing heat" 14
		"shield damage" 26.4
		"hull damage" 30
	description `A Bombardment Turret is not one of the most dangerous Heliarch weapons, but it has the advantage that it can hit targets a considerable distance away.`

effect "bombardment impact"
	sprite "effect/bombardment impact"
		"no repeat"
		"frame rate" 40
	"lifetime" 7
	"random angle" 40
	"random spin" 20
	"random velocity" 2
	"velocity scale" -.2


outfit "Finisher Pod"
	category "Secondary Weapons"
	series "Secondary Weapons"
	index 08010
	licenses
		Heliarch
	cost 1370000
	thumbnail "outfit/finisher pod"
	"mass" 16
	"outfit space" -36
	"weapon capacity" -36
	"gun ports" -1
	"finisher capacity" 40
	weapon
		sprite "projectile/finisher activating"
			"frame rate" 1
			"no repeat"
		sound "finisher"
		ammo "Finisher Torpedo"
		icon "icon/finisher"
		"fire effect" "finisher sparks" 8
		"hit effect" "finisher impact" 1
		"hit effect" "finisher fragment" 12
		"die effect" "finisher fragment" 6
		"inaccuracy" 5
		"velocity" 10
		"lifetime" 60
		"reload" 80
		"firing energy" 120
		"firing heat" 20
		"acceleration" .8
		"drag" .1
		"turn" 0.1
		"homing" 2
		"radar tracking" .8
		"missile strength" 50
		"submunition" "Active Finisher" 1
	description `Finisher Torpedoes are one of the Heliarchs' most dreaded weapons. In fact, in one way or another most of their other weapons merely exist to hold a ship in place for long enough for a barrage of Finishers to destroy it.`

outfit "Finisher Maegrolain"
	category "Secondary Weapons"
	series "Secondary Weapons"
	index 08020
	licenses
		Heliarch
	cost 7260000
	thumbnail "outfit/finisher maegrolain"
	"mass" 58
	"outfit space" -88
	"weapon capacity" -88
	"gun ports" -1
	"finisher capacity" 60
	weapon
		sprite "projectile/finisher activating"
			"frame rate" 1
			"no repeat"
		sound "finisher"
		ammo "Finisher Torpedo"
		icon "icon/finisher"
		"fire effect" "finisher sparks" 8
		"hit effect" "finisher impact" 1
		"hit effect" "finisher fragment" 12
		"die effect" "finisher fragment" 6
		"inaccuracy" 6
		"velocity" 9
		"lifetime" 60
		"reload" 60
		"burst reload" 15
		"burst count" 20
		"firing energy" 184
		"firing heat" 76
		"acceleration" .8
		"drag" .1
		"turn" 0.1
		"homing" 2
		"radar tracking" .8
		"missile strength" 50
		"submunition" "Active Finisher" 1
	description `Baptized with the Saryd word for "furious thunderstorm," this enormous launcher is not meant for prolonged fights nor for use by lighter craft, but for delivering a few quick, devastating bursts of Finisher Torpedoes. It has much greater damage potential than its smaller counterpart.`

outfit "Active Finisher"
	weapon
		sprite "projectile/finisher"
			"frame rate" 2.4
		"live effect" "finisher trail" 50
		"hit effect" "finisher impact" 1
		"hit effect" "finisher fragment" 12
		"die effect" "small explosion"
		"lifetime" 500
		"acceleration" 1
		"drag" .1
		"turn" 2
		"homing" 4
		"radar tracking" .8
		"optical tracking" .5
		"missile strength" 50
		"shield damage" 1800
		"hull damage" 2280
		"hit force" 1125

outfit "Finisher Storage Tube"
	category "Ammunition"
	series "Ammunition"
	index 08011
	cost 58800
	thumbnail "outfit/finisher storage"
	"mass" 4
	"outfit space" -15
	"energy capacity" 120
	"finisher capacity" 20
	ammo "Finisher Torpedo"
	description "In order to allow Heliarch ships to install more Finisher Storage Tubes, Heliarch engineers have incorporated a tiny battery pack into each module. This allows for Heliarch ships to have a respectable energy capacity while also carrying a fearsome number of Finishers."

outfit "Finisher Torpedo"
	plural "Finisher Torpedoes"
	category "Ammunition"
	series "Ammunition"
	index 08010
	cost 32000
	thumbnail "outfit/finisher"
	"mass" .5
	"finisher capacity" -1
	description `A substantial fraction of the Heliarch military complex is devoted to supervising the refining, enrichment, and breeding of nuclear fuels. Having ensured a steady supply of feedstock, they are able to produce a selective set of highly exotic fissile materials. With minuscule critical masses and favorable neutronics properties, these carefully controlled isotopes are the key to giving the miniaturized nuclear warhead in the Finisher Torpedo enough power to deter any would-be threats to the Coalition.`
	description `	This extremely powerful but also expensive missile is ammunition for the Heliarch Finisher Pod.`

effect "finisher sparks"
	sprite "effect/finisher sparks"
		"no repeat"
		"frame rate" 10
	"lifetime" 19
	"random angle" 30
	"random spin" 100
	"random velocity" 4

effect "finisher trail"
	sprite "effect/finisher trail"
		"no repeat"
		"frame rate" 5
	"lifetime" 37
	"random spin" 1
	"random velocity" 1
	"velocity scale" .8

effect "finisher impact"
	sprite "effect/finisher impact"
		"no repeat"
		"frame rate" 20
	sound "torpedo hit"
	"lifetime" 18
	"random spin" 20
	"random velocity" 2
	"velocity scale" -.2

effect "finisher fragment"
	sprite "effect/finisher trail"
		"no repeat"
		"frame rate" 8
	"lifetime" 23
	"random angle" 360
	"random spin" 1
	"random velocity" 10
	"velocity scale" -.1


outfit "Heliarch Attractor"
	category "Turrets"
	series "Turrets"
	index 08030
	licenses
		Heliarch
	cost 2187000
	thumbnail "outfit/heliarch attractor"
	"mass" 49
	"outfit space" -49
	"weapon capacity" -49
	"required crew" 1
	"turret mounts" -1
	weapon
		sprite "projectile/attractor"
			"frame rate" 5.2
			"random start frame"
		"hardpoint sprite" "hardpoint/heliarch attractor"
		"hardpoint offset" 9.
		sound "heliarch attractor"
		"hit effect" "attractor impact"
		"inaccuracy" 2
		"turret turn" 3.6
		"velocity" 640
		"lifetime" 1
		"reload" 1
		"firing energy" 4.8
		"firing heat" 4.5
		"shield damage" 6.48
		"hull damage" 5.04
		"firing force" -45
		"hit force" -45
	description "When battling the Quarg, the Heliarchs learned that the Quarg would not engage in a battle that their ships might be unable to escape. In response, they focused on building weapons that would keep a ship from being able to come to a stop and activate its jump drive."

effect "attractor impact"
	sprite "effect/attractor impact"
		"no repeat"
		"frame rate" 20
	"lifetime" 13
	"random angle" 20
	"random spin" 20
	"random velocity" -10
	"velocity scale" -.01


outfit "Heliarch Repulsor"
	category "Turrets"
	series "Turrets"
	index 08040
	licenses
		Heliarch
	cost 2549000
	thumbnail "outfit/heliarch repulsor"
	"mass" 56
	"outfit space" -56
	"weapon capacity" -56
	"required crew" 1
	"turret mounts" -1
	weapon
		sprite "projectile/repulsor"
			"frame rate" 3.2
			"random start frame"
		"hardpoint sprite" "hardpoint/heliarch repulsor"
		"hardpoint offset" 9.
		sound "heliarch repulsor"
		"hit effect" "repulsor impact"
		"inaccuracy" 3
		"turret turn" 2.6
		"velocity" 560
		"lifetime" 1
		"reload" 1
		"firing energy" 5.9
		"firing heat" 1.2
		"shield damage" 4.32
		"hull damage" 6.96
		"firing force" 90
		"hit force" 90
		"slowing damage" .1
	description "This beam turret allows a Heliarch ship to hold its enemies far enough away that they cannot make use of their short-range weapons."

effect "repulsor impact"
	sprite "effect/repulsor impact"
		"no repeat"
		"frame rate" 10
	"lifetime" 20
	"random angle" 360
	"random spin" 10
	"random velocity" 4
	"velocity scale" .01


outfit "Ion Hail Turret"
	category "Turrets"
	series "Turrets"
	index 08020
	licenses
		Heliarch
	cost 1268000
	thumbnail "outfit/ion hail turret"
	"mass" 26
	"outfit space" -26
	"weapon capacity" -26
	"required crew" 1
	"turret mounts" -1
	weapon
		"hardpoint sprite" "hardpoint/ion hail turret"
		"hardpoint offset" 10.
		sound "ion rain"
		"inaccuracy" 3
		"turret turn" 3.5
		"velocity" 12
		"reload" 15
		"burst reload" 3
		"burst count" 5
		"firing energy" 48
		"firing heat" 24
		"submunition" "ion hail" 4
	description "Instead of just placing an Ion Rain Gun on a turret mount, the Heliarch tweaked the cycles of shots, having each shot be significantly more effective and seeing an overall increase to the weapon's range, but at the cost of a reload period."

outfit "ion hail"
	weapon
		sprite "projectile/ion rain"
			"frame rate" 7
			"random start frame"
		"hit effect" "ion rain impact"
		"inaccuracy" 1
		"random velocity" 3
		"lifetime" 40
		"random lifetime" 4
		"hit force" 1
<<<<<<< HEAD
		"shield damage" 14.4
		"hull damage" 6
		"ion damage" .32
		"scrambling damage" .32
=======
		"shield damage" 12
		"hull damage" 5
		"ion damage" .3
		"scrambling damage" .3
>>>>>>> c8329ef7


outfit "Ion Rain Gun"
	category "Guns"
	series "Guns"
	index 08020
	licenses
		Heliarch
	cost 798000
	thumbnail "outfit/ion rain gun"
	"mass" 17
	"outfit space" -17
	"weapon capacity" -17
	"gun ports" -1
	weapon
		sprite "projectile/ion rain"
			"frame rate" 7
			"random start frame"
		sound "ion rain"
		"hit effect" "ion rain impact"
		"inaccuracy" 4.5
		"velocity" 16
		"random velocity" 2
		"lifetime" 25
		"random lifetime" 5
		"reload" 4
		"firing energy" 12
		"firing heat" 4
<<<<<<< HEAD
		"shield damage" 14.4
		"hull damage" 6
		"ion damage" .32
		"scrambling damage" .32
=======
		"shield damage" 12
		"hull damage" 5
		"ion damage" .2
		"scrambling damage" .2
>>>>>>> c8329ef7
	description "Heliarch ships primarily serve as a police force. This weapon is designed to neutralize a target's offensive capabilities until more Heliarch ships can join the fray."

effect "ion rain impact"
	sprite "effect/ion rain impact"
		"no repeat"
		"frame rate" 60
	"lifetime" 5
	"random angle" 360
	"random spin" 2
	"random velocity" 10
	"velocity scale" -.1



outfit "MCS Extractor"
	category "Guns"
	series "Guns"
	index 08030
	licenses
		Coalition
	cost 106000
	thumbnail "outfit/mcs extractor"
	"mass" 18
	"outfit space" -18
	"weapon capacity" -18
	"asteroid scan power" 18
	"gun ports" -1
	weapon
		sound "drill"
		"hit effect" "drilling"
		"velocity" 10
		"lifetime" 1
		"reload" 1
		"firing energy" .78
		"firing heat" .68
		"shield damage" .2
		"hull damage" 1.4
		"minable damage" 8.2
		"prospecting" 9
	description `Not legally a weapon under Heliarch definitions, the "Mineral Collection and Sorting" extraction unit consists of a set of sharp, durable blades designed to quickly break down minable asteroids. It also comes with an integrated scanning system that looks for asteroids rich in minerals to facilitate the mining efforts.`
	description `	Especially popular with novice pilots looking to pay off their ships, the extractor has been a reliable tool of mining businesses in the Coalition for millennia.`

effect "drilling"
	sprite effect/smoke
		"no repeat"
		scale 0.5
	sound "explosion tiny"
	lifetime 12
	"velocity scale" -0.05
	"random angle" 360
	"random velocity" 2
	"random spin" 2
	"random frame rate" 2<|MERGE_RESOLUTION|>--- conflicted
+++ resolved
@@ -378,18 +378,10 @@
 		"lifetime" 40
 		"random lifetime" 4
 		"hit force" 1
-<<<<<<< HEAD
 		"shield damage" 14.4
 		"hull damage" 6
-		"ion damage" .32
-		"scrambling damage" .32
-=======
-		"shield damage" 12
-		"hull damage" 5
 		"ion damage" .3
 		"scrambling damage" .3
->>>>>>> c8329ef7
-
 
 outfit "Ion Rain Gun"
 	category "Guns"
@@ -417,17 +409,10 @@
 		"reload" 4
 		"firing energy" 12
 		"firing heat" 4
-<<<<<<< HEAD
 		"shield damage" 14.4
 		"hull damage" 6
-		"ion damage" .32
-		"scrambling damage" .32
-=======
-		"shield damage" 12
-		"hull damage" 5
 		"ion damage" .2
 		"scrambling damage" .2
->>>>>>> c8329ef7
 	description "Heliarch ships primarily serve as a police force. This weapon is designed to neutralize a target's offensive capabilities until more Heliarch ships can join the fray."
 
 effect "ion rain impact"
