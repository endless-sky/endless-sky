# Copyright (c) 2022 by Arachi-Lover
#
# Endless Sky is free software: you can redistribute it and/or modify it under the
# terms of the GNU General Public License as published by the Free Software
# Foundation, either version 3 of the License, or (at your option) any later version.
#
# Endless Sky is distributed in the hope that it will be useful, but WITHOUT ANY
# WARRANTY; without even the implied warranty of MERCHANTABILITY or FITNESS FOR A
# PARTICULAR PURPOSE. See the GNU General Public License for more details.
#
# You should have received a copy of the GNU General Public License along with
# this program. If not, see <https://www.gnu.org/licenses/>.

mission "Heliarch Investigation 1"
	minor
	name "Transport Heliarch Agents"
	description "Bring <bunks> Heliarch agents to <destination>."
	passengers 3
	source
		near "Quaru" 2 10
	destination "Ring of Friendship"
	to offer
		random < 65
		has "license: Coalition"
		not "joined the lunarium"
		not "assisting lunarium"
	on offer
		conversation
			`A few minutes into browsing the local shops, you hear the strong sound of Saryd hooves approaching, and turn to see a trio of Heliarch agents hurrying toward you. They briefly salute you before stating their business.`
			`	"Looking for work, the human visitor is?" the Saryd asks.`
			`	"To the <destination>, a means of transport we need," the Kimek follows.`
			`	"<payment>, we can offer. And, perhaps, some more interesting work after our destination, we reach," the Arach finishes.`
			choice
				`	"Of course, I'll show you to my ship."`
				`	"Sorry, I'm not looking for any work currently."`
					defer
			`	They thank you for agreeing to deliver them to the <planet>, and introduce themselves; the Saryd is called Iplora, the Kimek is Kirrie, and the Arach is known as Tugroob. You help them settle in their bunks, wondering why they seemed so rushed.`
				accept
	on accept
		"assisting heliarchy" ++
	on fail
		"assisting heliarchy" --
	on complete
		"assisting heliarchy" --
		"coalition jobs" ++
		payment 90000
		conversation
			`The three Heliarchs disembark and head immediately toward the spaceport, but not before Iplora hands you <payment>. "Speak with our superior, we must. Need your services again, we likely will, so if interested in further work, you are, look for us in the spaceport, you should." She bows her head lightly, and follows her colleagues into one of the Heliarch-only sections of the ring.`

mission "Heliarch Investigation 2"
	name "Heliarch Investigation"
	description "Take the Heliarch agents to the marked planets so that they can investigate signs of criminal activity."
	source "Ring of Friendship"
	destination "Ring of Friendship"
	passengers 3
	to offer
		has "Heliarch Investigation 1: done"
		not "joined the lunarium"
		not "assisting lunarium"
	to complete
		has "Heliarch Investigation 2 - Mebla's Portion: done"
		has "Heliarch Investigation 2 - Stronghold of Flugbu: done"
		has "Heliarch Investigation 2 - Shifting Sand: done"
		has "Heliarch Investigation 2 - Fourth Shadow: done"
		has "Heliarch Investigation 2 - Into White: done"
		has "Heliarch Investigation 2 - Remote Blue: done"
	on offer
		conversation
			`You find the trio of Heliarch agents, Iplora, Kirrie and Tugroob, waiting for you in the spaceport. They greet you, and Iplora speaks for the trio. "Accompany us now, could you? A job in mind for you, our superior has."`
			choice
				`	"I don't see why not. Lead the way."`
				`	"Sorry, but I'm not interested in helping any more."`
					decline
			`	The three of them escort you through a number of restricted passageways dotted with armed, statue-like guards at every door and hallway you pass through. Eventually you reach a meeting room of sorts, with about a dozen other Heliarchs seated at the central table. One of them motions for you to join them.`
			`	As you take a seat, one of the Kimek speaks. "The honorable Captain, we salute. Make you feel welcome, I, Consul Iekie of the Heliarch council, hope we will."`
			choice
				`	"Thank you. The honor's all mine."`
				`	"Are you the one that has a job for me?"`
			`	"Stable and safe, our great Coalition is. Sadly, there are some who ideas of revolt and rebellion spread," she says. "To combat these thoughts of disunion, we swore. Correct such behavior, we must," she says as she points to the three agents beside you. "Dedicated to that, our agents are, but oftentimes slow and predictable, their tactics are. A different approach might be due, so an outsider's help, and their way of thinking, we'd like to ask for."`
			choice
				`	"What exactly would I have to do?"`
					goto what
				`	"Revolt? Rebellion? What are you talking about?"`
				`	"In that case, I'm not interested. I thought this was some simple job, not a political matter."`
					decline
			`	"Though to guard our Coalition from the Quarg and all who would see it harmed, steadfast and ever-ready we for millennia have remained, not as disciplined and understanding of the situation, our civilians are," Iekie explains. "For a few centuries now, plagued our Coalition with increasing violence and threats to our people, bands of thieves and terrorist groups have. Stealing Heliarch equipment, promoting rebellious propaganda, attacking Heliarch officials and sites, disrupting our peace with bombings and attacks, intensified all their activities as of late, they have."`
			choice
				`	"Well, what do you think I can do to help?"`
					goto what
				`	"Why are they doing all that?"`
			`	"Uncertain to us, that still remains. Those that arrested and interrogated, we have, no more than simple pawns in the outlaw organizations appear to be." she considers her words for a few seconds. "Warning our civilians about the thugs' actions, we have been, and asking them for support with any information of suspicious activity. Investigate reports of such activity, what you can help us with is."`
			label what
			`	"Six worlds, we have marked. Each, we'd like you to 'visit.' Those three tourists, you will be transporting," an Arach says as they point to Iplora, Kirrie and Tugroob.`
			choice
				`	"Sounds easy enough. Where should I start?"`
				`	"Whether they go undercover or not, this seems a bit risky for me. Sorry, you'll have to find someone else."`
					decline
			`	"Decide the order of your visits, you will, Captain," Iekie responds. "Shameful to admit this, it is, but known to these outlaws, many of our methods are. Failed in similar operations before, we have, so fear I do, that easily predicted, our own ordering would be."`
			`	Some of the others brief you on the worlds where suspicious activity has been reported: Shifting Sand in Saryd space, Into White, Fourth Shadow and Remote Blue in Kimek space, and Mebla's Portion and Stronghold of Flugbu in Arach space.`
			`	They wish the four of you good luck, and have you escorted back to the spaceport. The Heliarch trio arrives at your ship a few minutes later, out of uniform and with heavy luggage. You show the <bunks> 'tourists' to their bunks, and head to your cockpit to decide which of the six worlds you'll head to first.`
				accept
	on accept
		"assisting heliarchy" ++
	on fail
		"assisting heliarchy" --
	on complete
		"assisting heliarchy" --
		"assisted heliarch" ++
		log "Assisted the Heliarch in investigating several worlds around Coalition space, bringing their agents to each world to look for any signs of criminal activity."
		payment 900000
		conversation
			`When you and the agents leave your ship, you're greeted by about a dozen Heliarch guards, who urge you to follow them into the restricted portions of the ring. You're once again guided through the halls, until you're met by Consul Iekie and her delegation. She approaches you first, handing you <payment>. "Welcome back, Captain <last>. Glad, we all are, that made it back safely, you all have. Trust, I do, that fruitful in learning more of these criminals, your efforts have been?" She looks to the agents you transported.`
			`	"Unearthed some useful information, we have," Tugroob tells her as he delivers the agents' reports. "Essential to the mission's success, Captain <last>'s cooperativeness was."`
			`	She nods, as she hands the data to one of the Heliarchs behind her, who immediately move to start analyzing the findings. "Eager to read on the progress made, I am."`
			branch evidence1
				"lunarium evidence" == 1
			branch evidence2
				"lunarium evidence" == 2
			branch evidence3
				"lunarium evidence" == 3
			label finalthanks
			`	Iekie thanks you for your efforts in the operation, and goes to analyze the findings with her team. Iplora, Kirrie and Tugroob remain there with them, and you're escorted back to your ships by the guards.`
				accept
			label evidence1
			`	The agents then get closer to her, and Kirrie whispers something to the consul, handing her another report. Iekie turns to you once more, saying, "Quite a find, this is. Done well, you have, Captain."`
				goto finalthanks
			label evidence2
			`	The agents then get closer to her, and Kirrie whispers something to the consul, handing her two more reports. Iekie turns to you once more, saying, "Most useful to our investigation, these findings will prove. Excellent work, Captain."`
				goto finalthanks
			label evidence3
			`	The agents then get closer to her, and Kirrie whispers something to the consul, handing her three more reports. Iekie turns to you once more, saying, "Enviable, your prowess at investigation is, <last>. Outstanding work, Captain."`
				goto finalthanks

mission "Heliarch Investigation 2 - Bonus 1"
	landing
	invisible
	source
		government "Coalition"
	to offer
		has "Heliarch Investigation 2: done"
		"lunarium evidence" == 1
	on offer
		clear "lunarium evidence"
		payment 300000
		conversation
			`You receive a message from the Heliarch Consul Iekie as you go in for a landing. "Captain <last>! Analyzed your findings, we have. Brought light to some stolen equipment, your aid has, and for that, grateful we are. Sending a monetary bonus as thanks, I am."`
			`	When she finishes, <payment> are transferred to your account.`
				decline

mission "Heliarch Investigation 2 - Bonus 2"
	landing
	invisible
	source
		government "Coalition"
	to offer
		has "Heliarch Investigation 2: done"
		"lunarium evidence" == 2
	on offer
		clear "lunarium evidence"
		payment 700000
		conversation
			`You receive a message from the Heliarch consul Iekie as you go in for a landing. "Captain <last>! Analyzed your findings, we have. A great boon, your assistance was; located two stashes of our stolen equipment, we have. Investigating who was involved in such operations, my teams are. Very grateful for your help, we are, so sending a monetary bonus as thanks, I am."`
			`	When she finishes, <payment> are transferred to your account.`
				decline

mission "Heliarch Investigation 2 - Bonus 3"
	landing
	invisible
	source
		government "Coalition"
	to offer
		has "Heliarch Investigation 2: done"
		"lunarium evidence" == 3
	on offer
		clear "lunarium evidence"
		payment 1200000
		conversation
			`You receive a message from the Heliarch Consul Iekie as you go in for a landing. "Captain <last>! Analyzed your findings, we have. Worry me greatly, all these stashes of stolen equipment do. Indebted to you, we are, as without your help, found all these operations, we would not have. A monetary bonus, as thanks, I am sending. Deserve it, you do, Captain."`
			`	When she finishes, <payment> are transferred to your account.`
				decline

mission "Heliarch Investigation 2 - Mebla's Portion"
	name "Investigate <planet>"
	description "Transport the Heliarch trio to <destination> so that they can investigate signs of criminal activity."
	source "Ring of Friendship"
	destination "Mebla's Portion"
	to offer
		has "Heliarch Investigation 1: done"
	to fail
		or
			has "Heliarch Investigation 2: declined"
			has "Heliarch Investigation 2: aborted"
			has "Heliarch Investigation 2: failed"
	on complete
		conversation
			`You arrive to a thunderstorm, as is often the norm for <planet>, and the agents go over their plans on how to best investigate the planet.`
			`	Tugroob suggests that he pose as an Arach writer looking to find housing on the planet and scurries off to what must be a real estate office. Iplora continues with the original idea of pretending to be a tourist, saying that she will ask the young local Arachi about rumors while walking around the city, hoping to find something of use.`
			`	The two of them leave, and you are left with Kirrie, who has been mostly silent as his friends left your ship.`
			choice
				`	"Are you not going to follow their lead?"`
				`	"Have you not decided how to investigate the planet?"`
			`	"Captain <last>. An edge, your human approach to these missions would give us, the consul said. Except underused, your foreign ideas are, if only the order at which we land on these planets, they are used for."`
			`	He looks out to the rainy spaceport through your hatch, still open from his friends' exits. "Lead the way, would you? The warehouses, I wish to inspect, but your assistance I could use."`
			choice
				`	"Of course, I'll get my rain coat."`
				`	"I'd rather not go out there with that rain."`
					goto decline
			`	You walk in a straight line for about an hour, occasionally being hit by splintering rain drops despite the cover provided by buildings and local structures. Kirrie takes you to the very edge of the town where you would be able to see the hills and mountains in the distance, were it not for the colossal rain clouds and constant downpour. One or two warehouses have a fair bit of rust on their doors, and just once you spot one with a damaged roof. You can also make out the shapes of small trees and bushes not too far out.`
			`	"Now, Captain, start looking for something suspicious, where would you?"`
			choice
				`	(Check the warehouses with the rusty doors.)`
				`	(Check the warehouse with the leaking roof.)`
					goto reactor
				`	(Go further out and check the trees and bushes.)`
					goto trees
			`	Kirrie approaches the door, and it opens without him so much as touching it. Unfortunately the warehouse turns out to contain nothing of any significance. It's storage for what Kirrie says are toy parts: just mountains of plastic stacked together. You check a few more warehouses like this, but none turn out to have anything. The rain is starting to get heavier.`
			choice
				`	(Check the warehouse with the leaky roof now.)`
					goto reactor
				`	(Go further out and check the trees and bushes.)`
					goto trees2
				`	(Leave the rest of this to Kirrie.)`
			`	You apologize and tell Kirrie that you don't know what to do next. While he does agree to do it himself, he never stops asking for your opinion on his choices.`
			`	You spend a few more hours looking around until the rain and the wind get too dangerous for you to be moving from warehouse to warehouse. You both take shelter in one of them until the weather settles. Once it does, it is nearly nightfall, and Kirrie is notified by Iplora that she and Tugroob are already back at the ship. You two decide to head back as well.`
			`	It seems Tugroob found some evidence of some smuggled weapons passing through here, but nothing major. Exhausted, the Heliarchs get back in their bunks, asking you to depart the planet.`
				accept
			label reactor
			action
				"lunarium evidence" ++
			`	Kirrie approaches the door and waits for a few seconds, as if expecting it to open. When it doesn't, he picks his headpiece off and fiddles with it briefly. He puts it on again and waits some more, again to no avail. "To all of these warehouses I should have access. Damaged, the door's electronics don't seem to be," he comments. He then asks you for help, looking for any manner of tools nearby so that you can force the door, while he tries to tinker with the lock. You find something akin to a crowbar, or perhaps a shovel, and bring it to him, and with some effort you two manage to angle it and pull it to pop the door open.`
			`	At first glance there is nothing inside, but after he thoroughly crawls all over the place, he puts his head to a large metal panel on the opposite end of the room. You approach him, and again you two use the tool to bust the lock open, finding a hidden staircase leading underground.`
			`	On your way down, Kirrie yells for you to take cover, and you barely escape a barrage of shots as you head back up. Kirrie isn't as lucky, as a shot hit one of his back legs just before he gets to the stairs. You go to help him up before any more shots come, but he seems to make do with five good legs well enough.`
			`	You two rush back up. Kirrie tells you to be alert and watch the staircase, as he reaches for a small radio-like device to call for support. A few minutes later, a pair of Heliarch Punishers land nearby. Dozens of armed agents enter the warehouse, while you head to one of the ships with Kirrie and wait as his wound is treated.`
			`	The agents return hours later, reporting they shot down the turrets and found the place deserted. "Many automated production lines, we found," one of them tells Kirrie. "Powering them, one of our Reactor Modules is."`
			`	Once the local Heliarchs have the situation under control, they have a Breacher come in to pick you two up. It drops you and Kirrie closer to the <ship>, where you find Iplora and Tugroob already waiting. Kirrie suggests you depart once you all head inside, as his colleagues follow him to his bunk to hear what happened.`
				accept
			label trees
			`	You suggest looking for something unusual near the plant life you spotted while the rain is still fairly tame, and he follows you. You spend a few minutes looking around the trees but find nothing suspicious.`
			`	While passing by another set of bushes, Kirrie notices that some of them are awkwardly tilted. Upon further inspection, he tells you that they appear to have been removed and then hastily replanted, noting the odd wavy patterns of the small rocks around the roots. The rain has gotten heavier.`
			choice
				`	(Dig out the bushes.)`
				`	(Head back to the warehouses and look around there.)`
					goto back
			label bushending
			`	You help him unearth the bushes and dig a bit more to see if there's anything under them, but you never find anything. You find some other suspicious sets of bushes, but none have anything underneath. The rain and wind become too intense to stay outside, so you head inside a warehouse and take shelter there.`
			`	Once the weather settles near nightfall, Iplora notifies him that she and Tugroob are already back at the ship, so you two decide to return as well.`
			`	It seems Tugroob found some evidence of some smuggled weapons passing through here, but nothing major. They get back in their bunks, allowing you to depart.`
				accept
			label back
			`	Though he wanted to try digging them out, you convince Kirrie to leave the bushes alone, and you two head back to the empty streets surrounded by the warehouses. You can barely differentiate the warehouses from earlier as the rain gets even heavier.`
			choice
				`	(Check the warehouses with the rusty doors.)`
				`	(Check the warehouse with the leaky roof.)`
					goto reactor
			`	Kirrie approaches the door, and it opens without him as much as touching it. Unfortunately the warehouse turns out to contain nothing of any significance. It's storage for what Kirrie says are toy parts: just mountains of plastic stacked together. You check a few more like this but none turn out to have anything, and as the rain and wind become too much to walk through, you take shelter in one of the warehouses.`
			`	Once the weather settles near nightfall, Iplora notifies him that she and Tugroob are already back at the ship, so you two decide to return as well.`
			`	It seems Tugroob found some evidence of some smuggled weapons passing through here, but nothing major. They get back in their bunks, allowing you to depart.`
				accept
			label trees2
			`	You suggest looking for something unusual near the plant life you spotted while the rain is still fairly tame, and he follows you. You spend a few minutes looking around the trees but find nothing suspicious.`
			`	While passing by another set of bushes, Kirrie notices that some of them are awkwardly tilted. Upon further inspection, he tells you that they appear to have been removed and then hastily replanted, noting the odd wavy patterns of the small rocks around the roots. The rain has gotten heavier.`
			choice
				`	(Dig out the bushes.)`
					goto bushending
				`	(Head back to the open warehouses and take shelter there.)`
			`	Though you can barely hear each other in the rain, Kirrie insists on staying there and digging through the ground for a while to see if he can find anything.`
			`	You walk back to the empty streets, taking care to not slip on the damp soil. You enter one of the warehouses Kirrie had previously opened and are soon joined by him. He informs you that he dug out the suspicious bushes but couldn't find anything under them.`
			`	Once the weather settles near nightfall, Iplora notifies him that she and Tugroob are already back at the ship, so you two decide to return as well.`
			`	It seems Tugroob found some evidence of some smuggled weapons passing through here, but nothing major. They get back in their bunks, allowing you to depart.`
				accept
			label decline
			`	Kirrie leaves you behind and you sit there on your own for a number of hours. Eventually, the trio returns, revealing that only Tugroob had found evidence of illegal activity - smuggled weapons passing through the planet.`
			`	The three agents get back in their bunks and suggest that you depart as soon as possible.`

mission "Heliarch Investigation 2 - Stronghold of Flugbu"
	name "Investigate <planet>"
	description "Transport the Heliarch trio to <destination> so that they can investigate signs of criminal activity."
	source "Ring of Friendship"
	destination "Stronghold of Flugbu"
	to offer
		has "Heliarch Investigation 1: done"
	to fail
		or
			has "Heliarch Investigation 2: declined"
			has "Heliarch Investigation 2: aborted"
			has "Heliarch Investigation 2: failed"
	on complete
		conversation
			`While you doubt anyone opposing the Heliarchs would find much success operating in this massive compound, it seems the strategic location held by the planet, the volume of resources invested, the fortifications available, and the sheer number of ships stationed here had it marked for investigation anyway.`
			`	The three agents inform you that you're not allowed to enter most parts of the compound they will be headed to, so you stay inside your ship. They return right at sunset, telling you they found nothing worthwhile. "As expected," Kirrie comments with a sigh. They tell you they're ready to leave, and head to their bunks.`

mission "Heliarch Investigation 2 - Shifting Sand"
	name "Investigate <planet>"
	description "Transport the Heliarch trio to <destination> so that they can investigate signs of criminal activity."
	source "Ring of Friendship"
	destination "Shifting Sand"
	to offer
		has "Heliarch Investigation 1: done"
	to fail
		or
			has "Heliarch Investigation 2: declined"
			has "Heliarch Investigation 2: aborted"
			has "Heliarch Investigation 2: failed"
	on complete
		conversation
			`Iplora leaves the ship immediately, disappearing into the spaceport. Tugroob and Kirrie say that she is heading to a nearby oasis.`
			`	"Like to connect with nature, the Saryds do. Hoping to hear rumors from the others there, she is," Kirrie explains as he also prepares to leave, claiming to know a few Heliarchs stationed here who could help him look into some reports of a local smuggler's base.`
			`	Being the last Heliarch agent in your ship, Tugroob turns to you and asks, "Assist me in my search, would you, Captain?"`
			choice
				`	"Of course. Where are we headed?"`
				`	"Sorry, I'll have to refuse this time."`
					goto decline
			`	"An abandoned mining operation, our target is. Received we have reports of suspicious activity near the complex - recently headed there some ships were, even though shut down for years the mine has been," he explains. You input the coordinates he gives you into your navigator.`
			`	You come to the remains of a gargantuan mining operation, an enormous hole torn into the planet's crust, spiralling down to what must be nearly a kilometer below the otherwise relatively untouched surface. Near the edge, you spot a medium-sized building, made up of a few interconnected blocks and dirtied up by the planet's sand. Tugroob tells you it must have been the base for the mine workers and managing team when the mine was active.`
			`	Close to the building, farther out from the digging hole, you see a few landing pads of large enough size for even the bulkiest of freighters, likely once used by spacecraft that would ship the raw ore off to smelting facilities. You land on one of them, and you and Tugroob leave your ship. As you step off the landing pad, Tugroob calls your attention to a desert storm brewing in the distance, and says you two should get started before it reaches here.`
			choice
				`	"Let's check out the building."`
				`	"Maybe we should try heading down the mining hole."`
					goto hole
			`	Having been left alone for years, the base for the mining operation no longer has any power. Tugroob has to force the door, gripping the walls and pulling hard with his front legs until it slides open.`
			`	The place is surprisingly tidy, if dusty near the door with what sand has been let in. Despite the relative cleanliness, it's evident that the previous owners didn't bother cleaning out before packing up and leaving. Various cabinets, archives and work stations dominate the initial room, and you can see it connects to a collective bedroom, filled with bunks and a storage area.`
			`	"No other entrances there seem to be. If hiding anything here, others were, force their way in they had to, just like us," Tugroob says.`
			choice
				`	"Doesn't look like anyone's been in here in a while. Let's check the mining hole."`
					goto hole2
				`	"There might be something hidden here. Let's look around."`
			`	You two go about checking every drawer, archive and boxes of all sizes in the first room, but only end up finding a few scattered documents related to the mine, and some old doodles made by what must have been very bored workers. Tugroob tries to get the computers on, but no manner of tinkering brings any electricity to them. The building really is completely out of power.`
			`	"Find nothing here we will, Captain," Tugroob says, looking out the door at the approaching sandstorm.`
			choice
				`	"Sorry, let's go outside and check that hole while we can."`
					goto hole3
				`	"Hold on. Let's try the other rooms."`
			`	You head to the dormitories while Tugroob quickly works his way through what remains in the storage. You check under and over all the beds, looking for anything that might be out of the ordinary, but find nothing. The bedroom leads to two larger modules of the building: one for the restrooms, and the other for a dining area, but after searching these areas you again emerge empty-handed.`
			`	Tugroob comes to meet you, having finished with the storage, and reporting that he too found nothing of note. You two try to leave, but the storm has finally arrived, and so you decide to wait it out inside.`
				goto fail
			label hole3
			`	You two begin your descent down the mine, but with a step outside it's clear the storm's caught up to you. You still attempt to move to the hole, but the raging sand makes it too difficult to even find a way to start heading down safely. You two head back inside to wait for better visibility.`
				goto fail
			label hole
			`	You two approach the hole, and finding one of the many ramps leading down the spiral, carefully make your way down. You pass by some large mining vehicles, akin to very large trucks with thick tracks instead of wheels, and many bores and drills at the front. Tugroob explains they are used to open up tunnels that extend outwards from the main dig hole, to reach lesser mineral deposits without needing to excavate needlessly.`
			`	Continuing on your way down, he points to some of the holes made by the machines, and to many more vehicles near the bottom.`
			choice
				`	(Keep going down.)`
				`	(Investigate the nearby vehicles and tunnels.)`
					goto tunnel
			`	You two speed up as you continue plunging down the mine, and as you're about a quarter of the way down you can see the bottom more clearly. Over the years, it seems the local storms have been filling it up with sand, and with the operation inactive, nobody's bothered clearing it out. The sand's not enough to have reached the larger mining machines, but you suspect even they'll be covered completely in the coming years.`
			`	Tugroob stops you at one point, taking your attention to the top of the hole. The clear sky is growing darker, and you can see the wind picking up and launching some smaller rocks down. "Much time we have not, Captain. Search we cannot amidst a sandstorm, and reach in time the bottom we will not."`
			choice
				`	(Try and investigate the vehicles and tunnels to the sides instead.)`
					goto tunnel
				`	(Head back up and investigate the building.)`
			`	You two rush back up. Tugroob helps you save some time by climbing one of the walls straight up as you cling to him, rather than following the spiraling ramps. You reach the building a few minutes before the storm engulfs it and covers the dig hole completely. As it has no power, Tugroob has to force the door open, gripping to the walls and pulling hard with his front legs until it slides open.`
			`	The place is surprisingly tidy, if dusty near the door with what sand has been let in. Despite the relative cleanliness, it's evident that the previous owners didn't bother cleaning out before packing up and leaving. Various cabinets, archives and work stations dominate the initial room, and you can see it connects to a collective bedroom, filled with bunks and a storage area.`
			`	"No other entrances there seem to be. If hiding anything here, others were, force their way in they had to, just like us," Tugroob says.`
			`	Given the storm's trapped you in, you two turn over every drawer, archive and box, look over everything in the storage area, try and get the computers to work, and even check the bedroom and its connecting dining area and restrooms, all to no avail. Your search doesn't bear fruit, and so you're left waiting inside as the storm rages around the building.`
				goto fail
			label tunnel
			action
				"lunarium evidence" ++
			`	As Tugroob is more familiar with the vehicles than you are, he checks them before joining you in exploring the tunnels dug into the sides of the mining hole. The holes mostly head in straight lines down, forming straightforward paths to where the lesser ore veins were.`
			`	The sand continues to pile up into the mine hole when you two come to a vehicle that wasn't driven back fully, and is still blocking the entrance to its tunnel. Tugroob climbs up to see if there's any way to crawl inside, but he is surprised upon checking the driving controls: it's still operational. He drives it back, opening up the hole, and you two go in.`
			`	Lighting the way ahead with your flashlight, you're surprised to see this tunnel is dug slightly upwards, and brings you not to a large, dug out ore vein spot, but to a rustic mineshaft. A few lights on the walls flicker on as you approach them, lighting up the wooden beams supporting the long hallway. Before you go further inside, you're stopped by Tugroob, who crawls around the floor, walls and ceiling just before the first lamp, looping several times without ever going further in. He only stops to slowly reach one leg inside, then right back out after apparently touching something.`
			`	"Request support equipment to get through safely, we must," he says, and using a communication device, he calls for assistance from Heliarch agents, warning them about the sandstorm. You head back up to the building to wait for them.`
			`	Shortly after, several dozen Heliarch agents arrive. Most of them work to keep the sand out, while a few follow you two down and inside the peculiar tunnel, bringing some form of cutting tool and several pieces of sensor equipment. After checking with the sensors for a few minutes, they use the tool to surgically remove what Tugroob was slowly examining before: several extremely thin wires, connected to some type of machinery hidden within the wooden beams.`
			`	After they're done, the agents storm the place but find nobody. What they do find are dozens upon dozens of crates filled to the brim with Heliarch staves, blaster guns, riot gear, and other weaponry.`
			`	They escort you and Tugroob back outside as the agents prepare to bring the smuggled weapons to their own ships. Though the storm is still raging on, you can make out the shape of a few Heliarch Interdictors parked near your own ship right before you take off. You regroup with Iplora and Kirrie, and they ask Tugroob for more details on the ordeal before they head to their own bunks.`
				accept
			label hole2
			`	You two exit the building and approach the hole, find one of the many ramps leading down the spiral, and carefully make your way down. You pass by some large mining vehicles, akin to very large trucks with thick tracks instead of wheels, and many bores and drills at the front. Tugroob explains they are used to open up tunnels that extend outwards from the main dig hole, to reach lesser mineral deposits without needing to excavate needlessly.`
			`	Continuing on your way down, he points to some of the holes made by the machines, and to many more vehicles deep down near the bottom.`
			choice
				`	(Keep going down.)`
				`	(Investigate the nearby vehicles and tunnels.)`
					goto tunnel
			`	You two speed up as you continue plunging down the mine, and as you're about a quarter of the way down you can see the bottom clearer. Over the years, it seems the local storms have been filling it up with sand, and with the operation inactive, nobody's bothered clearing it out. The sand's not enough to have reached the larger mining machines, but you suspect even they'll be covered completely in the coming years.`
			`	Tugroob stops you at one point, taking your attention to the top of the hole. The clear sky has grown much darker, with the storm clouds covering most of it, and you can see the wind's picked up and is launching many smaller rocks down. All the while more and more sand seeps into the hole. "Leave we must, Captain. Search we cannot amidst a sandstorm, and reach in time the bottom we will not."`
			`	To save time and avoid the long spiraling ramps, you cling to Tugroob as he cuts his way up the hole, climbing its walls while carefully avoiding the rocks and falling sand. You barely reach the building before the storm fully engulfs the mine, and decide to wait there. While you wait, you and Tugroob search around more but ultimately find nothing.`
			label fail
			`	Night falls with no sign of the storm dying down, and after receiving a notification from Iplora, Tugroob informs you that you should both head back to the ship and pick her and Kirrie up. As soon as the storm lets up slightly, he helps you out of the building and through the raging winds, until you reach your ship. You two meet up with the rest of the group, and the agents head to their bunks.`
				accept
			label decline
			`	"I see," he says. He gives you the coordinates he needs to go to and you drop him off before returning to the hangars.`
			`	Kirrie and Iplora come back hours later and contact Tugroob, who says you can pick him up where you left him. Once he's back in your ship, he tells you he found nothing worthwhile.`

mission "Heliarch Investigation 2 - Fourth Shadow"
	name "Investigate <planet>"
	description "Transport the Heliarch trio to <destination> so that they can investigate signs of criminal activity."
	source "Ring of Friendship"
	destination "Fourth Shadow"
	to offer
		has "Heliarch Investigation 1: done"
	to fail
		or
			has "Heliarch Investigation 2: declined"
			has "Heliarch Investigation 2: aborted"
			has "Heliarch Investigation 2: failed"
	on complete
		conversation
			`For this planet, the trio informs you that they cannot spend too much time in one place considering how densely populated it is. Instead, they hand you the coordinates of dozens of factories, with instructions to take them to each factory in whichever order you'd prefer.`
			`	"Surprise inspections, we shall perform," Kirrie says as the three prepare their equipment and weapons. You spend hours flying around the planet dropping one agent off in a factory, flying off to another, then another, then picking up the first of the three in a seemingly endless cycle.`
			`	After picking up Tugroob from the last factory, they all analyze their findings one last time. They do this by going over each individual factory, mechanically running down a long list of "possible abnormalities" for each, leaving a mark on the side, and briefly writing a description if any such "abnormality" was noted in a factory.`
			`	"Unauthorized power surges to some replicators, we found. Missing as well, some records of storage transport were," Iplora says. You land on a Heliarch base, and they hand a copy of their findings to the Heliarchs stationed there before returning to your ship. As they head to their bunks, you see several Heliarch ships fly off in the direction of some of the factories.`

mission "Heliarch Investigation 2 - Into White"
	name "Investigate <planet>"
	description "Transport the Heliarch trio to <destination> so that they can investigate signs of criminal activity."
	source "Ring of Friendship"
	destination "Into White"
	to offer
		has "Heliarch Investigation 1: done"
	to fail
		or
			has "Heliarch Investigation 2: declined"
			has "Heliarch Investigation 2: aborted"
			has "Heliarch Investigation 2: failed"
	on complete
		conversation
			`Kirrie, already donning his winter coat, instructs you to land near the equator. He says him and Tugroob will conduct some subtle interrogations, stating that it's 'all they can do' in this climate.`
			`	You drop them off in one of the larger settlements there. After they leave, Iplora asks that you bring her close to the southern pole of the planet.`
			`	"Suspiciously similar, independent reports on that area have been. Tasked with investigating it, I was."`
			`	As you land on an isolated icy patch, just out of reach of a growing snowstorm nearby, Iplora finishes her preparations. You find her carrying a bag with some equipment and wearing what is - at least when compared to what her colleagues were wearing - fairly light clothing. Although she is a Saryd, you still worry that she might be frostbitten in this extreme weather, but she reassures you that she will be fine.`
			`	She tells you she'll be back in a few hours, and waits for you to open the hatch.`
			choice
				`	"Good luck. Be careful not to get lost in all this snow."`
					goto warm
				`	"Hold up, I'll go with you so we can search faster."`
			`	She pauses in thought for a few seconds, looking back at you. "Certain of that, are you, Captain? Treacherous, these storms can be."`
			choice
				`	"Don't worry, I can carry my weight through some snow."`
					goto snow
				`	"On second thought, you're right. Good luck out there."`
			label warm
			`	You open the hatch, and she begins her trek. You slouch around your ship for a few hours, waiting for any signal from the Heliarch agents, but nothing comes up on your commlink. Iplora comes back, saying she couldn't find anything, so you leave and pick up Kirrie and Tugroob. They also return empty-handed.`
				accept
			label snow
			`	She remains silent, moving away from the hatch and taking a seat to wait. You head to your room and prepare yourself for what's to come with the warmest, best clothing you could find for the snowy grounds. When you're done, you head back to your controls to open the hatch, and the both of you head out into the white fields. Not long after leaving your ship, you can make out small, dark lines nearby. It seems you landed close to a forest. Unfortunately, the trees don't do much to protect you from the increasingly dense snowfall.`
			`	You continue deeper into the lifeless forest for what feels like hours, so long that your feet start feeling slightly numb from the cold. After yet another turn amidst identical trees, Iplora guides you out of the forest to a snowy plain, dotted with a few dozen small, sturdy houses. Iplora explains it was something of a resort, popular with Kimek families when the planet wasn't as cold as nowadays. The storm is not so terrible here, so you can also faintly see cave entrances in a few small mounds at the edges of the resort grounds. Snow-covered boulders litter the entire plain, and Iplora warns you to take care not to trip on them.`
			`	"Check the caverns, we must. More relentless, the storm will soon become," she says.`
			choice
				`	"Lead the way."`
					goto bumpyroad
				`	"You go ahead. I'll see if I can find anything in the houses."`
			`	She nods and tells you that the place is shut down, so you can force your way into the houses if needed. As she starts making her way uphill, you head to the closest house and blast the lock after a few failed attempts at opening it normally. You crouch past the entrance of the abandoned home, clearly not intended for any non-Kimek, and begin searching the interior. The furniture is still in surprisingly good shape, if a bit dusty, but you find nothing inside any of the containers, below any of the beds, or hidden under the flooring.`
			`	You move on to the next house, and speed up the process as you go along and get used to the standard layout of the resort homes. After you're done with the fifth one, you leave to find the snowfall growing stronger. It might be best to try and look for Iplora and see if she's found anything, before the blizzard sets in fully.`
			choice
				`	(Enter the nearest cavern.)`
					goto shelter
				`	(Try and dig through the snowy mounds to find something.)`
			label dig
			`	You claw away at the snow and hit a hard surface, but it turns out to be just a rock. You try some other mounds to no avail, and right as you finish digging through another pile of snow only to find another rock, Iplora appears behind you.`
			`	"Counterproductive, cleaning away the snow is," she says. "Found nothing, I have. Back to your ship, we must go."`
			choice
				`	(Go back to the ship.)`
					goto back
				`	(Keep digging.)`
					goto keepdig
			label shelter
			`	You rush inside the nearest cave, turning on your flashlight as you carefully explore its interior. After a while, you notice another light coming from further inside the cave, and Iplora emerges soon after. "Found anything?" she asks, and you shake your head. Aside from some small campsites, she didn't either. You wait inside a bit more, and when the weather clears and night approaches, you follow her back to the ship.`
			`	Once you're there, you leave to pick up Kirrie and Tugroob, who also come back empty handed. The agents head to their bunks, and you prepare to take off.`
				accept
			label bumpyroad
			`	Following her up the hills proves difficult at first, what with your legs sinking into the snow, but the ground below becomes more and more solid - if a bit bumpy - the further into the resort you go. You try to watch your step around the boulders scattered about, but after stepping on a patch with deeper snow than usual, you trip over one of the mounds. She helps you up, and the two of you eventually arrive at the entrance of one of the caverns.`
			choice
				`	(Go inside with Iplora.)`
					goto cave
				`	(Search around the snow field.)`
			`	You tell her you'll look around the snow for a while and go inside if the storm gets rough again. Walking around in the developing blizzard, this time minding the bumpy ground below, you try to look for anything off about any of the resort homes, or perhaps spot something in the snow itself. Although the scenery is a great sight, the task quickly becomes dull. Even after walking around the entire resort, your efforts produce no results. The snow starts falling much faster, so you begin making your way back to the caverns.`
			`	With your focus on blocking a gust of snow, you end up tripping over another one of the mounds on your way, and realize you don't remember which cave Iplora entered. Considering the weather, though, taking shelter in any of them would be a good choice.`
			choice
				`	(Enter the nearest cavern.)`
					goto shelter
				`	(Try and dig through the snowy mounds to find something.)`
					goto dig
			label cave
			`	You and Iplora bring out your flashlights as you two explore the caverns. After some twists and turns, she notices some large rocks that evidently broke free from the walls, but still hug them closely. She puts down her flashlight and starts pushing the rocks, revealing a passage to a small campsite containing some makeshift beds, knocked over equipment boxes, and a worn down campfire in the middle.`
			`	You search through the boxes as she examines the room looking for some other hidden area, but neither of you find anything. She checks the campfire and concludes that nobody has been here for a few months. You continue exploring the cave and eventually loop back outside, leaving via another cave entrance that, according to Iplora, is this time much further from the forest. Given the blizzard is now strong enough that you've lost sight of the forest from earlier, you wonder how she's even managing to tell where you are, and for how much longer she'll be able to do so.`
			choice
				`	(Suggest returning to the ship.)`
					goto bumpyblizzard
				`	(Continue looking around the caves.)`
			`	You head back inside and continue exploring the cave system. You two find a few more of the hidden campsites, but all are as abandoned as the first one. You're alerted by the wind, snow, and ice whenever you're close to another exit.`
			`	After a few hours, the storm finally subsides, and you both return to your ship. You leave to pick up Kirrie and Tugroob, who also come back empty-handed.`
				accept
			label bumpyblizzard
			`	Iplora hesitates for a bit, then explains that you could get sick going through the storm now. She suggests instead that you wait in the caves until it is safe for human passage.`
			`	You insist, and she reluctantly gives in, telling you to stick close to her. She moves slowly so you have no problem keeping up, but time and again you keep falling over, tripping on the mounds the rocks have created. Another fall, and Iplora reaches her hand out to help you up once again.`
			choice
				`	(Take her hand.)`
				`	(Try and dig through the snow to find something.)`
					goto snowdig
			label back
			`	She helps you up, and you continue on your way down the hills. You get back to the forest, and she starts finding the trail back to the ship. Halfway through, the storm gets progressively weaker.`
			`	When you two return to your ship, you leave to pick up Kirrie and Tugroob, who also come back empty handed.`
				accept
			label snowdig
			`	You start clawing your way down the snow as Iplora asks you to stop and continue moving toward the ship. You continue, your hands getting colder as the snow steals the heat even through your gloves. You hit a hard surface and start clearing from there, only to see it was, in fact, just a boulder.`
			`	"Satisfied? Return, we must. Come now," You turn to see her offering her hand once again.`
			choice
				`	(Take her hand.)`
					goto back
				`	(Head to another mound and try digging there.)`
			label keepdig
			`	You stand up and run to another spot where you fell over. Iplora follows you, and even with the snow muffling the sounds around you, you can hear her exasperated sigh. She tries to pull you away, but you hit a hard surface yet again, this time creating a faint metallic echo. She takes her hands off of you and lays down, now helping you dig out whatever is there. Once the object is visible, she stands up. Though much of it is still buried, you can tell it's a very large metal container of sorts - the part that's out of the snow looks almost like the larger end of a coffin.`
			`	After clearing out what snow you could from over the rest of the object, you see it's many times larger than either of you. You try to look for some way to open it while she starts going over her bag, looking for something, but the cold, frost-plagued metal doesn't budge to your efforts. She finally seems to find what she was looking for - some sort of comms device - but before she has a chance to activate it, an energy blast from the far side of the resort rattles the ground nearby. It misses her by only a meter or so, and melts much of the snow it hit to nothing.`
			`	She yells for you to get down, pulling out a Heliarch blaster weapon from the bag and firing back in the direction the shot came from.`
			action
				"lunarium evidence" ++
			choice
				`	(Take cover.)`
				`	(Pull out your gun and help her.)`
					goto help
			`	You rush to the nearest resort house, staying behind it and hoping you'll have enough protection from the blasts. You can still hear Iplora move around, and you occasionally peek your head over to see her shooting and taking cover behind the houses herself, narrowly avoiding incoming blasts as she tries to close in the distance with whoever or whatever is shooting. The shots stop suddenly and you see her come over, saying that it should be safe to get out now.`
			`	"Fled, our attacker has," she claims. From the looks of it she wasn't injured. You two get back to the dug out spot, and Iplora grabs her bag. She managed to call for support in between running for cover and shooting back, and you two wait by one of the houses for a few minutes.`
				goto opencrate
			label help
			`	You two start shooting back as you move for cover behind the resort houses. Iplora signals for you to head out to another house, while she takes a different path. Rushing to the next house for cover while shooting in the direction of your attacker, you narrowly avoid the shots that come your way. You lose sight of Iplora herself, now only making out the bright blasts from her weapon as she moves quickly through the resort.`
			`	Trying to keep up, you notice the shots grow less frequent as they alternate between you and Iplora. The blizzard is bad enough that you can't even see the attacker despite getting closer and closer, but it seems that goes both ways, as you and Iplora manage to avoid getting hit without too much trouble.`
			`	You've barely gotten past half of the resort when the shots stop altogether. Iplora still takes aim for a bit, firing some shots as she continues on past some houses, but ultimately lowers her weapon and comes toward you. "Fled, our attacker has," she claims. You two head back to the dug out spot, and Iplora grabs her bag. She managed to call for support in between running for cover and shooting back, so you two wait by one of the houses for a few minutes.`
			label opencrate
			`	Several Heliarch Neutralizers arrive just before the blizzard subsides, and you're directed to one of them to dry your clothes and make sure you're not frostbitten. Nearly all of the Heliarch agents making the rounds over the resort are Saryds, and are quick to locate more of the coffin-like containers buried in the snow. They pull them out with equipment they've brought in the ships and carefully melt down the ice and snow layers covering them, finally managing to force their lids open once they've dried out.`
			`	Each one houses a Heliarch Finisher Torpedo inside, to the agents' surprise. As they open them up and reveal dozens of the torpedoes, Iplora heads out with a group of agents so that she can show them signs of the shootout with the attacker. She gives her thoughts on where they could be fleeing to, and informs another group on the layout of the local caverns before they head underground. When she's back with you, one of the captains of the Neutralizers tell you that they will handle everything from here, and has one of the ships take you two to where your own ship is parked. He leaves as you prepare to take off.`
			`	You head back to pick up Kirrie and Tugroob, who are excited to hear about what happened. They themselves didn't find anything, but they're content with listening to Iplora as she tells the story.`


mission "Heliarch Investigation 2 - Remote Blue"
	name "Investigate <planet>"
	description "Transport the Heliarch trio to investigate the isolated <planet>."
	source "Ring of Friendship"
	destination "Remote Blue"
	to offer
		has "Heliarch Investigation 1: done"
	to fail
		or
			has "Heliarch Investigation 2: declined"
			has "Heliarch Investigation 2: aborted"
			has "Heliarch Investigation 2: failed"
	on complete
		conversation
			`When you land, a couple of other civilian ships land nearby. Some Kimek leave them and wait outside your own. Kirrie is the only one to leave, and after speaking a bit with the other Kimek, they leave for the city, splitting in two groups.`
			`	"Not fond of outsiders, the people of this world are," Tugroob explains. "Decided to employ undercover Kimek agents, Consul Iekie has."`
			`	You wait around for a couple hours as Iplora and Tugroob tinker with your ship's communication devices, keeping in contact with the two groups. They don't mention if either group finds anything, and as night falls, Kirrie returns to the ship on his own. He doesn't say anything of the operation, instead just heading to his bunk to rest. Iplora and Tugroob follow suit, after telling you to depart whenever you're ready.`



mission "Heliarch Recon 1"
	minor
	name "Heliarch Reconnaissance"
	description "Fly to all the Quarg planets and stations the Heliarch asked, land on them, let your modified ship sensors scan their surroundings, and then head back to the <destination>."
	source
		government "Heliarch"
	stopover "Lagrange"
	stopover "Forpelog"
	stopover "Grakhord"
	stopover "Alta Hai"
	stopover "Kuwaru Efreti"
	destination "Ring of Wisdom"
	to offer
		"reputation: Quarg" >= 0
<<<<<<< HEAD
		"coalition jobs" >= 55
		has "flagship attribute: jump drive"
=======
		has "outfit: Jump Drive"
>>>>>>> 191a3716
		has "visited planet: Lagrange"
		has "visited planet: Alta Hai"
		has "visited planet: Kuwaru Efreti"
		has "First Contact: Hai: offered"
		has "license: Coalition"
		not "joined the lunarium"
		not "assisting lunarium"
	to fail
		"reputation: Quarg" < 0
	on offer
		conversation
			`Three Heliarch agents are waiting for you when you land. "The human visitor who so much to our society has contributed, we greet," the Saryd says as they all salute you.`
			`	"Sent by Consul Aulori, we were," the Kimek says proudly, as if you were supposed to know who that is. "An important task for you, he has in mind."`
			`	"How far would the visitor go, if to further help our Coalition, it meant?" the Arach asks.`
			choice
				`	"I'd be glad to help. What do you need?"`
				`	"I'm not sure I understand what you're getting at."`
				`	"Obviously, I have my limits."`
			`	"A jump drive, you possess. Far away, you can travel. Bother you, the harsh cages of the Quarg do not," the Saryd explains as all three walk toward your ship.`
			`	"Few in number, our own jump drives are, and too risky would it be, for one of our own to venture far out," the Kimek adds.`
			`	"If to help us gain knowledge of the oppressors, you wish, lend the Coalition your ship's sensors for a short time, would you?" asks the Arach.`
			choice
				`	"Are you asking me to spy on the Quarg?"`
				`	"Sorry, I don't want to get involved in your conflict with the Quarg."`
					decline
			`	"As espionage, a 'malfunction' qualifies not," the Saryd responds.`
			`	"Merely alter your own ship's sensors, we would. For a time, specially tuned to scan Quarg worlds, they would be," the Kimek clarifies. "No evidence against you, they would have."`
			choice
				`	"Alright, which worlds do you need me to land on?"`
				`	"Sorry, I don't want to get involved in your conflict with the Quarg."`
					decline
			`	They ask you to show them your map of the galaxy, so you bring them inside your ship and point out to them all the Quarg planets and stations you have found. They're a bit startled when they first see the entire map, as if unsure about where to send you.`
			`	You give them a quick rundown of each Quarg world, and after discussing among themselves for a bit, the Saryd speaks. "Interested in the Quarg's mining operations, and the various construction stages of their ringworlds, the consul is."`
			`	He points to some of the worlds, and you list the places you need to land: <stopovers>.`
			`	They call for some engineers to come work on your ship's sensors, the whole thing taking just a few minutes. When they're done, the Heliarch agents thank you for your cooperation, and tell you to head for the <destination> when you've collected all the data.`
				accept
	on accept
		"assisting heliarchy" ++
	on fail
		"assisting heliarchy" --
	on complete
		"assisting heliarchy" --
		event "heliarch recon break" 10 21
		"coalition jobs" ++
		payment 165000
		conversation
			`The Heliarch trio are eagerly waiting for you when you return. They are quick to welcome you, urging you to show them your ship's logs so they can see what information you've gathered. They don't seem to pay much mind to data on Grakhord or Forpelog, being much more interested in the ringworlds. As they examine the data, though, the Saryd frowns. The Kimek brings all his legs closer to his body, and the Arach squints all her eyes - probably their versions of the Saryd's reaction.`
			`	"Land on the rings, you really did, right Captain?" the Saryd asks while pointing at the places you visited.`
			`	You nod, and the Kimek hits your control panel lightly with one of his legs. "No data on the rings, the sensors collected! Gone wrong, something must have."`
			`	They have engineers return your sensors to normal, while you explain how your ship behaved while landing on them. They speak among themselves for a while, then the Arach says, "Too straightforward an approach, we might have taken. Captain <last>, contact you again soon, we will."`
			`	They hand you <payment>, and leave to one of the Heliarch sections of the ring.`

mission "Heliarch Recon Alta Hai"
	landing
	invisible
	source "Alta Hai"
	destination "Earth"
	to offer
		has "Heliarch Recon 1: active"
	on offer
		conversation
			`Coming in for a landing, something from inside your ship produces an irritating, high pitched whistle sound. It grows stronger the closer you get to the ringworld, until your ship completely shuts down. Your controls are rendered useless as you scramble to land manually, only for your autopilot to click back to normal and land as usual at the last moment. Looking outside, you spot several Quarg standing still, staring at your ship, until they hastily leave without contacting you at all.`
				decline

mission "Heliarch Recon Forpelog"
	landing
	invisible
	source "Forpelog"
	destination "Earth"
	to offer
		has "Heliarch Recon 1: active"
	on offer
		conversation
			`	While you told them this was nothing more than a barren mining outpost, the Heliarchs still insisted on gathering intel on this small moon. Regardless of its usefulness, you land as they asked and let your scanners get a proper reading on this world.`
				decline

mission "Heliarch Recon Grakhord"
	landing
	invisible
	source "Grakhord"
	destination "Earth"
	to offer
		has "Heliarch Recon 1: active"
	on offer
		conversation
			`As instructed, you land on Grakhord and let your ship work normally while the Heliarch sensor gets its reading. Though Heliarch technology is very advanced, you wonder if just by modifying your scanners they could penetrate the layers of rock to fully reveal the Quarg mining operation.`
				decline

mission "Heliarch Recon Kuwaru Efreti"
	landing
	invisible
	source "Kuwaru Efreti"
	destination "Earth"
	to offer
		has "Heliarch Recon 1: active"
	on offer
		conversation
			`When you approach the ringworld for landing, a couple of lights start flickering on your control panel, and you can make out some whistling coming from somewhere inside your ship. It continues for a few seconds before stopping.`
				decline

mission "Heliarch Recon Lagrange"
	landing
	invisible
	source "Lagrange"
	destination "Earth"
	to offer
		has "Heliarch Recon 1: active"
	on offer
		conversation
			`You don't really know what the Heliarchs did to your sensors, or if you can even see the data they are collecting, but as you come in for a landing, you hear a faint whistling sound from the hull of your ship. It's short lived, and you land normally. Hopefully nothing broke.`
				decline

event "heliarch recon break"

mission "Heliarch Recon 2-A"
	landing
	name "Scanning Preparations"
	description "Install an Outfit Scanner, then land on <destination>, where the Heliarchs will modify it to be able to scan Quarg ships the way they need it."
	source
		near "Ekuarik" 1 100
	destination "Ring of Wisdom"
	to offer
		has "event: heliarch recon break"
		not "joined the lunarium"
		not "assisting lunarium"
	to complete
		has "outfit: Outfit Scanner"
	on offer
		conversation
			`When you land, you're contacted by the Heliarch agents who had you land on some Quarg worlds and rings to collect data. "Captain <last>, a new task for you, we have," the Kimek says.`
			choice
				`	"What do you need me to do?"`
				`	"I'm sorry, but I'm not willing to risk my ship any longer to help you spy on the Quarg."`
					decline
			`	"Too large and complex for a quick reading, planets and ringworlds are, so wish to get updated scans on Quarg ships, the consul now does," the Arach says.`
			`	"Scan them during our war, we of course did, but much more precise now, our technology has become," the Saryd explains. "To use one of our own scanners, we cannot ask of you. Much risk, it would pose, but if to the <planet>, a human outfit scanner you could bring, alter it to suit our purposes, we will."`
			choice
				`	"Alright, I'll go there once I have an outfit scanner ready."`
				`	"That sounds even more dangerous than what you had me do before. Sorry, but I'm not interested."`
					decline
			`	They thank you for your willingness to help, and tell you they will be waiting on the <destination>.`
				accept
	on accept
		"assisting heliarchy" ++
	on fail
		"assisting heliarchy" --
	on complete
		"assisting heliarchy" --

mission "Heliarch Recon 2-B"
	name "Silent Scan"
	description "Now that the Heliarchs have altered your Outfit Scanner, head to <waypoints> and scan some Quarg ships there, then report back to <destination>."
	landing
	source "Ring of Wisdom"
	waypoint "Enif"
	to offer
		has "Heliarch Recon 2-A: done"
		not "joined the lunarium"
		not "assisting lunarium"
	on offer
		conversation
			`The Heliarch agents who spoke to you are ready with a team of engineers once you land. They remove the outfit scanner from your ship and take it to a restricted area. After about an hour, they come back, and while you can't see any visible changes to the outfit, they assure you it is better suited for scanning Quarg ships now.`
			`	The agents then come into your ship, asking for your map again. "Now, in the earliest stages of construction, this ring you showed us is," the Arach says, pointing to <waypoints>, where Lagrange is. "Interested in the Quarg ships guarding that system, Consul Aulori is. Suffice, one scan per type of ship there should."`
				accept
	npc "scan outfits"
		personality staying uninterested target
		government "Quarg"
		system "Enif"
		fleet
			names "quarg"
			variant
				"Quarg Skylark"
				"Quarg Wardragon"
	on accept
		"assisting heliarchy" ++
	on fail
		"assisting heliarchy" --
	on complete
		"assisting heliarchy" --
		"coalition jobs" ++
		payment 200000
		conversation
			`Once again the engineers remove your outfit scanner, take a copy of the scan logs, and hand it to the Heliarch agents, who give you <payment>. "Grateful to you, we are, Captain <last>," the Saryd says. "Remember your assistance, the consul will."`
			`	When the engineers return, they put your outfit scanner back in place. The Heliarch agents say their goodbyes, reassuring you that the Quarg shouldn't attack you for this. "If interested in doing some investigation of your own, you wish, maybe land on their rings again, you could," the Kimek suggests. "Maybe find out something of interest for us, you will."`
			`	He wishes you safe travels and leaves with his colleagues.`

mission "Quarg Interrogation"
	landing
	invisible
	source
		attributes "quarg"
		not planet "Humanika"
	destination "Earth"
	deadline 1
	to offer
		has "Heliarch Recon 2-B: done"
	on offer
		conversation
			`As you land on <origin>, a Quarg is patiently waiting right outside your ship, as if expecting you to open the hatch. You think nothing of it at first, but when you try and access the local news feed, you notice your monitors' interfaces aren't showing any of the local services and facilities. A few more minutes go by until you realize your ship hasn't been refueled either. You look out to see some more Quarg standing by the refueling machines of the landing pad you landed on, simply looking at your ship. Seeing that the other Quarg is still waiting by your hatch, you head outside to speak with it.`
			`	"Hello, <first> <last>," it says.`
			choice
				`	"Hello, can I help you?"`
				`	"Is there some sort of problem?"`
			`	It blinks, then slowly looks to a Wardragon parked farther away. "You were seen landing on some of our worlds and rings, bringing about strange scanning mechanisms, and were also found to be scanning some of our ships. Why is that?"`
			choice
				`	"I was just curious about your species."`
					goto lie
				`	"What are you talking about? I never did any of that."`
					goto lie
				`	"Scanning? I'm sorry, I think my ship just had some malfunctions. I didn't mean to offend."`
					goto lie
				`	"The Heliarchs asked me to do it."`
					goto truth
			label lie
			`	Around ten seconds pass without it saying anything, simply staring at your eyes and blinking slowly. "I see." Without another word, it walks away, heading toward the Wardragon.`
				accept
			label truth
			`	"And why did you agree? Do you wish to join their ranks, perhaps?" it asks.`
			choice
				`	"I just wanted to help. It's not like I destroyed your ships or something."`
				`	"They told me that the Quarg keep others in 'separate boxes,' and that you hinder their development."`
					goto hinder
			`	"Perhaps not, but you agreed to collect information on us and our worlds, which hold countless civilians, and deliver the findings to a group that despises us."`
				goto end
			label hinder
			`	"And you believe that? Have we restricted your movement? Chastised you for interacting with the Hai or Korath? Even after you agreed to help those foolish, tyrannical Heliarchs, are you not here, in one of our worlds, peacefully conversing with a Quarg?"`
			label end
			`	It blinks a few more times as a few small stripes on its face rapidly alternate between shades of deep blue and bright red. It then ends with, "It would be most wise to cut off all your ties with these 'Heliarchs,' human." It walks away, headed to the Wardragon it looked at before.`
				decline
	npc save
		government "Quarg"
		personality launching uninterested
		fleet
			names "quarg"
			variant
				"Quarg Wardragon"

mission "Heliarch Recon 3-A"
	landing
	name "Preparations for Scanning"
	description "Head to <destination>, where the Heliarchs will discuss the next recon task they have for you."
	source
		near "Ekuarik" 1 100
	destination "Ring of Wisdom"
	to offer
		has "Quarg Interrogation: offered"
		has "Rim Archaeology 5B: active"
		has "event: rim archaeology results"
		not "joined the lunarium"
		not "assisting lunarium"
	on offer
		conversation
			`Upon landing, you're contacted by the Heliarch agents who have had you scan Quarg worlds and ships. "Hello again, Captain <last>!" the Kimek greets you. "Thank you again, we must, for your latest service. Much more detailed than what we had, your scans are."`
			`	The Saryd interrupts him. "Not... satisfied with them, Consul Aulori was, however. Tasked with acquiring your help again, we were."`
			branch license
				has "joined the heliarchs"
			`	"An exception, the council has decided to make," the Arach explains. "Granted one of our Scanning Modules, you will be. Just for the mission, it is, so return it once it's over, you must. Install it on your ship, a team on the <planet> will."`
				goto choice
			label license
			`	"A 'proper' close-up scan, with a Heliarch Scanning Module, the consul wants," the Arach explains. "Now that in our ranks, you are, simple enough for you, purchasing one should be. Once ready, you are, head to the <planet> to hear the plan, you must."`
			label choice
			choice
				`	"Okay, I'll be heading there as soon as possible."`
					accept
				`	"Sorry, but I don't want to risk upsetting the Quarg any more than I already have."`
					goto decline
				`	"Why didn't you just have me do that last time?"`
			branch license2
				has "joined the heliarchs"
			`	"Restricted technology, it is. For Heliarch use only," the Arach tells you.`
			`	"Dangerous for you, it also was," the Saryd adds. "Provoked into attacking you, the Quarg might have been, if our technology, on your ship they noticed."`
			choice
				`	"And why would that be any different this time?"`
					goto choice2
				`	"Well, I don't want to risk any of that. Sorry, but I can't help you."`
					goto decline
			label license2
			`	"Dangerous for you, it could have been," the Arach explains. "Provoked the Quarg into attacking you, it might have."`
			choice
				`	"And why would that be any different this time?"`
				`	"Well, I don't want to risk any of that. Sorry, but I can't help you."`
					goto decline
			label choice2
			`	"Come upon some valuable information, the consuls have," the Saryd responds. "A much safer, easier task it would be. Until at the <planet>, you are, permitted to discuss the details, we are not. Interested in helping us once again, are you, Captain?"`
			choice
				`	"Alright, if you're sure it'll be safe, I'll help you."`
					accept
				`	"Sorry, I don't like the sound of this."`
			label decline
			branch license3
				has "joined the heliarchs"
			`	They are both surprised and distraught by your refusal, clearly not having expected it. They insist a bit further, but eventually give up on trying to convince you to help. Disappointed, they leave for a Heliarch office.`
				decline
			label license3
			`	They are both surprised and distraught by your refusal, clearly not having expected it. Their expressions then coalesce into cold, fearful gazes. They whisper briefly among themselves, then the Saryd addresses you.`
			`	"Captain, insist we must. An order from the consul, it is. In our ranks now you are, so do you should as dictates the chain of command."`
			`	"Lose your rank, you could, if to disobey such an order you were. For the best it is that continue aiding us and the consul, you do," the Kimek continues.`
			`	"Continue, you will. Inform the consul of that we shall." The Arach says, bringing out a device and seemingly confirming you'll be heading to <destination>. Without giving you much window to protest, the three thank you for your compliance and board a Heliarch ship.`
				accept
	on accept
		"assisting heliarchy" ++
	on fail
		"assisting heliarchy" --
	on complete
		"assisting heliarchy" --
		fail "Rim Archaeology 5B"

mission "Heliarch Recon 3-B"
	landing
	name "Not So Silent Scan"
	description "Now that your ship is equipped with a Heliarch Scanning Module, head to the <waypoints> system and scan the Quarg Wardragon there."
	source "Ring of Wisdom"
	destination "Ring of Wisdom"
	waypoint "Zubeneschamali"
	deadline 15
	to offer
		has "Heliarch Recon 3-A: done"
		not "Heliarch Recon 3-C: offered"
		not "joined the lunarium"
		not "joined the heliarchs"
		not "assisting lunarium"
	on offer
		conversation
			`The Heliarch agents and engineers are waiting for you when you land, immediately getting to work on installing the Scanning Module in your ship.`
			`	"Remember Captain, only borrowing, you are. Once returned, you have, take our scanner back, we will," the Saryd says.`
			`	"At most until <date>, keep it, you may. Considered theft, it will be, if any longer you take," the Arach adds.`
			choice
				`	"And will that time be enough?"`
				`	"What exactly will I do with this scanner?"`
			`	"Normally, unavailable for us low ranks, this information would be," the Kimek begins. "But, instructed us on it, Consul Aulori has, so that relay the plan to you we could. Learned, the consuls have, that guarding a nearby archaeological site in human space, a lone Quarg Wardragon is. Aware of that, were you?"`
			`	You confirm it, explaining to them that you were involved in the work around the site on Zug, and were there when the Wardragon came in to protect it.`
			`	"Then no trouble finding it, you should have," the Arach says. "Far from other Quarg, that ship is, so easier for you to flee, it should be, if attack you it does."`
			`	"All we need, a quick scan is," the Saryd tells you. "Once scanned it, you have, come back right away, you should."`
			`	You're warned not to disable or destroy the Wardragon should it attack you, as that would no doubt permanently damage your standing with the Quarg.`
			`	When the engineers are done, the agents wish you good luck, and you head back inside your ship.`
				accept
	npc save "scan outfits"
		government "Quarg"
		personality heroic staying uninterested
		system "Zubeneschamali"
		ship "Quarg Wardragon" "Gloref Esa Kurayi"
	on accept
		"assisting heliarchy" ++
		outfit "Scanning Module" 1
	on fail
		"assisting heliarchy" --
		"reputation: Heliarch" = -1000
		"reputation: Coalition" = -1000
	on complete
		"assisting heliarchy" --
		"coalition jobs" ++
		"assisted heliarch" ++
		log "Scanned the Quarg Wardragon flying around the Zubeneschamali system, and delivered the scan logs to the Heliarchs."
		outfit "Scanning Module" -1
		payment 690000
		conversation
			`The Heliarch agents have the engineers remove their scanners from your ship immediately when you land back. They seem pleased with the results, looking at the scan logs for the first time as they hand you <payment>.`
			`	"Survived, you thankfully have, Captain," the Saryd taps your arm.`
			`	"Odd, it is, that attack the Captain, the Wardragon did not..." the Arach thinks out loud, looking at the scan data. "A fortunate thing, no doubt, but very odd of them."`
			`	"Much more detailed, these scans are. Certain, I am, that pleased with the results, Consul Aulori will be," the Kimek tells you. "Assisted us greatly you have, Captain."`
			`	They pass along a message from the consul, who thanks you for all your efforts, and asks that you seek out his agents on <planet>, should you acquire any significant information on Quarg ships or ringworlds. The Heliarchs say their goodbyes and head on their way.`

mission "Heliarch Recon 3-C"
	landing
	name "Not So Silent Scan"
	description "Now that your ship is equipped with a Heliarch Scanning Module, head to the <waypoints> system and scan the Quarg Wardragon there."
	source "Ring of Wisdom"
	destination "Ring of Wisdom"
	waypoint "Zubeneschamali"
	to offer
		has "Heliarch Recon 3-A: done"
		not "Heliarch Recon 3-B: offered"
		has "joined the heliarchs"
		has "outfit: Scanning Module"
		not "assisting lunarium"
	on offer
		conversation
			`The Heliarch agents are waiting for you when you land with a team of engineers. They have them perform some quick tests on your Scanning Module.`
			`	"Take your time with this task, you of course can, Captain, but told us to ask you to be hasty, Consul Aulori has," the Arach says. "Unsure about how long this window of opportunity will last, all of us are."`
			choice
				`	"What's this 'window of opportunity' about?"`
				`	"What exactly is the task?"`
			`	"Normally, unavailable for us low ranks, this information would be," the Kimek begins. "But, instructed us on it, Consul Aulori has, so that relay the plan to you we could. Learned, the consuls have, that guarding a nearby archaeological site in human space, a lone Quarg Wardragon is. Aware of that, were you?"`
			`	You confirm it, explaining to them that you were involved in the work around the site on Zug, and were there when the Wardragon came in to protect it.`
			`	"Then no trouble finding it, you should have," the Arach says. "Far from other Quarg, that ship is, so easier for you to flee, it should be, if attack you it does."`
			`	"All we need, a quick scan is," the Saryd tells you. "Once scanned it, you have, come back right away, you should."`
			`	You're warned not to disable or destroy the Wardragon should it attack you, as that would no doubt permanently damage your standing with them.`
			`	When the engineers are done, the agents wish you good luck, and you head back inside your ship.`
				accept
	npc save "scan outfits"
		government "Quarg"
		personality heroic staying uninterested
		system "Zubeneschamali"
		ship "Quarg Wardragon" "Gloref Esa Kurayi"
	on accept
		"assisting heliarchy" ++
	on fail
		"assisting heliarchy" --
	on complete
		"assisting heliarchy" --
		"coalition jobs" ++
		"assisted heliarch" ++
		log "Scanned the Quarg Wardragon flying around the Zubeneschamali system, and delivered the scan logs to the Heliarchs."
		payment 690000
		conversation
			`The Heliarch agents seem pleased with the results, looking at the scan logs for the first time as they hand you <payment>.`
			`	"Survived, you thankfully have, Captain," the Saryd taps your arm.`
			`	"Odd, it is, that attack the Captain, the Wardragon did not..." the Arach thinks out loud, looking at the scan data. "A fortunate thing, no doubt, but very odd of them."`
			`	"Much more detailed, these scans are. Certain, I am, that pleased with the results, Consul Aulori will be," the Kimek tells you. "Assisted us greatly you have, Captain."`
			`	They pass along a message from the consul, who thanks you for all your efforts, and asks that you seek out his agents on <planet> should you acquire any significant information on the Quarg ships or ringworlds. The Heliarchs say their goodbyes and head on their way.`

mission "Keep Zug Wardragon"
	landing
	invisible
	source "Ring of Wisdom"
	to offer
		or
			has "Heliarch Recon 3-B: done"
			has "Heliarch Recon 3-C: done"
	npc kill
		government "Quarg"
		personality heroic staying uninterested
		system "Zubeneschamali"
		ship "Quarg Wardragon" "Gloref Esa Kurayi"



mission "Heliarch Expedition 1"
	minor
	landing
	name "Extraterritorial Reconnaissance"
	description "Head through the wormhole in Deneb, land on the planet there, and enter the system with the broken ringworld to get data for the Heliarchy."
	source "Ring of Wisdom"
	stopover "Ruin"
	waypoint "World's End"
	to offer
		has "Ruin: Landing: offered"
		or
			has "Heliarch Recon 3-B: done"
			has "Heliarch Recon 3-C: done"
		not "assisting lunarium"
	on offer
		conversation
			`As you land on the <origin>, you remember that the Heliarchs have asked you to share with them any information you get on Quarg ships and ringworlds. Would you like to tell them about the destroyed ring you saw on the other side of the wormhole in Deneb?`
			choice
				`	(Yes.)`
				`	(Not right now.)`
					defer
				`	(No, they don't need to know.)`
					decline
			`	You flag down a group of Heliarch agents who were walking by, and they salute you. "A valuable friend, you've proven to be, Captain," a Saryd of the group says. "Of assistance, how can we be?"`
			choice
				`	"Can you bring me to a higher-up? I have some information on ringworlds."`
				`	"Is there anyone I can talk to about a broken ringworld?"`
			`	The group discusses among themselves for a bit before bringing you into a restricted section of the ringworld. The inner halls of the <origin> are unlike those of any other Heliarch facility you've been to, with messy arrays of large canisters, equipment boxes, and some form of isolating texture plastered all over the walls, floor and ceiling. Most notable of all, though, is the sheer number of guards stationed here, which, if the few halls you've passed are anything to go by, might well outnumber the civilians present in the ring. "Wait here, please," the Heliarchs escorting you tell you, opening a door to something akin to a conference room. They offer you a seat on one end of a long table.`
			`	Some ten minutes pass before anyone comes in, but after that many Heliarch members start filling up the room, taking their own seats at the table. When the door opens for the last of them to come in, the guard announces "Consul Aulori," to which all the Helliarchs stand up and salute, the noise of conversation giving room to hooves hitting the ground. He is an old Saryd, with gray eyes, pale hair, and a short, well-kept beard. He wears a peculiar necklace with four large gemstones hanging from it. He sits opposite to you, the other Heliarchs sitting back down when he does.`
			`	"Forgive me for the delay you must, colleagues," he says to the other Heliarchs. "Caught up in my evening prayers, I was." He examines the room for a while, briefly glancing at each of the Heliarchs, until his eyes settle on yours. "Told, I was, that some valuable information for us, you have, Captain <last>."`
			choice
				`	"I know of a system where a broken Quarg ringworld is. I figured I should tell you."`
				`	"Would I be paid if I told you about a place where you can find a broken Quarg ringworld?"`
			`	He squints his eyes, then speaks, "Repeat that, could you?" You say it again, and he once more looks puzzled. He gestures to a Heliarch beside him, then takes off the translation box from around his neck, swapping it for theirs.`
			`	He asks again, and you repeat it again. "An... incomplete ringworld, is it?"`
			choice
				`	"No, it is definitely broken. There's tons of debris littering the system, and no sign of life in it."`
					goto how
				`	"I didn't say incomplete, I said broken. I know the difference."`
			`	The other Heliarchs freeze at your tone, and all keep staring at you, as if afraid to look toward Aulori for his reaction.`
			branch license
				has "joined the heliarchs"
			`	He stares intently at you for a few seconds, then at the agents guarding the entry door. They open it, and call for some more Heliarchs. They come in and position themselves to your sides, and behind you. "Afraid I am that once again, failed to understand it I have, <first> <last>. Now, one final time, repeat it, would you?" Reading the room, you carefully repeat the information, taking care to not come off as impolite again.`
				goto how
			label license
			`	"Do you now?" He begins. "And hope might I that get to explaining the difference, today still you shall? Require my attention, important work does, so if done being insubordinate, you are, suggest I do that enlighten us all on the difference, you do. Then, decide on whether or not to drop the symbol you seem so eager to disrespect into this system's sun, I will," he says, gesturing to your head and the Heliarch circlet you bear. You carefully repeat the information, taking care to not come off as impolite again.`
			label how
			`	He leans forward lightly, staring at you. Looking around the table, the other Heliarchs are engaged in a what appears to be a quiet, heated discussion, gesticulating and occasionally tilting the table with their body weight amidst whispers.`
			`	"How?" Aulori asks, eyes still locked on you. You explain as best as you can about where Deneb is, and what you saw on the other side of the wormhole. When you get to explaining how the system was discovered, the Heliarchs seem to collectively gasp when you first utter the word "Pug." You pause, and many go back to the quiet, whispering discussions, some laughing it off, and others staying silent.`
			`	One Saryd moves as if getting up, but sits back down once Aulori stands, firmly pushing one hand against the table. Conversation around the table dies out, as he stares you down for a long minute. "Leave us for a moment, would you?" he finally says, having some guards bring you outside the room.`
			`	The whispering discussion from earlier now becomes a much louder debate, though the door muffles it all enough that no translator outside the room manages to pick up what is being said. After half an hour, most voices are cut as someone rapidly hits the table, roughly, yelling something in what you think is the Saryd language.`
			`	It all grows quiet for a while, and then the door opens again. Some of the other Heliarchs leave in a haste, and you're asked to head inside again. Consul Aulori is standing up still, giving you a nod as you come in.`
			`	"Adjusted, your ship's sensors will be. Better suited, they will become, for detailed tridimensional projections," he says. He has a pair of Heliarch guards bring you back to your ship, where some engineers go inside your ship and spend some time tinkering with it. After they're done, one of the Heliarchs that was in the room approaches you, telling you they need you to land on the planet you described, <stopovers>, and to travel to <waypoints> to scan the ringworld. He wishes you luck, then hurries back to the restricted areas.`
				accept
	on accept
		"assisting heliarchy" ++
	on stopover
		dialog `You fly around the mysterious world for a while, until your sensors beep in an odd way, in what you guess is the signal that the Heliarch's modifications are done doing their read on the planet.`
	on enter "World's End"
		dialog `You fire up your ship's sensors, letting it collect the data the Heliarch want for hours on end. Eventually you hear a series of beeps in a dull rhythm, and look to see that their performance is back to normal.`
	on fail
		"assisting heliarchy" --
	on complete
		"assisting heliarchy" --
		event "heliarch expedition break 1" 22 34
		payment 3000000
		conversation
			`You're met by a dozen Heliarch guards when you land, and they quickly escort you to the ring's restricted sections after you transmit the scan logs. Aulori, as well as several other Heliarchs from the meeting you had last time, are waiting for you in a large room, where a holographic model of the broken ringworld starts being projected for all to see.`
			`	"Skeptical of what you told us, we all were, Captain," Aulori says, gesturing for you to accompany him as he walks around the projection. "Claimed that insane, you were, some of those here did." He looks down at a Kimek briefly. "Or that wasting our time with jokes, you were." A Saryd steps back as you two continue, making way for the consul. "Assured me, some of them had, that wholly impossible, it was, to break a ring." He stomps down his hooves close to an Arach and stops where the projection shows signs of greater damage. A large, cut off chunk of the ring is in full display, surrounded by clouds of floating debris. "But not insane, neither a joker, you are. And impossible, this clearly is not. Invaluable information, what you've brought us is, Captain <last>. Investigate the site thoroughly, we must, so ask for your assistance again, we will, when a suitable crew for it, we have found."`
			`	A Saryd rushes closer once Aulori says that, "Sir, against sending off anyone, the council is-".`
			`	"Agree, the council will," Aulori cuts him off, still looking at the projection.`
			`	The Saryd thinks for a while, then continues, "Take years, it would, to find and train someone willing to become an inspector. A dangerous task it-"`
			branch "expeditions past"
				has "Coalition: Expeditions Past 10: done"
			`	"And wait around for years, we will not," Aulori interrupts him again. "On borrowed time, we already are. Either find someone willing, and find them fast, you should, or find another line of work, you will," he looks at the Saryd, then at the door.`
				goto end
			label "expeditions past"
			`	"Dangerous?" Aulori scoffs, interrupting the Heliarch once again. "Plagued by the council's cowardice, your mind is. Make it back, Arbiter Sedlitaris did. Alive and well she is, and helped by this very human in her expedition, she was," he says as he nods your way. "Living proof she is that unfounded, the council's archaic paranoia is. Now, find someone willing quickly, you must, before learn of this and meddle with our work again, they do."`
			label end
			`	The Heliarch leaves the room, and Aulori hands you a chip worth <payment>. He has you escorted out of the room and back to your ship, promising to have more work for you soon.`

event "heliarch expedition break 1"

mission "Heliarch Expedition 2"
	landing
	name "Contacted"
	description "Head to <destination> where the Heliarchs will tell you about their future plans for investigating the broken Quarg ringworld."
	source
		government "Coalition"
	destination "Ring of Wisdom"
	to offer
		has "event: heliarch expedition break 1"
		not "assisting lunarium"
	on offer
		conversation
			`A Heliarch delegation contacts you as you land on <origin>. "Greetings, Captain. Sent by Consul Aulori, we were," one of them says. "Requested, your presence is, at the <destination>."`
			`	They tell you they weren't informed as to what the consul needs of you, but ask that you head to the <planet> when possible.`
				accept
	on accept
		"assisting heliarchy" ++
	on fail
		"assisting heliarchy" --
	on complete
		"assisting heliarchy" --

mission "Heliarch Expedition 3"
	landing
	name "Extraterritorial Venture"
	description "Escort a Heliarch ship to <destination> to pick up supplies, then guide them through human space and through the wormhole in Deneb so that they can further investigate the broken ringworld."
	source "Ring of Wisdom"
	destination "Ablub's Invention"
	to offer
		has "Heliarch Expedition 2: done"
		not "assisting lunarium"
	on offer
		conversation
			`When you arrive, you find the landing bays empty of ships save for one Heliarch Punisher close to your own ship. What must be hundreds of armed Heliarchs patrol the area. Consul Aulori meets you as you're coming down the ramp. "Carefully analyzing your findings, we have been, Captain. Much insight, they have brought us," he says. "Only so much can be gained from second hand observation, unfortunately. For that reason, escort one of our own ships there, you must."`
			`	He points to the Punisher close to your ship, and you see its crew loading dozens of cargo containers into it. He tells you the ship will follow you to the broken ring, and set up a base on Ruin so that they may study the debris closely for a longer period.`
			choice
				`	"Of course. I'll show them the way."`
					goto accept
				`	"What do you expect to find there? Spare parts?"`
					goto parts
				`	"Well, I think they're probably good to get there on their own. Sorry, but I'm not interested."`
			label decline
			branch license
				has "joined the heliarchs"
			`	He grimaces lightly. "Afraid I am, Captain, that an option, that is not. Very unfamiliar with navigating human space as is, we are, and in a truly exceptional location, this ring is. Remind you, I must, that bring us to our attention in the first place, you did, abandon this work now, you cannot. On behalf of our Coalition, insist I must that aid us in this effort, you do." Pausing for just a second, he continues in a lower tone. "Very... unwelcoming to you, the Coalition would become, if drop this now, you did. A few last scanners, the scientists have requested, so after quick stop at <destination>, to the ringworld, you will bring them."`
				goto end
			label license
			`	"Asking for your cooperation, I was not. Orders, these are." He looks at you sternly. "Escort the ship there, you will, or find our Coalition much less hospitable to you, you shall. A few last scanners, the scientists have requested, so after a quick stop at <destination>, bring them you will to the broken ring."`
				goto end
			label parts
			`	"Too advanced, the composites that make up this and all other ringworlds are. Replicate them, we cannot. Not yet. If how this one was destroyed, we learn, maybe how to construct parts of our own, we could. If not, then perhaps find we may what means used to damage it were, and so ways of our own to damage the rings, we may find. Managed to do so before, we haven't."`
			choice
				`	"Alright, I'll show them the way."`
					goto accept
				`	"Well, I'm no megastructure engineer, so I don't see the need to go there myself. They can find their own way."`
					goto decline
			label accept
			`	"Excellent. Equipped with a jump drive, the ship is, and to reach this 'Ruin' planet, enough fuel, it has. A few last scanners, the scientists have requested, so after quick stop at <destination>, to the ringworld, you may bring them."`
			label end
			`	He introduces you to the Punisher's crew, and the dozens of scientists and engineers who are preparing to board the warship, ready to accompany you. He wishes you all good luck and leaves, escorted by a few dozen guards. Once the consul is out of sight, some among the Punisher's crew start fidgeting. Their Captain, an Arach, has them ready the ship to follow yours, and they prepare to depart.`
				accept
	npc accompany save
		personality escort heroic opportunistic
		government "Heliarch"
		ship "Heliarch Punisher (Fuel)" "Eldest Inspector"
	on accept
		"assisting heliarchy" ++
	# No reputation penalty for aborting this mission.
	on abort
		"assisting heliarchy" --
	on fail
		"assisting heliarchy" --
		"reputation: Heliarch" = -1000
		"reputation: Coalition" = -1000
	on complete
		"assisting heliarchy" --

mission "Heliarch Expedition 4"
	landing
	name "Extraterritorial Venture"
	description "Escort a Heliarch ship through human space and into the wormhole in Deneb, so that they can further investigate the broken ringworld."
	source "Ablub's Invention"
	destination "Ruin"
	to offer
		has "Heliarch Expedition 3: done"
		not "assisting lunarium"
	on offer
		conversation
			`The Punisher's captain has some equipment loaded onto the ship, and the mechanics do one last maintenance check on the ship before it leaves Coalition space. The captain tells you they will follow your lead when you launch. Every other minute, he looks nervously at the sky.`
				accept
	npc accompany save
		personality escort heroic opportunistic
		government "Heliarch"
		ship "Heliarch Punisher (Fuel)" "Eldest Inspector"
	on accept
		"assisting heliarchy" ++
	on visit
		dialog `You've reached <planet> but left the Heliarch ship behind. Best depart and wait for them to arrive.`
	# No reputation penalty for aborting this mission.
	on abort
		"assisting heliarchy" --
	on fail
		"assisting heliarchy" --
		"reputation: Heliarch" = -1000
		"reputation: Coalition" = -1000
	on complete
		"assisting heliarchy" --
		event "heliarch expedition break 2" 275 496
		conversation
			`The Punisher's captain had you follow his ship all over the planet after they refueled in <planet>'s odd facilities. Apparently they want an isolated place to set up their camp here, somewhere they wouldn't be easily spotted.`
			`	They settle for a cavern on the way up a mountain, overlooking a foggy valley. A river is faintly visible through the dense fog. As they unload the cargo and start setting up, the captain comes to you. He is a young Arach, and his previous demeanor of taking worried glances at the sky has grown even more intense here, as he struggles to so much as look at you as he begins talking. "In the name of the crew, thank you I must for guiding us, Captain <last>." He finally settles on a compromise: one pair of eyes fixated on you, and the rest scouring the skies. "Stocked with enough supplies to last just under a year, the ship is, but if fruitful in our efforts to establish some manner of farm we are, remain for much longer, we will. The consul's orders, those are. When about to head back into the Coalition we are, send a message to you I will, notifying that our work here is finished."`
			choice
				`	"Understood. Until then, good luck on your research here."`
					goto end
				`	"Is something wrong?"`
			`	He goes back to looking to the sky with all eyes. "Forbidden it is, to leave the Coalition. To both civilians and Heliarchs alike. Far too dangerous, the outside has proven, and not deemed worthy to risk our jump drives like this, it has been. Worried I am about the ship's - the crew's - safety."`
			branch "expeditions past"
				has "Coalition: Expeditions Past 10: done"
			choice
				`	"Why is that forbidden?"`
				`	"Don't worry, I'm sure you'll be alright. Good luck on your research."`
					goto end
			`	"Fared poorly, previous Heliarch expeditions to the outside have, besides the very first." He breaks watch of the sky and focuses entirely on you. "Understand I do the importance of this mission, and that counting on us the consul is. Only... sometimes, wonder I do if worth risking us all, the mission is."`
				goto end
			label "expeditions past"
			choice
				`	"It's still forbidden? But Sedlitaris returned just fine, I flew her through human space and back with no issues."`
				`	"Don't worry, I'm sure you'll be alright. Good luck on your research."`
					goto end
			`	"True that is, but repealed, the measure that prohibits everyone leaving was not. Speak with Arbiter Sedlitaris myself I did, and admit I must that much more at ease now I am. But, still, remain vigilant for the crew's sake, I must. Changed their opinions like me, not many of them have."`
			label end
			`	He thanks you again for your help, and with a salute bids you farewell, heading to help the Punisher's crew establish their base of operations inside the caverns. You get back in your ship and fly back to the empty docks of <planet>. Now it's a matter of waiting for the Heliarch teams here to do their job and return to the Coalition.`

event "heliarch expedition break 2"

mission "Heliarch Expedition 5"
	landing
	name "Meet With Aulori"
	description "Head to <destination>, where Consul Aulori wishes to speak with you about the Heliarch's findings on the destroyed ringworld."
	source
		near "Sol" 1 100
	destination "Ring of Wisdom"
	to offer
		has "event: heliarch expedition break 2"
		not "assisting lunarium"
	on offer
		conversation
			`When you've touched down on the landing pads, you see you've received a message from the Heliarchs you brought to Ruin, the mysterious world on the other side of the wormhole the Pug left in Deneb. "Captain <last>, finished what research we could do on the broken ring, we have. About to jump back into the Coalition, we are. Imagine I do that like to speak with you after receiving our report, Consul Aulori will, so head you should to the <planet> as soon as possible."`
				accept
	on accept
		"assisting heliarchy" ++
	on fail
		"assisting heliarchy" --
	on complete
		"assisting heliarchy" --
		"assisted heliarch" ++
		payment 20000000
		conversation
			`To your surprise, your arrival to the <planet> sees no reception party waiting for you, or so much as a payment message from Aulori. You leave your ship, and mention to the nearest Heliarch that you were asked to see Consul Aulori here. They brush you off, saying there has been no such request by the consul. You try and explain that the Heliarch leading the expedition to Ruin mentioned you should come, but they again dismiss you, seemingly unaware of what you're talking about and going on about their business.`
			`	You try a few more times to no avail, and decide to head back to your ship for the time being. It's not until the day is about to turn that a pair of Heliarch guards come to your ship, asking that you step outside. You comply, and they tell you to follow, "for ready to see you, the consul is."`
			`	Once again you're led through the inscrutable, guard-crowded halls of the <planet>, being brought to a long corridor with dozens of closed doors. The one at the very end is apparently your goal. From there, however, two more guards arrive, and they explain to those escorting you that "received word, the Ring of Friendship has." They apologize to you, saying Aulori might be busy for some time more. You are brought to just outside the room, so that you're received as soon as his "meeting" ends.`
			`	From another room, a Heliarch arbiter waves for the guards waiting with you, and passes some other task to them. Three of them leave, and you're left with the one who fetched you from your ship, a Saryd. Despite the door to Aulori's room being locked, you two can still clearly hear intense shouting from within - not just his, but from many others who you assume to be consuls as well. After a particularly long - and heated - debate segment from what seems to be Aulori's voice, the Heliarch guard waiting with you declares they'll be coming back soon and hastily moves away, turning the corner.`
			branch license
				has "joined the heliarchs"
			label waited
			`	A few more minutes pass, and you hear some more of the heated discussion from within. After a while, it stops, and the door opens with Aulori on the other side, alone. "Arrived you have, I see, Captain. Forgive me for the wait, you must. Just going over the findings of the expedition, some more consuls and I were."`
			choice
				`	"It's alright, I didn't mind the wait."`
				`	"I was just about to head back to my ship. It seemed your meeting was never going to end."`
			label beckon
			`	He beckons you to the middle of the room, still lit up only by the many monitors used for the video calls with other consuls. He moves to a small desk near the wall with the monitors, and picks up <payment> in chips, handing them to you. "Find what they could with what time they had, the expedition did. Only so much time to experiment there was, when a single ship - a warship - the fleet had. Mistake me not, greatly pleased with the preliminary results, I so far have been, but frustrating it is that limited we are by such time and resource constraints." He sighs. "Like I would, for there to be a larger, more substantial expedition to that ring. But stand as it does, seem it does that wait I must for the council's approval, before taking any further action."`
			`	He moves to pick up a small box on the other side of the room, sitting atop a table surrounded by boards with scribbled notes and mock-up schematics. He brings the box to you and opens it, revealing inside a very small piece of something clearly metallic in nature, but with some odd, unknown property to it you can't identify. "One billion."`
			choice
				`	"What?"`
				`	"Is this that expensive?"`
			`	"Over the course of the War of Independence, the amount of kilotons of fissile material used in projectiles that bombarded this ring. One billion. For this ring alone. Not a single dent, they left. Not one." He picks up the piece. "One of the smaller shards of the shattered ring that recover, the expedition could." He gazes at it for a few seconds, before putting it back in the box and returning it to the table. "In my position, to learn of the Quarg, learn as a Quarg, I have had to. Think like them, I must, if to attempt to breach the many blockades they have placed to impede others from learning from their technology, I am. Outnumbered by them, we are. Inferior we remain in our technology. If a means to close the gap, I do not find, then perhaps learning what monstrous weapon could break their rings, learning how to create such a weapon, the only hope for deterring a Quarg offensive is."`
			`	Aulori pauses for nearly a minute, looking at the monitors. "It matters not what nonsense other consuls may tell you, Captain. Know this: give up on their rings the Quarg never will. With your help, and the efforts of the expedition, prepared yet for them, we may become."`
			`	He thanks you again, and gestures for the door. Many guards arrive soon after you two leave, and you're accompanied back to your ship. As you leave, Aulori heads deeper into the ring's hallways to further study the report about the destroyed ringworld.`
				accept
			label license
			`	The discussion inside continues, with no sign of dying down. Judging from the relatively quick journey from your ship to here, you figure you're not very deep into the ring's restricted sections, so your circlet's neural interface might have permission to open the door.`
			choice
				`	(Try to open it.)`
				`	(Just wait outside.)`
					goto waited
			`	As you thought, the door responds to your command. The room is dark, with many lab instruments, computers, and countless boards with notes all over them being lit up solely by the various monitors on one end of the room. Aulori is there, alone, speaking with several other consuls via video call.`
			branch "knows iekie"
				has "Heliarch Investigation 2: done"
			`	A Kimek consul occupies the most prominent monitor, and seems to be leading the discussion at the moment. "Exempt you are not from our laws and protocol. Your transgression aside, call I must for the others involved to be deposed at once. The Punisher's captain, and crew as well."`
				goto response
			label "knows iekie"
			`	On the most prominent monitor, you recognize Consul Iekie, the Kimek Heliarch who you aided in investigating various Coalition worlds for suspicious activity. She seems to be leading the discussion at the moment. "Exempt you are not from our laws and protocol. Your transgression aside, call I must for the others involved to be deposed at once. The Punisher's captain, and crew as well."`
			label response
			`	"Come to pass that will not. Given they were those orders by me. Serving the will of a superior, they were," Aulori replies. "Surely encourage the lower ranks to disobey, you would not."`
			`	"So claim you do full responsibility over this clear transgression?"`
			`	"Claim I do that acting on my behalf and on my orders, my subordinates were. Committed, no transgressions were. Now, if to talk about taking responsibility for the actions of those working under us, we are-"`
			`	"Weasel out of the matter at hand you will not," she interrupts him. "Aware you of course were that forbidden, further expeditions to the outside are, and to not have alerted the council of it, broken law twice-fold, you have."`
			`	The other consuls lash out some more at Aulori after she's done, and he waits for them to finish. "Made chief researcher I was on Quarg artifacts and ringworlds, centuries ago. Continued to study and deepen our knowledge on the subject, I since then have, and acted against the interest of uncovering the secrets of the Quarg, I not once have. Saved us centuries - if not millennia - of research, this expedition has. Now, look deeper into the findings myself, I must. To further our fight, and so that a fighting chance we may have. Believe, I do, that likewise, much more productive activities you all have, where concerned the well-being and stability of our Coalition is?"`
			`	The others deliberate for a few minutes, before settling on an end to the discussion. "Once done analyzing the findings you are, report them at once you must, before the full council on the Ring of Friendship. Decide then, we shall, whether overlooked, these transgressions will be." Aulori agrees, and the call ends.`
			`	He turns to leave, and you see the quick surprise on his face as he spots you, clearly too immersed in the discussion before to have noticed you watching. "Well, clear it is that arrived you have. Curious, were we, <last>?"`
			choice
				`	"I was only here for the end."`
				`	"They didn't seem too happy with you."`
			`	He grunts. "Cowards, the lot of them. True, it is, that something of a gamble I took, risking one of our jump drives beyond an unknown wormhole. But, necessary it was. Necessary for our understanding. For our survival."`
				goto beckon



mission "Heliarch Containment 1"
	minor
	name "Transport Heliarch Soldiers"
	description "Bring these <bunks> Heliarch soldiers, along with <cargo>, to <destination> by <date> so they can combat a terrorist group."
	passengers 33
	cargo "military supplies" 25
	deadline
	source
		near "3 Spring Rising" 1 5
	destination "Fourth Shadow"
	to offer
		has "license: Coalition"
		has "main plot completed"
		not "joined the lunarium"
		not "assisting lunarium"
		random < 75
	on offer
		conversation
			`The spaceport on <origin> is in quite a lot of turmoil, as dozens of Heliarch agents march around at an accelerated pace. Some prepare to board their own ships, and others speak with some of the captains here. It's no different with you, as a Kimek agent approaches you after noticing you watching.`
			`	"Much assistance, we require, Captain," they say. "A transport for <destination>, we need. For <bunks> of us, and <cargo>. Of great urgency, this task is."`
			`	Without you even noticing it, an Arach agent has also gotten close, and after the Kimek is done speaking, says, "Attacking several factory districts and government buildings, the terrorists are, so at once we must go. <payment>, you will receive, if by <date> we arrive."`
			choice
				`	"I'd be glad to help. Bring your colleagues and the cargo to my ship."`
					goto accept
				`	"Terrorists? Can't the Heliarchs on that planet take care of it themselves?"`
				`	"You'll have to find someone else. I'm not heading there right now."`
					goto decline
			`	"As I said, hit many government buildings, they have," the Arach explains. "Damaged several garrisons, the attacks did, and crippled the local agents' immediate response capabilities, they have. Not to mention, a very populous and busy world, <planet> is, so a more difficult task, locating and arresting the criminals is."`
			`	"To keep the peace, our job is," the Kimek adds. "If to assist in achieving that goal, you wish, transport us there, you should."`
			choice
				`	"Okay. Bring your colleagues and the cargo to my ship."`
				`	"You'll have to find someone else. I'm not heading there right now."`
					goto decline
			label accept
			`	They thank you for your cooperation, and use a device to call the rest of the agents to your ship. After securing the last of their cargo in your hold, you show them to their bunks and head to the cockpit.`
				accept
			label decline
			branch license
				has "joined the heliarchs"
			`	They're clearly disappointed, but thank you for your time anyway, before moving on to the next merchant captain and try to recruit their assistance.`
				decline
			label license
			`	They're confused by your refusal. "Willing are you not to help your fellow troops? A danger to the civilians of the area, the criminals are."`
			`	"A shame that is," the Arach backs away, disapprovingly. "Find others to help, we will."`
			`	The two leave, moving to nearby merchant captains to try and recruit their assistance.`
				decline
	on accept
		"assisting heliarchy" ++
	on visit
		dialog phrase "generic cargo and passenger on visit"
	on fail
		"assisting heliarchy" --
		conversation
			`Having failed to deliver the Heliarch agents on time, they leave your ship with sour looks on their faces. You're contacted by the Heliarchs who had enlisted your help.`
			`	"Thanks to your lack of discipline, lost we have a prime opportunity to capture dangerous criminals. Unreliable you have proven, <last>."`
			`	They sign off. It seems you'll not be getting more offers to help the Heliarchs with this particular type of work again.`
	on complete
		"assisting heliarchy" --
		payment 420000
		dialog `You're told to open your hatch as soon as you land, and when you do, the Heliarch agents storm out of your ship while a separate group that was waiting for you unloads the cargo. A few seconds later you see that <payment> have been added to your account.`

mission "Heliarch Containment 2"
	name "Pick Up Injured Soldiers"
	description "Land on <stopovers>, to pick up the <bunks> Heliarch soldiers in need of medical attention, and transport them to <destination> by <date>."
	source
		near "Bloptab" 1 4
	stopover "Delve of Bloptab"
	destination "Ahr"
	passengers 21
	deadline
	to offer
		has "Heliarch Containment 1: done"
		not "joined the lunarium"
		not "assisting lunarium"
		random < 65
	on offer
		conversation
			`You're stopped by a group of Heliarch agents as you enter the spaceport, most of them Arachi.`
			`	"Injured, many colleagues of ours have been. On <stopovers>, they are," one of them says. "Dealing with containing criminal operations, they were, and surprised them with an attack amidst civilians, the rogues did. Given the circumstances, dangerous for them, it might be, if treated within hospitals there, they are."`
			`	"<bunks>, in total, you would transport. To <destination> by <date>, they must be brought," the one Saryd of the group adds.`
			choice
				`	"Don't worry, I'll make sure they get help quickly."`
					goto accept
				`	"Can't you pick them up in your own ships?"`
					goto ships
				`	"Tragic, but I'm not interested. Sorry."`
					decline
			label ships
			`	The Saryd shakes her head. "Fled <stopovers> right after the attack, many of the outlaws have. On high alert, local fleets are, to attempt to intercept their ships. Sent a few available ships as aid, we of course have, but still, use more help, we could."`
			`	"Enlisting the aid of other captains, we have been," another Arach from the group replies. "Heading there, seven other ships already are. In need of as much help as possible, we are."`
			choice
				`	"I see. Alright, I'll head there to pick them up."`
				`	"Sorry, but it sounds like you've got a lot of help already, and I'm busy with something else."`
					goto decline
			label accept
			`	They thank you, and urge you to move to <stopovers> with haste. Spotting a convoy of Kimek ships landing nearby, the group moves to new potential captains to help with the efforts.`
				accept
			label decline
			branch license
				has "joined the heliarchs"
			`	The Saryd frowns. "A shame that is, use we could all the help available." The group leaves, moving to ask the next merchant captain for help.`
				decline
			label license
			`	The group is clearly appalled. "Willing are you not to help your fellow troops?!" One of the Arachi exclaims.`
			`	"Disgraceful." The Saryd shakes her head. "If injured were you, would you not from your fellow Heliarchs help expect?"`
			`	The group stomps away, trying to recruit more civilian captains to help.`
				decline
	on accept
		"assisting heliarchy" ++
	on stopover
		dialog `You notice dozens of Heliarch warships rapidly surveying the planet. When you land, you see more of the ships that came to help pick up the injured agents. Hundreds of bandaged Saryds, Kimek, and Arachi are being brought to the ships that keep arriving and departing. You pick up your passengers and prepare to head to the medical center on <destination>.`
	on visit
		dialog phrase "generic missing stopover or passengers"
	on fail
		"assisting heliarchy" --
		conversation
			`Having failed to pick up and deliver the injured Heliarch agents to the healthcare facilities on time, some have succumbed to their wounds, and those who are still alive leave your ship while angrily throwing insults and complaints your way. You're contacted by the Heliarchs who had enlisted your help.`
			`	"Unbelievable. Cost us the lives of valuable soldiers, your lack of discipline has. Unreliable and apathetic to the woes of our troops you have proven, <last>."`
			`	They sign off. It seems you'll not be getting more offers to help the Heliarchs with this particular type of work again.`
	on complete
		"assisting heliarchy" --
		payment 360000
		conversation
			`You help the medical workers get the agents on transport vehicles, and one of the Arach Heliarchs supervising the operation hands you <payment>.`
			`	"Avoided, many casualties were, thanks to your assistance in our joint efforts, Captain," she says. "Of this cooperativeness, inform my superiors, I shall."`
			choice
				`	"Thank you, but I didn't really do anything too impressive. It was just a simple transport mission."`
				`	"There were a lot of injured people there. What happened there with the outlaws, exactly?"`
					goto accident
			`	"Nonsense. Looking for 'impressive' actions, we are not, when asking for assistance we are. Much more valued, your continuous assistance and cooperation is. The key to our Coalition's success, such assistance is."`
				goto end
			label accident
			`	"A terrorist attack, it was. The valuable resources and equipment stockpiled there, they sought. Thanks to the agents' efforts though, robbed, the warehouses were not," she says, pointing to the injured Heliarchs being moved from your ship and into the land vehicles.`
			label end
			`	She bids you farewell and goes back to making sure the injured agents find their way to hospitals.`
				accept

mission "Heliarch Containment 3"
	name "Informational Medicine"
	description "While picking up <cargo> from <planet stopovers>, let loose the spy bots the Heliarchs gave you to act as surveillance for the planet."
	source "Ring of Power"
	stopover "Secret Sky"
	cargo "medication" 15
	to offer
		has "Heliarch Containment 2: done"
		not "joined the lunarium"
		not "assisting lunarium"
	on offer
		conversation
			branch license
				has "joined the heliarchs"
			`Three Heliarch officers approach you as you're walking around the spaceport. "Greetings, Captain <last>. Interested, would you be, in accompanying us? A proposition, we have," the Saryd says.`
			choice
				`	"What's it about?"`
				`	"Sure, lead the way."`
					goto way
				`	"Sorry, not up for taking a stroll right now."`
					decline
			`	"Inform you of that, we cannot," the Kimek says. "Not until accepted our offer, you have."`
			choice
				`	"Fine. Bring me to somewhere you can tell me."`
					goto way
				`	"That seems a bit sketchy, I'll pass."`
					decline
			label license
			`Three Heliarch officers approach you as you're walking around the spaceport. They salute you, and the Saryd speaks. "Greetings, Captain <last>. Sent by Consul Plortub, we were."`
			`	"A mission for you, he has, but to discuss it in private, he wishes." The Kimek explains. "Follow us, would you?"`
			label way
			`	After a few dozen twists and turns through the restricted sections of the ring, they bring you to a room where an Arach is waiting, alongside a few other Heliarchs who are discussing something while pointing at a map of the Coalition projected over the table.`
			`	"Ready to work with us, are you, Captain?" the Arach asks. "The one who asked for you, I am. Call me Consul Plortub, you may."`
			choice
				`	"<first> <last>. Pleasure to meet you."`
				`	"What job did you have for me?"`
			`	"In need of one such as you, we are. Received anonymous reports, we have, from loyal patriots and colleagues alike. On <stopovers>, a Saryd world, brewing, terrible activity may be. Rising in activity there, outlaw groups are, we fear," he says. "Your destination, that is."`
			`	A couple small boxes are brought inside and set on the table. Upon opening them, Plortub shows you they contain several small drones - drones very similar to those employed by the hull repair modules used in Coalition ships.`
			`	"A union of technologies, it is. Of the scanning module, the incredible surveillance capabilities are. Of the repair drones, the versatile mobility and durable shells are." He explains to you that you're to head to <planet stopovers> to pick up <cargo> produced on the planet, but as you're coming in for a landing, you are to jettison the crates with the drones so that they may act as spybots. "Be inconspicuous, you must. Appear to be a simple, regular job, this must. Return to <origin>, you must, after completed this task, you have. Readily available then, your payment will be. Suffice, <payment> will, surely."`
			`	He wishes you good luck, and the trio from earlier escorts you back to your ship.`
				accept
	on accept
		"assisting heliarchy" ++
	on stopover
		dialog `As instructed, you release the drones as you come in for a landing. Judging by the normal conditions of the spaceport, no one seems to have noticed anything as you pick up the cargo.`
	on fail
		"assisting heliarchy" --
	on complete
		"assisting heliarchy" --
		payment 330000
		conversation
			`Landing back on <planet>, you're met by a squad of armed Heliarchs, who are escorting Consul Plortub. He hands you your payment of <payment> with an approving nod.`
			`	"Aided us once more, you have, Captain. Look forward to further work with you, I do. Search for one of my subordinates in the local spaceport anytime, you should. Have more work for you soon, I might." He performs a brief salute, and leaves for some other section of the ring.`

mission "Heliarch Containment 4-A"
	name "Undercover Transports"
	description "Escort three Kimek Spires full of Heliarch agents to <destination>, where they hope the use of civilian ships will give them the element of surprise."
	source "Ring of Power"
	destination "Remote Blue"
	to offer
		has "event: plasma turret available"
		has "Heliarch Containment 3: done"
		not "joined the lunarium"
		not "assisting lunarium"
	on offer
		conversation
			`You're stopped by one of the many armed Heliarchs in the spaceport, and are asked to follow him into the restricted sections. You comply and are led through the corridors until you're brought before Consul Plortub, in a smaller room than last time. Three Kimek Heliarchs are with him.`
			`	"Ask for your assistance, once again, I must, Captain <last>," he begins. "Long been a difficult world for the Heliarchy, <destination> has. Admit I must, that known and, to my shame, ignored, lawless behavior there has been. Your continued support, you'll once more provide we hope, Captain."`
			choice
				`	"What do you have in mind?"`
					goto plan
				`	"I'm not really comfortable in helping with these. Can you let me go?"`
			branch license
				has "joined the heliarchs"
			`	He perks his head up a bit, then mumbles something in his own language, momentarily turning off the translator. He gives in, and has someone bring you back to your ship in a quick march.`
				decline
			label license
			`	He stares at you for a few seconds, almost like a statue. "Afraid I am that orders, these are. Received them directly from the Ring of Friendship, from Consul Iekie, I have. A great asset for this task, you would be, Captain, so insist upon your involvement, I must."`
			label plan
			`	He introduces you to the three Kimek, and goes to explain the plan. "Been granted access to our civilian ships, you have. Three new Kimek Spires, you have very recently bought. Carrying many passengers to <destination>, in them you are. A very lucrative job, it is." He pauses for a moment to give the Kimek permission to head out. "Pose as civilians, working in your ships, they will. Armed and ready to investigate <planet> thoroughly, the soldiers in those Spires are. Instructed to follow your ship there, these three were."`
			`	Plortub wishes you all good luck, and you're escorted back to your ship. You see the three aforementioned Kimek Spires parked near the <ship>, and one of the Kimek Heliarchs hails you, saying they're ready to depart when you are.`
				accept
	npc accompany save
		personality escort heroic opportunistic
		government "Coalition"
		ship "Kimek Spire" "Kiry Paichee"
		ship "Kimek Spire" "Achipa Kyrri"
		ship "Kimek Spire" "Pakee Pikary"
	on accept
		"assisting heliarchy" ++
	on visit
		dialog `You've reached <planet>, but the Heliarch transports haven't arrived yet! Best depart and wait for them to get here.`
	on fail
		"assisting heliarchy" --
	on complete
		"assisting heliarchy" --

mission "Heliarch Containment 4-B"
	landing
	name "Meet with Plortub"
	description "Collect your payment for escorting the Heliarch transports."
	source "Remote Blue"
	destination "Station Cian"
	to offer
		has "Heliarch Containment 4-A: done"
		not "joined the lunarium"
		not "assisting lunarium"
	on offer
		conversation
			`Hundreds of Heliarch agents pour out of the three Kimek transports, rushing in groups to separate parts of the city. They march in unison, weapons in hand. From the reactions of the locals, it's clear they were neither expecting such a thing, nor are they happy with the agents going about the city in that manner.`
			`	When the last of the Heliarchs leave the transports, one of the Kimek captains inform you that you should now head to <destination> to meet with Consul Plortub collect your payment of <payment>, and to "avoid getting caught in any potential retaliation."`
				accept
	on accept
		"assisting heliarchy" ++
	on fail
		"assisting heliarchy" --
	on complete
		"assisting heliarchy" --
		payment 495000
		conversation
			`You land in the station to find that <payment> have been transferred to you. Along with the credits comes a transmission from Plortub. "For my absence, forgive me you must, Captain. Hit Fourth Shadow again, criminals have, so organizing some ships from within the Ring of Power, I am."`
			`	He goes on to explain that the attack was quite a large one, and much of the fleet stationed here was sent to help contain it. The remaining ships are helping with the <origin> operation, so the station is fairly devoid of a military presence at the moment. "A troubled week, this will be, but bother you with that, I will not. Been very useful to us your support has, Captain."`

mission "Heliarch Containment 5"
	landing
	name "Stop The Fleeing Ships"
	description "Defeat the criminal ships that are attempting to flee. You must disable and board their ships in order to help the Heliarchs find the source of their weapons."
	source "Station Cian"
	to offer
		has "Heliarch Containment 4-B: done"
		not "joined the lunarium"
		not "assisting lunarium"
	on offer
		"reputation: Lunarium" = -1000
		event "lunarium fleeing rb"
		conversation
			`After the transmission with Plortub ends, the station is awfully quiet for a few hours. You head outside your ship to see if you can find something interesting to do, but you don't find anything particularly eye-catching, as the station holds few shops. You move to the job board, but find it completely empty. You also notice that the market's trade values are not updating, and any news system is non-functional.`
			`	Suddenly, some of the few Heliarchs still stationed here rush past you heading for an office. They quickly reemerge and approach you.`
			`	"Captain! Helped us, you have, yes? Aiding in the Remote Blue operation?" You nod. "Think you trustworthy, the consul does, and in dire need of a combat-ready ship, we are. Aid us, you must!"`
			choice
				`	"What's going on?"`
				`	"What do you mean combat-ready? Are we being attacked?"`
			`	They explain that it's not simply the station's mercantile and news systems that haven't been functioning properly - they haven't been able to contact the group on Remote Blue, nor the fleet that left for Fourth Shadow, nor get in any sort of contact with anywhere else in the Coalition.`
			`	"Get readings of the local systems only, we can, and alerted us, they have, of incoming ships! Armed, civilian ships! Criminals, no doubt, and fleeing Remote Blue, they are!"`
			`	You can't say much before they've practically pushed you back into your ship. They promise you'll be greatly compensated for this, and ask that you only disable the ships so you can board and check for hostages, or possibly allow for capture and questioning of the outlaws.`
				launch
	npc board
		personality timid plunders entering target
		government "Lunarium"
		ship "Saryd Sojourner (Bombardments)" "Hodoviah"
		conversation
			`As you suspected from when you were fighting it, this ship is equipped with Heliarch weaponry. Unfortunately you can neither verify the equipment it is using nor check for hostages, as a self destruction sequence starts when you're about to enter it.`
				launch
	npc board
		personality timid plunders entering target
		government "Lunarium"
		ship "Arach Spindle (Plasma)" "Aramitess"
		conversation
			`This ship is equipped with Plasma Turrets from human space, the very weapons the Free Worlds developed. Unfortunately, it initiates a self destruction sequence as you're about to board it, so you cannot verify if it had any hostages.`
				launch
	npc board
		personality timid plunders entering target
		government "Lunarium"
		ship "Kimek Thistle (Torpedoes)" "Resheph"
		conversation
			`This ship is equipped with Torpedo Launchers. Somehow, the criminals have acquired human outfits. You're about to enter the ship and look for any hostages that might have been there, but you rush back when you notice its self destruction sequence start.`
				launch
	on accept
		"assisting heliarchy" ++
	on fail
		"assisting heliarchy" --
	on complete
		"assisting heliarchy" --
		"reputation: Lunarium" = 1
		event "lunarium detained rb"
		"assisted heliarch" ++
		payment 1320000
		conversation
			`Though you never managed to find out if there were any hostages on board, the Heliarchs stationed at <planet> still herald you as a hero for "detaining the bandits." They immediately set to repair your ship. You're still on alert for a few hours in case any more ships come through, but nothing appears to be out of the ordinary. Near the end of the day, the station returns to normal as well; communications and other functions are restored.`
			`	As soon as the commlinks are back, the Heliarchs contact Consul Plortub and inform him of what happened. Shortly after, <payment> are added to your account, and you're put on a call with the consul.`
			`	"Humiliating, it would be, had under such circumstances, the criminal ships escaped. Done well, you have, Captain." He discusses with you the outfits that the ships were using, and is alarmed to learn that they not only had Heliarch equipment, but had acquired human weapons as well. He lets out something you can't quite get, resembling a gasp or a roar; you only know that your ears don't want to hear it again.`
			`	"Bring this report to the other consuls, at once I will. Ask further tasks of you, we may, but for now, done your work is, Captain." He ends the transmission after a short salute. Heliarch ships rush back in as the local garrison returns from Remote Blue. Many of the ship captains come to personally congratulate you for stopping the fleeing ships.`

event "lunarium fleeing rb"
	system "12 Autumn Above"
		remove fleet "Heliarch"

event "lunarium detained rb"
	system "12 Autumn Above"
		add fleet "Heliarch" 800



mission "Heliarch Drills 1"
	minor
	name "Refueling Drill"
	description "Escort the two Heliarch Judicators to <destination>, as part of a drill testing the Coalition's refueling capabilities in emergency situations."
	source
		near "Belug" 6 100
	destination "Belug's Plunge"
	to offer
		has "license: Coalition"
		not "joined the lunarium"
		not "assisting lunarium"
		random < 30
		"combat rating" >= 8104
	on offer
		conversation
			`A pair of Heliarch Judicators land by your ship as you leave for the spaceport. The workers storm to the ships, getting ready to refuel them. Coming down from one of the Judicators, a young Saryd with black hair barely reaching her shoulders pulls out a watch of sorts, seeming to time how long they take to completely fill up the ships' fuel tanks.`
			`	When they're done, she gives an approving nod and takes a look around the hangars. When she notices you watching, she approaches you. "Greetings, human visitor," she says. "Magister Lotuora, I am. Intrigued by our ships, were you?" You begin a nod, and that's enough for her to keep talking. "A refueling drill, it was. When coming down, inform the local authorities at the last minute, we do, so that more 'authentic' it is. An important part it is, of testing how well prepared for emergencies we are."`
			choice
				`	"What sort of emergencies?"`
				`	"And you want me to help with some of these drills, I take it?"`
					goto help
				`	"It's good that you do that. I should get going now, though."`
					decline
			`	"All sorts of emergencies," she responds. "Quarg invasions, criminal attacks, response action to natural disasters. Ready for all of them, we need to be."`
			label help
			`	She takes a look at your ship, then to the two Judicators. "About done with the refueling drills, we were. Heading back to <planet>, I was. Set up some more interesting drills, I could, if your assistance, I had. Accompany us back there, would you?"`
			choice
				`	"Alright, what do you need me to do?"`
					goto accept
				`	"What would these 'more interesting drills' involve?"`
				`	"Sorry, I'm not interested in that kind of work."`
					decline
			`	"Thought of that, I still haven't," she says. "Some ship combat training, potentially. Very beneficial, training with an outsider could be."`
			choice
				`	"Alright, so should I just follow your ships now?"`
				`	"Sorry, but I'm not interested in that kind of work."`
					decline
			label accept
			`	"Follow you to <planet>, my ships will," she says, pointing at the Judicators. "In a rush to head back, we are not, so if immediate business elsewhere, you have, follow you for a while, we could. An extension to the refueling drills, it would be."`
			`	She tells you she'll pay you <payment> when you reach <planet>, and will prepare another "drill" for you to help with too. She heads back inside one of the Judicators, and they prepare to follow your ship when you launch.`
				accept
	npc accompany save
		personality escort heroic opportunistic
		government "Heliarch"
		fleet
			names "heliarch"
			fighters
				names "heliarch fighter"
			variant
				"Heliarch Judicator" 2
				"Heliarch Pursuer" 4
				"Heliarch Rover" 4
				"Heliarch Stalker" 4
	on accept
		"assisting heliarchy" ++
	on visit
		dialog `You have reached <planet>, but you left some of the Heliarch escorts behind. Better depart and wait for them to get here.`
	on fail
		"assisting heliarchy" --
	on complete
		"assisting heliarchy" --
		"coalition jobs" ++
		payment 150000
		conversation
			`Lotuora pays you <payment> when you land. "An idea for the next drill, I've had," she says. "Need to arrange some more ships, I do, so need some hours, I will. Meet me in the spaceport when I'm done, you should."`

mission "Heliarch Drills 2-A"
	name "Pursuit Drill"
	description "Land on <planet> while avoiding the Heliarch Hunters."
	source "Belug's Plunge"
	destination "Shadow of Leaves"
	"apparent payment" 300000
	to offer
		has "Heliarch Drills 1: done"
		not "joined the lunarium"
		not "assisting lunarium"
	on offer
		conversation
			`When you find Magister Lotuora in the spaceport, she shows you to a map of the Coalition. Pointing to two systems, she indicates one in Kimek and one in Saryd space. "Made many calls, I have, and to assemble many ships for this drill, I've managed. How fit for their job, our Hunters are, we shall see."`
			choice
				`	"What do you mean?"`
					goto explain
				`	"Will I be fighting them?"`
			`	"No, no fighting," she says. "Not yet. Only simulating a pursuit, they will be."`
			label explain
			`	She points to the systems again. "To land on <planet> and Ashy Reach unseen by the Hunters, your task is. Attack you, they will not, but allow them to be in the system when you land, you cannot. Once cleared both planets, you have, return here for <payment>, you may."`
			choice
				`	"Okay, I'll head out to the planets then."`
					goto accept
				`	"Can you tell me where my pursuers will be?"`
			`	"Know of their pursuers, the pursued do not," she says, letting out a laugh as if it was a joke. "Well, usually... From many systems across the Coalition, the Hunters are. Ready to follow your ship when you launch, they will be."`
			label accept
			`	She points again to one of the planets. "Still preparing, some Hunters around Ashy Reach are, so head for <planet> first, you should." She wishes you luck on avoiding the Hunters and heads off to a Heliarch military building.`
				accept
	npc evade
		government "Heliarch"
		personality heroic opportunistic target
		fleet
			names "heliarch"
			variant
				"Heliarch Hunter"
	npc evade
		government "Heliarch"
		personality heroic opportunistic target
		fleet
			names "heliarch"
			variant
				"Heliarch Hunter"
		system "Silver Bell"
	npc evade
		government "Heliarch"
		personality heroic opportunistic target
		fleet
			names "heliarch"
			variant
				"Heliarch Hunter"
		system "Hunter"
	npc evade
		government "Heliarch"
		personality heroic opportunistic target
		fleet
			names "heliarch"
			variant
				"Heliarch Hunter"
		system "Fallen Leaf"
	npc evade
		government "Heliarch"
		personality heroic opportunistic target
		fleet
			names "heliarch"
			variant
				"Heliarch Hunter"
		system "Companion"
	npc evade
		government "Heliarch"
		personality heroic opportunistic target
		fleet
			names "heliarch"
			variant
				"Heliarch Hunter"
		system "Good Omen"
	on accept
		"assisting heliarchy" ++
	on visit
		dialog `After you land, one of the Heliarch Hunters who was pursuing you lands beside you. You'll need to shake it off before landing here to succeed.`
	on fail
		"assisting heliarchy" --
	on complete
		"assisting heliarchy" --

mission "Heliarch Drills 2-B"
	landing
	name "Pursuit Drill"
	description "Land on <planet> while avoiding the Heliarch Hunters."
	source "Shadow of Leaves"
	destination "Ashy Reach"
	to offer
		has "Heliarch Drills 2-A: done"
		not "joined the lunarium"
		not "assisting lunarium"
	on offer
		conversation
			`You land without any of the Hunters tailing you, and a Heliarch on the ground speaks into a communicator while looking at your ship. Minutes later, Magister Lotuora contacts you. "Well done, Captain! Onto the next target, <planet>, you may move." She wishes you good luck again and signs off.`
				accept
	npc evade
		government "Heliarch"
		personality heroic opportunistic target
		fleet
			names "heliarch"
			variant
				"Heliarch Hunter"
	npc evade
		government "Heliarch"
		personality heroic opportunistic target
		fleet
			names "heliarch"
			variant
				"Heliarch Hunter"
		system "4 Axis"
	npc evade
		government "Heliarch"
		personality heroic opportunistic target
		fleet
			names "heliarch"
			variant
				"Heliarch Hunter"
		system "Sol Kimek"
	npc evade
		government "Heliarch"
		personality heroic opportunistic target
		fleet
			names "heliarch"
			variant
				"Heliarch Hunter"
		system "3 Spring Rising"
	npc evade
		government "Heliarch"
		personality heroic opportunistic target
		fleet
			names "heliarch"
			variant
				"Heliarch Hunter"
		system "5 Summer Above"
	npc evade
		government "Heliarch"
		personality heroic opportunistic target
		fleet
			names "heliarch"
			variant
				"Heliarch Hunter"
		system "3 Pole"
	npc evade
		government "Heliarch"
		personality heroic opportunistic target
		fleet
			names "heliarch"
			variant
				"Heliarch Hunter"
		system "12 Autumn Above"
	on accept
		"assisting heliarchy" ++
	on visit
		dialog `After you land, one of the Heliarch Hunters who was pursuing you lands beside you. You'll need to shake it off before landing here to succeed.`
	on fail
		"assisting heliarchy" --
	on complete
		"assisting heliarchy" --

mission "Heliarch Drills 2-C"
	landing
	name "Pursuit Drill"
	description "Land on <planet> while avoiding the Heliarch Hunters."
	source "Ashy Reach"
	destination "Belug's Plunge"
	to offer
		has "Heliarch Drills 2-B: done"
		not "joined the lunarium"
		not "assisting lunarium"
	on offer
		conversation
			`Once again, you managed to avoid the Hunters while landing on <origin>, and a local Heliarch agent informs Magister Lotuora of your success. "Excellent work, Captain <last>," she says when she contacts you. "Now, talked with some contacts I have, and one more drill for you to help with, I have arranged. Return to <planet> at your earliest convenience, you may." She signs off... and calls back seconds after. "Ah, forgive me you must, Captain. Forgotten something, I had. Hear of the recent drills, some colleagues did, and readied their own Hunters to participate, they now have. Avoid them on your return to <planet>, as per usual, you should."`
			`	She mentions they've contributed some credits to your reward, now a total of <payment>, which will be yours when you land on <destination> without any of the Hunters on your tail.`
				accept
	npc evade
		government "Heliarch"
		personality heroic opportunistic target
		fleet
			names "heliarch"
			variant
				"Heliarch Hunter"
	npc evade
		government "Heliarch"
		personality heroic opportunistic target
		fleet
			names "heliarch"
			variant
				"Heliarch Hunter"
		system "1 Axis"
	npc evade
		government "Heliarch"
		personality heroic opportunistic target
		fleet
			names "heliarch"
			variant
				"Heliarch Hunter"
		system "4 Winter Rising"
	npc evade
		government "Heliarch"
		personality heroic opportunistic target
		fleet
			names "heliarch"
			variant
				"Heliarch Hunter"
		system "5 Spring Below"
	npc evade
		government "Heliarch"
		personality heroic opportunistic target
		fleet
			names "heliarch"
			variant
				"Heliarch Hunter"
		system "Ki War Ek"
	npc evade
		government "Heliarch"
		personality heroic opportunistic target
		fleet
			names "heliarch"
			variant
				"Heliarch Hunter"
		system "8 Winter Below"
	npc evade
		government "Heliarch"
		personality heroic opportunistic target
		fleet
			names "heliarch"
			variant
				"Heliarch Hunter"
		system "Quaru"
	npc evade
		government "Heliarch"
		personality heroic opportunistic target
		fleet
			names "heliarch"
			variant
				"Heliarch Hunter"
		system "Last Word"
	npc evade
		government "Heliarch"
		personality heroic opportunistic target
		fleet
			names "heliarch"
			variant
				"Heliarch Hunter"
		system "Homeward"
	npc evade
		government "Heliarch"
		personality heroic opportunistic target
		fleet
			names "heliarch"
			variant
				"Heliarch Hunter"
		system "Fell Omen"
	npc evade
		government "Heliarch"
		personality heroic opportunistic target
		fleet
			names "heliarch"
			variant
				"Heliarch Hunter"
		system "Ekuarik"
	npc evade
		government "Heliarch"
		personality heroic opportunistic target
		fleet
			names "heliarch"
			variant
				"Heliarch Hunter"
		system "Belug"
	npc evade
		government "Heliarch"
		personality heroic opportunistic target
		fleet
			names "heliarch"
			variant
				"Heliarch Hunter"
		system "Speloog"
	npc evade
		government "Heliarch"
		personality heroic opportunistic target
		fleet
			names "heliarch"
			variant
				"Heliarch Hunter"
		system "Torbab"
	npc evade
		government "Heliarch"
		personality heroic opportunistic target
		fleet
			names "heliarch"
			variant
				"Heliarch Hunter"
		system "Flugbu"
	npc evade
		government "Heliarch"
		personality heroic opportunistic target
		fleet
			names "heliarch"
			variant
				"Heliarch Hunter"
		system "Debrugt"
	on accept
		"assisting heliarchy" ++
	on visit
		dialog `After you land, one of the Heliarch Hunters who was pursuing you lands beside you. You'll need to shake it off before landing here to succeed.`
	on fail
		"assisting heliarchy" --
	on complete
		"assisting heliarchy" --
		"coalition jobs" ++
		payment 470000
		conversation
			`Magister Lotuora meets you when you land, handing you your payment of <payment>, and congratulating you for managing to evade the pursuing ships. "Frustrated many of the Hunter pilots, I heard you have," she says with a laugh. "Good training for them, I hope this was. Finishing up the arrangements for one more drill, I am. When ready, you are, meet me in the spaceport, you must."`

mission "Heliarch Drills 3"
	name "Combat Drill"
	description "Head to the <waypoints> system to fight the <npc>, and report back to <planet> when you succeed. You must only disable the ship. Destroying or capturing it would deem you an enemy of the Heliarchs."
	source "Belug's Plunge"
	waypoint "Torbab"
	to offer
		has "Heliarch Drills 2-C: done"
		not "joined the lunarium"
		not "assisting lunarium"
	on offer
		conversation
			`Lotuora is speaking with a Kimek Heliarch captain at the entrance to the spaceport. "Ah, there the Captain is," she tells the Kimek. "Captain <last>, your sparring partner, this is," she says, gesturing to the Kimek, who salutes you with a short bow of her head. "Excited to test her ship against an outsider, she is."`
			`	The Kimek doesn't stay for long, only wishing you a "good fight" and heading to the hangars, where she boards a Punisher and flies away. You look to Lotuora, waiting for her to explain. "Tough ships, our Punishers are, but looked into your encounter records, we have, and experience in fighting, you have," she says. "To avoid any accidents, we want, so swapped out, the ship's Finisher Pods were. A mere drill, this is, so only aim to disable one another, you shall. If successful, you are, set aside <payment> for your efforts, we have."`
			choice
				`	"Great. I'm excited to test my skills against one of your warships."`
					goto accept
				`	"Actually, I'm not sure I'm up for this. I don't think my ship can make it against a Punisher."`
			`	For the first time you see Lotuora drop her smile, seemingly confused and saddened by the prospect of having to call off the match. "What? Come now, Captain, sure I am that do fine you will. If well equipped, your ship is not, free to arm yourself however you wish and return to duel the Punisher at a later time, you are." She takes on a softer tone, and continues. "If really not agreeable to you, this is, cancel the duel I can, but get an opportunity like this, we often do not. Really appreciated, your cooperation with this last drill would be."`
			choice
				`	"Well, alright, I suppose I can look for ways to prepare myself for the fight."`
				`	"I'm sorry, but I'm just not comfortable taking on a warship of yours like that."`
					decline
			`	She nearly jumps, and her jolly demeanor returns as if flipped by a switch. "Thank you Captain <last>! Truly an unique experience, this shall be."`
			label accept
			`	She stares on for a while, then brings up a map. "Headed to the <waypoints> system, the Punisher is. Wait for you there, it will." She tells you to head to <waypoints> when you're ready to fight the Punisher, and reminds you to only disable the ship, as any harsher action would make you a criminal to the Heliarchs.`
				accept
	npc disable save
		government "Heliarch Test Dummy"
		personality disables staying nemesis heroic
		system "Torbab"
		ship "Heliarch Punisher (Scrappy)" "Awaiting Adversary"
		on destroy
			fail
			"reputation: Heliarch" = -1000
			"reputation: Coalition" = -1000
			dialog `The Punisher's captain tries to hail you as the ship collapses around them, but you never get to hear their final cries. You have failed to simply disable the ship, and doomed the entire crew. It seems that you will not be welcome in Coalition space any longer.`
		on board
			fail
			"reputation: Heliarch" = -1000
			"reputation: Coalition" = -1000
			dialog `Although you've disabled the Punisher, you decide to move in and board the ship in order to salvage it, breaking any trust the Heliarchs had in you. They, and the rest of the Coalition, will not be pleased with this.`
		on capture
			dialog `After a long, exhausting battle, you and your crew successfully capture the Punisher. With the captain's life on your hands, as well as most of her crew, the Coalition most certainly won't be welcoming you anymore.`
	on accept
		"assisting heliarchy" ++
	on fail
		"assisting heliarchy" --
	on visit
		dialog `You've landed on <planet>, but you have not disabled the <npc> yet. Disable it before returning.`
	on complete
		"assisting heliarchy" --
		"coalition jobs" ++
		"assisted heliarch" ++
		payment 800000
		conversation
			`Magister Lotuora greets you when you return. "Prevailed over one of our Punishers, you have! Perhaps the real threat, you are, not the Quarg," she says, looking at you for a few seconds as if expecting you to laugh. She hands you <payment>, and continues, "Sent a recording of the fight, I was. Learn much from it, I hope we can."`
			`	She thanks you for helping her with the drills, saying it will be a great help in training the cadets at the local academy. She concludes by wishing you safe travels, and then heads to a Heliarch building.`

mission "Heliarch License 1"
	minor
	landing
	name "Meet With The Consuls"
	description "Head to the <destination>, where the Heliarch consuls will make you a Heliarch agent."
	source
		near "Quaru" 1 100
	destination "Ring of Friendship"
	to offer
		or
			"assisted heliarch" >= 5
			and
				"coalition jobs" >= 70
				"assisted heliarch" == 4
			and
				"coalition jobs" >= 100
				"assisted heliarch" == 3
		not "joined the lunarium"
		not "assisting heliarchy"
		not "assisting lunarium"
	to complete
		not "assisting lunarium"
	to fail
		has "joined the lunarium"
	on offer
		conversation
			`When you land on <origin>, you find a Heliarch delegation waiting for you outside. When you meet them, the Saryd of the group says, "A great ally to our Coalition, you have proven to be."`
			`	"Discussed your exploits, the consuls have. Much satisfaction, your contributions brought us," the Kimek continues.`
			`	"With you, a meeting they request. To <destination> you must go, if to join our ranks, you so wish," the Arach finishes.`
				accept
	on visit
		dialog `You are currently assisting the Lunarium. Cancel or finish any missions you have for them if you want to join the Heliarchy.`

mission "Heliarch License 2"
	landing
	invisible
	source "Ring of Friendship"
	to offer
		has "Heliarch License 1: done"
		not "joined the lunarium"
		not "assisting lunarium"
	on offer
		conversation
			`The Heliarch authorities of the <origin> have offered you a position in the ranks of the Heliarchs. Would you like to meet with them and officially join the Heliarchy? Given their history with the Quarg, and the rumors of rebellion stirring in Coalition space, this would no doubt set you on a path to conflict with the Quarg and the resistance forces.`
			choice
				`	(Yes.)`
				`	(Not yet.)`
					defer
				`	(No. I don't want to support the Heliarchs at all.)`
					decline
			action
				log "Was given a special circlet by the Heliarchs, which grants access to some of their technology. Was also given a translation device to freely converse with the Coalition species."
				set "license: Heliarch"
				set "language: Coalition"
				set "joined the heliarchs"
				event "first heliarch unlock"
			`	When you land, you're met with a bit of ceremony. A trio of Heliarch consuls welcomes you, each carrying a gemstone: an emerald for the Saryd, a ruby for the Kimek, and a sapphire for the Arach. They each pass the precious stones to you, starting with the Saryd, then the Kimek, and lastly the Arach. Cameras and photographers surround the scene, kept at bay by lines of Heliarch guards. It seems your joining the ranks has turned into something of an event.`
			`	When the consuls are done, they have you follow them into the restricted sections of the ring, bringing you to a very large, circular room, somewhat like a colosseum or an auditorium, with hundreds of Heliarch consuls seated. There are also many more camera workers and photographers, though all of them are Heliarch members this time. You're instructed to head to the center.`
			`	The consuls who brought you here speak, and once again you're reminded of your "contributions and loyalty" to the Coalition. "Truly special, this ceremony is," the Arach says. "Join our ranks, for the first time, an outsider does. Contributed much and shown devotion to our Coalition, this outsider has."`
			`	"From humanity, <first> <last> has come," the Kimek continues. "Our most recent neighbor, and a group still under the chiding eyes of the Quarg, they are. To reach them all, to free them all, we still cannot, but, our first step in that front, Captain <last>'s coronation is."`
			`	The Saryd approaches you, carrying some type of chest. Opening it, she reveals a golden circlet inside, staying silent and looking at you.`
			choice
				`	"Do I put it on myself?"`
				`	(Take the circlet.)`
					goto circlet
			`	"Allow others to crown us, we do not," she says. "Not anymore."`
			choice
				`	(Take the circlet.)`
			label circlet
			`	You pick up the circlet and raise it to your head, the Heliarch consuls all standing up when you do. You bring it down and adjust it so that it fits you well. Once the "crowning" is done, many of the consuls cheer in celebration, which is followed with something akin to a round of applause and more of the speeches from before.`
			`	When it's all over, you're escorted out by some of the guards, but remain in the restricted sections. Here you are now brought to a much smaller room, where a pair of Heliarchs in lab coats are working at some device reminiscent of a hospital's ultrasound machine. One of them asks you for your circlet, attaching it to various cables near the machine's controls. "Configure your circlet we now shall, so that to your will it responds," the other says, gesturing for you to take a seat. He holds a large, helmet-like piece, with a cable at the top connecting to the machine.`
			choice
				`	"To my will? What do you mean?"`
				`	"Is this really necessary?"`
			`	"Mere jewelry pieces or symbols of rank, these are not," the one tinkering with your circlet explains. "Serve they do as links, interfaces between a Heliarch's will and our Coalition's machines and programs. Allow you they will to access some of our restricted ring sections, and serve as keys to our many outfitters, they do."`
			`	They gesture for you to sit and you comply, having the helmet placed over your head. It blocks out your sight completely, and it feels a lot heavier that you had imagined. "Begin now, we shall," you barely hear one of the Heliarchs say, as most of the sound is muffled. Once the process starts, you hear some wave-like humming echo inside your head, and it doesn't take long before you feel as if you're being spun around. Before you get too uncomfortable, the Heliarchs stop the machine and take the helmet off of you. "All done, we are. Here," one says, handing you your circlet back.`
			`	Putting it on again, you don't notice any difference, but they push you to try it out on one of the doors. You get up from your seat, moving to the entrance door, and it opens up when you're a few steps away. You think to close it, and it does. You repeat a few more times, and turn back to the Heliarchs, who seem amused by seeing you play with your new ability. You look now to the helmet, and with a thought it turns around, seemingly spinning around a head it assumes it is attached to. You turn it off, and begin to test the circlet with the lights and computers in the room.`
			`	When you're done, the two Heliarchs explain some more. "As of a lower rank you are, permit you access to everything and everywhere, your circlet will not. Not yet, at least. But, as mentioned, come to some of the restricted sections, you now many. On many of our worlds, find you will Heliarch outfitters, where now available some of our equipment will be. Permit you to take on some jobs we put up for Heliarch agents here in the restricted sections, the circlet also will."`
			`	They commend you for having joined up, and bid you farewell, having the guards now bring you back to your ship. The three Heliarch consuls who greeted you are waiting for you when you arrive, and hand you a small box which you soon realize is a translation device. "One of us you now are, Captain," the Saryd says. "Trust you we do to uphold the Coalition's values and laws."`
			`	The trio congratulates you once again and wishes you safe travels.`
				decline

event "first heliarch unlock"
	planet "Ring of Friendship"
		outfitter "Heliarch Basics"
	planet "Ring of Power"
		outfitter "Heliarch Basics"
	planet "Ring of Wisdom"
		outfitter "Heliarch Basics"
	planet "Saros"
		outfitter "Heliarch Basics"
	planet "Ahr"
		outfitter "Heliarch Basics"
	planet "Ki Patek Ka"
		outfitter "Heliarch Basics"
	planet "Belug's Plunge"
		outfitter "Heliarch Basics"
	planet "Stronghold of Flugbu"
		outfitter "Heliarch Basics"
	planet "Delve of Bloptab"
		outfitter "Heliarch Basics"
	planet "Far Home"
		outfitter "Heliarch Basics"
	planet "Dwelling of Speloog"
		outfitter "Heliarch Basics"
	planet "Blue Interor"
		outfitter "Heliarch Basics"
	planet "Sandy Two"
		outfitter "Heliarch Basics"
	planet "Second Rose"
		outfitter "Heliarch Basics"<|MERGE_RESOLUTION|>--- conflicted
+++ resolved
@@ -556,12 +556,7 @@
 	destination "Ring of Wisdom"
 	to offer
 		"reputation: Quarg" >= 0
-<<<<<<< HEAD
-		"coalition jobs" >= 55
 		has "flagship attribute: jump drive"
-=======
-		has "outfit: Jump Drive"
->>>>>>> 191a3716
 		has "visited planet: Lagrange"
 		has "visited planet: Alta Hai"
 		has "visited planet: Kuwaru Efreti"
