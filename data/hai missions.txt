# Copyright (c) 2015 by Michael Zahniser
#
# Endless Sky is free software: you can redistribute it and/or modify it under the
# terms of the GNU General Public License as published by the Free Software
# Foundation, either version 3 of the License, or (at your option) any later version.
#
# Endless Sky is distributed in the hope that it will be useful, but WITHOUT ANY
# WARRANTY; without even the implied warranty of MERCHANTABILITY or FITNESS FOR A
# PARTICULAR PURPOSE.  See the GNU General Public License for more details.

mission "First Contact: Hai"
	landing
	source
		attributes "hai"
	on offer
		conversation
			`This planet is populated by an alien species that resemble giant, intelligent squirrels. However, the most surprising aspect of the spaceport is not the aliens, but the fact that human merchants and other civilians are walking among them and are clearly at home here. Would you like to find someone who can tell you what is going on here?`
			choice
				`	(Sure.)`
				`	(Not right now.)`
					defer
			
			`	You walk up to a human merchant who is busy haggling with one of the aliens. They interrupt their conversation when they see you approaching, and the human gestures for you to join them. "You look totally lost," he says. "First time down the rabbit hole?"`
			`	You nod. The alien reaches out a paw to shake hands with you. "Welcome to Hai space," it says. "We are people of peace, and you are free to visit us or even live among us. Our worlds provide enough bounty for all."`
			`	You glance quickly at the human merchant to see his expression, wondering if these aliens can indeed be so benign, but his expression is calm and untroubled. "It's true," he says, "look around you. These buildings have stood for thousands of years. Hai society is so advanced, they need almost no resources to maintain it."`
			choice
				`	"Why do you allow humans to settle here?"`
				`	"What do you ask for in return for letting humans settle here?"`
			
			`	"Humans are a young species," the Hai says, "full of energy, full of new ideas. And the Hai are old, and everything we do is what we have done before. When humans go on vacation, they travel to a world with perfect weather, sunny every day. When Hai go on vacation, we visit the stormiest world, to find unpredictability and change. Humans are so strange, that to speak with a human is like a small vacation." It smiles, and you catch a glimpse of its massive incisors. Based on your knowledge of xenobiology you would guess that the Hai are herbivores, but you can't be certain.`
			choice
				`	"So I'm allowed to travel throughout your territory if I want?"`
					goto travel
				`	"How come people back in human space don't know that you are here?"`
			
			`	The human merchant laughs. "Probably because most of us came here to escape from the chaos and fighting in human space. The last thing we want is for it to follow us here. Not that I'm saying you can't tell anyone about the wormhole, but if I were you I wouldn't go spreading the news too widely either. And take a look around Hai space before you leave; you'll find that we could learn a lot from them."`
			`	"So I can travel anywhere I want in your territory?" you ask the Hai.`
			
			label travel
			`	"Yes," it says, "but be careful. The north is the territory of some renegade Hai: bandits and pirates, living off what they steal from the rest of us. If you travel among them, you will not be safe."`
			`	You talk for a while longer, but do not gain much additional information except that several of their worlds are willing to sell Hai technology even to human beings. You thank them both for stopping to talk with you, and the Hai responds, "We are always glad to welcome new friends. May peace dwell in your heart until we meet again."`
				decline
	on decline
		log "Factions" "Hai" `The Hai are a species of giant, intelligent rodents, who live to the north of human space. They allow any humans who discover their territory to live alongside them, and to trade with them and purchase their technology.`

mission "Discovered Hai Space"
	landing
	invisible
	source
		government "Hai"
	on offer
		event "label hai space"
		fail

event "label hai space"
	galaxy "label hai"
		sprite "label/hai"



mission "First Contact: Unfettered"
	landing
	source
		attributes "unfettered"
	on offer
		conversation
			`The Hai here appear to be at war with the rest of their species. Do you want to approach one of them and ask why?`
			choice
				`(Sure.)`
				`(Not now, it's too risky.)`
					defer
			`	You catch the eye of one of the Hai dock workers and it walks over. "Ah," it says, "the monkey is curious. The monkey has never been face to face with a true Hai before?"`
			choice
				`	"No, I've encountered many of your brethren south of here."`
					goto brethren
				`	"What do you mean, 'true Hai'?"`
					goto true
				`	"Why are you at war with everyone else?"`
					goto everyone
			
			label brethren
			`	It hisses. "They are not true Hai. We are Hai. The unaltered. We were masters of a hundred worlds before human monkeys had learned the use of thumbs."`
				goto masters
			
			label true
			`	"It means that we are unaltered, Hai as Hai were first born to be. Hai the conquerors. We were masters of a hundred worlds before human monkeys had learned the use of thumbs."`
				goto masters
			
			label everyone
			`	"We fight to defend ourselves from extinction," it says.`
			`	"'Extinction?'" you ask. "Do you mean that you are not the same species as the other Hai?"`
			`	"Indeed," it says. "We are all that is left of the original Hai. Unaltered. The conquerors. We were masters of a hundred worlds before human monkeys had learned the use of thumbs."`
				goto masters
			
			label masters
			choice
				`	"Where was your territory? Why have I never heard of you before?"`
				`	"What do you mean, the Hai were altered?"`
	
			`	"This is our story," it says. "Once, many worlds beyond wormhole were ours. Once, hundred thousand years now gone. We needed more worlds. A species that does not expand becomes like brackish water, like stunted tree. But dragonfolk in the south had created hyperdrive, and human monkeys had begun banging rocks together in what the Drak said was very intelligent fashion. So we were forbidden from taking more worlds."`
			`	"'Dragonfolk?'" you ask. "I've never heard of them."`
			`	"Sheragi," it says, "they are extinct. Only their dumb ancestors survive, just as monkeys will outlast the thinking humans."`
			`	"How were you altered?" you ask.`
			`	It says, "We Hai took worlds that Drak said belonged to Sheragi, although Sheragi had not yet even discovered them. Drak retaliated. On all Hai worlds, Drak ships appeared in orbit. Sickness swept each planet: quick fever, strange feeling of frailness, like you are brittle bones with mouth full of dirt. Victims left alive, but all ambition gone, no desire but to die of comfortable old age."`
			choice
				`	"Did you try to resist the Drak?"`
					goto resist
				`	"How do you know this, if it happened a hundred thousand years ago?"`
					goto know
			
			label resist
			`	"Silly monkey," it says, "none can resist. They are strong. Their will prevails. And their will is for the galaxy to be a zoo, little remnants of each species all in separate cages. For now they let humans run free so humans will grow in knowledge, but soon they will fashion a cage for humans too."`
				goto help
			
			label know
			`	"All Hai know. The story is passed down. Others tell an altered version, where the way of peace was choice and not an inflicted wound, but some in each generation learn truth, and join us here."`
				goto help
			
			label help
			choice
				`	"That is a frightening story. Thank you for taking the time to speak with me."`
					decline
				`	"Is there anything I can do to help you?"`
			
			`	"If you are ever willing to sell us a jump drive," it says, "we will richly reward you. And if you discover the secret of how we can construct our own jump drives and escape from this prison, bring it to us and you will live as a god among us."`
			choice
				`	"I'm sorry, I don't know the secret of the jump drive. No human being does."`
				`	"If I ever have an extra jump drive to sell, I will bring it to you."`
					goto sell
			`	"Then leave us alone," it says, and it walks off.`
				decline
			
			label sell
			`	"Bring us a jump drive," it says, "and we will count you among our friends. Bring us more, and we may even consider you worthy of a share of the plunder, when we take back what is ours."`
				decline

	on decline
		log "Factions" "Unfettered Hai" `The "Unfettered" are a faction within the Hai species who are not as peaceful as the rest, and are normally not friendly toward humans. They claim that long ago the Drak altered the Hai to make them docile and peaceful, and that the Unfettered are descendants of those Hai who avoided undergoing that alteration. They are seeking jump drives so that they can escape the "prison" they are now stuck in: a few deteriorating worlds on the far northern edge of Hai space.`
		log "Factions" "Sheragi" `The Unfettered Hai say that a dragon-like species called the "Sheragi" who are long extinct used to live in human space, back when much of what is now human territory was occupied by the Hai.`



mission "Ask the Hai about the Unfettered"
	landing
	source
		attributes "hai"
	to offer
		has "First Contact: Unfettered: offered"
	on offer
		conversation
			`The Unfettered Hai told you that they are the "true Hai," and seem to think that the other Hai are oppressing them. Would you like to look for someone here who can tell you the other side of the story?`
			choice
				`	(Yes.)`
				`	(No.)`
					decline
			`	You find an elderly-looking Hai who is sitting on a bench watching the starships land and take off. As you approach, he says, "Hello human."`
			choice
				`	"Hello. I've met some of the Unfettered Hai. What can you tell me about them?"`
				`	"Hello. Can you tell me why you are at war with the other Hai who live to the north?"`
					goto war
			`	He says, "Ah, our wayward sisters and brothers to the north. You have surely seen what our society is like: safe, stable, predictable, deliberate. It suits most of us well. But there are those..."`
				goto raids
			label war
			`	He says, "I would not call it war. We launch no raids on them. We only defend when they attack. And, we supply them with food and other things needful for life. They are not our enemies, they are just those who do not fit in. You have surely seen what our society is like: safe, stable, predictable, deliberate. It suits most of us well. But there are those..."`
			label raids
			`	He pauses. "No, I am telling this unfairly. I will start again. Hundreds of years ago, when I was young, our territory was raided by aliens from the east, who came in massive warships and plundered our worlds. In those days there were some Hai who were brave enough to risk their lives to defend us. The raids lasted for decades, then abruptly stopped.`
			`	"Most of those who had fought the invaders were glad to return to ordinary life, but there were some for whom life now seemed bland and meaningless without the excitement and chaos of war. They started colonies in the systems to the north, and fought amongst themselves, and mismanaged the land, and grew in numbers. And now their worlds cannot feed them all, and they invade us and tell stories to put blame on us for their failures."`
			choice
				`	"Shouldn't they be treated with gratitude for defending you against the raiders?"`
				`	"They said the Drak altered the Hai to make them less aggressive. Is that true?"`
					goto drak
				`	"That's all I wanted to know. Thanks."`
					decline
			`	"They were, and still should be. There will always be times when our society needs them. Only at this time, the need is not so great. There is no new frontier for them to explore, no worthy challenges for them to face. And we fear what would happen if they ventured south and gained access to the wormhole, so we must force them to stay where they are."`
			choice
				`	"They said the Drak altered the Hai to make them less aggressive. Is that true?"`
				`	"That's all I wanted to know. Thanks."`
					decline
			label drak
			`	"No," he says, "it is a story they invented, that the Hai were destined to be masters of the galaxy but the Drak and the Quarg prevented us. The story is not true. Our civilization beyond the wormhole was brought down by infighting and unwise governance. Amid the wreckage we studied and thought and argued and came to believe that we could rule a small territory with stability and peace, or hold more worlds but with constant turmoil. We chose stability, and relinquished those worlds."`
			choice
				`	"So you don't think the Drak are keeping us all in cages?"`
				`	"That's all I wanted to know. Thanks."`
					decline
			`	He thinks about the question for a while, then says, "Sometimes we make a fire for cooking food. The fire consumes much wood, and the flames are tall, too wild and hot to cook food well. Then the wood becomes coals that burn slowly with no flames or smoke, and when you gather them they are good for roasting meat or even baking bread. Perhaps each species must consume many worlds and many resources before learning to burn slowly, and the wisdom of the Drak is to allow them to do so. But when they find balance, as we did, they no longer need so much space."`
			`	You thank him for taking time to speak with you, and say goodbye.`
				decline



mission "Unfettered Jump Drive 1"
	name "More Jump Drives"
	minor
	description "The Unfettered Hai have promised you rich rewards if you bring them more Jump Drives."
	landing
	to offer
		has "First Contact: Unfettered: offered"
		not "Wanderers: Jump Drive Source: active"
	to fail
		has "event: wanderers: unfettered invasion starts"
	to complete
		has "Unfettered Jump Drive 2: offered"
	source
		attributes "unfettered"
	on offer
		conversation
			`The Unfettered have clearly noticed that you have a jump drive installed; a large crowd of them has gathered around your ship. Do you want to talk with them, and perhaps arrange a sale of your jump drive?`
			choice
				`	(No.)`
					defer
				`	(Yes.)`
			`	As soon as you approach the crowd, one of them steps forward and says, "One million credits, and the friendship of the true Hai people. This is our offer, for the jump drive."`
			choice
				`	"Sure, I will accept that deal."`
					goto end
				`	"Can you offer me more than that?"`
					goto more
				`	"How will my ship leave here without my jump drive?"`
			
			`	"We will give you a hyperdrive in its place," it says, "and you will be counted as our friend, so you will not need to leave here quickly, or under threat of violence." You can't help but wonder if they will try to take your ship by force if you do not agree to the deal.`
			choice
				`	"Okay, I accept your generous offer."`
					goto end
				`	"Sorry, but if I give you this jump drive, I will lose my ability to capture more of them. Be patient, and I will bring you several of them when I am able."`
					goto refuse
			
			label refuse
			`	It ponders this for a while, and says, "Very well. Our offer stands, whenever you choose to return." They allow you to return to your ship peacefully.`
				defer
			
			label more
			`	"Do not underestimate the value of our friendship," it says. "Soon we will become powerful once more, with many fruitful worlds under our control, and when that day comes you will benefit greatly from being our ally."`
			choice
				`	"Okay, as long as you give me a hyperdrive to take its place, I'll give you my jump drive."`
					goto end
				`	"Sorry, but if I give you this jump drive, I will lose my ability to capture more of them. Be patient, and I will bring you several of them when I am able."`
					goto refuse
			
			label end
			`	The Unfettered engineers quickly and carefully remove your jump drive and replace it with an ordinary hyperdrive. You sincerely hope that you are not making a mistake by giving them this new technology. "Remember," one of them says as it hands you your payment, "when you acquire more jump drives, return here with them and we will give you further rewards. Until then, may fortune favor you, human friend."`
				accept
	
	on accept
		outfit "Jump Drive" -1
		outfit "Hyperdrive" 1
		payment 1000000
		"reputation: Hai (Unfettered)" >?= 10



mission "Unfettered Jump Drive 2"
	name "More Jump Drives"
	minor
	description "The Unfettered Hai have promised you rich rewards, and more information about their plans, if you bring them more Jump Drives."
	landing
	to offer
		has "Unfettered Jump Drive 1: offered"
		not "Wanderers: Jump Drive Source: active"
	to fail
		has "event: wanderers: unfettered invasion starts"
	to complete
		has "Unfettered Jump Drive 3: offered"
	source
		attributes "unfettered"
	on offer
		conversation
			`As before, when you land on this Unfettered world with a jump drive, a large crowd gathers around your ship. Clearly they are hoping that once again you will arrange a sale. Do you want to bargain with them?`
			choice
				`	(No.)`
					defer
				`	(Yes.)`
			`	When you approach the crowd, one of them says, "Greetings, human friend. We have made you known to all our brothers and sisters as one of the few creatures who have chosen to help the true Hai to gain their freedom. If you give us another jump drive, we will pay you another million credits, and make you one of our emissaries to collect the payments with which our frail brothers seek to buy peace. Will you accept this exchange?"`
			choice
				`	"Sorry, I need this jump drive right now, but I will come back later and sell it to you."`
					defer
				`	"Yes, I will sell you my jump drive."`
			`	Once again, they swap your jump drive for a hyperdrive, and pay you far more than you could sell a jump drive for anywhere else. "We will tell the other true Hai to offer you jobs in our job boards," they tell you, "and remember that we need still more jump drives."`
			choice
				`	"Then I will find more, and bring them to you."`
					accept
				`	"Can you tell me what you are using them for?"`
			`	"Not yet. If you further prove your friendship, perhaps we will." You assure them that you will continue to do your best to assist them.`
				accept
	
	on accept
		outfit "Jump Drive" -1
		outfit "Hyperdrive" 1
		payment 1000000
		"reputation: Hai (Unfettered)" >?= 20
		fail "Unfettered Jump Drive 1"



mission "Unfettered Jump Drive 3"
	name "More Jump Drives"
	minor
	description "If you find more Jump Drives, you can sell them to the Unfettered Hai for considerably more money than they are worth elsewhere."
	landing
	to offer
		has "Unfettered Jump Drive 2: offered"
		not "Wanderers: Jump Drive Source: active"
	to fail
		has "event: wanderers: unfettered invasion starts"
	to complete
		has "Unfettered Jump Drive 4: offered"
	source
		attributes "unfettered"
	on offer
		conversation
			`You have another jump drive, and the Unfettered will certainly be willing to pay you well for it. They also hinted that they might be willing to give you more information about what they plan to use the jump drives for. Do you want to sell them another drive?`
			choice
				`	(No.)`
					defer
				`	(Yes.)`
			`	You meet up with some local Unfettered leaders, and they again pay you a million credits and arrange for your jump drive to be swapped out of your ship. "If you bring more, we will continue to pay you," they say.`
			choice
				`	"Can you tell me what you are using the jump drives for?"`
				`	"Thank you, I will certainly bring more of them when I am able."`
					accept
			`	After a brief and hushed discussion in their own language, one of the leaders says, "You have proven your worth, so we will share our secret. The Hai once owned many worlds on the galactic fringe, a territory we can only visit using the jump drive. Those worlds are fruitful and nearly uninhabited. We will reclaim them as our own, and there will be food there to feed the Unfettered for many thousands of years to come."`
			branch know
				has "First Contact: Wanderer: offered"
			choice
				`	"Is there any other way I can help you to reclaim those worlds?"`
					goto help
				`	"'Nearly uninhabited?' You mean another species inhabits some of those worlds now?"`
					goto wanderers
			
			label know
			`	You suspect that they are talking about the territory that is now inhabited by the Wanderers.`
			choice
				`	"Are you at war with the Wanderers? Can I help you to reclaim your territory?"`
					goto help
				`	"What are you going to do to the species that owns those worlds right now?"`
					goto wanderers
			
			label help
			`	"Your help may indeed be beneficial to us," says the leader. "I will tell the others to contact you if they have any particular missions you can undertake."`
			choice
				`	"I look forward to hearing from them."`
					accept
				`	"What do you plan to do to the species that inhabits those worlds now?"`
			
			label wanderers
			`	"Those worlds are now held by a species of scavengers, who feast on the ruin of proud civilizations. Our scouts tell us that these carrion-feeders have wiped away nearly every Hai artifact, melting down our cities to make metal for their ships and factories, and hiding the scars of our wars beneath newly planted forests. They are an old and strong species, but few in number, and those worlds are ours by right."`
			`	You try to press them for more information, but they tell you nothing useful, aside from promising you that they will seek out your help when it is time to reclaim their territory.`
				accept
	
	on accept
		outfit "Jump Drive" -1
		outfit "Hyperdrive" 1
		payment 1000000
		"reputation: Hai (Unfettered)" >?= 30
		fail "Unfettered Jump Drive 2"



mission "Unfettered Jump Drive 4"
	repeat
	minor
	to offer
		has "Unfettered Jump Drive 3: offered"
		not "Wanderers: Jump Drive Source: active"
	to fail
		has "event: wanderers: unfettered invasion starts"
	to complete
		never
	source
		attributes "unfettered"
	on offer
		conversation
			`Would you like to sell another jump drive to the Unfettered?`
			choice
				`	(No.)`
					defer
				`	(Yes.)`
			`	As usual, they are more than willing to pay you a million credits for your jump drive, but you do not gain any additional information by talking with them.`
				accept
	
	on accept
		outfit "Jump Drive" -1
		outfit "Hyperdrive" 1
		payment 1000000
		"reputation: Hai (Unfettered)" >?= 40
		fail "Unfettered Jump Drive 3"
		fail "Unfettered Jump Drive 4"



mission "Unfettered returning home"
	description "This Hai has asked you to smuggle him out of Unfettered space and bring him to <destination>."
	minor
	source
		attributes "unfettered"
	destination "Hai-home"
	clearance
	passengers 1
	to offer
		has "Unfettered Tribute 3: done"
		random < 40
	on offer
		conversation
			`During the night, you hear a gentle scratching sound on your ship's main hatch. Do you investigate?`
			choice
				`	(Yes.)`
				`	(No.)`
					defer
			`	You grab a flashlight and open the hatch, and find a juvenile Hai there, with a large satchel slung over his shoulder. "You are the <first> <last>, yes?" he says. You nod. He says, "Is it true what is written here?"`
			`	In his hands he is holding a piece of foil paper. You recognize it as the wrapper from one of the food rations that you have been transporting to the Unfettered, the "tribute" that they demand from the peaceful Hai. But having never unwrapped one of the rations, you had not realized that there is writing on the inside, a few words in the angular alphabet of the Hai. The Unfettered youth sees your look of confusion, and translates the message. "It says, 'Hai-home is your home too. Rejoin your people.'"`
			choice
				`	"I think it is true. The Hai who gave this tribute said they hoped the Unfettered would turn from violence and be reconciled with them."`
					goto true
				`	"I'm sorry, but I don't think they will ever let you live among them, if it is your nature to be prone to violence."`
			`	You have little experience reading Hai emotion, but the youth seems crestfallen. "You are certain?" he asks.`
			choice
				`	"I am certain. I can do nothing for you."`
					goto refuse
				`	"Perhaps you can come with me and find out, but don't get your hopes up."`
					goto end
			label true
			`	"Will you take me to Hai-home?" he asks. "You are able to be outside Unfettered places. Can I go with you?"`
			choice
				`	"Yes, I will take you there."`
					goto end
				`	"Sorry, I can't risk angering the Unfettered by carrying a defector."`
			label refuse
			`	Disappointed, the youth leaves. You hope you made the right choice.`
				decline
			label end
			`	You show the youth to one of your bunk rooms, and tell him to stay hidden there until you reach Hai-home.`
				accept
	
	on visit
		dialog `You look for the young Hai, but realize that he took a ride on one of your escorts! Better depart and wait for your escorts to arrive in this star system.`
	on complete
		payment 100000
		dialog
			`You need not have worried about the reception the Unfettered youth would receive here on Hai-home. Scarcely minutes after you hesitantly contact the Hai government, a happy crowd has gathered around your ship. When he steps out of the hatchway, he looks stunned at being welcomed so warmly. One of the Hai governors thanks you for transporting him, and pays you <payment>.`
		"reputation: Hai" += 10



mission "Returning Home"
	description "Bring Elliot home to his family on <destination>. Elliot ran away from his family as a teenager and hasn't seen them in almost six years."
	minor
	source
		government "Hai"
	destination
		attributes "dirt belt"
		attributes "farming"
	passengers 1
	to offer
		random < 40
	on offer
		conversation
			`You are stopped by a human in the <origin> marketplace. He takes off his hat and asks, "You're from the outside, aren't you?"`
			choice
				`	"Yes, I am."`
					goto outsider
				`	"What do you mean 'the outside?'"`
			
			`	"Outside of Hai space. Your ship looks newer than most of the ships that humans fly around here."`
			choice
				`	"Oh, yes. I do come from outside."`
			
			label outsider
			`	"Good. My name is Elliot." You introduce yourself to Elliot and shake hands.`
			`	"Can you take me to <destination>?" Elliot asks.`
			`	"That's all the way in the Dirt Belt," you say. "Why do you want to go that far?"`
			`	Elliot looks down at the ground for a second and takes a deep breath while gripping his hat in his hands. "You see, I haven't lived here all my life. I was born on <planet> to a poor farming family. Most of my days were spent working on the farm, which I hated with a passion. One day I just got fed up with things and I ran away.`
			`	"I ran away from home to the spaceport city and snuck my way into the cargo hold of a freighter. The captain didn't open the cargo hold for three weeks while I stayed in it. Lucky for me the freighter was transporting food, so I had plenty to eat.`
			`	"When the cargo hold doors finally opened, I ran out as fast as I could, only to run back in at the sight of a group of Hai. I had no idea where I was at the time, but I've been living here ever since. That was when I was thirteen, nearly five years ago now."`
			`	Elliot looks down at the ground again and wipes a tear from the corner of his eye.`
			choice
				`	"Alright, I'll take you to <planet>."`
					goto accept
				`	"And you finally want to go back home?"`
				`	"Sorry, but I'm not able to take you that far."`
					goto decline
			
			`	"Yes. I've thought a lot about it lately. I want to see my family again."`
			choice
				`	"Alright, I'll take you to <planet>."`
					goto accept
				`	"Sorry, but I'm not able to take you that far."`
			
			label decline
			`	"I understand," Elliot says. "I'll just try and find someone else to help me. Goodbye, <first>."`
				decline
			
			label accept
			`	You lead Elliot to your ship and show him to a bunk room. After leaving Elliot there, you wonder if his family is still even on <planet> anymore.`
				accept
			
	on visit
		dialog `You look for Elliot, but realize that he took a ride on one of your escorts! Better depart and wait for your escorts to arrive in this star system.`
	on complete
		payment 45000
		conversation
			`Elliot thanks you for bringing him to <planet> and hands you <payment>. He flags down a taxi just outside the spaceport, but before entering the taxi he turns back to you.`
			`	"Do you want to come with me? I'd love for you to meet my family. They'll want to meet you when I tell them how I got back."`
			choice
				`	"Sorry, I have other places to be. Good luck."`
				`	"Sure. I've come with you this far."`
					goto sure
			
			`	"I understand. Thanks again, <first>. I'll always owe you."`
			`	Elliot gets into the taxi, which drives off toward the seemingly endless farmlands outside of the spaceport city.`
				decline
			
			label sure
			`	The view for nearly the entire three hour drive is of hills and farmland with the occasional building or wild animal. Elliot shakes as the taxi approaches the house from the driveway. "I'm wondering if they still even live here," he says nervously.`
			`	No one comes out of the house when the taxi stops. You walk up to the front door with Elliot and a middle-aged woman answers the door with a mug of coffee and a bewildered look on her face.`
			`	"Can I help you?" the woman asks.`
			`	Elliot looks over at you with a big smile on his face. "Yes you can, mom," he says to her. The woman's face lights up with joy and she begins jumping up and down, spilling coffee from her mug.`
			`	"Oh Elliot, I can't believe it!" Elliot's mom puts down her mug and leaps out the door to hug him. "Jackson! Sarah! Abby! Sean! Victor! Elliot is here!" Elliot's entire family comes out from the house and greets him, asking dozens of questions about where and how he's been and why he left.`
			`	Elliot introduces you to his family, who thank you for bringing Elliot home. Victor, who was only seven years old when Elliot left and is now twelve, asks you question after question about being a pilot, sometimes asking new questions before you can even answer the old one.`
			`	"Are you going back to the spaceport, <first>?" the taxi driver yells from the driveway. "I need to get back to the city as soon as I can."`
			`	You say goodbye to Elliot and to his family. "Thanks again, <first>," Elliot says. "I'll always owe you."`



mission "Unwanted Cargo Trigger"
	invisible
	landing
	source
		government "Hai"
	to offer
		random < 10
		"cargo space" > 0
	on offer
		event "hai in cargo" 14
		fail

event "hai in cargo"

mission "Unwanted Cargo"
	landing
	description "Bring a Hai child who hid in your cargo hold back to <destination>."
	source
		government "Republic" "Free Worlds" "Syndicate" "Neutral"
	destination "Allhome"
	to offer
		has "event: hai in cargo"
	on offer
		conversation
			`The "Check Cargo" light for your ship begins blinking when you land, meaning that a cargo crate may have come loose in flight. You shut off the ship's engines and walk to the cargo hold.`
			`	You check every cargo crate in the hold, but can't find anything wrong. Right as you decide to leave, one of the smaller crates begins rocking back and forth.`
			branch translator
				has "language: Wanderer"
				
			`	You hear a voice come from the crate, but it is not a language you understand. The voice continues to speak, and you recognize it as the Hai language.`
			choice
				`	(Open the crate.)`
			`	You open the crate and are met face to face with a Hai child. You aren't sure how old it is, but it looks to be about the size of a one-year-old human child. It tries to communicate with you, but begins to cry when it sees the confused look on your face.`
			choice
				`	"Don't cry, little guy."`
					goto cry
				`	(Pick up the Hai.)`
				
			`	The child waves its hands around when you try to pick it up, making it impossible to grab on to. After waiting for a few minutes, the child finally calms down, eventually going to sleep in the crate.`
				goto end
			
			label cry
			`	The child begins to cry even louder than before. After waiting for a few minutes, the child finally calms down, eventually going to sleep in the crate.`
				goto end
			
			label translator
			`	You hear a voice come from the crate, and surprisingly your Hai translator begins speaking. "Let me out! I want to go home!"`
			choice
				`	(Open the crate.)`
			`	You open the crate and are met eye to eye with a Hai child. You aren't sure how old it is, but it looks to be about the size of a one-year-old human child. "I want my mommy!" it says as its eyes begin to tear up.`
			choice
				`	"Where's your mommy?"`
				`	"Don't cry, little guy."`
			`	The child looks surprised when your translation device speaks to it in Hai. "Take me home!" it yells back at you. You attempt to find out where the child's home is, but it continues to cry for its mother without giving any important information.`
			
			label end
			`	This child must have somehow gotten into your cargo hold while you were in Hai space. Leaving a Hai child on a human world would be an extremely bad idea. Perhaps someone on <destination> will be able to bring the child back to its family.`
				accept
			
	on complete
		payment 50000
		dialog `You contact the spaceport authorities of <planet> and ask them if they are looking for a lost Hai child. It turns out that the family was so worried that they put up a <payment> reward for finding their son. A Hai spaceport worker takes the child from your ship and thanks you for finding him for the family.`



mission "Expanding Business [1]"
	name "An Interesting Proposition"
	description "Travel with businessman David Turner to <destination> where a convoy of freighters are awaiting escort."
	minor
	source "Greenwater"
	destination "Allhome"
	to offer
		has "First Contact: Hai: offered"
		has "main plot completed"
	on offer
		conversation
			`Walking through the <origin> spaceport, you notice that almost half of the people you see are humans, unlike other Hai worlds where the Hai outnumber humans by a sizable degree. A human dressed in a business suit shouts your name from across the street and approaches you.`
			`	"Captain <last>, one of the many heroes of humanity! I noticed you right away when I laid my eyes upon you. I'd like to personally thank you for what you've done."`
			choice
				`	"Glad to get some recognition for all the hard work I've done."`
					goto boast
				`	"Don't mention it. I just did what I could to help."`
					goto downplay
				`	"Can I help you, sir?"`
			
			`	"I'm the one who should be using formal titles to address you, so please, Captain, don't call me sir.`
				goto proposition
			
			label boast
			`	"A personality as big as yourself should be receiving praise and recognition wherever you go! People must really have no respect these days.`
				goto proposition
			
			label downplay
			`	"No need to downplay yourself, Captain! You've done God's work in saving humanity from that alien scourge.`
			
			label proposition
			`	"The name's David Joseph Turner, venture capitalist, entrepreneur, and famous Paradise Worlds businessman." Turner grabs a business card from his pocket and hands it to you. The card contains his contact information, an address on Martini, and makes sure to boast in golden letters his net worth of more than three billion credits.`
			`	"You may not have heard of me, but I've sure as hell heard of you, and I'd like to make a proposition to you." Turner turns around and waves his arm across the crowd of people in the spaceport. "You see all the humans here? About one out of every four of these people only arrived here after war broke out through the wormhole. Captains who knew of the Hai came flocking here in droves after the Navy entered Kornephoros, hoping to avoid any troubles that the war would bring. Some captains returned after the war ended, but most stayed, and I see a massive market opportunity in that."`
			branch rich
				"net worth" >= 4000000000
			
			choice
				`	"What kind of market opportunity?"`
					goto opportunity
				`	"Sorry, but I don't have the time to talk about this."`
					goto walk
			
			label rich
			choice
				`	"What kind of market opportunity?"`
					goto opportunity
				`	"You're only worth three billion credits? Why shouldn't I pursue your opportunity on my own?"`
				`	"Sorry, but I don't have the time to talk about this."`
					goto walk
			
			`	"Of course you're worth more than me, Captain <last>, but you are no business owner. I have the connections and skills, but a name like yours will always help.`
				goto opportunity
			
			label walk
			`	You try to walk away, but Turner stops you by grabbing your arm and continues to talk.`
			
			label opportunity
			`	"Allow me to explain. The journey to the Hai can be a dangerous one, and you know that. I heard many stories during the war of merchants trying to reach the Hai, but thanks to the Navy being distracted, those merchants fell victim to pirates patrolling the systems of the Far North. Now that many merchants are here, they're trapped. They expended most of if not all of their ammunition trying to get here, and now they have none to defend them on their way back. Human ammunition has become a scarce commodity among human captains in this region of space, leaving open a market that's just waiting to be cornered.`
			`	"I'd like you, Captain <last>, hero of humanity, to help me set up an outfitter here on <origin>, an outfitter that would supply these desperate merchants with relief by supplying them with the ammunition they need, along with outfits they might want to buy for their old ships. I've already received approval from the Hai government for the construction of an outfitter, and with a name like yours backing up this business, the profits are sure to be phenomenal, profits that you would be sharing in by being a founding member of this outfitter."`
			choice
				`	"This sounds like a good idea to me. What do you need me to do?"`
					goto interested
				`	"Sorry, but I'm not interested in your proposition."`
			
			`	"Nonsense, Captain! All you'd need to do is help escort a few freighters from <planet> to Follower and back to here, and for so simple a job you could be receiving enough money to not work another day in your life, or perhaps even support a massive fleet."`
			choice
				`	"Again, I'm not interested. Goodbye."`
				`	"Alright, you have my attention."`
					goto interested
			
			`	"Well, I tried, Captain," Turner says with a smirk. "I'll just have to travel back to the Paradise Worlds and make my money in other areas of business, then." He hands you another business card and winks. "Goodbye, Captain <last>. You should know where to find me if you need me. Perhaps we can pursue this venture together in the future."`
				decline
			
			label interested
			`	"Excellent, Captain! I'll be making myself comfy on my own ship. A convoy of freighters is waiting for us on <destination>. From there, we're off to Follower to pick up supplies."`
				accept
				
	npc accompany save
		personality escort
		government "Merchant"
		ship "Star Queen (Hai)" "Chryso Vasilia"
	
	on visit
		dialog `You've reached <planet>, but you've left Turner behind. Wait for Turner's ship to arrive before landing.`
	
	on complete
		dialog `The freighters are ready to launch by the time you get to <planet>. "Now we just need to escort these freighters to Follower in the Alphard system and back in one piece," Turner exclaims, hopping back on to his Star Queen.`

mission "Expanding Business [2]"
	landing
	name "An Interesting Proposition"
	description "Escort the freighters to <destination> where they will pick up supplies for the Greenwater outfitter."
	destination "Follower"
	to offer
		has "Expanding Business [1]: done"
	
	npc accompany save
		personality escort
		government "Merchant"
		ship "Star Queen (Hai)" "Chryso Vasilia"
	npc accompany save
		personality escort
		government "Merchant"
		fleet
			names "civilian"
			variant
				"Bulk Freighter (Hai)" 3
	
	npc
		personality staying
		government "Pirate"
		system "Ultima Thule"
		fleet "Small Northern Pirates"
	npc
		personality staying
		government "Pirate"
		system "Rajak"
		fleet "Large Northern Pirates"
	npc
		personality staying
		government "Pirate"
		system destination
		fleet "Large Northern Pirates"
	
	on visit
		dialog `You've reached <planet>, but you've left one of the ships you're supposed to be escorting behind. Wait for Turner's ship and all the Bulk Freighters to arrive before landing.`

mission "Expanding Business [3]"
	landing
	name "An Interesting Proposition"
	description "Escort Turner's ship to <destination> so that he can speak with an old friend."
	destination "Rust"
	to offer
		has "Expanding Business [2]: done"
	on offer
		conversation
			`Turner jumps off of his Star Queen before the boarding ramp fully reaches the ground, clearly eager to get moving with this project.`
			`	Turner swears under his breath when he walks up to you. "Low life pirates giving us trouble on the way here. That's the kind of trouble I'm talking about that an outfitter in Hai space would help with. There's no telling what would have happened had my Bulk Freighters not had their missiles. Or if you were not there to protect them, of course."`
			`	Turner has a talk with the spaceport authorities, and within a short amount of time the necessary cargo is loaded on to the freighters. When the freighters are fully loaded, they take off without even giving you time to get to your ship.`
			`	"They can get back to Greenwater on their own," Turner says from behind you as you watch the freighters fly off. "I told them to leave as soon as they could. As for you and me, I need escort to <destination>. I received a message from an old friend there who would like to have a chat with me."`
				accept
				
	npc accompany save
		personality escort
		government "Merchant"
		ship "Star Queen (Hai)" "Chryso Vasilia"
		
	on visit
		dialog `You've reached <planet>, but you've left Turner behind. Wait for Turner's ship to arrive before landing.`

mission "Expanding Business [4]"
	landing
	name "An Interesting Proposition"
	description "Escort Turner back to <destination> to oversee the construction of the outfitter."
	destination "Greenwater"
	to offer
		has "Expanding Business [3]: done"
	on offer
		conversation
			`Turner lands his ship outside of the Kraz Cybernetics building. "Wait here while I have a talk with my friend, Edward. This should only take a few minutes."`
			`	A few hours later, Turner returns carrying a black suitcase. "Sorry, that took longer than I expected. Now, let's get back to <destination>."`
				accept
	
	npc accompany save
		personality escort
		government "Merchant"
		ship "Star Queen (Hai)" "Chryso Vasilia"
	
	on visit
		dialog `You've reached <planet>, but you've left Turner behind. Wait for Turner's ship to arrive before landing.`
	
	on complete
		event "outfitter on greenwater" 95
		conversation
			`By the time you finally reach <planet>, construction on the outfitter is already underway. The construction workers have laid the foundation of the outfitter close to the spaceport, taking up a good portion of a park.`
			`	"I had to pay a pretty penny to get the outfitter this close to the spaceport," Turner says to you, "but it'll all be worth it in the end.`
			`	"The outfitter should be done in three months or so. You'll know it's done once you find an extra two thousand credits in your pocket every day." Turner pats you on the back. "Have fun until then, Captain <last>. Keep yourself busy saving the galaxy."`

event "outfitter on greenwater"
	planet "Greenwater"
		outfitter "Basic Outfits"
		outfitter "Ammo North"
		outfitter "Ammo South"

mission "Expanding Business: outfitter complete"
	landing
	invisible
	to offer
		has "event: outfitter on greenwater"
	on offer
		"salary: Turner Incorporated" = 2000
		event "request for a shipyard" 270
		fail

event "request for a shipyard"

mission "Expanding Business [5]"
	landing
	name "A New Proposition"
	description "Meet with David Turner on <destination> to talk about a new proposition."
	source
		government "Hai"
	destination "Greenwater"
	to offer
		has "event: request for a shipyard"
	on offer
		dialog `You receive a message from David Turner when you land. "Hello, Captain. I hope you've been enjoying your share in the outfitter. I have a new proposition for you, as I've bought out the rest of the park around the outfitter. Meet me on <destination> if you'd like to hear about it."`

mission "Expanding Business [6]"
	landing
	name "A New Proposition"
	description "Escort the freighters to <destination> in order to pick up the supplies for the shipyard."
	destination "Sunracer"
	to offer
		has "Expanding Business [5]: done"
	on offer
		conversation
			`Turner meets you in a high-end human-owned restaurant in the richer part of the city, very much reminiscent of something you would find on a Paradise Planet. "It's been quite some time since we last spoke, Captain <last>. Over a year now," he says. "Have you been enjoying the extra cash in your pocket every day, Captain <last>?"`
			choice
				`	"Yes. It's been a huge help paying crew salaries."`
					goto salaries
				`	"Two thousand credits each day isn't much for me."`
			
			`	"I suppose two thousand credits every day wouldn't be much to a hero such as yourself. Spaceships are expensive, after all. How does four thousand credits every day sound to you?"`
				goto choice
			
			label salaries
			`	"I'm glad to hear that, Captain <last>. I spent my early years as a captain myself, and I didn't much enjoy having to worry about crew salaries every day. Perhaps doubling that amount will help even more."`
			
			label choice
			choice
				`	"Am I getting a raise?"`
				`	"Is this part of your new proposition?"`
					goto proposition
			
			`	"You could call it that," Turner says after sipping from his glass of wine.`
			
			label proposition
			`	"Building a outfitter selling human goods here on <origin> has had to be the best idea I've ever had, Captain <last>, but recently I thought of an even better idea. You see, most of the humans you see flying around in Hai space are flying decades-old ships. Hai ships are prohibitively expensive for humans. The Aphid is nearly three million credits! This means that demand for ships is extremely high among humans, Captain <last>. Do you see where I'm going with this?"`
			choice
				`	"You need me to help you escort freighters again?"`
				`	"Do you want to build a shipyard selling human ships?"`
			
			`	"Yes, Captain. Right now, the only realistic way that a human born here can get a ship is if they know a captain willing to retire. Even then, prices for a human ship can be more than twice what they are across the wormhole. It's preposterous, Captain <last>!`
			`	"I've already made arrangements with the local Hai government. The rest of the park next to the outfitter is now my property, and I intend to use it to build the shipyard. I've also contacted Megaparsec and bought a license to build their ships and some of the outfits they sell on <planet>. My freighters are at the ready in the spaceport right now. All I need you to do is escort them to <destination> and back, and in six to seven months' time when the shipyard is done, you'll reap the rewards. What do you say, Captain <last>? Do you want to be a hero to millions once again?"`
			choice
				`	"Sure, this sounds like a great idea."`
					goto accept
				`	"I'm not interested in working with you anymore, Turner."`
			
			`	Turner smirks at your response. "Understood, Captain <last>. I'll just save myself two thousand credits a day from now on by rescinding your salary. I'll be seeing myself out now."`
			choice
				`	"Goodbye."`
					decline
				`	"Wait! I changed my mind. I'll help you."`
			
			label accept
			`	"Excellent decision, Captain <last>. I'll meet you outside to send the ships off."`
				accept
			
	on decline
		clear "salary: Turner Incorporated"
	
	npc accompany save
		personality escort
		government "Merchant"
		ship "Star Queen (Hai)" "Chryso Vasilia"
	npc accompany save
		personality escort
		government "Merchant"
		fleet
			names "civilian"
			variant
				"Bulk Freighter (Hai)" 3
	
	npc
		personality staying
		government "Pirate"
		system "Ultima Thule"
		fleet "Small Northern Pirates"
	npc
		personality staying
		government "Pirate"
		system "Rajak"
		fleet "Large Northern Pirates"
	npc
		personality staying
		government "Pirate"
		system destination
		fleet "Large Northern Pirates"
		
	on visit
		dialog `You've reached <planet>, but you've left one of the ships you're supposed to be escorting behind. Wait for Turner's ship and all the Bulk Freighters to arrive before landing.`

	on complete
		dialog `The Bulk Freighters are loaded with supplies without any problem. When one of the spaceport workers asks Turner where the supplies are going, he replies, "These are just to expand a business venture of mine on, uh, Glory."`

mission "Expanding Business [7]"
	landing
	name "A New Proposition"
	description "Escort the freighters back to <destination> to begin construction on the shipyard."
	destination "Greenwater"
	to offer
		has "Expanding Business [6]: done"
	
	npc accompany save
		personality escort
		government "Merchant"
		ship "Star Queen (Hai)" "Chryso Vasilia"
	npc accompany save
		personality escort
		government "Merchant"
		fleet
			names "civilian"
			variant
				"Bulk Freighter (Hai)" 3
	
	npc
		personality staying
		government "Pirate"
		system "Cardax"
		fleet "Small Northern Pirates"
	npc
		personality staying
		government "Pirate"
		system "Rajak"
		fleet "Large Northern Pirates"
		
	on visit
		dialog `You've reached <planet>, but you've left one of the ships you're supposed to be escorting behind. Wait for Turner's ship and all the Bulk Freighters to arrive before landing.`

	on complete
		event "shipyard on greenwater" 180
		conversation
			`	Construction on the shipyard begins almost immediately after the supplies are unloaded from the freighters, starting with the demolition of the rest of the park. A downtrodden-looking crowd gathers to watch the demolition, but Turner assures you that there are plenty of other parks in the city for them to go to.`
			`	"Something big is going to come of this, Captain <last>," Turner says. "Just know that you were all part of it. You'll know the shipyard is done when you find an extra four thousand credits in your pocket each day. Goodbye until then, Captain <last>."`

event "shipyard on greenwater"
	planet "Greenwater"
		shipyard "Basic Ships"
		shipyard "Syndicate Basics"
		shipyard "Megaparsec Basics"
		shipyard "Megaparsec Advanced"
		outfitter "Common Outfits"
		outfitter "Syndicate Advanced"
		outfitter "Lovelace Basics"
	fleet "Small Human Merchants (Hai)"
		add variant 20
			"Sparrow"
		add variant 20
			"Star Barge"
		add variant 20
			"Shuttle"
		add variant 5
			"Freighter"
			"Wasp" 2
		add variant 10
			"Freighter"
			"Shuttle" 2
			"Quicksilver"
		add variant 15
			"Bounder"
			"Wasp" 2
		add variant 5
			"Manta"
		add variant 5
			"Freighter" 2
			"Manta"
	fleet "Large Human Merchants (Hai)"
		add variant 6
			"Freighter (Proton)" 2
			"Quicksilver" 2
		add variant 6
			"Freighter" 4
			"Quicksilver" 2
			"Splinter" 1
		add variant 3
			"Freighter" 4
			"Quicksilver" 2
			"Splinter (Laser)" 1
		add variant 3
			"Freighter" 4
			"Quicksilver" 2
			"Splinter (Proton)" 1

mission "Expanding Business: shipyard complete"
	landing
	invisible
	to offer
		has "event: shipyard on greenwater"
	on offer
		"salary: Turner Incorporated" = 4000
		fail



mission "Hiding in Plain Sight"
	description "Bring Arthur and his Hai friend, Kiru, to <destination> for a gaming convention."
	minor
	source
		government "Hai"
	destination "Vinci"
	passengers 2
	to offer
		random < 30
		has "First Contact: Hai: offered"
	on offer
		conversation
			`While eating in a spaceport cafeteria that serves both Hai and human cuisine, you are approached by a teenage human and Hai. "Hello. Do you know how to get to <destination>?" the Hai asks.`
			choice
				`	"I do. Why do you want to go there?"`
				`	"I don't. You'll have to ask someone else."`
					decline
			`	The human responds, "There's a massive convention on <planet> for a game called 'Boundless Frontiers.' The convention has a huge cosplaying scene, and I think Kiru would fit right in."`
			`	"Arthur and I have <payment> to give you if you bring us to the <planet>," Kiru says. "We can find our own way back to the Hai space, as well."`
			choice
				`	"Alright, I can take you there."`
					accept
				`	"Sorry, you'll have to find someone else to bring you."`
					decline
					
	on visit
		dialog `You look for Arthur and Kiru, but realize that they took a ride on one of your escorts! Better depart and wait for your escorts to arrive in this star system.`
	on complete
		payment 75000
		dialog `Arthur and Kiru pay you <payment> before running off to the convention center. As they run away, you notice that Kiru is drawing a number of eyes from the crowd, but no one seems to suspect that he is an actual alien.`



mission "Hai Honeymoon"
	description "Bring Anaya and Touhar to <destination> for their honeymoon."
	minor
	source "Skyfarm"
	destination "Featherweight"
	passengers 2
	to offer
		random < 60
		has "First Contact: Hai: offered"
	on offer
		conversation
			`You hop around the spaceport of <origin>, trying to adjust to the low gravity of this moon, when you are approached by a toweringly tall human woman and an equally tall Hai male who are clearly having no trouble with <origin>'s gravity.`
			`	"You look like you need help there, Captain," the woman says with a chuckle.`
			choice
				`	"Don't worry. I almost have the hang of it."`
				`	"Maybe a little bit."`
			`	"It's always fun watching captains when they step off the comfort of their ship," the Hai says.`
			`	"At least they're trying, Touhar," the woman says.`
			choice
				`	"Can I help you two with something?"`
				`	"Is there something I can help you with, or are you just going to watch me?"`
			`	"Actually, there is something," the woman says. "My name is Anaya, and this is my husband, Touhar. And you are?"`
			choice
				`	"My name is <first> <last>."`
				`	"Wait, your husband?"`
					goto husband
			
			`	"Very nice to meet you, Captain <last>," Touhar says to you.`
				goto next
			
			label husband
			`	"What, you've never seen an interspecies couple before?" Touhar asks with a hint of sarcasm in his voice.`
			
			label next
			`	"We got married last week, and we were hoping to travel to <destination> for our honeymoon. I know it's risky to bring Touhar into human space, but <planet> is a sparsely inhabited world, and I have a friend who owns a house in the mountains far from anyone who could see him."`
			`	"Said friend will be able to arrange for our return to <origin> as well," Touhar adds. "Will you take us?"`
			choice
				`	"Sure."`
					accept
				`	"Sorry, I can't travel that far from here."`
					decline
					
	on visit
		dialog `You look for Anaya and Touhar, but realize that they took a ride on one of your escorts! Better depart and wait for your escorts to arrive in this star system.`
	on complete
		payment 100000
		dialog `Instead of landing in the spaceport where they can be seen, you drop Anaya and Touhar off as close as you can to where they will be staying. The house is a few kilometers away, but they assure you that they can make it on their own. They pay you <payment> and thank you for bringing them this far.`



mission "Nanachi 1"
	name "Escort Nanachi to <planet>"
	description "Help Nanachi, a Hai who just bought her first ship, make a simple delivery to <destination>."
	minor
	source "Giverstone"
	destination "Cloudfire"
	deadline
	to offer
		"net worth" > 20000000
		"combat rating" > 1200
		year > 3018
	on offer
		conversation
			`As you are making your way through the spaceport you notice a worried-looking Hai staring at the local job board and back at some sort of document they are holding.`
			choice
				`	(Approach the Hai.)`
				`	(Leave them alone.)`
					decline
			`	The Hai is a bit startled, but quickly calms down. "Sorry, you caught me by surprise. I've just bought my first ship and need to find some jobs to do, but nobody I've talked to wants to trust a beginner captain. I just don't know what to do anymore, I've been working for so long to qualify for this loan, but I'm running out of time and I'll never be able to pay it like this."`
			`	Turns out the documents she is holding are the bank papers for the loan, somewhat similar to the one you took when you bought your first ship. You've come a long way since your days as a beginner, and know how hard it is to be starting out as a starship captain; you could probably convince someone here to offer a simple cargo job to this young Hai.`
			choice
				`	(Offer to help her find some jobs.)`
					goto "positive1"
				`	(Wish her luck and leave.)`
			`	She nods in sad understanding, and continues to swap focus from the job board to the papers in her hand.`
			choice
				`	(Help her out anyway.)
					goto "positive1"
				`	(Leave her alone and continue on.)
					decline
<<<<<<< HEAD
			label "positive1"
			`	Her ears twitch a bit, and her previously crestfallen eyes light up as she nearly jumps in joy at your offer. "Thank you so much captain! My name is Nanachi, I promise I won't cause any trouble at all, just a few quick jobs and I'm sure I'll be fine by myself!"`
=======
			`	Her ears twitch a bit, and her previously crestfallen eyes light up as she nearly jumps in joy at your offer. "Thank you so much Captain! My name is Nanachi, I promise I won't cause any trouble at all, just a few quick jobs and I'm sure I'll be fine by myself!"`
>>>>>>> 0219b5fc
			`	You introduce yourself to Nanachi and shake her paw. "Can you show me your ship so I can look for jobs it's best suited for?" you ask.`
			`	She hesitates a bit, but leads you to her ship. You were expecting a small Hai ship, but to your surprise she shows you a rather beat-up Heavy Shuttle docked near your own ship.`
			`	"You took a loan to buy a human ship?" you ask.`
			`	She looks at the ground, as if ashamed of it. "It'd take way too long for me to qualify for a loan for even an Aphid, but I recently met a human merchant who wanted to sell his old ship; it was difficult, but I managed to convince him to sell it to me instead of going to the shipyard office. I paid him its full price, but even for this one I had to take out the biggest loan I could. Its cargo hold isn't very impressive but it has more bunks than our smallest ships, if that helps."`
			choice
				`	"Let's see if anyone in the spaceport needs a lift off the planet."`
				`	"Let's take another look at the job board, maybe a smaller job will pop up."`
			`	Turns out this isn't as easy as you thought it'd be. The spaceport is almost empty, save for the occasional worker or drunken crewmember, and the job board is filled with massive hauls of minerals, aside from a few small but dangerous jobs to human space. Eventually, as you two begin scouting the edge of the docking area, you spot a troubled human merchant near several crates. You approach him and he explains that his ship had some malfunctions and he cannot deliver his cargo of advanced surgical equipment to <destination>. "This is the worst! One jump away from the planet and the navigation system suddenly decides to go on strike! There's no way I can make it before the deadline!"`
			`	"My friend Nanachi here could deliver it for you. We were heading there anyway; a few extra crates won't make a difference," you say, trying to sound as convincing as possible.`
			`	At first, he seems delighted that you two want to help him, but when Nanachi mentions that she's flying a Heavy Shuttle, he frowns, and looks back at the cargo. "Unfettered attacks make it so they need tons of medical supplies on <destination>, and quite frankly I'm not comfortable letting such a fragile ship go into dangerous territory carrying this equipment when it could be blasted to bits in an instant," he says. The captain glances around the deserted spaceport for a while, as if trying to find some other captain, before finally turning to Nanachi and saying, "but I guess beggars can't be choosers. Fine, I'll let you take the cargo there, but please be very careful."`
				accept
	npc accompany save
		personality escort timid
		government "Hai"
		ship "Heavy Shuttle" "Acorn Chaser"
	on visit
		dialog `You have reached <planet>, but you left Nanachi's ship behind! Better depart and wait for her to arrive in this star system.`
	on complete
		conversation
			`Shortly after her ship lands, you meet up with Nanachi, who is doing her best to hide her excitement at being on another planet for the first time, and is gawking at some Hai military ships in particular. "So, how did you like your first time doing a hyperspace jump?" you ask, to try and snap her out of it.`
			`	"Oh um, I don't think I'll get used to the feeling anytime soon. I threw up a lot so I'm glad this wasn't a job with passengers. I've always dreamt of being on other worlds, exploring and learning everything about them. I'm glad I'm finally able to do it."`
			`	You help her get the crates out of the cargo hold and contact the client. Nanachi's share of the payment is small, as the client transfers most of the money to the merchant she got the job from, but that doesn't make her any less excited about getting her first paycheck.`
			`	"So, want to go to the spaceport and try to get a job on your own? I'll help you again in case you can't do it yet." you say.`
<<<<<<< HEAD
			`	"Just give me an hour or two, back home our shipyard is kind of small, and I've never really gotten a chance to see a Shield Beetle up close, and there are many undergoing repairs here, I'll just go get a better look at them, I swear I'll be quick."`
			`	You two agree to meet in the spaceport in a few hours; maybe this time she will do fine on her own.`
=======
			`	"Just give me an hour or two to explore. Back home our shipyard is kind of small. I've never really gotten a chance to see a Shield Beetle up close, and there are many undergoing repairs here. I'll just go get a better look at them, I swear I'll be quick."`
			`	You two agree to meet in the spaceport in a few hours, maybe this time she will do fine on her own.`
>>>>>>> 0219b5fc



mission "Nanachi 2"
	name "Escort Nanachi to <planet>"
	description "Bring Nanachi and her passengers to <destination>."
	source "Cloudfire"
	destination "Hai-home"
	to offer
		has "Nanachi 1: done"
	on offer
		conversation
			`You meet up with Nanachi in the spaceport, give her some tips to try and persuade someone into hiring her, and tell her you'll be nearby if she still has trouble getting a job. You watch her go around the spaceport and approach some groups of humans and even other Hai to no avail. Maybe since this is a military world, they aren't too keen on helping others as in the rest of their territory. She manages to grab the attention of a Hai family leaving a restaurant carrying way too much luggage, most likely tourists looking for a ride back home. Everything seems to be going well until the parents start to look worried. It seems as if they might go away if you don't step in.`
			`	You walk over to the group to help her, and get a better look at the family: a Hai couple carrying a baby, and three older children who aren't doing much to help their father carry their ludicrous number of bags.`
			choice
				`	"Hey, what's going on?"`
				`	"Can I be of assistance?"`
<<<<<<< HEAD
			`	You introduce yourself and the parents tell you that they've been on vacation here and need transport back to <destination>. "Don't take this the wrong way, but captain Nanachi told us her ship is one of your human ships, a Heavy Shuttle was it? It has enough bunks for us but our sons already caused a ruckus on the way here in a Hai ship, we're worried that since they aren't used to the accommodations, they might end up giving her too much trouble."`
			`	You reassure them that the trip will be very quick, and that the ship's interior is somewhat similar to that of Hai ships, until they finally agree on traveling with her. They settle on the pay and the two of you help the Hai get their baggage to Nanachi's ship. When the family is focused on a conversation, you quietly ask Nanachi what was the issue she was having with the other people she encountered.`
			`	"They all seemed willing to give me a job, but I ended up blowing it when I asked for more money. I just really need to get out of debt so I guess I went a bit overboard." She tries to play it cool, but it's clear that she is embarrassed about losing so many potential jobs. When you reach her ship, you take a look at the prices for commodities in <destination>. You decide to tell Nanachi to stock up on heavy metals to sell there, to help her make a bit more profit.`
=======
			`	You introduce yourself and the parents tell you that they've been on vacation here and need transport back to Hai-home. "Don't take this the wrong way, but captain Nanachi told us her ship is one of your human ships. A Heavy Shuttle, was it? It has enough bunks for us, but our sons already caused a ruckus on the way here in a Hai ship, we're worried that since they aren't used to the accommodations, they might end up giving her too much trouble."`
			`	You reassure them that the trip will be very quick, and that the ship's interior is somewhat similar to that of Hai ships, until they finally agree on going with her. They settle on the pay and you two help the Hai get their baggage to Nanachi's ship. When the family is focused on a conversation, you quietly ask Nanachi what was the issue she was having with the other people she encountered.`
			`	"They all seemed willing to give me a job, but I ended up blowing it when I asked for more money. I just really need to get out of debt so I guess I went a bit overboard." She tries to play it cool, but it's clear that she is embarrassed about losing so many potential jobs. When you reach her ship, you take a look at the prices for commodities in Hai-home. You decide to tell Nanachi to stock up on heavy metals to sell there, to help her make a bit more profit.`
>>>>>>> 0219b5fc
				accept
	npc accompany save
		personality escort timid
		government "Hai"
		ship "Heavy Shuttle" "Acorn Chaser"
	on visit
		dialog `You have reached <planet>, but you left Nanachi's ship behind! Better depart and wait for her to arrive in this star system.`
	on complete
		conversation
			`You help the family gather all their luggage and bid them farewell, but right as they disappear into a hallway Nanachi lets out a heavy sigh. "I bit off more than I could chew. Those kids kept wanting to play with the ship's controls, and one of them tried to go up the air vent in a game of hide-and-seek. I couldn't get any rest since I had to keep making sure they weren't about to dump their own bags into the void by accident."`
			`	"Do you want to get some sleep before trying to find another mission?" you ask, hoping she won't try to overwork herself.`
			`	"Yes, I could really use that. Sorry to make you wait again Captain <last>. I'll rest a bit, see if I can't find a spot nearby to relax, and meet up with you the in spaceport after a while."`



mission "Nanachi 3"
	name "Deliver spices with Nanachi"
	description "Accompany Nanachi to <stopovers> to pick up some Quarg spices for a festival on <destination> by <date>."
	source "Hai-home"
	stopover "Alta Hai"
	destination "Allhome"
	deadline 14
	to offer
		has "Nanachi 2: done"
	on offer
		conversation
			`You send a message to Nanachi and you two meet up in the spaceport. You're still walking toward the job board, when she asks: "Back home I heard stories about how humans have a much larger population than the Hai, and that their home planet has even more people than Hai-home, is it true that there are many other human worlds with spaceports this large?" You name her a few human planets that are extremely populous, and how even some planets with fewer people than this world have incredibly large spaceports.`
			`	While you tell her stories of many different planets you've visited, she seems to be particularly interested in Earth. "I've seen a bit of human architecture in videos of planets like Allhome, but I can't even imagine what your capital must look like. Tens of thousands of years of another species' history, it sounds even more exciting than what I heard about our landmarks in Hai-home. Captain, do you think that someday, when we no longer need to be kept hidden from humanity, that I'll be able to visit Earth, and see the beauty of your capital?" Seeing how little she knows about humanity, it's not surprising that she is unaware of the state that Earth is in.`
			choice
				`	(Avoid talking about Earth.)`
					goto avoid
				`	(Lie about Earth.)`
					goto fake
				`	(Tell her about how Earth actually is.)`
					goto truth
			label avoid
			`	You tell her that you haven't ever visited the human capital, and that you never had much interest in learning about it. "Oh, sorry about that, shouldn't have assumed you knew everything, you're a starship captain after all, not a historian, I'll just ask someone else when I get the chance.", says Nanachi.`
					goto board
			label fake
			`	You start making up stories about how beautiful the skies of Earth are. You describe forests teeming with life, and do your best to remember ancient civilizations and their monuments. From the looks of it she believes you, and your lie seems to have sated her curiosity for now. If the day where the Hai are allowed to move around human space ever comes, though, she will no doubt be extremely disappointed.`
					goto board
			label truth
			`	She looks at you in confusion, as if trying to understand what you mean, so you explain it to her. "Centuries of widespread deforestation and pollution badly damaged the ecosystem. If you ever managed to visit, you'd be better off going to museums or monuments, but even then, there are many thieves roaming the streets, and it is very dangerous to be out at night. Lots of folks born there just think about how to get out."`
			`	You keep telling her about the issues facing humanity's birthplace, and her previous eagerness to learn about the planet fades. "How could your ancestors let their own home become like this?"`
			choice
				`	"It's rather complicated, and I'm not a historian, sociologist, or economist, but I can try and explain what I do know."`
				`	"I can tell you what I do know from watching movies and what I can remember from school."`
			`	You recite what you read in school books or saw in documentaries, telling her about how many humans since millennia ago refused to take care of the planet, and how that piled up over hundreds of years.`
			`	Your explanation seems to only torment Nanachi even more. "But why is your capital so full of criminals? Is human space going through a crisis that hit even your capital?"`
			choice
				`	"In some sense, the crisis has been going on since we were aware of it."`
			`	You do your best in telling her of the historical presence of crime on Earth, and of how little was done to address the root of the problem.`
			`	"I see..." She says. "I just thought it would be fun to hear about another large planet like Hai-home. Sorry for asking about it, Captain, I'm sure having to speak of it wasn't a pleasant feeling."`
			`	Although you're sure that even in Hai space there is social inequality, she probably can't fathom that the home planet of a species could be in such bad shape, considering the Hai even go as far as to send aid to the Unfettered on a regular basis.`
					goto board
			label board
			`	You two reach the job board and decide to start looking for jobs suited for Nanachi's ship.`
			choice
<<<<<<< HEAD
				`	"So, do you mind if I help out? I know the job board can be confusing the first few times you check it."`
				`	"Do you think you need me to help out this time?"`
			`	"Thanks, but I have to do this on my own. I promise I won't mess this up by getting greedy again," She approaches the board on her own, and it becomes clear that it's much easier to get a job here: she's barely started talking to one of the desk workers before receiving a long list of jobs for smaller ships. She is certainly still very tired, but this seems to have cheered her up a bit, it is the first time she can get a job without your help after all.`
			`	While you thought she would've picked one or two jobs quickly and headed back to her ship, she keeps going through them and double checking the information for each one, as if something about them bothers her.`
			`	"What's wrong? Are you struggling to pick between two different jobs?" you ask.`
			`	"These all seem very easy and I could even accept many at a time, but the problem is their pay isn't very good." She grabs some worn papers from her pocket, and shows it to you: they're the documents for her loan. "The bank back home would only give me enough for the ship if I agreed on a short-term loan. I lost two days before you came along to help me, and if I don't get some better paying job soon, I won't even be able to pay the interest."`
			`	As you're trying to figure out a way to get the most out of the available missions, you feel a tap on your shoulder, and turn to see a Hai standing beside a human couple. The couple introduce themselves as Xavier and Vanessa, who are here with their Hai friend Narancia. "We overheard your conversation and are willing to pay a little extra for a job. We're part of a group organizing a big festival in Allhome to celebrate the friendship between humans and Hai, and we just got a last-minute idea: we've already arranged for lots of human cuisine to be transported there, and we'd like to get our hands on some spices the Quarg have in the ringworld here."`
			`	Nanachi perks up during their conversation.  "I'm sure I can get the spices to <panet> within two weeks.  I won't let you down!"`
			`	They tell Nanachi that they won't be going along; they already have a transport to Allhome, and will stay here a bit longer to try and advertise the event.`
=======
				`	"So, do you mind if I help out?  I know the job board can be confusing the first few times you check it."`
				`	"Would you like me to accompany you to the job board?"`
			`	"Thanks, but I have to do this on my own. I promise I won't mess this up by getting greedy again," She approaches the board on her own, and it becomes clear that it's much easier to get a job here: she's barely started talking to one of the desk workers before receiving a long list of jobs for smaller ships. She is certainly still very tired, but this seems to have cheered her up a bit. It is the first time she can get a job without your help after all.`
			`	While you thought she would've picked one or two jobs quickly and headed back to her ship, she keeps going through them and double checking the information for each one, as if something about them bothers her.`
			`	"What's wrong? Are you struggling to pick between two different jobs?" you ask.`
			`	"These all seem very easy and I could even accept many at a time, but the problem is their pay isn't very good." She grabs some worn papers from her pocket, and shows it to you: they're the documents for her loan. "The bank back home would only give me enough for the ship if I agreed on a short-term loan. I lost two days before you came along to help me, and if I don't get some better paying job soon, I won't even be able to pay the interest."`
			`	As you're trying to figure out a way to get the most out of the available missions, you feel a tap on your shoulder, and turn to see a Hai standing beside a human couple. The couple introduce themselves as Xavier and Vanessa, who are here with their Hai friend Narancia. "We overheard your conversation and are willing to pay a little extra for a job. We're part of a group organizing a big festival in Allhome to celebrate the friendship between humans and Hai, and we just got a last-minute idea: we'd like to get our hands on some Quarg spices."`
			`	They tell Nanachi that they won't be going along, they already have a transport to Allhome, and will stay here a bit longer to try and advertise the event.`
>>>>>>> 0219b5fc
				accept
	on stopover
		dialog
			`A spaceport worker contacted Nanachi shortly before you two landed and made sure the spices were ready to be loaded in her ship. You help the workers and Nanachi make sure everything is in order, and prepare for your trip to Allhome.`
	npc accompany save
		personality escort timid
		government "Hai"
		ship "Heavy Shuttle" "Acorn Chaser"
	on visit
		dialog `You have reached <planet>, but you left Nanachi's ship behind! Better depart and wait for them to arrive in this star system.`
	on complete
		conversation
			`Allhome's docking area shows much more traffic than usual. Many captains here are helping workers open cargo containers full of food, clothes, books, movies and even some mounted animals from human space. You finally meet up with the festival's organizers, who seem very excited to have acquired the exotic condiments, and have invited you two to a bar in the spaceport for a drink.`



mission "Nanachi 4"
	name "Protect Nanachi"
	description "Bring Nanachi's ship to <stopovers>, keeping her safe from a pirate fleet that attacked a convoy heading to Hai space, then head back to <destination>."
	source "Allhome"
	stopover "Prime"
	deadline 17
	to offer
		has "Nanachi 3: done"
	on offer
		conversation
			`The bar is just as busy as the docks. Many captains here must have transported something for the festival. "Captain <last>, Captain Nanachi!" shouts Narancia, beckoning the two of you to join her and the others at their table. You learn that they were inspired by the Hai's own March festival, and wanted to bring small parts of human culture to Hai space.`
			`	"They can't go to our planets and experience it for themselves yet, so we thought about bringing it to them!" Vanessa says.`
			`	"It was very hard to get enough sponsors for this, but after years of hard work we even managed to have famous art pieces be brought here, some of which date back to the European Renaissance!" Xavier adds.`
			`	Afterwards the conversation topic shifts to you as a captain, as you describe your journey after buying your first ship, and how you met Nanachi. You're about to order another drink for the group when a grizzled old man barges into the bar, and starts shouting: "The art convoy has been attacked! The freighter managed to escape but they're stranded on Prime now, and the pirates are still out there, patrolling the route to the wormhole!"`
			`	Xavier stands up with a shocked expression. "How? We had a Leviathan escorting them!"`
			`	After catching his breath, the man at the door responds. "The pirates must have been stealing Hai tech from ships going back home. The freighter's captain said they shredded the escort!" Chaos spreads amongst the other captains, and the group sitting with you is in anguish.`
			choice
				`	"Are those art pieces really that valuable?"`
				`	"Can't you just postpone the festival until the pirates are taken care of?"`
			`	Xavier collapses back to the table, holding his head in both hands. "Those paintings and sculptures were our main attraction! They're worth tens of billions! It'll take months before the Navy ever notices the pirates there and makes it safe for the convoy to come here. The art exhibition is scheduled three weeks from now!"`
			`	As they try to figure out what to do, Nanachi speaks up. "I'll go there. I pilot a human ship and if we just need to transfer cargo from one ship to the other, I could get out of there quickly. Nobody would notice that a Hai ever went there."`
			`	"Are you insane?" Vanessa says, "If they managed to take down that Leviathan, you wouldn't last a second! Besides, our convoy was extremely fast. If even they were caught your chances of outrunning the pirates are next to nothing!"`
			`	"Captain <last>," Nanachi turns to you. "I know you already helped me way more than anyone would ever be willing to, and I'm really grateful for that, but would you be willing to help me one last time, to get to that planet, and travel back here?" While it's certain that for a pirate fleet to take down a Leviathan so easily they must be incredibly powerful, and this could be extremely dangerous. You're sure that if Nanachi tries to get to Prime by herself she'll just get herself killed.`
			choice
				`	"Alright, I'll make sure we reach Prime and get back here safely."`
				`	"No, I agreed to help you find and deal with some simple jobs, but I can't risk fighting such a fleet by myself."`
					decline
			`	She thanks you profusely, and promises that she'll pay you for everything as soon as she can. The organizers are a bit hesitant, but seeing as no other captain here has decided to offer them help, they agree to let the two of you go to Prime and retrieve the cargo.`
			`	As you're leaving the bar, Xavier pulls you aside, speaking very quietly, "<last>, I know you're just trying to help this girl, but don't get killed over this. If you run into those pirates don't try to fight them, just rush to Prime."`
				accept
	npc
		personality nemesis waiting
		government "Pirate"
		system "Betelgeuse"
		ship "Marauder Firebird (Hai)" "Nut King Call"
		ship "Marauder Splinter (Hai)" "The Nutcracker"
		ship "Marauder Quicksilver (Hai)" "Hazelnut's Bane"
		ship "Marauder Bounder (Hai)" "Rodent Hunter"
	npc accompany save
		personality escort timid
		government "Hai"
		ship "Heavy Shuttle" "Acorn Chaser"
	on visit
		dialog `You have reached <planet>, but you left Nanachi's ship behind! Better depart and wait for them to arrive in this star system.`
	on stopover
		conversation
			`The convoy's captain messaged you as you entered the system and told you to land on a remote, hidden area of Prime, where they have already prepared for all the cargo to be transferred. They refuel your ships and urge you two to go back. "Captain Nanachi can stay hidden with us here if you need supplies or anything from the outfitter, but please don't take too long."`
	on complete
		event "Nanachi: payment" 180
		conversation
			`Landing back on Allhome, the festival group gives you and Nanachi a warm hug, "We sold tens of thousands of tickets for the festival by promising to host a great art exhibition with pieces from all over human space. Without them it'd be a complete failure, and we'd be in serious trouble with our sponsors." Narancia explains.`
			`	As the cargo is rushed to the exhibition site, Nanachi shows you the chip she got as payment, and the balance of her bank account: this last payment allowed her to fully pay off her loan. "Captain," she speaks with some difficulty, and tries to hide her face, as if to wipe away some tears. "I'll never be able to thank you properly, if not for you I'd still be lost in that spaceport, and would eventually have to go back to my mining job. I'll work hard now; I'll save up and pay you for everything!" She hugs you and bows to you in a way you'd see in movies, as if trying to imitate the gesture. You two finally say goodbye, and head back to your ships.`



event "Nanachi: payment"



mission "Nanachi: Payment"
	landing
	source
		government "Hai"
		not planet "Darkwaste"
	to offer
		has "event: Nanachi: payment"
	on offer
		payment 700000
		event "Nanachi: Update" 720
		conversation
			`Shortly after you land, you get a message from Nanachi, the young Hai pilot who you helped start out. "Dear Captain <last>, I hope you're doing well! As I promised, ever since we parted ways, I've been working towards getting enough money to pay you for being so kind to help me. I've sent you <payment>. I'm deeply grateful to you for helping make my dream come true."`
				decline



event "Nanachi: Update"



mission "Nanachi Meeting"
	landing
	source
		government "Hai"
		not planet "Darkwaste"
	to offer
		has "event: Nanachi: Update"
		random > 30
	on offer
		conversation
			`After you leave your ship and start making your way through the docking area, you notice a Hai running towards you and waving. As they get closer, you realize that it's Nanachi, the Hai pilot who you helped out years ago.`
			`	"I was just about to go back to my crew when I saw you coming out of your ship. I know a nice snack bar here, let's go there!" Before you can even say hello, she's dragged you to the bar, and ordered some drinks for the two of you. She tells you about her last few years as a captain. She has long since sold her old ship, and now pilots a Geocoris, transporting large amounts of cargo across Hai space. You also tell her about how your life has been ever since you last met, of your adventures and how far you've come. You keep swapping stories for hours, until the bar is ready to close.`
			`	You thank her for the drinks, and get ready to say your goodbyes.`
			`	"Oh wait, before you go Captain, let me give you something," she says, right as you're about to head to your ship. She grabs a small pendant from her pocket. "Back home in Giverstone, when I had some free time from the mining works, I took a hobby of sculpting some small stones into ship miniatures. I thought it'd be nice to make this for you in case I saw you again." She gives you the pendant, which has been sculpted into a Hai Shield Beetle. It is extremely well made, with different surface textures representing the different parts of the Shield Beetle. "It's just a good-luck charm I thought you'd like. Thanks again Captain!" You two part ways, and head back to your ships.`
				decline<|MERGE_RESOLUTION|>--- conflicted
+++ resolved
@@ -1094,12 +1094,8 @@
 					goto "positive1"
 				`	(Leave her alone and continue on.)
 					decline
-<<<<<<< HEAD
 			label "positive1"
 			`	Her ears twitch a bit, and her previously crestfallen eyes light up as she nearly jumps in joy at your offer. "Thank you so much captain! My name is Nanachi, I promise I won't cause any trouble at all, just a few quick jobs and I'm sure I'll be fine by myself!"`
-=======
-			`	Her ears twitch a bit, and her previously crestfallen eyes light up as she nearly jumps in joy at your offer. "Thank you so much Captain! My name is Nanachi, I promise I won't cause any trouble at all, just a few quick jobs and I'm sure I'll be fine by myself!"`
->>>>>>> 0219b5fc
 			`	You introduce yourself to Nanachi and shake her paw. "Can you show me your ship so I can look for jobs it's best suited for?" you ask.`
 			`	She hesitates a bit, but leads you to her ship. You were expecting a small Hai ship, but to your surprise she shows you a rather beat-up Heavy Shuttle docked near your own ship.`
 			`	"You took a loan to buy a human ship?" you ask.`
@@ -1123,13 +1119,8 @@
 			`	"Oh um, I don't think I'll get used to the feeling anytime soon. I threw up a lot so I'm glad this wasn't a job with passengers. I've always dreamt of being on other worlds, exploring and learning everything about them. I'm glad I'm finally able to do it."`
 			`	You help her get the crates out of the cargo hold and contact the client. Nanachi's share of the payment is small, as the client transfers most of the money to the merchant she got the job from, but that doesn't make her any less excited about getting her first paycheck.`
 			`	"So, want to go to the spaceport and try to get a job on your own? I'll help you again in case you can't do it yet." you say.`
-<<<<<<< HEAD
 			`	"Just give me an hour or two, back home our shipyard is kind of small, and I've never really gotten a chance to see a Shield Beetle up close, and there are many undergoing repairs here, I'll just go get a better look at them, I swear I'll be quick."`
 			`	You two agree to meet in the spaceport in a few hours; maybe this time she will do fine on her own.`
-=======
-			`	"Just give me an hour or two to explore. Back home our shipyard is kind of small. I've never really gotten a chance to see a Shield Beetle up close, and there are many undergoing repairs here. I'll just go get a better look at them, I swear I'll be quick."`
-			`	You two agree to meet in the spaceport in a few hours, maybe this time she will do fine on her own.`
->>>>>>> 0219b5fc
 
 
 
@@ -1147,15 +1138,9 @@
 			choice
 				`	"Hey, what's going on?"`
 				`	"Can I be of assistance?"`
-<<<<<<< HEAD
 			`	You introduce yourself and the parents tell you that they've been on vacation here and need transport back to <destination>. "Don't take this the wrong way, but captain Nanachi told us her ship is one of your human ships, a Heavy Shuttle was it? It has enough bunks for us but our sons already caused a ruckus on the way here in a Hai ship, we're worried that since they aren't used to the accommodations, they might end up giving her too much trouble."`
 			`	You reassure them that the trip will be very quick, and that the ship's interior is somewhat similar to that of Hai ships, until they finally agree on traveling with her. They settle on the pay and the two of you help the Hai get their baggage to Nanachi's ship. When the family is focused on a conversation, you quietly ask Nanachi what was the issue she was having with the other people she encountered.`
 			`	"They all seemed willing to give me a job, but I ended up blowing it when I asked for more money. I just really need to get out of debt so I guess I went a bit overboard." She tries to play it cool, but it's clear that she is embarrassed about losing so many potential jobs. When you reach her ship, you take a look at the prices for commodities in <destination>. You decide to tell Nanachi to stock up on heavy metals to sell there, to help her make a bit more profit.`
-=======
-			`	You introduce yourself and the parents tell you that they've been on vacation here and need transport back to Hai-home. "Don't take this the wrong way, but captain Nanachi told us her ship is one of your human ships. A Heavy Shuttle, was it? It has enough bunks for us, but our sons already caused a ruckus on the way here in a Hai ship, we're worried that since they aren't used to the accommodations, they might end up giving her too much trouble."`
-			`	You reassure them that the trip will be very quick, and that the ship's interior is somewhat similar to that of Hai ships, until they finally agree on going with her. They settle on the pay and you two help the Hai get their baggage to Nanachi's ship. When the family is focused on a conversation, you quietly ask Nanachi what was the issue she was having with the other people she encountered.`
-			`	"They all seemed willing to give me a job, but I ended up blowing it when I asked for more money. I just really need to get out of debt so I guess I went a bit overboard." She tries to play it cool, but it's clear that she is embarrassed about losing so many potential jobs. When you reach her ship, you take a look at the prices for commodities in Hai-home. You decide to tell Nanachi to stock up on heavy metals to sell there, to help her make a bit more profit.`
->>>>>>> 0219b5fc
 				accept
 	npc accompany save
 		personality escort timid
@@ -1214,7 +1199,6 @@
 			label board
 			`	You two reach the job board and decide to start looking for jobs suited for Nanachi's ship.`
 			choice
-<<<<<<< HEAD
 				`	"So, do you mind if I help out? I know the job board can be confusing the first few times you check it."`
 				`	"Do you think you need me to help out this time?"`
 			`	"Thanks, but I have to do this on my own. I promise I won't mess this up by getting greedy again," She approaches the board on her own, and it becomes clear that it's much easier to get a job here: she's barely started talking to one of the desk workers before receiving a long list of jobs for smaller ships. She is certainly still very tired, but this seems to have cheered her up a bit, it is the first time she can get a job without your help after all.`
@@ -1224,16 +1208,6 @@
 			`	As you're trying to figure out a way to get the most out of the available missions, you feel a tap on your shoulder, and turn to see a Hai standing beside a human couple. The couple introduce themselves as Xavier and Vanessa, who are here with their Hai friend Narancia. "We overheard your conversation and are willing to pay a little extra for a job. We're part of a group organizing a big festival in Allhome to celebrate the friendship between humans and Hai, and we just got a last-minute idea: we've already arranged for lots of human cuisine to be transported there, and we'd like to get our hands on some spices the Quarg have in the ringworld here."`
 			`	Nanachi perks up during their conversation.  "I'm sure I can get the spices to <panet> within two weeks.  I won't let you down!"`
 			`	They tell Nanachi that they won't be going along; they already have a transport to Allhome, and will stay here a bit longer to try and advertise the event.`
-=======
-				`	"So, do you mind if I help out?  I know the job board can be confusing the first few times you check it."`
-				`	"Would you like me to accompany you to the job board?"`
-			`	"Thanks, but I have to do this on my own. I promise I won't mess this up by getting greedy again," She approaches the board on her own, and it becomes clear that it's much easier to get a job here: she's barely started talking to one of the desk workers before receiving a long list of jobs for smaller ships. She is certainly still very tired, but this seems to have cheered her up a bit. It is the first time she can get a job without your help after all.`
-			`	While you thought she would've picked one or two jobs quickly and headed back to her ship, she keeps going through them and double checking the information for each one, as if something about them bothers her.`
-			`	"What's wrong? Are you struggling to pick between two different jobs?" you ask.`
-			`	"These all seem very easy and I could even accept many at a time, but the problem is their pay isn't very good." She grabs some worn papers from her pocket, and shows it to you: they're the documents for her loan. "The bank back home would only give me enough for the ship if I agreed on a short-term loan. I lost two days before you came along to help me, and if I don't get some better paying job soon, I won't even be able to pay the interest."`
-			`	As you're trying to figure out a way to get the most out of the available missions, you feel a tap on your shoulder, and turn to see a Hai standing beside a human couple. The couple introduce themselves as Xavier and Vanessa, who are here with their Hai friend Narancia. "We overheard your conversation and are willing to pay a little extra for a job. We're part of a group organizing a big festival in Allhome to celebrate the friendship between humans and Hai, and we just got a last-minute idea: we'd like to get our hands on some Quarg spices."`
-			`	They tell Nanachi that they won't be going along, they already have a transport to Allhome, and will stay here a bit longer to try and advertise the event.`
->>>>>>> 0219b5fc
 				accept
 	on stopover
 		dialog
