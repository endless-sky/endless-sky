# Copyright (c) 2017 by Michael Zahniser
#
# Endless Sky is free software: you can redistribute it and/or modify it under the
# terms of the GNU General Public License as published by the Free Software
# Foundation, either version 3 of the License, or (at your option) any later version.
#
# Endless Sky is distributed in the hope that it will be useful, but WITHOUT ANY
# WARRANTY; without even the implied warranty of MERCHANTABILITY or FITNESS FOR A
# PARTICULAR PURPOSE. See the GNU General Public License for more details.
#
# You should have received a copy of the GNU General Public License along with
# this program. If not, see <https://www.gnu.org/licenses/>.

ship "Subsidurial"
	noun "creature"
	sprite "ship/subsidurial"
	thumbnail "thumbnail/subsidurial"
	"never disabled"
	attributes
		category "Light Freighter"
		"hull" 11600
		"automaton" 1
		"mass" 1050
		"cargo space" 70
		"drag" 12.3
		"heat dissipation" .54
		"fuel capacity" 100
		"thrust" 15
		"turn" 1200
		"hull repair rate" 3
		"ion protection" 3
		"scramble protection" 3
		"ion resistance" 1
		"scramble resistance" 1
		"energy capacity" 1
		"inscrutable" 1
		"gaslining" 1
		"hyperdrive" 1
		"jump speed" .2
	outfits
		Mouthparts? 3
	gun 0 -97 Mouthparts?
	gun -23 -95 Mouthparts?
	gun 23 -95 Mouthparts?
	turret -28 0
	turret 28 0
	leak "blood" 30 50
	explode "blood" 45
	"final explode" "subsidurial death"
	description "It is unclear what these creatures are, where they come from, or how they evolved. Scientists have dissected several, but so far the results have simply been that these creatures contain no materials or resources of value; are not even slightly edible, and are too big to be kept as pets."
	description "	To date, none have demonstrated any sign of sapience, and the few captains who have seen them basically consider them to be the bison of space."

effect "subsidurial death"
	sprite "effect/subsidurial death/subsidurial death"
		"no repeat"
		"frame rate" 20
	"lifetime" 16
	"velocity scale" .01



ship "Void Sprite"
	noun "creature"
	sprite "ship/void sprite/void sprite adult"
		"frame rate" 14.3
		"random start frame"
		rewind
	thumbnail "thumbnail/void sprite adult"
	"never disabled"
	attributes
		category "Medium Warship"
		"hull" 9600
		"required crew" 4
		"bunks" 4
		"mass" 700
		"drag" 12.3
		"heat dissipation" .54
		"cargo space" 40
		"outfit space" 20
		"thrust" 30
		"turn" 1350
		"hull repair rate" 3
		"ion protection" 3
		"scramble protection" 3
		"ion resistance" 1
		"scramble resistance" 1
		"energy capacity" 1
		"fuel capacity" 1
		"inscrutable" 1
		"gaslining" 1
	outfits
		Mouthparts? 2
		"Void Sprite Parts" 20
	gun 0 -156
	gun 0 -156
	leak "blood" 40 40
	explode "blood" 40
	"final explode" "void sprite adult death"
	description "The void sprites are an enigmatic species under the watchful gaze of the Archon originally discovered in the Nenia system. The species' connection is unknown, but the Archon seem particularly protective of them."

effect "blood"
	sprite "effect/blood"
		"no repeat"
		"frame rate" 10
		"random start frame"
	"lifetime" 61
	"random angle" 20
	"random velocity" 1
	"random spin" 5

effect "void sprite adult death"
	sprite "effect/void sprite adult death"
		"no repeat"
		"frame rate" 20
	"lifetime" 16
	"velocity scale" .01



ship "Void Sprite" "Void Sprite (Infant)"
	sprite "ship/void sprite/void sprite infant"
		"frame rate" 24.7
		"random start frame"
		rewind
	thumbnail "thumbnail/void sprite infant"
	"never disabled"
	attributes
		category "Light Warship"
		"hull" 2800
		"required crew" 2
		"bunks" 2
		"mass" 290
		"drag" 7.7
		"heat dissipation" .6
		"cargo space" 20
		"outfit space" 10
		"thrust" 27
		"turn" 675
		"hull repair rate" 1
		"ion protection" 3
		"scramble protection" 3
		"ion resistance" 1
		"scramble resistance" 1
		"energy capacity" 1
		"fuel capacity" 1
		"inscrutable" 1
		"gaslining" 1
	outfits
		Mouthparts?
		"Void Sprite Parts" 10
	gun 4 -41
	leak "blood" 60 50
	explode "blood" 25
	"final explode" "void sprite infant death"
	description "This is the immature form of the void sprite. While they typically rely on their tendrils and natural buoyancy to fly within atmospheres, they have demonstrated the unusual ability to manipulate gravitational fields to propel themselves off-world."

effect "void sprite infant death"
	sprite "effect/void sprite infant death"
		"no repeat"
		"frame rate" 15
	"lifetime" 21
	"velocity scale" .01



ship "Ember Waste Node"
	noun "creature"
	sprite "ship/ember waste node/ember waste node"
		"frame rate" 5
		rewind
	thumbnail "thumbnail/ember waste node"
	"never disabled"
	attributes
		category "Heavy Warship"
		"hull" 19600
		"shields" 5000
		"required crew" 5
		"bunks" 5
		"mass" 1500
		"drag" 12.3
		"heat dissipation" .67
		"fuel capacity" 250
		"cargo space" 39
		"outfit space" 0
		"thrust" 120
		"turn" 4750
		"hull repair rate" 3
		"ion protection" 3
		"scramble protection" 3
		"ion resistance" 1
		"scramble resistance" 1
		"energy capacity" 100
		"energy generation" 1
		"fuel capacity" 200
		"ramscoop" 5
		"shield generation" 5.2
		"hull repair rate" 5.0
		"cloak" .05
		"quantum keystone" 1
		"outfit scan power" 12
		"outfit scan efficiency" 25
		"tactical scan power" 50
		"asteroid scan power" 50
		"inscrutable" 1
		"gaslining" 1
		"jump speed" .3
		"jump fuel" 10
		"jump drive" 1
	outfits
		Mouthparts? 5
	gun -9 -104 Mouthparts?
	gun 9 -104 Mouthparts?
	gun 0 -84 Mouthparts?
	gun -3 -83.5 Mouthparts?
	gun 3 -83.5 Mouthparts?
	leak "blood" 40 40
	explode "blood" 40
	"final explode" "void sprite adult death"
	description "This unusual creature, first spotted in Postverta, seems to have an affinity for void sprites and is usually found close to them. This 'Ember Waste Node,' as it is being called, bears a superficial resemblance to void sprites but is clearly a different species. The Node demonstrates an ability to manipulate energy fields to create shield-like structures around itself. Most remarkably, it has been seen appearing and disappearing with an energy signature reminiscent of jump drives."
	description "Although the Node's cloaking power is believed to be connected to its other energy manipulation abilities, the exact method is unknown."



ship "Embershade"
	noun "creature"
	sprite "ship/embershade/embershade"
		"frame rate" 3
		"random start frame"
		rewind
	"never disabled"
	attributes
		category "Light Warship"
		"hull" 9600
		"required crew" 1
		"bunks" 1
		"mass" 330
		"drag" 6.3
		"heat dissipation" .54
		"cargo space" 40
		"fuel capacity" 100
		"thrust" 30
		"turn" 1350
		"energy capacity" 500
		"energy generation" 6
		"hull repair rate" 3
		"cloak" .02
		"cloaking energy" 5
		"hyperdrive" 1
		"jump speed" .1
		"ramscoop" .05
		"gaslining" 1
		"inscrutable" 1
		"atmosphere scan" 1000
	outfits
		Mouthparts? 2
	gun -6 -107
	gun 6 -107
	leak "blood" 40 40
	explode "blood" 40
	description "Long regarded as mere ghost stories, the ray-like Embershades have finally been proven to exist thanks to recent generations of ion storm resistant sensor suites. Shy by nature, these creatures generate a natural cloaking field and prefer to move unseen."



ship "Embersylph"
	noun "creature"
	sprite "ship/embersylph/embersylph"
		"center" 0 -80
		"frame rate" 34
		"random start frame"
	"never disabled"
	attributes
		category "Light Warship"
		"shields" 4400
		"hull" 900
		"required crew" 1
		"bunks" 1
		"mass" 210
		"drag" 4.8
		"heat dissipation" .47
		"cargo space" 0
		"fuel capacity" 100
<<<<<<< HEAD
		"thrust" 12
		"reverse thrust" 4.5
		"turn" 135
=======
		"thrust" 10
		"reverse thrust" 3
		"turn" 100
>>>>>>> 6a0a5774
		"energy capacity" 800
		"energy generation" 7
		"hull repair rate" 2
		"shield generation" 2
		"scram drive" 0.4
		"jump fuel" 100
		"hyperdrive" 1
		"ramscoop" 1.5
		"gaslining" 1
		"inscrutable" 1
		"atmospheric scan" 1000
		"ion resistance" 1
	outfits
		"Absorption Organ" 1
	turret 0 0 "Absorption Organ"
	leak "blood" 2
	explode "blood" 1
	description "Embersylphs are notably strange creatures, even compared to other known space fauna. Glowing in various hues while gracefully swinging several long appendages in a strangely methodical motion, the only consistent behavior these creatures are known to display is curiosity for other life."



outfit "Absorption Organ"
	category "Turrets"
	thumbnail "outfit/unknown"
	"turret mounts" -1
	weapon
		"velocity" 150
		"inaccuracy" 20
		"turret turn" 4
		"lifetime" 1
		"reload" 3
		"firing shields" -10
		"energy damage" 80
		"shield damage" 80
		"ion damage" 2



outfit Mouthparts?
	category "Guns"
	thumbnail "outfit/mouthparts"
	"gun ports" -1
	weapon
		sound "crunch"
		"hit effect" "void sprite chewing"
		"inaccuracy" 180
		"velocity" 10
		"lifetime" 1
		"reload" 70
		"burst reload" 35
		"burst count" 3
		"cluster"
		"shield damage" 300
		"hull damage" 300

effect "void sprite chewing"
	sprite "effect/smoke"
		"no repeat"
		"frame rate" 15
	"lifetime" 29
	"random angle" 360
	"random velocity" .4
	"random spin" 2
	"random frame rate" 5
	"velocity scale" .0001



fleet "Subsidurial"
	government "Indigenous Lifeform"
	cargo 0
	personality
		timid mining harvests mute unconstrained
	variant 100
		"Subsidurial"
	variant 1
		"Subsidurial" 2



fleet "Subsidurial (Ember Waste)"
	government "Ember Waste"
	cargo 0
	personality
		timid mining harvests mute unconstrained
	variant 100
		"Subsidurial"
	variant 1
		"Subsidurial" 2



fleet "Void Sprites"
	government "Indigenous Lifeform"
	cargo 0
	personality
		timid mining harvests mute
	variant
		"Void Sprite"
	variant
		"Void Sprite"
		"Void Sprite (Infant)"
	variant
		"Void Sprite"
		"Void Sprite (Infant)" 2
	variant
		"Void Sprite"
		"Void Sprite (Infant)" 3
	variant
		"Void Sprite" 2
		"Void Sprite (Infant)" 4



fleet "Void Sprites (Ember Waste)"
	government "Ember Waste"
	cargo 0
	personality
		timid mining harvests mute
	variant
		"Void Sprite"
	variant
		"Void Sprite"
		"Void Sprite (Infant)"
	variant
		"Void Sprite"
		"Void Sprite (Infant)" 2
	variant
		"Void Sprite"
		"Void Sprite (Infant)" 3
	variant
		"Void Sprite" 2
		"Void Sprite (Infant)" 4



fleet "Ember Waste Node"
	government "Ember Waste"
	names "unknown entity"
	cargo 0
	personality
		timid mining harvests mute
	variant
		"Ember Waste Node"



fleet "Embershades"
	government "Indigenous Lifeform"
	cargo 0
	personality
		timid mute surveillance
	variant 3
		"Embershade" 1
	variant 5
		"Embershade" 2
	variant 5
		"Embershade" 3
	variant 3
		"Embershade" 4
	variant 2
		"Embershade" 5
	variant 1
		"Embershade" 6



fleet "Embersylphs"
	government "Ember Waste"
	cargo 0
	personality
		timid mute swarming unconstrained
	variant 12
		"Embersylph" 1
	variant 4
		"Embersylph" 2
	variant 1
		"Embersylph" 3



phrase "unknown entity"
	word
		"Unknown"
		"Strange"
		"Novel"
		"Unrecognized"
		"Exotic"
		"Unidentified"
		"Unresolved"
	word
		" "
	word
		"Entity"
		"Creature"
		"Being"
		"Lifeform"
		"Organism"
		"Thing"<|MERGE_RESOLUTION|>--- conflicted
+++ resolved
@@ -279,15 +279,9 @@
 		"heat dissipation" .47
 		"cargo space" 0
 		"fuel capacity" 100
-<<<<<<< HEAD
-		"thrust" 12
+		"thrust" 15
 		"reverse thrust" 4.5
-		"turn" 135
-=======
-		"thrust" 10
-		"reverse thrust" 3
-		"turn" 100
->>>>>>> 6a0a5774
+		"turn" 150
 		"energy capacity" 800
 		"energy generation" 7
 		"hull repair rate" 2
