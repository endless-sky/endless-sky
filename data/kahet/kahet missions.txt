# Copyright (c) 2019 by Tommaso Becca
#
# Endless Sky is free software: you can redistribute it and/or modify it under the
# terms of the GNU General Public License as published by the Free Software
# Foundation, either version 3 of the License, or (at your option) any later version.
#
# Endless Sky is distributed in the hope that it will be useful, but WITHOUT ANY
# WARRANTY; without even the implied warranty of MERCHANTABILITY or FITNESS FOR A
# PARTICULAR PURPOSE. See the GNU General Public License for more details.
#
# You should have received a copy of the GNU General Public License along with
# this program. If not, see <https://www.gnu.org/licenses/>.

mission "Graveyard Label"
	landing
	invisible
	source
		attributes ka'het
	on offer
		event "graveyard label"
		fail

event "graveyard label"
	galaxy "label graveyard"
		sprite label/graveyard

mission "Disabled Ka'het"
	boarding
	invisible
	source
		government "Ka'het" "Ka'het (Infighting)"
	destination "Earth"
	on offer
		conversation

			branch "boarded aberrant"
				has "Disabled Aberrant: offered"

			action
				log `Successfully boarded a Ka'het. It appears to be a single, ship-sized organism that can travel in space using a special exoskeleton.`

			`Your ship slowly approaches the <origin>, now floating lifeless near you. As you move closer, you spot a massive hole in the hull of the ship, revealing what appears to be a large, slug-like being. While most of the ship's machinery doesn't seem to have received heavy damage, weapons fire must have hit the slug's vital organs, killing it, after which point the ship seems to have stopped working.`
			`	You have no troubles docking with what seems to be its "exoskeleton," trying to decide what to do next. While the Ka'het is too different from a normal ship for you to command it, it's safe to say that you can now loot its outfits.`
				goto end

			label "boarded aberrant"
			action
				log "Successfully boarded a Ka'het. Like the Aberrant, it appears to be a single, ship-sized organism that can travel in space using a special exoskeleton, but does not seem to induce the same ominous feeling."

			`Your ship slowly approaches the <origin>, now floating lifelessly near you. As you move closer, you spot a massive hole in the hull of the ship, revealing what appears to be a large, slug-like being, very similar to what you found inside the Aberrant. While most of the ship's machinery doesn't seem to have received heavy damage, weapons fire must have hit the slug's vital organs, killing it, after which point the ship seems to have stopped working. Unlike with the Aberrant, you feel no strange presence or ominous feelings as you approach - it is merely a dead animal.`
			`	You have no troubles docking with its "exoskeleton," trying to decide what to do next. While the Ka'het is too different from a normal ship for you to command it, it's safe to say that you can now loot its outfits.`

			label end

				decline

conversation "ka'het: remnant"
	`Do you want to ask the Remnant about the section of space south of the Ember Wastes, the Graveyard, and its inhabitants?`
	choice
		`	(Yes.)`
		`	(Not now.)`
			defer
	branch taely
		has "remnant met taely"
	`	You ask around more than a dozen people, but none of them seems to be aware of what you're talking about. Either the information is too confidential to be given to a stranger like you, or you didn't ask the right people.`
		decline
	label taely
	`	You ask around more than a dozen people, but none of them seems to be aware of what you're talking about. Perhaps you might have more luck asking Taely on Viminal.`
		decline

mission "First Contact: Ka'het: Remnant 1A"
	landing
	invisible
	source
		government "Remnant"
		not planet "Viminal"
	to offer
		or
			has "Graveyard Label: offered"
			has "ringworld debris"
			has "Ringworld Debris: Quarg: offered"
		has "remnant: blood test pure"
		not "First Contact: Ka'het: Remnant 1B: offered"
	on offer
		conversation "ka'het: remnant"

mission "First Contact: Ka'het: Remnant 2A"
	landing
	invisible
	source "Viminal"
	to offer
		or
			has "Graveyard Label: offered"
			has "ringworld debris"
			has "Ringworld Debris: Quarg: offered"
		has "remnant: blood test pure"
		not "remnant met taely"
		not "First Contact: Ka'het: Remnant 1B: offered"
	on offer
		conversation "ka'het: remnant"

mission "First Contact: Ka'het: Remnant 1B"
	landing
	invisible
	source "Viminal"
	to offer
		or
			has "Graveyard Label: offered"
			has "ringworld debris"
			has "Ringworld Debris: Quarg: offered"
		has "remnant met taely"
	on offer
		conversation
			`Do you want to ask Taely about the section of space south of the Ember Wastes, the Graveyard, and its inhabitants?`
			choice
				`	(Yes.)`
				`	(Not now.)`
					defer
			`	You find Taely inside one of the outer hangars of the shipyard, apparently teaching a small group of people how to make basic repairs on an Albatross. You sit on a bench waiting for her to finish her lesson, after which she walks over to you. "Hello, <first>!" she says. "Is there something I can help you with?"`
			`	"I'm here because I need to ask you a few questions," you reply.`
			`	As she sits near you, you start explaining to her the area you reached, including the weird alien ships that attacked you with weapons similar to the ones the Remnant possess, although this doesn't seem to be news for her. "We know of the existence of the Ka'het, the aliens you encountered, since we first reached the Ember Wastes. We found many of their shells within our planets, crashed there thousands, perhaps even tens of thousands of years before our arrival, but some of their outfits survived long enough for us to reverse engineer these advanced technologies."`
			`	"Then," she continues, "a few hundred years ago, a scout fleet arrived in a system where some Ka'het were still alive. They attacked our fleet instantly with EMP Torpedoes that quickly disabled two Starlings. The Starlings couldn't recover quickly enough to survive, and the only remaining ship could do nothing but flee as soon as possible."`
			choice
				`	"Which technology did you recover from the crashed Ka'het?"`
					goto tech
				`	"Wait, why did you call them 'shells' and not ships?"`
					goto shells
				`	"Have the Ka'het ever attacked the Remnant planets?"`
			`	"Actually, we never met any living Ka'het in the Ember Waste at all. The shells we found had similar capabilities to the quantum keystone, meaning they could pass through the wormholes, so we don't know for sure why they remained in the Graveyard. Perhaps they aren't aware of their skills, or maybe they lost them over time."`
			choice
				`	"Wait, why did you call them 'shells' and not ships?"`
					goto shells
			label tech
			`	"Back then we found large numbers of their EMP Torpedoes, most of which were in nearly pristine condition; their internal mechanisms were also simple enough that we were able to reproduce them perfectly. We couldn't do the same with the other surviving systems in the shells, but their tech has been a source of inspiration for centuries."`
			choice
				`	"Wait, why did you call them 'shells' and not ships?"`
			label shells
			`	"You see, <first>," she says, "the Ka'het aren't normal spaceships. The debris we found were artificial exoskeletons, built around huge living beings; it's unlikely a species that big could have developed that sort of technology, so we presume someone must have created it for them. We call them the Builders.`
			`	"After we lost the first scout ships in the Graveyard, the prefects decided that we should continue to scout the region but take necessary precautions. Thanks to those protocols, some of which are still applied today, we were able to extensively explore most of the Graveyard and decipher a good amount of the written language we found. There is still much we have yet to discover."`
			`	You discuss the Graveyard with Taely for a while longer until one of the people she was talking to earlier comes closer and shows her something on a data pad. "I have to go now, Captain," she tells you. "Good luck."`
				decline
	on decline
		log `Asked Taely about the Graveyard and the Ka'het and learned of the Remnant's previous contacts between them.`
		log "Factions" "Ka'het" `The Ka'het are a species which live in the Graveyard, an area south of the Ember Waste. They are large lifeforms which can travel in space using artificial exoskeletons and will attack anyone on sight, even other Ka'het.`

mission "graveyard insights compatibility"
	landing
	invisible
	to offer
		has "First Contact: Ka'het: Remnant 1B: offered"
	on offer
		event "graveyard insights"
		fail

event "graveyard insights"
	planet Alix
		add description `	Here the Ka'het attacks were limited to the inhabited settlements; had they also destroyed the mining bases and the unmanned vessels, Parii'het would have run out of supplies thousands of years ago.`
	planet Celeatis
		add description `	This planet appears to have been home to one of the largest Builder research centers, which focused on studying the anomaly in the system. Had they found out how to stabilize it and use it as a wormhole, perhaps their species would have survived and spread to the rest of the Ember Waste.`
	planet Ceilia'sei
		add description `	The main purpose of Ceilia'sei was to act as some sort of anti-missile platform, but when the Ka'het invaded a second time, the station had no way to defend against their deadly Ravager Beams, and the station's defense systems were subsequently lost forever.`
	planet Eavine
		add description `	This moon was also home for the second Ka'het wave, which, same as the first, refused to obey their creators. It had been terraformed to make it a more appealing place to live, but after their civilization collapsed the moon began to return to its natural state. When it reverted to its original sub-zero temperatures, the facilities stopped working, and the Ka'het production in this site came to an end.`
	planet "Letis'sei"
		add description `	As it was designed to be crewed as minimally as possible, only a tiny fraction of Letis'sei station was inhabitable. The rest of the station was instead dedicated to advanced computing and targeting systems, most of which are still intact today.`
	planet Osaeli
		add description `	For most of the intervening millennia between the Builders' achievement of spaceflight and their extinction, Osaeli was the de facto capital of the Builders, a key part of their economy and society. The first Het station was constructed orbiting this planet's star with the purpose of protecting them from any external threat.`
	planet Palarei
		add description `	Thanks to their earlier exploration efforts, this was where the Builders encountered the first lifeforms that evolved outside their home planet. While the climate was drastically different from that of the Builders' homeworld, the fruits the local flora produced were popular enough for Palarei to become a major farming planet.`
	planet Parii'het
		add description `	Parii'het was almost finished when the invasion broke out, and already capable of creating Ka'het. Thanks to the mining on Alix and the occasional asteroid mine operated by the Mar drones, most of the facilities are still fully operational to this day.`
	planet Retilie
		add description `	As it was mainly used for fishing, the settlements on this planet were never as advanced as the ones on nearby worlds, so when the Ka'het arrived, there was basically nothing to stop them: after a few attacks, the planet was uninhabited again.`
	planet Seli'het
		add description `	This was the only Het station the Builders ever completed, orbiting Giribea. As the young Ka'heta reach their "Age of Assembly," strange, lanky machines start molding an exoskeleton onto their bodies right away. As the Ka'heta grow, their exoskeleton is expanded and various outfits are added, transforming them into living weapons.`
	planet Siteria
		add description `	This was the Builder homeworld; both the place where their journey began and where it ended. After a dozen millennia of underpopulation, the Ka'het arrival forced them to withdraw from the planet entirely. As one of the few remaining planets capable of sustaining farming, this was their last stronghold, falling centuries after the invasion begun.`
	planet Veliante
		add description `	Soon after the beginning the invasion, an attack on some sort of advanced nuclear facility started a meltdown; the fallout quickly spread across most of the planet, leaving all Builder settlements uninhabitable.`

mission "Ringworld Debris"
	landing
	invisible
	on enter "Queri"
		set "ringworld debris"
		conversation
			`When you enter this suspiciously empty system, your attention is drawn to your ship's scanners. The proximity detection system is going off, suggesting that something sizable is close to your ship, although whatever it is you can't see it as you look out your cockpit.`
			`	You turn your ship around and open the hatch of your cargo hold, catching the object. When you go to inspect it, you see a small, extremely dark piece of debris that almost looks to be covered in vantablack, but it doesn't resemble any alloy you've seen on a spaceship or station, bearing semblance to both a crystal and a metallic structure.`
			scene "scene/ringworld debris"
			`	In one particular corner you see that there is a small, barely recognizable tube, badly damaged but with a few intact wires creeping out. After tinkering a bit with the wires, you manage to connect the debris to your ship's secondary power systems. It barely uses any energy at all, but you can feel the air around it starting to get slightly colder.`
			`	You unplug it and store the debris in a separate part of your ship. Maybe some alien species could tell you about it, if you were to bring it to them.`
		fail
	to complete
		never

mission "Ringworld Debris: Remnant"
	minor
	landing
	invisible
	source
		government "Remnant"
	to offer
		has "ringworld debris"
		has "First Contact: Ka'het: Remnant 1B: offered"
	on offer
		conversation
			`Do you want to show the Remnant the piece of debris you found in the abandoned, empty system, and ask them what they know about it?`
			choice
				`	(Yes.)`
				`	(Not now.)`
					defer
			`	A group of Remnant researchers quickly come to your ship when you mention you've found an odd piece of technology, but look disappointed and some even frown when they see the debris, as you explain the system you found it and how it reacted to being fed some energy.`
			`	"We've found many fragments like this one drifting in that system over the decades. It could maybe improve our cooling systems, but we could never begin to comprehend how it works," one of them says.`
			`	They say they don't know any more than you do about the object, but ask that you share with them any information on how it works, should you find out.`
				decline

mission "Ringworld Debris: Hai"
	minor
	landing
	invisible
	source
		government "Hai"
	to offer
		has "ringworld debris"
		has "First Contact: Hai: offered"
	on offer
		conversation
			`Do you want to show the Hai the piece of debris you found in the abandoned, empty system, and ask them what they know about it?`
			choice
				`	(Yes.)`
				`	(Not now.)`
					defer
			`	You ask around for a bit, and eventually are lead to a workshop where some Hai engineers and shipwrights are gathered.`
			`	"Greetings, human friend! How may we help you?"`
			`	You show them the piece of debris, and they observe it for a bit, but after just a few minutes of handling it they conclude they don't have the necessary equipment to analyze it.`
			`	"Sorry, whatever it is that you've found, it is too advanced a technology for our systems," they say. You thank them for their time, and head back to your ship.`
				decline

mission "Ringworld Debris: Coalition"
	minor
	landing
	invisible
	source
		government "Coalition" "Heliarch"
	to offer
		has "ringworld debris"
		has "Coalition: First Contact: done"
	on offer
		conversation
			`Do you want to show the members of the Coalition the piece of debris you found in the abandoned, empty system, and ask them what they know about it?`
			choice
				`	(Yes.)`
				`	(Not now.)`
					defer
			`	After asking around, you're directed to a large Heliarch building, where several of them are standing guard, weapons in hand, while others are performing maintenance on a chunk of hull plating. Judging by its size, it may be a warehouse for their weapons and outfits. "Of assistance how may we be, kind visitor?" One of the agents asks.`
			`	You show them the debris, and explain where you've found it. They are shocked when they see it, but don't attempt to perform any tests on it. "A piece of Quarg technology, this is!" they say, asking again for you to explain where exactly you found it, as they make sure to write it all down this time.`
			`	They then say that they have experience with technology they managed to steal from the Quarg during their war, and that the debris is the remnant of a somewhat common component of Quarg equipment. They also note that what you've found has deteriorated much compared to what they have acquired for themselves, and that it most likely can't even reach a fraction of its optimal cooling output.`
			`	You thank them for their time and the explanation, and head back to your ship.`
				decline

mission "Ringworld Debris: Quarg"
	minor
	landing
	invisible
	source
		attributes "human quarg" "hai quarg"
		attributes "ringworld"
	to offer
		has "ringworld debris"
		has "First Contact: Quarg: offered"
	on offer
		conversation
			`Do you want to show the Quarg the piece of debris you found in the abandoned, empty system, and ask them what they know about it?`
			choice
				`	(Yes.)`
				`	(Not now.)`
					defer
			action
				clear "ringworld debris"
				log "Factions" "Builders" `The Builders inhabited the Graveyard millennia ago, but have since become extinct. They developed some sort of weapon, called the "Ka'het," which stopped obeying their orders and rebelled against them.`
				log "Factions" "Ka'het" `According to the Quarg, the Ka'het were initially a weapon created by the Builders, which then rebelled and led them to extinction. Even in the millennia that passed, they are still being produced in the Graveyard.`
			`	Walking down the principal, alien-looking hall, you decide to stop one of the few Quarg you see there. "Hello, human. How may I be of service?" the Quarg says. You show it the piece of debris, and ask what it knows about it. It is momentarily stunned when you show the dark piece of technology, calmly taking it into its own hands after recovering. "A fragment of our ships, is what it is. A remnant of part of our equipment. Thank you for returning it to us."`
			`	You continue by telling it about your travels in the section of the galaxy where you found the debris, and asking what it knows of the place and the hostiles that inhabit it.`
			`	"Ah, you encountered the remains of the Builders. Millennia ago, they were a flourishing and thoughtful empire, but hostile contacts forced them to grow fearful and hawkish. Although they never did attack us, they always refrained from accepting our aid, and attempted to relocate a greater distance from us and our ringworld there, in worlds easier to maintain than ones they were closer to."`
			choice
				`	"Who were these hostile contacts?"`
				`	"What happened to the Builders?"`
					goto ka'het
			`	"Long ago, few ships coming from a foreign species had reached that region of space, using some of the wormholes leading there. They belonged to a young race who foolishly decided to attack the Builders instead of learning from them. Their ships were stronger than any vessel the Builders possessed at the time, but were also few enough in number to be destroyed by the Builders."`
			choice
				`	"What happened after that?"`
			label ka'het
			`	The Quarg stops for a few seconds before continuing, as if it was reflecting on something. "For many millennia they grew, developing brilliant pieces of technology. Then, compelled by their past experiences, they began creating weapons not only to defend themselves, but also to retaliate; these 'Ka'het,' as they named them, turned on their creators shortly after they were complete.`
			`	"For a few more centuries the Builders lasted, before falling under their very own hubris. Their space is still populated by the Ka'het they gave birth to through the immense facilities they assembled, a being that does not yet possess a vast intelligence." The Quarg bows, still holding on to the piece of debris, and seems to be preparing to walk away.`
			choice
				`	"What happened to your ringworld in the Graveyard? Was it in the system I found that thing?"`
				`	(Let the Quarg walk away.)`
					decline
			action
				log "Asked the Quarg about the history of the Graveyard, and have learned about the previous inhabitants of the region, the Builders."
			`	For the briefest moment, you see patches of skin all over the Quarg's body radically shift from the usual gray to red and blue, some spots mixing into purple, and you could have sworn you saw some part of the iris on its eyes "open" very slightly.`
			`	After coming back to normal, it ponders for a second, then says, "It was in that system, and it was lost, millennia after the Builders had perished."`
			`	It doesn't seem too inclined on answering any more questions, and swiftly walks away.`
				decline

mission "Ka'het: Patir Reveal"
	invisible
	landing
	to offer
		has "Remnant: Cognizance 19: done"
	on offer
		event "patir appears" 3
	on enter "Patir"
		dialog
			`As the jumping sequence comes to an end, you find yourself orbiting a small black hole, surrounded by nothing but countless asteroids and debris. Even more interesting is the fact that the asteroid belt appears to be populated by small spaceships, similar in appearance to the Ka'het that infest the nearby systems but at the same time unlike any of the types you had seen before. Perhaps the Remnant can tell you more about this system and its sudden appearance.`
		fail
	to complete
		never

event "patir appears"
	system "Patir"
		remove hidden

mission "Ka'het: Patir Mystery 1"
	minor
	name "Visit <waypoints>"
	description "Bring Taely with you to visit the <waypoints> system before going to <destination>."
	source
		government "Remnant"
	destination "Aventine"
	waypoint "Patir"
	passengers 1
	cargo "Ka'het tracking equipment" 5
	to offer
		has "Ka'het: Patir Reveal: failed"
	on offer
		conversation
			`Do you want to look for Taely to tell her about the new system that appeared in the Graveyard?`
			choice
				`	(Sure.)`
				`	(Not right now.)`
					defer
			
			`	You aren't surprised to find Taely in the local shipyard, overseeing the welding of some kind of unmanned satellite. Though not familiar enough with Remnant technology to understand its function, you identify a large crystal placed near what you presume to be the front of the probe as a Quantum Key Stone, or at least a derivative of it.`
			`	When Taely notices you walking towards her, she waves at you. "<first>! It has been a while. Were you looking for me?"`
			choice
				`	"I have some news. A new black hole suddenly appeared near the Graveyard, the same way Ssil Vida did."`
					goto talk
				`	"What's the purpose of that satellite?"`
			`	"She is a beauty, is she not? The discovery of the star systems beyond Postverta spurred a large request for exploration probes, more than we've had in decades. This one was my own proposal: she is going to make precise LIDAR scans of the four planets most similar to the worlds we found alien settlements on, searching for relics and ancient artifacts! It is unbelievably exciting to see an idea that you came up with become reality right in front of you."`
			`	She pauses to stare at the probe with pride.`
			`	"Funny you mention Postverta," you say. "A new black hole has just appeared near the Graveyard, the same way Ssil Vida did."`
			label talk
			`	You try to explain the system and its inhabitants as best you can. Taely looks intrigued. "Can you show me what your ship recorded of that system?" she asks. After spending a few minutes checking your ship's registers, she appears even more astonished than before. "This is incredible! It opens so many questions. What if it was the Builders who built Ssil Vida? We thought they never left the Graveyard, but this could change everything. And look at the gravitational slipstreams: this system has no hyperlane connections, at least for the moment. We need to know more." She pauses for a second to think. "Come with me, <first>."`
			`	You follow Taely into a large elevator at the other end of the building. After a short trip, you find yourself in a large underground hangar, full of oddly shaped dishes and complex pieces of machinery. "We use these old shelters to store the parts we do not need anymore. Sometimes they are still handy for replacing broken machinery, so instead of disassembling them we keep them here for a few years. And this," she says, pointing at an array of cylindrical objects, "is the reason we are here."`
			choice
				`	"What is that?"`
				`	"A bunch of rods?"`
			`	"It is an old tracking and surveillance device, developed specifically for the Graveyard," she says. "It was supposed to track all Ka'het it could find and make detailed imagery of their actions, in order to find the patterns that they follow or ways to exploit their controls. The mission was a long-term one, so when an urgent project came up, resources were diverted away from it, leaving some sensors unused.`
			`	"My plan is to install some in the <ship> and go to <waypoints> to find out more about the ships there. It needs to be calibrated precisely before use, but luckily for you, I was the person who developed the deployment procedures," she says with a smirk on her face. "Are you ready?"`
			choice
				`	"Let's go!"`
					goto mount
				`	"How did the attempt at tracking the Ka'het go?"`
				`	"Sorry, but I can't help you this time. You're going to have to find somebody else."`
					decline
			`	"Oh, the scanner is working perfectly. But the Ka'het, as far as we could see, seem to follow no patterns but the most basic ones. I guess you could compare them to simple animals, searching for food and fighting each other for their territory. They seem to have some sort of 'imprinting' towards the stations that breed them, but other than that, they have not shown any other particular behavior yet."`
			choice
				`	"Alright, let's mount the scanner!"`
				`	"Sorry, but I can't help you this time. You're going to have to find somebody else."`
					decline
			label mount
			`	Taely replies, "I will gather a team to install the scanning system. We should be done in around an hour." She leaves the warehouse carrying a scanner, leaving you to prepare your ship for the upcoming mission.`
				accept
	
	on enter "Patir"
		conversation
			`When you enter the system, Taely is already sitting at the scanner's control console. She starts counting loudly. "External deployment in three... two... one... trackers out. Initiating startup sequence." She begins typing commands on a keyboard. "This is going to take a while, <first>," she says, without taking her eyes off the screen. "It is not normally a one-person job."`
			choice
				`	"Is there anything I can do to help you?"`
				`	"I'll wait for you to finish in the cockpit."`
					goto wait
			`	"I am afraid there is not. Give me, say, half an hour and I will have the results ready."`
			label wait
			`	Almost an hour passes, but Taely finally responds. "The scan is complete. The system is currently processing all the data it gathered into something usable; there's nothing we can do but wait." She starts staring out of the cockpit windows. "Black holes are such a wonderful phenomenon. They are so mysterious, and each one is peculiar in its own way, this one especially."`
			choice
				`	"Did you find anything new on how this system appeared?"`
					goto how
				`	"Was this one already known to the Remnant?"`
			`	"That is the oddest part; it was not. We knew about the existence of the stars beyond Postverta as they could be observed from our own systems; they just were not reachable with a jump drive. But, from what I can tell from these readings, Patir did not exist until a short time ago.`
			`	"Do you have anything on why this system appeared?" you ask.`
			label how
			`	"I only have theories for now, none of which can be confirmed. People more knowledgeable than me in the subject are examining the phenomenon right now. But look at this," she says, opening a star map on a holographic projector. "This white dot is Postverta, and we are here. When Ssil Vida first appeared, it released a strong burst of ionizing radiation, and when we were able to calculate its velocity, we found it was going much faster than the speed of light. It is gradually slowing down, so it will not go much further, but exactly the same day that the energy burst was supposed to arrive here, Patir appeared! It would be an incredible coincidence if the two events were not connected.`
			`	"We have even less information about how this system disappeared. If I may venture a guess, I would say that the black hole is involved. The Builders never seemed to possess the ability to make a system disappear, and we have seen in the past that some black holes can render any hyperlane they are connected to inaccessible given enough time. Perhaps a young, non-rotating black hole like this one can do even more. There is a part of me that thinks this system could disappear again any moment, but if anything that motivates me to find as much as we can about it in the time we have," she says with a wink.`
			choice
				`	"Wait, are we in danger?"`
				`	"How much will it take to finish processing the data?"`
					goto data
			`	"Oh, I was just letting my imagination fly. There are thousands of other explanations that are as good as mine, none of which include such a tragic ending. But we can ponder more on those explanations on the way back to <planet>."`
				decline
			label data
			`	"It will take some time before the data is completely analyzed. We should return to <planet> before looking it over, as it should be done by then."`
	
	on visit
		dialog "You've arrived at <planet>, but your mission is not complete! Make sure Taely and all the equipment passes through <waypoints>. If they are on an escort, you must wait for it to arrive at <waypoints> before you return to <planet>."
	on complete
		conversation
			`Upon your return to <planet>, Taely immediately begins browsing through several images on her console that were compiled by the sensors.`
			`	"Look at these, <first>. What do you see?" The first image shows a ship like the others you've seen in Patir working on some kind of small structure. In the following pictures, presumably depicting different iterations of the same ship, the structure becomes gradually bigger and more complex until the last one, where a Ka'het-like slug is shown growing inside this shell.`
			`	"The ships, the Fetri'sei, are Von Neumann probes," she says. "Self replicating spacecraft. Unlike the Ka'het, which we found to be unable to reproduce and can only be created in a factory, the Ka'sei can duplicate their own structure with the material harvested from the local asteroids. The process probably takes years, or more, but it is still an incredible achievement."`
			label questions
			choice
				`	"If they can duplicate themselves, why aren't there more Ka'sei?"`
					to display
						not "patir: asked about ka'sei"
					goto kasei
				`	"If the Builders were able to make self replicating spacecrafts, why aren't the Ka'het like that as well?"`
					to display
						not "patir: asked about ka'het"
					goto kahet
				`	"If they were able to get to Patir, does this suggest they have jump drives?"`
					goto jumpdrive
				`	"Why aren't they in other systems?"`
					goto jumpdrive
			label kasei
			action
				set "patir: asked about ka'sei"
			`	"I imagine the problem would be with their lifespan. The Ka'het can survive for a few hundred years once they become operational; these could potentially last for a much shorter time. Another important factor is that we do not know what happened here in the millennia the system was hidden. Perhaps the Ka'sei went into hibernation waiting for the system to appear again."`
				goto questions
			label kahet
			action
				set "patir: asked about ka'het"
			`	Taely looks towards the console again. On the screen a tactical view of the Fetri'sei appears. "Well, consider that the Ka'het are true battleships, heavily shielded and always with their weapons ready. These are more akin to reconnaissance and mining probes. Their structure is extremely weak, and they do not have any weapons except the equipment necessary to mine asteroids. I imagine it would take decades for even just a Maeri'het to replicate itself.`
			`	"There is also the tactical problem: forcing a Ka'het to spend such a long time building copies of itself makes them vulnerable to enemy attacks and unable to effectively fight back, making them ill-suited for the job."`
				goto questions
			label jumpdrive
			`	"They do not have any drives on board, not even a hyperdrive. Limited to sub-light velocity, they would need hundreds of years to pass from one system to another, which is a testament to the Builders' patience. Most species we have encountered abandon any form of sub-light transportation between star systems immediately after developing hyperdrive technology. For all we know, the Ember Waste could have been visited by these Fetri'sei or some other Ka'sei, but they had to leave for some reason we are not aware of. The last Builder died almost 100,000 years ago - so long that having a clear idea of what happened is impossible."`
			choice
				`	"What's the difference between Ka'sei and Fetri'sei?"`
			`	"Well, there is no difference," Taely responds, "not in this case at least. The naming scheme the Builders used is a bit odd: we know that 'Ka,' in their language, has a meaning close to the one of 'group,' 'team,' and sometimes even 'ring,' although it can never be used without a name next to it. So we have 'group mar,' 'group het,' and so on. These are not limited to spaceships: the Ka'het, for example, includes both the biological spacecrafts around the Graveyard and the stations that constructs them, while until now we thought that the Ka'sei included only a handful of large scale construction projects. We know 'Fetri' to be a sort of spaceship sub-classification, but we are not aware of its exact meaning. So the Fetri'sei, or 'ship sei' are a part of the Ka'sei, or 'group sei.' To put it simply, it is similar to how all squares are rectangles, but not all rectangles are squares. It just so happens that everything in this system is classified as a Fetri'sei, so we can use either interchangeably.`
			branch busy
				has "remnant: dusk busy"
			`	"I know someone who will want to see all this. Meet me in the spaceport when you have the chance."`
				decline
			label busy
			action
				set "ka'het: dusk was busy"
			`	"I know someone who will want to see all this. You have met Dusk, correct?"`
			`	You nod. "I have, but I believe he's busy at the moment."`
			`	"That is unfortunate. You should show this to him as soon as he is available," Taely responds. "But I fear I now have to go back to my job now, Captain. I would love to continue the exploration with you, but there are more pressing issues I have to resolve at the moment. I will keep an eye on the activity in Patir, I promise."`

mission "Ka'het: Patir Mystery 2"
	name "Scanners in <system>"
	description "Make detailed scans of the asteroid Dusk indicated in the <system> system."
	source "Aventine"
	destination "Builder Settlement"
	cargo "short range scanner" 15
	blocked "You'll need <capacity> available to carry short range scanners. Return here when you have enough free space."
	to offer
		has "Ka'het: Patir Mystery 1: done"
		not "remnant: dusk busy"
	on offer
		conversation
			branch busy
				has "ka'het: dusk was busy"
			
			branch known
				has "remnant met dusk"
			`You find Taely waiting for you in the spaceport alongside a young Remnant with a touchpad. They both wave as you approach.`
			`	"Captain!" Taely says. "Let me introduce you to Dusk. He is a young researcher who specializes in xenoarchaeology and astrobiology. Dusk, this is <first>, the captain who I told you about earlier. Now I'll leave you two to your work, as I fear I have to go back to my job now. I would love to continue the exploration with you both, but there are more pressing issues I have to resolve at the moment. I will keep an eye on the activity in Patir, I promise. May the embers burn bright for you both."`
			`	As Taely wanders off, you turn to Dusk. "Nice to meet you, Captain!" he says.`
			choice
				`	"Dusk? Are names like that common?"`
				`	"Pleased to meet you too, Dusk."`
					goto greet
			`	"You mean names of the various phases of daylight? Mmm, I would not say they are common, but nor are they rare, either. Our ancestors devoted their lives, one way or another, to studying the stars and the everchanging light of the universe. It should not be surprising that their vocabulary should be so entwined in our culture.`
				goto greet
			
			label known
			`You find Taely waiting for you in the spaceport alongside Dusk. They both wave as you approach.`
			`	"Captain!" Taely says. "I believe you already know Dusk. Dusk, I think you should find this to be right in your area of interest. Now I'll leave you two to your work, as I fear I have to go back to my job now. I would love to continue the exploration with you both, but there are more pressing issues I have to resolve at the moment. I will keep an eye on the activity in Patir, I promise. May the embers burn bright for you both."`
			`	As Taely wanders off, you turn to Dusk. "Nice to see you again, Captain!" he says.`
				goto choice
			
			label busy
			`Dusk is no longer busy. Do you want to contact him about Patir, the black hole system in the Graveyard that appeared out of nowhere?`
			choice
				`	(Sure.)`
				`	(Not right now.)`
					defer
			
			`	You contact Dusk, and he agrees to meet you in the cafeteria. When you spot him, he waves to you. "Nice to meet you again, Captain!" he says.`
			label choice
			choice
				`	"Good to see you too, Dusk."`
					goto greet
				`	"Has Taely told you about what we found?"`
			`	"Yes, a new system has appeared in the Graveyard. How exciting! Taely sent me the data as soon as she could.`
				goto greet
			
			label greet
			`	"I have found something interesting in the data Taely sent me, Captain." Dusk shows you a map of the system Patir with various lines drawn all over it. "This image shows the route followed by every Ka'sei the scanner was able to track. At first sight they do not seem to have much in common, right? However, upon closer examination, there is something consistent about almost every path: once in a while, every ship spends a few minutes on a single asteroid - one of the biggest in the entire asteroid belt.`
			`	"However, this could have easily been just a coincidence; it takes a lot of effort to extract resources from asteroids that size, so maybe they were just combining their forces to harvest it. So, at this point I had an idea." The screen on the touchpad changes, now showing raw numbers separated on a spreadsheet. "The sensors you carried to Patir had various functions, one of which was a high power asteroid scanner. The asteroid in particular was shown to be extremely rich in a particular metal, iridium. There is more iridium in it than the whole of half a dozen Ember Waste systems, planets included. However, here is the odd part: the concentration of iridium on the asteroid when you jumped away was not lower than when the scanning begun, it was higher! For whatever reason, the Fetri'sei are depositing iridium on the asteroid."`
			choice
				`	"Are you sure that it isn't just an error in the measurement?"`
				`	"Why are they doing that?"`
					goto why
			`	"Well, it is a possibility; this instrumentation has not been tested in years. But if it is not, this could give us a lot of insight on the real purpose of these Ka'sei and why they are around that black hole. It is at least worth studying!`
				goto end
			label why
			`	"That is what we are going to find out together! The only way we can find insights on their real purpose is to study this asteroid and what the Ka'sei are doing there.`
			label end
			`	"The plan is to take a short range high power scanner and map the entire asteroid to analyze the site where the Ka'sei are bringing the iridium. After you have made extensive scans of the sites I indicate to you, reach me back here on <origin> so that I can analyze the data. If everything goes well, you should be back here in a couple weeks. Now I have already directed the spaceport engineers to install the scanners on your ship. I almost can't wait to see what you find there!" Dusk is so excited that he leaves before you can respond.`
				accept
	on accept
		"remnant met dusk" ++
		set "remnant: dusk busy"
		event "asteroid on patir"
	on enter "Patir"
		dialog
			`After a brief scan of the system, your ship's computers identify the asteroid that Dusk talked about. Compared to the asteroids you are used to, this one is orders of magnitude bigger, almost the size of a small moon. Land on <planet> in order to get close enough for the short range scanner to analyze it.`
	on visit
		dialog "You've arrived, but you realize your escort carrying the <commodity> has not yet entered the system! Better depart and wait for it."

event "asteroid on patir"
	planet "Builder Settlement"
		remove attributes "requires: ka'sei"

mission "Ka'het: Patir Mystery 3"
	landing
	name "Return to <planet>"
	description "Return to <destination> to show the results of your scans of the large asteroid in Patir to Dusk."
	source "Builder Settlement"
	destination "Aventine"
	cargo "short range scanner" 15
	to offer
		has "Ka'het: Patir Mystery 2: done"
	on offer
		conversation
			`Your initial scans suggest that the asteroid is slowly rotating like a moon or planet. You set your ship on a polar orbit around it and activate the sensors that Dusk gave you, hopefully to find some answers to all the questions raised by Patir's mysterious appearance.`
			`	You start your exploration from the dark side of the asteroid, and from the little you can see, its surface appears to be completely covered in regolith of little importance. But soon after passing the terminator, you see an extremely reflective patch near the horizon. As you get closer, it becomes clear that this is the storage of iridium that Dusk was talking about: an enormous solidified lake of the reflective metal extending for kilometers in every direction inside a gigantic hole the Ka'sei have dug in the terrain.`
			`	In a few hours, you are able to check every site you were told to scan, but most of the surface still remains an unknown.`
			choice
				`	(Continue my exploration of the asteroid.)`
					goto explore
				`	(Leave and return to Aventine.)`
			`	As you are preparing to jump away, an artificial structure near the edge of the iridium storage catches your eye, and you decide to bring your ship in closer.`
				goto image
			label explore
			`	While you are setting up a new route to pass above as much terrain as possible, your eye is caught by an artificial structure near the edge of the iridium storage.`
			label image
			scene "scene/asteroid scene"
			`	The first thing you notice is an array of extremely tall pylons arranged into two parallel lines. When you approach to get a better angle, you discover a large cupola towering over the area. Although understanding its scale without a reference point is hard, you estimate it must be at least a kilometer in diameter.`
			`	You wonder if you should get closer, but the Ka'sei may not take kindly to you approaching their structure.`
			choice
				`	(Collect measurements at a safe distance.)`
				`	(Go near the structure, regardless of the risk.)`
					goto near
			`	The data that Dusk's scanners will gather will not be perfect, but it is better than having to risk getting close to something you know so little about. After a few minutes, the scan completes, and you are ready to return to <planet>.`
				accept
			label near
			action
				"exploration interest" ++
			`	You carefully position your ship above the structure and activate the sensors. As the scan proceeds, you monitor the position of the Ka'sei fleet. Some of the Fetri'sei nearest to you have stopped their standard activities and are standing by, perhaps observing your actions the same way you are observing theirs. Luckily, after a few minutes the sensors complete their analysis of the structure and you are ready to return to <planet> unmolested.`
				accept
	on visit
		dialog "You've returned to <planet>, but you realize your escort carrying the <commodity> has not yet entered the system! Better depart and wait for it."
	on complete
		dialog
			`Near the landing area, you discuss with Dusk what you have found next to the iridium storage. "This is fantastic! It is so much more than I hoped to find with this expedition. Give me a few hours to analyze the data and meet me in the spaceport."`

mission "Ka'het: Patir Mystery 4"
	name "Visit the asteroid"
	description "Bring Dusk to <system> to visit the ancient Builder settlement."
	source "Aventine"
	destination "Builder Settlement"
	passengers 1
	blocked "You'll need <capacity> available so Dusk can join you on your mission. Return with the available space to continue."
	to offer
		has "Ka'het: Patir Mystery 3: done"
	on offer
		conversation
			`You meet Dusk again in the cafeteria with his touchpad, as usual. "Thank you again for your help, <first>. There is a lot we can learn about the Builders with this discovery." He shows you a black and white image of a building inside a hemispherical dome. The complex appears to be made of interconnected cylinders, presumably habitation modules.`
			choice
				`	"What is that?"`
			`	"Oh, it is the scan you made of the Builder structure. Here, look: the external cupola is completely pressurized, which could give us insights about the biology of the Builders. The composition of the atmosphere on their planets is likely to have changed after so much time, and every manned station the Ka'het could reach was long destroyed. This is the first time we have the possibility to study the gases they could breathe without having the results compromised by millennia of biological activity. Inside the cupola there is also a large intact complex, which could give us more answers about all of this.`
			`	"If you can bring me to the asteroid, I could be able use the controls and enter in the cupola to measure the composition of the atmosphere."`
			choice
				`	"I'm ready to go."`
					accept
				`	"Wait, are you saying that you can read the Builder language?"`
			`	"Very approximately, but yes. We have been studying every piece of written language we could find from their cities, mostly inside sealed containers. It is very hard to understand full phrases or even what they mean at times, but we can reliably translate most of the common words and phrases, which will hopefully be enough for our mission."`
				accept
	on visit
		dialog "You've arrived, but you realize your escort carrying Dusk has not yet entered the system! Better depart and wait for it."

mission "Ka'het: Patir Mystery 5"
	landing
	name "First contact"
	description "After the tumultuous first contact, return to <destination> without hurting any Ka'sei, even if they attack you."
	source "Builder Settlement"
	destination "Aventine"
	passengers 1
	to offer
		has "Ka'het: Patir Mystery 4: done"
	on offer
		"reputation: Ka'sei" = -10
		conversation
			`As you approach the structure, Dusk stops preparing the equipment to observe it from the window. "It is a fascinating structure. I've only seen a small number of Builder buildings, but this looks different from anything I have seen. Perhaps it is more structurally similar to their stations than their outposts given the almost negligible gravity, or they had other asteroid colonies that have been gradually lost over time. It would be worth doing a serious exploration of the asteroid belts in the Graveyard at some point."`
			choice
				`	"You have been on Builder planets?"`
					goto planets
				`	"How far have the Remnant explored the Graveyard?"`
				`	"Do you have all the equipment ready?"`
					goto skip
			
			`	"I presume Taely already told you about the troubled beginnings we had in exploring the area; as a consequence of that, we had to reevaluate the procedures for exploring the nearby systems and species, especially beyond the Ossipago wormhole. Every scout ship entering the area has to always remain cloaked to prevent attacks from the countless Ka'het patrolling the area; this means that the further we need to travel to reach the destination, the more fuel we have to spend to return home, which considerably impacts the time we can spend cloaked in the destination. Some of the systems at the other end of the Graveyard have seen very few Starlings, most of them staying for less than a day.`
			`	"Still, even with these limitations we were able to make considerable progress. We can read some of the words in their language, and we were able to retrieve a countless number of partly intact Builder artifacts. Perhaps some day we will be able to understand how to control the Ka'het. Who knows?`
				goto skip
			
			label planets
			`	"Oh I have, many times. I have never been on a Builder station, but on a few occasions I have participated to expeditions to newly discovered cities or semi-submersed bunkers. I presume Taely already told you about the troubled beginnings we had in exploring the area; as a consequence of that, we had to reevaluate the procedures for exploring the nearby systems and species, especially beyond the Ossipago wormhole. Every scout ship entering the area has to always remain cloaked for safety; this means that exploring planets is only possible for a limited time and that you cannot leave your ship if you do not have a means of hiding yourself from them.`
			`	"Because of this, most of the planetary exploration is done with robotic probes. The Ka'het are able to detect and destroy devices that use faster than light communication, so only remote control with a Starling in the same system is possible. There are a lot of compromises that must be taken, but we can still make considerable progress even with these restrictions.`
			
			label skip
			`	"I need to prepare a few more instruments before we land," Dusk says as he stops staring at the dome and returns to his equipment. As you reach the complex, you do a few flights around it in search for a good landing site. Dusk points out a spot right next to a set of small circular indentations on the structure. After touching down, you and Dusk don extravehicular suits and start walking towards the cupola. He stops in front of a ring on its surface and starts looking through his equipment.`
			choice
				`	"What is that?"`
			`	"Well, I obviously cannot be sure, but given its location and that on the other side there is a pressurized area, it should be an airlock. I have seen scans of the Builder stations, and they look quite similar." He takes a heavy-looking scanner, puts it on the wall of the structure and starts moving it around. "If I am right, this way should have a control station hidden inside the wall - and here it is!" he sings with satisfaction.`
			`	Using a small instrument similar in appearance to a crowbar, Dusk slowly pulls out a section from the wall, kicking off a good amount of dust in the process. The control station is a two-sided panel, full of switches and buttons with small alien markings above each of them.`
			choice
				`	"Can you read them?"`
				`	"Can you open the airlock?"`
					goto open
				`	"Are you sure this won't put us in danger?"`
					goto danger
			`	"I can, yes. The first row of switches controls the lights inside the complex, the second row controls redundant pressurization systems, and there are similar such operations controlled by the rest of the panel.`
				goto open
			label danger
			`	"There is no way to be certain, but this is the only possible way to get in without destroying half of the complex.`
			label open
			`	"This," Dusk says as he presses a switch in the middle of the panel, "is what we were looking for." Soon after, the door in front of you opens, revealing a small room with another door at the opposite end. You follow Dusk inside, where he takes out the scanner again to look for another control panel. Once that is open, another switch allows him to close the door. Only the lights on your helmet keep you from being submerged in complete darkness. Looking around, you notice that the architecture is distinctly alien, with rounded angles on every side of the room and buttresses on either side of the doors. The ring itself is too small for you to pass through it standing upright, but the low gravity of the asteroid lets you almost fly through it without much trouble. "We now have to wait for the room to pressurize," he tells you.`
			choice
				`	"How long do you think it will it take?"`
				`	"Would it be safe to remove our helmets after that?"`
					goto dumb
			`	"I have no idea. Usually it is a matter of a few minutes, but we know next to nothing about this tech. We will have to wait and see. In the meanwhile," he says as he begins to activate another scanner, "I can analyze the atmosphere that is starting to fill this room. It should save us some time to do it here, as well as being safer, should it be dangerous to our suits."`
				goto scan
			label dumb
			`	Dusk gives you an odd look. "Of course not <first>; it would almost certainly kill you. Such an alien atmosphere is unlikely to be breathable for a human, and even if it was we could not be sure until we analyze it extensively." He begins to activate another scanner, "Speaking of which, I can start analyzing the atmosphere that is starting to fill this room. It should save us some time to do it here, as well as also safer, should it be dangerous to our suits."`
			label scan
			`	Dusk continues working on the atmospheric analyzer for about five minutes without anything happening. You try to connect to the scanner on your ship to check the position of the nearby Fetri'sei, but the dome seems to jam all communication with the outside. Suddenly, you hear a loud "pop," and the door that leads inside the dome recesses a few centimeters. "Just in time," Dusk says. "My analysis of the atmosphere has finished. Let us go take a look inside." After a brief look at the writing on the door, he grabs a handle on it and slides it to the left. The hatch starts to slowly open inwards. When you come closer to the entrance you are instantly blinded by a strong light coming from the other side of the door. After lowering the sun shield on your helmet, your eyes start adapting to the new light level, and it takes you a few seconds to realize what is now in front of you. Landed inside the cupola, right in front of the airlock, is a Fetri'sei - a Ka'sei probe - pointed at you and Dusk.`
			`	Both you and Dusk stand still in front of it without saying a word. Out of the corner of your eye, you can see his hands shivering. All of a sudden, the Ka'sei starts emitting a very high pitched sound, very hard to hear, frequently changing in intensity. This lasts only for a few seconds, then abruptly stops.`
			choice
				`	(Run back in the airlock.)`
					goto run
				`	(Stay still and wait.)`
			`	The whole cupola falls silent. What feels like hours pass before the Ka'sei swiftly lifts off in front of you, hovering a few meters above the terrain. Just like the previous time, it starts emitting the same sequence of sounds as the last time, followed by a clicking sound. Dusk turns towards you.`
			choice
				`	(Run back in the airlock.)`
					goto still
				`	(Keep staying still.)`
					goto still
				`	(Try shooting at the hover engines of the Ka'sei with my sidearm.)`
			`	You take out your gun and start aiming for the Fetri'sei's side pods. Your first shot misses it completely, but after that you are able to make three full hits on the hover engines. Almost instantly, the Ka'sei starts emitting a loud siren. The ship fires a beam just to the left of you, letting out an ear-piercing wail. Both you and Dusk jump back to the airlock as fast as possible, but you are too far away to reach it in time before a Ravager beam tears through your suit. The last thing you see is Dusk closing the airlock.`
				die
			
			label still
			`	After another short silence, the Ka'sei starts emitting a loud siren. You hear the screech of Ravager fire as an angry energy beam sears through the air to your left, just barely missing you. Both you and Dusk jump back to the airlock, slamming the door closed. You can still feel the crackle of the Ravager cannons from the other side the door, and after a second, the door begins to glow.`
			choice
				`	(Open the exit door, even with the airlock full of air.)`
					goto blast
				`	(Wait for the airlock to empty.)`
			`	After waiting a few seconds, Dusk hurries towards the control station. "Hold on to something, I ha-" Suddenly, he is interrupted by a burst of light coming from where the door of the airlock used to be. Your suit provides little protection from the full force of the Ravager beams.`
				die
			
			label blast
			`	You reach the control station as fast as you can and press the switch that Dusk had used when you first came in. The blast is not as strong as you imagined, but in a few seconds you are thrown out of the airlock by the sheer force of the air leaving from the breach. Both of you touch down after a few meters, crashing hard in the terrain that surrounds the cupola. Out of the corner of your eye, you see that there's still air coming out of the airlock, signifying that the interior door has been breached. It is very lucky that your suit has not been punctured.`
			`	Looking around, you see Dusk laying face down next to you. Thankfully, he begins to stand up as you approach him. When he sees you, he silently pauses for a moment, before jerking his head to the airlock and signing. "We need to run. It could get out of the cupola, or others could arrive, and here in the open we are even easier targets." You nod and start going with him back to your ship.`
			`	Running at full speed, it takes the two of you only a few minutes to reach the <ship>. Once safely in the cockpit, you sit down to catch your breath. After a moment, Dusk begins searching nervously for something on his suit. He takes out the atmospheric scanner he used earlier, but the screen is cracked and the external sensors are bent. "It must have been destroyed when we fell on the ground. I hope that at least its memory is still intact."`
				goto attack
			
			label run
			`	You start running towards the airlock as fast as you can. Initially, Dusk tries to resist, but you drag him by force and lock the door behind you. Everything falls into silence again for half a minute while you are waiting for the room to depressurize, but suddenly the sound of a Ravager cannon cuts through the silence, and the inner airlock door begins to glow as it takes fire.`
			choice
				`	(Open the exit door, even with the airlock full of air.)`
					goto rush
				`	(Wait for the airlock to empty.)`
			`	After a few seconds of waiting, Dusk hurries towards the control station. "I have an idea," he says as he presses a few switches on the panel. "I can open a vent to expel the air out of here into the void, and get us out of here in a few seconds."`
				goto expel
			label rush
			`	You reach the control station as fast as you can and tell Dusk to hold on to something, but he stops you. "I have a better idea," he says as he presses a few switches on the panel. "I can open a vent to expel the air out of here into the void, and get us out of here in a few seconds."`
			label expel
			`	Soon after, the frontal door recedes. You two run out of the airlock as fast as possible. Behind you, you hear the roar of metal melting as a rush of air passes you by. You start running back to your ship with Dusk, hoping that the Ka'sei will not get out of the building before you are safe.`
			`	Running at full speed, it takes the two of you only a few minutes to reach the <ship>. Once safely in the cockpit, you sit down to catch your breath. After a moment, Dusk begins searching nervously for something on his suit. He takes out the atmospheric scanner he used earlier and turns it on. "Phew. I was afraid it had broken down when we had to run away, but maybe we can still get the data we need."`
			action
				set "atmospheric scan intact"
			
			label attack
			`	Dusk is interrupted by the shrieking wail of your ship's proximity alert as a hostile object appears on the radar screen. As Dusk suspected, the Fetri'sei must have tracked your movements after leaving the cupola. You start to ready your ship for combat, but Dusk interrupts you. "You cannot kill them, <first>. Do you remember the high pitched sound it emitted before shooting? He was trying to speak with us, Captain. Only a few words, maybe even pre-programmed for this kind of interaction, but still a complete phrase or more in pure Builder language. In decades of xenoarchaeological research, this is the first time that it occurs. These ships are an incredible discovery. They may be the only thing still capable of speaking that language in the entire Graveyard. You cannot destroy it, and disabling one is more a matter of luck than skill."`
			choice
				`	"What should I do then?"`
			`	"Well, I can only suggest to depart from here and set a route straight back to Aventine, while avoiding the Ka'sei. Sorry <first>, but it is preferable that we leave them alone." After all the risk you had to take, you cannot help but nod if this means getting as far from here as possible.`
				launch
	
	npc
		government "Ka'sei"
		personality plunders mining harvests staying
		fleet
			names "ka'sei"
			cargo 3
			variant
				"Fetri'sei" 18
				"Fetri'sei (Disable-able)" 6
	
	on enter "Patir"
		dialog
			`Soon after departing, your ship warns you that a large number of ships are targeting you. It appears the other Ka'sei are also going to attack.`
	on visit
		dialog "You've returned to <planet>, but you realize your escort carrying Dusk has not yet entered the system! Better depart and wait for it."
	on complete
		clear "remnant: dusk busy"
		event "patir mystery timer" 10 16
		conversation
			branch attacked
				"reputation: Ka'sei" < -10
			action
				"reputation: Ka'sei" = 1
			`You disembark from your ship with Dusk, discussing the events that occurred in Patir. "Thank you for keeping the Ka'sei alive, <first>. They might be exactly what our Builder research needs, and I really hope I can continue exploring that place with you in the future. I will study what we have gathered in the last days trying to find anything that could give us more clues about them." He waves at you and starts walking towards the exit from the spaceport. "I will contact you again when I find something worth looking at. May the Embers burn bright for you, <first>."`
				decline
			
			label attacked
			action
				set "ka'het: attacked ka'sei"
			`You disembark from your ship with Dusk, who is visible angry that you destroyed one of the Ka'sei. "I told you not to attack them! I told you of their importance!" he signs harshly while pacing back and forth. "Oh my, oh my, we can only hope that this does not close any doors for us. Perhaps we can attempt to communicate with them? Tell them it was an accident?" He looks to you as if searching for some reassurance, but you have none to give. "Forget it. I will study what we have gathered, but I am afraid that it will be all that we will ever gather from that system." Dusk storms off without saying goodbye, typing away on his touchpad as he goes.`

event "pacified ka'sei"
	"reputation: Ka'sei" = 1

event "patir mystery timer"

<<<<<<< HEAD
ship "Builder Satellite"
	sprite "ship/builder satellite"
	attributes
		category "Drone"
		"hull" 150
		"mass" 10
		"drag" 2
		"heat dissipation" 1


ship "Builder Satellite" "Builder Satellite 2"
	explode "tiny explosion" 5
	explode "small explosion" 2


mission "Ka'het: Voice From The Past 0"
	landing
	invisible
	minor
	to offer
		has "event: remnant: cognizance calm"
	to complete
		never
	npc assist save
		government "Builder"
		system "Fereti"
		personality derelict target waiting
		ship "Builder Satellite 2" "Valii'sei"
		on assist
			dialog
				`You make a close pass above the lifeless satellite, abandoned in a graveyard orbit tens of thousands of years ago. All of a sudden, your commlink emits a weak, garbled, whistle-like sound, as if receiving a communication from the Builder spacecraft. While you can't understand it, it might be worth paying another visit to the Remnant.`
			set "builder signal"
		on kill
			dialog
				`A glance at the radar screen reveals that the nearby Builder satellite exploded, presumably due to the damage incurred. A wasted opportunity.`
			clear "builder signal"



mission "Ka'het: Voice From The Past 1"
	name "Builder signal"
	description "Look for Gavriil aboard <destination> to ask him about the Builder satellite."
	source
		government "Remnant"
		attributes "remnant primary"
	destination "Ssil Vida"
	to offer
		has "builder signal"
	on offer
		conversation
			`Do you want to ask the Remnant about the communication received from the Builder satellite?`
			choice
				`	(Yes.)`
				`	(Not now.)`
					defer
			`	You spend at least half an hour looking for someone in the spaceport, but you can't seem to find anyone familiar. Just as you're starting to lose hope, you notice a flurry of movement in the direction of one of the scientific laboratories.`
			`	Moving closer, you notice the crowd moving away to leave space for a convoy of heavy machinery to pass through. Though you can't seem to identify their function, you do recognize the person leading them: it's Plume, the scientist leading the Void Sprite Research program.`
			`	You wave your arm to try to catch his attention as you slowly squeeze through the crowd until he notices you. "Captain <first>! I did not expect to see you here. You were part of the fleet as well?" he signs, excitedly gesturing toward the cargo being transported.`
			`	Seeing your confused expression, he understands his mistake. "I have been spending some long days in the laboratory recently. It is good that we have such an abundance of data, of course, but the preparations for this expedition have been exhausting."`
			choice
				`	"What are you transporting?"`
				`	"I have found something interesting in Fereti."`
					goto satellite
			`	"Cryogenic vats, full of Void Sprite material. All the work done in Esquiline is finally bearing fruits, and this is the more noticeable result. It did not take long after we left them to roam in Pantica that we started to realize that their close passes to the station left visible traces of secretion all over it. All we had to do was place detachable panels over its hull to begin gathering and analyzing those samples.`
			`	"Of course, most of this machinery is dedicated to keeping the material at the right conditions of pressure, temperature and composition. Each vat contains just a few kilograms of samples at most. Still, it is hard to overstate the impact such a continuous and harmless source of Void Sprite samples could have on genetic research over time.`
			`	"What about you?"`
			label satellite
			`	You explain your encounter with the Builder satellite and the signal it sent you to Plume. By the end of your story, however, he still seems quite confused. "I was hoping there would be Void Sprites involved," he jokes, "but it was an interesting story nonetheless.`
			`	"I am not quite sure how to help you this time, though - none of this is really within my expertise."`
			choice
				`	"Who should I ask then?"`
				`	"That is a shame."`
			`	Plume leaves to oversee a group of technicians unloading the contents of the first vehicle, gesturing for you to wait for him. He comes back to you a few minutes later. "I have an idea. Follow me.`
			`	"Here," he signs after a short walk, gesturing toward a wall-mounted terminal. "I may not have enough engineering experience to help you directly, but if there is a place where that information might be, it is here." He grabs your hand and passes it below a scanner before continuing.`
			`	"This pad contains the extracts of all our published engineering papers - the publicly available ones, at least. If what you have encountered has been studied previously, it should be here somewhere." Plume returns to his job after showing you the basics, signing to give him a call if you need more help.`
			`	Left by yourself, you grab a nearby seat and start making some searches inside the terminal. The first half hour does not return any useful result: there are millions of papers to choose from, and the initial queries you come up with find either thousands of possible matches, or none at all.`
			`	Eventually, however, you start getting the hang of it. You find one paper that describes the phenomena you observed, then another, then even more. By the end of the hour, you've saved at least a dozen relevant papers.`
			`	Though you can't understand any of them in depth, a detail catches your eye: three of those papers were authored by Gavriil, the engineer you last left in <system>. If there's anyone who can get you to the end of this, it has to be him.`
			`	You wave goodbye to Plume, still busy transferring the delicate cargo to the safety of the laboratory, and climb aboard your ship. Next stop: <planet>.`
				accept
	on complete
		conversation
			`The more time passes, the more Ssil Vida resembles a Remnant outpost. The local spaceport has followed a transformation similar to Esquiline on a grander scale, with walls covered by mazes of piping and dozens of active work stations expanding the already operational outfitter. There is no need to wander around, however: Gavriil is waiting for you right beside the landing pad.`
			`	"Nice to see you again," he gestures warmly. "I hope the Embers blessed your journey."`
			choice
				`	"They did."`
				`	(Tell him about the encounter.)`
			`	You take him aside to again explain your encounter with the Builder satellite, but he stops you before you can begin. "Plume told me everything a few days ago. It is always delightful to see something one has theorized about become reality," he continues proudly. "What you have observed is usually called 'zombie satellite'. Not too technical of an expression, maybe, but certainly effective.`
			`	"There are many ways a spacecraft can die, some less violent than others. And there are times, years after the supposed end of operations, when the spacecraft spontaneously comes back to life and communicates again with the ground. It is not a predictable event, nor does it happen only to specific designs; it simply happens, no matter whether the satellite was built on Aventine, Hai-home, or Valhalla.`
			`	"What makes it special in this case is the sheer length of time that has passed between the 'death' of the satellite and now. This spacecraft was silent the last time we explored Fereti, which either means it survived for tens of thousands of years and died a few hundred years ago, or that it died at the time of the Builders and only came back to life after millennia - both very fascinating possibilities in their own right.`
			`	"This would be the first active Builder satellite we have identified, which is not surprising given these conditions. If your report is accurate, we need to go study it as soon as possible."`
			choice
				`	"How did it come back to life?"`
				`	"Can you take a look at the signal it sent?"`
					goto signal
			`	"I have a few ideas, but there is no way to be sure. One of the most frequent causes is the software successfully rebooting after a memory failure, practically resetting it to the factory setup, but without more information this is at best a guess on my part."`
			label signal
			`	You hand him a data chip with the communication you received from the satellite, which he quickly puts into his pocket. "I will try to take a few hours off to give it a first pass with the instruments we have here. While they are not the best suited for this sort of analysis, I remember a few tricks that might get something usable out of it.`
			`	"In the meantime, feel free to take a look at the changes we have been making here. I will give you a call from the spaceport when I have something to show."`


mission "Ka'het: Voice From The Past 2"
	name "Outpost on Kumkapi"
	description "Bring Gavriil to <destination> to prepare for the capture of the Builder satellite."
	blocked `This mission requires one empty bunk to carry Gavriil with you.`
	source "Ssil Vida"
	destination "Kumkapi"
	passengers 1
	deadline 8
	to offer
		has "Ka'het: Voice From The Past 1: done"
	on offer
		fail "Ka'het: Voice From The Past 0"
		conversation
			`Ssil Vida's outfitter was built atop the original storage platforms of the station, far too large for the Remnant's logistics system. While it does not seem to be particularly well equipped, what they were able to set up on completely alien infrastructure since the first time you came here is still impressive.`
			`	Your walk comes to an end when Gavriil's name appears on your communicator. You turn around and stride back to the spaceport, where you find him waiting at a table.`
			`	"I have good news and bad news," he signs with a slight frown. "How much do you know about the history of our exploration of the Graveyard?"`
			choice
				`	"Not much. Can you summarize it?"`
				`	"Enough."`
					goto waaaah
			`	"After the loss of a number of vehicles to what we now know to be the Ka'het, our ancestors developed and adopted new standards to reduce the risk of such expeditions into the depth of the Ember Wastes. Cloaks were to be kept active at all times while inside the Graveyard, limiting the range of our archeological missions to the ever-increasing capacity of our fuel tanks.`
			`	"Despite limiting most expeditions to the northern systems, these guidelines still led to the golden age of Builder archeology, giving us incredible insights into the history of this region and its inhabitants. The culmination of this effort was the partial translation of their written language, as well as the decoding of some of their programming. The problem, however, is that this did not extend to their spoken language.`
				goto continue
			label waaaah
			`	He looks amused. "I will try to keep things short then. During our archeological effort, we were able to translate most of the written Builder language and decode some of their programming. The problem, however, is that this did not extend to their spoken language.`
			label continue
			`	"What we have discovered in the analysis is that the communication you received contains some kind of audio recording, the meaning of which remains a mystery. I have transmitted it to Aventine so that xenolinguists will be able to archive it for further studies, but the purpose of this signal, and consequently of the satellite, will remain unknown."`
			`	He pauses for a few seconds, thoughtful. "The data we have gathered shows that the satellite is not too large, nor particularly heavy. A way to circumvent these issues could be to capture the Builder spacecraft and bring it to one of our laboratories - if it is still alive it should be possible to extract its data mostly, if not fully intact.`
			`	"Have you ever been on <planet>?" he asks, without waiting for an answer. "It is a small semi-abandoned colony in <system>, orbiting right above Viminal. I used to know some people there who should have just the equipment a project like this would need."`
			choice
				`	"Alright, let us do this."`
				`	"Will you come with me?"`
			`	You make a gesture toward your ship, to which he replies with an undecided expression. "Our backlog here has been growing considerably, and leaving for another adventure right now would not make it shorter." He stops for a couple seconds, then continues.`
			`	"On the other hand, we have also been completing milestones ahead of schedule lately, and there are plenty of experienced people here who could take over for some time. I can afford to leave the reins to someone else for a few days.`
			`	"Plus," he concludes with a smile, "it will be an opportunity to see some faces I have not seen in years, and to reminisce about the past for a bit. I should have done this a while ago."`
				accept


mission "Ka'het: Voice From The Past 3"
	landing
	name "Builder satellite"
	description "Capture the Builder satellite in <waypoints> and bring it to <destination>."
	blocked `The cargo is ready to load, but you do not have enough free space. Come back when you have <tons> of free space.`
	source "Kumkapi"
	waypoint "Fereti"
	cargo "Satellite Capture Equipment" 45
	deadline 60
	to offer
		has "Ka'het: Voice From The Past 2: done"
	on offer
		conversation
			`The gradual descent toward the landing site is quite slow. Dozens of mining outposts are scattered over the surface, some of which are quite big, but none of them give the impression of being in active use. Even the landing pads, almost all empty, have started to show a thin layer of dust and regolith.`
			`	"Just a few decades ago, these buildings were sprawling with activity," Gavriil explains, keeping his eyes on the horizon. "Everyone was on the hunt for Key Stone veins outside of Viminal, and planetary systems tend to have similar characteristics between each other. I will spare you the details, but this turned out not to be the case with <planet>, and most of the infrastructure that had built up here was left without a clear purpose."`
			`	Following the landing trajectory, you steer left after passing over a canyon and prepare for the final approach. You notice his eyes light up when the target outpost comes into view, just for an instant. "So as not to leave it to rot, a few projects to reuse the abandoned facilities were given the go ahead. The one we are going to visit today has become a major testing facility for advanced technologies, whether built by us or recovered from other sources."`
			choice
				`	"I see."`
					goto skip
				`	"Was the Key Stone search successful?"`
			`	"Not as much as we were hoping. The only other place to turn a positive result was Eavine, a gas giant's moon located right in the middle of Ka'het-controlled space. It was a scientifically interesting finding, but not one that we could make use of in the near future."`
			label skip
			`	By the time you complete the post-landing checklist, Gavriil has already left the ship to meet up with the people on the ground. The crowd that has been gathering around the pad give him a warm welcome, to which he replies cheerfully. He must have spent a lot of time on this moon when he was younger.`
			`	After some brief introductions, you follow the group as it moves down a few ramps of stairs and inside some well-lit tunnels right below the outpost. At the end of them lies a large hangar, wide in both directions but with a rather low ceiling. "We have a few rigs we used to capture test satellites in the past," one of the technicians explains. "They were Remnant spacecraft in those cases, but there is nothing fundamentally preventing their use in your mission.`
			`	"Connecting with the spacecraft after you carry it here is going to be a bit more complicated. We have the machines necessary to keep it stored, but I had to order some special devices from Aventine to download its data after all is said and done. Either way, a fleet will have brought it here before you are back, so it should not pose a problem."`
			`	You help them load the satellite capture equipment in your ship, and make sure to leave enough space for the spacecraft itself. "I will stay here to help them prepare for the satellite," Gavriil signs, "and hopefully remain updated with Ssil Vida on the progress made in my absence. See you in a couple weeks."`
				accept
	npc assist
		government "Builder"
		system "Fereti"
		personality derelict target waiting
		ship "Builder Satellite" "Valii'sei"
		conversation
			`You approach the spacecraft, and activate the equipment the Remnant gave you. Slowly, a large robotic claw, padded with a thick gray insulation, emerges out of your cargo hold. It takes a few tries, but you're finally able to put the satellite into your cargo bay and get the fittings to keep it in place prepared.`
				launch

mission "Ka'het: Voice From The Past 4"
	landing
	name "Return Gavriil"
	description "Bring Gavriil back to <destination>."
	source "Kumkapi"
	destination "Ssil Vida"
	deadline 8
	to offer
		has "Ka'het: Voice From The Past 3: done"
	on offer
		conversation
			`A few pad workers guide you to the designated landing site, where a large harness is waiting for your special payload to arrive. Once the satellite's container has been safely berthed to its transporter, you follow the convoy as it slowly descends down a wide ramp and into the same hangar you had been shown earlier.`
			`	Gavriil seems enthusiastic. "Fantastic. We have already prepared the machinery delivered from Aventine, so we should be able to start the transfer right now," he signs, gesturing toward four contraptions - each about as large as a closet. "I hope your journey went well."`
			choice
				`	"About as well as a mission in the middle of the Graveyard can go."`
				`	"It could have gone better."`
			`	"I will make sure to reward you appropriately once this is said and done," he replies. Behind him, two technicians climb atop a scaffolding and take a closer look at the satellite you brought with you. "One of the challenges with these kinds of artifact is not only its alien origins, but also the era in which they were designed.`
			`	"The Builder empire lasted for tens of millennia; their technological level varied wildly during this time, often becoming incompatible with the previous one. We have done our best to date this spacecraft, so this is the moment of truth."`
			`	A technician carefully hands a wide cable to the two atop the platform, who move toward the captured satellite and try to insert the cord into an opening on its back.`
			`	It takes a few attempts, but at last they succeed. While you can't quite see what one technician is signing from the control console, it must be great news, judging from the cheer that erupts right after. "The transfer has started!" Gavriil gestures in celebration. He rushes toward the terminals at the back of the hangar, almost in disbelief.`
			`	The excitement only slightly wears off as the hours pass, the sheer amount of data taken from the spacecraft boosting it again and again. Finally, Gavriil comes back to you with anticipation. "The transfer is mostly complete by now, and the analysis will soon begin. If you are ready, this would be a good time to return to Ssil Vida - it will take days before any result is ready."`
				accept

mission "Ka'het: Voice From The Past 5"
	landing
	name "Return to <planet>"
	description "Return to <destination> to get some new equipment."
	source "Ssil Vida"
	destination "Kumkapi"
	to offer
		has "Ka'het: Voice From The Past 4: done"
	on offer
		log `Captured an active Builder satellite. It was a warning beacon orbiting the moon Alix, which appears to have been used as a quarantine site to defend against an alien plague.`
		event "ka'het: alix discoveries"
		conversation
			`During the trip Gavriil has received a constant stream of communications, either from Kumkapi or Ssil Vida. He walks alongside you out of the airlock and down the ramp, silent but clearly thoughtful.`
			`	"Thank you for this, Captain - not just for ferrying me back, but also for making this little adventure possible in the first place. There is still much to discover about the Builders and their civilization, and I am happy to have contributed to this puzzle at least a tiny bit.`
			`	"One of the key events in order to understand their history is the first contacts they had with alien species. As it often happens, the first one was with the peaceful Quarg, but there is at least another encounter we know of that did not go nearly as well.`
			`	"We do not know whether this was an actual invasion attempt or just an explorer that did not react well under pressure, but the two species fought, and the Builders only won after multiple days of fighting. The militarization of the Builder society would start at the same time."`
			`	"What species were they attacked by?" you ask. "We cannot say for certain. From what I understand, no alien remains were found during the past Graveyard expeditions - other than Builder ones, naturally. However, an interstellar spanning species does not just disappear without leaving any trace, and there are only a small number of candidates who fit the bill."`
			choice
				`	"The Korath?"`
					goto korath
				`	"The Hai?"`
				`	"The Pug?"`
					to display
						has "main plot completed"
					goto pug
				`	"The Sheragi?"`
					to display
						has "event: rim archaeology results"
				`	"The Predecessors?"`
					to display
						has "event: label successor space"
					goto predecessors
			`	"A good guess. Both the Hai and the Sheragi would make sense - the timeline fits well enough, they were known to be quite belligerent, and their potential reach was large enough to include the Graveyard. I heard there are great debates about the two species going on to this day, especially after the discoveries in Ssil Vida, but I am not the person to ask about them.`
				goto continue
			label pug
			`	"Interesting guess. We do know that they used to have a presence in this area at some point, but there is little use in speculating about their purposes with so little information, especially when there are more likely candidates. Either the Hai or the Sheragi would make more sense - the timeline fits well enough, they were known to be quite belligerent, and their potential reach was large enough to include the Graveyard.`
				goto continue
			label predecessors
			`	"Those that came before?" He shakes his head with some disappointment. "I may not know much about them, but I can tell you that far more time has passed between the end of the Builders and the first Predecessor artifacts than it has between the latter and now. Keep it in mind, we are talking about something that happened perhaps a hundred thousand years ago. In this context, either the Hai or the Sheragi would make more sense - the timeline fits well enough, they were known to be quite belligerent, and their potential reach was large enough to include the Graveyard.`
				goto continue
			label korath
			`	"Not this time," he signs, amused. "More time has passed between the end of the Builders and the Korath's discovery of spaceflight than it has between the latter and now. Keep it in mind, we are talking about something that happened perhaps a hundred thousand years ago. In this context, either the Hai or the Sheragi would make more sense - the timeline fits well enough, they were known to be quite belligerent, and their potential reach was large enough to include the Graveyard.`
			label continue
			`	"Whatever happened, the scars left by this short encounter were not merely psychological, as this satellite shows. Some kind of virus started spreading soon after the first contact, possibly of alien origin. We do not know the impact it had on their civilization, but it must have been quite severe: Alix appears to have been used as a quarantine facility at the time, and satellites like this had the sole function of warning incoming ships of the danger.`
			`	"If you find anything else, do not hesitate to tell us. The analysis is still ongoing, but I have been able to spare 300,000 credits to deposit on your account to show our gratitude."`
			choice
				`	"You can keep the money. I would rather continue exploring further."`
				`	"Thank you."`
					goto capitalist
			`	"Oh. Fascinating." He seems quite pleased by your reply. "Well, in that case, I could try calling Kumkapi again to see if they have something you could help them with. I have a lot to catch up with, but I will try to get back to you as soon as I hear from them."`
			`	You wait for Gavriil for nearly an hour, but he doesn't show up again. Just before leaving, you notice he sent you a communication on your datapad. "<first>," it reads, "I won't be able to meet up with you again today. I apologize for the impoliteness, but there is just too much I need to catch up with in order to keep the project on target.`
			`	"Nevertheless, I was able to get in contact with the test range, and they seemed happy to get more help. I won't be able to come with you this time, but if follow the same indications I gave you last time you should have no problems finding them.`
			`	"Farewell, Captain, and may the Embers guide you back soon."`
				accept
			label capitalist
			action
				payment 300000
				event "ka'het: quarantine site" 80
			`	"Farewell, Captain, and may the Embers guide you back soon," he gestures with a short bow.`
				decline

mission "Ka'het: Voice From The Past 6"
	landing
	name "Explore <stopovers>"
	description "Visit <stopovers> to search for the remains of the quarantine facility."
	blocked `The cargo is ready to load, but you do not have enough free space. Come back when you have <tons> of empty cargo space.`
	source "Kumkapi"
	stopover "Alix"
	cargo "High-powered scanner" 7
	to offer
		has "Ka'het: Voice From The Past 5: done"
	on offer
		conversation
			`<planet> looks far more active than it was just a few days ago. There is a Remnant ship on almost every landing pad close to the outpost, and there are even a couple Albatrosses in the middle of the sitting fleet. Luckily, you find a pad reserved for your arrival next to the main entrance.`
			`	Before you have even reached the bottom of your ship's stairway, a group of locals has gathered below your ship with anticipation. You attempt to salute them, but they seem to be more interested in your ship: a few of them pry open a panel near your cargo bay, trying to connect with the payload controls.`
			`	You try to ask for explanations, but they direct you toward the pad manager. Finally, after spending what feels like an hour trying to make your way through the crowd, you find her handling the loading operations at the back of a Merganser.`
			choice
				`	(Ask her about your mission.)`
				`	"What are they doing with my ship?"`
			`	"It seems there must have been some miscommunications along the way," she signs in reply to your queries. "Sorry, but we have not had anything close to this amount of traffic for at least the past thirty years. We cannot afford to waste even a single minute right now.`
			`	"Ever since someone brought us that satellite a few days ago," she continues, seemingly oblivious about who you are, "there have been a constant stream of spacecrafts wanting to take a look at it and do all kinds of analysis. We are not staffed for this kind of traffic, not even close."`
			`	You try to inquire further about your mission, but she does not seem to know any more than you do. She redirects you again to the pad, pointing toward the bill of landing attached to the cargo they are mounting on your ship.`
			`	At last, you find in there the information you needed: your payload is a large penetrating scanner, and your task is to use it just above the surface of <stopovers> in a location near the south pole of that moon to try to locate the quarantine facility.`
				accept
	npc
		government "Remnant"
		personality heroic launching lingering
		fleet "Large Remnant"
		fleet "Small Remnant"
	on stopover
		conversation
			`Unlike many of the moons you have visited in the Ember Waste, nothing about Alix stands out as particularly unique. It is a small, rocky moon orbiting close above the Pathera gas giant, nearly atmosphereless and showing an appropriately low gravity. Its surface is punctured by millions of small meteoroid impacts, certainly attracted by Pathera's deep gravity well. Even <starting planet> had a couple of gas giants with moons in every way similar to this one.`
			label builders
			`	The Builders seem to have found some interesting uses for it, however. Among the destroyed settlements all around Alix, vast mining facilities not only survived the attacks, but still see a constant stream of Ka'mar vehicles coming to gather their mineral cargo and deliver it to the imposing Ka'het station orbiting the same star.`
			`	Strangely enough, this moon does not show any sign of strip mining, or in fact any digging at all. After operating mining facilities for a hundred thousand years, the surface should show clearly visible signs of such an intensive operation, but there seem to be none.`
			choice
				`	(Fly closer to the mining outposts to investigate.)`
				`	(Move to the target the Remnant gave you.)`
					goto quarantine
			`	You pitch down your ship and steer toward the nearest outpost: a long series of short buildings with angled roofs, reminiscent of a solar field in your ship's screen. After coming closer, however, you realize your initial guess was wrong: these are not akin to roofs, but to sails, composed of a pale white textile. A thin layer of dust covers their surface, mostly gathered toward the bottom.`
			`	You try to come closer, but the compass on your ship suddenly starts spinning randomly! Alarmed, you swiftly reverse course to move away from the facility, and the instrumentation soon returns nominal again after a reboot. The automated outpost is clearly emitting a strong magnetic field, but the connection among all this isn't immediately obvious.`
			choice
				`	(Do a close flyby, even if the compass goes haywire.)`
				`	(Try to search around the facility, keeping a safe distance.)`
					goto coward
				`	(Give up and move to the original target.)`
					goto quarantine
			`	A brief exploration doesn't turn up anything you hadn't already seen earlier, and all you can do is watch as the mesmerizing flow of Faes'mar in and out of the facility continues undisturbed below you.`
			label coward
			`	Just as you're starting to feel this mystery will remain unsolved, you have a stroke of luck: a small meteorite hits the surface a few kilometers away from you, throwing a cloud of debris in every direction. You check the composition of the nearly imperceptible atmosphere near the surface, and find it composed almost entirely of precious metal particles.`
			`	The overall picture has become clearer: the frequent asteroid impacts on a moon like this raise enough meteorite dust to effectively shroud the planet in an extremely sparse atmosphere, which the Builder machines attract and gather so that they can be transported off-planet. It's a slow and cumbersome process, but it's also one that was able to work for tens of thousands of years without maintenance.`
			label quarantine
			`	You record a brief log of your thoughts, and move on to your actual destination. The mining facilities you see become progressively smaller and more sporadic, until they disappear completely. Flying just above a series of increasingly featureless highlands, the map eventually signals you have reached your destination: a plain, unremarkable plateau extending for kilometers in every direction.`
			`	You pitch down and lower your altitude to look for debris, but you're not able to find anything useful. There were many ruins on the way here that could have certainly been a quarantine site at some point, but there's absolutely nothing here, as if it was never even inhabited in the first place.`
			`	Perplexed, you turn your ship around and activate the high-power scanners the Remnant gave you. The task is very tedious: you have to pass over every bit of terrain going just at the right speed, careful not to skew the data with the wrong movement, to allow the instruments to function correctly.`
			`	It takes an hour, but a familiar beep from the cockpit panel finally signals you can come back to <destination> to deliver the data.`
	on complete
		event "ka'het: quarantine site" 25
		conversation
			`Unlike your last visit, the testing range on <planet> has returned to an eerily empty condition once again. Gone are the massive fleets occupying every parking spot, and the few ships that are still here are rarely bigger than a Petrel. Heartened, you set sight on a random pad in the vicinity of the facility and touch down softly.`
			`	With a datapad in your hand and the pad workers unloading your used mission equipment, you start looking around for someone to deliver the data to. The only people you can find nearby are the ones working on your ship, as well as the pad manager you had met earlier.`
			`	"They relented!" she signs excitedly after noticing you. "It took a few days, but they finally accepted that we do not have the facilities nor the personnel to handle such traffic, and moved the satellite to a more appropriate laboratory. Somewhere on Aventine, I believe."`
			choice
				`	"Is there someone I can give this data to?"`
				`	"The location you gave me did not seem to have been inhabited."`
			`	You give her a brief summary of your mission, and of your findings. "I am afraid the people you were supposed to deliver this data to have left together with the satellite," she replies, perplexed. "It has been some busy days for all of us recently, and some steps were skipped to accelerate the process.`
			`	"If you leave the datapad here, I promise I will make sure it gets into the right hands. I am sure they will contact you themselves after things have calmed down a bit." You hand her the tablet with the info you recorded, hopeful it will reach its destination, and prepare to leave once again.`

event "ka'het: quarantine site"

event "ka'het: alix discoveries"
	planet Alix
		add description `	Long before becoming an automated mining outpost, this moon was originally designated as a Builder quarantine site.`
=======
ship "Cloak Check"
	attributes
		"heat dissipation" 1
		"hull" 3
		"mass" 100
		"drag" 5
		"automaton" 1
		"thrust" 100
		"turn" 6000
	outfits
		"Cloak Checker"
	turret 0 0

outfit "Cloak Checker"
	category "Turrets"
	thumbnail "outfit/unknown"
	"turret mounts" -1
	weapon
		"velocity" 10
		"lifetime" 1
		"reload" 1
		"blast radius" 20
		"hull damage" 5
		"no damage scaling"
		"range override" 1000000
		"turret turn" 360

mission "Ka'het: Patir Mystery 6"
	name "Second contact"
	description "Return to <system> with Dusk and four other xenoarchaeologists to continue your exploration of the <planet>. You will need to be cloaked as you enter to avoid alerting the Ka'sei."
	source
		government "Remnant"
		attributes "remnant primary"
	destination "Builder Settlement"
	passengers 5
	cargo "instruments and samplers" 2
	blocked `As soon as you arrive, Dusk contacts you again. "Welcome back, <first>! We should be ready for the next Patir expedition, but we need at least five free bunks to attempt it, and at least 2 tons of cargo space for samples."`
	to offer
		has "event: patir mystery timer"
		has "Remnant: Cognizance 38: done"
		not "ka'het: attacked ka'sei"
		not "remnant: dusk busy"
	on offer
		conversation
			`It doesn't take long for you to be noticed in the crowded, yet quiet, starport of <origin>. You feel a tap on your shoulder and turn around to see Dusk, accompanied by a group of four. "Good to see you here again, <first>! Do you remember our exploration of the Patir black hole?"`
			branch "atmospheric data"
				has "atmospheric scan intact"
			`	One of the other Remnant shows you a hologram of the system, with what looks like the Builder settlement you visited earlier highlighted by a yellow glow. "After studying the data we gathered during our last visit, we may have devised a way to enter the structure undisturbed! Based on our recordings, the Fetri'sei that attacked us in the structure was gathering materials from the asteroid belt with its fellow Ka'sei, and only moved inside the dome when it spotted us."`
				goto proposal

			label "atmospheric data"
			action
				payment 300000
			`	One of the other Remnant shows you a hologram of the system, with what looks like the Builder settlement you visited earlier highlighted by a yellow light. "First of all, we have transferred <payment> to your logistics account for saving the data on the dome's atmosphere. It is only thanks to you that we were able to learn more about what kind of atmosphere the Builders may have lived in."`
			choice
				`	"Thank you."`
					goto skipdialog
				`	"Can you tell me more about that?"`
			`	"The air in the settlement we visited was almost evenly split between oxygen and argon, while containing very little nitrogen. Despite its differences, it is interesting to note that such a composition is breathable by human standards."`
			`	"We could have removed our helmets after the airlock?" you ask.`
			`	"It is a bit more complicated than that. We found that the pressure inside the complex was much, much lower than what we are used to - less than a sixteenth of an atmosphere. On most Earth-like planets, you would only find such pressures at over 20,000 meters. There are two possibilities: either the Builders were born in a thin atmosphere, or the life support system failed some time ago and the structure has been slowly losing air ever since. We hope to find the answer soon enough.`

			label skipdialog
			`	"On top of that, we have learned that the Fetri'sei that attacked us was not waiting in the structure when we first entered the system; it was gathering materials from the asteroid belt together with the rest of its fellow Ka'sei, and only moved inside the dome when it spotted us."`

			label proposal
			choice
				`	"What are you suggesting?"`
				`	"And?"`
			`	"Cloaking is the key. If we can stay hidden as we enter Patir and land, then the Fetri'sei should stay outside of the settlement, letting us explore further. Make sure your ship has enough fuel for the journey, however; if you drop your cloak at any time in Patir, then the Ka'sei will block our progress again."`
			`	After he finishes signing, he makes a few quick gestures toward the projector, enlarging the hologram of the Builder settlement and revealing what looks like a flight path. "You are going to land roughly where we did last time, carrying me and four other xenoarcheologists. If you accept, I should be able to allocate 100,000 credits to help you buy the necessary equipment for this mission."`
			choice
				`	"I'm in."`
					accept
				`	"What if they detect us while inside the structure?"`
				`	"Sorry, but I don't think it is a good idea to return there."`
					decline
			`	"It is a possibility, yes. It is also quite problematic because communication between the inside and the outside of the structure is impossible. I think the best course of action would be to place a scanner that keeps an eye on the large airlocks on the upper side of the dome, the ones the Ka'sei used last time. If I am right, it should give us around a quarter of an hour to get back in the airlock and escape."`
			choice
				`	"Alright, let's do it."`
					accept
				`	"Sorry, but I don't think it is a good idea to return there."`
					decline

	on accept
		payment 100000
		set "remnant: dusk busy"
	on abort
		clear "remnant: dusk busy"
	on fail
		clear "remnant: dusk busy"
		dialog
			`You have approached the Builder Settlement uncloaked, making the Ka'sei follow you, or the escort that was carrying the Remnant scientists has been destroyed, or the escort that was carrying the mission cargo was destroyed. You have failed this mission.`
	npc save
		government "Test Dummy"
		personality heroic nemesis unconstrained
		system "Patir"
		fleet
			variant
				"Cloak Check" 10

mission "Ka'het: Patir Mystery 7"
	landing
	name "Return to <planet>"
	description "Take Dusk and the other researchers, as well as <cargo>, back to <destination>."
	source "Builder Settlement"
	destination "Aventine"
	passengers 5
	cargo "Patir samples" 2
	to offer
		has "Ka'het: Patir Mystery 6: done"
	on offer
		conversation
			`As you slowly descend toward the surface of the planetoid, most of the Fetri'sei continue to orbit Patir, going in and out of the asteroid belt to mine precious metals from it. The few around the planetoid travel not towards the ruins of the Builder settlement, but rather to the massive stockpile of iridium situated nearby. After a final pass around the dome to ensure none of them have begun following you, you land near the imprint your spaceship left in the dusty regolith the last time you came here.`
			`	"Great work, Captain. We are ready to start our mission." Dusk and his team are carrying with them a set of instruments similar to the first time you were here, from compact laser scanners to a pair of large crowbars. On the crew's backs are cylinders of varying dimensions, with the largest being almost a meter wide. You follow them through the ship's airlock onto the surface and begin the walk towards the complex. Halfway to the dome, Dusk speaks over the radio. "<first>, before we arrive there, do you have any further questions on the mission plan?"`
			choice
				`	"What should I do once we are inside?"`
					goto inside
				`	"What are you and your team going to do in the complex?"`
					goto dusk
				`	"Do you think the Ka'sei are going to leave us alone the entire time?"`
					goto kasei
				`	"Don't worry, I'll figure it out."`
			`	"Well, I really hope so!" Dusk replies, grinning behind the glass of his helmet.`
				goto entrance

			label inside
			`	"Well, that is up to you. From the brief scans I made of the structure it does not seem to have particularly thick internal walls, so communication between us within the dome should be feasible. You could come with me inside the structure to help identify what we find, or if you prefer you could also remain near the airlocks and keep an eye out for incoming Fetri'sei. As I said, the choice is yours."`
				goto entrance

			label dusk
			`	"It depends. Here, look," he says, passing you a data pad with a rather blurry picture. "It is a still image taken from the recording of our encounter with the Fetri'sei. The strong lights ruined most of the video, so we will to have to settle for this picture, but look at the background: do you see that curved board on the left? The quality of the video is too low to be sure, but I think it could be a map of the complex. If I am right, we could split into groups and cover more ground in the few hours we are going to spend here."`
				goto entrance

			label kasei
			`	"Honestly? At this point, I am positive they will. The last time we came here, they had already found us and were probably starting to enter the dome. Right now, they are still in the asteroid belt continuing their mission. There's the possibility that the airlock will alert them of our arrival, but at this point it is unlikely. In either case, I will be sure to keep an eye on the airlock once we are inside the dome."`
			label entrance
			`	It doesn't take long to reach the airlock ring in front of the dome. The airlock you used last time is still open, and its control panel is visible next to it. Dusk, following your gaze, quickly stops you. "I doubt it would be a good idea to pass through the same airlock we used last time, <first>," he says. "It looks like the structure's automated systems patched up the hole left by the Ka'sei, but I would never trust it as a pressure vessel at this point. Plus, I count at least six more airlocks we could use."`
			`	He and another member of the group move to the opposite side of the control station next to the airlock, then flip one of the switches on the panel. Just like last time, a door opens next to them, revealing another on the opposite side of the small room. There is space only for three crew members at a time; you, Dusk, and another Remnant enter the airlock, while the other three wait their turn. The door closes, and Dusk flips the switch to begin the pressurization procedure. Suddenly, the lights inside the module turn on, emitting a bright, azure light.`
			choice
				`	"Did you do that?"`
				`	"What happened?"`
			`	"I am not sure. Wait." Moving to the opposite side of the airlock, he uses a crowbar to open another hidden control station, which slides out of the wall to reveal a rather large screen scrolling through some alien writing. After reading through it with some difficulty, Dusk breathes a sigh of relief and pulls it back to its original location. "I think it is nothing," he adds, "at least I hope so. From what I could gather, the lights being switched on were a normal, timed event in the commanded startup sequence - why they they did not turn on last time is beyond me, but nothing seems to be out of the ordinary. Perhaps they were just broken."`
			`	A few minutes later, pressurization finishes, and the interior door opens. You follow Dusk out of the airlock and find yourself in front of a large area, likely the same place the encounter with the Fetri'sei took place. "The moment of truth," exclaims Dusk, placing down a heavy scanner, similar to a short telescope. "This is a low-power laser system, capable of measuring the density of the atmosphere anywhere within 10 kilometers. If a Fetri'sei was alerted when we crossed the airlock, by now the large airlock will be filling up with oxygen and argon to allow it to pass through, and this sensor here will register it. Let's see." A tense silence ensues as the machine boots up.`
			choice
				`	"What does it say?"`
				`	"What are the readings?"`
			`	Dusk smiles. "The airlock is still empty. It looks like we can finally begin exploring the facility." When the rest of the group finishes crossing the airlock, you all start moving toward a curved board, placed equidistant from each of the entrances. After scrutinizing the writings on it for a few seconds, one of the Remnant exclaims, "A map!" Dusk starts discussing something with the rest of his team, but from your position you can't see what they're signing.`
			choice
				`	(Wait for them to finish their discussion.)`
				`	(Move closer to try to follow the conversation.)`
				`	(Try to get Dusk's attention.)`
			`	Dusk turns around to you. "So, <first>," he asks, "what do you think? This is indeed a map of the Builder complex. The team and I have split the exploration in four groups - one going to the armory, one visiting the underground facilities and another visiting someplace that roughly translates to 'part cycler.' If you want to come with me, we can choose between the general storage area and what seem to be some kind of elevated gardens. Or you could remain here to keep an eye on the laser scanner if you wish; the choice is yours."`
			choice
				`	"Let's go to the storage."`
					goto storage
				`	"I think it is best to visit the elevated gardens."`
					goto gardens
				`	"Sorry, but the Ka'sei are too much of a danger. I will stay here."`
			`	"Alright." Dusk and the rest of the team split toward different buildings in the complex, disappearing behind large armored doors. The next hours pass slowly as you stand outside the complex, surrounded by complete silence interrupted only by short updates from those exploring the buildings. Almost four hours later, while checking the atmospheric density scanner yet again, you notice a blinking yellow light, placed near the bottom of the control panel.`
			choice
				`	(Call Dusk with the radio.)`
					goto alarm
				`	(Ignore it.)`
			`	As the time passes, the light dims and blinks slower. It takes almost half an hour, but the yellow light finally turns off entirely.`
			`	Some time later the group returns, satisfied with what they've found inside. "It was an interesting trip for sure, Captain," Dusk tells you. "Did anything of note happen out here?"`
			choice
				`	(Tell him about the light.)`
					goto explain
				`	"Not much. It was a bit boring."`
			`	"I imagine so. You would have been more helpful in the complex together with me." After picking up the scanners, you begin to pass through the airlocks, three people at a time. After a few minutes, you're all back outside the dome, ready to finally return to <planet>.`
				goto ending

			label alarm
			`	As you tell him about the blinking light, he interrupts you and announces to the rest of the group that they are leaving. "The yellow light is an indicator that the battery is running out," he explains hurriedly. "I should have checked our equipment better. Soon, the starship airlock will be unwatched." Instead of going through a single airlock, the group splits, half going into one airlock and half into another. When you're finally all outside of the dome, the tense mood dissipates.`
				goto ending

			label explain
			`	As you tell him about the blinking light, his expression changes. "You should have called me! We could have died!" He moves to the console on the laser scanner, which stays dark. "The yellow light was an indicator that the battery was running out," he says. "I should have checked our equipment better. The starship airlock may have remained unwatched for hours now. We need to leave." Instead of going through a single airlock, the group splits, half going into one airlock and half into another. When you're finally all outside of the dome, the tense mood dissipates.`

			label ending
			`	While walking back to the ship, Dusk continues talking about the mission. He explains that they found that the Patir settlement had never been visited in its history - not even by the Builders themselves. "I did not expect to find a thriving colony inside, but this is perplexing. A possible theory is that the settlement was built by the Ka'sei themselves, but the variety of designs inside and the way everything was assembled contradicts everything we know about their capabilities. Perhaps the buildings were transported here together with them - or perhaps even the entire asteroid was brought here from a Graveyard system, though that seems unlikely. There is a lot we still have to learn about Patir."`
			`	Once you're back inside the <ship>, the team moves to their rooms to continue discussing theories about the Builder settlement here. Next destination: <planet>.`
				accept

			label storage
			`	Dusk takes the lead, and you reach a large building on the opposite side of the dome. The towering cubical structure has multiple doors on the sides, each of them taller than the one before; its walls are light, of a pale blue, with gold and brown finishes around the signs scattered across the area. Dusk stops in front of one of the smallest doors, only a few centimeters taller than you, and starts pushing it to the side to make it slide. Slowly but surely, it starts to move. Dusk enters first, and you follow.`
			`	If the depot seemed large from the outside, it's even more impressive seen from the inside; massive, sturdy shelves tower left and right, surrounded by odd machinery and cylindrical containers. While you're still studying the structure, Dusk calls you over. "Look here, <first>," he says, indicating the lower shelves in front of him. "What do you see?" It isn't easy to inspect the shelves with just your helmet lights, but you notice they're all empty. "This is not what I would expect from a settlement that used to be inhabited."`
			choice
				`	"What do you think happened here?"`
					goto theory
				`	"Maybe the rest of the depot will have something."`
					goto samples
				`	"Is it possible that they just emptied the storage when they left?"`
			`	"Maybe. But look at how pristine this place is. There is no dirt or dust anywhere I can see, and everything seems to be exactly where it should. It seems more as if it was never inhabited in the first place. There are far too many unknowns about Patir and this settlement to be certain of anything, though." He pulls another instrument from a waist pouch, then begins gathering samples from around the depot, both from the ground and on the shelves. The procedure takes a few minutes; he then puts the samples in one of the cylinders on his back and starts moving to the next room, signing for you to follow him.`
				goto depot

			label theory
			`	"At first I thought they abandoned this place and took everything with them, but look: there is no dirt or dust anywhere I can see, and everything seems to be exactly where it should. It seems more as if it was never inhabited in the first place. There are far too many unknowns about Patir and this settlement to be certain of anything, though." He pulls another instrument from a waist pouch, then begins gathering samples from around the depot, both from the ground and on the shelves. The procedure takes a few minutes; he then puts them in one of the cylinders on his back and starts moving to the next room, signing for you to follow him.`
				goto depot

			label samples
			`	"Maybe, but I would not get my hopes up if I were you." Sitting down, Dusk takes out of his waist pouch a slim, organic-looking instrument, connected with a cable to a larger box still inside the bag. He takes samples from everywhere in the room: the shelves, the door, the walls, even some from the floor. After enclosing everything inside cylindrical containers, he tells you to get ready to move to another compartment.`
			label depot
			`	You follow Dusk around the building, but the results are the same. The depot is full of empty, untouched containers and barren racks in an incredible state of preservation. After Dusk gathers the last samples, you follow him outside, where you join the other teams leaving the building with their samples. Next stop: <planet>.`
				accept

			label gardens
			action
				"patir: builder seeds" ++
			`	"I agree, it feels the most interesting of the two." The two of you follow the route indicated on the map for a while before reaching the entrance: a slender, sturdy-looking pillar roughly two meters wide with a circular opening on one side. Moving closer you can see the end of a shallow ramp right beyond the door, swirling upwards inside of the column and likely reaching the top of the dome.`
			`	"If this is supposed to be the exit of the garden," Dusk says, "I fail to see where the entrance should be. We are going to have to walk up it instead."`
			choice
				`	"Alright, let's go."`
					goto ramp
				`	"I would rather keep searching for the entrance."`
			`	You and Dusk keep walking around the structure for almost half an hour to no avail; with no other choices left but going up the ramp, you give up and decide to follow it up the pillar. Going through it is simpler than it looked, as the surface of the floor is ribbed in a peculiar way so that gripping onto it becomes rather effortless. Despite this, it takes half an hour to reach the garden, and the roof of the dome still lies well above.`
				goto top

			label ramp
			`	You follow Dusk up along the ramp, the length of it making the ascent quite tiresome. Luckily, going through it is simple, as the surface of the floor is ribbed in a peculiar way so that gripping onto it becomes rather effortless. Even so, though the garden is nowhere near the top of the dome, it takes another half an hour to reach it.`
			label top
			`	The view at the top is disappointing. In front of you, there are only rows upon rows of long racks with a dry, light gray material on the top and bottom of each shelf. Interspersed between the rows there is some Builder equipment, in which you only recognize large unlit lamps connected to the rest of the structure. Despite all of this, there are no plants anywhere, as far as the eye can see. "I believe we have stumbled upon some kind of hydroponics facility," Dusk says. "I think I have mistranslated the label on the map; this is more like a field than a simple garden."`
			choice
				`	"What is the plan now?"`
					goto plan
				`	"Why are there no plants growing?"`
			`	"It has probably been around a hundred thousand years since the last time a sapient being was anywhere near this structure. If we were on an Earth-like planet, the plants would have completely covered any artificial structure, but here on an asteroid in the middle of nowhere? Whatever water supply this place had likely ran out when the Builders were still alive." After stopping to think for a few seconds, Dusk continues.`
			label plan
			`	"Even if there are no plants, there must be containers with seeds and fertilizers somewhere around here. We have already wasted a lot of time coming up here; if you go look for those while I gather samples from the abandoned hydroponics, we will cover more terrain in the time we have left." As Dusk begins to prepare the sampling vials and the rest of the equipment, you walk toward the back of the "fields." You enter a series of tall rooms parallel to the hydroponics, none of which contain anything of note - all except the last room, which contains numerous hexagonal containers stacked on top of each other.`
			choice
				`	(Call Dusk.)`
					goto call
				`	(Open one of the boxes.)`
			`	You take one of the boxes from the top of the stack. It seems very heavy for its size, but with the help of the almost negligible gravity of the asteroid, you eventually succeed in taking it down to the floor. Opening it is even harder, as the box seems to have been sealed shut hermetically. After a lot of struggle, it opens to reveal a mass of spherical, light blue seeds tightly packed together.`
			`	Dusk reaches you shortly thereafter, but he doesn't seem too happy. "I have few pressurized containers with me, <first>. We cannot expose the seeds to the vacuum of space without the risk of killing them, and we are going to need as many chances as possible to make something grow." Taking another box from the stack, he continues, "We ought to leave this one here for a future expedition and grab another one instead."`
				goto continue

			label call
			`	It doesn't take long for Dusk to reach you. "Great find, <first>." After glancing at boxes on various piles, he finally settles for one on the top of a nearby stack and brings it down. "From the labels on its back, it seems to contain three different kinds of seeds."`
			label continue
			`	As you awkwardly scoot down the slide with the seeds, the same corrugated texture that made it possible to climb now working against you, Dusk continues his explanation. "It seems odd how none of the boxes you found were empty, or even unsealed. The hydroponics fields were in a similar situation; you would expect to find at least traces indicating the place used to be full of plants, but there was nothing of that sort. I am starting to believe this place was never inhabited in the first place, but assembling this facility would go far beyond the known capabilities of the Ka'sei."`
			`	Shortly after reaching the end, you meet up with the rest of the team, who all describe situations similar to the one you found. It takes a while to reach your ship outside the dome, but finally everything is ready to return to Remnant space. Next stop: <planet>.`
				accept
	on complete
		payment 50000
		conversation
			`After disembarking from the <ship>, you help the Remnant carry out what they found in the Builder settlement. The other teams gathered a lot of artifacts during the trip, from oddly shaped vials to tall pieces of alien machinery; you help Dusk carry a small crate, containing a dozen or so cylindrical objects roughly as large as your hand behind a transparent lid. "Thank you for your help, Captain."`
			choice
				`	"What is the next move?"`
					goto next
				`	"What is in that crate?"`
			`	"Oh, these? They are a Builder sidearm - a weapon capable of emitting short-ranged electrical bursts strong enough to incapacitate or kill your target. We discovered a few hundred of them inside some bunkers in the Graveyard long ago. If you would like, I would not mind misplacing one, as a token of thanks for all your help here."`
			scene "outfit/ka'het taser"
			choice
				`	"Thank you. How do I use it?"`
					goto outfit
				`	"I'd rather be paid in credits instead."`
			`	"Oh, I have already transferred 50,000 credits to your account. I need to organize some things for our next mission; if you meet me in the spaceport a few hours from now, I should have everything ready."`
				decline

			label outfit
			action
				outfit "Ka'het Electric Stunner" 1
			`	Dusk quickly explains how to use the Ka'het weapon; its short cylindrical shape is evidently not made for human hands and proves to be quite hard to use, but you eventually figure out how to hold it while still being able to readily press the trigger. While they may not be the best weapon to capture an enemy ship, they're surely going to be very handy from a defensive position inside your own.`
			label next
			`	"Now that we know how to safely access the site, I am going to need to organize our next mission. If you meet me in the spaceport a few hours from now I should have everything ready. In the meanwhile, make sure to prepare a large enough freighter for takeoff - chances are we will need at least a hundred tons of free space in the cargo hold for the complete payload."`

mission "Ka'het: Patir Mystery 8A"
	name "Take the lab"
	description "Take the ground lab (weighing 97 tons) from <destination> to prepare for the next expedition."
	source "Aventine"
	destination "Babiali"
	passengers 5
	blocked `Dusk contacts you soon after you reach the spaceport. "<first>, we will need at least five free bunks for the mission we are preparing."`
	to offer
		has "Ka'het: Patir Mystery 7: done"
	on offer
		conversation
			`It doesn't take long for you to see Dusk; he's waiting for you under a canopy next to your landing pad, right at the edge of Aventine's starport. "We are almost ready to go," he says, "but I have run into a problem. My plan for our next mission was to have a repeat of the last expedition, but this time carrying a temporary laboratory to the Builder site. I was able to gather most of the instruments I was looking for in the local scientific facilities, but none of the mobile laboratories I am authorized to requisition by default were in good enough condition to fly.`
			`	"Because of that, before we can start our mission, we will need to make a stopover at <destination> - I was able to convince the prefects on Viminal to reallocate one of the outposts that they had just delivered there to our mission, given it has higher priority than the mining expeditions they are setting up. After outfitting it with our research equipment, it has reached a mass of 97 tons."`
			`	You help Dusk transport the chosen instruments to your ship; you also make sure to leave enough space for the facilities you're going to take from <planet>. As you're walking back to the ship's controls, Dusk reminds you to bring as many ramscoops with you as possible - you're going to need them in order to complete the mission plan while cloaked.`
				accept
	on complete
		dialog
			`Dusk's coordinates indicate the border of a large canyon near the equator of <planet>. Unlike most cracks on the surface, this one shows signs of geological activity: you only narrowly avoid a stream ejecting from a geyser in the canyon as you pass overhead. As you land, a row of Remnant structures are clearly visible running parallel to the cliff.`
			`	The local crew assist in loading the modular laboratory split across three pallets; with them arrives a separate package, containing a surveillance satellite to be deployed near Patir while cloaked.`
	on abort
		clear "remnant: dusk busy"
	on fail
		clear "remnant: dusk busy"


mission "Ka'het: Patir Mystery 8B"
	landing
	name "Lab deployment"
	description "Reach <system> and land while still cloaked in order to set up the Remnant laboratory."
	source "Babiali"
	destination "Builder Settlement"
	passengers 5
	cargo "research lab and satellite" 97
	blocked `Dusk contacts you soon after you reach the spaceport. "<first>, this mission is going to require <capacity>."`
	to offer
		has "Ka'het: Patir Mystery 8A: done"
	on enter Patir
		dialog
			`The probe slowly moves away from your ship, opening its external panels and the instrumentation; as you watch it turn into a dim point of light, the Remnant team confirms that it is functioning correctly. Time to land on the asteroid.`
	on abort
		clear "remnant: dusk busy"
	on fail
		clear "remnant: dusk busy"
		dialog
			`You have approached the Builder Settlement uncloaked, making the Ka'sei follow you, or the escort that was carrying the Remnant scientists has been destroyed, or the escort that was carrying the mission cargo was destroyed. You have failed this mission.`

	npc save
		government "Test Dummy"
		personality unconstrained heroic nemesis
		system "Patir"
		fleet
			variant
				"Cloak Check" 10


# Invisible ship in Lathia, represents the power of the asteroid base in the system

mission "Asteroid guarding Lathia"
	invisible
	landing
	to offer
		has "Ka'het: Patir Mystery 8B: offered"
	to complete
		never
	npc save
		government "Magic Asteroid"
		personality forbearing frugal heroic staying vindictive
		system Lathia
		ship "Asteroid Planet" "Queen Asteroid"

ship "Asteroid Planet"
	attributes
		category "Heavy Warship"
		"uncapturable" 1
		"inscrutable" 1
		"cost" 158000000
		"hull" 86135672193
		"required crew" 1
		"bunks" 1
		"mass" 67400
		"drag" 3040
		"heat dissipation" 10
		"energy capacity" 1
		"fuel generation" 0.3
		"cargo space" 40
		"outfit space" 390
		"weapon capacity" 150
		"engine capacity" 95
		"hull repair rate" 47
		"cargo scan power" 1
		"cargo scan efficiency" 0.001
		"thrust" 34020
		"turn" 593140
		"asteroid mount jd" 1
		"asteroid mount am" 1
		"asteroid mount" 1
		weapon
			"blast radius" 80
			"shield damage" 800
			"hull damage" 400
			"hit force" 1200
	outfits
		"Asteroid Weapon Super"

	gun 0 0 "Asteroid Weapon Super"

outfit "Asteroid Weapon Super"
	"display name" "???"
	category "Guns"
	cost 1861000000
	thumbnail "outfit/unknown"
	mass 1
	"outfit space" -1
	"weapon capacity" -1
	"gun ports" -1
	weapon
		"submunition" "asteroid fragment" 180
		"inaccuracy" 1
		"velocity" 70
		"lifetime" 2
		"reload" 360
		"safe"
		"split range" 300
		"blast radius" 400

outfit "asteroid fragment"
	weapon
		"submunition" "spin1 print right"
		"submunition" "spin1 print left"
		"inaccuracy" 360
		"velocity" -65
		"random velocity" 20
		"lifetime" 40
		"random lifetime" 80
		"hull damage" 50
		"heat damage" 800
		"ion damage" 3
		"safe"
		"hit force" 100
		"blast radius" 200


mission "Ka'het: Patir Mystery 9"
	landing
	name "Explore the neighborhood"
	description "Visit every system around <system> you can reach, then return to Dusk."
	source "Builder Settlement"
	waypoint "Athiri"
	waypoint "Chanai"
	waypoint "Ghila"
	waypoint "Lathia"
	waypoint "Maithi"
	waypoint "Mitera"
	waypoint "Sarifa"
	waypoint "Thepa"
	waypoint "Balnii"
	to offer
		has "Ka'het: Patir Mystery 8B: done"
	on offer
		event "Patir spaceport" 0
		conversation
			`Approaching the settlement from the northeast, you park the <ship> once again next to the airlock array; it's almost starting to become a familiar sight by now. With the cargo ramp pointed toward the entrance and the post-flight checklist completed, the Remnant team begins to deploy the lab while you remain in the cockpit, keeping an eye on Ka'sei activity. The researchers work quickly and nearly without issue in the light gravity of the asteroid, besides the occasional lost screw. However, the construction job still takes nearly the entire day.`
			`	With the Ka'sei still oblivious, and the lab set up, you take advantage of the opportunity to stretch your legs and pay a visit to the researchers in the new outpost. "So, Captain," asks Dusk, meeting you at the entrance, "what do you think of it?"`
			scene "scene/lab scene"
			choice
				`	"It is beautiful."`
					goto beautiful
				`	"Well, it seems rather functional."`
					goto functional
				`	"That is all?"`
			`	"Admittedly, the research-focused part in it is rather limited - it is a repurposed mining hub, after all - but it should comfortably house a few people for as long as needed. Besides," he adds, "there is all the space you could ask for to stretch your legs inside the dome."`
				goto tour

			label functional
			`	"Hopefully! It is a repurposed mining hub, after all, so its capabilities will be quite limited as a laboratory, but it should comfortably house a few people for as long as needed. Besides," he adds, "there is all the space you could ask for to stretch your legs inside the dome."`
				goto tour
			label beautiful
			`	He smiles. "It has a certain charm for sure. As a repurposed mining hub, its capabilities will be quite limited for a laboratory, but it should comfortably house a few people for as long as needed. Besides," he adds, "there is all the space you could ask for to stretch your legs inside the dome."`
			label tour
			`	You step inside the lab's internal door, removing your helmet now that the atmosphere is breathable. Dusk takes you around the cylindrical hub to show the various sections of it: the sleeping quarters, small but not cramped; the extravehicular research module, a flexible corridor connecting it with the airlock and housing spacesuits with rather unwieldy instruments, and so on. As the tour comes to an end, you and Dusk return to the entrance, where the rest of the team is split between checking the expedition's equipment and preparing something to eat. "We are about to dine now," Dusk mentions. "There is an extra seat in case you would like to join us."`
			choice
				`	"I would be happy to."`
					goto dinner
				`	"What comes next?"`
					goto next
				`	"If that is all, I'd rather move back to my ship to prepare for liftoff."`
			`	"Alright, Captain," Dusk replies. "I will contact you when we need a ride back. Our current plan is to remain at the outpost for one or two months, exploring the Builder settlement and studying everything it has to offer. Do not go too far, though - emergencies can always happen, after all."`
				goto decline

			label dinner
			`	Lacking a true dining room, the meal has been set up on a table between the bunks of the researchers. It takes a few tries to find a position in which everyone is at least somewhat comfortable and the dinner can finally begin. You notice that the portions of the rather unappealing Remnant food are much smaller than what you're used to seeing them eat - similar to yours, in fact. One of the researchers notices you looking at her plate, and replies, "I assume you have been told about the symbionts and their increased nutritional needs by now? The four of us have been selected for the mission in part because of the fact that we are part of the small number of scientists that do not wear one, which makes us better suited for expeditions with limited supplies."`
			choice
				`	"What is your reason for not having a symbiont?"`
					goto reason
				`	"Do you have a symbiont, Dusk?"`
					goto dusksymbiont
				`	(Just finish the dinner and leave.)`
			`	The rest of the dinner passes rather quickly, and within half an hour you're ready to return to your ship. At the entrance, Dusk approaches you.`
				goto next
			label dusksymbiont
			`	"I do have one - right under the cervical vertebrae, at the top of my back. Being the lead researcher of this mission, there was not much choice left; removing it at this point wasn't an acceptable option, and switching positions this late into the program would have been much more harmful than increasing the reserves planned to the right level." As the dinner comes to an end, you and Dusk move back near the entrance.`
				goto next

			label reason
			`	"For me, the reason is medical. My body rejected the symbiont quite violently shortly after the initial operation, to the point that even attempting to install another would be very risky. But if you ask around, the causes are quite varied." As the dinner comes to an end, you and Dusk move back near the entrance.`
			label next
			`	"Our current plan is to remain at the outpost for one or two months, exploring the Builder settlement and studying everything it has to offer. Do not go too far in the meanwhile, though - emergencies can always happen, and you are supposed to be our ride back when the time comes." He pauses for a few seconds to think. "If you are interested, perhaps you could remain here with us to help with the research. You would need to sleep in your starship, of course, and the supplies would be slightly more limited, but neither issue is a showstopper. It is up to you, <first>."`
			choice
				`	(Accept the offer.)`
				`	(Decline the offer.)`
					goto decline
			`	"Perfect then," Dusk replies. "See you tomorrow!" You move back aboard your ship and walk up to the bunks to prepare for the night; however, you notice out of a window that the full Remnant team has come out of the lab, staring up at the sky. You attempt to contact them, but the only result is an eerie quiet. All of a sudden, you realize what is wrong: the starry night is gone, and a sky of an overwhelming black now surrounds everything and everyone.`
				goto sky

			label decline
			`	"I understand. See you in a few weeks then, Captain, and may the Embers guide you." You move back aboard your ship and walk up to the cockpit to prepare for liftoff; however, you notice out of the corner of your eye that the full Remnant team has donned their spacesuits, and is standing outside the lab. For a split second you think that they've come outside to watch the liftoff, but they aren't looking at your ship; they're staring up, at the sky. You attempt to contact them, but the only result is an eerie quiet. All of a sudden, you realize what is wrong: the starry night is gone, and a sky of an overwhelming black now surrounds everything and everyone.`
			label sky
			`	As your eyes adapt to a featureless sky, you notice brief, nearly imperceptible white streaks passing past your field of view in an instant. The lines become more and more visible, almost like stars during a hyperjump, when your attention is captured by a white mass slightly above the horizon. It starts as a tiny dot in the distance, then becomes bigger and bigger, until it covers the entire sky. The extreme light it produces forces you to look away for a second, and when you look back, there are even more streaks in the sky, to the point of making you feel nauseous.`
			`	You can't tell how much time has passed since the phenomenon began, but it finally starts to show signs that it's coming to an end: the streaks become shorter and last longer in the sky, and the number of stars you can see becomes less and less. You begin noticing more and more details; some streaks seem to end before reaching the horizon, while others follow a curved or even cyclical pattern around Patir. Eventually, the stars come to a standstill, and everything returns to normal.`
			`	Still dizzy from the experience, you carefully walk back down outside to speak with the Remnant. By the time you've reached them, they seem to have recomposed themselves and have started studying some sort of holographic stellar map.`
			action
				event "Patir moves" 0
			choice
				`	"What was that?"`
					goto what
				`	"Is everyone okay?"`
			`	"We are all shaken by the experience, but we have much bigger problems to think about now," Dusk replies. "Something is not right with the sky."`
				goto constellation
			label what
			`	"I wish I knew. And the worst may have yet to come," Dusk replies. "Something is not right with the sky."`
			label constellation
			`	He points at the projector. "Do you see those two triangular formations near the top of the star map? That is something we called the Ember Prism - a constellation of six stars of similar magnitude, located far from the Wastes and close to each other. While it is not visible from Earth, it should be recognizable from almost every system here, including Patir, but no longer. And that is not all. None of the constellations in this star map can be found anywhere in the sky." He stops for a second, giving a worried look to the rest of the team. "We are no longer in the Ember Wastes."`
			choice
				`	"How is that possible?"`
				`	"Where are we then?"`
				`	"How do we get back?"`
				`	"Was that a hyperspace jump then?"`
			`	"I have no idea, <first>. What I can tell you for now is that we need to get a clearer idea of what we have around before deciding the next step, and there is no way to get that from here. You need to explore as far as possible in this new sector, and return once you either find a way out or run out of systems. I promise we will have a plan ready by the time you're back."`
				accept
	on enter Chanai
		dialog
			`As soon as you enter Chanai, your sensors detect a massive structure of artificial nature, apparently a station of some kind.`
	on enter Athiri
		dialog
			`As you enter the system, your sensors lose any trace of the wormhole you passed from. There doesn't seem to be a way to pass through it again from this end.`
	on visit
		dialog
			`Observing the systems you have mapped, Dusk seems disappointed. "There must be a way to reach the other systems. Please look everywhere you can for a passage; there has to be something."`


event "Patir moves"
	system Patir
		pos 10059.5 10.5
		remove haze
		set "ka'het: beyond Patir"

event "Patir spaceport"
	planet "Builder Settlement"
		spaceport `The Remnant laboratory merges oddly well with the rest of the environment, similar in color and design to the Builder structures around here. The spaceport consists only of a flat strip of regolith near the settlement, hastily cleaned of the debris that covers most of the terrain.`


mission "Ka'het: Patir Mystery 10"
	landing
	name "Gather data"
	description "Board the Remnant satellite in orbit around <system> to learn more about the odd creatures around here."
	passengers 1
	source "Builder Settlement"
	blocked `Right as you touch down, you notice a message coming in from Dusk. "<first>, we will need at least a free bunk for the mission we are preparing."`
	to offer
		has "Ka'het: Patir Mystery 9: done"
	on offer
		conversation
			`By the time you land, the Remnant are already discussing their analysis of the data recorded and transmitted by your ship. When they notice you, they abandon their current conversation and move closer to speak with you in person.`
			`	They listen carefully as you detail your journey: the Ghila ringworld, the one-way wormholes, the Chanai station, and the many oddities in each of these systems. From the questions they ask you, they seem to be particularly interested about the asteroid-looking creatures roaming this sector. By the time you've finished recounting the last events, almost an hour has passed.`
			`	"Interesting," Dusk signs in response. "It is disappointing to hear that there is not a clear way out, but everything else here is intriguing - perhaps one of them is the key to finding a passage back. Our attempts at communicating with the Ember Waste have been unsuccessful; I fear we will have to be completely on our own this time."`
			choice
				`	"Have you identified anything of note here?"`
				`	"Do you have a plan?"`
					goto plan
				`	"Did you find out what this place is?"`
			`	"Unfortunately, you seem to have learned a lot more than we did staying here in Patir. We do not have enough information to say anything beyond that we are not in the Milky Way anymore. We were able to re-enter the settlement and access the computers that control the structure, but unfortunately a lot of them are malfunctioning or broken. From what we were able to gather, they seem to be entirely unaware of what has happened.`
				goto lab

			label plan
			`	"For now, only vague ideas. I was hoping we could determine a clear, identifiable origin of our accidental jump, but we have nothing of that sort for now. While you were away, we were able to re-enter the settlement and access the computers that control the structure, but unfortunately a lot of them are malfunctioning or broken. From what we were able to gather, they seem to be entirely unaware of what has happened.`
			label lab
			`	"The time spent inside the lab was more productive. After a few days, one of the creatures you have encountered jumped in - and a few minutes after, every Fetri'sei around us went dormant. They stopped their engines, ceased mining and just drifted without any sign of life. But as soon as the creature left the system, they returned to their normal activities as if nothing happened.`
			`	"Going forward, we need to determine a list of possible causes for the event that brought us here, and investigate the most likely one. If we dock to the satellite we launched at the beginning of this mission and recover everything it recorded during the encounter, it could help us understand them better than we can from the ground.`
			`	"Besides that, we have also confirmed you no longer need to cloak when landing here; when you approach the lab with your ship, you are too far away from the settlement for the Ka'sei to understand that you are coming to visit it, as long as we explore the Builder base only when your spaceship isn't landed here. It should save you some fuel, hopefully. Any questions?"`
			choice
				`	"No, I am ready to go."`
					accept
				`	"I think it would be quicker if we went straight to the station."`
			`	"Maybe, but that might be an unnecessary risk. First things first, <first>; there is no need to rush anything."`
				accept

	npc assist save
		system "Patir"
		government "Remnant"
		personality derelict mute pacifist target
		ship "Remnant Satellite" "Bright Ember Yonder"
		dialog `From the open cargo bay, you watch as the satellite moves up inside your ship. You split up tasks between yourself and Dusk, keeping the satellite stabilized while he downloads the data. In a few minutes the process is over, and you can return the probe to its original mission.`
		
	on complete
		conversation
			`Walking down your ship's stairway, Dusk thanks you again for your help. You hand him a datapad with the information gathered, as well as the equipment he brought with him to pick up the satellite's signal.`
			`	"I will join the rest of the team to start analysis," he signs in response. "We have a lot of data to examine, and not much time. Meet us in the lab in a few hours."`


ship "Remnant Satellite"
	sprite "ship/remnant satellite"
	attributes
		category "Drone"
		hull 130
		mass 10
		drag 2
		"heat dissipation" 1
	explode "tiny explosion" 5
	explode "small explosion" 2


mission "Ka'het: Patir Mystery 11"
	name "Gather more data"
	description "Visit <waypoints>'s neutron star to study the mysterious creatures living around it."
	source "Builder Settlement"
	waypoint "Lathia"
	to offer
		has "Ka'het: Patir Mystery 10: done"
	on offer
		conversation
			`Compared to its cleanliness at the start of the mission, the lab is in chaos: pieces of Remnant devices and Builder objects lie all over the floor and tables, leaving only a small footpath to connect the various sections. The team is gathered on the opposite end of the building, discussing the results of the mission with disappointed expressions.`
			`	"Bad news, Captain," Dusk says, turning to you. "Both our ground scanners and the orbiting satellite recorded the same amount of information about these beings: nothing at all. For the entire duration of the encounter, the only information gathered on them was their position. Something in their construction makes it impossible to infer anything about their internal structure.`
			`	"If we do not find a way to learn more about them, we have few options left, and all rather dangerous."`
			choice
				`	"Do you have any ideas?"`
				`	"Well, there's still other places we could visit."`
			`	"We are evaluating our options. The Ghila ringworld is too large and distant; the risk of an accident overshadows the possibility of discovering anything useful. On the other hand, the station in Chanai is very close to where Patir is now - a couple jumps, both ways.`
			`	"However, there are downsides. Exploring it would mean exposing ourselves to any device or trap inside the station; our explorations of Builder stations back in the Graveyard have had body counts." Dusk stops for a few seconds, immersed into his thoughts. "For now, boarding the station is too much of a risk."`
			`	After searching a large bag on the ground, one of the Remnant brings out another holographic projector. She tinkers with it for a bit until it focuses on the neutron star you visited earlier, Lathia. "This is our safest bet at learning more about these creatures," she signs. "According to your data, this system has by far the highest number and diversity of them. If you pass through the system while cloaked and use our sensors, you may be able to obtain enough information without putting yourself at risk."`
			choice
				`	"If those scanners did not work on them here, why would it be different in Lathia?"`
					goto why
				`	"What if I run out of fuel?"`
					goto fuel
				`	"What happens if this fails as well?"`
			`	"That is a distinct possibility," Dusk replies, "but we must investigate every avenue before we resort to risking personnel."`
				goto assembly

			label fuel
			`	"It will only take a few minutes to determine whether our equipment can see through the exterior of these beings," Dusk replies. "I suggest filling your fuel tanks near Patir before leaving."`
				goto assembly
			label why
			`	"It is a shot in the dark," Dusk replies. "Being able to scan even just one of these beings would be a great leap forward - perhaps one without external shielding, or damaged in such a way that permits us to analyze them."`
			label assembly
			`	The Remnant begin to mount and wire all the scanning equipment on the <ship>. After a few hours, you're ready to take off once again.`
				accept
	on enter Lathia
		dialog
			`A dull hum from below the cockpit signals that the scanners have activated. You take the opportunity to observe the mesmerizing colors of the neutron star, beautiful and terrifying at the same time. After a few minutes, a beeping sound alerts you that the scan is complete, and you can return to <system>.`
	npc
		government "Magic Asteroid"
		system "Lathia"
		personality plunders harvests surveillance mute waiting staying
		fleet
			cargo 3
			variant
				"Asteroid Large 4"
				"Asteroid Medium"
				"Asteroid Young 2"
				"Asteroid Young 1"


mission "Ka'het: Patir Mystery 12.1A"
	landing
	name "The <system> station"
	description "Investigate the station in <system> for a way to return to the Milky Way with the five Remnant scientists."
	passengers 5
	source "Builder Settlement"
	destination "Chanai Structure"
	blocked `Right as you touch down, you notice a message coming in from Dusk. "<first>, we will need at least five free bunks for the mission we are preparing."`
	to offer
		has "Ka'het: Patir Mystery 11: done"
	on offer
		conversation
			`The Remnant are already standing outside the lab, waiting for your arrival. Dusk meets you in the cockpit right as you've finished safing your ship.`
			`	"It does not look promising, <first>. Just as with the satellite, nothing beyond basic orbital information was recorded by the scanners we gave you. Maybe we could understand something about these beings after in-depth analysis, but nothing that could help us in our search.`
			`	"One of the few discoveries we could make is the existence of a particular asteroid around Lathia - on an order of magnitude larger than the rest of the fleet, but still belonging to the same species. It appears to be completely still, unlike its kin, and does not show any external activity; this might make it fit for a surface expedition, but doing that on what appears to be a living being is nevertheless extremely dangerous.`
			`	"Still, our options are limited. I have mentioned previously the possibility of exploring the station in Chanai; it would definitely be risky, but it may be something we are unable to avoid if no safer alternative can be found. While you were away, however, part of the team developed a second mission plan. We came to the realization that if these beings can stop the Fetri'sei, there must be some sort of connection between them. If we could somehow intercept this link, it would let us study more than our sensors could, and perhaps even communicate with them."`
			choice
				`	"How do you propose to do that?"`
					goto how
				`	"Can you do that from here?"`
			`	"Unfortunately, that goes far beyond our area of expertise," Dusk replies, "if it is even possible in the first place. It would be more feasible to connect to this signal physically. We know that the Ka'sei will remain dormant for the entire time the being remains in this system. If the <ship> was close enough to a Fetri'sei when the being arrives, we would have around half an hour to access its internal computer and connect to its communication system. However, this exposes us to significant danger if the being leaves the system prematurely, or if accessing the Fetri'sei reactivates it.`
				goto choose

			label how
			`	"In our opinion," Dusk replies, "connecting to it physically seems like the most feasible option we have. We know that the Ka'sei will remain dormant for the entire time the being remains in this system. If the <ship> was close enough to a Fetri'sei when the being arrives, we would have around half an hour to access its internal computer and connect to its communication system. However, this exposes us to significant danger if the being leaves the system prematurely, or if accessing the Fetri'sei reactivates it.`
			label choose
			`	"Even still, we believe this approach is safer than exploring Chanai. You have seen what happened the first time we tried to explore Patir; the structures in this part of space are guarded by lethal force. In contrast, if our new plan goes south, we will at least be able to quickly return to the lab. Of course, it may be that neither of these options will help us escape," he adds, somewhat frustrated. "The team is at a standstill, with both options having more cons than pros. The choice is yours, Captain."`
			choice
				`	"Chanai seems to be a better option."`
					goto chanai
				`	"The new plan feels more viable to me."`
					goto hack
				`	"Which option do you prefer?"`
			`	"I do not want to influence you in making this choice, <first>. Both options are more dangerous than I am comfortable with, but there is little we can do about that now. It is up to you now."`
			choice
				`	"Chanai seems to be a better option."`
					goto chanai
				`	"The new plan feels more viable to me."`
			label hack
			`	"Alright then. The first step will be deploying some satellites in the nearby systems. To maximize the amount of time we have, we will need preemptive warning on the arrival of these beings. Reusing the sensors we put on your ship and coupling them with the spare parts we have in storage should be enough to assemble a few probes; meet us in the lab in a few hours and we will be ready."`
				decline

			label chanai
			`	"Okay then. Most of the equipment we are going to need is the same equipment we used for Patir, so we will be ready to depart in just half an hour." After helping them pack the last few items, you take off and set the course to the new destination: <stopovers>.`
				launch
	on enter Chanai
		dialog
			`The gargantuan station still sits far away from you, appearing as just a dot in the distance. A long range scan of the structure reveals enough of it for an initial assessment; after a quick discussion, the Remnant pick out an approach vector for you.`
	on complete
		conversation
			`The external coating of the structure appears pristine and untouched, much like a new spaceship. Orbiting far above a black hole, next to no asteroid moves in an orbit capable of posing a threat to it. Next to you, one of the Remnant researchers points a bulky scanner toward the station; after a few minutes, she indicates a place from which the structure can be accessed.`
			`	"This is going to be a little different compared to our previous expeditions in Patir, <first>," Dusk remarks while walking toward the ship's airlock. "We cannot even fathom who built this place, let alone understand how to access their systems and control their doors. We will have to use a little more brute force here to move inside the complex." As he says this, he gestures towards the blowtorch-like piece of equipment on his back.`
			`	With the <ship> stationed about a meter away from the structure, the entire team slowly moves out of the airlock with you. Still tethered to the ship for safety, the Remnant swiftly prepare the boarding equipment for the mission, attaching it to the platform in a matter of minutes. "In order to access this module, we are about to melt through its hull," Dusk announces. "Are you ready?"`
			choice
				`	"Of course."`
					goto melting
				`	"Are you sure this is safe?"`
			`	"As far as we can tell. The module is fully depressurized, and it seems to be completely inert from our scans - there are always uncertainties, of course, but this is the most easily accessible spot we could identify in the little time we had."`
			label melting
			`	A bright flash begins the boarding operations; one of the Remnant, handling the same torch you had seen earlier, slowly cuts a roughly circular hole into the module's whipple shield until it comes off handily. Moving the debris away, the process is then soon repeated with the next layer and again with one right after; the strong vibrations it imparts into the rest of the structure give you a clear hint about the power of this device. Eventually, the innermost layer is removed as well, and you follow the rest of the team inside the alien platform.`
			`	Disconnecting from the tether to move further into the opening, you immediately notice the module seems to have some peculiarities. Despite the microgravity in it, no handrails can be found near you, making movement very difficult; as you search for some inside with your flashlight, however, your attention is caught by something more bizarre: an ominous, featureless blob, hovering midair a few meters away from you.`
			`	The object's surface, only interrupted by a few cyclical ripples, reflects and eerily distorts everything around the room. A complete silence has fallen over the room, as everyone seems to evaluate the situation. After a few seconds, Dusk and two Remnant start moving toward the phenomenon carrying a device in their hands.`
			choice
				`	"What is that thing?"`
					goto thing
				`	(Wait and see what happens.)`
					goto thing
				`	(Raise your blaster.)`
			`	Noticing your reaction, Dusk gestures you to stop. "Calm down, Captain," he signs, "a handgun would be of little use in this situation." Keeping an eye on the data the other scientists are gathering, he continues. "We seem to have entered the station from one of the fuel tanks. That sphere over there is made of some kind of propellant, though our instruments have some difficulties determining its exact composition.`
				goto continue

			label thing
			`	"Interesting," Dusk states, as if immersed in his thoughts. After checking that the device has started gathering data, he continues. "We seem to have entered the station from one of the fuel tanks. That sphere over there is made of some kind of propellant, though our instruments have some difficulties determining its exact composition. It must have an incredibly low vapor pressure to remain liquid in this near vacuum.`
			label continue
			`	"All I can say for certain is that it is not the hyperdrive fuel we use - liquid deuterium would have boiled off long ago. Luckily, we don't need to know what it is; there should be enough space to pass through without touching it." Scouting around the tank for a passage, the team quickly identifies a maintenance hatch, hopefully leading to the crew section, and starts creating another hole to pass through. The whole process is slightly quicker than the first was, but by the time they're done more than a third of the oxygen reserves in your suit are gone.`
			`	Moving through the opening, you reach a long, cylindrical corridor, just as dark as the room you just came from. Based on the many handles and scaffolding attached to the surfaces around you, you guess this part of the station used to be inhabited. After following the group through the tunnel for a few minutes, you reach an intersection: the corridor splits into two lateral openings, each of them seemingly as small and endless as the one you're in.`
			`	"We only have a limited amount of time for this expedition, <first>. You have seen us work a few times now; can you explore the two tunnels on your own and reach us when you have completed it?" Dusk asks. "We will remain in radio contact the entire time."`
			choice
				`	(Accept.)`
					goto tunnel
				`	"Do you have any information about this section?"`
				`	"Why are you not going to help explore these tunnels?"`
					goto help
			`	"Not much. We only had time for a brief scan during the approach, but based on the volume of these sectors alone, it shouldn't take you more than a couple hours to explore them.`
				goto tunnel
			label help
			`	"Well, we have our own tunnels to go through," he replies half-seriously. "We have a lot of ground to cover, and only so much air in our suits. The safest way to increase our reach without staying here for weeks is by splitting up, like we did when we first explored the Builder settlement a few weeks ago.`
			label tunnel
			`	"Whenever you reach a new area, take samples and pictures of anything you deem interesting. Never forget to keep an eye on your oxygen: each of us will consume it at slightly different rates, and we should start the trip back as soon as someone has less than a third of a tank left. May the Embers help your search, Captain, and see you soon!"`
			`	Moving in the zero gravity station is quick and relatively easy; despite its length, it only takes you a few minutes to reach the end of the right tunnel. All you can find, however, is a closed hatch. A few tries at forcing it open only serve to confirm that it is locked shut, and you decide to go back and try the other tunnel. This time, your search turns up results, and you end up in a dark, somewhat cramped room.`
			`	The room is lavish and dazzling, the walls covered with intricate carvings. It's a striking difference from the gray and slightly coarse material everywhere else in the station, pushing you to gather a few samples to analyze later. To an extent, it reminds you of the Art Deco paintings of ancient humanity. Around the room, alien plants of varying height and shape paint every corner with a reddish hue.`
			choice
				`	(Quickly take a sample and move on with your mission.)`
					goto moving
				`	(Leave them alone.)`
					goto moving
				`	(Inspect them closer.)`
			`	Growing from the vase up to almost the ceiling, the plant you choose to analyze stands at nearly twice your height; despite this, the trunk is only a few millimeters thick, thanks to the lack of gravity aboard the station. Slender, needle-like leaves are spread across the entire stem, contrasting its okra with a red tint.`
			`	As you try to take a better look at the fronds, the entire trunk breaks in half with minimal pressure. You try to pick up the upper segment before it flies away, but this only splits it into more parts; you decide to observe the resulting pieces from afar instead. To your surprise, the plant is completely hollow, with a large hole inside the stem. You take a few pictures and a couple samples of both the surface and of the vase, then move to the next room.`
			label moving
			`	The rest of the zone isn't as interesting. A series of holes in a wall attract your attention, but they prove too narrow to pass through and too long to see the end; similarly, the corridor at the end of the area is slightly smaller than your suit, preventing you from continuing. As you return back to the rest of the group, however, you notice an unusual drawing.`
			`	The canvas, attached between various carvings, shows a series of points in a line with every color of the rainbow. While the lines are near the bottom of the mural, above them all shines what looks like a red sun, sending rays of light down to each of the colorful dots and surrounding them all in a crimson halo. You pass your glove over its surface, and you notice every part is composed of a different material, smoother and more refined than the walls around it.`
			`	While the oxygen levels in your suit continue to lower, you follow Dusk's instructions from the radio up and down the maze of tunnels until reaching a large open area where you finally find the Remnant, busy observing a vial of samples. Behind them, you see the start of the giant barrel that composes most of the station's structure.`
			choice
				`	"What is this place?"`
					goto place
				`	"What is inside the vial?"`
					goto vial
				`	(Move closer to the barrel.)`
			`	The sheer size of the frame is rather impressive: as you walk toward it, you estimate it must be at least a kilometer from one side to the opposite. At the very end, an enormous lens is attached to the last ring of the barrel; four holes near its center give it a slight resemblance to a cloth button.`
			label place
			`	"We are most likely in the exhaust chamber of this station's laser system," Dusk says, putting the vial inside a container. "It is impossible to say for certain what its purpose was - hopefully, it was not purely a military system. That being said, we have obtained some info that is far more relevant for our search. Let us get going toward the <ship> first, then I will show you everything we have gathered."`
				goto back

			label vial
			`	"Our ticket back, hopefully," Dusk replies with a half smile. "While everything we have seen is interesting in its own way, there is something in particular that gives me hope about finding a way out. But first, we need to start moving back now - we have spent enough time studying this exhaust chamber, and our oxygen margins are starting to worry me."`
			label back
			`	One at a time, the group enters back into the main tunnel, with Dusk at the rear and you right in front of him. You notice the passage at the end doesn't show any blowtorch marks; it seems that the Remnant found it already open when they arrived here.`
			`	"While you were exploring that sector, we found a few more tunnels and split up into subgroups to explore each of them. This is how we found the path to the barrel, for instance, as well as many other peculiar areas. And, in one of them," he continues, clumsily passing you a data pad, "this is what we stumbled upon."`
			`	Looking at the screen, you see a photograph of two Remnant standing in front of a large mural, three times as tall as them and far wider. Despite the picture being rather poorly lit, you recognize it as a two-dimensional starmap, carved into the wall of the station. Near the bottom right, a set of circles and unfamiliar markers surround one of the systems indicated.`
			`	"Look at the orbital parameters of that system. It is, without a shadow of doubt, indicating Patir. A system they should not be aware of, if it only just arrived here, but it is one they were apparently interested in."`
			choice
				`	"It could be a coincidence."`
					goto coincidence
				`	"Perhaps Patir used to stay here before reaching the Milky Way."`
					goto milky
				`	"For what purpose?"`
			`	"I would also like to know that. I cannot recognize the language in the text, and deciphering it would be an enormous task - one that would require a vast amount of text to analyze, as well as years of focused effort from the whole community. We must base our decisions only on what we can infer from the graphic itself, which is far from ideal. And then, there is this."`
				goto crystal
			label milky
			`	"You may be right. I cannot recognize the language in the text, and deciphering it would be an enormous task - one that would require a vast amount of text to analyze, as well as years of focused effort from the whole community. We must base our decisions only on what we can infer from the graphic itself, which is far from ideal. And then, there is this."`
				goto crystal
			label coincidence
			`	"Maybe. Without reading the text surrounding it, which is written neither in Builder nor any language I can recognize, we can only analyze what we can infer from the graphic itself - something far from ideal. But if we take it at face value, it could be the first step towards escape from this sector. And then, there is this."`
			label crystal
			`	Dusk hands you the vial from earlier, which, despite its size, feels rather heavy in your hand. Inside is a grainy dust interspersed with small, violet crystals of various shapes. "We found a similar powder on the ground of a number of rooms inside the station. We have not explored the entire complex, of course, but if the pattern repeats we expect there to be something similar around the entire barrel."`
			`	The particles suspended in the vial remind you of the regolith surrounding the Builder settlement orbiting Patir, but far less compact. "Attempts to learn the dust's composition have been inconclusive. Perhaps the instruments in the lab will give us better results, but our current tools only returned noise. However, we did notice something potentially interesting: the noise aligned with the scans you took in Lathia a few days ago. Whatever it is, it could be made of the same matter that composes those creatures - I can use the scanners on your ship to confirm it without wasting any time while we depart."`
			`	You exit the station and enter your ship, and see most of the scientists have already moved their samples inside your cargo hold, with around two dozen containers scattered on the floor. Soon after, you're back inside the cockpit, preparing for liftoff; discussion about the next mission will have to wait until you're in <system>.`

mission "Ka'het: Patir Mystery 12.1B"
	landing
	name "Return to <system>"
	description "Return to the <destination> to figure out the next step."
	passengers 5
	source "Chanai Structure"
	destination "Builder Settlement"
	blocked `Right as you touch down, you notice a message coming in from Dusk. "<first>, we will need at least five free bunks for the mission we are preparing."`
	to offer
		has "Ka'het: Patir Mystery 12.1A: done"
	on complete
		conversation
			`As you accompany the Remnant team back to the lab, they confirm Dusk's theories on the dust. From the way they speak about it, they seem to have reached a consensus on the source of the regolith, though they don't go into details.`
			`	The module was never particularly inviting, but over the last few weeks, a thin layer of dust coming from outside the asteroid has covered the floor, with just the surfaces needed for the research kept clean. Tiredness plagues the faces of the scientists: they must not have slept much in the past days to keep up with the amount of incoming data, and neither have you. As you try to remember the last time you stepped outside without a suit - at least a month, most likely - your thoughts are interrupted by the arrival of Dusk, carrying on his back the last few samples.`
			choice
				`	"Sounds like this expedition was more productive than the last."`
				`	"Now that this is done, what are you going for next?"`
					goto next
			`	"Oh, definitely! While the data we could gather was not as much as I hoped, we now have a rather clear connection between Patir and Chanai, as well as between the station and those peculiar beings. That, alone, is invaluable for our mission.`
			label next
			`	"During the trip back, we evaluated the options at our disposal. As you may guess, the most obvious one would be to explore further into the station; however, it was not as attractive as previously thought. While it may have been used to influence Patir, it is clear that it now sits silent and powerless, as if missing something that can bring it back to life. We could find more about its design, perhaps, but the chances of using it on our own within a reasonable time scale are low.`
			`	"We have enough consumables to last for many weeks still; we started rationing as soon as we arrived in this sector, and we are prepared to reduce them further if necessary. Nevertheless, we need to take a more direct approach if we want results. Approaching the species that inhabits this cluster is essential at this point, and doing so as soon as possible would be advisable."`
			choice
				`	"What do you suggest?"`
					goto plan
				`	"Are you proposing a first contact of some sort?"`
					goto contact
				`	"Are they behind the Chanai station?"`
			`	"Maybe, maybe not. The internal design of the station is an odd fit for the asteroids' size and characteristics, but we do know for certain they have been there in the past, and you have seen for yourself how difficult it is to find a way in.`
				goto plan

			label contact
			`	"In a way. We have been considering a close approach to one of those beings ever since we first saw them, and your discovery of the planetoid in Lathia opens up the opportunity for a surface expedition - gathering samples, analyzing its reaction, and perhaps yes, if they are intelligent and the conditions are right, a true first contact between our two species could happen.`
				goto lab
			label plan
			`	"We have been considering a close approach to one of those beings ever since we first saw them, and your discovery of the planetoid in Lathia opens up the possibility for a surface expedition. Thanks to its size, landing with the <ship> should be possible, and we could even explore the planetoid in our suits if the surface is safe. Perhaps, if these beings are truly intelligent, this could be the first contact between our two species.`
			label lab
			`	"Meet us in the lab in a few hours, and we will have everything ready for the trip. With a bit of luck, most of the instruments we used on Chanai will be a good fit for this mission as well."`
		
mission "Ka'het: Patir Mystery 12.2A"
	name "Satellite deployment"
	description "Deploy two probes in <waypoints> to keep an eye on incoming space rocks."
	source "Builder Settlement"
	passengers 5
	cargo "Remnant Probes" 3
	waypoint "Mitera"
	waypoint "Thepa"
	blocked `Right as you touch down, you notice a message coming in from Dusk. "<first>, we will need at least five free bunks and 3 tons of cargo for the mission we are preparing."`
	to offer
		has "Ka'het: Patir Mystery 11: done"
		( "Ka'het: Patir Mystery 12.1A: offered" + "Ka'het: Patir Mystery 12.1A: declined" ) % 2 == 0
	to accept
			has "Ka'het: Patir Mystery 12.1A: declined"
	on offer
		conversation
			`You find the team waiting for you in the lab. Next to them are two mechanical crates, roughly the size of a person. Most of the clutter around the room has been cut down considerably; these satellites alone must have used the larger part of their reserves. "Here they are, Captain," Dusk states proudly. "Two autonomous surveillance probes, capable of scanning an entire system without any input and slowly beaming the results back to us. Their capabilities are far from what our main fleet is capable of back home, but, considering our situation, they should be more than enough.`
			`	"We have settled on their destinations: the stellar black holes of <waypoints>. Once there, they will be far enough to give us appropriate warning, but close enough to only pick up asteroids heading towards Patir. If they do, that will be our signal to depart and intercept them right as they come in."`
			choice
				`	"Understood."`
					accept
				`	"Is there a specific orbit I should deploy these probes in?"`
			`	"Oh, there is no need to worry about that. Their scanners are easily powerful enough to cover the whole system. Their power and communication capabilities are far more limited, but for the time we need them to last, this should not be an issue. Bring me to those systems, and I will handle the rest."`
				accept
	on enter "Mitera"
		dialog
			`As the satellite leaves your ship, you watch it move further away and unfurl its solar arrays. The probe quickly disappears in the blackness of space.`
	on enter "Thepa"
		dialog
			`Dusk quickly reaches for the console, initiating the satellite deployment procedure you've become accustomed to. It doesn't take long for it to complete, and in a few minutes you're ready to leave the system once again.`

ship "Asteroid Blocker"
	attributes
		"heat dissipation" 1
		"hull" 3
		"mass" 100
		"drag" 5
		"automaton" 1
		"thrust" 100
		"turn" 6000
	outfits
		"Fuel Removal"
	turret 0 0

outfit "Fuel Removal"
	category "Turret"
	thumbnail "outfit/unknown"
	"turret mounts" -1
	weapon
		"velocity" 1000
		"lifetime" 10
		"reload" 100000
		"blast radius" 200000
		"safe"
		"no damage scaling"
		"range override" 10000000
		"homing" 4
		"tracking" 1
		"acceleration" 1.5
		"drag" 0.2
		"turn" 12
		"fuel damage" 500
		"turret turn" 360

mission "Ka'het: Patir Mystery 12.2B"
	landing
	name "Ka'sei hacking"
	description "Taking advantage of the arrival of one of the asteroids, dock with a disabled Ka'sei to gather data from its internal computers."
	passengers 5
	cargo "Ka'het boarding payload" 3
	source "Builder Settlement"
	to offer
		has "Ka'het: Patir Mystery 12.2A: done"
	on offer
		event "no Patir spaceport and no Fetri spawn" 0
		conversation
			`Dusk seems busier than usual as you descend towards the settlement, constantly communicating with the team on the ground while simultaneously checking the incoming telemetry. When you're hovering right above the landing pad, he turns to your console. "Keep the thrusters in standby, Captain," he signs hastily. "We are not here to stay. The satellites are working very well; in fact, the Thepa probe has just detected one of those beings jumping right in our direction. We have only a few hours to return to orbit, or we will waste this opportunity."`
			`	On the ground, the whole team rushes out of your ship toward the lab, soon returning with their hands full of strange equipment and unwieldy machinery. You quickly prepare your ship's cargo bay for the new payloads and walk down to Dusk so you can help them carry the instruments aboard. "The approaching asteroid is of the small or medium kind, as far as I can tell. Considering your past interactions, or lack thereof, it is unlikely to cause any issue."`
			`	"What should I do once in orbit?" you ask.`
			`	"First, we will verify that all identifiable Ka'sei have entered a dormant state after the creature's arrival. Once that is confirmed, you will rendezvous with one of the deactivated Fetri'sei so that we can spacewalk to it. We will handle the rest from there.`
			`	"Of course, this will be the first time in Remnant history that one of us boards a Ka'sei; after all, it wasn't too long ago we learned of their existence. But we have explored many kinds of Ka'het over the years with varying results, and with that experience I am confident we should be able to complete our mission."`
			choice
				`	"Are you sure this will be safe?"`
				`	"Let's go then."`
					goto depart
			`	"Trust me, <first>," Dusk replies, "it will be incredibly risky. None of us would be doing this if we could say for certain there was a better way, but here we are. Help me with this crate now; we are almost ready to go."`
			label depart
			`	As the last container is brought inside, the cargo ramp moves back, and the exit door follows suit. Glancing at the scanner telemetry, you realize the alien being has already started to exit hyperspace; with a button press, the engines roar back to life, and the ship starts gaining altitude.`
				launch
	on enter
		event "Patir spaceport returns and Fetri spawn" 1
	npc assist
		government "Ka'sei (12.2)"
		personality derelict harvests mining plunders uninterested waiting
		fleet
			names "ka'sei"
			cargo 3
			variant
				"Fetri'sei (Patir 12.2)"
		conversation
			`The giant creature floats a few meters away from your cockpit, silent and motionless, but you know that inside the shell, the slug remains alive and well, ready to kill. Compared to some of the Ka'het back in the Graveyard, this is one of the Builders' smaller creations, but its size is still impressive for what is, in essence, a single organism.`
			`	Before setting the <ship> to automatic station-keeping, you move your ship so that the main hatch is as close as possible to the Fetri'sei. The Remnant are already in the airlock donning their extravehicular suits, and you join them shortly after.`
			`	"When we are inside, there is a high probability we will not be able to communicate," advises Dusk. "Normally, the walls of the armored shell are too thick and dense for our signals to pass through, and the spaces we need to navigate prevent us from using a physical tether. This does not mean we will be unprotected, however. May I see your sidearm?"`
			`	You draw your weapon out of the holster and hand it to him. After a quick examination, he nods and gives it back before continuing. "Once inside, one of our first operations will be connecting to the downlink of the Fetri's telemetry: it is not protected, in our experience, and it is easy to access. From there, we will be able to monitor the vessel's shields.`
			`	"Many things could go wrong during this mission: the unknown creature could leave the system early, or maybe we could inadvertently awaken the Ka'sei with our actions. If you notice anything out of the ordinary, no matter how minor, take out this gun, point at an empty spot on the shell, and shoot. Our terminals will let us know even the smallest variation in its shield integrity, and we will run back to safety as soon as this happens."`
			choice
				`	"Will this not anger the Ka'sei?"`
					goto anger
				`	"What if you cannot access the shield levels?"`
			`	"Then we will abandon the mission. Without that safety net, it would be too dangerous to continue. However, since they were both created by the Builders, it should be similar enough to the Ka'het design language.`
				goto move

			label anger
			`	"Almost certainly not, given how negligible the damage should be. A sidearm would not make a scratch in its armor, let alone a dent; and even in the small chance it does activate its defenses, you should have enough time to leave the system and let it calm down.`
			label move
			`	"Inside, we will search for the memory banks of the spacecraft. After a quick selection based on the data we can scrape, we will take the few that contain information concerning our research and extract their contents. Understood?"`
			choice
				`	(Nod.)`
					goto entrance
				`	"What about me?"`
			`	"Given that you need to be able to fire as quick as possible, you cannot return to the cockpit. So, we took the liberty of creating a small terminal here to keep an eye on the situation." He points to a small desk in the cargo bay filled to the brim with Remnant machinery.`
			label entrance
			`	One by one, the scientists jump from your ship to the Fetri, moving toward a closed, circular hatch in between the two engines. As you watch them start the expedition, you sit down at the makeshift console, monitoring movements in the system as well as any changes to the slug. Though you can't clearly see what they are doing, you distinguish someone inserting a rod inside a small aperture, followed by the hatch opening right after.`
			`	As the crew moves beyond your line of sight and communications cease, your unease grows steadily. You split your attention between the various screens in front of you and glancing out of the airlock. The clock on your suit's wrist keeps on ticking slowly.`
			`	Scanning over the monitors for the umpteenth time, you see that heightened energy levels have been detected inside the unknown creature.`
			choice
				`	(Wait and see what happens.)`
					goto waiting
				`	(Shoot the Fetri'sei with my sidearm.)`
			`	You take the weapon from the table and shoot the Fetri'sei just as the creature covers itself in rose-tinted sparks. According to Dusk, one shot should be enough to send the message through the impenetrable armor of the spacecraft, but nothing seems to happen after your gun's energy bolt disperses on the surface of the ship.`
				goto fired
			label waiting
			`	A second later, the creature covers itself in a burst of rose-colored sparks: it's about to jump away! You take the weapon from the table and pull the trigger, releasing a bolt of energy that quickly disperses on the surface of the Fetri'sei. According to Dusk's words, it should be enough to send the message through the impenetrable armor of the spacecraft, but nothing seems to happen after the shot.`
			label fired
			`	Second after second passes relentlessly, with no reaction whatsoever from the Fetri'sei or its surroundings. As the unknown creature fades behind a violet cloud and jumps away, you can't help but wonder what to do.`
			choice
				`	(Shoot the Fetri'sei a second time.)`
					goto shoot
				`	(Keep waiting.)`
					goto wait
				`	(Jump on the Ka'sei to call the Remnant aboard.)`
			`	There's no time to waste. Without hesitation, you push yourself off the border of the airlock and toward the Fetri'sei. After remaining airborne for a few instants, you land right next to the leftmost engine nacelle, bouncing off its skin. A timely activation of the thrusters on your wrists helps you move back to its surface, however, and by grabbing a long spike attached to its back, you can finally stabilize and move further ahead.`
			`	White noise starts coming from your communicator; moving your head up, you finally see the Remnant leaping out of the hatch, carrying a dozen faintly glowing cylindrical tubes under their arms. They notice you right when communication returns to normal, and their message arrives loud and clear: "Jump!"`
			`	You leave the handles and use your feet to give you a good push away from the spacecraft. At the last second, you move to the right to avoid ending up behind one of its thrusters just as they roar to life. The Fetri'sei has awakened, and for an instant you see all of its systems activate at once - the engines, the steering, even the Ravagers.`
				goto return

			label shoot
			`	You press the trigger once more, and the projectile again dissolves in the shield protecting the back of the Fetri'sei. For a few seconds still nothing seems to happen, but then, slowly, white noise starts coming from the communicator. Watching the spacecraft, you finally see the Remnant leaping out of the hatch, carrying a dozen faintly glowing cylindrical tubes under their arms.`
				goto continue
			label wait
			`	The wait is excruciating, but after a few seconds, you start hearing white noise coming from your headphones. Right as you start recognizing some words, one of the Remnant leaps out of the hatch, followed closely by the other four. Under their arms, you can distinguish a dozen cylindrical tubes, a faint glow surrounding them.`
			label continue
			`	A flashing warning appears on the console: the energy readings of the other spacecraft are rising quickly. Right as you try to warn the rest of the group, the Ka'sei comes back to life, and for an instant you see all of its systems returning online at once - the engines, the steering, even the Ravagers.`
			label return
			`	Amidst the chaos, you count that all five of them made it out of the hatch, still carrying some of the cylinders with them. They were able to leave before the spacecraft's thrusters started firing, and they seem to have remained relatively unharmed by the event. The Ka'sei moves further and further away.`
			`	One at a time, they move back into the airlock, leaving their cargo attached to one of the instruments they carried with them. As you close the door and pressurize the compartment, Dusk approaches you about the mission.`
			`	"Thank you for that, <first>. We had to cut short the exploration when we saw your message, before we had the chance to retrieve the specific data we were looking for. As a compromise, we decided to take some memory banks - these cylinders - with us, so we could search through the data later. It was dangerous, but it worked.`
			`	"That said, I suggest returning to the outpost as soon as possible. The Ka'sei we have boarded may start acting erratically after this, or it may even attack us; we have removed part of its brain, after all. Hopefully this mission will not backfire against us."`
			`	You sit back in the cockpit, starting the engines once again.`
	on complete
		fail "Ka'het: Patir Mystery 12.2C"

# The mission here is a complex mashup of game functions that uses many different mechanics to achieve the intended sequence:
# - two ships spawn, one disabled and one functional (but otherwise standing still);
# - the player boards the disabled ship, with the mission happening before their eyes;
# - the other ships jump away right after the mission, and the one the player boarded returns to its normal functions.
# In order to achieve this, the asteroid ship has just over 200 fuel and a negative fuel generation, meaning that it will be unable to jump essentially right after it spawns; removing the spaceport means that it won't be able to refuel on the Builder settlement, and so it remains in space doing nothing but waiting. When the player boards the disabled NPC, it is repaired and returns to its functions; as it is an enemy of the asteroid ship, it will shoot it with every available weapon, including what has been hidden under "Ka'het Machinery": a negative fuel damage weapon, that will instantly refill its fuel reserves and let it jump. Giving it just a capacity of 200 would mean that the game would always think it is just infinitesimally under the threshold to jump, so I gave it 250 and everything works as it should with surprising consistency. Two peculiarities of this are that the player will be able to board the asteroid ship to refuel it, and that the Ka'sei could shoot the asteroid with its ravagers for a split second before it jumps if the position of the two is just right. Both of them are harmless: the health of the asteroid is orders of magnitude higher than the damage the Ka'sei can inflict in that time, and as the player boarding the asteroid will give it exactly 200 fuel because of game mechanics, 1 single frame later it will be already unable to jump. However, in order to account for their oddity I added a small dialog to the asteroid's boarding screen to make it as if you were flying by it, and described at the end of the previous mission how for an instant the Ravagers ignite when the Ka'sei returns online, as if in an unintended burst.

event "no Patir spaceport and no Fetri spawn"
	system Patir
		remove fleet "Ka'sei"
	planet "Builder Settlement"
		remove spaceport

event "Patir spaceport returns and Fetri spawn"
	system Patir
		add fleet "Ka'sei" 300
	planet "Builder Settlement"
		spaceport `The Remnant laboratory merges oddly well with the rest of the environment, similar in color and design to the Builder structures around here. The spaceport amounts to only a flat strip of regolith near the settlement, hastily cleaned of the debris that covers most of the terrain.`


mission "Ka'het: Patir Mystery 12.2C"
	landing
	invisible
	source "Builder Settlement"
	to offer
		has "Ka'het: Patir Mystery 12.2A: done"
	npc assist
		government "Magic Asteroid"
		personality coward fleeing harvests pacifist uninterested waiting mute
		fleet
			cargo 3
			variant
				"Asteroid Large (Patir 12.2)"
		dialog
			`The giant creature stands before you, slowly pulsating in a pale pink halo. The bubbles that interrupt the asteroid-like surface are slightly semitransparent, giving you a brief look at the crystalline structure inside, but your mind soon returns to your time-limited mission, and you decide to move ahead before it's too late.`
	to fail
		has "Ka'het: Patir Mystery 12.2B: done"


outfit "Ka'het Machinery"
	category "Turrets"
	thumbnail "outfit/unknown"
	"turret mounts" -1
	"unplunderable" 1
	weapon
		"velocity" 1000
		"lifetime" 1
		"reload" 1
		"blast radius" 100000
		"safe"
		"no damage scaling"
		"range override" 1000000
		"homing" 4
		"tracking" 1
		"acceleration" 1.5
		"drag" 0.2
		"turn" 12
		"fuel damage" -400
		"turret turn" 360

ship "Fetri'sei" "Fetri'sei (Patir 12.2)"
	plural "Fetri'seia"
	sprite "ship/fetri'sei"
	thumbnail "thumbnail/fetri'sei"
	attributes
		category "Interceptor"
		"cost" 5700000
		"shields" 2400
		"hull" 7200
		"required crew" 1
		"bunks" 1
		"mass" 210
		"drag" 2.9
		"heat dissipation" .5
		"fuel capacity" 100
		"self destruct" 1
		"ramscoop" 0.13
		"cargo space" 62
		"outfit space" 383
		"weapon capacity" 184
		"engine capacity" 86
		"energy capacity" 10000
		"energy generation" 23.3
		"heat generation" 32
		"shield heat" 3.4
		"hull repair rate" 0.3
		"ka'sei" 1
		weapon
			"blast radius" 120
			"shield damage" 540
			"hull damage" 280
			"hit force" 780
	outfits
		"Ka'het Machinery"
		"Ka'het Ravager Beam" 2

		"Ka'het Primary Cooling"
		"Ka'het Shield Restorer"
		"Ka'het MHD Generator"
		"Ka'het Reserve Accumulator"

		"Ka'het Compact Engine" 2

	gun -13 -36
	gun 13 -36
	turret 0 0
	engine -20 46.5
	engine 20 46.5
	explode "tiny explosion" 6
	explode "small explosion" 10
	explode "medium explosion" 18
	explode "large explosion" 10
	"final explode" "final explosion small"
	description "The Fetri is a self replicating probe, built to harvest iridium away from the Graveyard and transport it back to the Builders."

ship "Asteroid Large 1" "Asteroid Large (Patir 12.2)"
	sprite "ship/asteroid adult"
	attributes
		category "Transport"
		"cost" 1350000000
		"hull" 965612
		"required crew" 1
		"bunks" 1
		"mass" 130
		"drag" 4.1
		"heat dissipation" .7
		"energy capacity" 1000
		"energy generation" 10
		"fuel capacity" 250
		"fuel generation" -1
		"cargo space" 50
		"outfit space" 390
		"weapon capacity" 150
		"engine capacity" 95
		weapon
			"blast radius" 80
			"shield damage" 800
			"hull damage" 400
			"hit force" 1200
	outfits
		"Asteroid Anti-Missile"

		"Asteroid Jump Drive"
		
	engine 0 0
		zoom 1
		angle 0
		over
	turret 0 0 "Asteroid Anti-Missile"
	explode "tiny explosion" 10
	explode "small explosion" 25
	explode "medium explosion" 25
	explode "large explosion" 10
	"final explode" "final explosion medium"


mission "Ka'het: Patir Mystery 13.1"
	name "Return to <planet>"
	description "Now that the Patir black hole appears to have returned to the Milky Way, return to <planet> together with Dusk."
	passengers 5
	source "Builder Settlement"
	destination "Aventine"
	to offer
		has "Ka'het: Patir Mystery 12.1B: done"
	on offer
		event "Patir returns" 0
		conversation
			`The time has come: the walk toward the lab is quick and straightforward, and you cover the whole distance in a matter of minutes. Peeking through the hatch's window, you see the rest of the group preparing their backpacks, with prepacked toolboxes surrounding them in every direction. You wave through the glass, and they return the greeting.`
			`	You move the airlock's heavy door to pass through, and wait for the room to be re-pressurized before walking in. By the time the hatch unlocks, however, the Remnant are gone, hastily leaving their bags on the floor.`
			`	As you take a few steps inside the lab, you turn around to find them all glued to the windows with an awestruck gaze. The sky has again turned black, and a few dim lines are already starting to appear in the distance.`
			`	While stars and galaxies zoom in the night sky, a few of the Remnant run around the lab, turning on various instruments. However, most of them remain with their faces stuck to the glass. The lights start converging toward a single point, forming a large, but rapidly shrinking mass in the background.`
			`	The stars begin to slow down before settling into their final positions. After all the time you have spent here, it isn't difficult to recognize that the sky has changed again. Next to you, the rest of the team is already analyzing the data gathered; Dusk seems to be writing down something from a chronometer.`
			choice
				`	"Are we back in the Milky Way?"`
				`	"How long was that?"`
					goto time
				`	"Where are we now?"`
			`	"I cannot say yet," Dusk replies hurriedly. "Quick, put your EVA suit back on. We need to depart as soon as possible, all of us together. I do not know how much time we have." You hastily connect your helmet back to the life support and follow them out of the airlock, trying to keep up as best as you can.`
				goto depart

			label time
			`	"Around four minutes," Dusk replies hurriedly. "But we will talk about that another time. We need to depart as soon as possible, all of us together. I do not know how much time we have." You hastily connect your helmet back to the life support and follow them out of the airlock, trying to keep up as best as you can.`
			label depart
			`	It takes only a few minutes to launch the <ship>, the six of you standing in the cockpit with trepidation. "We will take care of the necessary analysis while you bring us to orbit. Hopefully we have been sent to the Milky Way, and not to yet another unreachable galaxy."`
				launch
	on enter
		conversation "end of Patir 2 - on enter"
	on complete
		payment 1570000
		clear "remnant: dusk busy"
		set "initial patir exploration"
		event "patir mystery 2 timer" 45
		conversation "end of Patir 2 - on complete"

mission "Ka'het: Patir Mystery 13.2"
	landing
	name "Return to <planet>"
	description "Now that the Patir black hole appears to have returned to the Milky Way, return to <planet> together with Dusk."
	passengers 5
	source "Builder Settlement"
	destination "Aventine"
	to offer
		has "Ka'het: Patir Mystery 12.2B: done"
	on offer
		conversation
			`Back down on the surface, you complete the post-landing checklist while keeping an eye on the movements of the Ka'sei. The research station has been a safe place to retreat during past expeditions, but it seems doubtful that it could last against a prolonged attack from one of the Fetri'sei.`
			`	When the scientists finish unloading their cargo, Dusk calls you with the communicator. Now that the immediate danger is over, a hint of frustration creeps into his voice.`
			`	"The cells we have taken from the Fetri are only a few out of multiple hundreds. We did our best to choose those that were recorded at times when those beings were present, but we will still need some luck to get the results we wanted.`
			`	"Our calculators have been crunching numbers for hours now, ever since we cracked open the first canister. By the time you have reached the lab, we should have the analysis ready." You close the hatch behind you to join the rest of the crew.`
			`	As the asteroid continues its nearly imperceptible spin, Patir emerges from behind the giant dome, allowing its rays to pass through. You take the last steps towards the outpost with the sunshade lowered and walk into the lab once more.`
			`	The module was never particularly inviting, but over the last few weeks, a thin layer of dust coming from outside the asteroid has covered the floor, with just the surfaces needed for the research kept clean. Tiredness plagues the faces of the scientists: they must not have slept much in the past days to keep up with the amount of incoming data, and neither have you. As you try to remember the last time you stepped outside without a suit - at least a month, most likely - your stream of thoughts is interrupted by the arrival of Dusk, carrying in his hands a ream of papers.`
			`	"The information in the memory containers is indeed from when one of those beings was in the system, and the data recorded was far more comprehensive than our own scans. However, the memory containers we extracted only contain records from the middle of the phenomenon, without showing how it begun or ended. Additionally, understanding their contents is going to take longer than we hoped for. We knew that the exact relationship between the being and the Fetri'sei would be beyond our knowledge, but we cannot even make preliminary guesses as to how they are able to communicate.`
			`	"We have enough consumables to last for many weeks still; we started rationing as soon as we arrived in this sector, and we are prepared to reduce them further if necessary. Despite this, the time and manpower needed to crack this code would go far beyond what we could feasibly achieve. We have hit a roadblock that, for now, we cannot overcome."`
			choice
				`	"Does this mean we need to repeat the mission?"`
				`	"What are our options?"`
					goto options
			`	"We considered it briefly, but it would be quite ineffective. Our blocker is understanding the data itself, and having even more would do little to help us with that. On top of that, the risk would be extremely high, as we have seen. All things considered, we are at the same point we were a week ago.`
			label options
			`	"We are left with few alternatives. As I told you previously, the Chanai station is an interesting possibility, and could have influenced Patir's erratic behavior. At the same time, exploring the asteroid around Lathia may put us closer to understanding the inner workings of the beings and how they interact with the Ka'sei. It is quite dangerous, but visiting the space station is also an unknown, and maybe a more direct approach is what we need to accomplish our objective. Neither mission prevails over the other in a definite way, and our votes within the team are split evenly between the two, so if y-"`
			`	Dusk halts mid phrase, looking behind you with an awestruck gaze. The sky has again turned black, and a few dim lines are already starting to appear in the distance. The whole team jumps to the windows, watching as the light show begins.`
			`	While stars and galaxies zoom in the night sky, two Remnant keep running around the lab, turning on various instruments. However, the rest of them remain with their faces stuck to the glass with you. The lights start converging toward a single point, forming a large, but rapidly shrinking mass in the background.`
			`	The stars begin to slow down before settling into their final positions. After all the time you have spent here, it isn't difficult to recognize that the sky has changed again. Next to you, the rest of the team is already analyzing the data gathered; Dusk seems to be writing down something from a chronometer.`
			action
				event "Patir returns" 0
			choice
				`	"Are we back in the Milky Way?"`
				`	"How long was that?"`
					goto time
				`	"Where are we now?"`
			`	"I cannot say yet," Dusk replies hurriedly. "Quick, put your EVA suit back on. We need to depart as soon as possible, all of us together. I do not know how much time we have." You hastily connect your helmet back to the life support and follow them out of the airlock, trying to keep up as best as you can.`
				goto depart

			label time
			`	"Around four minutes," Dusk replies hurriedly. "But we will talk about that another time. We need to depart as soon as possible, all of us together. I do not know how much time we have." You hastily connect your helmet back to the life support and follow them out of the airlock, trying to keep up as best as you can.`
			label depart
			`	It takes only a few minutes to launch the <ship>, the six of you standing in the cockpit with trepidation. "We will take care of the necessary analysis while you bring us to orbit. Hopefully we have been sent to the Milky Way, and not to yet another unreachable galaxy."`
				launch
	on enter
		conversation "end of Patir 2 - on enter"

	on complete
		payment 1570000
		clear "remnant: dusk busy"
		event "patir mystery 2 timer" 45
		set "initial patir exploration"
		conversation "end of Patir 2 - on complete"

event "Patir returns"
	system Patir
		pos -38 553
		haze _menu/haze-red
		clear "ka'het: beyond Patir"


conversation "end of Patir 2 - on enter"
	`The cockpit has become quite chaotic: the instruments the team brought with them keep buzzing and beeping. After shutting down the main engines, someone taps on your shoulder to call your attention. "<first>, could you pitch the ship down a few degrees?" Dusk asks, with a calmer look than during liftoff. You reply with a nod, and move the stick forward slightly.`
	`	"There! Do you see it?" he continues, pointing at a spot in the sky with his hand. Between the mass of stars in front of you, a pattern leaps to the eye: two sets of three stars, right next to each other, forming a prism-like structure. "We are back."`


conversation "end of Patir 2 - on complete"
	`A large crowd quickly gathers around your landing pad, eagerly awaiting your arrival. After all this time between the stars, setting foot on a planet with an actual atmosphere is incredibly refreshing. Ignoring the cold weather for a moment, you take the biggest breath you can to make up for the past weeks of recycled air.`
	`	Before you've even reached the end of the ramp, the people on the ground are already signing questions to you and the rest of the team about your journey. You do your best to reply, but in the overall mix of confusion and excitement you aren't sure anyone understood what you just said.`
	`	Between the chaos, you hear a familiar voice singing your name: a few meters on your left, you notice Chilia with his arm raised and a large grin greeting you back. Moving across the crowd not without some difficulty, you follow him through a narrow door inside a cramped room right next to the pad.`
	`	"I prefer this spaceport when it is more hushed," he remarks with a sigh, "but after the past weeks some frenzy is understandable. We will have to make do with this warehouse for now." He invites you to take a seat. "So, <first>, would you tell me about your journey?"`
	`	By the time you're done, more than an hour must have passed. Chilia paces aimlessly around the room, reflecting on your recounting of the events. As silence falls, you notice that calm seems to have returned on the pad as well.`
	choice
		`	(Wait for him to speak.)`
			goto wait
		`	"Do you know how we came back to this galaxy?"`
		`	"What happened while we were gone?"`
	`	"Oh. I thought you had been told already." He sits down in front of you. "It was us that brought Patir back here. After your departure, it did not take long for our long-range sensors to pick up that the black hole had disappeared, along with you and the team. Our data was scarce, but we knew one, very important thing: if Patir had appeared here once, there must have been a way to do that again.`
		goto explain
	label wait
	`	"If your description is accurate, it means Patir is not another mouth to a pocket universe, but instead a transporter to another galaxy. Or universe, for all we know. In retrospect, there were enough reasons to doubt that first theory, but we were far too busy trying to save you to look into it seriously." Seeing your confused expression, he continues. "<first>, it was us who brought Patir back here.`
	label explain
	`	"We knew Postverta was involved with Patir's initial arrival, and together with the team there, we discovered that the energy burst that had been released when Ssil Vida first appeared had no relation to the systems controlling its pocket universe. So, its activation or deactivation would have no effect on Patir, and we had to start looking somewhere else.`
	`	"Our research up to this point had mostly focused on the pocket universe; most of Postverta is still obscure to us. As we evaluated our options, we determined that, by the time we could understand the station's systems enough to use them for our purposes, your crew would have already run out of supplies and perished. Instead, we attempted to replicate the energy burst using just our technology, augmented by the transmission systems of Ssil Vida.`
	`	"The project took most of our workforce, as well as several weeks to complete, no thanks to a number of setbacks almost making us start over from scratch. But with the full power of the onboard reactors and an array of calculators rivaling that of our largest outposts, its giant antennae came back to life, and released a wave as strong as when Ssil Vida appeared. Two weeks later, Patir returned, and now you are here, safe and sound."`
	`	Finally, a tired Dusk reaches the two of you in the storage room, sitting down after greeting Chilia and you. From a brief exchange between them, you infer that he has also been told of the circumstances around your return.`
	choice
		`	"What is going to happen to Patir now?"`
			goto patir
		`	"Wait, what if we were not around Patir when it came back?"`
	`	"The black hole would have departed without us, and we would have been still stuck in that sector - only this time without a laboratory to support us, nor most of our consumables. The people down here perhaps could have been able to send Patir back there to pick us up, but by then we would have run out of supplies long before, and perished between the stars. We were lucky that things went the way they did, all things considered. Our research in those systems was supposed to bring us back, and yet we were just chasing rainbows, endangering ourselves further every step we took.`
		goto next

	label patir
	`	"It is difficult to say. Given what we have observed, it will probably disappear once again after the effects of our energy burst; when that will happen or where it will go is beyond our current knowledge. Those same systems we were stuck in could now be inaccessible, and our data might be the only information we will ever gather on them.`
	label next
	`	"At this point in time, exploring Patir would be a gamble, and an extremely risky one at that. The next phase will have to be operated from a distance, in order to fully understand the way that system works and how Ssil Vida controls it. How much time that will take, I cannot say; maybe weeks, or months, or even years. But then, and only then, will we go back there and start digging deeper."`
	choice
		`	"I understand."`
			goto finish
		`	"You want to return there?!"`
	`	Dusk smiles. "It is my job, after all. The danger of the unknown is always a part of it, even in the simplest of missions. I do admit the risk in these past weeks was far beyond an acceptable level, but one day, we will know enough about the mess in which we have become tangled in to unravel it."`
	label finish
	`	The two of them accompany you to the <ship>, sitting alone in the now-quiet spaceport of <planet>. The cargo bay has been emptied of the vast array of instruments that had been lying in it for a while, and you guess the same has been done with the cockpit. As you walk once again up the stairway, the Remnant bid you farewell. "We have transferred <payment> as a way to express our gratitude," Dusk signs with a smile. "Of course, their worth is incomparable with the value of what you have done for us; without you, we would have never made it out alive. Goodbye for now, and may the Embers aid in your pursuits."`



event "patir mystery 2 timer"
>>>>>>> 8878a2df
<|MERGE_RESOLUTION|>--- conflicted
+++ resolved
@@ -739,339 +739,7 @@
 
 event "patir mystery timer"
 
-<<<<<<< HEAD
-ship "Builder Satellite"
-	sprite "ship/builder satellite"
-	attributes
-		category "Drone"
-		"hull" 150
-		"mass" 10
-		"drag" 2
-		"heat dissipation" 1
-
-
-ship "Builder Satellite" "Builder Satellite 2"
-	explode "tiny explosion" 5
-	explode "small explosion" 2
-
-
-mission "Ka'het: Voice From The Past 0"
-	landing
-	invisible
-	minor
-	to offer
-		has "event: remnant: cognizance calm"
-	to complete
-		never
-	npc assist save
-		government "Builder"
-		system "Fereti"
-		personality derelict target waiting
-		ship "Builder Satellite 2" "Valii'sei"
-		on assist
-			dialog
-				`You make a close pass above the lifeless satellite, abandoned in a graveyard orbit tens of thousands of years ago. All of a sudden, your commlink emits a weak, garbled, whistle-like sound, as if receiving a communication from the Builder spacecraft. While you can't understand it, it might be worth paying another visit to the Remnant.`
-			set "builder signal"
-		on kill
-			dialog
-				`A glance at the radar screen reveals that the nearby Builder satellite exploded, presumably due to the damage incurred. A wasted opportunity.`
-			clear "builder signal"
-
-
-
-mission "Ka'het: Voice From The Past 1"
-	name "Builder signal"
-	description "Look for Gavriil aboard <destination> to ask him about the Builder satellite."
-	source
-		government "Remnant"
-		attributes "remnant primary"
-	destination "Ssil Vida"
-	to offer
-		has "builder signal"
-	on offer
-		conversation
-			`Do you want to ask the Remnant about the communication received from the Builder satellite?`
-			choice
-				`	(Yes.)`
-				`	(Not now.)`
-					defer
-			`	You spend at least half an hour looking for someone in the spaceport, but you can't seem to find anyone familiar. Just as you're starting to lose hope, you notice a flurry of movement in the direction of one of the scientific laboratories.`
-			`	Moving closer, you notice the crowd moving away to leave space for a convoy of heavy machinery to pass through. Though you can't seem to identify their function, you do recognize the person leading them: it's Plume, the scientist leading the Void Sprite Research program.`
-			`	You wave your arm to try to catch his attention as you slowly squeeze through the crowd until he notices you. "Captain <first>! I did not expect to see you here. You were part of the fleet as well?" he signs, excitedly gesturing toward the cargo being transported.`
-			`	Seeing your confused expression, he understands his mistake. "I have been spending some long days in the laboratory recently. It is good that we have such an abundance of data, of course, but the preparations for this expedition have been exhausting."`
-			choice
-				`	"What are you transporting?"`
-				`	"I have found something interesting in Fereti."`
-					goto satellite
-			`	"Cryogenic vats, full of Void Sprite material. All the work done in Esquiline is finally bearing fruits, and this is the more noticeable result. It did not take long after we left them to roam in Pantica that we started to realize that their close passes to the station left visible traces of secretion all over it. All we had to do was place detachable panels over its hull to begin gathering and analyzing those samples.`
-			`	"Of course, most of this machinery is dedicated to keeping the material at the right conditions of pressure, temperature and composition. Each vat contains just a few kilograms of samples at most. Still, it is hard to overstate the impact such a continuous and harmless source of Void Sprite samples could have on genetic research over time.`
-			`	"What about you?"`
-			label satellite
-			`	You explain your encounter with the Builder satellite and the signal it sent you to Plume. By the end of your story, however, he still seems quite confused. "I was hoping there would be Void Sprites involved," he jokes, "but it was an interesting story nonetheless.`
-			`	"I am not quite sure how to help you this time, though - none of this is really within my expertise."`
-			choice
-				`	"Who should I ask then?"`
-				`	"That is a shame."`
-			`	Plume leaves to oversee a group of technicians unloading the contents of the first vehicle, gesturing for you to wait for him. He comes back to you a few minutes later. "I have an idea. Follow me.`
-			`	"Here," he signs after a short walk, gesturing toward a wall-mounted terminal. "I may not have enough engineering experience to help you directly, but if there is a place where that information might be, it is here." He grabs your hand and passes it below a scanner before continuing.`
-			`	"This pad contains the extracts of all our published engineering papers - the publicly available ones, at least. If what you have encountered has been studied previously, it should be here somewhere." Plume returns to his job after showing you the basics, signing to give him a call if you need more help.`
-			`	Left by yourself, you grab a nearby seat and start making some searches inside the terminal. The first half hour does not return any useful result: there are millions of papers to choose from, and the initial queries you come up with find either thousands of possible matches, or none at all.`
-			`	Eventually, however, you start getting the hang of it. You find one paper that describes the phenomena you observed, then another, then even more. By the end of the hour, you've saved at least a dozen relevant papers.`
-			`	Though you can't understand any of them in depth, a detail catches your eye: three of those papers were authored by Gavriil, the engineer you last left in <system>. If there's anyone who can get you to the end of this, it has to be him.`
-			`	You wave goodbye to Plume, still busy transferring the delicate cargo to the safety of the laboratory, and climb aboard your ship. Next stop: <planet>.`
-				accept
-	on complete
-		conversation
-			`The more time passes, the more Ssil Vida resembles a Remnant outpost. The local spaceport has followed a transformation similar to Esquiline on a grander scale, with walls covered by mazes of piping and dozens of active work stations expanding the already operational outfitter. There is no need to wander around, however: Gavriil is waiting for you right beside the landing pad.`
-			`	"Nice to see you again," he gestures warmly. "I hope the Embers blessed your journey."`
-			choice
-				`	"They did."`
-				`	(Tell him about the encounter.)`
-			`	You take him aside to again explain your encounter with the Builder satellite, but he stops you before you can begin. "Plume told me everything a few days ago. It is always delightful to see something one has theorized about become reality," he continues proudly. "What you have observed is usually called 'zombie satellite'. Not too technical of an expression, maybe, but certainly effective.`
-			`	"There are many ways a spacecraft can die, some less violent than others. And there are times, years after the supposed end of operations, when the spacecraft spontaneously comes back to life and communicates again with the ground. It is not a predictable event, nor does it happen only to specific designs; it simply happens, no matter whether the satellite was built on Aventine, Hai-home, or Valhalla.`
-			`	"What makes it special in this case is the sheer length of time that has passed between the 'death' of the satellite and now. This spacecraft was silent the last time we explored Fereti, which either means it survived for tens of thousands of years and died a few hundred years ago, or that it died at the time of the Builders and only came back to life after millennia - both very fascinating possibilities in their own right.`
-			`	"This would be the first active Builder satellite we have identified, which is not surprising given these conditions. If your report is accurate, we need to go study it as soon as possible."`
-			choice
-				`	"How did it come back to life?"`
-				`	"Can you take a look at the signal it sent?"`
-					goto signal
-			`	"I have a few ideas, but there is no way to be sure. One of the most frequent causes is the software successfully rebooting after a memory failure, practically resetting it to the factory setup, but without more information this is at best a guess on my part."`
-			label signal
-			`	You hand him a data chip with the communication you received from the satellite, which he quickly puts into his pocket. "I will try to take a few hours off to give it a first pass with the instruments we have here. While they are not the best suited for this sort of analysis, I remember a few tricks that might get something usable out of it.`
-			`	"In the meantime, feel free to take a look at the changes we have been making here. I will give you a call from the spaceport when I have something to show."`
-
-
-mission "Ka'het: Voice From The Past 2"
-	name "Outpost on Kumkapi"
-	description "Bring Gavriil to <destination> to prepare for the capture of the Builder satellite."
-	blocked `This mission requires one empty bunk to carry Gavriil with you.`
-	source "Ssil Vida"
-	destination "Kumkapi"
-	passengers 1
-	deadline 8
-	to offer
-		has "Ka'het: Voice From The Past 1: done"
-	on offer
-		fail "Ka'het: Voice From The Past 0"
-		conversation
-			`Ssil Vida's outfitter was built atop the original storage platforms of the station, far too large for the Remnant's logistics system. While it does not seem to be particularly well equipped, what they were able to set up on completely alien infrastructure since the first time you came here is still impressive.`
-			`	Your walk comes to an end when Gavriil's name appears on your communicator. You turn around and stride back to the spaceport, where you find him waiting at a table.`
-			`	"I have good news and bad news," he signs with a slight frown. "How much do you know about the history of our exploration of the Graveyard?"`
-			choice
-				`	"Not much. Can you summarize it?"`
-				`	"Enough."`
-					goto waaaah
-			`	"After the loss of a number of vehicles to what we now know to be the Ka'het, our ancestors developed and adopted new standards to reduce the risk of such expeditions into the depth of the Ember Wastes. Cloaks were to be kept active at all times while inside the Graveyard, limiting the range of our archeological missions to the ever-increasing capacity of our fuel tanks.`
-			`	"Despite limiting most expeditions to the northern systems, these guidelines still led to the golden age of Builder archeology, giving us incredible insights into the history of this region and its inhabitants. The culmination of this effort was the partial translation of their written language, as well as the decoding of some of their programming. The problem, however, is that this did not extend to their spoken language.`
-				goto continue
-			label waaaah
-			`	He looks amused. "I will try to keep things short then. During our archeological effort, we were able to translate most of the written Builder language and decode some of their programming. The problem, however, is that this did not extend to their spoken language.`
-			label continue
-			`	"What we have discovered in the analysis is that the communication you received contains some kind of audio recording, the meaning of which remains a mystery. I have transmitted it to Aventine so that xenolinguists will be able to archive it for further studies, but the purpose of this signal, and consequently of the satellite, will remain unknown."`
-			`	He pauses for a few seconds, thoughtful. "The data we have gathered shows that the satellite is not too large, nor particularly heavy. A way to circumvent these issues could be to capture the Builder spacecraft and bring it to one of our laboratories - if it is still alive it should be possible to extract its data mostly, if not fully intact.`
-			`	"Have you ever been on <planet>?" he asks, without waiting for an answer. "It is a small semi-abandoned colony in <system>, orbiting right above Viminal. I used to know some people there who should have just the equipment a project like this would need."`
-			choice
-				`	"Alright, let us do this."`
-				`	"Will you come with me?"`
-			`	You make a gesture toward your ship, to which he replies with an undecided expression. "Our backlog here has been growing considerably, and leaving for another adventure right now would not make it shorter." He stops for a couple seconds, then continues.`
-			`	"On the other hand, we have also been completing milestones ahead of schedule lately, and there are plenty of experienced people here who could take over for some time. I can afford to leave the reins to someone else for a few days.`
-			`	"Plus," he concludes with a smile, "it will be an opportunity to see some faces I have not seen in years, and to reminisce about the past for a bit. I should have done this a while ago."`
-				accept
-
-
-mission "Ka'het: Voice From The Past 3"
-	landing
-	name "Builder satellite"
-	description "Capture the Builder satellite in <waypoints> and bring it to <destination>."
-	blocked `The cargo is ready to load, but you do not have enough free space. Come back when you have <tons> of free space.`
-	source "Kumkapi"
-	waypoint "Fereti"
-	cargo "Satellite Capture Equipment" 45
-	deadline 60
-	to offer
-		has "Ka'het: Voice From The Past 2: done"
-	on offer
-		conversation
-			`The gradual descent toward the landing site is quite slow. Dozens of mining outposts are scattered over the surface, some of which are quite big, but none of them give the impression of being in active use. Even the landing pads, almost all empty, have started to show a thin layer of dust and regolith.`
-			`	"Just a few decades ago, these buildings were sprawling with activity," Gavriil explains, keeping his eyes on the horizon. "Everyone was on the hunt for Key Stone veins outside of Viminal, and planetary systems tend to have similar characteristics between each other. I will spare you the details, but this turned out not to be the case with <planet>, and most of the infrastructure that had built up here was left without a clear purpose."`
-			`	Following the landing trajectory, you steer left after passing over a canyon and prepare for the final approach. You notice his eyes light up when the target outpost comes into view, just for an instant. "So as not to leave it to rot, a few projects to reuse the abandoned facilities were given the go ahead. The one we are going to visit today has become a major testing facility for advanced technologies, whether built by us or recovered from other sources."`
-			choice
-				`	"I see."`
-					goto skip
-				`	"Was the Key Stone search successful?"`
-			`	"Not as much as we were hoping. The only other place to turn a positive result was Eavine, a gas giant's moon located right in the middle of Ka'het-controlled space. It was a scientifically interesting finding, but not one that we could make use of in the near future."`
-			label skip
-			`	By the time you complete the post-landing checklist, Gavriil has already left the ship to meet up with the people on the ground. The crowd that has been gathering around the pad give him a warm welcome, to which he replies cheerfully. He must have spent a lot of time on this moon when he was younger.`
-			`	After some brief introductions, you follow the group as it moves down a few ramps of stairs and inside some well-lit tunnels right below the outpost. At the end of them lies a large hangar, wide in both directions but with a rather low ceiling. "We have a few rigs we used to capture test satellites in the past," one of the technicians explains. "They were Remnant spacecraft in those cases, but there is nothing fundamentally preventing their use in your mission.`
-			`	"Connecting with the spacecraft after you carry it here is going to be a bit more complicated. We have the machines necessary to keep it stored, but I had to order some special devices from Aventine to download its data after all is said and done. Either way, a fleet will have brought it here before you are back, so it should not pose a problem."`
-			`	You help them load the satellite capture equipment in your ship, and make sure to leave enough space for the spacecraft itself. "I will stay here to help them prepare for the satellite," Gavriil signs, "and hopefully remain updated with Ssil Vida on the progress made in my absence. See you in a couple weeks."`
-				accept
-	npc assist
-		government "Builder"
-		system "Fereti"
-		personality derelict target waiting
-		ship "Builder Satellite" "Valii'sei"
-		conversation
-			`You approach the spacecraft, and activate the equipment the Remnant gave you. Slowly, a large robotic claw, padded with a thick gray insulation, emerges out of your cargo hold. It takes a few tries, but you're finally able to put the satellite into your cargo bay and get the fittings to keep it in place prepared.`
-				launch
-
-mission "Ka'het: Voice From The Past 4"
-	landing
-	name "Return Gavriil"
-	description "Bring Gavriil back to <destination>."
-	source "Kumkapi"
-	destination "Ssil Vida"
-	deadline 8
-	to offer
-		has "Ka'het: Voice From The Past 3: done"
-	on offer
-		conversation
-			`A few pad workers guide you to the designated landing site, where a large harness is waiting for your special payload to arrive. Once the satellite's container has been safely berthed to its transporter, you follow the convoy as it slowly descends down a wide ramp and into the same hangar you had been shown earlier.`
-			`	Gavriil seems enthusiastic. "Fantastic. We have already prepared the machinery delivered from Aventine, so we should be able to start the transfer right now," he signs, gesturing toward four contraptions - each about as large as a closet. "I hope your journey went well."`
-			choice
-				`	"About as well as a mission in the middle of the Graveyard can go."`
-				`	"It could have gone better."`
-			`	"I will make sure to reward you appropriately once this is said and done," he replies. Behind him, two technicians climb atop a scaffolding and take a closer look at the satellite you brought with you. "One of the challenges with these kinds of artifact is not only its alien origins, but also the era in which they were designed.`
-			`	"The Builder empire lasted for tens of millennia; their technological level varied wildly during this time, often becoming incompatible with the previous one. We have done our best to date this spacecraft, so this is the moment of truth."`
-			`	A technician carefully hands a wide cable to the two atop the platform, who move toward the captured satellite and try to insert the cord into an opening on its back.`
-			`	It takes a few attempts, but at last they succeed. While you can't quite see what one technician is signing from the control console, it must be great news, judging from the cheer that erupts right after. "The transfer has started!" Gavriil gestures in celebration. He rushes toward the terminals at the back of the hangar, almost in disbelief.`
-			`	The excitement only slightly wears off as the hours pass, the sheer amount of data taken from the spacecraft boosting it again and again. Finally, Gavriil comes back to you with anticipation. "The transfer is mostly complete by now, and the analysis will soon begin. If you are ready, this would be a good time to return to Ssil Vida - it will take days before any result is ready."`
-				accept
-
-mission "Ka'het: Voice From The Past 5"
-	landing
-	name "Return to <planet>"
-	description "Return to <destination> to get some new equipment."
-	source "Ssil Vida"
-	destination "Kumkapi"
-	to offer
-		has "Ka'het: Voice From The Past 4: done"
-	on offer
-		log `Captured an active Builder satellite. It was a warning beacon orbiting the moon Alix, which appears to have been used as a quarantine site to defend against an alien plague.`
-		event "ka'het: alix discoveries"
-		conversation
-			`During the trip Gavriil has received a constant stream of communications, either from Kumkapi or Ssil Vida. He walks alongside you out of the airlock and down the ramp, silent but clearly thoughtful.`
-			`	"Thank you for this, Captain - not just for ferrying me back, but also for making this little adventure possible in the first place. There is still much to discover about the Builders and their civilization, and I am happy to have contributed to this puzzle at least a tiny bit.`
-			`	"One of the key events in order to understand their history is the first contacts they had with alien species. As it often happens, the first one was with the peaceful Quarg, but there is at least another encounter we know of that did not go nearly as well.`
-			`	"We do not know whether this was an actual invasion attempt or just an explorer that did not react well under pressure, but the two species fought, and the Builders only won after multiple days of fighting. The militarization of the Builder society would start at the same time."`
-			`	"What species were they attacked by?" you ask. "We cannot say for certain. From what I understand, no alien remains were found during the past Graveyard expeditions - other than Builder ones, naturally. However, an interstellar spanning species does not just disappear without leaving any trace, and there are only a small number of candidates who fit the bill."`
-			choice
-				`	"The Korath?"`
-					goto korath
-				`	"The Hai?"`
-				`	"The Pug?"`
-					to display
-						has "main plot completed"
-					goto pug
-				`	"The Sheragi?"`
-					to display
-						has "event: rim archaeology results"
-				`	"The Predecessors?"`
-					to display
-						has "event: label successor space"
-					goto predecessors
-			`	"A good guess. Both the Hai and the Sheragi would make sense - the timeline fits well enough, they were known to be quite belligerent, and their potential reach was large enough to include the Graveyard. I heard there are great debates about the two species going on to this day, especially after the discoveries in Ssil Vida, but I am not the person to ask about them.`
-				goto continue
-			label pug
-			`	"Interesting guess. We do know that they used to have a presence in this area at some point, but there is little use in speculating about their purposes with so little information, especially when there are more likely candidates. Either the Hai or the Sheragi would make more sense - the timeline fits well enough, they were known to be quite belligerent, and their potential reach was large enough to include the Graveyard.`
-				goto continue
-			label predecessors
-			`	"Those that came before?" He shakes his head with some disappointment. "I may not know much about them, but I can tell you that far more time has passed between the end of the Builders and the first Predecessor artifacts than it has between the latter and now. Keep it in mind, we are talking about something that happened perhaps a hundred thousand years ago. In this context, either the Hai or the Sheragi would make more sense - the timeline fits well enough, they were known to be quite belligerent, and their potential reach was large enough to include the Graveyard.`
-				goto continue
-			label korath
-			`	"Not this time," he signs, amused. "More time has passed between the end of the Builders and the Korath's discovery of spaceflight than it has between the latter and now. Keep it in mind, we are talking about something that happened perhaps a hundred thousand years ago. In this context, either the Hai or the Sheragi would make more sense - the timeline fits well enough, they were known to be quite belligerent, and their potential reach was large enough to include the Graveyard.`
-			label continue
-			`	"Whatever happened, the scars left by this short encounter were not merely psychological, as this satellite shows. Some kind of virus started spreading soon after the first contact, possibly of alien origin. We do not know the impact it had on their civilization, but it must have been quite severe: Alix appears to have been used as a quarantine facility at the time, and satellites like this had the sole function of warning incoming ships of the danger.`
-			`	"If you find anything else, do not hesitate to tell us. The analysis is still ongoing, but I have been able to spare 300,000 credits to deposit on your account to show our gratitude."`
-			choice
-				`	"You can keep the money. I would rather continue exploring further."`
-				`	"Thank you."`
-					goto capitalist
-			`	"Oh. Fascinating." He seems quite pleased by your reply. "Well, in that case, I could try calling Kumkapi again to see if they have something you could help them with. I have a lot to catch up with, but I will try to get back to you as soon as I hear from them."`
-			`	You wait for Gavriil for nearly an hour, but he doesn't show up again. Just before leaving, you notice he sent you a communication on your datapad. "<first>," it reads, "I won't be able to meet up with you again today. I apologize for the impoliteness, but there is just too much I need to catch up with in order to keep the project on target.`
-			`	"Nevertheless, I was able to get in contact with the test range, and they seemed happy to get more help. I won't be able to come with you this time, but if follow the same indications I gave you last time you should have no problems finding them.`
-			`	"Farewell, Captain, and may the Embers guide you back soon."`
-				accept
-			label capitalist
-			action
-				payment 300000
-				event "ka'het: quarantine site" 80
-			`	"Farewell, Captain, and may the Embers guide you back soon," he gestures with a short bow.`
-				decline
-
-mission "Ka'het: Voice From The Past 6"
-	landing
-	name "Explore <stopovers>"
-	description "Visit <stopovers> to search for the remains of the quarantine facility."
-	blocked `The cargo is ready to load, but you do not have enough free space. Come back when you have <tons> of empty cargo space.`
-	source "Kumkapi"
-	stopover "Alix"
-	cargo "High-powered scanner" 7
-	to offer
-		has "Ka'het: Voice From The Past 5: done"
-	on offer
-		conversation
-			`<planet> looks far more active than it was just a few days ago. There is a Remnant ship on almost every landing pad close to the outpost, and there are even a couple Albatrosses in the middle of the sitting fleet. Luckily, you find a pad reserved for your arrival next to the main entrance.`
-			`	Before you have even reached the bottom of your ship's stairway, a group of locals has gathered below your ship with anticipation. You attempt to salute them, but they seem to be more interested in your ship: a few of them pry open a panel near your cargo bay, trying to connect with the payload controls.`
-			`	You try to ask for explanations, but they direct you toward the pad manager. Finally, after spending what feels like an hour trying to make your way through the crowd, you find her handling the loading operations at the back of a Merganser.`
-			choice
-				`	(Ask her about your mission.)`
-				`	"What are they doing with my ship?"`
-			`	"It seems there must have been some miscommunications along the way," she signs in reply to your queries. "Sorry, but we have not had anything close to this amount of traffic for at least the past thirty years. We cannot afford to waste even a single minute right now.`
-			`	"Ever since someone brought us that satellite a few days ago," she continues, seemingly oblivious about who you are, "there have been a constant stream of spacecrafts wanting to take a look at it and do all kinds of analysis. We are not staffed for this kind of traffic, not even close."`
-			`	You try to inquire further about your mission, but she does not seem to know any more than you do. She redirects you again to the pad, pointing toward the bill of landing attached to the cargo they are mounting on your ship.`
-			`	At last, you find in there the information you needed: your payload is a large penetrating scanner, and your task is to use it just above the surface of <stopovers> in a location near the south pole of that moon to try to locate the quarantine facility.`
-				accept
-	npc
-		government "Remnant"
-		personality heroic launching lingering
-		fleet "Large Remnant"
-		fleet "Small Remnant"
-	on stopover
-		conversation
-			`Unlike many of the moons you have visited in the Ember Waste, nothing about Alix stands out as particularly unique. It is a small, rocky moon orbiting close above the Pathera gas giant, nearly atmosphereless and showing an appropriately low gravity. Its surface is punctured by millions of small meteoroid impacts, certainly attracted by Pathera's deep gravity well. Even <starting planet> had a couple of gas giants with moons in every way similar to this one.`
-			label builders
-			`	The Builders seem to have found some interesting uses for it, however. Among the destroyed settlements all around Alix, vast mining facilities not only survived the attacks, but still see a constant stream of Ka'mar vehicles coming to gather their mineral cargo and deliver it to the imposing Ka'het station orbiting the same star.`
-			`	Strangely enough, this moon does not show any sign of strip mining, or in fact any digging at all. After operating mining facilities for a hundred thousand years, the surface should show clearly visible signs of such an intensive operation, but there seem to be none.`
-			choice
-				`	(Fly closer to the mining outposts to investigate.)`
-				`	(Move to the target the Remnant gave you.)`
-					goto quarantine
-			`	You pitch down your ship and steer toward the nearest outpost: a long series of short buildings with angled roofs, reminiscent of a solar field in your ship's screen. After coming closer, however, you realize your initial guess was wrong: these are not akin to roofs, but to sails, composed of a pale white textile. A thin layer of dust covers their surface, mostly gathered toward the bottom.`
-			`	You try to come closer, but the compass on your ship suddenly starts spinning randomly! Alarmed, you swiftly reverse course to move away from the facility, and the instrumentation soon returns nominal again after a reboot. The automated outpost is clearly emitting a strong magnetic field, but the connection among all this isn't immediately obvious.`
-			choice
-				`	(Do a close flyby, even if the compass goes haywire.)`
-				`	(Try to search around the facility, keeping a safe distance.)`
-					goto coward
-				`	(Give up and move to the original target.)`
-					goto quarantine
-			`	A brief exploration doesn't turn up anything you hadn't already seen earlier, and all you can do is watch as the mesmerizing flow of Faes'mar in and out of the facility continues undisturbed below you.`
-			label coward
-			`	Just as you're starting to feel this mystery will remain unsolved, you have a stroke of luck: a small meteorite hits the surface a few kilometers away from you, throwing a cloud of debris in every direction. You check the composition of the nearly imperceptible atmosphere near the surface, and find it composed almost entirely of precious metal particles.`
-			`	The overall picture has become clearer: the frequent asteroid impacts on a moon like this raise enough meteorite dust to effectively shroud the planet in an extremely sparse atmosphere, which the Builder machines attract and gather so that they can be transported off-planet. It's a slow and cumbersome process, but it's also one that was able to work for tens of thousands of years without maintenance.`
-			label quarantine
-			`	You record a brief log of your thoughts, and move on to your actual destination. The mining facilities you see become progressively smaller and more sporadic, until they disappear completely. Flying just above a series of increasingly featureless highlands, the map eventually signals you have reached your destination: a plain, unremarkable plateau extending for kilometers in every direction.`
-			`	You pitch down and lower your altitude to look for debris, but you're not able to find anything useful. There were many ruins on the way here that could have certainly been a quarantine site at some point, but there's absolutely nothing here, as if it was never even inhabited in the first place.`
-			`	Perplexed, you turn your ship around and activate the high-power scanners the Remnant gave you. The task is very tedious: you have to pass over every bit of terrain going just at the right speed, careful not to skew the data with the wrong movement, to allow the instruments to function correctly.`
-			`	It takes an hour, but a familiar beep from the cockpit panel finally signals you can come back to <destination> to deliver the data.`
-	on complete
-		event "ka'het: quarantine site" 25
-		conversation
-			`Unlike your last visit, the testing range on <planet> has returned to an eerily empty condition once again. Gone are the massive fleets occupying every parking spot, and the few ships that are still here are rarely bigger than a Petrel. Heartened, you set sight on a random pad in the vicinity of the facility and touch down softly.`
-			`	With a datapad in your hand and the pad workers unloading your used mission equipment, you start looking around for someone to deliver the data to. The only people you can find nearby are the ones working on your ship, as well as the pad manager you had met earlier.`
-			`	"They relented!" she signs excitedly after noticing you. "It took a few days, but they finally accepted that we do not have the facilities nor the personnel to handle such traffic, and moved the satellite to a more appropriate laboratory. Somewhere on Aventine, I believe."`
-			choice
-				`	"Is there someone I can give this data to?"`
-				`	"The location you gave me did not seem to have been inhabited."`
-			`	You give her a brief summary of your mission, and of your findings. "I am afraid the people you were supposed to deliver this data to have left together with the satellite," she replies, perplexed. "It has been some busy days for all of us recently, and some steps were skipped to accelerate the process.`
-			`	"If you leave the datapad here, I promise I will make sure it gets into the right hands. I am sure they will contact you themselves after things have calmed down a bit." You hand her the tablet with the info you recorded, hopeful it will reach its destination, and prepare to leave once again.`
-
-event "ka'het: quarantine site"
-
-event "ka'het: alix discoveries"
-	planet Alix
-		add description `	Long before becoming an automated mining outpost, this moon was originally designated as a Builder quarantine site.`
-=======
+
 ship "Cloak Check"
 	attributes
 		"heat dissipation" 1
@@ -2353,4 +2021,336 @@
 
 
 event "patir mystery 2 timer"
->>>>>>> 8878a2df
+
+ship "Builder Satellite"
+	sprite "ship/builder satellite"
+	attributes
+		category "Drone"
+		"hull" 150
+		"mass" 10
+		"drag" 2
+		"heat dissipation" 1
+
+
+ship "Builder Satellite" "Builder Satellite 2"
+	explode "tiny explosion" 5
+	explode "small explosion" 2
+
+
+mission "Ka'het: Voice From The Past 0"
+	landing
+	invisible
+	minor
+	to offer
+		has "event: remnant: cognizance calm"
+	to complete
+		never
+	npc assist save
+		government "Builder"
+		system "Fereti"
+		personality derelict target waiting
+		ship "Builder Satellite 2" "Valii'sei"
+		on assist
+			dialog
+				`You make a close pass above the lifeless satellite, abandoned in a graveyard orbit tens of thousands of years ago. All of a sudden, your commlink emits a weak, garbled, whistle-like sound, as if receiving a communication from the Builder spacecraft. While you can't understand it, it might be worth paying another visit to the Remnant.`
+			set "builder signal"
+		on kill
+			dialog
+				`A glance at the radar screen reveals that the nearby Builder satellite exploded, presumably due to the damage incurred. A wasted opportunity.`
+			clear "builder signal"
+
+
+
+mission "Ka'het: Voice From The Past 1"
+	name "Builder signal"
+	description "Look for Gavriil aboard <destination> to ask him about the Builder satellite."
+	source
+		government "Remnant"
+		attributes "remnant primary"
+	destination "Ssil Vida"
+	to offer
+		has "builder signal"
+	on offer
+		conversation
+			`Do you want to ask the Remnant about the communication received from the Builder satellite?`
+			choice
+				`	(Yes.)`
+				`	(Not now.)`
+					defer
+			`	You spend at least half an hour looking for someone in the spaceport, but you can't seem to find anyone familiar. Just as you're starting to lose hope, you notice a flurry of movement in the direction of one of the scientific laboratories.`
+			`	Moving closer, you notice the crowd moving away to leave space for a convoy of heavy machinery to pass through. Though you can't seem to identify their function, you do recognize the person leading them: it's Plume, the scientist leading the Void Sprite Research program.`
+			`	You wave your arm to try to catch his attention as you slowly squeeze through the crowd until he notices you. "Captain <first>! I did not expect to see you here. You were part of the fleet as well?" he signs, excitedly gesturing toward the cargo being transported.`
+			`	Seeing your confused expression, he understands his mistake. "I have been spending some long days in the laboratory recently. It is good that we have such an abundance of data, of course, but the preparations for this expedition have been exhausting."`
+			choice
+				`	"What are you transporting?"`
+				`	"I have found something interesting in Fereti."`
+					goto satellite
+			`	"Cryogenic vats, full of Void Sprite material. All the work done in Esquiline is finally bearing fruits, and this is the more noticeable result. It did not take long after we left them to roam in Pantica that we started to realize that their close passes to the station left visible traces of secretion all over it. All we had to do was place detachable panels over its hull to begin gathering and analyzing those samples.`
+			`	"Of course, most of this machinery is dedicated to keeping the material at the right conditions of pressure, temperature and composition. Each vat contains just a few kilograms of samples at most. Still, it is hard to overstate the impact such a continuous and harmless source of Void Sprite samples could have on genetic research over time.`
+			`	"What about you?"`
+			label satellite
+			`	You explain your encounter with the Builder satellite and the signal it sent you to Plume. By the end of your story, however, he still seems quite confused. "I was hoping there would be Void Sprites involved," he jokes, "but it was an interesting story nonetheless.`
+			`	"I am not quite sure how to help you this time, though - none of this is really within my expertise."`
+			choice
+				`	"Who should I ask then?"`
+				`	"That is a shame."`
+			`	Plume leaves to oversee a group of technicians unloading the contents of the first vehicle, gesturing for you to wait for him. He comes back to you a few minutes later. "I have an idea. Follow me.`
+			`	"Here," he signs after a short walk, gesturing toward a wall-mounted terminal. "I may not have enough engineering experience to help you directly, but if there is a place where that information might be, it is here." He grabs your hand and passes it below a scanner before continuing.`
+			`	"This pad contains the extracts of all our published engineering papers - the publicly available ones, at least. If what you have encountered has been studied previously, it should be here somewhere." Plume returns to his job after showing you the basics, signing to give him a call if you need more help.`
+			`	Left by yourself, you grab a nearby seat and start making some searches inside the terminal. The first half hour does not return any useful result: there are millions of papers to choose from, and the initial queries you come up with find either thousands of possible matches, or none at all.`
+			`	Eventually, however, you start getting the hang of it. You find one paper that describes the phenomena you observed, then another, then even more. By the end of the hour, you've saved at least a dozen relevant papers.`
+			`	Though you can't understand any of them in depth, a detail catches your eye: three of those papers were authored by Gavriil, the engineer you last left in <system>. If there's anyone who can get you to the end of this, it has to be him.`
+			`	You wave goodbye to Plume, still busy transferring the delicate cargo to the safety of the laboratory, and climb aboard your ship. Next stop: <planet>.`
+				accept
+	on complete
+		conversation
+			`The more time passes, the more Ssil Vida resembles a Remnant outpost. The local spaceport has followed a transformation similar to Esquiline on a grander scale, with walls covered by mazes of piping and dozens of active work stations expanding the already operational outfitter. There is no need to wander around, however: Gavriil is waiting for you right beside the landing pad.`
+			`	"Nice to see you again," he gestures warmly. "I hope the Embers blessed your journey."`
+			choice
+				`	"They did."`
+				`	(Tell him about the encounter.)`
+			`	You take him aside to again explain your encounter with the Builder satellite, but he stops you before you can begin. "Plume told me everything a few days ago. It is always delightful to see something one has theorized about become reality," he continues proudly. "What you have observed is usually called 'zombie satellite'. Not too technical of an expression, maybe, but certainly effective.`
+			`	"There are many ways a spacecraft can die, some less violent than others. And there are times, years after the supposed end of operations, when the spacecraft spontaneously comes back to life and communicates again with the ground. It is not a predictable event, nor does it happen only to specific designs; it simply happens, no matter whether the satellite was built on Aventine, Hai-home, or Valhalla.`
+			`	"What makes it special in this case is the sheer length of time that has passed between the 'death' of the satellite and now. This spacecraft was silent the last time we explored Fereti, which either means it survived for tens of thousands of years and died a few hundred years ago, or that it died at the time of the Builders and only came back to life after millennia - both very fascinating possibilities in their own right.`
+			`	"This would be the first active Builder satellite we have identified, which is not surprising given these conditions. If your report is accurate, we need to go study it as soon as possible."`
+			choice
+				`	"How did it come back to life?"`
+				`	"Can you take a look at the signal it sent?"`
+					goto signal
+			`	"I have a few ideas, but there is no way to be sure. One of the most frequent causes is the software successfully rebooting after a memory failure, practically resetting it to the factory setup, but without more information this is at best a guess on my part."`
+			label signal
+			`	You hand him a data chip with the communication you received from the satellite, which he quickly puts into his pocket. "I will try to take a few hours off to give it a first pass with the instruments we have here. While they are not the best suited for this sort of analysis, I remember a few tricks that might get something usable out of it.`
+			`	"In the meantime, feel free to take a look at the changes we have been making here. I will give you a call from the spaceport when I have something to show."`
+
+
+mission "Ka'het: Voice From The Past 2"
+	name "Outpost on Kumkapi"
+	description "Bring Gavriil to <destination> to prepare for the capture of the Builder satellite."
+	blocked `This mission requires one empty bunk to carry Gavriil with you.`
+	source "Ssil Vida"
+	destination "Kumkapi"
+	passengers 1
+	deadline 8
+	to offer
+		has "Ka'het: Voice From The Past 1: done"
+	on offer
+		fail "Ka'het: Voice From The Past 0"
+		conversation
+			`Ssil Vida's outfitter was built atop the original storage platforms of the station, far too large for the Remnant's logistics system. While it does not seem to be particularly well equipped, what they were able to set up on completely alien infrastructure since the first time you came here is still impressive.`
+			`	Your walk comes to an end when Gavriil's name appears on your communicator. You turn around and stride back to the spaceport, where you find him waiting at a table.`
+			`	"I have good news and bad news," he signs with a slight frown. "How much do you know about the history of our exploration of the Graveyard?"`
+			choice
+				`	"Not much. Can you summarize it?"`
+				`	"Enough."`
+					goto waaaah
+			`	"After the loss of a number of vehicles to what we now know to be the Ka'het, our ancestors developed and adopted new standards to reduce the risk of such expeditions into the depth of the Ember Wastes. Cloaks were to be kept active at all times while inside the Graveyard, limiting the range of our archeological missions to the ever-increasing capacity of our fuel tanks.`
+			`	"Despite limiting most expeditions to the northern systems, these guidelines still led to the golden age of Builder archeology, giving us incredible insights into the history of this region and its inhabitants. The culmination of this effort was the partial translation of their written language, as well as the decoding of some of their programming. The problem, however, is that this did not extend to their spoken language.`
+				goto continue
+			label waaaah
+			`	He looks amused. "I will try to keep things short then. During our archeological effort, we were able to translate most of the written Builder language and decode some of their programming. The problem, however, is that this did not extend to their spoken language.`
+			label continue
+			`	"What we have discovered in the analysis is that the communication you received contains some kind of audio recording, the meaning of which remains a mystery. I have transmitted it to Aventine so that xenolinguists will be able to archive it for further studies, but the purpose of this signal, and consequently of the satellite, will remain unknown."`
+			`	He pauses for a few seconds, thoughtful. "The data we have gathered shows that the satellite is not too large, nor particularly heavy. A way to circumvent these issues could be to capture the Builder spacecraft and bring it to one of our laboratories - if it is still alive it should be possible to extract its data mostly, if not fully intact.`
+			`	"Have you ever been on <planet>?" he asks, without waiting for an answer. "It is a small semi-abandoned colony in <system>, orbiting right above Viminal. I used to know some people there who should have just the equipment a project like this would need."`
+			choice
+				`	"Alright, let us do this."`
+				`	"Will you come with me?"`
+			`	You make a gesture toward your ship, to which he replies with an undecided expression. "Our backlog here has been growing considerably, and leaving for another adventure right now would not make it shorter." He stops for a couple seconds, then continues.`
+			`	"On the other hand, we have also been completing milestones ahead of schedule lately, and there are plenty of experienced people here who could take over for some time. I can afford to leave the reins to someone else for a few days.`
+			`	"Plus," he concludes with a smile, "it will be an opportunity to see some faces I have not seen in years, and to reminisce about the past for a bit. I should have done this a while ago."`
+				accept
+
+
+mission "Ka'het: Voice From The Past 3"
+	landing
+	name "Builder satellite"
+	description "Capture the Builder satellite in <waypoints> and bring it to <destination>."
+	blocked `The cargo is ready to load, but you do not have enough free space. Come back when you have <tons> of free space.`
+	source "Kumkapi"
+	waypoint "Fereti"
+	cargo "Satellite Capture Equipment" 45
+	deadline 60
+	to offer
+		has "Ka'het: Voice From The Past 2: done"
+	on offer
+		conversation
+			`The gradual descent toward the landing site is quite slow. Dozens of mining outposts are scattered over the surface, some of which are quite big, but none of them give the impression of being in active use. Even the landing pads, almost all empty, have started to show a thin layer of dust and regolith.`
+			`	"Just a few decades ago, these buildings were sprawling with activity," Gavriil explains, keeping his eyes on the horizon. "Everyone was on the hunt for Key Stone veins outside of Viminal, and planetary systems tend to have similar characteristics between each other. I will spare you the details, but this turned out not to be the case with <planet>, and most of the infrastructure that had built up here was left without a clear purpose."`
+			`	Following the landing trajectory, you steer left after passing over a canyon and prepare for the final approach. You notice his eyes light up when the target outpost comes into view, just for an instant. "So as not to leave it to rot, a few projects to reuse the abandoned facilities were given the go ahead. The one we are going to visit today has become a major testing facility for advanced technologies, whether built by us or recovered from other sources."`
+			choice
+				`	"I see."`
+					goto skip
+				`	"Was the Key Stone search successful?"`
+			`	"Not as much as we were hoping. The only other place to turn a positive result was Eavine, a gas giant's moon located right in the middle of Ka'het-controlled space. It was a scientifically interesting finding, but not one that we could make use of in the near future."`
+			label skip
+			`	By the time you complete the post-landing checklist, Gavriil has already left the ship to meet up with the people on the ground. The crowd that has been gathering around the pad give him a warm welcome, to which he replies cheerfully. He must have spent a lot of time on this moon when he was younger.`
+			`	After some brief introductions, you follow the group as it moves down a few ramps of stairs and inside some well-lit tunnels right below the outpost. At the end of them lies a large hangar, wide in both directions but with a rather low ceiling. "We have a few rigs we used to capture test satellites in the past," one of the technicians explains. "They were Remnant spacecraft in those cases, but there is nothing fundamentally preventing their use in your mission.`
+			`	"Connecting with the spacecraft after you carry it here is going to be a bit more complicated. We have the machines necessary to keep it stored, but I had to order some special devices from Aventine to download its data after all is said and done. Either way, a fleet will have brought it here before you are back, so it should not pose a problem."`
+			`	You help them load the satellite capture equipment in your ship, and make sure to leave enough space for the spacecraft itself. "I will stay here to help them prepare for the satellite," Gavriil signs, "and hopefully remain updated with Ssil Vida on the progress made in my absence. See you in a couple weeks."`
+				accept
+	npc assist
+		government "Builder"
+		system "Fereti"
+		personality derelict target waiting
+		ship "Builder Satellite" "Valii'sei"
+		conversation
+			`You approach the spacecraft, and activate the equipment the Remnant gave you. Slowly, a large robotic claw, padded with a thick gray insulation, emerges out of your cargo hold. It takes a few tries, but you're finally able to put the satellite into your cargo bay and get the fittings to keep it in place prepared.`
+				launch
+
+mission "Ka'het: Voice From The Past 4"
+	landing
+	name "Return Gavriil"
+	description "Bring Gavriil back to <destination>."
+	source "Kumkapi"
+	destination "Ssil Vida"
+	deadline 8
+	to offer
+		has "Ka'het: Voice From The Past 3: done"
+	on offer
+		conversation
+			`A few pad workers guide you to the designated landing site, where a large harness is waiting for your special payload to arrive. Once the satellite's container has been safely berthed to its transporter, you follow the convoy as it slowly descends down a wide ramp and into the same hangar you had been shown earlier.`
+			`	Gavriil seems enthusiastic. "Fantastic. We have already prepared the machinery delivered from Aventine, so we should be able to start the transfer right now," he signs, gesturing toward four contraptions - each about as large as a closet. "I hope your journey went well."`
+			choice
+				`	"About as well as a mission in the middle of the Graveyard can go."`
+				`	"It could have gone better."`
+			`	"I will make sure to reward you appropriately once this is said and done," he replies. Behind him, two technicians climb atop a scaffolding and take a closer look at the satellite you brought with you. "One of the challenges with these kinds of artifact is not only its alien origins, but also the era in which they were designed.`
+			`	"The Builder empire lasted for tens of millennia; their technological level varied wildly during this time, often becoming incompatible with the previous one. We have done our best to date this spacecraft, so this is the moment of truth."`
+			`	A technician carefully hands a wide cable to the two atop the platform, who move toward the captured satellite and try to insert the cord into an opening on its back.`
+			`	It takes a few attempts, but at last they succeed. While you can't quite see what one technician is signing from the control console, it must be great news, judging from the cheer that erupts right after. "The transfer has started!" Gavriil gestures in celebration. He rushes toward the terminals at the back of the hangar, almost in disbelief.`
+			`	The excitement only slightly wears off as the hours pass, the sheer amount of data taken from the spacecraft boosting it again and again. Finally, Gavriil comes back to you with anticipation. "The transfer is mostly complete by now, and the analysis will soon begin. If you are ready, this would be a good time to return to Ssil Vida - it will take days before any result is ready."`
+				accept
+
+mission "Ka'het: Voice From The Past 5"
+	landing
+	name "Return to <planet>"
+	description "Return to <destination> to get some new equipment."
+	source "Ssil Vida"
+	destination "Kumkapi"
+	to offer
+		has "Ka'het: Voice From The Past 4: done"
+	on offer
+		log `Captured an active Builder satellite. It was a warning beacon orbiting the moon Alix, which appears to have been used as a quarantine site to defend against an alien plague.`
+		event "ka'het: alix discoveries"
+		conversation
+			`During the trip Gavriil has received a constant stream of communications, either from Kumkapi or Ssil Vida. He walks alongside you out of the airlock and down the ramp, silent but clearly thoughtful.`
+			`	"Thank you for this, Captain - not just for ferrying me back, but also for making this little adventure possible in the first place. There is still much to discover about the Builders and their civilization, and I am happy to have contributed to this puzzle at least a tiny bit.`
+			`	"One of the key events in order to understand their history is the first contacts they had with alien species. As it often happens, the first one was with the peaceful Quarg, but there is at least another encounter we know of that did not go nearly as well.`
+			`	"We do not know whether this was an actual invasion attempt or just an explorer that did not react well under pressure, but the two species fought, and the Builders only won after multiple days of fighting. The militarization of the Builder society would start at the same time."`
+			`	"What species were they attacked by?" you ask. "We cannot say for certain. From what I understand, no alien remains were found during the past Graveyard expeditions - other than Builder ones, naturally. However, an interstellar spanning species does not just disappear without leaving any trace, and there are only a small number of candidates who fit the bill."`
+			choice
+				`	"The Korath?"`
+					goto korath
+				`	"The Hai?"`
+				`	"The Pug?"`
+					to display
+						has "main plot completed"
+					goto pug
+				`	"The Sheragi?"`
+					to display
+						has "event: rim archaeology results"
+				`	"The Predecessors?"`
+					to display
+						has "event: label successor space"
+					goto predecessors
+			`	"A good guess. Both the Hai and the Sheragi would make sense - the timeline fits well enough, they were known to be quite belligerent, and their potential reach was large enough to include the Graveyard. I heard there are great debates about the two species going on to this day, especially after the discoveries in Ssil Vida, but I am not the person to ask about them.`
+				goto continue
+			label pug
+			`	"Interesting guess. We do know that they used to have a presence in this area at some point, but there is little use in speculating about their purposes with so little information, especially when there are more likely candidates. Either the Hai or the Sheragi would make more sense - the timeline fits well enough, they were known to be quite belligerent, and their potential reach was large enough to include the Graveyard.`
+				goto continue
+			label predecessors
+			`	"Those that came before?" He shakes his head with some disappointment. "I may not know much about them, but I can tell you that far more time has passed between the end of the Builders and the first Predecessor artifacts than it has between the latter and now. Keep it in mind, we are talking about something that happened perhaps a hundred thousand years ago. In this context, either the Hai or the Sheragi would make more sense - the timeline fits well enough, they were known to be quite belligerent, and their potential reach was large enough to include the Graveyard.`
+				goto continue
+			label korath
+			`	"Not this time," he signs, amused. "More time has passed between the end of the Builders and the Korath's discovery of spaceflight than it has between the latter and now. Keep it in mind, we are talking about something that happened perhaps a hundred thousand years ago. In this context, either the Hai or the Sheragi would make more sense - the timeline fits well enough, they were known to be quite belligerent, and their potential reach was large enough to include the Graveyard.`
+			label continue
+			`	"Whatever happened, the scars left by this short encounter were not merely psychological, as this satellite shows. Some kind of virus started spreading soon after the first contact, possibly of alien origin. We do not know the impact it had on their civilization, but it must have been quite severe: Alix appears to have been used as a quarantine facility at the time, and satellites like this had the sole function of warning incoming ships of the danger.`
+			`	"If you find anything else, do not hesitate to tell us. The analysis is still ongoing, but I have been able to spare 300,000 credits to deposit on your account to show our gratitude."`
+			choice
+				`	"You can keep the money. I would rather continue exploring further."`
+				`	"Thank you."`
+					goto capitalist
+			`	"Oh. Fascinating." He seems quite pleased by your reply. "Well, in that case, I could try calling Kumkapi again to see if they have something you could help them with. I have a lot to catch up with, but I will try to get back to you as soon as I hear from them."`
+			`	You wait for Gavriil for nearly an hour, but he doesn't show up again. Just before leaving, you notice he sent you a communication on your datapad. "<first>," it reads, "I won't be able to meet up with you again today. I apologize for the impoliteness, but there is just too much I need to catch up with in order to keep the project on target.`
+			`	"Nevertheless, I was able to get in contact with the test range, and they seemed happy to get more help. I won't be able to come with you this time, but if follow the same indications I gave you last time you should have no problems finding them.`
+			`	"Farewell, Captain, and may the Embers guide you back soon."`
+				accept
+			label capitalist
+			action
+				payment 300000
+				event "ka'het: quarantine site" 80
+			`	"Farewell, Captain, and may the Embers guide you back soon," he gestures with a short bow.`
+				decline
+
+mission "Ka'het: Voice From The Past 6"
+	landing
+	name "Explore <stopovers>"
+	description "Visit <stopovers> to search for the remains of the quarantine facility."
+	blocked `The cargo is ready to load, but you do not have enough free space. Come back when you have <tons> of empty cargo space.`
+	source "Kumkapi"
+	stopover "Alix"
+	cargo "High-powered scanner" 7
+	to offer
+		has "Ka'het: Voice From The Past 5: done"
+	on offer
+		conversation
+			`<planet> looks far more active than it was just a few days ago. There is a Remnant ship on almost every landing pad close to the outpost, and there are even a couple Albatrosses in the middle of the sitting fleet. Luckily, you find a pad reserved for your arrival next to the main entrance.`
+			`	Before you have even reached the bottom of your ship's stairway, a group of locals has gathered below your ship with anticipation. You attempt to salute them, but they seem to be more interested in your ship: a few of them pry open a panel near your cargo bay, trying to connect with the payload controls.`
+			`	You try to ask for explanations, but they direct you toward the pad manager. Finally, after spending what feels like an hour trying to make your way through the crowd, you find her handling the loading operations at the back of a Merganser.`
+			choice
+				`	(Ask her about your mission.)`
+				`	"What are they doing with my ship?"`
+			`	"It seems there must have been some miscommunications along the way," she signs in reply to your queries. "Sorry, but we have not had anything close to this amount of traffic for at least the past thirty years. We cannot afford to waste even a single minute right now.`
+			`	"Ever since someone brought us that satellite a few days ago," she continues, seemingly oblivious about who you are, "there have been a constant stream of spacecrafts wanting to take a look at it and do all kinds of analysis. We are not staffed for this kind of traffic, not even close."`
+			`	You try to inquire further about your mission, but she does not seem to know any more than you do. She redirects you again to the pad, pointing toward the bill of landing attached to the cargo they are mounting on your ship.`
+			`	At last, you find in there the information you needed: your payload is a large penetrating scanner, and your task is to use it just above the surface of <stopovers> in a location near the south pole of that moon to try to locate the quarantine facility.`
+				accept
+	npc
+		government "Remnant"
+		personality heroic launching lingering
+		fleet "Large Remnant"
+		fleet "Small Remnant"
+	on stopover
+		conversation
+			`Unlike many of the moons you have visited in the Ember Waste, nothing about Alix stands out as particularly unique. It is a small, rocky moon orbiting close above the Pathera gas giant, nearly atmosphereless and showing an appropriately low gravity. Its surface is punctured by millions of small meteoroid impacts, certainly attracted by Pathera's deep gravity well. Even <starting planet> had a couple of gas giants with moons in every way similar to this one.`
+			label builders
+			`	The Builders seem to have found some interesting uses for it, however. Among the destroyed settlements all around Alix, vast mining facilities not only survived the attacks, but still see a constant stream of Ka'mar vehicles coming to gather their mineral cargo and deliver it to the imposing Ka'het station orbiting the same star.`
+			`	Strangely enough, this moon does not show any sign of strip mining, or in fact any digging at all. After operating mining facilities for a hundred thousand years, the surface should show clearly visible signs of such an intensive operation, but there seem to be none.`
+			choice
+				`	(Fly closer to the mining outposts to investigate.)`
+				`	(Move to the target the Remnant gave you.)`
+					goto quarantine
+			`	You pitch down your ship and steer toward the nearest outpost: a long series of short buildings with angled roofs, reminiscent of a solar field in your ship's screen. After coming closer, however, you realize your initial guess was wrong: these are not akin to roofs, but to sails, composed of a pale white textile. A thin layer of dust covers their surface, mostly gathered toward the bottom.`
+			`	You try to come closer, but the compass on your ship suddenly starts spinning randomly! Alarmed, you swiftly reverse course to move away from the facility, and the instrumentation soon returns nominal again after a reboot. The automated outpost is clearly emitting a strong magnetic field, but the connection among all this isn't immediately obvious.`
+			choice
+				`	(Do a close flyby, even if the compass goes haywire.)`
+				`	(Try to search around the facility, keeping a safe distance.)`
+					goto coward
+				`	(Give up and move to the original target.)`
+					goto quarantine
+			`	A brief exploration doesn't turn up anything you hadn't already seen earlier, and all you can do is watch as the mesmerizing flow of Faes'mar in and out of the facility continues undisturbed below you.`
+			label coward
+			`	Just as you're starting to feel this mystery will remain unsolved, you have a stroke of luck: a small meteorite hits the surface a few kilometers away from you, throwing a cloud of debris in every direction. You check the composition of the nearly imperceptible atmosphere near the surface, and find it composed almost entirely of precious metal particles.`
+			`	The overall picture has become clearer: the frequent asteroid impacts on a moon like this raise enough meteorite dust to effectively shroud the planet in an extremely sparse atmosphere, which the Builder machines attract and gather so that they can be transported off-planet. It's a slow and cumbersome process, but it's also one that was able to work for tens of thousands of years without maintenance.`
+			label quarantine
+			`	You record a brief log of your thoughts, and move on to your actual destination. The mining facilities you see become progressively smaller and more sporadic, until they disappear completely. Flying just above a series of increasingly featureless highlands, the map eventually signals you have reached your destination: a plain, unremarkable plateau extending for kilometers in every direction.`
+			`	You pitch down and lower your altitude to look for debris, but you're not able to find anything useful. There were many ruins on the way here that could have certainly been a quarantine site at some point, but there's absolutely nothing here, as if it was never even inhabited in the first place.`
+			`	Perplexed, you turn your ship around and activate the high-power scanners the Remnant gave you. The task is very tedious: you have to pass over every bit of terrain going just at the right speed, careful not to skew the data with the wrong movement, to allow the instruments to function correctly.`
+			`	It takes an hour, but a familiar beep from the cockpit panel finally signals you can come back to <destination> to deliver the data.`
+	on complete
+		event "ka'het: quarantine site" 25
+		conversation
+			`Unlike your last visit, the testing range on <planet> has returned to an eerily empty condition once again. Gone are the massive fleets occupying every parking spot, and the few ships that are still here are rarely bigger than a Petrel. Heartened, you set sight on a random pad in the vicinity of the facility and touch down softly.`
+			`	With a datapad in your hand and the pad workers unloading your used mission equipment, you start looking around for someone to deliver the data to. The only people you can find nearby are the ones working on your ship, as well as the pad manager you had met earlier.`
+			`	"They relented!" she signs excitedly after noticing you. "It took a few days, but they finally accepted that we do not have the facilities nor the personnel to handle such traffic, and moved the satellite to a more appropriate laboratory. Somewhere on Aventine, I believe."`
+			choice
+				`	"Is there someone I can give this data to?"`
+				`	"The location you gave me did not seem to have been inhabited."`
+			`	You give her a brief summary of your mission, and of your findings. "I am afraid the people you were supposed to deliver this data to have left together with the satellite," she replies, perplexed. "It has been some busy days for all of us recently, and some steps were skipped to accelerate the process.`
+			`	"If you leave the datapad here, I promise I will make sure it gets into the right hands. I am sure they will contact you themselves after things have calmed down a bit." You hand her the tablet with the info you recorded, hopeful it will reach its destination, and prepare to leave once again.`
+
+event "ka'het: quarantine site"
+
+event "ka'het: alix discoveries"
+	planet Alix
+		add description `	Long before becoming an automated mining outpost, this moon was originally designated as a Builder quarantine site.`
+    