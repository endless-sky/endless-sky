# Copyright (c) 2019 by Tommaso Becca
#
# Endless Sky is free software: you can redistribute it and/or modify it under the
# terms of the GNU General Public License as published by the Free Software
# Foundation, either version 3 of the License, or (at your option) any later version.
#
# Endless Sky is distributed in the hope that it will be useful, but WITHOUT ANY
# WARRANTY; without even the implied warranty of MERCHANTABILITY or FITNESS FOR A
# PARTICULAR PURPOSE. See the GNU General Public License for more details.
#
# You should have received a copy of the GNU General Public License along with
# this program. If not, see <https://www.gnu.org/licenses/>.

mission "Graveyard Label"
	landing
	invisible
	source
		attributes ka'het
	on offer
		event "graveyard label"
		fail

event "graveyard label"
	galaxy "label graveyard"
		sprite label/graveyard

mission "Disabled Ka'het"
	boarding
	invisible
	source
		government "Ka'het" "Ka'het (Infighting)"
	destination "Earth"
	on offer
		conversation
			branch "boarded aberrant"
				has "Disabled Aberrant: offered"
			action
				log `Successfully boarded a Ka'het. It appears to be a single, ship-sized organism that can travel in space using a special exoskeleton.`
			`Your ship slowly approaches the <origin>, now floating lifeless near you. As you move closer, you spot a massive hole in the hull of the ship, revealing what appears to be a large, slug-like being. While most of the ship's machinery doesn't seem to have received heavy damage, weapons fire must have hit the slug's vital organs, killing it, after which point the ship seems to have stopped working.`
			`	You have no troubles docking with what seems to be its "exoskeleton," trying to decide what to do next. While the Ka'het is too different from a normal ship for you to command it, it's safe to say that you can now loot its outfits.`
				decline
			label "boarded aberrant"
			action
				log "Successfully boarded a Ka'het. Like the Aberrant, it appears to be a single, ship-sized organism that can travel in space using a special exoskeleton, but does not seem to induce the same ominous feeling."
			`Your ship slowly approaches the <origin>, now floating lifelessly near you. As you move closer, you spot a massive hole in the hull of the ship, revealing what appears to be a large, slug-like being, very similar to what you found inside the Aberrant. While most of the ship's machinery doesn't seem to have received heavy damage, weapons fire must have hit the slug's vital organs, killing it, after which point the ship seems to have stopped working. Unlike with the Aberrant, you feel no strange presence or ominous feelings as you approach - it is merely a dead animal.`
			`	You have no troubles docking with its "exoskeleton," trying to decide what to do next. While the Ka'het is too different from a normal ship for you to command it, it's safe to say that you can now loot its outfits.`

conversation "ka'het: remnant"
	`Do you want to ask the Remnant about the section of space south of the Ember Wastes, the Graveyard, and its inhabitants?`
	choice
		`	(Yes.)`
		`	(Not now.)`
			defer
	branch taely
		has "remnant met taely"
	`	You ask around more than a dozen people, but none of them seems to be aware of what you're talking about. Either the information is too confidential to be given to a stranger like you, or you didn't ask the right people.`
		decline
	label taely
	`	You ask around more than a dozen people, but none of them seems to be aware of what you're talking about. Perhaps you might have more luck asking Taely on Viminal.`
		decline

mission "First Contact: Ka'het: Remnant 1A"
	landing
	invisible
	source
		government "Remnant"
		not planet "Viminal"
	to offer
		or
			has "Graveyard Label: offered"
			has "ringworld debris"
			has "Ringworld Debris: Quarg: offered"
		has "remnant: blood test pure"
		not "First Contact: Ka'het: Remnant 1B: offered"
	on offer
		conversation "ka'het: remnant"

mission "First Contact: Ka'het: Remnant 2A"
	landing
	invisible
	source "Viminal"
	to offer
		or
			has "Graveyard Label: offered"
			has "ringworld debris"
			has "Ringworld Debris: Quarg: offered"
		has "remnant: blood test pure"
		not "remnant met taely"
		not "First Contact: Ka'het: Remnant 1B: offered"
	on offer
		conversation "ka'het: remnant"

mission "First Contact: Ka'het: Remnant 1B"
	landing
	invisible
	source "Viminal"
	to offer
		or
			has "Graveyard Label: offered"
			has "ringworld debris"
			has "Ringworld Debris: Quarg: offered"
		has "remnant met taely"
	on offer
		conversation
			`Do you want to ask Taely about the section of space south of the Ember Wastes, the Graveyard, and its inhabitants?`
			choice
				`	(Yes.)`
				`	(Not now.)`
					defer
			`	You find Taely inside one of the outer hangars of the shipyard, apparently teaching a small group of people how to make basic repairs on an Albatross. You sit on a bench waiting for her to finish her lesson, after which she walks over to you. "Hello, <first>!" she says. "Is there something I can help you with?"`
			`	"I'm here because I need to ask you a few questions," you reply.`
			`	As she sits near you, you start explaining to her the area you reached, including the weird alien ships that attacked you with weapons similar to the ones the Remnant possess, although this doesn't seem to be news for her. "We know of the existence of the Ka'het, the aliens you encountered, since we first reached the Ember Wastes. We found many of their shells within our planets, crashed there thousands, perhaps even tens of thousands of years before our arrival, but some of their outfits survived long enough for us to reverse engineer these advanced technologies."`
			`	"Then," she continues, "a few hundred years ago, a scout fleet arrived in a system where some Ka'het were still alive. They attacked our fleet instantly with EMP Torpedoes that quickly disabled two Starlings. The Starlings couldn't recover quickly enough to survive, and the only remaining ship could do nothing but flee as soon as possible."`
			choice
				`	"Which technology did you recover from the crashed Ka'het?"`
					goto tech
				`	"Wait, why did you call them 'shells' and not ships?"`
					goto shells
				`	"Have the Ka'het ever attacked the Remnant planets?"`
			`	"Actually, we never met any living Ka'het in the Ember Waste at all. The shells we found had similar capabilities to the quantum keystone, meaning they could pass through the wormholes, so we don't know for sure why they remained in the Graveyard. Perhaps they aren't aware of their skills, or maybe they lost them over time."`
			choice
				`	"Wait, why did you call them 'shells' and not ships?"`
					goto shells
			label tech
			`	"Back then we found large numbers of their EMP Torpedoes, most of which were in nearly pristine condition; their internal mechanisms were also simple enough that we were able to reproduce them perfectly. We couldn't do the same with the other surviving systems in the shells, but their tech has been a source of inspiration for centuries."`
			choice
				`	"Wait, why did you call them 'shells' and not ships?"`
			label shells
			`	"You see, <first>," she says, "the Ka'het aren't normal spaceships. The debris we found were artificial exoskeletons, built around huge living beings; it's unlikely a species that big could have developed that sort of technology, so we presume someone must have created it for them. We call them the Builders.`
			`	"After we lost the first scout ships in the Graveyard, the prefects decided that we should continue to scout the region but take necessary precautions. Thanks to those protocols, some of which are still applied today, we were able to extensively explore most of the Graveyard and decipher a good amount of the written language we found. There is still much we have yet to discover."`
			`	You discuss the Graveyard with Taely for a while longer until one of the people she was talking to earlier comes closer and shows her something on a data pad. "I have to go now, Captain," she tells you. "Good luck."`
				decline
	on decline
		log `Asked Taely about the Graveyard and the Ka'het and learned of the Remnant's previous contacts between them.`
		log "Factions" "Ka'het" `The Ka'het are a species which live in the Graveyard, an area south of the Ember Waste. They are large lifeforms which can travel in space using artificial exoskeletons and will attack anyone on sight, even other Ka'het.`

mission "graveyard insights compatibility"
	landing
	invisible
	to offer
		has "First Contact: Ka'het: Remnant 1B: offered"
	on offer
		event "graveyard insights"
		fail

event "graveyard insights"
	planet Alix
		add description `	Here the Ka'het attacks were limited to the inhabited settlements; had they also destroyed the mining bases and the unmanned vessels, Parii'het would have run out of supplies thousands of years ago.`
	planet Celeatis
		add description `	This planet appears to have been home to one of the largest Builder research centers, which focused on studying the anomaly in the system. Had they found out how to stabilize it and use it as a wormhole, perhaps their species would have survived and spread to the rest of the Ember Waste.`
	planet Ceilia'sei
		add description `	The main purpose of Ceilia'sei was to act as some sort of anti-missile platform, but when the Ka'het invaded a second time, the station had no way to defend against their deadly Ravager Beams, and the station's defense systems were subsequently lost forever.`
	planet Eavine
		add description `	This moon was also home for the second Ka'het wave, which, same as the first, refused to obey their creators. It had been terraformed to make it a more appealing place to live, but after their civilization collapsed the moon began to return to its natural state. When it reverted to its original sub-zero temperatures, the facilities stopped working, and the Ka'het production in this site came to an end.`
	planet "Letis'sei"
		add description `	As it was designed to be crewed as minimally as possible, only a tiny fraction of Letis'sei station was inhabitable. The rest of the station was instead dedicated to advanced computing and targeting systems, most of which are still intact today.`
	planet Osaeli
		add description `	For most of the intervening millennia between the Builders' achievement of spaceflight and their extinction, Osaeli was the de facto capital of the Builders, a key part of their economy and society. The first Het station was constructed orbiting this planet's star with the purpose of protecting them from any external threat.`
	planet Palarei
		add description `	Thanks to their earlier exploration efforts, this was where the Builders encountered the first lifeforms that evolved outside their home planet. While the climate was drastically different from that of the Builders' homeworld, the fruits the local flora produced were popular enough for Palarei to become a major farming planet.`
	planet Parii'het
		add description `	Parii'het was almost finished when the invasion broke out, and already capable of creating Ka'het. Thanks to the mining on Alix and the occasional asteroid mine operated by the Mar drones, most of the facilities are still fully operational to this day.`
	planet Retilie
		add description `	As it was mainly used for fishing, the settlements on this planet were never as advanced as the ones on nearby worlds, so when the Ka'het arrived, there was basically nothing to stop them: after a few attacks, the planet was uninhabited again.`
	planet Seli'het
		add description `	This was the only Het station the Builders ever completed, orbiting Giribea. As the young Ka'heta reach their "Age of Assembly," strange, lanky machines start molding an exoskeleton onto their bodies right away. As the Ka'heta grow, their exoskeleton is expanded and various outfits are added, transforming them into living weapons.`
	planet Siteria
		add description `	This was the Builder homeworld; both the place where their journey began and where it ended. After a dozen millennia of underpopulation, the Ka'het arrival forced them to withdraw from the planet entirely. As one of the few remaining planets capable of sustaining farming, this was their last stronghold, falling centuries after the invasion begun.`
	planet Veliante
		add description `	Soon after the beginning the invasion, an attack on some sort of advanced nuclear facility started a meltdown; the fallout quickly spread across most of the planet, leaving all Builder settlements uninhabitable.`

mission "Ringworld Debris"
	landing
	invisible
	on enter "Queri"
		set "ringworld debris"
		conversation
			`When you enter this suspiciously empty system, your attention is drawn to your ship's scanners. The proximity detection system is going off, suggesting that something sizable is close to your ship, although whatever it is you can't see it as you look out your cockpit.`
			`	You turn your ship around and open the hatch of your cargo hold, catching the object. When you go to inspect it, you see a small, extremely dark piece of debris that almost looks to be covered in vantablack, but it doesn't resemble any alloy you've seen on a spaceship or station, bearing semblance to both a crystal and a metallic structure.`
			scene "scene/ringworld debris"
			`	In one particular corner you see that there is a small, barely recognizable tube, badly damaged but with a few intact wires creeping out. After tinkering a bit with the wires, you manage to connect the debris to your ship's secondary power systems. It barely uses any energy at all, but you can feel the air around it starting to get slightly colder.`
			`	You unplug it and store the debris in a separate part of your ship. Maybe some alien species could tell you about it, if you were to bring it to them.`
		fail
	to complete
		never

mission "Ringworld Debris: Remnant"
	minor
	landing
	invisible
	source
		government "Remnant"
	to offer
		has "ringworld debris"
		has "First Contact: Ka'het: Remnant 1B: offered"
	on offer
		conversation
			`Do you want to show the Remnant the piece of debris you found in the abandoned, empty system, and ask them what they know about it?`
			choice
				`	(Yes.)`
				`	(Not now.)`
					defer
			`	A group of Remnant researchers quickly come to your ship when you mention you've found an odd piece of technology, but look disappointed and some even frown when they see the debris, as you explain the system you found it and how it reacted to being fed some energy.`
			`	"We've found many fragments like this one drifting in that system over the decades. It could maybe improve our cooling systems, but we could never begin to comprehend how it works," one of them says.`
			`	They say they don't know any more than you do about the object, but ask that you share with them any information on how it works, should you find out.`
				decline

mission "Ringworld Debris: Hai"
	minor
	landing
	invisible
	source
		government "Hai"
	to offer
		has "ringworld debris"
		has "First Contact: Hai: offered"
	on offer
		conversation
			`Do you want to show the Hai the piece of debris you found in the abandoned, empty system, and ask them what they know about it?`
			choice
				`	(Yes.)`
				`	(Not now.)`
					defer
			`	You ask around for a bit, and eventually are lead to a workshop where some Hai engineers and shipwrights are gathered.`
			`	"Greetings, human friend! How may we help you?"`
			`	You show them the piece of debris, and they observe it for a bit, but after just a few minutes of handling it they conclude they don't have the necessary equipment to analyze it.`
			`	"Sorry, whatever it is that you've found, it is too advanced a technology for our systems," they say. You thank them for their time, and head back to your ship.`
				decline

mission "Ringworld Debris: Coalition"
	minor
	landing
	invisible
	source
		government "Coalition" "Heliarch"
	to offer
		has "ringworld debris"
		has "Coalition: First Contact: done"
	on offer
		conversation
			`Do you want to show the members of the Coalition the piece of debris you found in the abandoned, empty system, and ask them what they know about it?`
			choice
				`	(Yes.)`
				`	(Not now.)`
					defer
			`	After asking around, you're directed to a large Heliarch building, where several of them are standing guard, weapons in hand, while others are performing maintenance on a chunk of hull plating. Judging by its size, it may be a warehouse for their weapons and outfits. "Of assistance how may we be, kind visitor?" One of the agents asks.`
			`	You show them the debris, and explain where you've found it. They are shocked when they see it, but don't attempt to perform any tests on it. "A piece of Quarg technology, this is!" they say, asking again for you to explain where exactly you found it, as they make sure to write it all down this time.`
			`	They then say that they have experience with technology they managed to steal from the Quarg during their war, and that the debris is the remnant of a somewhat common component of Quarg equipment. They also note that what you've found has deteriorated much compared to what they have acquired for themselves, and that it most likely can't even reach a fraction of its optimal cooling output.`
			`	You thank them for their time and the explanation, and head back to your ship.`
				decline

mission "Ringworld Debris: Quarg"
	minor
	landing
	invisible
	source
		attributes "human quarg" "hai quarg"
		attributes "ringworld"
	to offer
		has "ringworld debris"
		has "First Contact: Quarg: offered"
	on offer
		conversation
			`Do you want to show the Quarg the piece of debris you found in the abandoned, empty system, and ask them what they know about it?`
			choice
				`	(Yes.)`
				`	(Not now.)`
					defer
			action
				clear "ringworld debris"
				log "Factions" "Builders" `The Builders inhabited the Graveyard millennia ago, but have since become extinct. They developed some sort of weapon, called the "Ka'het," which stopped obeying their orders and rebelled against them.`
				log "Factions" "Ka'het" `According to the Quarg, the Ka'het were initially a weapon created by the Builders, which then rebelled and led them to extinction. Even in the millennia that passed, they are still being produced in the Graveyard.`
			`	Walking down the principal, alien-looking hall, you decide to stop one of the few Quarg you see there. "Hello, human. How may I be of service?" the Quarg says. You show it the piece of debris, and ask what it knows about it. It is momentarily stunned when you show the dark piece of technology, calmly taking it into its own hands after recovering. "A fragment of our ships, is what it is. A remnant of part of our equipment. Thank you for returning it to us."`
			`	You continue by telling it about your travels in the section of the galaxy where you found the debris, and asking what it knows of the place and the hostiles that inhabit it.`
			`	"Ah, you encountered the remains of the Builders. Millennia ago, they were a flourishing and thoughtful empire, but hostile contacts forced them to grow fearful and hawkish. Although they never did attack us, they always refrained from accepting our aid, and attempted to relocate a greater distance from us and our ringworld there, in worlds easier to maintain than ones they were closer to."`
			choice
				`	"Who were these hostile contacts?"`
				`	"What happened to the Builders?"`
					goto ka'het
			`	"Long ago, few ships coming from a foreign species had reached that region of space, using some of the wormholes leading there. They belonged to a young race who foolishly decided to attack the Builders instead of learning from them. Their ships were stronger than any vessel the Builders possessed at the time, but were also few enough in number to be destroyed by the Builders."`
			choice
				`	"What happened after that?"`
			label ka'het
			`	The Quarg stops for a few seconds before continuing, as if it was reflecting on something. "For many millennia they grew, developing brilliant pieces of technology. Then, compelled by their past experiences, they began creating weapons not only to defend themselves, but also to retaliate; these 'Ka'het,' as they named them, turned on their creators shortly after they were complete.`
			`	"For a few more centuries the Builders lasted, before falling under their very own hubris. Their space is still populated by the Ka'het they gave birth to through the immense facilities they assembled, a being that does not yet possess a vast intelligence." The Quarg bows, still holding on to the piece of debris, and seems to be preparing to walk away.`
			choice
				`	"What happened to your ringworld in the Graveyard? Was it in the system I found that thing?"`
				`	(Let the Quarg walk away.)`
					decline
			action
				log "Asked the Quarg about the history of the Graveyard, and have learned about the previous inhabitants of the region, the Builders."
			`	For the briefest moment, you see patches of skin all over the Quarg's body radically shift from the usual gray to red and blue, some spots mixing into purple, and you could have sworn you saw some part of the iris on its eyes "open" very slightly.`
			`	After coming back to normal, it ponders for a second, then says, "It was in that system, and it was lost, millennia after the Builders had perished."`
			`	It doesn't seem too inclined on answering any more questions, and swiftly walks away.`
				decline

mission "Ka'het: Patir Reveal"
	invisible
	landing
	to offer
		has "Remnant: Cognizance 19: done"
	on offer
		event "patir appears" 3
	on enter "Patir"
		dialog
			`As the jumping sequence comes to an end, you find yourself orbiting a small black hole, surrounded by nothing but countless asteroids and debris. Even more interesting is the fact that the asteroid belt appears to be populated by small spaceships, similar in appearance to the Ka'het that infest the nearby systems but at the same time unlike any of the types you had seen before. Perhaps the Remnant can tell you more about this system and its sudden appearance.`
		fail
	to complete
		never

event "patir appears"
	system "Patir"
		remove hidden

mission "Ka'het: Patir Mystery 1"
	minor
	name "Visit <waypoints>"
	description "Bring Taely with you to visit the <waypoints> system before going to <destination>."
	source
		government "Remnant"
	destination "Aventine"
	waypoint "Patir"
	passengers 1
	cargo "Ka'het tracking equipment" 5
	to offer
		has "Ka'het: Patir Reveal: failed"
	on offer
		conversation
			`Do you want to look for Taely to tell her about the new system that appeared in the Graveyard?`
			choice
				`	(Sure.)`
				`	(Not right now.)`
					defer
			
			`	You aren't surprised to find Taely in the local shipyard, overseeing the welding of some kind of unmanned satellite. Though not familiar enough with Remnant technology to understand its function, you identify a large crystal placed near what you presume to be the front of the probe as a Quantum Key Stone, or at least a derivative of it.`
			`	When Taely notices you walking towards her, she waves at you. "<first>! It has been a while. Were you looking for me?"`
			choice
				`	"I have some news. A new black hole suddenly appeared near the Graveyard, the same way Ssil Vida did."`
					goto talk
				`	"What's the purpose of that satellite?"`
			`	"She is a beauty, is she not? The discovery of the star systems beyond Postverta spurred a large request for exploration probes, more than we've had in decades. This one was my own proposal: she is going to make precise LIDAR scans of the four planets most similar to the worlds we found alien settlements on, searching for relics and ancient artifacts! It is unbelievably exciting to see an idea that you came up with become reality right in front of you."`
			`	She pauses to stare at the probe with pride.`
			`	"Funny you mention Postverta," you say. "A new black hole has just appeared near the Graveyard, the same way Ssil Vida did."`
			label talk
			`	You try to explain the system and its inhabitants as best you can. Taely looks intrigued. "Can you show me what your ship recorded of that system?" she asks. After spending a few minutes checking your ship's registers, she appears even more astonished than before. "This is incredible! It opens so many questions. What if it was the Builders who built Ssil Vida? We thought they never left the Graveyard, but this could change everything. And look at the gravitational slipstreams: this system has no hyperlane connections, at least for the moment. We need to know more." She pauses for a second to think. "Come with me, <first>."`
			`	You follow Taely into a large elevator at the other end of the building. After a short trip, you find yourself in a large underground hangar, full of oddly shaped dishes and complex pieces of machinery. "We use these old shelters to store the parts we do not need anymore. Sometimes they are still handy for replacing broken machinery, so instead of disassembling them we keep them here for a few years. And this," she says, pointing at an array of cylindrical objects, "is the reason we are here."`
			choice
				`	"What is that?"`
				`	"A bunch of rods?"`
			`	"It is an old tracking and surveillance device, developed specifically for the Graveyard," she says. "It was supposed to track all Ka'het it could find and make detailed imagery of their actions, in order to find the patterns that they follow or ways to exploit their controls. The mission was a long-term one, so when an urgent project came up, resources were diverted away from it, leaving some sensors unused.`
			`	"My plan is to install some in the <ship> and go to <waypoints> to find out more about the ships there. It needs to be calibrated precisely before use, but luckily for you, I was the person who developed the deployment procedures," she says with a smirk on her face. "Are you ready?"`
			choice
				`	"Let's go!"`
					goto mount
				`	"How did the attempt at tracking the Ka'het go?"`
				`	"Sorry, but I can't help you this time. You're going to have to find somebody else."`
					decline
			`	"Oh, the scanner is working perfectly. But the Ka'het, as far as we could see, seem to follow no patterns but the most basic ones. I guess you could compare them to simple animals, searching for food and fighting each other for their territory. They seem to have some sort of 'imprinting' towards the stations that breed them, but other than that, they have not shown any other particular behavior yet."`
			choice
				`	"Alright, let's mount the scanner!"`
				`	"Sorry, but I can't help you this time. You're going to have to find somebody else."`
					decline
			label mount
			`	Taely replies, "I will gather a team to install the scanning system. We should be done in around an hour." She leaves the warehouse carrying a scanner, leaving you to prepare your ship for the upcoming mission.`
				accept
	
	on enter "Patir"
		conversation
			`When you enter the system, Taely is already sitting at the scanner's control console. She starts counting loudly. "External deployment in three... two... one... trackers out. Initiating startup sequence." She begins typing commands on a keyboard. "This is going to take a while, <first>," she says, without taking her eyes off the screen. "It is not normally a one-person job."`
			choice
				`	"Is there anything I can do to help you?"`
				`	"I'll wait for you to finish in the cockpit."`
					goto wait
			`	"I am afraid there is not. Give me, say, half an hour and I will have the results ready."`
			label wait
			`	Almost an hour passes, but Taely finally responds. "The scan is complete. The system is currently processing all the data it gathered into something usable; there's nothing we can do but wait." She starts staring out of the cockpit windows. "Black holes are such a wonderful phenomenon. They are so mysterious, and each one is peculiar in its own way, this one especially."`
			choice
				`	"Did you find anything new on how this system appeared?"`
					goto how
				`	"Was this one already known to the Remnant?"`
			`	"That is the oddest part; it was not. We knew about the existence of the stars beyond Postverta as they could be observed from our own systems; they just were not reachable with a jump drive. But, from what I can tell from these readings, Patir did not exist until a short time ago.`
			`	"Do you have anything on why this system appeared?" you ask.`
			label how
			`	"I only have theories for now, none of which can be confirmed. People more knowledgeable than me in the subject are examining the phenomenon right now. But look at this," she says, opening a star map on a holographic projector. "This white dot is Postverta, and we are here. When Ssil Vida first appeared, it released a strong burst of ionizing radiation, and when we were able to calculate its velocity, we found it was going much faster than the speed of light. It is gradually slowing down, so it will not go much further, but exactly the same day that the energy burst was supposed to arrive here, Patir appeared! It would be an incredible coincidence if the two events were not connected.`
			`	"We have even less information about how this system disappeared. If I may venture a guess, I would say that the black hole is involved. The Builders never seemed to possess the ability to make a system disappear, and we have seen in the past that some black holes can render any hyperlane they are connected to inaccessible given enough time. Perhaps a young, non-rotating black hole like this one can do even more. There is a part of me that thinks this system could disappear again any moment, but if anything that motivates me to find as much as we can about it in the time we have," she says with a wink.`
			choice
				`	"Wait, are we in danger?"`
				`	"How much will it take to finish processing the data?"`
					goto data
			`	"Oh, I was just letting my imagination fly. There are thousands of other explanations that are as good as mine, none of which include such a tragic ending. But we can ponder more on those explanations on the way back to <planet>."`
				decline
			label data
			`	"It will take some time before the data is completely analyzed. We should return to <planet> before looking it over, as it should be done by then."`
	
	on visit
		dialog "You've arrived at <planet>, but your mission is not complete! Make sure Taely and all the equipment passes through <waypoints>. If they are on an escort, you must wait for it to arrive at <waypoints> before you return to <planet>."
	on complete
		conversation
			`Upon your return to <planet>, Taely immediately begins browsing through several images on her console that were compiled by the sensors.`
			`	"Look at these, <first>. What do you see?" The first image shows a ship like the others you've seen in Patir working on some kind of small structure. In the following pictures, presumably depicting different iterations of the same ship, the structure becomes gradually bigger and more complex until the last one, where a Ka'het-like slug is shown growing inside this shell.`
			`	"The ships, the Fetri'sei, are Von Neumann probes," she says. "Self replicating spacecraft. Unlike the Ka'het, which we found to be unable to reproduce and can only be created in a factory, the Ka'sei can duplicate their own structure with the material harvested from the local asteroids. The process probably takes years, or more, but it is still an incredible achievement."`
			label questions
			choice
				`	"If they can duplicate themselves, why aren't there more Ka'sei?"`
					to display
						not "patir: asked about ka'sei"
					goto kasei
				`	"If the Builders were able to make self replicating spacecrafts, why aren't the Ka'het like that as well?"`
					to display
						not "patir: asked about ka'het"
					goto kahet
				`	"If they were able to get to Patir, does this suggest they have jump drives?"`
					goto "jump drive"
				`	"Why aren't they in other systems?"`
					goto "jump drive"
			label kasei
			action
				set "patir: asked about ka'sei"
			`	"I imagine the problem would be with their lifespan. The Ka'het can survive for a few hundred years once they become operational; these could potentially last for a much shorter time. Another important factor is that we do not know what happened here in the millennia the system was hidden. Perhaps the Ka'sei went into hibernation waiting for the system to appear again."`
				goto questions
			label kahet
			action
				set "patir: asked about ka'het"
			`	Taely looks towards the console again. On the screen a tactical view of the Fetri'sei appears. "Well, consider that the Ka'het are true battleships, heavily shielded and always with their weapons ready. These are more akin to reconnaissance and mining probes. Their structure is extremely weak, and they do not have any weapons except the equipment necessary to mine asteroids. I imagine it would take decades for even just a Maeri'het to replicate itself.`
			`	"There is also the tactical problem: forcing a Ka'het to spend such a long time building copies of itself makes them vulnerable to enemy attacks and unable to effectively fight back, making them ill-suited for the job."`
				goto questions
			label "jump drive"
			`	"They do not have any drives on board, not even a hyperdrive. Limited to sub-light velocity, they would need hundreds of years to pass from one system to another, which is a testament to the Builders' patience. Most species we have encountered abandon any form of sub-light transportation between star systems immediately after developing hyperdrive technology. For all we know, the Ember Waste could have been visited by these Fetri'sei or some other Ka'sei, but they had to leave for some reason we are not aware of. The last Builder died almost 100,000 years ago - so long that having a clear idea of what happened is impossible."`
			choice
				`	"What's the difference between Ka'sei and Fetri'sei?"`
			`	"Well, there is no difference," Taely responds, "not in this case at least. The naming scheme the Builders used is a bit odd: we know that 'Ka,' in their language, has a meaning close to the one of 'group,' 'team,' and sometimes even 'ring,' although it can never be used without a name next to it. So we have 'group mar,' 'group het,' and so on. These are not limited to spaceships: the Ka'het, for example, includes both the biological spacecrafts around the Graveyard and the stations that constructs them, while until now we thought that the Ka'sei included only a handful of large scale construction projects. We know 'Fetri' to be a sort of spaceship sub-classification, but we are not aware of its exact meaning. So the Fetri'sei, or 'ship sei' are a part of the Ka'sei, or 'group sei.' To put it simply, it is similar to how all squares are rectangles, but not all rectangles are squares. It just so happens that everything in this system is classified as a Fetri'sei, so we can use either interchangeably.`
			branch busy
				has "remnant: dusk busy"
			`	"I know someone who will want to see all this. Meet me in the spaceport when you have the chance."`
				decline
			label busy
			action
				set "ka'het: dusk was busy"
			`	"I know someone who will want to see all this. You have met Dusk, correct?"`
			`	You nod. "I have, but I believe he's busy at the moment."`
			`	"That is unfortunate. You should show this to him as soon as he is available," Taely responds. "But I fear I now have to go back to my job now, Captain. I would love to continue the exploration with you, but there are more pressing issues I have to resolve at the moment. I will keep an eye on the activity in Patir, I promise."`

mission "Ka'het: Patir Mystery 2"
	name "Scanners in <system>"
	description "Make detailed scans of the asteroid Dusk indicated in the <system> system."
	source "Aventine"
	destination "Builder Settlement"
	cargo "short range scanner" 15
	blocked "You'll need <capacity> available to carry short range scanners. Return here when you have enough free space."
	to offer
		has "Ka'het: Patir Mystery 1: done"
		not "remnant: dusk busy"
	on offer
		conversation
			branch busy
				has "ka'het: dusk was busy"
			
			branch known
				has "remnant met dusk"
			`You find Taely waiting for you in the spaceport alongside a young Remnant with a touchpad. They both wave as you approach.`
			`	"Captain!" Taely says. "Let me introduce you to Dusk. He is a young researcher who specializes in xenoarchaeology and astrobiology. Dusk, this is <first>, the captain who I told you about earlier. Now I'll leave you two to your work, as I fear I have to go back to my job now. I would love to continue the exploration with you both, but there are more pressing issues I have to resolve at the moment. I will keep an eye on the activity in Patir, I promise. May the embers burn bright for you both."`
			`	As Taely wanders off, you turn to Dusk. "Nice to meet you, Captain!" he says.`
			choice
				`	"Dusk? Are names like that common?"`
				`	"Pleased to meet you too, Dusk."`
					goto greet
			`	"You mean names of the various phases of daylight? Mmm, I would not say they are common, but nor are they rare, either. Our ancestors devoted their lives, one way or another, to studying the stars and the everchanging light of the universe. It should not be surprising that their vocabulary should be so entwined in our culture.`
				goto greet
			
			label known
			`You find Taely waiting for you in the spaceport alongside Dusk. They both wave as you approach.`
			`	"Captain!" Taely says. "I believe you already know Dusk. Dusk, I think you should find this to be right in your area of interest. Now I'll leave you two to your work, as I fear I have to go back to my job now. I would love to continue the exploration with you both, but there are more pressing issues I have to resolve at the moment. I will keep an eye on the activity in Patir, I promise. May the embers burn bright for you both."`
			`	As Taely wanders off, you turn to Dusk. "Nice to see you again, Captain!" he says.`
				goto choice
			
			label busy
			`Dusk is no longer busy. Do you want to contact him about Patir, the black hole system in the Graveyard that appeared out of nowhere?`
			choice
				`	(Sure.)`
				`	(Not right now.)`
					defer
			
			`	You contact Dusk, and he agrees to meet you in the cafeteria. When you spot him, he waves to you. "Nice to meet you again, Captain!" he says.`
			label choice
			choice
				`	"Good to see you too, Dusk."`
					goto greet
				`	"Has Taely told you about what we found?"`
			`	"Yes, a new system has appeared in the Graveyard. How exciting! Taely sent me the data as soon as she could.`
				goto greet
			
			label greet
			`	"I have found something interesting in the data Taely sent me, Captain." Dusk shows you a map of the system Patir with various lines drawn all over it. "This image shows the route followed by every Ka'sei the scanner was able to track. At first sight they do not seem to have much in common, right? However, upon closer examination, there is something consistent about almost every path: once in a while, every ship spends a few minutes on a single asteroid - one of the biggest in the entire asteroid belt.`
			`	"However, this could have easily been just a coincidence; it takes a lot of effort to extract resources from asteroids that size, so maybe they were just combining their forces to harvest it. So, at this point I had an idea." The screen on the touchpad changes, now showing raw numbers separated on a spreadsheet. "The sensors you carried to Patir had various functions, one of which was a high power asteroid scanner. The asteroid in particular was shown to be extremely rich in a particular metal, iridium. There is more iridium in it than the whole of half a dozen Ember Waste systems, planets included. However, here is the odd part: the concentration of iridium on the asteroid when you jumped away was not lower than when the scanning begun, it was higher! For whatever reason, the Fetri'sei are depositing iridium on the asteroid."`
			choice
				`	"Are you sure that it isn't just an error in the measurement?"`
				`	"Why are they doing that?"`
					goto why
			`	"Well, it is a possibility; this instrumentation has not been tested in years. But if it is not, this could give us a lot of insight on the real purpose of these Ka'sei and why they are around that black hole. It is at least worth studying!`
				goto end
			label why
			`	"That is what we are going to find out together! The only way we can find insights on their real purpose is to study this asteroid and what the Ka'sei are doing there.`
			label end
			`	"The plan is to take a short range high power scanner and map the entire asteroid to analyze the site where the Ka'sei are bringing the iridium. After you have made extensive scans of the sites I indicate to you, reach me back here on <origin> so that I can analyze the data. If everything goes well, you should be back here in a couple weeks. Now I have already directed the spaceport engineers to install the scanners on your ship. I almost can't wait to see what you find there!" Dusk is so excited that he leaves before you can respond.`
				accept
	on accept
		"remnant met dusk" ++
		set "remnant: dusk busy"
		event "asteroid on patir"
	on enter "Patir"
		dialog
			`After a brief scan of the system, your ship's computers identify the asteroid that Dusk talked about. Compared to the asteroids you are used to, this one is orders of magnitude bigger, almost the size of a small moon. Land on <planet> in order to get close enough for the short range scanner to analyze it.`
	on visit
		dialog "You've arrived, but you realize your escort carrying the <commodity> has not yet entered the system! Better depart and wait for it."

event "asteroid on patir"
	planet "Builder Settlement"
		remove attributes "requires: ka'sei"

mission "Ka'het: Patir Mystery 3"
	landing
	name "Return to <planet>"
	description "Return to <destination> to show the results of your scans of the large asteroid in Patir to Dusk."
	source "Builder Settlement"
	destination "Aventine"
	cargo "short range scanner" 15
	to offer
		has "Ka'het: Patir Mystery 2: done"
	on offer
		conversation
			`Your initial scans suggest that the asteroid is slowly rotating like a moon or planet. You set your ship on a polar orbit around it and activate the sensors that Dusk gave you, hopefully to find some answers to all the questions raised by Patir's mysterious appearance.`
			`	You start your exploration from the dark side of the asteroid, and from the little you can see, its surface appears to be completely covered in regolith of little importance. But soon after passing the terminator, you see an extremely reflective patch near the horizon. As you get closer, it becomes clear that this is the storage of iridium that Dusk was talking about: an enormous solidified lake of the reflective metal extending for kilometers in every direction inside a gigantic hole the Ka'sei have dug in the terrain.`
			`	In a few hours, you are able to check every site you were told to scan, but most of the surface still remains an unknown.`
			choice
				`	(Continue my exploration of the asteroid.)`
					goto explore
				`	(Leave and return to Aventine.)`
			`	As you are preparing to jump away, an artificial structure near the edge of the iridium storage catches your eye, and you decide to bring your ship in closer.`
				goto image
			label explore
			`	While you are setting up a new route to pass above as much terrain as possible, your eye is caught by an artificial structure near the edge of the iridium storage.`
			label image
			scene "scene/asteroid scene"
			`	The first thing you notice is an array of extremely tall pylons arranged into two parallel lines. When you approach to get a better angle, you discover a large cupola towering over the area. Although understanding its scale without a reference point is hard, you estimate it must be at least a kilometer in diameter.`
			`	You wonder if you should get closer, but the Ka'sei may not take kindly to you approaching their structure.`
			choice
				`	(Collect measurements at a safe distance.)`
				`	(Go near the structure, regardless of the risk.)`
					goto near
			`	The data that Dusk's scanners will gather will not be perfect, but it is better than having to risk getting close to something you know so little about. After a few minutes, the scan completes, and you are ready to return to <planet>.`
				accept
			label near
			action
				"exploration interest" ++
			`	You carefully position your ship above the structure and activate the sensors. As the scan proceeds, you monitor the position of the Ka'sei fleet. Some of the Fetri'sei nearest to you have stopped their standard activities and are standing by, perhaps observing your actions the same way you are observing theirs. Luckily, after a few minutes the sensors complete their analysis of the structure and you are ready to return to <planet> unmolested.`
				accept
	on visit
		dialog "You've returned to <planet>, but you realize your escort carrying the <commodity> has not yet entered the system! Better depart and wait for it."
	on complete
		dialog
			`Near the landing area, you discuss with Dusk what you have found next to the iridium storage. "This is fantastic! It is so much more than I hoped to find with this expedition. Give me a few hours to analyze the data and meet me in the spaceport."`

mission "Ka'het: Patir Mystery 4"
	name "Visit the asteroid"
	description "Bring Dusk to <system> to visit the ancient Builder settlement."
	source "Aventine"
	destination "Builder Settlement"
	passengers 1
	blocked "You'll need <capacity> available so Dusk can join you on your mission. Return with the available space to continue."
	to offer
		has "Ka'het: Patir Mystery 3: done"
	on offer
		conversation
			`You meet Dusk again in the cafeteria with his touchpad, as usual. "Thank you again for your help, <first>. There is a lot we can learn about the Builders with this discovery." He shows you a black and white image of a building inside a hemispherical dome. The complex appears to be made of interconnected cylinders, presumably habitation modules.`
			choice
				`	"What is that?"`
			`	"Oh, it is the scan you made of the Builder structure. Here, look: the external cupola is completely pressurized, which could give us insights about the biology of the Builders. The composition of the atmosphere on their planets is likely to have changed after so much time, and every manned station the Ka'het could reach was long destroyed. This is the first time we have the possibility to study the gases they could breathe without having the results compromised by millennia of biological activity. Inside the cupola there is also a large intact complex, which could give us more answers about all of this.`
			`	"If you can bring me to the asteroid, I could be able use the controls and enter in the cupola to measure the composition of the atmosphere."`
			choice
				`	"I'm ready to go."`
					accept
				`	"Wait, are you saying that you can read the Builder language?"`
			`	"Very approximately, but yes. We have been studying every piece of written language we could find from their cities, mostly inside sealed containers. It is very hard to understand full phrases or even what they mean at times, but we can reliably translate most of the common words and phrases, which will hopefully be enough for our mission."`
				accept
	on visit
		dialog "You've arrived, but you realize your escort carrying Dusk has not yet entered the system! Better depart and wait for it."

mission "Ka'het: Patir Mystery 5"
	landing
	name "First contact"
	description "After the tumultuous first contact, return to <destination> without hurting any Ka'sei, even if they attack you."
	source "Builder Settlement"
	destination "Aventine"
	passengers 1
	to offer
		has "Ka'het: Patir Mystery 4: done"
	on offer
		"reputation: Ka'sei" = -10
		conversation
			`As you approach the structure, Dusk stops preparing the equipment to observe it from the window. "It is a fascinating structure. I've only seen a small number of Builder buildings, but this looks different from anything I have seen. Perhaps it is more structurally similar to their stations than their outposts given the almost negligible gravity, or they had other asteroid colonies that have been gradually lost over time. It would be worth doing a serious exploration of the asteroid belts in the Graveyard at some point."`
			choice
				`	"You have been on Builder planets?"`
					goto planets
				`	"How far have the Remnant explored the Graveyard?"`
				`	"Do you have all the equipment ready?"`
					goto skip
			
			`	"I presume Taely already told you about the troubled beginnings we had in exploring the area; as a consequence of that, we had to reevaluate the procedures for exploring the nearby systems and species, especially beyond the Ossipago wormhole. Every scout ship entering the area has to always remain cloaked to prevent attacks from the countless Ka'het patrolling the area; this means that the further we need to travel to reach the destination, the more fuel we have to spend to return home, which considerably impacts the time we can spend cloaked in the destination. Some of the systems at the other end of the Graveyard have seen very few Starlings, most of them staying for less than a day.`
			`	"Still, even with these limitations we were able to make considerable progress. We can read some of the words in their language, and we were able to retrieve a countless number of partly intact Builder artifacts. Perhaps some day we will be able to understand how to control the Ka'het. Who knows?`
				goto skip
			
			label planets
			`	"Oh I have, many times. I have never been on a Builder station, but on a few occasions I have participated to expeditions to newly discovered cities or semi-submersed bunkers. I presume Taely already told you about the troubled beginnings we had in exploring the area; as a consequence of that, we had to reevaluate the procedures for exploring the nearby systems and species, especially beyond the Ossipago wormhole. Every scout ship entering the area has to always remain cloaked for safety; this means that exploring planets is only possible for a limited time and that you cannot leave your ship if you do not have a means of hiding yourself from them.`
			`	"Because of this, most of the planetary exploration is done with robotic probes. The Ka'het are able to detect and destroy devices that use faster than light communication, so only remote control with a Starling in the same system is possible. There are a lot of compromises that must be taken, but we can still make considerable progress even with these restrictions.`
			
			label skip
			`	"I need to prepare a few more instruments before we land," Dusk says as he stops staring at the dome and returns to his equipment. As you reach the complex, you do a few flights around it in search for a good landing site. Dusk points out a spot right next to a set of small circular indentations on the structure. After touching down, you and Dusk don extravehicular suits and start walking towards the cupola. He stops in front of a ring on its surface and starts looking through his equipment.`
			choice
				`	"What is that?"`
			`	"Well, I obviously cannot be sure, but given its location and that on the other side there is a pressurized area, it should be an airlock. I have seen scans of the Builder stations, and they look quite similar." He takes a heavy-looking scanner, puts it on the wall of the structure and starts moving it around. "If I am right, this way should have a control station hidden inside the wall - and here it is!" he sings with satisfaction.`
			`	Using a small instrument similar in appearance to a crowbar, Dusk slowly pulls out a section from the wall, kicking off a good amount of dust in the process. The control station is a two-sided panel, full of switches and buttons with small alien markings above each of them.`
			choice
				`	"Can you read them?"`
				`	"Can you open the airlock?"`
					goto open
				`	"Are you sure this won't put us in danger?"`
					goto danger
			`	"I can, yes. The first row of switches controls the lights inside the complex, the second row controls redundant pressurization systems, and there are similar such operations controlled by the rest of the panel.`
				goto open
			label danger
			`	"There is no way to be certain, but this is the only possible way to get in without destroying half of the complex.`
			label open
			`	"This," Dusk says as he presses a switch in the middle of the panel, "is what we were looking for." Soon after, the door in front of you opens, revealing a small room with another door at the opposite end. You follow Dusk inside, where he takes out the scanner again to look for another control panel. Once that is open, another switch allows him to close the door. Only the lights on your helmet keep you from being submerged in complete darkness. Looking around, you notice that the architecture is distinctly alien, with rounded angles on every side of the room and buttresses on either side of the doors. The ring itself is too small for you to pass through it standing upright, but the low gravity of the asteroid lets you almost fly through it without much trouble. "We now have to wait for the room to pressurize," he tells you.`
			choice
				`	"How long do you think it will it take?"`
				`	"Would it be safe to remove our helmets after that?"`
					goto dumb
			`	"I have no idea. Usually it is a matter of a few minutes, but we know next to nothing about this tech. We will have to wait and see. In the meanwhile," he says as he begins to activate another scanner, "I can analyze the atmosphere that is starting to fill this room. It should save us some time to do it here, as well as being safer, should it be dangerous to our suits."`
				goto scan
			label dumb
			`	Dusk gives you an odd look. "Of course not <first>; it would almost certainly kill you. Such an alien atmosphere is unlikely to be breathable for a human, and even if it was we could not be sure until we analyze it extensively." He begins to activate another scanner, "Speaking of which, I can start analyzing the atmosphere that is starting to fill this room. It should save us some time to do it here, as well as also safer, should it be dangerous to our suits."`
			label scan
			`	Dusk continues working on the atmospheric analyzer for about five minutes without anything happening. You try to connect to the scanner on your ship to check the position of the nearby Fetri'sei, but the dome seems to jam all communication with the outside. Suddenly, you hear a loud "pop," and the door that leads inside the dome recesses a few centimeters. "Just in time," Dusk says. "My analysis of the atmosphere has finished. Let us go take a look inside." After a brief look at the writing on the door, he grabs a handle on it and slides it to the left. The hatch starts to slowly open inwards. When you come closer to the entrance you are instantly blinded by a strong light coming from the other side of the door. After lowering the sun shield on your helmet, your eyes start adapting to the new light level, and it takes you a few seconds to realize what is now in front of you. Landed inside the cupola, right in front of the airlock, is a Fetri'sei - a Ka'sei probe - pointed at you and Dusk.`
			`	Both you and Dusk stand still in front of it without saying a word. Out of the corner of your eye, you can see his hands shivering. All of a sudden, the Ka'sei starts emitting a very high pitched sound, very hard to hear, frequently changing in intensity. This lasts only for a few seconds, then abruptly stops.`
			choice
				`	(Run back in the airlock.)`
					goto run
				`	(Stay still and wait.)`
			`	The whole cupola falls silent. What feels like hours pass before the Ka'sei swiftly lifts off in front of you, hovering a few meters above the terrain. Just like the previous time, it starts emitting the same sequence of sounds as the last time, followed by a clicking sound. Dusk turns towards you.`
			choice
				`	(Run back in the airlock.)`
					goto still
				`	(Keep staying still.)`
					goto still
				`	(Try shooting at the hover engines of the Ka'sei with my sidearm.)`
			`	You take out your gun and start aiming for the Fetri'sei's side pods. Your first shot misses it completely, but after that you are able to make three full hits on the hover engines. Almost instantly, the Ka'sei starts emitting a loud siren. The ship fires a beam just to the left of you, letting out an ear-piercing wail. Both you and Dusk jump back to the airlock as fast as possible, but you are too far away to reach it in time before a Ravager beam tears through your suit. The last thing you see is Dusk closing the airlock.`
				die
			
			label still
			`	After another short silence, the Ka'sei starts emitting a loud siren. You hear the screech of Ravager fire as an angry energy beam sears through the air to your left, just barely missing you. Both you and Dusk jump back to the airlock, slamming the door closed. You can still feel the crackle of the Ravager cannons from the other side the door, and after a second, the door begins to glow.`
			choice
				`	(Open the exit door, even with the airlock full of air.)`
					goto blast
				`	(Wait for the airlock to empty.)`
			`	After waiting a few seconds, Dusk hurries towards the control station. "Hold on to something, I ha-" Suddenly, he is interrupted by a burst of light coming from where the door of the airlock used to be. Your suit provides little protection from the full force of the Ravager beams.`
				die
			
			label blast
			`	You reach the control station as fast as you can and press the switch that Dusk had used when you first came in. The blast is not as strong as you imagined, but in a few seconds you are thrown out of the airlock by the sheer force of the air leaving from the breach. Both of you touch down after a few meters, crashing hard in the terrain that surrounds the cupola. Out of the corner of your eye, you see that there's still air coming out of the airlock, signifying that the interior door has been breached. It is very lucky that your suit has not been punctured.`
			`	Looking around, you see Dusk laying face down next to you. Thankfully, he begins to stand up as you approach him. When he sees you, he silently pauses for a moment, before jerking his head to the airlock and signing. "We need to run. It could get out of the cupola, or others could arrive, and here in the open we are even easier targets." You nod and start going with him back to your ship.`
			`	Running at full speed, it takes the two of you only a few minutes to reach the <ship>. Once safely in the cockpit, you sit down to catch your breath. After a moment, Dusk begins searching nervously for something on his suit. He takes out the atmospheric scanner he used earlier, but the screen is cracked and the external sensors are bent. "It must have been destroyed when we fell on the ground. I hope that at least its memory is still intact."`
				goto attack
			
			label run
			`	You start running towards the airlock as fast as you can. Initially, Dusk tries to resist, but you drag him by force and lock the door behind you. Everything falls into silence again for half a minute while you are waiting for the room to depressurize, but suddenly the sound of a Ravager cannon cuts through the silence, and the inner airlock door begins to glow as it takes fire.`
			choice
				`	(Open the exit door, even with the airlock full of air.)`
					goto rush
				`	(Wait for the airlock to empty.)`
			`	After a few seconds of waiting, Dusk hurries towards the control station. "I have an idea," he says as he presses a few switches on the panel. "I can open a vent to expel the air out of here into the void, and get us out of here in a few seconds."`
				goto expel
			label rush
			`	You reach the control station as fast as you can and tell Dusk to hold on to something, but he stops you. "I have a better idea," he says as he presses a few switches on the panel. "I can open a vent to expel the air out of here into the void, and get us out of here in a few seconds."`
			label expel
			`	Soon after, the frontal door recedes. You two run out of the airlock as fast as possible. Behind you, you hear the roar of metal melting as a rush of air passes you by. You start running back to your ship with Dusk, hoping that the Ka'sei will not get out of the building before you are safe.`
			`	Running at full speed, it takes the two of you only a few minutes to reach the <ship>. Once safely in the cockpit, you sit down to catch your breath. After a moment, Dusk begins searching nervously for something on his suit. He takes out the atmospheric scanner he used earlier and turns it on. "Phew. I was afraid it had broken down when we had to run away, but maybe we can still get the data we need."`
			action
				set "atmospheric scan intact"
			
			label attack
			`	Dusk is interrupted by the shrieking wail of your ship's proximity alert as a hostile object appears on the radar screen. As Dusk suspected, the Fetri'sei must have tracked your movements after leaving the cupola. You start to ready your ship for combat, but Dusk interrupts you. "You cannot kill them, <first>. Do you remember the high pitched sound it emitted before shooting? He was trying to speak with us, Captain. Only a few words, maybe even pre-programmed for this kind of interaction, but still a complete phrase or more in pure Builder language. In decades of xenoarchaeological research, this is the first time that it occurs. These ships are an incredible discovery. They may be the only thing still capable of speaking that language in the entire Graveyard. You cannot destroy it, and disabling one is more a matter of luck than skill."`
			choice
				`	"What should I do then?"`
			`	"Well, I can only suggest to depart from here and set a route straight back to Aventine, while avoiding the Ka'sei. Sorry <first>, but it is preferable that we leave them alone." After all the risk you had to take, you cannot help but nod if this means getting as far from here as possible.`
				launch
	
	npc
		government "Ka'sei"
		personality plunders mining harvests staying
		fleet
			names "ka'sei"
			cargo 3
			variant
				"Fetri'sei" 18
				"Fetri'sei (Disable-able)" 6
	
	on enter "Patir"
		dialog
			`Soon after departing, your ship warns you that a large number of ships are targeting you. It appears the other Ka'sei are also going to attack.`
	on visit
		dialog "You've returned to <planet>, but you realize your escort carrying Dusk has not yet entered the system! Better depart and wait for it."
	on complete
		clear "remnant: dusk busy"
		event "patir mystery timer" 10 16
		conversation
			branch attacked
				"reputation: Ka'sei" < -10
			action
				"reputation: Ka'sei" = 1
			`You disembark from your ship with Dusk, discussing the events that occurred in Patir. "Thank you for keeping the Ka'sei alive, <first>. They might be exactly what our Builder research needs, and I really hope I can continue exploring that place with you in the future. I will study what we have gathered in the last days trying to find anything that could give us more clues about them." He waves at you and starts walking towards the exit from the spaceport. "I will contact you again when I find something worth looking at. May the Embers burn bright for you, <first>."`
				decline
			
			label attacked
			action
				set "ka'het: attacked ka'sei"
			`You disembark from your ship with Dusk, who is visible angry that you destroyed one of the Ka'sei. "I told you not to attack them! I told you of their importance!" he signs harshly while pacing back and forth. "Oh my, oh my, we can only hope that this does not close any doors for us. Perhaps we can attempt to communicate with them? Tell them it was an accident?" He looks to you as if searching for some reassurance, but you have none to give. "Forget it. I will study what we have gathered, but I am afraid that it will be all that we will ever gather from that system." Dusk storms off without saying goodbye, typing away on his touchpad as he goes.`

event "pacified ka'sei"
	"reputation: Ka'sei" = 1

event "patir mystery timer"

ship "Cloak Check"
	attributes
		"heat dissipation" 1
		"hull" 3
		"mass" 100
		"drag" 5
		"automaton" 1
		"thrust" 100
		"turn" 6000
	outfits
		"Cloak Checker"
	turret 0 0

outfit "Cloak Checker"
	category "Turrets"
	thumbnail "outfit/unknown"
	"turret mounts" -1
	weapon
		"velocity" 10
		"lifetime" 1
		"reload" 1
		"blast radius" 20
		"hull damage" 5
		"no damage scaling"
		"range override" 1000000
		"turret turn" 360

mission "Ka'het: Patir Mystery 6"
	name "Second contact"
	description "Return to <system> with Dusk and four other xenoarchaeologists to continue your exploration of the <planet>. You will need to be cloaked as you enter to avoid alerting the Ka'sei."
	source
		government "Remnant"
		attributes "remnant primary"
	destination "Builder Settlement"
	passengers 5
	cargo "instruments and samplers" 2
	blocked `As soon as you arrive, Dusk contacts you again. "Welcome back, <first>! We should be ready for the next Patir expedition, but we need at least five free bunks to attempt it, and at least 2 tons of cargo space for samples."`
	to offer
		has "event: patir mystery timer"
		has "Remnant: Cognizance 38: done"
		not "ka'het: attacked ka'sei"
		not "remnant: dusk busy"
	on offer
		conversation
			`It doesn't take long for you to be noticed in the crowded, yet quiet, starport of <origin>. You feel a tap on your shoulder and turn around to see Dusk, accompanied by a group of four. "Good to see you here again, <first>! Do you remember our exploration of the Patir black hole?"`
			branch "atmospheric data"
				has "atmospheric scan intact"
			`	One of the other Remnant shows you a hologram of the system, with what looks like the Builder settlement you visited earlier highlighted by a yellow glow. "After studying the data we gathered during our last visit, we may have devised a way to enter the structure undisturbed! Based on our recordings, the Fetri'sei that attacked us in the structure was gathering materials from the asteroid belt with its fellow Ka'sei, and only moved inside the dome when it spotted us."`
				goto proposal

			label "atmospheric data"
			action
				payment 300000
			`	One of the other Remnant shows you a hologram of the system, with what looks like the Builder settlement you visited earlier highlighted by a yellow light. "First of all, we have transferred <payment> to your logistics account for saving the data on the dome's atmosphere. It is only thanks to you that we were able to learn more about what kind of atmosphere the Builders may have lived in."`
			choice
				`	"Thank you."`
					goto "skip dialog"
				`	"Can you tell me more about that?"`
			`	"The air in the settlement we visited was almost evenly split between oxygen and argon, while containing very little nitrogen. Despite its differences, it is interesting to note that such a composition is breathable by human standards."`
			`	"We could have removed our helmets after the airlock?" you ask.`
			`	"It is a bit more complicated than that. We found that the pressure inside the complex was much, much lower than what we are used to - less than a sixteenth of an atmosphere. On most Earth-like planets, you would only find such pressures at over 20,000 meters. There are two possibilities: either the Builders were born in a thin atmosphere, or the life support system failed some time ago and the structure has been slowly losing air ever since. We hope to find the answer soon enough.`

			label "skip dialog"
			`	"On top of that, we have learned that the Fetri'sei that attacked us was not waiting in the structure when we first entered the system; it was gathering materials from the asteroid belt together with the rest of its fellow Ka'sei, and only moved inside the dome when it spotted us."`

			label proposal
			choice
				`	"What are you suggesting?"`
				`	"And?"`
			`	"Cloaking is the key. If we can stay hidden as we enter Patir and land, then the Fetri'sei should stay outside of the settlement, letting us explore further. Make sure your ship has enough fuel for the journey, however; if you drop your cloak at any time in Patir, then the Ka'sei will block our progress again."`
			`	After he finishes signing, he makes a few quick gestures toward the projector, enlarging the hologram of the Builder settlement and revealing what looks like a flight path. "You are going to land roughly where we did last time, carrying me and four other xenoarcheologists. If you accept, I should be able to allocate 100,000 credits to help you buy the necessary equipment for this mission."`
			choice
				`	"I'm in."`
					accept
				`	"What if they detect us while inside the structure?"`
				`	"Sorry, but I don't think it is a good idea to return there."`
					decline
			`	"It is a possibility, yes. It is also quite problematic because communication between the inside and the outside of the structure is impossible. I think the best course of action would be to place a scanner that keeps an eye on the large airlocks on the upper side of the dome, the ones the Ka'sei used last time. If I am right, it should give us around a quarter of an hour to get back in the airlock and escape."`
			choice
				`	"Alright, let's do it."`
					accept
				`	"Sorry, but I don't think it is a good idea to return there."`
					decline

	on accept
		payment 100000
		set "remnant: dusk busy"
	on abort
		clear "remnant: dusk busy"
	on fail
		clear "remnant: dusk busy"
		dialog
			`You have approached the Builder Settlement uncloaked, making the Ka'sei follow you, or the escort that was carrying the Remnant scientists has been destroyed, or the escort that was carrying the mission cargo was destroyed. You have failed this mission.`
	on visit
		dialog `You have reached <planet>, but not all of the cargo and passengers are in the system! Better depart and wait for your escorts to arrive in this star system. Remember that your escorts need to be cloaked as well. You may want to park your escorts that are incapable of cloaking.`
	npc save
		government "Test Dummy"
		personality heroic nemesis unconstrained
		system "Patir"
		fleet
			variant
				"Cloak Check" 10

mission "Ka'het: Patir Mystery 7"
	landing
	name "Return to <planet>"
	description "Take Dusk and the other researchers, as well as <cargo>, back to <destination>."
	source "Builder Settlement"
	destination "Aventine"
	passengers 5
	cargo "Patir samples" 2
	to offer
		has "Ka'het: Patir Mystery 6: done"
	on offer
		conversation
			`As you slowly descend toward the surface of the planetoid, most of the Fetri'sei continue to orbit Patir, going in and out of the asteroid belt to mine precious metals from it. The few around the planetoid travel not towards the ruins of the Builder settlement, but rather to the massive stockpile of iridium situated nearby. After a final pass around the dome to ensure none of them have begun following you, you land near the imprint your spaceship left in the dusty regolith the last time you came here.`
			`	"Great work, Captain. We are ready to start our mission." Dusk and his team are carrying with them a set of instruments similar to the first time you were here, from compact laser scanners to a pair of large crowbars. On the crew's backs are cylinders of varying dimensions, with the largest being almost a meter wide. You follow them through the ship's airlock onto the surface and begin the walk towards the complex. Halfway to the dome, Dusk speaks over the radio. "<first>, before we arrive there, do you have any further questions on the mission plan?"`
			choice
				`	"What should I do once we are inside?"`
					goto inside
				`	"What are you and your team going to do in the complex?"`
					goto dusk
				`	"Do you think the Ka'sei are going to leave us alone the entire time?"`
					goto kasei
				`	"Don't worry, I'll figure it out."`
			`	"Well, I really hope so!" Dusk replies, grinning behind the glass of his helmet.`
				goto entrance

			label inside
			`	"Well, that is up to you. From the brief scans I made of the structure it does not seem to have particularly thick internal walls, so communication between us within the dome should be feasible. You could come with me inside the structure to help identify what we find, or if you prefer you could also remain near the airlocks and keep an eye out for incoming Fetri'sei. As I said, the choice is yours."`
				goto entrance

			label dusk
			`	"It depends. Here, look," he says, passing you a data pad with a rather blurry picture. "It is a still image taken from the recording of our encounter with the Fetri'sei. The strong lights ruined most of the video, so we will to have to settle for this picture, but look at the background: do you see that curved board on the left? The quality of the video is too low to be sure, but I think it could be a map of the complex. If I am right, we could split into groups and cover more ground in the few hours we are going to spend here."`
				goto entrance

			label kasei
			`	"Honestly? At this point, I am positive they will. The last time we came here, they had already found us and were probably starting to enter the dome. Right now, they are still in the asteroid belt continuing their mission. There's the possibility that the airlock will alert them of our arrival, but at this point it is unlikely. In either case, I will be sure to keep an eye on the airlock once we are inside the dome."`
			label entrance
			`	It doesn't take long to reach the airlock ring in front of the dome. The airlock you used last time is still open, and its control panel is visible next to it. Dusk, following your gaze, quickly stops you. "I doubt it would be a good idea to pass through the same airlock we used last time, <first>," he says. "It looks like the structure's automated systems patched up the hole left by the Ka'sei, but I would never trust it as a pressure vessel at this point. Plus, I count at least six more airlocks we could use."`
			`	He and another member of the group move to the opposite side of the control station next to the airlock, then flip one of the switches on the panel. Just like last time, a door opens next to them, revealing another on the opposite side of the small room. There is space only for three crew members at a time; you, Dusk, and another Remnant enter the airlock, while the other three wait their turn. The door closes, and Dusk flips the switch to begin the pressurization procedure. Suddenly, the lights inside the module turn on, emitting a bright, azure light.`
			choice
				`	"Did you do that?"`
				`	"What happened?"`
			`	"I am not sure. Wait." Moving to the opposite side of the airlock, he uses a crowbar to open another hidden control station, which slides out of the wall to reveal a rather large screen scrolling through some alien writing. After reading through it with some difficulty, Dusk breathes a sigh of relief and pulls it back to its original location. "I think it is nothing," he adds, "at least I hope so. From what I could gather, the lights being switched on were a normal, timed event in the commanded startup sequence - why they did not turn on last time is beyond me, but nothing seems to be out of the ordinary. Perhaps they were just broken."`
			`	A few minutes later, pressurization finishes, and the interior door opens. You follow Dusk out of the airlock and find yourself in front of a large area, likely the same place the encounter with the Fetri'sei took place. "The moment of truth," exclaims Dusk, placing down a heavy scanner, similar to a short telescope. "This is a low-power laser system, capable of measuring the density of the atmosphere anywhere within 10 kilometers. If a Fetri'sei was alerted when we crossed the airlock, by now the large airlock will be filling up with oxygen and argon to allow it to pass through, and this sensor here will register it. Let's see." A tense silence ensues as the machine boots up.`
			choice
				`	"What does it say?"`
				`	"What are the readings?"`
			`	Dusk smiles. "The airlock is still empty. It looks like we can finally begin exploring the facility." When the rest of the group finishes crossing the airlock, you all start moving toward a curved board, placed equidistant from each of the entrances. After scrutinizing the writings on it for a few seconds, one of the Remnant exclaims, "A map!" Dusk starts discussing something with the rest of his team, but from your position you can't see what they're signing.`
			choice
				`	(Wait for them to finish their discussion.)`
				`	(Move closer to try to follow the conversation.)`
				`	(Try to get Dusk's attention.)`
			`	Dusk turns around to you. "So, <first>," he asks, "what do you think? This is indeed a map of the Builder complex. The team and I have split the exploration in four groups - one going to the armory, one visiting the underground facilities and another visiting someplace that roughly translates to 'part cycler.' If you want to come with me, we can choose between the general storage area and what seem to be some kind of elevated gardens. Or you could remain here to keep an eye on the laser scanner if you wish; the choice is yours."`
			choice
				`	"Let's go to the storage."`
					goto storage
				`	"I think it is best to visit the elevated gardens."`
					goto gardens
				`	"Sorry, but the Ka'sei are too much of a danger. I will stay here."`
			`	"Alright." Dusk and the rest of the team split toward different buildings in the complex, disappearing behind large armored doors. The next hours pass slowly as you stand outside the complex, surrounded by complete silence interrupted only by short updates from those exploring the buildings. Almost four hours later, while checking the atmospheric density scanner yet again, you notice a blinking yellow light, placed near the bottom of the control panel.`
			choice
				`	(Call Dusk with the radio.)`
					goto alarm
				`	(Ignore it.)`
			`	As the time passes, the light dims and blinks slower. It takes almost half an hour, but the yellow light finally turns off entirely.`
			`	Some time later the group returns, satisfied with what they've found inside. "It was an interesting trip for sure, Captain," Dusk tells you. "Did anything of note happen out here?"`
			choice
				`	(Tell him about the light.)`
					goto explain
				`	"Not much. It was a bit boring."`
			`	"I imagine so. You would have been more helpful in the complex together with me." After picking up the scanners, you begin to pass through the airlocks, three people at a time. After a few minutes, you're all back outside the dome, ready to finally return to <planet>.`
				goto ending

			label alarm
			`	As you tell him about the blinking light, he interrupts you and announces to the rest of the group that they are leaving. "The yellow light is an indicator that the battery is running out," he explains hurriedly. "I should have checked our equipment better. Soon, the starship airlock will be unwatched." Instead of going through a single airlock, the group splits, half going into one airlock and half into another. When you're finally all outside of the dome, the tense mood dissipates.`
				goto ending

			label explain
			`	As you tell him about the blinking light, his expression changes. "You should have called me! We could have died!" He moves to the console on the laser scanner, which stays dark. "The yellow light was an indicator that the battery was running out," he says. "I should have checked our equipment better. The starship airlock may have remained unwatched for hours now. We need to leave." Instead of going through a single airlock, the group splits, half going into one airlock and half into another. When you're finally all outside of the dome, the tense mood dissipates.`

			label ending
			`	While walking back to the ship, Dusk continues talking about the mission. He explains that they found that the Patir settlement had never been visited in its history - not even by the Builders themselves. "I did not expect to find a thriving colony inside, but this is perplexing. A possible theory is that the settlement was built by the Ka'sei themselves, but the variety of designs inside and the way everything was assembled contradicts everything we know about their capabilities. Perhaps the buildings were transported here together with them - or perhaps even the entire asteroid was brought here from a Graveyard system, though that seems unlikely. There is a lot we still have to learn about Patir."`
			`	Once you're back inside the <ship>, the team moves to their rooms to continue discussing theories about the Builder settlement here. Next destination: <planet>.`
				accept

			label storage
			`	Dusk takes the lead, and you reach a large building on the opposite side of the dome. The towering cubical structure has multiple doors on the sides, each of them taller than the one before; its walls are light, of a pale blue, with gold and brown finishes around the signs scattered across the area. Dusk stops in front of one of the smallest doors, only a few centimeters taller than you, and starts pushing it to the side to make it slide. Slowly but surely, it starts to move. Dusk enters first, and you follow.`
			`	If the depot seemed large from the outside, it's even more impressive seen from the inside; massive, sturdy shelves tower left and right, surrounded by odd machinery and cylindrical containers. While you're still studying the structure, Dusk calls you over. "Look here, <first>," he says, indicating the lower shelves in front of him. "What do you see?" It isn't easy to inspect the shelves with just your helmet lights, but you notice they're all empty. "This is not what I would expect from a settlement that used to be inhabited."`
			choice
				`	"What do you think happened here?"`
					goto theory
				`	"Maybe the rest of the depot will have something."`
					goto samples
				`	"Is it possible that they just emptied the storage when they left?"`
			`	"Maybe. But look at how pristine this place is. There is no dirt or dust anywhere I can see, and everything seems to be exactly where it should. It seems more as if it was never inhabited in the first place. There are far too many unknowns about Patir and this settlement to be certain of anything, though." He pulls another instrument from a waist pouch, then begins gathering samples from around the depot, both from the ground and on the shelves. The procedure takes a few minutes; he then puts the samples in one of the cylinders on his back and starts moving to the next room, signing for you to follow him.`
				goto depot

			label theory
			`	"At first I thought they abandoned this place and took everything with them, but look: there is no dirt or dust anywhere I can see, and everything seems to be exactly where it should. It seems more as if it was never inhabited in the first place. There are far too many unknowns about Patir and this settlement to be certain of anything, though." He pulls another instrument from a waist pouch, then begins gathering samples from around the depot, both from the ground and on the shelves. The procedure takes a few minutes; he then puts them in one of the cylinders on his back and starts moving to the next room, signing for you to follow him.`
				goto depot

			label samples
			`	"Maybe, but I would not get my hopes up if I were you." Sitting down, Dusk takes out of his waist pouch a slim, organic-looking instrument, connected with a cable to a larger box still inside the bag. He takes samples from everywhere in the room: the shelves, the door, the walls, even some from the floor. After enclosing everything inside cylindrical containers, he tells you to get ready to move to another compartment.`
			label depot
			`	You follow Dusk around the building, but the results are the same. The depot is full of empty, untouched containers and barren racks in an incredible state of preservation. After Dusk gathers the last samples, you follow him outside, where you join the other teams leaving the building with their samples. Next stop: <planet>.`
				accept

			label gardens
			action
				"patir: builder seeds" ++
			`	"I agree, it feels the more interesting of the two." The two of you follow the route indicated on the map for a while before reaching the entrance: a slender, sturdy-looking pillar roughly two meters wide with a circular opening on one side. Moving closer you can see the end of a shallow ramp right beyond the door, swirling upwards inside of the column and likely reaching the top of the dome.`
			`	"If this is supposed to be the exit of the garden," Dusk says, "I fail to see where the entrance should be. We are going to have to walk up it instead."`
			choice
				`	"Alright, let's go."`
					goto ramp
				`	"I would rather keep searching for the entrance."`
			`	You and Dusk keep walking around the structure for almost half an hour to no avail; with no other choices left but going up the ramp, you give up and decide to follow it up the pillar. Going through it is simpler than it looked, as the surface of the floor is ribbed in a peculiar way so that gripping onto it becomes rather effortless. Despite this, it takes half an hour to reach the garden, and the roof of the dome still lies well above.`
				goto top

			label ramp
			`	You follow Dusk up along the ramp, the length of it making the ascent quite tiresome. Luckily, going through it is simple, as the surface of the floor is ribbed in a peculiar way so that gripping onto it becomes rather effortless. Even so, though the garden is nowhere near the top of the dome, it takes another half an hour to reach it.`
			label top
			`	The view at the top is disappointing. In front of you, there are only rows upon rows of long racks with a dry, light gray material on the top and bottom of each shelf. Interspersed between the rows there is some Builder equipment, in which you only recognize large unlit lamps connected to the rest of the structure. Despite all of this, there are no plants anywhere, as far as the eye can see. "I believe we have stumbled upon some kind of hydroponics facility," Dusk says. "I think I have mistranslated the label on the map; this is more like a field than a simple garden."`
			choice
				`	"What is the plan now?"`
					goto plan
				`	"Why are there no plants growing?"`
			`	"It has probably been around a hundred thousand years since the last time a sapient being was anywhere near this structure. If we were on an Earth-like planet, the plants would have completely covered any artificial structure, but here on an asteroid in the middle of nowhere? Whatever water supply this place had likely ran out when the Builders were still alive." After stopping to think for a few seconds, Dusk continues.`
			label plan
			`	"Even if there are no plants, there must be containers with seeds and fertilizers somewhere around here. We have already wasted a lot of time coming up here; if you go look for those while I gather samples from the abandoned hydroponics, we will cover more terrain in the time we have left." As Dusk begins to prepare the sampling vials and the rest of the equipment, you walk toward the back of the "fields." You enter a series of tall rooms parallel to the hydroponics, none of which contain anything of note - all except the last room, which contains numerous hexagonal containers stacked on top of each other.`
			choice
				`	(Call Dusk.)`
					goto call
				`	(Open one of the boxes.)`
			`	You take one of the boxes from the top of the stack. It seems very heavy for its size, but with the help of the almost negligible gravity of the asteroid, you eventually succeed in taking it down to the floor. Opening it is even harder, as the box seems to have been sealed shut hermetically. After a lot of struggle, it opens to reveal a mass of spherical, light blue seeds tightly packed together.`
			`	Dusk reaches you shortly thereafter, but he doesn't seem too happy. "I have few pressurized containers with me, <first>. We cannot expose the seeds to the vacuum of space without the risk of killing them, and we are going to need as many chances as possible to make something grow." Taking another box from the stack, he continues, "We ought to leave this one here for a future expedition and grab another one instead."`
				goto continue

			label call
			`	It doesn't take long for Dusk to reach you. "Great find, <first>." After glancing at boxes on various piles, he finally settles for one on the top of a nearby stack and brings it down. "From the labels on its back, it seems to contain three different kinds of seeds."`
			label continue
			`	As you awkwardly scoot down the slide with the seeds, the same corrugated texture that made it possible to climb now working against you, Dusk continues his explanation. "It seems odd how none of the boxes you found were empty, or even unsealed. The hydroponics fields were in a similar situation; you would expect to find at least traces indicating the place used to be full of plants, but there was nothing of that sort. I am starting to believe this place was never inhabited in the first place, but assembling this facility would go far beyond the known capabilities of the Ka'sei."`
			`	Shortly after reaching the end, you meet up with the rest of the team, who all describe situations similar to the one you found. It takes a while to reach your ship outside the dome, but finally everything is ready to return to Remnant space. Next stop: <planet>.`
				accept
	on visit
		dialog phrase "generic cargo and passenger on visit"
	on complete
		payment 50000
		conversation
			`After disembarking from the <ship>, you help the Remnant carry out what they found in the Builder settlement. The other teams gathered a lot of artifacts during the trip, from oddly shaped vials to tall pieces of alien machinery; you help Dusk carry a small crate, containing a dozen or so cylindrical objects roughly as large as your hand behind a transparent lid. "Thank you for your help, Captain."`
			choice
				`	"What is the next move?"`
					goto next
				`	"What is in that crate?"`
			`	"Oh, these? They are a Builder sidearm - a weapon capable of emitting short-ranged electrical bursts strong enough to incapacitate or kill your target. We discovered a few hundred of them inside some bunkers in the Graveyard long ago. If you would like, I would not mind misplacing one, as a token of thanks for all your help here."`
			scene "outfit/ka'het taser"
			choice
				`	"Thank you. How do I use it?"`
					goto outfit
				`	"I'd rather be paid in credits instead."`
			`	"Oh, I have already transferred 50,000 credits to your account. I need to organize some things for our next mission; if you meet me in the spaceport a few hours from now, I should have everything ready."`
				decline

			label outfit
			action
				outfit "Ka'het Electric Stunner" 1
			`	Dusk quickly explains how to use the Ka'het weapon; its short cylindrical shape is evidently not made for human hands and proves to be quite hard to use, but you eventually figure out how to hold it while still being able to readily press the trigger. While they may not be the best weapon to capture an enemy ship, they're surely going to be very handy from a defensive position inside your own.`
			label next
			`	"Now that we know how to safely access the site, I am going to need to organize our next mission. If you meet me in the spaceport a few hours from now I should have everything ready. In the meanwhile, make sure to prepare a large enough freighter for takeoff - chances are we will need at least a hundred tons of free space in the cargo hold for the complete payload."`

mission "Ka'het: Patir Mystery 8A"
	name "Take the lab"
	description "Take the ground lab (weighing 97 tons) from <destination> to prepare for the next expedition."
	source "Aventine"
	destination "Babiali"
	passengers 5
	blocked `Dusk contacts you soon after you reach the spaceport. "<first>, we will need at least five free bunks for the mission we are preparing."`
	to offer
		has "Ka'het: Patir Mystery 7: done"
	on offer
		conversation
			`It doesn't take long for you to see Dusk; he's waiting for you under a canopy next to your landing pad, right at the edge of Aventine's starport. "We are almost ready to go," he says, "but I have run into a problem. My plan for our next mission was to have a repeat of the last expedition, but this time carrying a temporary laboratory to the Builder site. I was able to gather most of the instruments I was looking for in the local scientific facilities, but none of the mobile laboratories I am authorized to requisition by default were in good enough condition to fly.`
			`	"Because of that, before we can start our mission, we will need to make a stopover at <destination> - I was able to convince the prefects on Viminal to reallocate one of the outposts that they had just delivered there to our mission, given it has higher priority than the mining expeditions they are setting up. After outfitting it with our research equipment, it has reached a mass of 97 tons."`
			`	You help Dusk transport the chosen instruments to your ship; you also make sure to leave enough space for the facilities you're going to take from <planet>. As you're walking back to the ship's controls, Dusk reminds you to bring as many ramscoops with you as possible - you're going to need them in order to complete the mission plan while cloaked.`
				accept
	on visit
		dialog phrase "generic passenger on visit"
	on complete
		dialog
			`Dusk's coordinates indicate the border of a large canyon near the equator of <planet>. Unlike most cracks on the surface, this one shows signs of geological activity: you only narrowly avoid a stream ejecting from a geyser in the canyon as you pass overhead. As you land, a row of Remnant structures are clearly visible running parallel to the cliff.`
			`	The local crew assist in loading the modular laboratory split across three pallets; with them arrives a separate package, containing a surveillance satellite to be deployed near Patir while cloaked.`
	on abort
		clear "remnant: dusk busy"
	on fail
		clear "remnant: dusk busy"


mission "Ka'het: Patir Mystery 8B"
	landing
	name "Lab deployment"
	description "Reach <system> and land while still cloaked in order to set up the Remnant laboratory."
	source "Babiali"
	destination "Builder Settlement"
	passengers 5
	cargo "research lab and satellite" 97
	blocked `Dusk contacts you soon after you reach the spaceport. "<first>, this mission is going to require <capacity>."`
	to offer
		has "Ka'het: Patir Mystery 8A: done"
	on enter Patir
		dialog
			`The probe slowly moves away from your ship, opening its external panels and the instrumentation; as you watch it turn into a dim point of light, the Remnant team confirms that it is functioning correctly. Time to land on the asteroid.`
	on abort
		clear "remnant: dusk busy"
	on fail
		clear "remnant: dusk busy"
		dialog
			`You have approached the Builder Settlement uncloaked, making the Ka'sei follow you, or the escort that was carrying the Remnant scientists has been destroyed, or the escort that was carrying the mission cargo was destroyed. You have failed this mission.`
	on visit
		dialog `You have reached <planet>, but not all of the cargo and passengers are in the system! Better depart and wait for your escorts to arrive in this star system. Remember that your escorts need to be cloaked as well. You may want to park your escorts that are incapable of cloaking.`
	npc save
		government "Test Dummy"
		personality unconstrained heroic nemesis
		system "Patir"
		fleet
			variant
				"Cloak Check" 10


# Invisible ship in Lathia, represents the power of the asteroid base in the system

mission "Asteroid guarding Lathia"
	invisible
	landing
	to offer
		has "Ka'het: Patir Mystery 8B: offered"
	to complete
		never
	npc save
		government "Magic Asteroid"
		personality forbearing frugal heroic staying vindictive
		system Lathia
		ship "Asteroid Planet" "Queen Asteroid"

ship "Asteroid Planet"
	attributes
		category "Heavy Warship"
		"uncapturable" 1
		"inscrutable" 1
		"cost" 158000000
		"hull" 86135672193
		"required crew" 1
		"bunks" 1
		"mass" 67400
		"drag" 3040
		"heat dissipation" 10
		"energy capacity" 1
		"fuel generation" 0.3
		"cargo space" 40
		"outfit space" 390
		"weapon capacity" 150
		"engine capacity" 95
		"hull repair rate" 47
		"cargo scan power" 1
		"cargo scan efficiency" 0.001
		"thrust" 34020
		"turn" 593140
		"asteroid mount jd" 1
		"asteroid mount am" 1
		"asteroid mount" 1
		weapon
			"blast radius" 80
			"shield damage" 800
			"hull damage" 400
			"hit force" 1200
	outfits
		"Asteroid Weapon Super"

	gun 0 0 "Asteroid Weapon Super"

outfit "Asteroid Weapon Super"
	"display name" "???"
	category "Guns"
	cost 1861000000
	thumbnail "outfit/unknown"
	mass 1
	"outfit space" -1
	"weapon capacity" -1
	"gun ports" -1
	weapon
		"submunition" "asteroid fragment" 180
		"inaccuracy" 1
		"velocity" 70
		"lifetime" 2
		"reload" 360
		"safe"
		"split range" 300
		"blast radius" 400

outfit "asteroid fragment"
	weapon
		"submunition" "spin1 print right"
		"submunition" "spin1 print left"
		"inaccuracy" 360
		"velocity" -65
		"random velocity" 20
		"lifetime" 40
		"random lifetime" 80
		"hull damage" 50
		"heat damage" 800
		"ion damage" 3
		"safe"
		"hit force" 100
		"blast radius" 200


mission "Ka'het: Patir Mystery 9"
	landing
	name "Explore the neighborhood"
	description "Visit every system around <system> you can reach, then return to Dusk."
	source "Builder Settlement"
	waypoint "Athiri"
	waypoint "Chanai"
	waypoint "Ghila"
	waypoint "Lathia"
	waypoint "Maithi"
	waypoint "Mitera"
	waypoint "Sarifa"
	waypoint "Thepa"
	waypoint "Balnii"
	to offer
		has "Ka'het: Patir Mystery 8B: done"
	on offer
		event "Patir spaceport" 0
		conversation
			`Approaching the settlement from the northeast, you park the <ship> once again next to the airlock array; it's almost starting to become a familiar sight by now. With the cargo ramp pointed toward the entrance and the post-flight checklist completed, the Remnant team begins to deploy the lab while you remain in the cockpit, keeping an eye on Ka'sei activity. The researchers work quickly and nearly without issue in the light gravity of the asteroid, besides the occasional lost screw. However, the construction job still takes nearly the entire day.`
			`	With the Ka'sei still oblivious, and the lab set up, you take advantage of the opportunity to stretch your legs and pay a visit to the researchers in the new outpost. "So, Captain," asks Dusk, meeting you at the entrance, "what do you think of it?"`
			scene "scene/lab scene"
			choice
				`	"It is beautiful."`
					goto beautiful
				`	"Well, it seems rather functional."`
					goto functional
				`	"That is all?"`
			`	"Admittedly, the research-focused part in it is rather limited - it is a repurposed mining hub, after all - but it should comfortably house a few people for as long as needed. Besides," he adds, "there is all the space you could ask for to stretch your legs inside the dome."`
				goto tour

			label functional
			`	"Hopefully! It is a repurposed mining hub, after all, so its capabilities will be quite limited as a laboratory, but it should comfortably house a few people for as long as needed. Besides," he adds, "there is all the space you could ask for to stretch your legs inside the dome."`
				goto tour
			label beautiful
			`	He smiles. "It has a certain charm for sure. As a repurposed mining hub, its capabilities will be quite limited for a laboratory, but it should comfortably house a few people for as long as needed. Besides," he adds, "there is all the space you could ask for to stretch your legs inside the dome."`
			label tour
			`	You step inside the lab's internal door, removing your helmet now that the atmosphere is breathable. Dusk takes you around the cylindrical hub to show the various sections of it: the sleeping quarters, small but not cramped; the extravehicular research module, a flexible corridor connecting it with the airlock and housing spacesuits with rather unwieldy instruments, and so on. As the tour comes to an end, you and Dusk return to the entrance, where the rest of the team is split between checking the expedition's equipment and preparing something to eat. "We are about to dine now," Dusk mentions. "There is an extra seat in case you would like to join us."`
			choice
				`	"I would be happy to."`
					goto dinner
				`	"What comes next?"`
					goto next
				`	"If that is all, I'd rather move back to my ship to prepare for liftoff."`
			`	"Alright, Captain," Dusk replies. "I will contact you when we need a ride back. Our current plan is to remain at the outpost for one or two months, exploring the Builder settlement and studying everything it has to offer. Do not go too far, though - emergencies can always happen, after all."`
				goto decline

			label dinner
			`	Lacking a true dining room, the meal has been set up on a table between the bunks of the researchers. It takes a few tries to find a position in which everyone is at least somewhat comfortable and the dinner can finally begin. You notice that the portions of the rather unappealing Remnant food are much smaller than what you're used to seeing them eat - similar to yours, in fact. One of the researchers notices you looking at her plate, and replies, "I assume you have been told about the symbionts and their increased nutritional needs by now? The four of us have been selected for the mission in part because of the fact that we are part of the small number of scientists that do not wear one, which makes us better suited for expeditions with limited supplies."`
			choice
				`	"What is your reason for not having a symbiont?"`
					goto reason
				`	"Do you have a symbiont, Dusk?"`
					goto "dusk symbiont"
				`	(Just finish the dinner and leave.)`
			`	The rest of the dinner passes rather quickly, and within half an hour you're ready to return to your ship. At the entrance, Dusk approaches you.`
				goto next
			label "dusk symbiont"
			`	"I do have one - right under the cervical vertebrae, at the top of my back. Being the lead researcher of this mission, there was not much choice left; removing it at this point wasn't an acceptable option, and switching positions this late into the program would have been much more harmful than increasing the reserves planned to the right level." As the dinner comes to an end, you and Dusk move back near the entrance.`
				goto next

			label reason
			`	"For me, the reason is medical. My body rejected the symbiont quite violently shortly after the initial operation, to the point that even attempting to install another would be very risky. But if you ask around, the causes are quite varied." As the dinner comes to an end, you and Dusk move back near the entrance.`
			label next
			`	"Our current plan is to remain at the outpost for one or two months, exploring the Builder settlement and studying everything it has to offer. Do not go too far in the meanwhile, though - emergencies can always happen, and you are supposed to be our ride back when the time comes." He pauses for a few seconds to think. "If you are interested, perhaps you could remain here with us to help with the research. You would need to sleep in your starship, of course, and the supplies would be slightly more limited, but neither issue is a showstopper. It is up to you, <first>."`
			choice
				`	(Accept the offer.)`
				`	(Decline the offer.)`
					goto decline
			`	"Perfect then," Dusk replies. "See you tomorrow!" You move back aboard your ship and walk up to the bunks to prepare for the night; however, you notice out of a window that the full Remnant team has come out of the lab, staring up at the sky. You attempt to contact them, but the only result is an eerie quiet. All of a sudden, you realize what is wrong: the starry night is gone, and a sky of an overwhelming black now surrounds everything and everyone.`
				goto sky

			label decline
			`	"I understand. See you in a few weeks then, Captain, and may the Embers guide you." You move back aboard your ship and walk up to the cockpit to prepare for liftoff; however, you notice out of the corner of your eye that the full Remnant team has donned their spacesuits, and is standing outside the lab. For a split second you think that they've come outside to watch the liftoff, but they aren't looking at your ship; they're staring up, at the sky. You attempt to contact them, but the only result is an eerie quiet. All of a sudden, you realize what is wrong: the starry night is gone, and a sky of an overwhelming black now surrounds everything and everyone.`
			label sky
			`	As your eyes adapt to a featureless sky, you notice brief, nearly imperceptible white streaks passing past your field of view in an instant. The lines become more and more visible, almost like stars during a hyperjump, when your attention is captured by a white mass slightly above the horizon. It starts as a tiny dot in the distance, then becomes bigger and bigger, until it covers the entire sky. The extreme light it produces forces you to look away for a second, and when you look back, there are even more streaks in the sky, to the point of making you feel nauseous.`
			`	You can't tell how much time has passed since the phenomenon began, but it finally starts to show signs that it's coming to an end: the streaks become shorter and last longer in the sky, and the number of stars you can see becomes less and less. You begin noticing more and more details; some streaks seem to end before reaching the horizon, while others follow a curved or even cyclical pattern around Patir. Eventually, the stars come to a standstill, and everything returns to normal.`
			`	Still dizzy from the experience, you carefully walk back down outside to speak with the Remnant. By the time you've reached them, they seem to have recomposed themselves and have started studying some sort of holographic stellar map.`
			action
				event "Patir moves" 0
			choice
				`	"What was that?"`
					goto what
				`	"Is everyone okay?"`
			`	"We are all shaken by the experience, but we have much bigger problems to think about now," Dusk replies. "Something is not right with the sky."`
				goto constellation
			label what
			`	"I wish I knew. And the worst may have yet to come," Dusk replies. "Something is not right with the sky."`
			label constellation
			`	He points at the projector. "Do you see those two triangular formations near the top of the star map? That is something we called the Ember Prism - a constellation of six stars of similar magnitude, located far from the Wastes and close to each other. While it is not visible from Earth, it should be recognizable from almost every system here, including Patir, but no longer. And that is not all. None of the constellations in this star map can be found anywhere in the sky." He stops for a second, giving a worried look to the rest of the team. "We are no longer in the Ember Wastes."`
			choice
				`	"How is that possible?"`
				`	"Where are we then?"`
				`	"How do we get back?"`
				`	"Was that a hyperspace jump then?"`
			`	"I have no idea, <first>. What I can tell you for now is that we need to get a clearer idea of what we have around before deciding the next step, and there is no way to get that from here. You need to explore as far as possible in this new sector, and return once you either find a way out or run out of systems. I promise we will have a plan ready by the time you're back."`
				accept
	on enter Chanai
		dialog
			`As soon as you enter Chanai, your sensors detect a massive structure of artificial nature, apparently a station of some kind.`
	on enter Athiri
		dialog
			`As you enter the system, your sensors lose any trace of the wormhole you passed from. There doesn't seem to be a way to pass through it again from this end.`
	on visit
		dialog
			`Observing the systems you have mapped, Dusk seems disappointed. "There must be a way to reach the other systems. Please look everywhere you can for a passage; there has to be something."`


event "Patir moves"
	system Patir
		pos 10059.5 10.5
		remove haze
<<<<<<< HEAD
	"ka'het: beyond Patir"++
=======
	set "ka'het: beyond Patir"
>>>>>>> 13ffc4d9

event "Patir spaceport"
	planet "Builder Settlement"
		spaceport `The Remnant laboratory merges oddly well with the rest of the environment, similar in color and design to the Builder structures around here. The spaceport consists only of a flat strip of regolith near the settlement, hastily cleaned of the debris that covers most of the terrain.`


mission "Ka'het: Patir Mystery 10"
	landing
	name "Gather data"
	description "Board the Remnant satellite in orbit around <system> to learn more about the odd creatures around here."
	passengers 1
	source "Builder Settlement"
	blocked `Right as you touch down, you notice a message coming in from Dusk. "<first>, we will need at least a free bunk for the mission we are preparing."`
	to offer
		has "Ka'het: Patir Mystery 9: done"
	on offer
		conversation
			`By the time you land, the Remnant are already discussing their analysis of the data recorded and transmitted by your ship. When they notice you, they abandon their current conversation and move closer to speak with you in person.`
			`	They listen carefully as you detail your journey: the Ghila ringworld, the one-way wormholes, the Chanai station, and the many oddities in each of these systems. From the questions they ask you, they seem to be particularly interested about the asteroid-looking creatures roaming this sector. By the time you've finished recounting the last events, almost an hour has passed.`
			`	"Interesting," Dusk signs in response. "It is disappointing to hear that there is not a clear way out, but everything else here is intriguing - perhaps one of them is the key to finding a passage back. Our attempts at communicating with the Ember Waste have been unsuccessful; I fear we will have to be completely on our own this time."`
			choice
				`	"Have you identified anything of note here?"`
				`	"Do you have a plan?"`
					goto plan
				`	"Did you find out what this place is?"`
			`	"Unfortunately, you seem to have learned a lot more than we did staying here in Patir. We do not have enough information to say anything beyond that we are not in the Milky Way anymore. We were able to re-enter the settlement and access the computers that control the structure, but unfortunately a lot of them are malfunctioning or broken. From what we were able to gather, they seem to be entirely unaware of what has happened.`
				goto lab

			label plan
			`	"For now, only vague ideas. I was hoping we could determine a clear, identifiable origin of our accidental jump, but we have nothing of that sort for now. While you were away, we were able to re-enter the settlement and access the computers that control the structure, but unfortunately a lot of them are malfunctioning or broken. From what we were able to gather, they seem to be entirely unaware of what has happened.`
			label lab
			`	"The time spent inside the lab was more productive. After a few days, one of the creatures you have encountered jumped in - and a few minutes after, every Fetri'sei around us went dormant. They stopped their engines, ceased mining and just drifted without any sign of life. But as soon as the creature left the system, they returned to their normal activities as if nothing happened.`
			`	"Going forward, we need to determine a list of possible causes for the event that brought us here, and investigate the most likely one. If we dock to the satellite we launched at the beginning of this mission and recover everything it recorded during the encounter, it could help us understand them better than we can from the ground.`
			`	"Besides that, we have also confirmed you no longer need to cloak when landing here; when you approach the lab with your ship, you are too far away from the settlement for the Ka'sei to understand that you are coming to visit it, as long as we explore the Builder base only when your spaceship isn't landed here. It should save you some fuel, hopefully. Any questions?"`
			choice
				`	"No, I am ready to go."`
					accept
				`	"I think it would be quicker if we went straight to the station."`
			`	"Maybe, but that might be an unnecessary risk. First things first, <first>; there is no need to rush anything."`
				accept

	npc assist save
		system "Patir"
		government "Remnant"
		personality derelict mute pacifist target
		ship "Remnant Satellite" "Bright Ember Yonder"
		dialog `From the open cargo bay, you watch as the satellite moves up inside your ship. You split up tasks between yourself and Dusk, keeping the satellite stabilized while he downloads the data. In a few minutes the process is over, and you can return the probe to its original mission.`
	
	on visit
		dialog phrase "generic passenger on visit"
	on complete
		conversation
			`Walking down your ship's stairway, Dusk thanks you again for your help. You hand him a datapad with the information gathered, as well as the equipment he brought with him to pick up the satellite's signal.`
			`	"I will join the rest of the team to start analysis," he signs in response. "We have a lot of data to examine, and not much time. Meet us in the lab in a few hours."`


ship "Remnant Satellite"
	sprite "ship/remnant satellite"
	attributes
		category "Drone"
		hull 130
		mass 10
		drag 2
		"heat dissipation" 1
	explode "tiny explosion" 5
	explode "small explosion" 2


mission "Ka'het: Patir Mystery 11"
	name "Gather more data"
	description "Visit <waypoints>'s neutron star to study the mysterious creatures living around it."
	source "Builder Settlement"
	waypoint "Lathia"
	to offer
		has "Ka'het: Patir Mystery 10: done"
	on offer
		conversation
			`Compared to its cleanliness at the start of the mission, the lab is in chaos: pieces of Remnant devices and Builder objects lie all over the floor and tables, leaving only a small footpath to connect the various sections. The team is gathered on the opposite end of the building, discussing the results of the mission with disappointed expressions.`
			`	"Bad news, Captain," Dusk says, turning to you. "Both our ground scanners and the orbiting satellite recorded the same amount of information about these beings: nothing at all. For the entire duration of the encounter, the only information gathered on them was their position. Something in their construction makes it impossible to infer anything about their internal structure.`
			`	"If we do not find a way to learn more about them, we have few options left, and all rather dangerous."`
			choice
				`	"Do you have any ideas?"`
				`	"Well, there's still other places we could visit."`
			`	"We are evaluating our options. The Ghila ringworld is too large and distant; the risk of an accident overshadows the possibility of discovering anything useful. On the other hand, the station in Chanai is very close to where Patir is now - a couple jumps, both ways.`
			`	"However, there are downsides. Exploring it would mean exposing ourselves to any device or trap inside the station; our explorations of Builder stations back in the Graveyard have had body counts." Dusk stops for a few seconds, immersed into his thoughts. "For now, boarding the station is too much of a risk."`
			`	After searching a large bag on the ground, one of the Remnant brings out another holographic projector. She tinkers with it for a bit until it focuses on the neutron star you visited earlier, Lathia. "This is our safest bet at learning more about these creatures," she signs. "According to your data, this system has by far the highest number and diversity of them. If you pass through the system while cloaked and use our sensors, you may be able to obtain enough information without putting yourself at risk."`
			choice
				`	"If those scanners did not work on them here, why would it be different in Lathia?"`
					goto why
				`	"What if I run out of fuel?"`
					goto fuel
				`	"What happens if this fails as well?"`
			`	"That is a distinct possibility," Dusk replies, "but we must investigate every avenue before we resort to risking personnel."`
				goto assembly

			label fuel
			`	"It will only take a few minutes to determine whether our equipment can see through the exterior of these beings," Dusk replies. "I suggest filling your fuel tanks near Patir before leaving."`
				goto assembly
			label why
			`	"It is a shot in the dark," Dusk replies. "Being able to scan even just one of these beings would be a great leap forward - perhaps one without external shielding, or damaged in such a way that permits us to analyze them."`
			label assembly
			`	The Remnant begin to mount and wire all the scanning equipment on the <ship>. After a few hours, you're ready to take off once again.`
				accept
	on enter Lathia
		dialog
			`A dull hum from below the cockpit signals that the scanners have activated. You take the opportunity to observe the mesmerizing colors of the neutron star, beautiful and terrifying at the same time. After a few minutes, a beeping sound alerts you that the scan is complete, and you can return to <system>.`
	on visit
		dialog `You have returned to <planet>, but you haven't visited <waypoints> yet! Better depart and make sure you visit the system.`
	npc
		government "Magic Asteroid"
		system "Lathia"
		personality plunders harvests surveillance mute waiting staying
		fleet
			cargo 3
			variant
				"Asteroid Large 4"
				"Asteroid Medium"
				"Asteroid Young 2"
				"Asteroid Young 1"


mission "Ka'het: Patir Mystery 12.1A"
	landing
	name "The <system> station"
	description "Investigate the station in <system> for a way to return to the Milky Way with the five Remnant scientists."
	passengers 5
	source "Builder Settlement"
	destination "Chanai Structure"
	blocked `Right as you touch down, you notice a message coming in from Dusk. "<first>, we will need at least five free bunks for the mission we are preparing."`
	to offer
		has "Ka'het: Patir Mystery 11: done"
	on offer
		conversation
			`The Remnant are already standing outside the lab, waiting for your arrival. Dusk meets you in the cockpit right as you've finished safing your ship.`
			`	"It does not look promising, <first>. Just as with the satellite, nothing beyond basic orbital information was recorded by the scanners we gave you. Maybe we could understand something about these beings after in-depth analysis, but nothing that could help us in our search.`
			`	"One of the few discoveries we could make is the existence of a particular asteroid around Lathia - on an order of magnitude larger than the rest of the fleet, but still belonging to the same species. It appears to be completely still, unlike its kin, and does not show any external activity; this might make it fit for a surface expedition, but doing that on what appears to be a living being is nevertheless extremely dangerous.`
			`	"Still, our options are limited. I have mentioned previously the possibility of exploring the station in Chanai; it would definitely be risky, but it may be something we are unable to avoid if no safer alternative can be found. While you were away, however, part of the team developed a second mission plan. We came to the realization that if these beings can stop the Fetri'sei, there must be some sort of connection between them. If we could somehow intercept this link, it would let us study more than our sensors could, and perhaps even communicate with them."`
			choice
				`	"How do you propose to do that?"`
					goto how
				`	"Can you do that from here?"`
			`	"Unfortunately, that goes far beyond our area of expertise," Dusk replies, "if it is even possible in the first place. It would be more feasible to connect to this signal physically. We know that the Ka'sei will remain dormant for the entire time the being remains in this system. If the <ship> was close enough to a Fetri'sei when the being arrives, we would have around half an hour to access its internal computer and connect to its communication system. However, this exposes us to significant danger if the being leaves the system prematurely, or if accessing the Fetri'sei reactivates it.`
				goto choose

			label how
			`	"In our opinion," Dusk replies, "connecting to it physically seems like the most feasible option we have. We know that the Ka'sei will remain dormant for the entire time the being remains in this system. If the <ship> was close enough to a Fetri'sei when the being arrives, we would have around half an hour to access its internal computer and connect to its communication system. However, this exposes us to significant danger if the being leaves the system prematurely, or if accessing the Fetri'sei reactivates it.`
			label choose
			`	"Even still, we believe this approach is safer than exploring Chanai. You have seen what happened the first time we tried to explore Patir; the structures in this part of space are guarded by lethal force. In contrast, if our new plan goes south, we will at least be able to quickly return to the lab. Of course, it may be that neither of these options will help us escape," he adds, somewhat frustrated. "The team is at a standstill, with both options having more cons than pros. The choice is yours, Captain."`
			choice
				`	"Chanai seems to be a better option."`
					goto chanai
				`	"The new plan feels more viable to me."`
					goto hack
				`	"Which option do you prefer?"`
			`	"I do not want to influence you in making this choice, <first>. Both options are more dangerous than I am comfortable with, but there is little we can do about that now. It is up to you now."`
			choice
				`	"Chanai seems to be a better option."`
					goto chanai
				`	"The new plan feels more viable to me."`
			label hack
			`	"Alright then. The first step will be deploying some satellites in the nearby systems. To maximize the amount of time we have, we will need preemptive warning on the arrival of these beings. Reusing the sensors we put on your ship and coupling them with the spare parts we have in storage should be enough to assemble a few probes; meet us in the lab in a few hours and we will be ready."`
				decline

			label chanai
			`	"Okay then. Most of the equipment we are going to need is the same equipment we used for Patir, so we will be ready to depart in just half an hour." After helping them pack the last few items, you take off and set the course to the new destination: <system>.`
				launch
	on enter Chanai
		dialog
			`The gargantuan station still sits far away from you, appearing as just a dot in the distance. A long range scan of the structure reveals enough of it for an initial assessment; after a quick discussion, the Remnant pick out an approach vector for you.`
	on visit
		dialog phrase "generic passenger on visit"
	on complete
		conversation
			`The external coating of the structure appears pristine and untouched, much like a new spaceship. Orbiting far above a black hole, next to no asteroid moves in an orbit capable of posing a threat to it. Next to you, one of the Remnant researchers points a bulky scanner toward the station; after a few minutes, she indicates a place from which the structure can be accessed.`
			`	"This is going to be a little different compared to our previous expeditions in Patir, <first>," Dusk remarks while walking toward the ship's airlock. "We cannot even fathom who built this place, let alone understand how to access their systems and control their doors. We will have to use a little more brute force here to move inside the complex." As he says this, he gestures towards the blowtorch-like piece of equipment on his back.`
			`	With the <ship> stationed about a meter away from the structure, the entire team slowly moves out of the airlock with you. Still tethered to the ship for safety, the Remnant swiftly prepare the boarding equipment for the mission, attaching it to the platform in a matter of minutes. "In order to access this module, we are about to melt through its hull," Dusk announces. "Are you ready?"`
			choice
				`	"Of course."`
					goto melting
				`	"Are you sure this is safe?"`
			`	"As far as we can tell. The module is fully depressurized, and it seems to be completely inert from our scans - there are always uncertainties, of course, but this is the most easily accessible spot we could identify in the little time we had."`
			label melting
			`	A bright flash begins the boarding operations; one of the Remnant, handling the same torch you had seen earlier, slowly cuts a roughly circular hole into the module's whipple shield until it comes off handily. Moving the debris away, the process is then soon repeated with the next layer and again with one right after; the strong vibrations it imparts into the rest of the structure give you a clear hint about the power of this device. Eventually, the innermost layer is removed as well, and you follow the rest of the team inside the alien platform.`
			`	Disconnecting from the tether to move further into the opening, you immediately notice the module seems to have some peculiarities. Despite the microgravity in it, no handrails can be found near you, making movement very difficult; as you search for some inside with your flashlight, however, your attention is caught by something more bizarre: an ominous, featureless blob, hovering midair a few meters away from you.`
			`	The object's surface, only interrupted by a few cyclical ripples, reflects and eerily distorts everything around the room. A complete silence has fallen over the room, as everyone seems to evaluate the situation. After a few seconds, Dusk and two Remnant start moving toward the phenomenon carrying a device in their hands.`
			choice
				`	"What is that thing?"`
					goto thing
				`	(Wait and see what happens.)`
					goto thing
				`	(Raise my blaster.)`
			`	Noticing your reaction, Dusk gestures you to stop. "Calm down, Captain," he signs, "a handgun would be of little use in this situation." Keeping an eye on the data the other scientists are gathering, he continues. "We seem to have entered the station from one of the fuel tanks. That sphere over there is made of some kind of propellant, though our instruments have some difficulties determining its exact composition.`
				goto continue

			label thing
			`	"Interesting," Dusk states, as if immersed in his thoughts. After checking that the device has started gathering data, he continues. "We seem to have entered the station from one of the fuel tanks. That sphere over there is made of some kind of propellant, though our instruments have some difficulties determining its exact composition. It must have an incredibly low vapor pressure to remain liquid in this near vacuum.`
			label continue
			`	"All I can say for certain is that it is not the hyperdrive fuel we use - liquid deuterium would have boiled off long ago. Luckily, we don't need to know what it is; there should be enough space to pass through without touching it." Scouting around the tank for a passage, the team quickly identifies a maintenance hatch, hopefully leading to the crew section, and starts creating another hole to pass through. The whole process is slightly quicker than the first was, but by the time they're done more than a third of the oxygen reserves in your suit are gone.`
			`	Moving through the opening, you reach a long, cylindrical corridor, just as dark as the room you just came from. Based on the many handles and scaffolding attached to the surfaces around you, you guess this part of the station used to be inhabited. After following the group through the tunnel for a few minutes, you reach an intersection: the corridor splits into two lateral openings, each of them seemingly as small and endless as the one you're in.`
			`	"We only have a limited amount of time for this expedition, <first>. You have seen us work a few times now; can you explore the two tunnels on your own and reach us when you have completed it?" Dusk asks. "We will remain in radio contact the entire time."`
			choice
				`	(Accept.)`
					goto tunnel
				`	"Do you have any information about this section?"`
				`	"Why are you not going to help explore these tunnels?"`
					goto help
			`	"Not much. We only had time for a brief scan during the approach, but based on the volume of these sectors alone, it shouldn't take you more than a couple hours to explore them.`
				goto tunnel
			label help
			`	"Well, we have our own tunnels to go through," he replies half-seriously. "We have a lot of ground to cover, and only so much air in our suits. The safest way to increase our reach without staying here for weeks is by splitting up, like we did when we first explored the Builder settlement a few weeks ago.`
			label tunnel
			`	"Whenever you reach a new area, take samples and pictures of anything you deem interesting. Never forget to keep an eye on your oxygen: each of us will consume it at slightly different rates, and we should start the trip back as soon as someone has less than a third of a tank left. May the Embers help your search, Captain, and see you soon!"`
			`	Moving in the zero gravity station is quick and relatively easy; despite its length, it only takes you a few minutes to reach the end of the right tunnel. All you can find, however, is a closed hatch. A few tries at forcing it open only serve to confirm that it is locked shut, and you decide to go back and try the other tunnel. This time, your search turns up results, and you end up in a dark, somewhat cramped room.`
			`	The room is lavish and dazzling, the walls covered with intricate carvings. It's a striking difference from the gray and slightly coarse material everywhere else in the station, pushing you to gather a few samples to analyze later. To an extent, it reminds you of the Art Deco paintings of ancient humanity. Around the room, alien plants of varying height and shape paint every corner with a reddish hue.`
			choice
				`	(Quickly take a sample and move on with my mission.)`
					goto moving
				`	(Leave them alone.)`
					goto moving
				`	(Inspect them closer.)`
			`	Growing from the vase up to almost the ceiling, the plant you choose to analyze stands at nearly twice your height; despite this, the trunk is only a few millimeters thick, thanks to the lack of gravity aboard the station. Slender, needle-like leaves are spread across the entire stem, contrasting its okra with a red tint.`
			`	As you try to take a better look at the fronds, the entire trunk breaks in half with minimal pressure. You try to pick up the upper segment before it flies away, but this only splits it into more parts; you decide to observe the resulting pieces from afar instead. To your surprise, the plant is completely hollow, with a large hole inside the stem. You take a few pictures and a couple samples of both the surface and of the vase, then move to the next room.`
			label moving
			`	The rest of the zone isn't as interesting. A series of holes in a wall attract your attention, but they prove too narrow to pass through and too long to see the end; similarly, the corridor at the end of the area is slightly smaller than your suit, preventing you from continuing. As you return back to the rest of the group, however, you notice an unusual drawing.`
			`	The canvas, attached between various carvings, shows a series of points in a line with every color of the rainbow. While the lines are near the bottom of the mural, above them all shines what looks like a red sun, sending rays of light down to each of the colorful dots and surrounding them all in a crimson halo. You pass your glove over its surface, and you notice every part is composed of a different material, smoother and more refined than the walls around it.`
			`	While the oxygen levels in your suit continue to lower, you follow Dusk's instructions from the radio up and down the maze of tunnels until reaching a large open area where you finally find the Remnant, busy observing a vial of samples. Behind them, you see the start of the giant barrel that composes most of the station's structure.`
			choice
				`	"What is this place?"`
					goto place
				`	"What is inside the vial?"`
					goto vial
				`	(Move closer to the barrel.)`
			`	The sheer size of the frame is rather impressive: as you walk toward it, you estimate it must be at least a kilometer from one side to the opposite. At the very end, an enormous lens is attached to the last ring of the barrel; four holes near its center give it a slight resemblance to a cloth button.`
			label place
			`	"We are most likely in the exhaust chamber of this station's laser system," Dusk says, putting the vial inside a container. "It is impossible to say for certain what its purpose was - hopefully, it was not purely a military system. That being said, we have obtained some info that is far more relevant for our search. Let us get going toward the <ship> first, then I will show you everything we have gathered."`
				goto back

			label vial
			`	"Our ticket back, hopefully," Dusk replies with a half smile. "While everything we have seen is interesting in its own way, there is something in particular that gives me hope about finding a way out. But first, we need to start moving back now - we have spent enough time studying this exhaust chamber, and our oxygen margins are starting to worry me."`
			label back
			`	One at a time, the group enters back into the main tunnel, with Dusk at the rear and you right in front of him. You notice the passage at the end doesn't show any blowtorch marks; it seems that the Remnant found it already open when they arrived here.`
			`	"While you were exploring that sector, we found a few more tunnels and split up into subgroups to explore each of them. This is how we found the path to the barrel, for instance, as well as many other peculiar areas. And, in one of them," he continues, clumsily passing you a data pad, "this is what we stumbled upon."`
			`	Looking at the screen, you see a photograph of two Remnant standing in front of a large mural, three times as tall as them and far wider. Despite the picture being rather poorly lit, you recognize it as a two-dimensional starmap, carved into the wall of the station. Near the bottom right, a set of circles and unfamiliar markers surround one of the systems indicated.`
			`	"Look at the orbital parameters of that system. It is, without a shadow of doubt, indicating Patir. A system they should not be aware of, if it only just arrived here, but it is one they were apparently interested in."`
			choice
				`	"It could be a coincidence."`
					goto coincidence
				`	"Perhaps Patir used to stay here before reaching the Milky Way."`
					goto milky
				`	"For what purpose?"`
			`	"I would also like to know that. I cannot recognize the language in the text, and deciphering it would be an enormous task - one that would require a vast amount of text to analyze, as well as years of focused effort from the whole community. We must base our decisions only on what we can infer from the graphic itself, which is far from ideal. And then, there is this."`
				goto crystal
			label milky
			`	"You may be right. I cannot recognize the language in the text, and deciphering it would be an enormous task - one that would require a vast amount of text to analyze, as well as years of focused effort from the whole community. We must base our decisions only on what we can infer from the graphic itself, which is far from ideal. And then, there is this."`
				goto crystal
			label coincidence
			`	"Maybe. Without reading the text surrounding it, which is written neither in Builder nor any language I can recognize, we can only analyze what we can infer from the graphic itself - something far from ideal. But if we take it at face value, it could be the first step towards escape from this sector. And then, there is this."`
			label crystal
			`	Dusk hands you the vial from earlier, which, despite its size, feels rather heavy in your hand. Inside is a grainy dust interspersed with small, violet crystals of various shapes. "We found a similar powder on the ground of a number of rooms inside the station. We have not explored the entire complex, of course, but if the pattern repeats we expect there to be something similar around the entire barrel."`
			`	The particles suspended in the vial remind you of the regolith surrounding the Builder settlement orbiting Patir, but far less compact. "Attempts to learn the dust's composition have been inconclusive. Perhaps the instruments in the lab will give us better results, but our current tools only returned noise. However, we did notice something potentially interesting: the noise aligned with the scans you took in Lathia a few days ago. Whatever it is, it could be made of the same matter that composes those creatures - I can use the scanners on your ship to confirm it without wasting any time while we depart."`
			`	You exit the station and enter your ship, and see most of the scientists have already moved their samples inside your cargo hold, with around two dozen containers scattered on the floor. Soon after, you're back inside the cockpit, preparing for liftoff; discussion about the next mission will have to wait until you're in Patir.`

mission "Ka'het: Patir Mystery 12.1B"
	landing
	name "Return to <system>"
	description "Return to the <destination> to figure out the next step."
	passengers 5
	source "Chanai Structure"
	destination "Builder Settlement"
	blocked `Right as you touch down, you notice a message coming in from Dusk. "<first>, we will need at least five free bunks for the mission we are preparing."`
	to offer
		has "Ka'het: Patir Mystery 12.1A: done"
	on visit
		dialog phrase "generic passenger on visit"
	on complete
		conversation
			`As you accompany the Remnant team back to the lab, they confirm Dusk's theories on the dust. From the way they speak about it, they seem to have reached a consensus on the source of the regolith, though they don't go into details.`
			`	The module was never particularly inviting, but over the last few weeks, a thin layer of dust coming from outside the asteroid has covered the floor, with just the surfaces needed for the research kept clean. Tiredness plagues the faces of the scientists: they must not have slept much in the past days to keep up with the amount of incoming data, and neither have you. As you try to remember the last time you stepped outside without a suit - at least a month, most likely - your thoughts are interrupted by the arrival of Dusk, carrying on his back the last few samples.`
			choice
				`	"Sounds like this expedition was more productive than the last."`
				`	"Now that this is done, what are you going for next?"`
					goto next
			`	"Oh, definitely! While the data we could gather was not as much as I hoped, we now have a rather clear connection between Patir and Chanai, as well as between the station and those peculiar beings. That, alone, is invaluable for our mission.`
			label next
			`	"During the trip back, we evaluated the options at our disposal. As you may guess, the most obvious one would be to explore further into the station; however, it was not as attractive as previously thought. While it may have been used to influence Patir, it is clear that it now sits silent and powerless, as if missing something that can bring it back to life. We could find more about its design, perhaps, but the chances of using it on our own within a reasonable time scale are low.`
			`	"We have enough consumables to last for many weeks still; we started rationing as soon as we arrived in this sector, and we are prepared to reduce them further if necessary. Nevertheless, we need to take a more direct approach if we want results. Approaching the species that inhabits this cluster is essential at this point, and doing so as soon as possible would be advisable."`
			choice
				`	"What do you suggest?"`
					goto plan
				`	"Are you proposing a first contact of some sort?"`
					goto contact
				`	"Are they behind the Chanai station?"`
			`	"Maybe, maybe not. The internal design of the station is an odd fit for the asteroids' size and characteristics, but we do know for certain they have been there in the past, and you have seen for yourself how difficult it is to find a way in.`
				goto plan

			label contact
			`	"In a way. We have been considering a close approach to one of those beings ever since we first saw them, and your discovery of the planetoid in Lathia opens up the opportunity for a surface expedition - gathering samples, analyzing its reaction, and perhaps yes, if they are intelligent and the conditions are right, a true first contact between our two species could happen.`
				goto lab
			label plan
			`	"We have been considering a close approach to one of those beings ever since we first saw them, and your discovery of the planetoid in Lathia opens up the possibility for a surface expedition. Thanks to its size, landing with the <ship> should be possible, and we could even explore the planetoid in our suits if the surface is safe. Perhaps, if these beings are truly intelligent, this could be the first contact between our two species.`
			label lab
			`	"Meet us in the lab in a few hours, and we will have everything ready for the trip. With a bit of luck, most of the instruments we used on Chanai will be a good fit for this mission as well."`
		
mission "Ka'het: Patir Mystery 12.2A"
	name "Satellite deployment"
	description "Deploy two probes in <waypoints> to keep an eye on incoming space rocks."
	source "Builder Settlement"
	passengers 5
	cargo "Remnant Probes" 3
	waypoint "Mitera"
	waypoint "Thepa"
	blocked `Right as you touch down, you notice a message coming in from Dusk. "<first>, we will need at least five free bunks and 3 tons of cargo for the mission we are preparing."`
	to offer
		has "Ka'het: Patir Mystery 11: done"
		( "Ka'het: Patir Mystery 12.1A: offered" + "Ka'het: Patir Mystery 12.1A: declined" ) % 2 == 0
	to accept
		has "Ka'het: Patir Mystery 12.1A: declined"
	on offer
		conversation
			`You find the team waiting for you in the lab. Next to them are two mechanical crates, roughly the size of a person. Most of the clutter around the room has been cut down considerably; these satellites alone must have used the larger part of their reserves. "Here they are, Captain," Dusk states proudly. "Two autonomous surveillance probes, capable of scanning an entire system without any input and slowly beaming the results back to us. Their capabilities are far from what our main fleet is capable of back home, but, considering our situation, they should be more than enough.`
			`	"We have settled on their destinations: the stellar black holes of <waypoints>. Once there, they will be far enough to give us appropriate warning, but close enough to only pick up asteroids heading towards Patir. If they do, that will be our signal to depart and intercept them right as they come in."`
			choice
				`	"Understood."`
					accept
				`	"Is there a specific orbit I should deploy these probes in?"`
			`	"Oh, there is no need to worry about that. Their scanners are easily powerful enough to cover the whole system. Their power and communication capabilities are far more limited, but for the time we need them to last, this should not be an issue. Bring me to those systems, and I will handle the rest."`
				accept
	on enter "Mitera"
		dialog
			`As the satellite leaves your ship, you watch it move further away and unfurl its solar arrays. The probe quickly disappears in the blackness of space.`
	on enter "Thepa"
		dialog
			`Dusk quickly reaches for the console, initiating the satellite deployment procedure you've become accustomed to. It doesn't take long for it to complete, and in a few minutes you're ready to leave the system once again.`
	on visit
		dialog phrase "generic missing waypoint or cargo and passengers"

ship "Asteroid Blocker"
	attributes
		"heat dissipation" 1
		"hull" 3
		"mass" 100
		"drag" 5
		"automaton" 1
		"thrust" 100
		"turn" 6000
	outfits
		"Fuel Removal"
	turret 0 0

outfit "Fuel Removal"
	category "Turret"
	thumbnail "outfit/unknown"
	"turret mounts" -1
	weapon
		"velocity" 1000
		"lifetime" 10
		"reload" 100000
		"blast radius" 200000
		"safe"
		"no damage scaling"
		"range override" 10000000
		"homing"
			"leading"
			"throttle control"
		"tracking" 1
		"acceleration" 1.5
		"drag" 0.2
		"turn" 12
		"fuel damage" 500
		"turret turn" 360

mission "Ka'het: Patir Mystery 12.2B"
	landing
	name "Ka'sei hacking"
	description "Taking advantage of the arrival of one of the asteroids, dock with a disabled Ka'sei to gather data from its internal computers."
	passengers 5
	cargo "Ka'het boarding payload" 3
	source "Builder Settlement"
	to offer
		has "Ka'het: Patir Mystery 12.2A: done"
	on offer
		event "no Patir spaceport and no Fetri spawn" 0
		conversation
			`Dusk seems busier than usual as you descend towards the settlement, constantly communicating with the team on the ground while simultaneously checking the incoming telemetry. When you're hovering right above the landing pad, he turns to your console. "Keep the thrusters in standby, Captain," he signs hastily. "We are not here to stay. The satellites are working very well; in fact, the Thepa probe has just detected one of those beings jumping right in our direction. We have only a few hours to return to orbit, or we will waste this opportunity."`
			`	On the ground, the whole team rushes out of your ship toward the lab, soon returning with their hands full of strange equipment and unwieldy machinery. You quickly prepare your ship's cargo bay for the new payloads and walk down to Dusk so you can help them carry the instruments aboard. "The approaching asteroid is of the small or medium kind, as far as I can tell. Considering your past interactions, or lack thereof, it is unlikely to cause any issue."`
			`	"What should I do once in orbit?" you ask.`
			`	"First, we will verify that all identifiable Ka'sei have entered a dormant state after the creature's arrival. Once that is confirmed, you will rendezvous with one of the deactivated Fetri'sei so that we can spacewalk to it. We will handle the rest from there.`
			`	"Of course, this will be the first time in Remnant history that one of us boards a Ka'sei; after all, it wasn't too long ago we learned of their existence. But we have explored many kinds of Ka'het over the years with varying results, and with that experience I am confident we should be able to complete our mission."`
			choice
				`	"Are you sure this will be safe?"`
				`	"Let's go then."`
					goto depart
			`	"Trust me, <first>," Dusk replies, "it will be incredibly risky. None of us would be doing this if we could say for certain there was a better way, but here we are. Help me with this crate now; we are almost ready to go."`
			label depart
			`	As the last container is brought inside, the cargo ramp moves back, and the exit door follows suit. Glancing at the scanner telemetry, you realize the alien being has already started to exit hyperspace; with a button press, the engines roar back to life, and the ship starts gaining altitude.`
				launch
	on enter
		event "Patir spaceport returns and Fetri spawn" 1
	npc assist
		government "Ka'sei (12.2)"
		personality derelict harvests mining plunders uninterested waiting
		fleet
			names "ka'sei"
			cargo 3
			variant
				"Fetri'sei (Patir 12.2)"
		conversation
			`The giant creature floats a few meters away from your cockpit, silent and motionless, but you know that inside the shell, the slug remains alive and well, ready to kill. Compared to some of the Ka'het back in the Graveyard, this is one of the Builders' smaller creations, but its size is still impressive for what is, in essence, a single organism.`
			`	Before setting the <flagship> to automatic station-keeping, you move your ship so that the main hatch is as close as possible to the Fetri'sei. The Remnant are already in the airlock donning their extravehicular suits, and you join them shortly after.`
			`	"When we are inside, there is a high probability we will not be able to communicate," advises Dusk. "Normally, the walls of the armored shell are too thick and dense for our signals to pass through, and the spaces we need to navigate prevent us from using a physical tether. This does not mean we will be unprotected, however. May I see your sidearm?"`
			`	You draw your weapon out of the holster and hand it to him. After a quick examination, he nods and gives it back before continuing. "Once inside, one of our first operations will be connecting to the downlink of the Fetri's telemetry: it is not protected, in our experience, and it is easy to access. From there, we will be able to monitor the vessel's shields.`
			`	"Many things could go wrong during this mission: the unknown creature could leave the system early, or maybe we could inadvertently awaken the Ka'sei with our actions. If you notice anything out of the ordinary, no matter how minor, take out this gun, point at an empty spot on the shell, and shoot. Our terminals will let us know even the smallest variation in its shield integrity, and we will run back to safety as soon as this happens."`
			choice
				`	"Will this not anger the Ka'sei?"`
					goto anger
				`	"What if you cannot access the shield levels?"`
			`	"Then we will abandon the mission. Without that safety net, it would be too dangerous to continue. However, since they were both created by the Builders, it should be similar enough to the Ka'het design language.`
				goto move

			label anger
			`	"Almost certainly not, given how negligible the damage should be. A sidearm would not make a scratch in its armor, let alone a dent; and even in the small chance it does activate its defenses, you should have enough time to leave the system and let it calm down.`
			label move
			`	"Inside, we will search for the memory banks of the spacecraft. After a quick selection based on the data we can scrape, we will take the few that contain information concerning our research and extract their contents. Understood?"`
			choice
				`	(Nod.)`
					goto entrance
				`	"What about me?"`
			`	"Given that you need to be able to fire as quick as possible, you cannot return to the cockpit. So, we took the liberty of creating a small terminal here to keep an eye on the situation." He points to a small desk in the cargo bay filled to the brim with Remnant machinery.`
			label entrance
			`	One by one, the scientists jump from your ship to the Fetri, moving toward a closed, circular hatch in between the two engines. As you watch them start the expedition, you sit down at the makeshift console, monitoring movements in the system as well as any changes to the slug. Though you can't clearly see what they are doing, you distinguish someone inserting a rod inside a small aperture, followed by the hatch opening right after.`
			`	As the crew moves beyond your line of sight and communications cease, your unease grows steadily. You split your attention between the various screens in front of you and glancing out of the airlock. The clock on your suit's wrist keeps on ticking slowly.`
			`	Scanning over the monitors for the umpteenth time, you see that heightened energy levels have been detected inside the unknown creature.`
			choice
				`	(Wait and see what happens.)`
					goto waiting
				`	(Shoot the Fetri'sei with my sidearm.)`
			`	You take the weapon from the table and shoot the Fetri'sei just as the creature covers itself in rose-tinted sparks. According to Dusk, one shot should be enough to send the message through the impenetrable armor of the spacecraft, but nothing seems to happen after your gun's energy bolt disperses on the surface of the ship.`
				goto fired
			label waiting
			`	A second later, the creature covers itself in a burst of rose-colored sparks: it's about to jump away! You take the weapon from the table and pull the trigger, releasing a bolt of energy that quickly disperses on the surface of the Fetri'sei. According to Dusk's words, it should be enough to send the message through the impenetrable armor of the spacecraft, but nothing seems to happen after the shot.`
			label fired
			`	Second after second passes relentlessly, with no reaction whatsoever from the Fetri'sei or its surroundings. As the unknown creature fades behind a violet cloud and jumps away, you can't help but wonder what to do.`
			choice
				`	(Shoot the Fetri'sei a second time.)`
					goto shoot
				`	(Keep waiting.)`
					goto wait
				`	(Jump on the Ka'sei to call the Remnant aboard.)`
			`	There's no time to waste. Without hesitation, you push yourself off the border of the airlock and toward the Fetri'sei. After remaining airborne for a few instants, you land right next to the leftmost engine nacelle, bouncing off its skin. A timely activation of the thrusters on your wrists helps you move back to its surface, however, and by grabbing a long spike attached to its back, you can finally stabilize and move further ahead.`
			`	White noise starts coming from your communicator; moving your head up, you finally see the Remnant leaping out of the hatch, carrying a dozen faintly glowing cylindrical tubes under their arms. They notice you right when communication returns to normal, and their message arrives loud and clear: "Jump!"`
			`	You leave the handles and use your feet to give you a good push away from the spacecraft. At the last second, you move to the right to avoid ending up behind one of its thrusters just as they roar to life. The Fetri'sei has awakened, and for an instant you see all of its systems activate at once - the engines, the steering, even the Ravagers.`
				goto return

			label shoot
			`	You press the trigger once more, and the projectile again dissolves in the shield protecting the back of the Fetri'sei. For a few seconds still nothing seems to happen, but then, slowly, white noise starts coming from the communicator. Watching the spacecraft, you finally see the Remnant leaping out of the hatch, carrying a dozen faintly glowing cylindrical tubes under their arms.`
				goto continue
			label wait
			`	The wait is excruciating, but after a few seconds, you start hearing white noise coming from your headphones. Right as you start recognizing some words, one of the Remnant leaps out of the hatch, followed closely by the other four. Under their arms, you can distinguish a dozen cylindrical tubes, a faint glow surrounding them.`
			label continue
			`	A flashing warning appears on the console: the energy readings of the other spacecraft are rising quickly. Right as you try to warn the rest of the group, the Ka'sei comes back to life, and for an instant you see all of its systems returning online at once - the engines, the steering, even the Ravagers.`
			label return
			`	Amidst the chaos, you count that all five of them made it out of the hatch, still carrying some of the cylinders with them. They were able to leave before the spacecraft's thrusters started firing, and they seem to have remained relatively unharmed by the event. The Ka'sei moves further and further away.`
			`	One at a time, they move back into the airlock, leaving their cargo attached to one of the instruments they carried with them. As you close the door and pressurize the compartment, Dusk approaches you about the mission.`
			`	"Thank you for that, <first>. We had to cut short the exploration when we saw your message, before we had the chance to retrieve the specific data we were looking for. As a compromise, we decided to take some memory banks - these cylinders - with us, so we could search through the data later. It was dangerous, but it worked.`
			`	"That said, I suggest returning to the outpost as soon as possible. The Ka'sei we have boarded may start acting erratically after this, or it may even attack us; we have removed part of its brain, after all. Hopefully this mission will not backfire against us."`
			`	You sit back in the cockpit, starting the engines once again.`
	on visit
		dialog phrase "generic cargo and passenger on visit"
	on complete
		fail "Ka'het: Patir Mystery 12.2C"

# The mission here is a complex mashup of game functions that uses many different mechanics to achieve the intended sequence:
# - two ships spawn, one disabled and one functional (but otherwise standing still);
# - the player boards the disabled ship, with the mission happening before their eyes;
# - the other ships jump away right after the mission, and the one the player boarded returns to its normal functions.
# In order to achieve this, the asteroid ship has just over 200 fuel and a negative fuel generation, meaning that it will be unable to jump essentially right after it spawns; removing the spaceport means that it won't be able to refuel on the Builder settlement, and so it remains in space doing nothing but waiting. When the player boards the disabled NPC, it is repaired and returns to its functions; as it is an enemy of the asteroid ship, it will shoot it with every available weapon, including what has been hidden under "Ka'het Machinery": a negative fuel damage weapon, that will instantly refill its fuel reserves and let it jump. Giving it just a capacity of 200 would mean that the game would always think it is just infinitesimally under the threshold to jump, so I gave it 250 and everything works as it should with surprising consistency. Two peculiarities of this are that the player will be able to board the asteroid ship to refuel it, and that the Ka'sei could shoot the asteroid with its ravagers for a split second before it jumps if the position of the two is just right. Both of them are harmless: the health of the asteroid is orders of magnitude higher than the damage the Ka'sei can inflict in that time, and as the player boarding the asteroid will give it exactly 200 fuel because of game mechanics, 1 single frame later it will be already unable to jump. However, in order to account for their oddity I added a small dialog to the asteroid's boarding screen to make it as if you were flying by it, and described at the end of the previous mission how for an instant the Ravagers ignite when the Ka'sei returns online, as if in an unintended burst.

event "no Patir spaceport and no Fetri spawn"
	system Patir
		remove fleet "Ka'sei"
	planet "Builder Settlement"
		remove spaceport

event "Patir spaceport returns and Fetri spawn"
	system Patir
		add fleet "Ka'sei" 300
	planet "Builder Settlement"
		spaceport `The Remnant laboratory merges oddly well with the rest of the environment, similar in color and design to the Builder structures around here. The spaceport amounts to only a flat strip of regolith near the settlement, hastily cleaned of the debris that covers most of the terrain.`


mission "Ka'het: Patir Mystery 12.2C"
	landing
	invisible
	source "Builder Settlement"
	to offer
		has "Ka'het: Patir Mystery 12.2A: done"
	npc assist
		government "Magic Asteroid (Patir 12.2)"
		personality coward fleeing harvests pacifist uninterested waiting mute
		fleet
			cargo 3
			variant
				"Asteroid Large (Patir 12.2)"
		dialog
			`The giant creature stands before you, slowly pulsating in a pale pink halo. The bubbles that interrupt the asteroid-like surface are slightly semitransparent, giving you a brief look at the crystalline structure inside, but your mind soon returns to your time-limited mission, and you decide to move ahead before it's too late.`
	to fail
		has "Ka'het: Patir Mystery 12.2B: done"


outfit "Ka'het Machinery"
	category "Turrets"
	thumbnail "outfit/unknown"
	"turret mounts" -1
	"unplunderable" 1
	weapon
		"velocity" 1000
		"lifetime" 1
		"reload" 1
		"blast radius" 100000
		"safe"
		"no damage scaling"
		"range override" 1000000
		"homing"
			"leading"
			"throttle control"
		"tracking" 1
		"acceleration" 1.5
		"drag" 0.2
		"turn" 12
		"fuel damage" -400
		"turret turn" 360

ship "Fetri'sei" "Fetri'sei (Patir 12.2)"
	plural "Fetri'seia"
	sprite "ship/fetri'sei"
	thumbnail "thumbnail/fetri'sei"
	attributes
		category "Interceptor"
		"cost" 5700000
		"shields" 2400
		"hull" 7200
		"required crew" 1
		"bunks" 1
		"mass" 210
		"drag" 2.9
		"heat dissipation" .5
		"fuel capacity" 100
		"self destruct" 1
		"ramscoop" 0.13
		"cargo space" 62
		"outfit space" 383
		"weapon capacity" 184
		"engine capacity" 86
		"energy capacity" 10000
		"energy generation" 23.3
		"heat generation" 32
		"shield heat" 3.4
		"hull repair rate" 0.3
		"ka'sei" 1
		weapon
			"blast radius" 120
			"shield damage" 540
			"hull damage" 280
			"hit force" 780
	outfits
		"Ka'het Machinery"
		"Ka'het Ravager Beam" 2

		"Ka'het Primary Cooling"
		"Ka'het Shield Restorer"
		"Ka'het MHD Generator"
		"Ka'het Reserve Accumulator"

		"Ka'het Compact Engine" 2

	gun -13 -36
	gun 13 -36
	turret 0 0
	engine -20 46.5
	engine 20 46.5
	explode "tiny explosion" 6
	explode "small explosion" 10
	explode "medium explosion" 18
	explode "large explosion" 10
	"final explode" "final explosion small"
	description "The Fetri is a self replicating probe, built to harvest iridium away from the Graveyard and transport it back to the Builders."

ship "Asteroid Large 1" "Asteroid Large (Patir 12.2)"
	sprite "ship/asteroid adult"
	attributes
		category "Transport"
		"cost" 1350000000
		"hull" 965612
		"required crew" 1
		"bunks" 1
		"mass" 130
		"drag" 4.1
		"heat dissipation" .7
		"energy capacity" 1000
		"energy generation" 10
		"fuel capacity" 250
		"fuel generation" -1
		"cargo space" 50
		"outfit space" 390
		"weapon capacity" 150
		"engine capacity" 95
		weapon
			"blast radius" 80
			"shield damage" 800
			"hull damage" 400
			"hit force" 1200
	outfits
		"Asteroid Anti-Missile"

		"Asteroid Jump Drive"
		
	engine 0 0
		zoom 1
		angle 0
		over
	turret 0 0 "Asteroid Anti-Missile"
	explode "tiny explosion" 10
	explode "small explosion" 25
	explode "medium explosion" 25
	explode "large explosion" 10
	"final explode" "final explosion medium"


mission "Ka'het: Patir Mystery 13.1"
	name "Return to <planet>"
	description "Now that the Patir black hole appears to have returned to the Milky Way, return to <planet> together with Dusk."
	passengers 5
	source "Builder Settlement"
	destination "Aventine"
	to offer
		has "Ka'het: Patir Mystery 12.1B: done"
	on offer
		event "Patir returns" 0
		conversation
			`The time has come: the walk toward the lab is quick and straightforward, and you cover the whole distance in a matter of minutes. Peeking through the hatch's window, you see the rest of the group preparing their backpacks, with prepacked toolboxes surrounding them in every direction. You wave through the glass, and they return the greeting.`
			`	You move the airlock's heavy door to pass through, and wait for the room to be re-pressurized before walking in. By the time the hatch unlocks, however, the Remnant are gone, hastily leaving their bags on the floor.`
			`	As you take a few steps inside the lab, you turn around to find them all glued to the windows with an awestruck gaze. The sky has again turned black, and a few dim lines are already starting to appear in the distance.`
			`	While stars and galaxies zoom in the night sky, a few of the Remnant run around the lab, turning on various instruments. However, most of them remain with their faces stuck to the glass. The lights start converging toward a single point, forming a large, but rapidly shrinking mass in the background.`
			`	The stars begin to slow down before settling into their final positions. After all the time you have spent here, it isn't difficult to recognize that the sky has changed again. Next to you, the rest of the team is already analyzing the data gathered; Dusk seems to be writing down something from a chronometer.`
			choice
				`	"Are we back in the Milky Way?"`
				`	"How long was that?"`
					goto time
				`	"Where are we now?"`
			`	"I cannot say yet," Dusk replies hurriedly. "Quick, put your EVA suit back on. We need to depart as soon as possible, all of us together. I do not know how much time we have." You hastily connect your helmet back to the life support and follow them out of the airlock, trying to keep up as best as you can.`
				goto depart

			label time
			`	"Around four minutes," Dusk replies hurriedly. "But we will talk about that another time. We need to depart as soon as possible, all of us together. I do not know how much time we have." You hastily connect your helmet back to the life support and follow them out of the airlock, trying to keep up as best as you can.`
			label depart
			`	It takes only a few minutes to launch the <ship>, the six of you standing in the cockpit with trepidation. "We will take care of the necessary analysis while you bring us to orbit. Hopefully we have been sent to the Milky Way, and not to yet another unreachable galaxy."`
				launch
	on enter
		conversation "end of Patir 2 - on enter"
	on visit
		dialog phrase "generic passenger on visit"
	on complete
		payment 1570000
		clear "remnant: dusk busy"
		set "initial patir exploration"
		event "patir mystery 2 timer" 45
		conversation "end of Patir 2 - on complete"

mission "Ka'het: Patir Mystery 13.2"
	landing
	name "Return to <planet>"
	description "Now that the Patir black hole appears to have returned to the Milky Way, return to <planet> together with Dusk."
	passengers 5
	source "Builder Settlement"
	destination "Aventine"
	to offer
		has "Ka'het: Patir Mystery 12.2B: done"
	on offer
		conversation
			`Back down on the surface, you complete the post-landing checklist while keeping an eye on the movements of the Ka'sei. The research station has been a safe place to retreat during past expeditions, but it seems doubtful that it could last against a prolonged attack from one of the Fetri'sei.`
			`	When the scientists finish unloading their cargo, Dusk calls you with the communicator. Now that the immediate danger is over, a hint of frustration creeps into his voice.`
			`	"The cells we have taken from the Fetri are only a few out of multiple hundreds. We did our best to choose those that were recorded at times when those beings were present, but we will still need some luck to get the results we wanted.`
			`	"Our calculators have been crunching numbers for hours now, ever since we cracked open the first canister. By the time you have reached the lab, we should have the analysis ready." You close the hatch behind you to join the rest of the crew.`
			`	As the asteroid continues its nearly imperceptible spin, Patir emerges from behind the giant dome, allowing its rays to pass through. You take the last steps towards the outpost with the sunshade lowered and walk into the lab once more.`
			`	The module was never particularly inviting, but over the last few weeks, a thin layer of dust coming from outside the asteroid has covered the floor, with just the surfaces needed for the research kept clean. Tiredness plagues the faces of the scientists: they must not have slept much in the past days to keep up with the amount of incoming data, and neither have you. As you try to remember the last time you stepped outside without a suit - at least a month, most likely - your stream of thoughts is interrupted by the arrival of Dusk, carrying in his hands a ream of papers.`
			`	"The information in the memory containers is indeed from when one of those beings was in the system, and the data recorded was far more comprehensive than our own scans. However, the memory containers we extracted only contain records from the middle of the phenomenon, without showing how it begun or ended. Additionally, understanding their contents is going to take longer than we hoped for. We knew that the exact relationship between the being and the Fetri'sei would be beyond our knowledge, but we cannot even make preliminary guesses as to how they are able to communicate.`
			`	"We have enough consumables to last for many weeks still; we started rationing as soon as we arrived in this sector, and we are prepared to reduce them further if necessary. Despite this, the time and manpower needed to crack this code would go far beyond what we could feasibly achieve. We have hit a roadblock that, for now, we cannot overcome."`
			choice
				`	"Does this mean we need to repeat the mission?"`
				`	"What are our options?"`
					goto options
			`	"We considered it briefly, but it would be quite ineffective. Our blocker is understanding the data itself, and having even more would do little to help us with that. On top of that, the risk would be extremely high, as we have seen. All things considered, we are at the same point we were a week ago.`
			label options
			`	"We are left with few alternatives. As I told you previously, the Chanai station is an interesting possibility, and could have influenced Patir's erratic behavior. At the same time, exploring the asteroid around Lathia may put us closer to understanding the inner workings of the beings and how they interact with the Ka'sei. It is quite dangerous, but visiting the space station is also an unknown, and maybe a more direct approach is what we need to accomplish our objective. Neither mission prevails over the other in a definite way, and our votes within the team are split evenly between the two, so if y-"`
			`	Dusk halts mid phrase, looking behind you with an awestruck gaze. The sky has again turned black, and a few dim lines are already starting to appear in the distance. The whole team jumps to the windows, watching as the light show begins.`
			`	While stars and galaxies zoom in the night sky, two Remnant keep running around the lab, turning on various instruments. However, the rest of them remain with their faces stuck to the glass with you. The lights start converging toward a single point, forming a large, but rapidly shrinking mass in the background.`
			`	The stars begin to slow down before settling into their final positions. After all the time you have spent here, it isn't difficult to recognize that the sky has changed again. Next to you, the rest of the team is already analyzing the data gathered; Dusk seems to be writing down something from a chronometer.`
			action
				event "Patir returns" 0
			choice
				`	"Are we back in the Milky Way?"`
				`	"How long was that?"`
					goto time
				`	"Where are we now?"`
			`	"I cannot say yet," Dusk replies hurriedly. "Quick, put your EVA suit back on. We need to depart as soon as possible, all of us together. I do not know how much time we have." You hastily connect your helmet back to the life support and follow them out of the airlock, trying to keep up as best as you can.`
				goto depart

			label time
			`	"Around four minutes," Dusk replies hurriedly. "But we will talk about that another time. We need to depart as soon as possible, all of us together. I do not know how much time we have." You hastily connect your helmet back to the life support and follow them out of the airlock, trying to keep up as best as you can.`
			label depart
			`	It takes only a few minutes to launch the <ship>, the six of you standing in the cockpit with trepidation. "We will take care of the necessary analysis while you bring us to orbit. Hopefully we have been sent to the Milky Way, and not to yet another unreachable galaxy."`
				launch
	on enter
		conversation "end of Patir 2 - on enter"

	on visit
		dialog phrase "generic passenger on visit"
	on complete
		payment 1570000
		clear "remnant: dusk busy"
		event "patir mystery 2 timer" 45
		set "initial patir exploration"
		conversation "end of Patir 2 - on complete"

event "Patir returns"
	system Patir
		pos -38 553
		haze _menu/haze-red
<<<<<<< HEAD
	"ka'het: beyond Patir"--
=======
	clear "ka'het: beyond Patir"
>>>>>>> 13ffc4d9


conversation "end of Patir 2 - on enter"
	`The cockpit has become quite chaotic: the instruments the team brought with them keep buzzing and beeping. After shutting down the main engines, someone taps on your shoulder to call your attention. "<first>, could you pitch the ship down a few degrees?" Dusk asks, with a calmer look than during liftoff. You reply with a nod, and move the stick forward slightly.`
	`	"There! Do you see it?" he continues, pointing at a spot in the sky with his hand. Between the mass of stars in front of you, a pattern leaps to the eye: two sets of three stars, right next to each other, forming a prism-like structure. "We are back."`


conversation "end of Patir 2 - on complete"
	`A large crowd quickly gathers around your landing pad, eagerly awaiting your arrival. After all this time between the stars, setting foot on a planet with an actual atmosphere is incredibly refreshing. Ignoring the cold weather for a moment, you take the biggest breath you can to make up for the past weeks of recycled air.`
	`	Before you've even reached the end of the ramp, the people on the ground are already signing questions to you and the rest of the team about your journey. You do your best to reply, but in the overall mix of confusion and excitement you aren't sure anyone understood what you just said.`
	`	Between the chaos, you hear a familiar voice singing your name: a few meters on your left, you notice Chilia with his arm raised and a large grin greeting you back. Moving across the crowd not without some difficulty, you follow him through a narrow door inside a cramped room right next to the pad.`
	`	"I prefer this spaceport when it is more hushed," he remarks with a sigh, "but after the past weeks some frenzy is understandable. We will have to make do with this warehouse for now." He invites you to take a seat. "So, <first>, would you tell me about your journey?"`
	`	By the time you're done, more than an hour must have passed. Chilia paces aimlessly around the room, reflecting on your recounting of the events. As silence falls, you notice that calm seems to have returned on the pad as well.`
	choice
		`	(Wait for him to speak.)`
			goto wait
		`	"Do you know how we came back to this galaxy?"`
		`	"What happened while we were gone?"`
	`	"Oh. I thought you had been told already." He sits down in front of you. "It was us that brought Patir back here. After your departure, it did not take long for our long-range sensors to pick up that the black hole had disappeared, along with you and the team. Our data was scarce, but we knew one, very important thing: if Patir had appeared here once, there must have been a way to do that again.`
		goto explain
	label wait
	`	"If your description is accurate, it means Patir is not another mouth to a pocket universe, but instead a transporter to another galaxy. Or universe, for all we know. In retrospect, there were enough reasons to doubt that first theory, but we were far too busy trying to save you to look into it seriously." Seeing your confused expression, he continues. "<first>, it was us who brought Patir back here.`
	label explain
	`	"We knew Postverta was involved with Patir's initial arrival, and together with the team there, we discovered that the energy burst that had been released when Ssil Vida first appeared had no relation to the systems controlling its pocket universe. So, its activation or deactivation would have no effect on Patir, and we had to start looking somewhere else.`
	`	"Our research up to this point had mostly focused on the pocket universe; most of Postverta is still obscure to us. As we evaluated our options, we determined that, by the time we could understand the station's systems enough to use them for our purposes, your crew would have already run out of supplies and perished. Instead, we attempted to replicate the energy burst using just our technology, augmented by the transmission systems of Ssil Vida.`
	`	"The project took most of our workforce, as well as several weeks to complete, no thanks to a number of setbacks almost making us start over from scratch. But with the full power of the onboard reactors and an array of calculators rivaling that of our largest outposts, its giant antennae came back to life, and released a wave as strong as when Ssil Vida appeared. Two weeks later, Patir returned, and now you are here, safe and sound."`
	`	Finally, a tired Dusk reaches the two of you in the storage room, sitting down after greeting Chilia and you. From a brief exchange between them, you infer that he has also been told of the circumstances around your return.`
	choice
		`	"What is going to happen to Patir now?"`
			goto patir
		`	"Wait, what if we were not around Patir when it came back?"`
	`	"The black hole would have departed without us, and we would have been still stuck in that sector - only this time without a laboratory to support us, nor most of our consumables. The people down here perhaps could have been able to send Patir back there to pick us up, but by then we would have run out of supplies long before, and perished between the stars. We were lucky that things went the way they did, all things considered. Our research in those systems was supposed to bring us back, and yet we were just chasing rainbows, endangering ourselves further every step we took.`
		goto next

	label patir
	`	"It is difficult to say. Given what we have observed, it will probably disappear once again after the effects of our energy burst; when that will happen or where it will go is beyond our current knowledge. Those same systems we were stuck in could now be inaccessible, and our data might be the only information we will ever gather on them.`
	label next
	`	"At this point in time, exploring Patir would be a gamble, and an extremely risky one at that. The next phase will have to be operated from a distance, in order to fully understand the way that system works and how Ssil Vida controls it. How much time that will take, I cannot say; maybe weeks, or months, or even years. But then, and only then, will we go back there and start digging deeper."`
	choice
		`	"I understand."`
			goto finish
		`	"You want to return there?!"`
	`	Dusk smiles. "It is my job, after all. The danger of the unknown is always a part of it, even in the simplest of missions. I do admit the risk in these past weeks was far beyond an acceptable level, but one day, we will know enough about the mess in which we have become tangled in to unravel it."`
	label finish
	`	The two of them accompany you to the <ship>, sitting alone in the now-quiet spaceport of <planet>. The cargo bay has been emptied of the vast array of instruments that had been lying in it for a while, and you guess the same has been done with the cockpit. As you walk once again up the stairway, the Remnant bid you farewell. "We have transferred <payment> as a way to express our gratitude," Dusk signs with a smile. "Of course, their worth is incomparable with the value of what you have done for us; without you, we would have never made it out alive. Goodbye for now, and may the Embers aid in your pursuits."`



event "patir mystery 2 timer"

<<<<<<< HEAD
mission "Ka'het: Patir Mystery 14"
	name "Back in action"
	description "Now that the situation in <waypoints> is again under control, return there to gather additional data for prefect Chilia. Return to <destination> after."
	source
		government "Remnant"
	waypoint "Patir"
	to offer
		random < 60
		has "event: patir mystery 2 timer"
		has "event: remnant: tubfalet appearance"
	on offer
		event "ssil vida changes"
		conversation
			`Although its architecture still feels wildly alien, time has helped you become familiar with the way <planet>'s main starport is organized. By now, therefore, it's not difficult for you to notice when something changes. Some are subtler than others - it wasn't long ago that additional barriers were placed between the rows of landing pads, much to your displeasure.`
			`	Passing the arch that conducts into the northern shipyards reveals a curious sight. A group of hangars that until now were marked as off limits are now open, and packed of crowds of construction workers are walking in and out of the area. Among the crowd, pairs of camels tow sections of Remnant spacecrafts of all kinds; you step aside to let a convoy pass with some of the longest wings you ever had a chance to see.`
			`	"What a show, don't you think?" a familiar voice chants as you turn around. Taely smiles, making a gesture of welcome with her hands. "If you were looking for prefect Chilia, he should be upstairs right now."`
			choice
				`	"Why should I be looking for Chilia?"`
					goto chilia
				`	"Are you working on a new ship?"`
			`	"On a rather old one, in reality," she replies, "but the last time this yard was active was been years before your arrival, so for you it should make little difference."`
			label chilia
			`	Suddenly, your communicator buzzes with a message - from prefect Chilia, of course - telling you to meet him in <planet> as soon as possible. Taely looks amused. "He wants to speak with you about Patir," she explains, "A lot of resources have been redirected on that project since your last expedition, and older projects are finding a new reason to be. And I am helping where I can too," she concludes, carefully slipping with a tool bag under the enormous wing being transported. "If everything goes to plan, you will see the results in a matter of weeks."`
			`	You bid her farewell, and you look for Chilia in the upper floors. "<first>!" he signs surprised. "That is some great timing. I have just prepared a new assignment for you."`
			choice
				`	"On Patir, right?"`
				`	(Let him talk.)`
					goto patir
			`	He smiles. "I assume you must have spoken with Taely. Yes, that is correct. What had started as a lower priority project has been taking up more and more resources recently, for good reason.`
			label patir
			`	"Advances in our understanding of Ssil Vida have allowed us to experiment with Patir in the past months; you might have noticed it flicker in and out of your stellar map recently. We are now confident to have gained near total control of Patir's state, and how to make it stay in this galaxy or the other.`
			`	"Our interest in the project is not purely academic," he continues, grabbing a datapad. "The creatures that inhabit that region can be both a potential threat, and an interesting resource. Look here." The screen shows a recording of radar data, taken on the day you returned from Patir based on the timestamp.`
			`	"We believe that one of those beings was in Patir when you returned back in the Milky Way. As you know, we have a satellite around the black hole, but we have been unable to contact it since your return. If you board it and take its data, it might tell us more."`
			choice
				`	"Alright then."`
					goto go
				`	"How do you know it will not disappear while I am there?"`
			`	"We have conducted a wide variety of tests during this period," he boasts. "We have started established a relation between Ssil Vida's signal and Patir's behavior, to an extent. At the moment, we are sending a continuous signal out of the station. Once the signal stops the time it takes for Patir to disappear varies, but we are reasonably certain that for as long as it continues Patir will stay there - it is just a one-day mission, after all. And even in the very worst case, this time we have the knowledge and the tools to bring you back rapidly."`
			choice
				`	"Alright, I am convinced."`
				`	"Sorry, but I cannot return there after the last time."`
					decline
			label go
			`	"I would come with you if I could," he signs with trepidation, "but I am required here at the moment, and it is a task that can be easily done by a single person. Follow the procedure Dusk showed, and you will be done in no time."`
				accept
	npc assist save
		system "Patir"
		government "Remnant"
		personality derelict target pacifist mute
		ship "Remnant Satellite" "Bright Ember Yonder"
		dialog `The satellite floats into your payload bay, and after a quick checkout you download its data. It only takes a few minutes before you can release it once again.`
	on visit
		dialog phrase "generic waypoint on visit"
	on complete
		conversation
			`You meet with Chilia in front of the landing pad. "Thank you for the help," he chants as you hand him the data. "If you are interested in continuing the Patir research project, meet me in the starport in a few hours - I might have good news for you."`


event "ssil vida changes"
	system "Postverta"
		remove object "Ssil Vida"
			sprite planet/sheragi_postverta
				scale 0.5
			distance 1408
			period 1818.85
		add object "Ssil Vida"
			sprite planet/sheragi_postverta_2
				scale 0.5
			distance 1408
			period 1818.85


mission "Ka'het: Patir Mystery 15"
	name "Remnant scientists"
	description "Visit <planet> to gather 3 Remnant scientists that wants to return to Patir."
	source
		government "Remnant"
	destination "Ssil Vida"
	to offer
		has "Ka'het: Patir Mystery 14: done"
	on offer
		conversation
			`The flurry of activity around the same hangars you visited previously has not died down. Hordes of technicians work together to move machinery of all kinds in and out of the construction site, much of which ends up somewhere underground beyond your sight. You don't see Taely among the crew this time, but you recognize some of the engineers that often work with her - and eventually, you stumble upon Chilia, looking for you inside the crowd.`
			`	"Ah, Captain. We feel confident enough in our results to move on with the next phase. We are readying a team aboard <planet> for an initial expedition, with a relatively simple mission: reactivating our outpost next to the Builder settlement."`
			choice
				`	"What about the data I gave you?"`
					goto data
				`	"Is there nobody here on <origin> that could do the same?"`
			`	He gives you an odd look. "Not with the same training. We found that much of the preparations for <planet> were easily applicable to Patir as well, which allowed us to prepare for it fairly quickly. And plus," he continues authoritatively, "it would be good practice for you to see the machines that will make your future expeditions possible directly, so as to gain more confidence in them.`
				goto details
			label data
			`	"The analysis of the data is still ongoing - we know that it appeared not long before Patir moved, and disappeared shortly after, but figuring out what happened in between is proving to be more complicated than expected. Still, we should know more soon enough, and there is no reason for it to block our progress.`
			label details
			`	"Make sure to leave space for a team of three when you get there. This expedition will use just the resources that you left around Patir when you left, so there should be no need to use your cargo this time."`
				accept

mission "Ka'het: Patir Mystery 16"
	landing
	name "Stop by <planet>"
	description "Before bringing the Remnant to the Builder settlement around Patir, stop by <destination> to meet up with Chilia."
	blocked "You dock with Ssil Vida, but despite Chilia's words, you are still lacking the <bunks> bunks necessary for the job."
	source "Ssil Vida"
	destination "Caelian"
	passengers 3
	to offer
		has "Ka'het: Patir Mystery 14: done"
	on offer
		conversation
			`After these past months, Ssil Vida's docking section has become unrecognizable: it is distinctly Remnant, with tall arches and curved, segmented walls separating it into a variety of smaller rooms. Walking further inside the station reveals that at least the main chambers have kept most of their previous features; however, you can feel that this likely will not last for long. You meet there with the new group. To your displeasure, Dusk does not make an appearance.`
			`	The three Remnant escort you on a quick tour of some of the modifications made recently. You walk through a control room with at least two dozen people sitting at their consoles, carefully managing the power of the station. They explain that many of the people there are focused solely on the emitter at the core of Ssil Vida: many of the modulators they have built around the station have the purpose of simplifying its control, but it's still very much an ongoing project.`
			`	While they accompany you through a large corridor, filled only with Remnant terminals and closed doors, your attention is drawn to the cargo being transported by a pair of workers. It is mostly contained inside an opaque container, but you think you can see the outline of some of the Human outfits you bought the Remnant time ago. They are not sold in the nearby outfitter from what you have seen; you are left to wonder what their purpose here might be.`
			`	Before you can think much of it, however, a short message from Chilia reaches your commlink. It instructs you to urgently meet him with the other three Remnant on a specific location <planet>, and to come with a free bunk and at least 65 tons free in your cargo: the plans, apparently, have changed.`
				accept
	on visit
		dialog phrase "generic passenger on visit"

mission "Ka'het: Patir Mystery 17"
	landing
	name "Return to <system>"
	description "Bring the 3 Remnant archaeologists and Prefect Chilia to <destination>, together with the new equipment."
	blocked "You dock with Ssil Vida, but despite Chilia's words, you are still lacking the <bunks> bunks and <cargo> cargo necessary for the job."
	source "Caelian"
	destination "Builder Settlement"
	passengers 4
	cargo "Ka'het intimidation mechanism and reserved space" 65
	to offer
		has "Ka'het: Patir Mystery 16: done"
	on offer
		conversation
			`You overfly <origin>'s starport and stay at altitude; based on the coordinates Chilia gave you, the flight is far from over. As minutes pass, the city transforms into more and more sparse buildings deep in the desert, with barely visible roads in the sands connecting each. The more distant of these are organized in a circular fashion: a central building, of a sand-like okra and similar to some of outposts in the Rim, and rings of buildings of a more alien-like Remnant design surrounding it.`
			`	As you soon find out, your destination is one of these settlements. You follow Chilia's instructions and touch down in an unsigned spot on a dune, not without kicking up loads of sand in the process. The three Remnant, busy discussing something you don't fully understand about Ssil Vida's design progression, stay in your ship's bridge while you meet up with Chilia.`
			`	"Come here, Captain!" he gestures from behind a short barrier, mostly blocking the blowing sand. You follow him until stopping in front of the entrance of a large elevator in the central building. He writes on his commlink, and the elevator starts raising toward your floor; while Remnant numerals still escape you, it must have started deep below the ground for how long it takes.`
			choice
				`	"Why did you message me?"`
					goto message
				`	"What is this place?"`
			`	"Oh, just an older facility of ours. As you might know, for the longest time we built our outposts like bunkers, even trying to make difficult hard to spot from orbit. Ever since we have relaxed our standards, most of these have been relegated to the role of storage. But it is not just for a history lesson that I have called you here today.`
			label message
			`	"We have made a new discovery in your data. After Patir moved, the creature did not simply disappear: a Ka'sei approached it, mined it, and harvested its pieces. This has important implications - these beings were fully capable of inhibiting the Ka'sei while in the other galaxy, so they either died when Patir moved or their abilities could not work anymore. Either possibility is equally interesting, and it is imperative that we investigate this sooner rather than later."`
			`	The doors of the elevator open, and a few workers come out of it with a large piece of Remnant machinery. Though most of its components are hidden inside featureless boxes and standard pipes, it is topped by a segmented, cruciform antenna. You also notice its small size - the chances of something like that taking up the 65 tons that Chilia had asked you are nil.`
			choice
				`	"What does that do?"`
					goto clueless
				`	"Is that a communicator of some sort?"`
					goto wickedsmart
				`	"Where is the rest of it?"`
			`	He doesn't seem to understand your question, so you explain your doubt further. "Oh, that is unrelated to this payload - it is just 3 tons, all here in front of you. But you will understand my request shortly.`
				goto clueless
			label wickedsmart
			`	"Good intuition. Not in the sense of two-way communication, but its function is based on reliably transmitting a particular signal to the Ka'het. Let me explain.`
			label clueless
			`	"It was not long after we started translating the Builder language that we tried to put some of that effort into hacking their system. Given their destructive potential, the Ka'het were the natural target for this Electronic Warfare operation." The technicians carefully load the payload into your ship, trying to connect it with its electrical system.`
			`	"Our understanding of their system was quite poor at the time, but despite this, we discovered a backdoor left by their designers. A unique signal that instructs the slug to dump its cargo and not retake it, perhaps to avoid damage from ingesting hazardous material. As long as it has not digested it yet, this could let us access the parts of the creature inside the Ka'sei without having to kill most of them. That is the reason I asked you for 65 tons free: 3 for this weapon, and 62 for the maximum cargo capacity of a Ka'sei."`
			choice
				`	"How do I use it?"`
					goto how
				`	"Why is it not used anymore?"`
			`	"Shamefully, we could never make it small or reliable enough to justify the investment," he replies disappointed. "Most of its components have to be replaced after less than a dozen uses, for a capability that is not too useful in first place. In fact, the most important lesson from the study was of how little use the typical Ka'het cargo was; there are much easier ways to get our hands on metallic asteroids."`
			label how
			`	The workers signal that they are done with the installation. "I will come with you to operate it, Captain. Your previous mission will take precedence," he continues, "but as soon as they are done, I will direct you on the procedure to follow."`
				accept
	on visit
		dialog phrase "generic cargo and passenger on visit"
	on complete
		conversation
			`The three suited-up Remnant leave your ship toward the outpost, while Chilia stays aboard to prepare the electronic warfare system for its mission. You try your best to aid Chilia and to support the team on their EVA, but will take at least a few hours before either of them is ready for the next phase.`

event "Ka'het don't spawn in Fereti and Lire"
	system Fereti
		remove fleet "Ka'het Core"
	system Lire
		remove fleet Ka'het
		remove fleet "Ka'het Aggressive"

event "Ka'het spawn in Fereti and Lire"
	system Fereti
		add fleet "Ka'het Core" 2900
	system Lire
		add fleet Ka'het 2850
		add fleet "Ka'het Aggressive" 9300

# The Ka'sei jumps straight away thanks to its personalities (uninterested, no mining/harvest/scanning, enemy with uninhabited so it can't land)
# It is forced to jump to Fereti because of the artificial limitation of its jump range (it's the only system within 50 units of Patir)
# This jump, as all jumps, removes 200 fuel from it; this means it will start regenerating it right after, which leads to the very high fuel heat and consequent overheating, which leads to the overheat damage. The overheat damage is large enough that a single hit will disable it straight away, avoiding the risk of killing it accidentally.
# It also gives some interesting possibilities: the player can either fight the Ka'sei and then board it, or it can assist it once it has jumped to Fereti and see it jump to a safer system (Patir or Lire)

ship "Fetri'sei" "Fetri'sei (Patir 18)"
	add attributes
		"fuel capacity" 150
		"asteroid mount jd" 1
		"fuel heat" 150
		"overheat damage rate" 500
		"threshold percentage" 0.9
	outfits
		"Ka'het Ravager Beam" 2

		"Ka'het Primary Cooling"
		"Ka'het Shield Restorer"
		"Ka'het MHD Generator"
		"Ka'het Reserve Accumulator"
		"Asteroid Jump Drive (Patir 18)"
		"Asteroid Weapon Small"

outfit "Asteroid Jump Drive (Patir 18)"
	"display name" "???"
	category "Systems"
	cost 29631456
	thumbnail "outfit/asteroid weapon 7"
	"mass" 20
	"outfit space" -20
	"jump speed" 10
	"jump fuel" 200
	"jump range" 48
	"jump drive" 1
	"asteroid mount jd" -1
	"jump effect" "jump drive circle"
	"jump effect" "jump drive spark 1"
	"jump effect" "jump drive spark 2"
	"jump effect" "jump drive spark 3"
	"jump effect" "jump drive spark 4"
	"jump effect" "jump drive spark 5"
	"jump effect" "jump drive spark 6"
	"jump effect" "jump drive spark 7"
	"jump effect" "jump drive spark 8"
	"jump effect" "jump drive spark 9"
	"jump effect" "jump drive 1"
	"jump effect" "jump drive 2"
	"jump effect" "jump drive 3"
	"jump effect" "jump drive 4"
	"jump effect" "jump drive 5"
	"jump effect" "jump drive 6"
	"jump effect" "jump drive 7"
	"jump effect" "jump drive 8"
	"jump effect" "jump drive 9"
	"jump effect" "jump drive 10"
	"jump effect" "jump drive 11"
	"jump effect" "jump drive 12"
	"jump effect" "jump drive 13"
	"jump effect" "jump drive 14"
	"jump effect" "jump drive 15"
	description "Whatever the mechanism that hides beneath the translucent orb may be, it functions similarly to a jump drive, bridging different parts of the universe together for the cost of merely 200 units of fuel."

government "Ka'sei (Patir 18)"
	display name "Ka'sei"
	swizzle 0
	language "Ka'het"
	
	"penalty for"
		assist 0
		disable 0
		board 0
		capture 0
	"player reputation" 1
	"attitude toward"
		"Uninhabited" -.01

mission "Ka'het: Patir Mystery 18"
	name "Rogue Ka'sei"
	description "Find a way to take away from the target Ka'sei the asteroid components it ingested, and return to <destination> once you're done."
	source "Builder Settlement"
	passengers 4
	cargo "equipment and asteroid material" 3
	to offer
		has "Ka'het: Patir Mystery 17: done"
	on offer
		event "Ka'het don't spawn in Fereti and Lire"
		event "no Patir spaceport and no Fetri spawn"
		conversation
			`It has been at least half an hour since Chilia finished setting up for the mission. Despite the occasional updates from the exploration team on the commlink, he is getting more visibly impatient as time passes, compulsively tapping over his console in a musical rhythm. Most what they relay is about the status of the machinery and the samples left in the lab, and your mind soon trails off to other thoughts.`
			`	At last, they make their way back to your ship. "The outpost and its consumables are in a fairly good state. After we completed our tasks, we took the opportunity to check out what was left in the paltry. We have brought some of it with us, if you wish to share a meal before the mission," he concludes with a smile and a gesture toward their handbags.`
			choice
				`	(Accept it.)`
					goto hungry
				`	"This is not the moment to eat."`
			`	Chilia nods. "This time it is best to leave them for the return trip. Captain," he continues, turning to you, "if you are ready to leave, so am I. I will activate the weapon as soon as we are in orbit - our target should be well within its range."`
				goto end
			label hungry
			`	The meals you are shown have become rather familiar, but not particularly appetizing. Unlike most times, you notice that the Remnant expedition does not eat much more than you - perhaps they don't use symbionts, or maybe they have just eaten some while inside the lab. Chilia, still in anticipation for the mission (and perhaps hoping to accelerate things), limits to drinking some water.`
			`	Once you are done, Chilia signals you that he is ready to go when you are - the target is within range, and he should be able to activate it as soon as you reach orbit.`
			label end
			`	Back inside your ship, you notice Chilia telling the three researchers that it would be better for them to stay locked in their bunks for the rest of the mission. Evidently they don't have the same authorization level as prefect Chilia - or you, for that matter.`
				accept
	on enter
		event "Patir spaceport returns and Fetri spawn"
		dialog "As soon as you give him the go, Chilia calmly sits at his console and starts fiddling with the control. The antenna atop your ship moves to track the chosen Fetri'sei, and the signal starts; but right after, instead of cargo being ejected, you detect an energy spike coming from the Ka'sei. It's activating a Jump Drive! Taken aback, Chilia signs you to try to follow it."
	npc board
		government "Ka'sei (Patir 18)"
		personality coward waiting pacifist uninterested fleeing target
		ship "Fetri'sei (Patir 18)" "Faii-rii'het"
		on assist
			"reputation: Ka'sei (Patir 18)" <?= -1
			dialog
				`Now that the Ka'sei is a few meters away from you, your ship detects it has completely run out of hyperspace fuel. Following Chilia's advice, you try to give it some - chances are that it will jump to a safer system than this one.`
		dialog
			`You dock with the stranded Ka'sei, and Chilia signals you the foreign outfits in it - or at least, the ones that have not been fully digested yet. "The Fetri appears to have overheated beyond what it could survive," he signs undecided. "Realistically, there is nothing we can do for it. Take the unknown outfits into your cargo hold, we will figure out the next move back on the <planet>."`
	npc
		government "Ka'het"
		system "Fereti"
		personality staying target plunders uninterested nemesis
		ship "Maeri'het (Disable-able)" "Alix-ori'het"
		on disable
			"reputation: Ka'sei (Patir 18)" <?= -1
	on enter "Fereti"
		dialog
			`"There it is!" signs Chilia thrilled. "As long as it does not jump further away, this can work for us. Destroy the Maeri'het to prevent it from complicating things further; once the area is safe, you should be able to loot those outfits directly from its cargo hold."`
	on visit
		dialog "You've arrived at <planet>, but either your passengers, your cargo, or the outfits taken from the asteroid remains are not with you!"
	on complete
		require "Asteroid Jump Drive (Patir 18)"
		require "Asteroid Weapon Small"
		event "Ka'het spawn in Fereti and Lire"

mission "Ka'het: Patir Mystery 19"
	landing
	name "Return to <planet>"
	description "Bring Chilia and the other Remnant back to Caelian together with the material gathered from the Fetri'sei."
	source "Builder Settlement"
	destination "Caelian"
	passengers 4
	cargo "equipment and asteroid material" 3
	to offer
		has "Ka'het: Patir Mystery 18: done"
	on offer
		conversation
			`Despite the hiccups, the mood in the bridge is ecstatic. Chilia has been careful to hide the outfits you looted into nondescript containers, but when the other Remnant come out of their bunks it is clear that they have been able to gather some of what has happened. For his part, Chilia does not seem to mind them, limiting himself to sipping from a colorful drink with a sly face.`
			choice
				`	(Join Chilia.)`
					goto chilia
				`	(Speak with the Remnant researchers.)`
			`	After some chitchat, one of them catches the opportunity to ask you about your own mission, but you follow what you have seen Chilia do and you dodge the questions with vague answers. Soon enough, the conversation veers back to Patir and its surroundings. They sign a bit too fast for your abilities, but you're able to follow most of it.`
			`	What catches your attention their description of the structure of the Builder settlement: according to them, the living quarters are extremely limited compared to the size of the outpost, suggesting that there must have been a separate vehicle to house them at some point. While unlikely to be of much use, you take note of it just as Chilia joins the table.`
			`	Sharing a drink with the rest of you, he commends all of you for your efforts, careful not to go into any specifics. "Given the results obtained, I say we can classify this as mission accomplished on both sides," he concludes. "Once our glasses are empty, it is time to move back to <destination> for the analysis of our data."`
				accept
			label chilia
			`	"Nicely done, Captain. With the items secured, I say we can easily classify this as mission accomplished." He accompanies you somewhere more private, and continues. "It seems that, in some way, the Ka'sei gained the ability to activate some of these outfits while digesting them. It must have been by accident, but it is still good news for us - it means that there has to be a way for us to use this technology on our own ships.`
			`	"I caught the opportunity to transfer some of the data the Ka'sei had gathered, in case it helps our efforts. Naturally, it will take a while to decrypt and translate; better move to <destination> so that the analysis of that data, and even more so of the items, can commence."`
				accept
	on visit
		dialog "You've arrived at <planet>, but either your passengers, your cargo, or the outfits taken from the asteroid remains are not with you!"
	on complete
		payment 500000
		outfit "Asteroid Jump Drive (Patir 18)" -1
		outfit "Asteroid Weapon Small" -1
		conversation
			`The first to leave your ship are the three researchers, who make you various gestures of farewell as they disappear into the starport. Chilia hangs around for a while longer, but after your cargo gets unloaded, still hidden inside standard packages, he signs that it is time for him to leave as well.`
			`	"As you might have figured out, our next objective is to study these items and their technology in depth, hoping to reverse engineer them or, at least, figure out their inner workings." You offer to give him a hand, but he shakes his head. "Your help has been inestimable, but you cannot follow me where these, and I, are going. You have seen for yourself how complicated maintaining proper secrecy around this project is proving to be."`
			choice
				`	"Is there nothing I can do then?"`
					goto patir
				`	"I understand."`
					goto patir
				`	"I was hoping to keep those for myself."`
			`	He grins. "Do not feel too conflicted, activating these outfits is going to be complicated than connecting some wires to it and pressing a button. Even if I have just begun studying them. I have a hard time believing you - or anyone, for that matter - could get them to fire easily.`
			label patir
			`	"Still, it should not you too long to get the authorizations for this project, if you continue like this," he gestures pleased. "It has come to my attention that even right now there are other projects about Patir that desire your participation. During our return, I have informed Dusk that you are free from your obligations with my research; if you would like to meet him, he should be here shortly." He bows, and you return it as he follows the cargo deeper into the starport. You catch the opportunity to clean up the cockpit and the empty bunks. Some Remnant nearby soon notice you taking out the trash, and offer you a hand.`
			`	By the time Dusk arrives, your ship's interior look as good as new. You greet and invite him to take a seat, which he warmly accepts. "It is nice to see you again, <first>. I heard your travels in Patir with Chilia went... well, at least better than ours," he quips.`
			choice
				`	"What do you know about it?"`
				`	"All things considered, quite well."`
					goto chat
				`	"It could have gone better."`
					goto chat
			`	"About the same as you, I imagine. Right now, you and I have the same level of authorization, at least for what concerns Patir and the related systems. Prefect Chilia, of course, is going to be far more involved than us in the matters related to its military potential."`
			label chat
			`	Your chat with Dusk goes on for some time, discussing with him the details of your previous trips. For his part, he describes you his progress over the past months: his focus expanded from Patir itself to the worlds that lie beyond it, and on how to use Ssil Vida to reach it.`
			`	"Given our progress, we now feel ready for a new expedition. At first a short, single-day one, to test our systems in a practical scenario. If all goes well, after that we will be able to progressively increase our stay to any length of time," he asserts. You follow him out of your ship as he prepares to leave. "Before we can start, I need you to prepare a ship capable of carrying a fighter, and to outfit it with one of your Jump Drives. One of our Ibis should more than suffice, if you do not have one already.`
			`	"We will be fairly time-limited once we depart, so feel free to wait until you are ready for the mission before you search for me in this planet's starport. It is more important to do things right than to do them quickly," he concludes stoically.`

mission "Ka'het: Patir Mystery 20"
	name "Explore <system> again"
	description "Bring a group of Remnant scientists to the <destination>, together with the Petrel you have been given, exactly on <date>."
	deadline 6
	source "Caelian"
	destination "Builder Settlement"
	passengers 5
	cargo "Patir surface payload" 9
	to offer
		has "Ka'het: Patir Mystery 19: done"
	on offer
		conversation
			`After asking for directions to a few locals, you meet up with Dusk again. In the background, you see a half-open Petrel suspended by some wires a few meters above the ground. "<first>, were you able to prepare the Jump-capable carrier I mentioned the last time?" Dusk asks. "And is it nearby?"`
			choice
				`	"Yes, it is."`
					goto good
				`	"Sorry, but I do not own one."`
					goto broke
				`	"No, it's in another system."`
			`	"It is best to bring it here then," he asserts. "I will be here when you are ready."`
				defer
			label broke
			`	"It is imperative we use one, <first>," he signs disappointed. "I can request for us to be assigned one, but taking Jump Drive equipped vehicles is not a quick process for someone at my level. Certainly more time intensive than if you were able to give one to us," he concludes with a low tone.`
				defer
			label good
			`	"Very well then!" he signs excited, and you follow him in the direction of the Petrel. Once you come closer, you recognize that the technicians are completing outfit installations of all sorts, from additional bunks to a Korath reactor of the smaller kind. "This is going to be the cargo you need to carry to our destination: a lifeboat to escape from our laboratory around Patir, if there will ever be a need.`
			`	"As you might know, the Smew is our typical lifeboat, but this time the requirements are fairly different. Giving a Jump Drive to a fighter is often impractical, especially for an expedition like this; rather, our strategy will be to use it to hide deep beneath the gas giant in Patir for as long as is necessary for a rescue ship to arrive. Thankfully, only a few outfit changes turned out to be necessary to use the Calm Sea Afire for such a job."`
			choice
				`	"That still sounds fairly dangerous."`
					goto danger
				`	"What is the interest of the Remnant in Patir to justify such an effort?"`
				`	"Are we ready to go?"`
					goto skip
			`	"Well, if you ask ten people, you will probably hear ten different answers. For some, it is simply a potential source of new and exciting technology, military or otherwise; for others, it is the potential gateway into a new galaxy, with its own dangers and opportunities." He sits down, acquiring a more pensive look. "But there at least a couple broader philosophies that come in play beyond simple exploration.`
			`	"One is related to the control that these creatures seem to impose over the Ka'sei. The Graveyard as whole right now is a sleeping giant, after all: if some Ka'het was able to escape its bounds, as we know they have in the past, it would pose open a second front on top of the Korath threat."`
			choice
				`	"What are the other philosophies?"`
					goto philosophies
				`	"Is that a serious risk?"`
					goto risk
				`	"I am stronger than the Ka'het."`
			`	"I hope you are," he signs after a brief pause. He seems unenthused by your remark.`
					goto skip
			label philosophies
			`	"See, <first>, the extinction of an interstellar species is a relatively rare occurrence in the galaxy. Empires will shrink and grow, sometimes even ceasing to be spacefaring; but it takes incredible circumstances to completely erase such a civilization. It is only natural for other civilizations to want to find out what was able to make the unthinkable happen.`
			`	"The mistakes done by the Builders, for example, seem trivial from our perspective. This could mean that they made profoundly stupid decisions, or that we have not understood enough of the situation to put all the pieces together and actually comprehend their mistakes. And now we have indications of another, much older extinct species in the space that lies beyond Patir."`
				goto skip
			label risk
			`	He seems dubious. "Answering this question is... more complicated than it looks. We are not certain of how the Ka'het gained keystones the first time, nor how many of them were able to do so. We know that it is a possibility, that the Ka'het as whole are likely stronger than our fleets, and that no Ka'het has moved past the Graveyard since the Exodus. The truth, <first>, is that risk posturing is a very complex subject; for that matter, the same can be said with our mission.`
			label danger
			`	He passes his hand over the hull of Calm Sea Afire, thoughtful. "Only time will tell, but I stand by the decisions we have made. A standard Smew is simple to repair and to keep in storage, but not too useful outside of the Ember Wastes. A large, jump-capable starship is complicated to keep in flight-status for months at a time, not to mention the maintenance needs of a cloaking system. And worse of all, it might not even be of much use if Patir was not in the Milky Way when the emergency happens!"`
			label skip
			`	The buzz of Dusk's commlink draws his attention. He smiles, and his tone changes almost instantly. "Ssil Vida is ready to cut the signal. Once they do so, it will take six days for this to reach Patir; at that point, it will instantly disappear, possibly to move into the the same cluster we visited the last time. You, I, and four of our researchers must be there when this happens." He rights up and clears his throat. "Captain," he sings boastfully, "shall I give the order?"`
			choice
				`	"Do it."`
			`	He types on his commlink, and a minute passes. When the commlink buzzes again, Dusk makes an uncharacteristic cheer and quickly bids farewell to the people in the hangar. While he gathers a group of people, presumably the researchers that will follow you in the expedition, one of the spaceport workers takes a small crystal out of the now-assembled Petrel and hands it to you. "The Calm Sea Afire is in your hands, Captain," she signs thereafter. "Treat her well."`
				accept
	on accept
		event "Patir moves" 7
		event "Patir returns" 8
		give ship "Petrel (Lifeboat)" "Calm Sea Afire"
			id 78967
	on visit
		dialog "You've arrived at <planet>, but either your passengers or the Calm Sea Afire are not with you!"
	on complete
		take ship "Petrel (Lifeboat)"  "Calm Sea Afire"
			id 78967
			"require outfits"
			"with outfits"

# never disabled because of the use in the next mission
ship "Petrel" "Petrel (Lifeboat)"
	"never disabled"
	add attributes
		"outfit scan power" -10
		"outfit scan efficiency" -14
		"tactical scan power" -20
		"asteroid scan power" -30
	outfits
		"Small Heat Shunt" 1
		"Crucible-Class Steering"
		"Bellows-Class Afterburner"
		"Crystal Capacitor"
		"Small Bunk Room"
		"Fuel Processor" 2
		"Emergency Ramscoop" 2
		"Generator (Furnace Class)"


mission "Ka'het: Patir Mystery 21"
	landing
	name "Lifeboat on the run"
	description "Follow the Petrel lifeboat to <destination>, a gas giant in the same system."
	deadline 1
	source "Builder Settlement"
	destination "Pacili"
	to offer
		has "Ka'het: Patir Mystery 20: done"
	on offer
		event "Patir land on Pacili"
		conversation
			`The hectic atmosphere in the bridge, after gradually increasing during the entire trip, comes to a stop a few minutes away from the outpost. One by one, the stars in front of you dim and disappear, until the sky is black once again. And in a few seconds more, the first lights begin their strange dance, soon followed by more and more of them.`
			choice
				`	(Prepare for landing.)`
					goto land
				`	(Set the autopilot to loiter, so as to take a better look.)`
			`	The Remnant have scattered their own machines all around your ship while you were busy piloting. Every one of your windows has at least one contraption mounted in front of it, often with some tape keeping it in place, all of which are now buzzing cheerfully and scanning the spectacle happening above them. You stop next to one of the Remnant of the crew, busy looking into a three-barrel telescope. You don't recognize him as someone who was in either of your past expeditions, however.`
				goto lab
			label land
			`	By the time you have almost reached the outpost, one of the Remnant of the crew takes a seat next to you. At her suggestion, you keep your ship at altitude for a minute more to give them a better view of the ongoing spectacle. You don't recognize her as someone who was in either of your past expeditions, however.`
			label lab
			`	The show soon comes to an end, and you bring the ship down into the makeshift pad next to the Remnant laboratory. It takes a couple hours to deploy on the surface the dozens of experiments you have carried here; you help them connect them to some of their radioisotope cells, much smaller than the generators you are used to.`
			`	"Our stay in this galaxy will not last more than a few hours more," signs one of the Remnant once back inside the habitat. The six of you, sitting around the main table, are sharing a quick meal after the effort. "We should get going if we want to complete the whole schedule."`
			choice
				`	"Which is?"`
					goto lifeboat
				`	"Why not stay for longer?"`
			`	"That was the verdict made in Ssil Vida", she replies.`
			`	"It was decided that the first intentional mission should be as short as reasonably possible," Dusk intervenes in a slightly sour tone. "Much like the first trips into space, we will be able to do little beyond staying here and observing our surroundings." He pauses, glancing at the Petrel connected with the laboratory by a short tunnel.`
			label lifeboat
			`	"We should put our lifeboat under some stress testing," declares Dusk. "Most of our experiments are up and running, and you two are the only ones with instruments that require human intervention. If we move our remaining tasks here to your schedules, the rest of us can take the Calm Sea Afire on a test run," he concludes, indicating the two members of the crew opposite to him. They give each other an ambiguous glance, then nod in response.`
			`	"The three of us will get aboard the Petrel and simulate an emergency and a mission abort, abandoning this place at high Gs to seek the safety of the nearby gas giant. You, <first>, will instead act as the danger: your objective will be to hit us with one of your weapons before we can get to safety, if you can. Nothing high caliber, of course, it is just a simulation; still, I bet it will be more difficult than you think."`
			choice
				`	"I bet it will not be."`
					goto bet
				`	"I will try."`
					goto liftoff
				`	"That does not seem very appropriate."`
			`	He shrugs. "You are the one with the 'fire' button here, after all. You can follow us without shooting, if you prefer so."`
				goto liftoff
			label bet
			`	He smiles. "We will see soon! She is more fast and nimble than she might appear on the ground, or we would have not chosen her as our lifeboat."`
			label liftoff
			`	"Oh, to be clear," he recalls, climbing aboard the Petrel, "once we are at the gas giant, Pacili, you will not need to go more than a few kilometers deep. You can stay up, near the very edge of the atmosphere, while we delve deep below to test our craft further; you should not need a gaslining ship for such a task." He bows, and closes the hatches separating the outpost and the lifeboat.`
			`	You don your suit right as the emergency alarm signals the start of the simulation. The Petrel zooms up in the sky at an incredible speed, disappearing into the night, and you hurry up to prepare your ship to follow it.`
				launch
	npc save
		government "Remnant"
		personality uninterested waiting fleeing
		ship "Petrel (Lifeboat)" "Calm Sea Afire"
		on provoke
			set "Remnant: Patir Mystery 21 hit"

event "Patir land on Pacili"
	planet "Pacili"
		remove attributes "requires: gaslining"
	planet "Builder Settlement"
		add attributes "requires: youwish"


mission "Ka'het: Patir Mystery 22"
	landing
	name "End of the tests"
	description "Return the Petrel 'Calm Sea Afire' to the <destination> safely."
	source "Pacili"
	destination "Builder Settlement"
	to offer
		has "Ka'het: Patir Mystery 21: done"
	on offer
		event "Patir unland on Pacili"
		conversation
			branch hit
				has "Remnant: Patir Mystery 21 hit"
			`You meet up with the Calm Sea Afire just above the uppermost cloud layer of <planet>. "<first>, what happened to your weapons? We did not record any of them hitting us on the way here," questions Dusk through the radio. The chanting tone makes you unsure of whether it was a taunt or a genuine inquiry about your weaponry.`
			choice
				`	"I was not prepared well."`
					goto prepared
				`	"I chose not to shoot, so as not to put you all in danger."`
					goto shoot
				`	"You might not be as lucky next time."`
					goto luck
			label hit
			`You meet up with the Calm Sea Afire just above the uppermost cloud layer of <planet>. You call them on the radio to inform them of the shots you landed. "You did well," replies Dusk with an undecided tone. "We will review the results on the way back in a few days to get a better idea."`
			choice
				`	"The escape plan certainly needs improvements."`
					goto improvement
				`	"It was quite fun."`
					goto fun
				`	"Most of it was luck on my part."`
			label luck
			`	"Embers help those who help themselves," he chants in a somber tone. "Still, I will take note of the feedback for posterity. We are almost ready for our descent now. We should be back in about an hour, but feel free to fly around here in the meantime."`
				goto descent
			label prepared
			`	"Don't be too hard on yourself," he reassures you. "We would not have chosen her if we didn't think she could escape such an attack!" The radio turns silent for a few seconds, then he returns. "Captain, we are almost ready for our descent now. We should be back in about an hour, but feel free to fly around here in the meantime."`
				goto descent
			label shoot
			`	"Oh," comes the somber response. "I will take note. At least the rest of the simulation went well," he decides at last. "We are almost ready for our descent now. We should be back in about an hour."`
				goto descent
			label improvement
			`	"There's a reason for these simulations," he reasons through the communicator, "and there are some certainly quirks to iron out. Our descent now will be the last part that we need to demonstrate. We should be back in about an hour, but feel free to fly around here in the meantime."`
				goto descent
			label fun
			`	"It would not have been as fun if the attack was not simulated," he replies. It takes a minute for the next transmission to come. "We are almost ready for our descent now. We should be back in about an hour."`
			label descent
			`	The Petrel leaves your wing and falls like a stone through the cloud layer. Irregular updates from the crew reassure you that their test is continuing, and that their ship is holding up well. You follow their trip on your radar screen until they move beyond the range of your instruments.`
			`	The stars above you are barely visible in the atmosphere of <planet>; it's for this reason that you only figure out Patir is moving halfway through the process. There is no way that the other Remnant can see it from deep below, and the ones who remained at the Builder settlement are probably too busy with their experiments to watch it. Chances are that, this time, you are the only person who can stop and take a look at the spectacle. You recline your seat to watch through your cockpit the faint dance above the planet.`
			`	The sequence you have now seen twice repeats at the reverse: most of the show now sees the number of stars grow continuously, spinning or moving erratically left and right. In the last few seconds most of those lights condense into a shrinking mass of light, until it appears to have become just another star. Still, you can confidently say that you can see far more stars around you than before Patir started moving.`
			`	The show is already starting to become less enchanting than the first times. It was a blessing that you were able to experience it alone at least once, before the questions turns into frustration: you can sense it is happening, to an extent, in some of the Remnant. But soon enough, the fruitful return of their lifeboat puts an end to your thoughts. Now that you are back in the Milky Way, it's time to pack things up in the Remnant laboratory and make the trip back to the Ember Wastes.`
				accept
	npc save
		government "Remnant"
		personality escort staying launching
		ship "Petrel (Lifeboat)" "Calm Sea Afire"
	on complete
		conversation
			`You precede the Petrel to the outpost, and stand next to your ship watching it make a fairly decent landing right next to the facility. Despite the imprecision, a tunnel grows out of the habitat and toward the ship's hatch, locking the two of them together. When you enter the laboratory, the three Remnant is giving a rundown of their results to the other two, and vice versa. Both groups seem satisfied, though you feel the pair who stayed in the hab is more than the other three.`
			`	"We will be ready to leave soon," announces Dusk at last. "After a few hours of sleep, and a couple more to finish setting up the lab. I suggest you take the chance to sleep a bit as well, <first>." He hands you a small crystal, enclosed in a metallic container.`
			`	"But first, make sure to transmit back to Ssil Vida the contents of this chip. You can think of it as a passphrase: if they do not receive it, it will be a sign that we have been stuck in the other galaxy, and they will move Patir back there as soon as possible for a few days so that we can catch the ride." You nod, and leave them to their rest in the outpost.`


event "Patir unland on Pacili"
	planet "Pacili"
		add attributes "requires: gaslining"
	planet "Builder Settlement"
		remove attributes "requires: youwish"


mission "Ka'het: Patir Mystery 23"
	name "Return to <planet>"
	description "Bring the Remnant researchers back to <destination> to evaluate the results of the test."
	source "Builder Settlement"
	destination "Caelian"
	passengers 5
	cargo "Patir samples" 8
	to offer
		or
			has "Ka'het: Patir Mystery 22: done"
			has "Ka'het: Patir Mystery Safety Net Early: done"
	on offer
		conversation
			`You enter the outpost once again, only to discovery that no one is inside. A glance out of the small windows does not reveal any activity, and the Calm Sea Afire, still docked to the side of the laboratory, appears to be just as empty as the rest of the outpost. It does not take you long to decide that if the Remnant are not here and you did not see them outside, they must have entered into the Builder settlement.`
			choice
				`	(Follow them inside.)`
					goto inside
				`	(Wait for them here.)`
					goto wait
				`	(Get back to your ship and wait for them there.)`
			`	Over half an hour passes before the Remnant show up outside of the outpost. You watch them from the cockpit as they tow and then load unidentifiable cargo into your payload bay; eventually, they all climb into the pressurized section of your ship, signaling you that they are ready to go back to <destination>.`
				accept
			label wait
			`	Half an hour passes before the airlock opens and the first Remnant comes in. They are carrying with them dozens of heavy-looking containers, certainly containing artifacts found inside the facility. To make their life easier, and to expedite the process, you go back outside and fly your ship closer to the entrance. After some more help, and with their thanks, you move back to the bridge at last and prepare for your flight back to <destination>.`
				accept
			label inside
			`	The space inside the settlement has changed remarkably since your first encounter with the Ka'sei. Much like on the outside of the outpost, an army of small, autonomous scientific stations has been scattered all over the floor, each with its own generator and control system. Near them, you find that a section of the floor has been opened, and a makeshift tent has been erected over it.`
			`	In the general mess, you try to contact the Remnant with your commlink, and soon enough one of the researchers replies with indications on how to reach their position. A lift of clear Remnant design takes you down a couple floors, and in front of a second map. A stroke of luck: some translations have been taped next to the original Builder writing!`
			`	'Branch of Leaf,' 'Water Moon (?)', 'Exit Lane (?)', and 'Blue To Orange (??)' appear prominently on the map. A thick line labelled 'Safe Hull' surrounds the floor: it appears that despite the look, the complex was well protected. You compare the message of the Remnant with the rooms shown in front of you. Based on the indications, it appears that your destination is the Exit Lane. It takes you a few minutes more to reach it - the spaces here are far larger than in the previous, including the higher and very much wider doors connecting them.`
			`	"Captain!" comes the voice of one of the Remnant, "come help us!" You join them in towing a pile of metallic containers, held together inside something best described as an incredibly thin fishing net. Despite the low gravity, the effort exhausts you before you have even passed the gate of the 'Exit lane'; the load certainly has to weight multiple tons. The Remnant explain you that they contain the many archeological artifacts gathered here during your past trip beyond Patir, which were left behind in the hurry after the return to the Milky Way. "Amusingly enough," concludes one of them, "most of this mass is not in the samples themselves - it is in the padding to keep them safe."`
			choice
				`	"What is this room?"`
					goto place
				`	"It does not sound that amusing right now."`
				`	(Put all your efforts in bringing them to the lift.)`
					goto lift
			`	Your reply makes him grin briefly. "We really ought to bring some trailers with us the next time. Perhaps even a camel, or three..."`
				goto lift
			label place
			`	"Just a telecommunication center," replies Dusk. "Pristine, much like the rest of the settlement, and for us mainly of interest for its electronics - as well as for being an open, spacious room where we could amass our equipment." You look around the room in search of any identifiable feature. Besides pavement-mounted screens and sets of clearly recognizable speakers, both on top and at the bottom of the room's walls - each at least twice as tall as the ones in the first floor - you cannot see anything that could give information on the Builders' appearance.`
			label lift
			`	After much hard work and a short break, the mass of containers sits atop the lift. Four Remnant climb with the equipment back to the surface in order to unload it. Dusk, instead, waits with you at the bottom of the lift, ready to intervene if it were to malfunction carrying such a heavy mass.`
			`	Dusk, after glancing at his data pad for some time, breaks the silence. "<first>, has anybody taught you the Builder written language?" You shake your head, and he shows you a picture on his pad. It shows a room with a series of circular mattresses, with a curtain separating each other. You recognize the sign above them: it was the one marked as Water Moon in the map. "In the context here, what do you believe the sign is about?"`
			choice
				`	"I feel that it says 'Water Moon.'"`
					goto loud_error_buzzer
				`	"Something about bunks?"`
					goto loud_error_buzzer_2
				`	"What is this about?"`
			`	"Oh, it is nothing of particular importance," he replies slightly flustered. "Just some bits of information that I find interesting, but really do not help much compose the bigger picture."`
				goto focus
			label loud_error_buzzer
			`	He smiles broadly. "I see that you have stopped to read the map on the way here. Yes, literally that is the correct translation. But what does Water Moon have to do with what is clearly a bunk room - and, in fact, the only one we have encountered in the complex? Neither this, nor most other signs around this floor, seem to make any sense based on our understanding of Builder. It is far from the first time this happens, especially with texts longer than a phrase or two. Some rules or characteristics of their language is still far beyond our understanding its literal meaning, it seems."`
				goto focus
			label loud_error_buzzer_2
			`	"Logical, and yet the literal translation of these signs would be 'Water Moon', or 'Water Sky'. And the same disconnect between the text in the signs and the actual content of the room repeats more or less in this entire zone, unlike the floors above us. Truthfully, Patir is not the first place where we saw this happen, even if it usually happens in longer phrases than signs. Some rules or characteristics of their language is still far beyond our understanding its literal meaning, it seems."`
			label focus
			`	The lift returns to pick you two back up, and you follow Dusk inside the bucket. "It is customary that anyone who intends to work near Korath or Builder worlds learn the basics of the respective languages, but I used to spend some of my free time learning of more specific jargon. I had to give up some of my responsibilities at Ssil Vida recently to have some of my spare time back; perhaps I will be able to use some of it to help with the recent xenolinguistic developments."`
			`	The discussion continues while moving the containers bit by bit, first into the outpost, and then into your ship. Much of the cargo has been loaded by the time they let you leave for some rest and to prepare your ship for liftoff, which you graciously accept.`
				accept
	on visit
		dialog phrase "generic cargo and passenger on visit"
	on complete
		conversation
			`The Remnant leave the ship in joyful mood, despite the effort and the complications along the way. While a carriage leaves with the cargo you bought back from Patir, Dusk informs you that the next step will depend on the review of this test flight directly by the Prefects. "If all goes well, you will find us at a table of the nearby cafeteria as soon as we have taken some rest," he concludes with a hopeful bow.`

mission "Ka'het: Patir Mystery 24A"
	name "Beyond <system> again"
	description "Return to <system> again with the same research team, this time with the intention of exploring the systems that it can access. Be there exactly on <date>."
	deadline 6
	source "Caelian"
	destination "Builder Settlement"
	passengers 5
	cargo "scientific payload" 135
	to offer
		has "Ka'het: Patir Mystery 23: done"
	on offer
		conversation
			`The spaceport cafeteria is brimming with excitement. You take a seat at the table of the Remnant who were in your expedition, who seem to be almost done with their meal. "The first expedition into a new land is always something that deserves celebration," signs one of them, offering you a bowl with a mix of their food. "Granted, after going there already by accident already. Still, this is going to be the first proper exploration, carrying the scientific equipment to determine what it is actually like."`
			choice
				`	"What kind of equipment?"`
				`	"Sorry, but I already ate."`
					goto ate
			`	"The ones I am trained for are the UV photo-polarimeter and the imaging telescope. And the broad-band X-ray telescope, but that requires little intervention," she replies. "But the full complement is much more than this, such a millimeter-wave sounder and a trace molecule spectroscope to use near those creatures. What we have tried to assemble is a true research center, far more capable than the standard 6-tons laboratories."`
				goto payload
			label ate
			`	She retracts the bowl defeated, taking some of it in her tray.`
			label payload
			`	"This time, the payload is going to be very large," intervenes Dusk. "Even larger than the outpost set up in Patir, though it will not be removed from your ship this time. We will stay in your payload bay for our research as you fly toward our destination, trying to make the best use of our time."`
			`	"What destination?", you ask him while he takes the last bite out of his plate.`
			`	"Our first target will be the station in Chanai. This will be what we defined as a Medium Endurance trip - a week-long stay in the space beyond Patir, enough to reach the lower cluster but not to make a full tour of it before Ssil Vida's signal reaches Patir again and brings it back. The Long Endurance trips will be what allows us to reach Lathia again, hopefully a couple months from now.`
			`	"I need to know if you have a fleet that can carry a 135 ton payload to Patir stationed on this very planet. If you do, I will call Postverta to send the signal and begin the countdown; if you do not, we can wait for a couple days for you to gather it here before we start. As you have seen, we do not have the time to stop anywhere if we want to be in Patir when it moves away."`
			choice
				`	"I do."`
					accept
				`	"It will be here within a few days."`
			`	He nods. "We will wait then. When you are ready, you know where to find us."`
				decline
	on visit
		dialog phrase "generic cargo and passenger on visit"
	on accept
		event "Patir moves" 6
		event "Patir returns" 13

mission "Ka'het: Patir Mystery 24B"
	name "Beyond <system> again"
	description "Return to <system> again with the same research team, this time with the intention of exploring the systems that it can access. Be there exactly on <date>."
	deadline 6
	source "Caelian"
	destination "Builder Settlement"
	passengers 5
	cargo "scientific payload" 135
	to offer
		has "Ka'het: Patir Mystery 24A: declined"
	on offer
		conversation
			`You find the five Remnant waiting for you at the edge of the starport, noticeably showing their trepidation. "Welcome back, <first>. Is your fleet ready for our new Patir trip now?"`
			choice
				`	"It is."`
					accept
				`	"Sorry, I need a few more days still."`
			`	Their disappointment is clear. "We will be here when your ships come."`
				defer
	on visit
		dialog phrase "generic cargo and passenger on visit"
	on accept
		event "Patir moves" 6
		event "Patir returns" 13


mission "Ka'het: Patir Mystery 25"
	landing
	name "<planet> exploration"
	description "Bring the Remnant to explore the <destination>, making sure you are there exactly on <date> so that you do not miss the return trip."
	deadline 3
	source "Builder Settlement"
	destination "Chanai Structure"
	passengers 5
	cargo "scientific payload" 135
	to offer
		or
			has "Ka'het: Patir Mystery 24A: done"
			has "Ka'het: Patir Mystery 24B: done"
	on offer
		conversation
			`For once, your ship's bridge is unusually quiet. The same cannot be said about the laboratory in the back of your ship: the Remnant have all moved there already, in order to activate the equipment for the mission. Each of them stands at their console setting up small computers and strange pieces of machinery, like a well oiled machine where everyone knows exactly what to do.`
			`	By the time you reach the Builder settlement, the light show has come to an end. After briefly consulting with the crew, you decide to save some time by launching back to orbit straight away while they finish their preparations. After all, a new countdown has begun: in seven days, Patir will move back the Milky Way, with or without you.`
				launch
	on visit
		dialog phrase "generic cargo and passenger on visit"
	on enter
		dialog "An airlock warning lights up on your control board: the Remnant reassure you that it's because a small satellite is being released from of the back of your payload bay, as it will in every system you pass through."

mission "Ka'het: Patir Mystery 26A"
	landing
	name "Return the samples to <system>"
	description "Bring the Remnant and the samples they gathered in Chanai back to <system> for examination. Be there exactly on <date>."
	deadline 3
	source "Chanai Structure"
	destination "Builder Settlement"
	passengers 5
	cargo "scientific payload and samples" 135
	to offer
		has "Ka'het: Patir Mystery 25: offered"
		has "Ka'het: Patir Mystery 12.1A: done"
	on offer
		conversation
			`"Watch your step, everyone," advises Dusk as you step into the station. In front of you, a wide, dark and roughly cylindrical room houses sets of lifts, pumps and all sorts of tools all over the walls. The analysis the Remnant have done of your scans must have paid off: this time, you are entering the station from a hangar rather than the fuel tanks. You follow the Remnant to the aft end, where a circular half-open hatch seems to be waiting for your arrival; however, as you all come together to try pulling it open, it does not want to move.`
			`	"There is something very strange with the mechanism," notes one of the researchers, passing his hands over the side of the door. You come closer to take a look. Despite your best efforts, you don't find the hinges of the hatch: rather, it seems to be attached to the wall by three pieces of solid metal. In the meanwhile, however, some Remnant have taken out of their backpacks four drones. Each is roughly as small as a rugby ball and similarly shaped, except for a white belly, a small wing and a set of mechanical eyes in front of it. One by one, they fly into the small gap, disappearing into the darkness at an unexpected speed.`
			`	"We call them Snipes. They are only suitable for zero gravity, and they have a frustrating tendency at getting stuck into a loop, but I cannot complain about the quality of their work. If only we had them the first time..." informs you Dusk heartily. "The only way for us to get through as well is by melting the attachments of this hatch, which will take the better part of an hour even with our improved equipment."`
			choice
				`	"I will try to help."`
					goto help
				`	"We could look into another hangar."`
					goto hangar
				`	"I bet I could shoot it away from my ship much quicker."`
					goto bet
				`	"I think it would be easier to get back to the opening we left last time."`
			`	"Oh, that is a good idea. Perhaps you could fly by that spot with your ship to check it out while we begin cutting through the door, so that we cover both grounds at the same time."`
			`	After a couple minutes of flying, you believe you have identified the tanks you went through last time. A closer look, however, reveals no holes of any kind into its hull. Confused, you bring up your navigation log from your previous expedition. There is no doubt that those are the very same tanks that you have cut through with the Remnant last time, and yet there is also no doubt that they are as pristine as they have ever been. At last, you are left no option but to give up and return to the Remnant to inform them of your findings.`
				goto help
			label bet
			`	"That is really not the way to go!" he replies alarmed. "It would be just as likely to be ineffective as it would to compromise the structure of the station." He gives you a questioning look. "If you want to help us, you can do it from here."`
				goto help
			label hangar
			`	"I thought of that too. You could take a look around with one of us while we begin cutting through the door, so that we cover both grounds at the same time." You follow the indications of the Remnant around the nearby hangars, in search of open hatches. By the time you get to the eighth, however, the lack of results helps convince the two of you to give up and come back to the group.`
			label help
			`	The flash of the blowtorches only becomes tolerable after you lower the sunshade of your helmet. Once the passage is clear, a holographic map comes out of one of their many instruments. "The Snipes have mapped some of the structure by now, including the sections we saw in our last visit. Our priority should be to find a navigation room, in the hope of understanding the function of this settlement or its connection with Patir; three of us should dedicate to that. <first>, another of the items on our schedule is to see the plants you had found nearby. We could take care of that for now, and then join the rest for their search."`
			`	The walk to plants ends up being shorter than you imagined, no doubt thanks to the routes found by the Snipes. Without wasting time, Dusk sticks the five tips of a scanner inside its crimson-colored trunk. "Iron oxide!" he exclaims enthusiastic once the results come in. "Right as we suspected!"`
			choice
				`	"What?"`
				`	"How can a plant be made of iron oxide?"`
			`	"I am willing to bend our knowledge of plant workings, given everything else we have seen," he replies half-serious. "It certainly does not seem to be alive now, however. And as far as I can tell," he glances inside the holes he made, "it does not have any of the stele necessary for such a plant to function."`
			`	"It could be a fake plant," you suggest.`
			`	"It might. But look at the top: has overgrown for the size of this room, and its branches had to bend against the roof. A peculiar stylistic choice, if that is what it is."`
			`	His eyes light up, as if he just made a new connection. "There is another peculiarity we have discovered in our data back home. Do you remember the propellant sphere we passed around inside the tanks? The one that could not be deuterium, as hyperspace fuel is liquid in a vacuum?" You nod. "I wanted to wait before we had some sort of explanation, but what based on our analysis, the only reading that comes anywhere close is none other than liquid deuterium." He grins. "In other words, a fake sphere of hyperspace fuel."`
			`	You meet up with the rest of the group soon after, working inside the navigation room they have found. "We have found some engravings on the walls that gave us some clues. Nothing on Patir, as far as we could tell; however, the barrel in this station is clearly depicted as pointing toward the star in this system in all of the graphics."`
			choice
				`	"What would be the purpose of firing against a black hole?"`
					goto hole
				`	"What about its computers?"`
			`	"We have found something we hypothesize to be large terminals, but they do not give signs of life. We are prying them open right now to get a better idea."`
				goto cables
			label hole
			`	"I did not say black hole - I said star, and a black hole is not one. All of these figures are very simplified, but they are very clearly representing a star there in the center of the system." He shows you and Dusk some of the graphics, and you cannot help but a agree with the conclusion. "At some point in the past, the Chanai star became a supernova, which collapsed into the black hole we see today. How long ago it was is impossible to say: black holes have the unfortunate peculiarity that none of their features allow a direct estimation of their age, and we do not know nearly enough about this place to use external clues."`
			`	"Still, the question of its purpose," intervenes Dusk. "Perhaps this laser was used to accelerate the reactions inside the star, making it burn brighter even at the cost of dying sooner; it would not be the first species to attempt something so destructive. But surviving a supernova with no damage is almost inconceivable to me."`
			label cables
			`	You help the Remnant lift a screen from the floor, allowing it to float away into the room. Below it, you find nothing of note: no cabling, no connectors, not even a single panel. You try again with the one next to it, and again you end up with the same result. "After this, I would say that we have explored this facility enough for today. Let's get back to <system> and gather our findings; we have more than enough to think about for the time being."`
				accept
	on visit
		dialog phrase "generic cargo and passenger on visit"
	on complete
		conversation
			`By the time your ship has been safed, the Remnant have unloaded many of the instruments they have used on this trip. "It would be a waste to bring them back home after all the effort to launch them here," they explain as you join them. "Once these are connected to our grid, they will use all of the available power and then some. We will have to take turns, at least until we bring some additional power stations." While they finish the setup, you take the chance to cover the machines with some regolith to help them conserve their heat in the night of the asteroid. You almost trip on one of their cables: with the recent trips, the exterior of the laboratory is quickly becoming as messy as its interior.`
			scene "scene/lab scene2"
			`	Sitting around the table in the outpost, and sharing a hot drink, the discussions continue. "By our calculations, Patir should be moving back to the Milky Way within the next few hours. For our part, we will be ready to depart by next morning and conclude our expedition."`
			choice
				`	"What did you discover about Chanai?"`
				`	"What about our findings aboard the station?"`
			`	They share a pensive look to each other before replying. "Based on the various, contradictory, and - apparently - sometimes nonsensical things we have discovered, we have developed a theory. Based on the point of view, one could describe it both as simple and as incredibly complex."`
			`	"Which is?"`
			`	"That the station is an imperfect replica of something that was there long ago, before the Chanai star became a black hole - perhaps before all of the stars of this cluster became black holes, if it had not a natural cause. A duplicate which is presumably maintained in its pristine state to this day." He searches through some notes on his data pad. "It makes no sense that a hatch would be built half-open, held in that position by solid blocks of metal. But perhaps that hatch was half open when the creators of that duplicate saw it, and they did not create hinges because of the low fidelity of the replica - and perhaps, because they did not understand them."`
			`	"I would take that low fidelity with an asterisk," adds one of the Remnant, "given the immense size of the construction. If you look at it from the full picture, a door's hinges would be such a minuscule detail to forgo!"`
			`	"Right. And a similar reasoning can be made for the propellant: such a bubble of deuterium must have been in the tanks of the station at the time, and whoever maintains the replica must perhaps be keeping it together to this day, in order to keep it identical to that moment."`
			choice
				`	"A replica made by whom, and why?"`
					goto whom
				`	"That sounds crazy."`
					goto crazy
				`	"Are the asteroids here involved?"`
			`	"Given the regolith we have found, we theorize that it was them who made it and kept it together to this day. Admittedly, it is not a very bold theory - they are the only species we have encountered here at this time. It is, on the other hand, essentially impossible to understand the reason behind it. A memory? A threat? A monument? A taunt, perhaps?"`
				goto patir
			label crazy
			`	"Oh, there is no doubt about that. But right now, it is the only thing that makes sense for us.`
			label whom
			`	"Our theory is that, given the regolith we have found, the creatures in this region are the origin of this imitation. Admittedly, it is not a very bold theory - they are the only species we have encountered here at this time. It is, on the other hand, essentially impossible to understand the reason behind it. A memory? A threat? A monument? A taunt, perhaps?"`
			label patir
			`	The discussion goes on and on, almost in a loop, and the sun has almost set over the asteroid by the time you leave the outpost. Soon enough, the stellar dance begins once again. You reason that, in the time it will take you to walk to your ship, Patir will have jumped all the way back to the Milky Way.`

mission "Ka'het: Patir Mystery 26B"
	landing
	name "Return the samples to <system>"
	description "Bring the Remnant and the samples they gathered in Chanai back to <system> for examination. Be there exactly on <date>."
	deadline 3
	source "Chanai Structure"
	destination "Builder Settlement"
	passengers 5
	cargo "scientific payload and samples" 135
	to offer
		has "Ka'het: Patir Mystery 25: offered"
		not "Ka'het: Patir Mystery 12.1A: done"
	on offer
		conversation
			`The external coating of the structure appears pristine and untouched, much like a new spaceship. Orbiting far above a black hole, next to no asteroid moves in an orbit capable of posing a threat to it. Next to you, the Remnant are comparing the maps from your last expedition with the station in front of them; after a few minute, they indicate a place from which the structure can be accessed.`
			`	In front of you, a wide, dark and roughly cylindrical hangar houses sets of lifts, pumps and all sorts of tools all over the walls. You try to walk out of the cockpit, but Dusk stops you. "<first>, I believe your strengths would be better suited for scanning the station from aboard the <ship>. I have prepared a set of locations I would like you to fly over with our instruments running, while we study the station from inside, if you are able to." He passes you a datapad with a long set of instructions, with a hopeful look on his face.`
			choice
				`	"Alright, I will try."`
					goto enter
				`	"Alone? What should I do if I have an issue?"`
					goto alone
				`	"What if you have an emergency and need to leave quickly?"`
			`	He smiles. "I appreciate your concerns, <first>. You could wait until we have entered the station before going on with your work; I can assure you that after that, it will take longer for us to return here than it will for you. Well," he corrects himself, "I realize that does not sound very reassuring, but it was more to say that it matters little where your ship stays while are deep inside the station."`
				goto enter
			label alone
			`	He smiles. "We will remain in radio contact for the entire time, if we can. Plus, we have seen first hand the experience you have gained lately. It would be foolish of us not to make use of your expertise when we can."`
			label enter
			`	You watch the Remnant move to the aft end, where a circular half-open hatch seems to be waiting for their arrival; however, as they all come together to try pulling it open, it does not want to move. "There is something very strange with the mechanism," notes one of the researchers on the radio. "Somehow, it seems to be attached to the wall by three pieces of solid metal, rather than with hinges."`
			`	"We will have to use a little more brute force here to move inside the complex," states Dusk calmly. "The only way for us to get through is by melting the attachments of this hatch. If you are ready, feel free to get going: it is going to take us the better part of an hour."`
			choice
				`	"I prefer to wait until you are inside."`
					goto inside
				`	(Go on your own mission.)`
					goto fly
				`	"I bet I could shoot it away from here much quicker."`
			`	"That is really not the way to go!" he replies alarmed. "It would be just as likely to be ineffective as it would to compromise the structure of the station." Some seconds of silence pass. "If you want really to help, just shine the lights on your ship around us at low power."`
				goto fly
			label inside
			`	The flash of their blowtorches is small from your distance, but you quickly discovers it becomes fairly irritating over time. As Dusk promised, a little over half an hour after they arrived you see them tossing the hatch away from the door, and one by one they disappear in the darkness of the structure.`
			label fly
			`	Soon enough, you set course to the first location - a nondescript, semi-cylindrical section of the station - and let your ship do its scans. As you are slowly floating above the station, you finish reading through the list you have been handed. One item interests you in particular: Dusk has left you a note to release some vehicles from the payload bay over a few areas.`
			`	Searching through one of their boxes, it does not take you long to find what you are looking for. Four drones, each roughly as small as a rugby ball and similarly shaped, except for a white belly, a small wing and a set of mechanical eyes in front of it. Based on the labels on the container, they have been called Snipes. You activate one and leave it in the airlock, from where it cheerfully departs at an impressive speed. You watch search over the structure for a few seconds and, at last, it plunges into a large entrance into the space station.`
			choice
				`	(Try to follow it with your ship to take a better look.)`
				`	(Go on with the list while the Snipe is working.)`
					goto list
			`	It was hard to make estimates from afar, but as you come closer you quickly find the <ship> is far too large to pass through. Still, what you can see is quite unusual. Shining a light through the large, mostly open hatch shows you an intricate canvas, attached between various carvings, composed of a series of points in a line with every color of the rainbow. While the lines are near the bottom of the mural, above them all shines what looks like a red sun, sending rays of light down to each of the colorful dots and surrounding them all in a crimson halo.`
			`	A glance at the scanners you have reveals that each part is made of a different metal, smoother and more refined than the walls around it. Curious, you take a photograph and send the data to the Remnant while you continue going through the assignments. After flying over an unusual variety of constructions with your scanners and some more Snipes, you finally reach the barrel that composes the core of this structure.`
				goto barrel

			label list
			`	You take your ship over an unusual variety of constructions, scanning each as best as you can and releasing another pair of Snipes. When you have a break, however, you take a look through the feed from the first one. Searching through its photographs shows you a series of carvings, most of which unintelligible to you.`
			`	Eventually, however, you stumble upon you an intricate canvas, composed of a series of points in a line with every color of the rainbow. While the lines are near the bottom of the mural, above them all shines what looks like a red sun, sending rays of light down to each of the colorful dots and surrounding them all in a crimson halo. A glance at the other feeds you have reveals that each part is made of a different metal, smoother and more refined than the walls around it. Curious, you mark it for later attention just as you reach the barrel that composes the core of this structure.`
			label barrel
			`	Looking through the empty spots in the structure, you notice some movement near the bottom: the Remnant are over there, waving as you fly upside down a hundred meters above them. "Nice flying there, Captain. If you have gotten here already, I gather your tasks must be going fairly well!"`
			choice
				`	"I have sent you my findings earlier. What about yours?"`
				`	"What is this place?"`
					goto place
				`	"I have not seen anything worth mentioning."`
			`	He takes note. "For our part, I have to say that most what we have seen was, for a lack of a better word... nonsensical. Doors that cannot be physically opened, screens not connected with anything, lights without any cabling or electronic. In some cases, one might even say they were fake. But this place, at least, seems truly special." Though from high up he does not look much bigger than an ant, you see him walking around the room, gesturing toward the barrel.`
				goto size
			label place
			`	"The room you see us into is, most likely, part of the exhaust chamber of this station's laser system. It is impossible to say for certain what its purpose was - hopefully, it was not purely a military system." Though from high up he does not look much bigger than an ant, you see him walking around the room, gesturing toward the barrel.`
			label size
			`	The sheer size of the frame is rather impressive: as you walk toward it, you measure it to be over a kilometer and a half from one side to the opposite. At the very end, an enormous lens is attached to the last ring of the barrel; four holes near its center give it a slight resemblance to a cloth button.`
			`	"You know, <first>," he explains in an excited rhythm, "we have found some engravings nearby that tell an interesting story. As far as we could tell, in all of them this barrel is pointed right at the center of this system, toward what looks to be a star. Perhaps this laser was used to accelerate the reactions inside of it, making it burn brighter even at the cost of dying sooner; it would not be the first species to attempt something so destructive. But surviving a supernova with no damage is almost inconceivable to me."`
			`	Soon enough, the Remnant start the trip back to the hangar, and you follow. At last, a rose light catches your eye, flying at high speed out of the hangar and disappearing behind the station. You are taken aback when you find that, somehow, the entrance hatch is back in place! As far as you can tell, there appears to be no sign of the cuts made by the Remnant to pass through, nor of any soldering to attach it back. A quick call to the Remnant reveals nothing else, except for how they seem to be as startled as you are.`
			choice
				`	(Wait for them to arrive.)`
					goto wait
				`	(Try to follow the rose light.)`
					goto light
				`	(Exit your ship to come closer to the hatch.)`
					goto wait
				`	(Blow it up with your ship's weapons, so as to accelerate their exit.)`
			`	A couple shots in quick succession are enough for the hatch to fly clear of the corridor, tumbling at random in the zero gravity of the station. The Remnant appear from behind the hatch right after: they must have been already at the exit when you fired. Still, soon enough all of them come out of the still-vibrating tunnel safely, taking leaps toward your ship. While they do not look too happy at your decision, none of them tries to complain either.`
				accept
			
			label light
			`	You push your throttle to the end, and your engines shout a loud roar as you leap toward your target. You follow it all around the station, almost to the point of catching up with it; however, it makes an impossible turn into a hole of the station, leaving you empty handed. Left with no option but to hope the Remnant can exit on their own, you come back to the hatch, where the flash of their blowtorches has now cut through a quarter of the door. It takes far longer than you wish for, but eventually, the passage comes clear, and the Remnant come out one by one.`
				goto end
			label wait
			`	Soon enough, you see their lights behind the opening of the door. "Stand back, <first>! We are about to use our blowtorches!" The flash of the blowtorches only becomes tolerable after you lower the sunshade of your helmet. You keep an eye around, but nothing of note happens: other than the unexplainable hatch, everything is as still as it ever was. It takes far longer than you wish for, but eventually, the passage comes clear, and the Remnant come out one by one.`
			label end
			`	"Very curious," Dusk comments, by now clearly more intrigued than scared. "If it was a malicious action, it was not a particularly effective one. Let us go back to <system>; we will reason on the whys and hows later."`
				accept
	on visit
		dialog phrase "generic cargo and passenger on visit"
	on complete
		event "Patir Lathia landable"
		conversation
			`By the time your ship has been safed, the Remnant have unloaded many of the instruments they have used on this trip. "It would be a waste to bring them back home after all the effort to launch them here," they explain as you join them. "Once these are connected to our grid, they will use all of the available power and then some. We will have to take turns, at least until we bring some additional power stations." While they finish the setup, you take the chance to cover the machines with some regolith to help them conserve their heat in the night of the asteroid. You almost trip on one of their cables: with the recent trips, the exterior of the laboratory is quickly becoming as messy as its interior.`
			scene "scene/lab scene2"
			`	Sitting around the table in the outpost, and sharing a hot drink, the discussions continue. "By our calculations, Patir should be moving back to the Milky Way within the next few hours. For our part, we will be ready to depart by next morning and conclude our expedition."`
			choice
				`	"What did you discover about Chanai?"`
				`	"What about our findings aboard the station?"`
			`	They share a pensive look to each other before replying. "Based on the various, contradictory, and - apparently - sometimes nonsensical things we have discovered, we have developed a theory. Based on the point of view, one could describe it both as simple and as incredibly complex."`
			`	"Which is?"`
			`	"That the station is an imperfect replica of something that was there long ago, before the Chanai star became a black hole - perhaps before all of the stars of this cluster became black holes, if it had not a natural cause. A duplicate which is presumably maintained in its pristine state to this day." He searches through some notes on his data pad. "It makes no sense that a hatch would be built half-open, held in that position by solid blocks of metal. But perhaps that hatch was half open when the creators of that duplicate saw it, and they did not create hinges because of the low fidelity of the replica - and perhaps, because they did not understand them."`
			`	"I would take that low fidelity with an asterisk," adds one of the Remnant, "given the immense size of the construction. If you look at it from the full picture, a door's hinges would be such a minuscule detail to forgo!"`
			`	"Right. And a similar reasoning can be made for how it came back in place: we have tampered with this duplicate, and its creators have understandably fixed the damage we had made. I would bet that the other holes we have made inside the structure have been fully repaired as well by now."`
			choice
				`	"A replica made by whom, and why?"`
					goto whom
				`	"That sounds crazy."`
					goto crazy
				`	"Are the asteroids here involved?"`
			`	"Reviewing the footage, we have found traces of their dust all over the surface of the hatch. Given that they are the only species that we have encountered here at this time, it is only natural to speculate they were the creators of this replica. It is, on the other hand, essentially impossible to understand the reason behind it. A memory? A threat? A monument? A taunt, perhaps?"`
				goto patir
			label crazy
			`	"Oh, there is no doubt about that. But right now, it is the only thing that makes sense for us.`
			label whom
			`	"Reviewing the footage, we have found traces of dust all over the surface of the hatch., which quick analysis revealed to show the same exact readings as the creatures around this region. Given that they are the only species that we have encountered here at this time, it is only natural to speculate they were the creators of this replica. It is, on the other hand, essentially impossible to understand the reason behind it. A memory? A threat? A monument? A taunt, perhaps?""`
			label patir
			`	The discussion goes on and on, almost in a loop, and the sun has almost set over the asteroid by the time you leave the outpost. Soon enough, the stellar dance begins once again. You reason that, in the time it will take you to walk to your ship, Patir will have jumped all the way back to the Milky Way.`

event "Patir Lathia landable"
	system "Lathia"
		remove object
			sprite "planet/asteroid magic"
			distance 2723.62
			period 1372.93
		add object "Magic Asteroid Planet"
			sprite "planet/asteroid magic"
			distance 2723.62
			period 1372.93


mission "Ka'het: Patir Mystery 27"
	name "Another asteroid"
	description "Board the remains of the asteroid in <origin> before the Ka'sei get to it, then take what you find to <destination>."
	source "Builder Settlement"
	destination "Caelian"
	passengers 5
	cargo "scientific payload and samples" 55
	to offer
		or
			has "Ka'het: Patir Mystery 26A: done"
			has "Ka'het: Patir Mystery 26B: done"
	on offer
		conversation
			`The Remnant walk to your ship - late, as you are becoming accustomed to - with an excited stride. "One of those creatures was in the system when Patir moved back! We have recorded it as it turned inactive, floating aimlessly around the system. If you are quick enough, perhaps we can get to board it before the Ka'sei mine it. We can afford to make a stop before our return to <planet> - after all, Patir is not moving away any time soon."`
			`	He shows you a map of the system, marking the asteroid in a color blinking red and white. Two Fetri'sei are already on the way: you push the engines at the maximum power, hoping to make it in time...`
				launch
	npc board
		government "Magic Asteroid (Disabled)"
		system "Patir"
		ship "Asteroid Young 2" "???"
		personality derelict waiting
	npc
		government "Ka'sei"
		personality waiting staying vindictive mining harvests
		system "Patir"
		fleet
			names "ka'sei"
			cargo 0
			variant
				"Fetri'sei" 2
	on visit
		dialog "You've arrived at <planet>, but either your passengers, your cargo, or the outfits taken from the asteroid remains are not with you!"
	on complete
		outfit "Asteroid Anti-Missile 2" -1
		outfit "Asteroid Weapon Small" -1
		outfit "Asteroid Jump Drive" -1
		conversation
			`Before you are ready to enter the final descent, a communication from Chilia offers you new coordinates for your cargo. You pilot your ship to the new location in the middle of the desert - much alike the one you had first met him in, you discover - and land your ship in the only landing pad you can see. As if trying to maintain a great secrecy, groups of Remnant come marching out of the hangar, cover your cargo as best as they can with reflective, metallic-looking sheets, and silently take it away down an unmarked tunnel.`
			`	As the sun sets over the mountain ranges in the distance, Dusk signs you to return to the main starport, so that they can unload their own experiments and get back to work. "As you might imagine, it is time for another project debriefing. Independently from how it goes, we will be in the closest cafeteria tomorrow morning; if you pass by, we will make sure to give you an update," he concludes slightly ominous.`

mission "Ka'het: Patir Mystery 28"
	name "Tanker fleet"
	description "Escort the Swan fleet to <destination> for fit checks."
	source "Caelian"
	destination "Ssil Vida"
	passengers 1
	to offer
		has "Ka'het: Patir Mystery 27: done"
	on offer
		payment 850000
		conversation
			`You find Dusk alone, sipping from a short, colorful glass lost in his thoughts. "<first>, the review is going to take a while still. Given the wealth of data we have gathered, and that most of the crew by necessity does not have a symbiont, we have agreed to split the analysis over a few days. A week, perhaps." He looks at his clock, then checks his communicator for any message. "Do not worry, though: I am not going to leave you without work during this wait."`
			choice
				`	"What in particular?"`
					goto someone
				`	"Are you waiting for someone?"`
					goto someone
				`	"Actually, I would have other commitments right now."`
			`	He looks surprised, though he soon tries to hide it. "Oh. Is there any chance you might delay them? We have a fairly important at work here, and you have been precious during all of our past expeditions." He makes some mental calculations. "You might be free in a little over a month, going by our plans."`
			choice
				`	"Alright, they can wait."`
					goto someone
				`	"Sorry, but I cannot delay them any longer."`
			`	"Alright then," he replies disappointed. "We will be here when you have time for us again, if you do not take too long."`
				defer
			label someone
			`	Your conversation is interrupted by Taely's arrival. She returns a gesture of greeting with one hand, carrying her communicator the other. "Our fleet is ready. We need some more time to carry them to the pad, but as far as we are concerned there are no blockers of any kind." She signs to follow them to the hangar, and you hurry up to keep the pace with her and Dusk.`
			`	"You might not know that, on top of the energy required, Ssil Vida uses significant amounts of hyperspace fuel in its operations," she explains. "It is able to ramscoop a limited amount of propellant from Postverta, but we had to add more on our own in order to keep up with our needs. I have helped coordinate the fueling fleets used for your recent expeditions, and I assure you that the logistics are becoming exceedingly complex over time. At last, we have become convinced that we need a specialized vehicle for such a role."`
			`	Three identical Remnant ships are queuing out of the the local shipyard, each towed by two rows of camels and hovering barely a meter above the ground. Trying pass through the crowds that have gathered to watch their passage, you notice that their wingspan is among the largest and thickest you ever had a chance to see. The wingtips are sometimes just a few centimeters from buildings at the sides of the road, though the convoy is moving faster than you would expect with such tight gaps. Its structure reminds you of that of a large and heavy bird, with oversized wings and a thick neck.`
			choice
				`	"What is their name?"`
					goto name 
				`	"How did you make them this quickly?"`
					goto alive
				`	"Are they alive?"`
					goto alive
				`	"They look beautiful."`
			`	"I like them more for what they represent," she replies. "The history of the Swan is old, and fairly complicated. They were about ready to enter production over a decade ago; however, the design exercise was not able to make a reasonable use case for them, and they had to stay in a limbo for all this time, watching newer and more innovative designs come out of the lines once conceived for them. Their style is considered fairly retro by now, and these first builds are heavier than we would like to. But to me, these equate an end of an era for our shipyards." She looks at them nostalgic. "Chances are that the Swan will be the last cleans sheet design we produce not to be a liveship. At least, not a complete one."`
				goto continue
			label alive
			`	"Their design predates liveships, though we have added some of their system. In fact, chances are that the Swan will be the last cleans sheet design we produce not to be a one." She looks at them nostalgic. "The history of the Swan is old, and fairly complicated. They were about ready to enter production over a decade ago; however, the design exercise was not able to make a reasonable use case for them, and they had to stay in a limbo for all this time, watching newer and more innovative designs come out of the lines once conceived for them. Their style is considered fairly retro by now, and these first builds are heavier than we would like to. But to me, these equate an end of an era for our shipyards."`
				goto continue
			label name
			`	"We called them Swans," she replies, "in what now feels like eons ago. They were about ready to enter production over a decade ago; however, the design exercise was not able to make a reasonable use case for them, and they had to stay in a limbo for all this time, watching newer and more innovative designs come out of the lines once conceived for them. Their style is considered fairly retro by now, and these first builds are heavier than we would like to. But to me, these equate an end of an era for our shipyards." She looks at them nostalgic. "Chances are that the Swan will be the last cleans sheet design we produce not to be a liveship. At least, not a complete one."`
			label continue
			`	"They will be much more useful now than they would have been back then," intervenes Dusk as the convoy reaches the closest pads of the starport.`
			`	"The role of these models will be around Postverta, going back and forth from the local gas giants to scoop deuterium for Ssil Vida. They are by a good amount the largest design we have produced for that purpose - though they cannot go as deep as a gaslining craft or a specialized vehicle - and we want to give them some stress testing before we use them for more complex missions. They are in effect massive tankers, and not just of hyperspace fuel: their wings can fill with many tons of any liquid, from the cryogenic hydrogen to the slime of a Void Sprite."`
			choice
				`	"Alright, I am ready."`
				`	"What about the next expedition?"`
			`	"I am going to stay here to help the preparations for Patir," comments Dusk. "Our next trip, if the assigned prefects authorize it, will be the both first long endurance stay and the first complete expedition: five of our crew in the laboratory analyzing the Builder settlement or their surroundings, and five in your ship exploring the space beyond Patir in-situ.`
			`	"Still, we took the chance to repay you for your expenses, and to help you prepare for the future. You should find <payment> in your account shortly." You reply to his bow, and he disappears in the crowd.`
			`	"I will take his bunk on your ship, if it is fine for you," adds Taely. "Make sure to escort them closely to <planet>: they may be armed, but this is the first true flight their crews make in those Swans."`
				accept
	npc save
		government "Remnant"
		ship "Swan" "Sharp Song Spoken"
		personality escort unconstrained launching
	npc save
		government "Remnant"
		ship "Swan" "Dark Dream Discovering"
		personality escort unconstrained launching
	npc save
		government "Remnant"
		ship "Swan" "Ancient Anchor Ascending"
		personality escort unconstrained launching
	npc
		government "Korath"
		system "Postverta"
		personality staying disables plunders
		fleet
			names "korath"
			variant
				"Palavret (Ember)"
				"'olofez" 2
	on visit
		dialog `You land on <planet>, but realize that you left Taely on one of your escorts that hasn't entered the system. Better depart and wait for it to arrive.`
	on complete
		conversation
			`As you make a hard-dock to <planet>, the three Swans go their own way toward the local gas giant. Taely explains that she will check them up from here: the inhabitants of Ssil Vida have been kind enough to set up a console for this test. "This one will be more or less a rehearsal," she informs you. "Strange and hard to explain things happen around that world when Ssil Vida gets engaged, and to avoid complications we intend to send them to scoop from the nearby systems once operational."`
			`	She looks at them with admiration. "The work on them has been remarkably smooth, but it has spent so many years in my folders - and it took so much of my time recently - that I cannot help but have mixed feelings watching them fly away."`
			choice
				`	"It is natural to feel that way."`
					goto natural
				`	"What about the work on the Peregrine?"`
			`	She smiles amused. "I sense a practical purpose behind your question. Unfortunately, progress has not been as fast as we hoped for: liveships are still a very new concept for us, and to get production and training to the rates we wanted is proving complex. It will be at least a few months before you find them in our shipyards, I fear. Our security needs have to take precedence, but I will make sure to notify you as soon as they are available."`
			label natural
			`	By the time you have accompanied Taely to her workstation, the Swans are barely another star in the sky. "It will be just a matter of hours before the Swans are on the way back here. It should not be hard to meet up in the local starport hub once I am done: after all, it is still quite small."`


mission "Ka'het: Patir Mystery 29"
	name "Korath Beyond"
	description "Find the Korath ship in the Postverta cluster (with Ssil Vida active) and destroy them to prevent them from making further damage."
	source "Ssil Vida"
	to offer
		has "Ka'het: Patir Mystery 28: done"
	on offer
		event "remnant: ssil vida activation"
		set "remnant: tubfalet hunt"
		conversation
			`Taely comes looking for you shortly after the Swans have docked with Ssil Vida, with a fast step and crystal in her hand. "Captain, another task for you has just come up. I have been informed that the Korath raid we have met on the way here had been ongoing for a few days - in fact, since just before Ssil Vida activated its special systems. During the trouble of moving between the two realities, it appears that a ship in the attacking fleet was able to jump beyond Ssil Vida's range, remaining inside that universe since. It is not acceptable to leave it there any longer."`
			`	A quiver down your spine suggest you that Ssil Vida has activated again, filling Postverta with beings of all kinds. She hands you the crystal, small and sharp. "We have loaded here the information we have on it, as well as a program to record what your ship sees during the encounter. Given the location, we want to understand as much as we can about any damage they might have caused." She stops, as if preparing to leave; however, she has a change of mind.`
			`	"Our Swans have not been designed for front line combat, but rather to fill a support role. Staying in Ssil Vida, however, will eventually subject them to direct attacks - Korath, or perhaps worse. What do you think about taking one with you to test its combat prowess?"`
			choice
				`	"I would be happy to."`
					accept
				`	"They are large, and unwieldy. I do not want them to get in the way."`
			`	She looks at you with some frustration. "Given their speed, it will not take much effort for you to overtake them to the target, if you wish to do so. I would rather let it get some combat experience, but the choice is yours."`
				accept
	on visit
		dialog phrase "generic bounty hunting on visit"
	npc save
		government "Remnant"
		ship "Swan" "Sharp Song Spoken"
		personality escort unconstrained launching
	npc
		government "Korath"
		system "Postverta"
		personality derelict waiting
		fleet
			names "korath"
			variant
				"'olofez (Crew Destroyed)" 3
		on board
			dialog "The crew quarters lie in a disastrous state, ravaged by bite signs and bizarre slime. While the rest of the ship has held up together, there is no way to actually take control of it."
	npc disable
		government "Korath"
		system "Egeria"
		ship "Tubfalet (Crew Destroyed)" "Grak Perak"
		personality target staying waiting disables plunders
		on board
			dialog "A scan reveals that a series of increasingly large holes has replaced what used to be the crew quarters. Most of the personnel seems to have died before you arrived here, and the rest of the crew has locked themselves in the few still-airtight compartments."
		
# this is where I would put my crew damage weapon...
# If I had one!

	on complete
		payment 350000
		conversation
			`The data Taely gave you included information on who to deliver the crystal with the data recorded. Thanks to Ssil Vida's limited population, it only takes you a few minute to identify her: based on your vague memories, she was likely one of the researchers you helped transport here.`
			`	"We appreciate your support, Captain. Postverta is for us almost a look into this region of space before it turned into the Ember Waste; we must do everything we can to keep it as pristine as it is now." While she disappears into a hallway with the crystal, a notification appears on your communicator of a deposit of <payment> under the caption "Korath Bounty." With it, a message: Taely will meet you in the local starport.`

ship "'olofez" "'olofez (Crew Destroyed)"
	"uncapturable"
	add attributes
		"bunks" -1

ship "Tubfalet" "Tubfalet (Crew Destroyed)"
	add attributes
		"bunks" -120


mission "Ka'het: Patir Mystery 30"
	name "Taely to <planet>"
	description "Accompany Taely to <destination> so that she can return to her work."
	source "Ssil Vida"
	destination "Aventine"
	passengers 1
	to offer
		has "Ka'het: Patir Mystery 29: done"
	on offer
		clear "remnant: tubfalet hunt"
		event "remnant: ssil vida deactivation"
		conversation
			`While trying to remember the original appearance of this environment, you notice that some large-size display has been installed by the Remnant recently. As far as you can tell, they display a clock of some sort, but every number on the display is 'F'. "We have installed timers to mark the time Patir disappears, and when it returns," explains Taely, noticing your gaze. "Given the deferral between Ssil Vida's activation and the events taking place, it is easy to lose track of the current status and the actions to take. Of course, the timers have not yet started.`
			`	"But onto our mission, I can happily report that our Swans behaved as expected. This fleet, made of pre-production models - thus heavier and slightly less capable than the actual product - will stay here in Postverta to become its tanker flotilla. And on that topic, how would you say it fared in combat?"`
			choice
				`	"Acceptably."`
				`	"It was easily outmatched by the Tubfalet."`
				`	"It did not really see much combat."`
			`	"I will take note. Its Inhibitor Turrets are meant to support other ships in fleet brawls, not face the enemy directly - a doctrine similar to that of some Korath ships, I might add. It should not be long before you see them appear in most of our aging Pelicans, so that they have better chances to escape the ever new Korath ploys."`
			`	"When are they going to be available?" you ask.`
			`	"A month or two is to be expected, given our needs. Although..." She stops just as you feel Ssil Vida's deactivation, the space around you changing ever so imperceptibly. "Much of our understanding of Ssil Vida thoroughly depends on the Human technology you shared with us. As a gesture of gratitude, other than the price we paid them, I might be able to give you access to it fairly soon. After all, the Inhibitor Turrets is not a high priority project for us: if it was, we would have made it long ago."`
			choice
				`	"What do the Human outfits have to do with Ssil Vida?"`
				`	"Thank you."`
					goto leave
			`	"We have had some issues understanding Ssil Vida's technology at first, at least beyond the most basic power distribution and control systems. However, some of us who worked on the Human technology projects soon noticed the similarity in technology: studying the principles behind one improved our understanding of the other, despite not being exact matches in reality. When you bought and took to us those outfits, you unknowingly saved us months or years of work; their technological level is really fairly similar."`
			`	"But how could such a species build something like this?" you ask in response.`
			`	"If you want to know the specific mechanism, I have no way of knowing. But I can tell you that when a civilization is nearing its end, much of the logic you and I work with no longer applies: the strangest plans are put into motion, almost always with terrible results, but occasionally with more interesting endings.`
			label leave
			`	"That being said, we should get going. The Swans may stay here, but I need a ride to <planet>'s shipyards to get back to my work."`
				accept
	on visit
		dialog phrase "generic passenger on visit"

mission "Ka'het: Patir Mystery 30 - Postverta fleet"
	invisible
	landing
	source "Aventine"
	to offer
		has "Ka'het: Patir Mystery 30: done"
	to complete
		never
	npc
		government "Remnant (Postverta)"
		system "Postverta"
		ship "Swan" "Sharp Song Spoken"
		personality mining harvests plunders
	npc
		government "Remnant (Postverta)"
		system "Postverta"
		ship "Swan" "Dark Dream Discovering"
		personality mining harvests plunders
	npc
		government "Remnant (Postverta)"
		system "Postverta"
		ship "Swan" "Ancient Anchor Ascending"
		personality mining harvests plunders


mission "Ka'het: Patir Mystery 31"
	landing
	name "Patir preparations"
	description "Return to <destination> to meet up with Dusk in the local shipyard."
	source "Aventine"
	destination "Caelian"
	to offer
		has "Ka'het: Patir Mystery 30: done"
	on offer
		event "remnant: inhibitor turret available" 6
		conversation
			`Taely has been hard at work on your your ship during the past day, assembling a contraption with a few spare parts roughly the size of a punch. At last, she connects it with your console, and a stone atop it lights up in a bright blue color. "Given your continued involvement in the exploration of Patir, I imagined it would be useful for you to know Patir's state whenever you need. Thanks to the stations mounted in Patir and the telemetry sent by Ssil Vida - both of which your ship already receives - all I needed was to put them together: this crystal will shine blue if Patir is stable in the Milky Way, yellow if it is about to leave it, and red if it is no longer here."`
			`	You thank her, and accompany her down the ramp. A group of people is already waiting for her arrival. "I will give you access to our Inhibitor Turrets as soon as possible. Our outfitters should have free a stash for you within days; just the time to prepare the shipment and check them out." Your communicator beeps: Dusk and his team will meet up with you for another expedition in the shipyard of <planet>.`
			`	Seeing the message, she smirks. "I can give you a preview of your next mission, if you wish."`
			choice
				`	"How do you know about it?"`
					goto spoiler
				`	"Well, sure."`
					goto spoiler
				`	"I never liked spoilers much."`
			`	She laughs. "All right then. If you prefer this way, I hope you will enjoy the surprise!" She disappears in the crowd of her colleagues, certainly already moving onto another project.`
				accept
			label spoiler
			`	"We had to prepare a shipment of specialized Terns just a few weeks ago, the specifics of which were authorized by Dusk. Given that their destination was unmarked, I can tell you with near certainty that they have been destined to go to Patir. Especially because by this point, shipments to Ssil Vida come marked with their actual destination."`
			`	"What kind of specialization?" you ask.`
			`	"We modified them to be easier to maintain, at the expense of some of their mass and structural integrity. I believe are also going to be carrying some kind of outboard cargo - something Terns are already well capable of, but given that the specifics made it clear that our modifications should not impact that capability it is likely they have something in mind. You will have to ask Dusk for something more specific than this, however."`
			choice
				`	"Good to know."`
					accept
				`	"What is the reason behind all this secrecy?"`
			`	"Oh, do not get the wrong idea," she scrambles to clarify. "If I had asked directly, they would have certainly told me directly what they were for. The confidentiality in these messages is as much directed toward us as it is toward anyone trying to intercept them: we do not want the Korath to get too much unintended info on the programs that show the most potential." After a brief goodbye, she disappears in the crowd of her colleagues, certainly already moving onto another project.`
				accept
	on complete
		payment 1200000
		conversation
			`After following Dusk through the busy starport, you reach a flock of Terns flying in circles at the outskirts of the landing zone. You count six of them, none of which seems to present any distinctive feature. "After we returned from the lifeboat test, we have started preparing this small fleet to join us around Patir. We think of them as having two functions: scientific, of course, but in case of emergency, they will do their best to act as decoy to allow the Petrel to escape safely into the depth of the gas giant. As you know, this will be our first - intentional - extended expedition into that region of space, as well as the first in which we leave a second team at the laboratory.`
			`	"What you do not know, however, is our objective. After our findings, have at last been approved a direct exploration of the planetoid in Lathia: if it is indeed sapient, and if we succeed in communicating with it, this would be our first, true contact with the asteroid-like species inhabiting that region.`
			`	"All of which means a very heavy payload, unfortunately." He scribbles something on his datapad, then reads from it. "Our expedition is going to need... at least 110 tons of equipment, including some allowance for samples of that planetoid. On top of this, the team in Patir will need another 105 tons of scientific payload, for a total of 215. And to top it all, you need to carry our six Terns as well before we can begin."`
			choice
				`	"What does the exploration entail?"`
					goto exploration
				`	"That is a lot of cargo."`
			`	"Look at the bright side: at least you do not need to carry it cloaked," he quips. "Yes, it certainly is. During that time, your ship is going to temporarily become one of our most capable research vehicles, at least on the side of planetary science." He hands you a credit chip. "We have decided to give you the payment before the mission, rather than after, given these needs. It contains <payment> credits.`
				goto end
			label exploration
			`	"It depends on what we see there," he replies stoically. "We are going to try to communicate through every medium we have available before approaching; if that fails, we may proceed with a brief EVA on the surface to find something to work on." He hands you a credit chip. "We have decided to give you the payment before the mission, rather than after, given these needs. It contains <payment> credits.`
			label end
			`	"We do not get a chance for a proper first contact often - most of our exploration of the galaxy has been strictly from orbit, far from any living being and safely hidden behind an active cloak. Given the circumstances, I was able to convince the Prefects of the tremendous potential such an encounter could have, if it were to go as we hope." He smiles. "And I trust that you are going to do everything in your power to make it so, just like us."`
			`	"I want to remind you to have everything you need on hand before we begin the expedition: once Ssil Vida has been started, and until we are back in the Milky Way, we are not going to have even a day or two to waste. Give us a call when you are ready, Captain, and you will find us all here - a crew of 5 for the Lathia mission, and 5 more staying in Patir - together with the mission payload. "`

mission "Ka'het: Patir Mystery 32"
	name "Logistics of a first contact"
	description "Accompany the Remnant team to <system> exactly on <date>. Together with them will come <cargo> tons of cargo and 6 Terns."
	deadline 6
	source "Caelian"
	destination "Builder Settlement"
	passengers 10
	cargo "scientific payload" 215
	to offer
		has "Ka'het: Patir Mystery 31: done"
	on offer
		conversation
			`Although standing in a rather isolated part of the starport, the mission personnel alone makes for a significant crowd. You count the ten people for your crew, plus at least two dozen more workers waiting for the order to load the payloads onto your spacecrafts. "So, <first>," Dusk approaches you, hiding the apprehension in his movements. "Do you have everything I asked you to bring?"`
			choice
				`	"Of course I do."`
				`	"Sorry, but I need some more time to prepare."`
					defer
			`	"Perfect!" He makes a gesture and the crowd splits into smaller, selected groups, each busy with a specific function. Their coordinate movements almost remind you of a dance, like a well oiled machine that just sprung into motion. You notice the researchers themselves assisting in the operations, making sure that each instrument is operational and correctly set up.`
			`	Among them, some familiar face make an appearance: while the Remnant that will accompany you to Lathia seem new, you notice some of the Remnant from your original expedition among the group assigned to Patir. And near your payload bay, checking out one of the more voluminous machines, you are surprised to find Dawn.`
			`	"I am almost done here, <first>," she signs you when you come closer. "I want to run just a couple more integrated tests, and then I can trust it to work when it is meant to."`
			choice
				`	"I did not know you were part of the crew."`
				`	"What is that?"`
				`	"You are coming with us too?"`
					goto what
			`	"I wish! Maybe when flights become more frequent, and more routine. No, I am part of the ground crew of one of the instruments you will add to our grid near the Builder settlement. Still, it is a serious responsibility: I have co-handled its definition a few months back, and I will also manage some of its data once we have the first light.`
			`	"You see, this is a very-long-baseline interferometer: an antenna will be put atop our Patir outpost, and another on your ship. As you move further away their processor will compare the results of each to form an enormous, virtual telescope studying the space nearby. Nothing new, of course," she decides to clarify. "The main difference is the galaxy from where these observations are made."`
				goto choice
			label what
			`	"What you see here is a very-long-baseline interferometer: an antenna will be put atop our Patir outpost, and another on your ship. As you move further away their processor will compare the results of each to form an enormous, virtual telescope studying the space nearby.`
			`	Nothing new, of course," she decides to clarify. "The main difference is the galaxy from where these observations are made. Maybe I will come with you to see it with my eyes at some point; for now, I am part of the ground crew here, managing its data once Patir is back and we have the first light."`
			label choice
			choice
				`	"I see."`
					goto leave
				`	"What are you hoping to find?"`
			`	"Well, every stellar object there is interesting in its own way. My own study is on the largest singularity we have access to, Balnii. We believe it to be a merge of two or more supermassive black holes, but it is something impossible under our laws of physics: once the two would reach a distance of one parsec, it should take far, far longer than the age of the universe for them to decay enough to merge.`
			`	"Now, this is not exactly unique to that region of space. We have had some rare occurrences in our own Milky Way, which in the end were explained by another black hole entering the picture and pushing them together. It is possible this is true for Balnii as well, but we must know more in order to verify it."`
			label leave
			`	Soon enough, she shuts down her terminal and gives the okay to the rest of the team. She stands aside as the spaceport workers close out the payload bay once again, and the crew of ten climbs aboard into their own crew quarters. "You know, <first>," she signs at last, "How is it to stay in Patir when it moves between our galaxies?"`
			choice
				`	"It makes for a nice light show."`
				`	"It is like watching a strange dance, with each star knowing its exact role."`
				`	"Not too unlike a hyperjump, I guess."`
				`	"When it happens, you cannot help but stare at it until it is over."`
			`	She smiles. "May the Embers bring you fortune, Captain." With the Terns now in your control, you join the rest of the crew and prepare for liftoff. You glance over the cockpit board: as Taely promised, the crystal she gave you has turned into a dim yellow, eerily shining over the controls all around it.`
				accept
	on accept
		event "Patir moves" 6
		event "Patir returns" 20
		give ship "Tern" "Great Sky Dancing"
			id 23032001
		give ship "Tern" "Low Sky Dancing"
			id 23032002
		give ship "Tern" "Dusky Sky Dancing"
			id 23032003
		give ship "Tern" "Far Sky Dancing"
			id 23032004
		give ship "Tern" "Late Sky Dancing"
			id 23032005
		give ship "Tern" "Wide Sky Dancing"
			id 23032006
	on visit
		dialog "You've arrived at <planet>, but either your passengers, your cargo or the six Terns are not with you!"
	on complete
		take ship "Tern" "Great Sky Dancing"
			id 23032001
			"require outfits"
			"with outfits"
		take ship "Tern" "Low Sky Dancing"
			id 23032002
			"require outfits"
			"with outfits"
		take ship "Tern" "Dusky Sky Dancing"
			id 23032003
			"require outfits"
			"with outfits"
		take ship "Tern" "Far Sky Dancing"
			id 23032004
			"require outfits"
			"with outfits"
		take ship "Tern" "Late Sky Dancing"
			id 23032005
			"require outfits"
			"with outfits"
		take ship "Tern" "Wide Sky Dancing"
			id 23032006
			"require outfits"
			"with outfits"

mission "Ka'het: Patir Mystery 32 - Patir fleet"
	invisible
	landing
	source "Builder Settlement"
	to offer
		has "Ka'het: Patir Mystery 32: done"
	to complete
		never
	npc
		government "Remnant"
		system "Patir"
		ship "Tern" "Great Sky Dancing"
		personality mining harvests plunders swarming
	npc
		government "Remnant"
		system "Patir"
		ship "Tern" "Low Sky Dancing"
		personality mining harvests plunders swarming
	npc
		government "Remnant"
		system "Patir"
		ship "Tern" "Dusky Sky Dancing"
		personality mining harvests plunders swarming
	npc
		government "Remnant"
		system "Patir"
		ship "Tern" "Far Sky Dancing"
		personality mining harvests plunders swarming
	npc
		government "Remnant"
		system "Patir"
		ship "Tern" "Late Sky Dancing"
		personality mining harvests plunders swarming
	npc
		government "Remnant"
		system "Patir"
		ship "Tern" "Wide Sky Dancing"
		personality mining harvests plunders swarming

mission "Ka'het: Patir Mystery 33"
	landing
	name "First contact"
	description "Conduct a first contact with the largest asteroid in <planet> by landing on its surface exactly on <date>."
	deadline 6
	source "Builder Settlement"
	destination "Magic Asteroid Planet"
	passengers 5
	cargo "scientific payload" 110
	to offer
		has "Ka'het: Patir Mystery 32: done"
	on offer
		conversation
			`Once you have close out the landing, you hand the controls of the Terns back to the Remnant. You watch them cheerfully separate from their carrier and leap toward an unknown destination, most of which in a different direction: evidently, their mission must have already begun. The researchers immediately begin unloading the surface payloads from your ship, using the help of a couple of the Terns to carry the more massive loads.`
			`	While the new members of the crew stand at the windows to watch the light show, you sit with Dusk at the table. "We have tested our equipment for the flight on the way here, and most of them work perfectly. A couple instruments have proven strangely unresponsive, but they are all minor; if they start working again during the trip all the better, but we do not have time for a repair, let alone replace them. That is to say," he concludes emphatically, "if you are ready to go, so are we."`
				accept
	npc
		government "Magic Asteroid"
		system "Mitera"
		personality swarming waiting mute
		fleet
			cargo 3
			variant
				"Asteroid Young 3"
				"Asteroid Medium"
	on enter Lathia
		conversation
			`It takes very little for the Remnant to locate the target planetoid, standing out like a sore thumb among its species in the empty system. "Alright <first>. If you feel ready to turn off your cloak, we have a procedure to follow for contacts of this kind."`
			choice
				`	"Okay, done."`
					goto done
				`	"My cloak is already off."`
				`	"Actually, I do not have a cloak at all."`
			`	"Oh!" He looks fairly surprised. "Sorry, force of habit. We consider it best practice to keep the entire fleet cloaked when possible."`
			label done
			`	Tapping on his own console, he connects to your ship's dishes and starts transmitting. Glancing over his screen, you see that he is trying to communicate through every frequency they have available a preloaded transmission, rapidly switching from a program to the next one. The sequence comes to an end, but no reply comes out of the asteroid.`
			`	"<first>, we have another step we can try. It might look a bit crude, but if you point me to the controls of <ship>'s lights I can show you." You lift up a panel from the wall on the back of the cockpit, and quickly locate the main switch. With his eyes locked on a clock atop his console, Dusk starts flicking on and off the lights inside and outside your ship at a precise cadence: 2 seconds, 3 seconds, 5 seconds, 7 seconds, 11 seconds...`
			`	Over the next five minutes, he completes a sequence of every prime number up to 47 with a good accuracy. Yet still, the planetoid does not show any perceivable reaction. "Very well then, Captain. It is time to land on that asteroid."`
	on visit
		dialog phrase "generic cargo and passenger on visit"
	on complete
		conversation
			`Even from afar, the glow emitted from the asteroid has started to become apparent, tinting the entire cockpit purple. You turn off your engines in an orbit a few tens of kilometers away from the surface and move to the living quarters to call the rest of the crew.`
			`	You find them all already up and working, some of them preparing the EVA equipment and others reviewing their data pads. You make a quick gesture toward Dusk, who returns the greeting. "So the time has come, finally. Are you excited?"`
			choice
				`	"Of course."`
					goto continue
				`	"I prefer 'Uneasy'."`
			`	"Understandable. No matter how long one has been doing this job, some fear of the unknown is unavoidable; it helps remain focused on the risk involved, and sometimes it can save your life.`
			label continue
			`	"We are going to do this in steps; first a close fly-around to decide on a landing site, followed by the landing phase and finally the surface expedition. If, and only if, no showstopper comes up, we will walk over the surface in our suits." Pointing toward the asteroid, he continues. "We have discovered that the object's gravity is unusually high for its size. There must be something very dense beneath all the regolith. For all intents and purposes, walking over its surface should be akin to walking on a large moon."`
			`	With a few instruments in his hands, Dusk follows you back to the cockpit to prepare for the flyby. With a few short burns from the secondary propulsion system you start progressively lowering your orbit: first to ten kilometers, then to one, and finally passing less than two hundred meters over the surface. Next to you, Dusk points toward one of the rings that surround the planetoid. "Try to stay away from those, <first>. I am detecting high levels of beta radiation emanating from them - survivable, but it should be avoided if possible. Based on these readings, the surface seems to be safe at least."`
			`	While the terrain is fairly constant in height, the soil is interrupted by thin veins of a striking pink crystal that create a labyrinth reaching over the whole asteroid. Over the night side, when the pink glow becomes the only source of light, the contrast between the two is harsh enough to force you to look away more than once during the flight.`
			`	As the second loop around the asteroid comes to an end, a tap on the shoulder diverts you from your thoughts. "I believe this should have given us enough data for our purposes. We have passed over a number of acceptable landing sites by now, and the rest of the surface does not seem to have much of interest over the land we have already seen. If you are ready, so are we."`
			choice
				`	"Alright then, give me the coordinates."`
					goto landing
				`	"I would rather fly over the whole surface before making a choice."`
			`	Dusk signs in acceptance and returns to his console. As the hours pass, you notice a few changes in the terrain, but subtle: in the deeper parts of terrain you see that the pink crystals become of a slightly redder tint, while the tone gets closer to purple in the few peaks you encounter during the flyby. Finally, Dusk informs you that they have selected the ideal landing site based on the new data you have gathered and that they are again ready for the next phase.`
			`	By the time you are halfway to the target coordinates, however, something catches your eye on the night side of the surface. The darkness makes it hard to distinguish anything, but something seems to be moving down there!`
			choice
				`	(Continue the descent.)`
					goto landing
				`	(Abort the landing.)`
					goto abort
				`	"I think I saw something below us."`
			`	At Dusk's request, you cut the engines and shine the ship's lights toward the terrain under you. You spend a quarter an hour trying to figure it out, comparing it with the scans taken previously; and yet, nothing you find seems to be out of place. "Perhaps it was just a reflection," he gestures, somewhat apprehensively, "or perhaps it was not. Either way, I doubt we will achieve much continuing to fly in circles. If you are sure of what you saw, returning to orbit would be most reasonable. What do you say?"`
			choice
				`	"Let's continue."`
					goto landing
				`	"I am sure. Abort the descent."`
			label abort
			`	You begin your retreat immediately, a short burn from the thrusters pushing you toward an escape trajectory. But only a few seconds later, a large rippling wave passes through the surface in front of you, throwing dust in all directions. A second, third, and then more waves follow, growing in size and intensity. A quick evasive maneuver lets you avoid most of the debris, but the crests continue to grow faster than you can retreat. You make a final attempt to turn the ship around and fly away, but it's too late. The impact is strong enough to throw you to the floor, and now the entire ship is engulfed by the rock stream.`
			`	As if under the control of an external force, the regolith cloud wraps around your ship and holds it firmly, exerting an extreme pressure against the hull. Based on the loud creaks coming from the whole vehicle, it will not take long for it to be crushed.`
			choice
				`	(Take cover.)`
					goto cover
				`	(Burn the engines at maximum power to try to break free.)`
				`	(Shoot with all your weapons.)`
					goto weapons
			`	Not without great difficulty, you eventually overcome the vibrations enough to stand up and reach the top of the console. Turning up the throttle has no result, however: within the chaos, you distinguish the words 'engines obstructed' just before another impact throws you back to the floor.`
				goto cover
			label weapons
			`	Not without great difficulty, you eventually overcome the vibrations enough to stand up and reach the top of the console. All for nothing, however: within the chaos, you distinguish the words 'weapons disabled' before another impact throws you back to the floor.`
			label cover
			`	You quickly move under the console, crawling on the floor as fast as you can. Just as you close your helmet shut you hear the sirens starting to play, and the ship's lights turn orange: the hull has been breached. And then, a moment later, the vibrations stop in unison.`
			`	You try to contact the rest of the crew, but the communicator stays silent. Dusk has donned his suit and taken cover on the other side of the cockpit. Between with the orange emergency lights, you notice a different shade of red shining over the whole room from above the console. With a quick movement, you make a leap away from your cover and get up to look at the source. A cloud of tiny, incredibly bright red particles is floating in the middle of the cockpit, slowly drifting toward the two of you.`
			choice
				`	(Run out of the cockpit.)`
					goto door
				`	(Remain still.)`
					goto still
				`	(Try using your sidearm.)`
			`	Without taking your eyes off the dust you reach for your weapon, but to your surprise, your hand cannot find anything in the holster. In the chaos of the attack, it has fallen somewhere below the console, far beyond your grasp. As the cloud keeps moving closer, you find yourself back against the wall, with little options left for you to try.`
			choice
				`	(Run out of the cockpit.)`
				`	(Remain still.)`
					goto still
			label door
			`	You rush to the cockpit door, but the handle won't turn; something on the other side must be blocking it. No matter how much force you push with, it remains completely stuck closed. As the dust gets closer and the red glow stronger behind your back, you make a last attempt at kicking down the door to force it open, to no avail. The door can't be opened.`
				goto arrived
			label still
			`	Dusk rushes toward the door, but it refuses to open; something on the other side must be blocking it. The glow emitted by the dust grows in strength as it gets closer to you, eventually forcing you to look away. As Dusk starts trying to kick down the door with little result, the red light is now barely a meter away.`
			label arrived
			`	The cloud reaches you and Dusk at the same time, clinging to the surface of your suit and forcing you back slightly. You try to brush it off, but you soon discover that it is blocking your joints, leaving you completely locked in place. A thump slams into you below your neck as the dust tries to to break into your suit; there is nothing you can do to stop it.`
			`	Three more thumps follow; at the fourth you feel a strong impact hitting your torso, and a shiver spreads all over your body.`
			`	The suit breach alarm goes off, and everything goes black.`
				accept

			label landing
			`	The chosen site isn't very far, and in a matter of minutes you are hovering around a hundred meters above the target. With the sun shining above your heads, choosing the right spot is very straightforward, though the shadows make gauging your altitude difficult. You land a flat highland, surrounded by veins of the pink material you have observed earlier. The terrain seems very stable; once Dusk repeats the first contact communication procedure another time, again without reply, you turn off the repulsors.`
			`	You accompany him down the aisle while the dust settles down. "A textbook landing, Captain. Especially given the circumstances."`
			choice
				`	"She is a good ship."`
				`	"I have landed in worse places than this."`
				`	"What now?"`
					goto plan
			`	"I bet," he smiles. "I cannot say that I have ever been particularly interested in starships, but the mystique of piloting has always a certain appeal.`
			label plan
			`	"If everything goes according to the plan, this phase should be straightforward. We will deploy a surface experiment package under the <ship>, then gather a number of surface samples from this general area that seem interesting, and finally, if we do not find anything else, leave for Patir. The sampling will be nondestructive - no drills or perforations - this time, given that we are unsure of what is alive and what is not."`
			`	Under the direction of the rest of the team, you pick up a few crates and bring them down the ramp. You place your boot on the surface, leaving a recognizable footprint below you, surely the first someone has ever left in this place. While you are busy looking down, the others swiftly walk around you, not giving it any attention. You follow them soon after.`
			`	The experiments amount to a series of obscure surface stations of varying size - not too unlike the ones near the Remnant lab, except pointing down instead of up. Setting them up takes less than half an hour, and after a few more minutes to check the data they are transmitting you can move on to the sample gathering. The surface is made of a very fine sand, but the regolith below is solid and very compact. After picking a few pebbles scattered on the ground and filling a few vials with the dust, you try to break a piece of the terrain, to no avail. While searching for a more brittle terrain nearby, however, your eye is caught by an opening in the ground, large enough for a person to pass through. A scarlet light is coming out of it.`
			choice
				`	(Show it to the others.)`
				`	(Ignore it.)`
					goto ignore
			`	Although it was well hidden, the entrance is at least two meters wide and the ground quite shallow; walking through it would take little effort. The team is unanimous in its decisions to try to explore its interior, and perhaps find the source of said glow.`
			`	The floor and walls of the tunnel are scattered by small crystals growing between the rocks, all sharing the same color and shape. "These do not seem to be emitting light," one of the Remnant comments. "Perhaps they are still too young, or are made of another material." The tunnel opens into a small cave, not much wider than the passage you came from. At the opposite end, a heap of loose rocks blocks the way. As the four of you assess the barrier, one of the Remnant finally notices. "The red glow has disappeared!"`
			`	While the group is trying to mount a sensor on the wall, you take a few steps back with Dusk to try to assess the situation. "I am not comfortable with how things are turning out, <first>. Something is changing, or moving, somewhere down here. We have plenty of consumables still; perhaps we could continue the exploration on the surface. What do you think?"`
			choice
				`	"I agree."`
					goto return
				`	"I think it might be more wise to return to the ship and depart."`
					goto return
				`	"We have gone this far already, we might as well get to the end of it."`
			`	"Perhaps. But discoveries are meaningless if you do not live long enough to share them."`
				goto block
			label return
			`	"Very well then. Once we have packed the samples in here we can move back to the surface."`
			label block
			`	As soon as you turn around, however, it's clear something is wrong. A wall of rock has manifested between you and the other Remnant, and your calls receive no reply. Aghast, Dusk rushes to his backpack to use one of his containers as a makeshift hammer against the wall. The first few hits shake it enough to move some dust, but soon after it doesn't appear to have any more effect.`
			choice
				`	(Run away to the surface.)`
					goto away
				`	(Try to help Dusk.)`
			`	You pick up the heaviest tool in your backpack and start trying to make a hole in the wall. You hit, and hit, and hit against the rock with all your strength until it breaks apart. The wall, for its part, doesn't seem to be any different from when you started. As you desperately look for another tool to replace it, you hear Dusk's voice calling you in a distressed tone. His boot has been absorbed inside a mass of gray rock of some sort, slowly growing and moving up his suit.`
				goto dusk
			label away
			`	You run toward the tunnel you came from, and start walking back as fast as you can. After not even fifty meters, however, you meet another wall blocking your way, right where you had passed earlier. You try your best to make a hole in the barricade with the tools in your backpack, and eventually with your sidearm. But nothing works. A scream of help coming from the cave leads you to abandon your efforts to return to Dusk. When you find him, his boot has been absorbed inside a mass of gray rock of some sort, slowly growing and moving up his suit.`
			label dusk
			`	You try with all your strength to bring him out of it, but its grip is too tight. The stone quickly reaches the torso, and then the arms. You watch helpless as his whole body gets absorbed by the newly formed wall. You have are now stuck in a hole barely larger than you are.`
			`	It doesn't take long for the rock to start growing on you as well. You try your best to calm down and slow your oxygen consumption as your helmet, torso and legs gets covered in stone. Creaks and and vibrations start spreading along the suit; it is pushing, and you know it will not take long for it to burst.`
			`	Minutes pass with the suit on the point of breaking, unable to do anything except to wait for the inevitable. Finally, you feel a strong impact hitting your torso, and a shiver spreads all over your body.`
			`	The suit breach alarm goes off, and everything goes black.`
				accept

			label ignore
			`	The sample gathering continues for more than an hour, spanning from the base of the <ship> to the deposits of crystals surrounding the landing zone. With the backpack packed full of rocks and minerals of all sizes, you join the rest of group at the top of a small cliff.`
			`	"We have hours of life support still available, and none of the activities up to this point were very tiring. We were discussing about emptying our bags in the cargo bay and move a bit further out next with the remaining tools. What do you think?"`
			choice
				`	"Alright."`
				`	"We have spent enough time in this place. We should leave."`
				`	(Tell them about the tunnel.)`
			`	Suddenly, the terrain starts to shake violently beneath your feet. The quake is strong enough to throw all of you to the ground, and cracks begin showing up all around you. Soon, the surface starts to crumble under your feet, and you fall into the darkness.`
			`	You end up into an unknown cave, quite thin but at least twenty meters long. The natural light of the asteroid here is too low to see; you light up your suit's torches, and the others do the same. Around you, vast veins of tiny crystals are cover most of the cave, similar in appearance to the ones on the surface.`
			`	"Is everyone alright?" Dusk asks, and you reply with a cautious nod. Despite the chaos, none of you seems to have been hurt much, certainly thanks to the reduced gravity. The walls around you are very steep, but perhaps bumpy enough to be climbed on.`
			choice
				`	"What do we do now?"`
					goto what
				`	(Try to climb back to the surface.)`
			`	You can't even make it a couple meters up before the regolith crumbles under your hands, throwing you back to the ground. Before you can try to do it again, Dusk gestures you to wait. "We have a better way to handle scenarios like this."`
				goto rope
			label what
			`	"We have some contingencies for scenarios like this one," he replies, unable to completely hide some apprehension in his gestures.`
			label rope
			`	He takes out a rope from his backpack, with a mechanical hook attached on one end. After shooting it over the edge he shows you briefly how to use it, and gestures you to follow him. The climb is very slow, careful not to damage your suit further against the walls of the cave. Suddenly, you feel a strong vibration coming from above. The hole is closing!`
			`	The rope snaps, throwing you back to the ground and breaking your helmet's lamps. You try to stand up, but you feel something holding your leg; the complete darkness prevents you from seeing, but it feels like a rocky material. You try to call the other Remnant, but there is no reply. You aren't sure whether the radio broke as well, or if something worse happened.`
			choice
				`	(Try to make a breach in the rock growth.)`
				`	(Stand still and save your oxygen.)`
					goto oxygen
			`	You try your best to free your leg using the tools in your backpack, with little results. Left with no other options, you even take out your sidearm and fire in the dark all the shots you can. But nothing works.`
			label oxygen
			`	The mass on your leg grows, wrapping more and more of your suit. You try your best to calm down and slow your oxygen consumption as your helmet, torso and legs get covered. Creaks and and vibrations start spreading along the suit; it is pushing, and you know it will not take long for it to burst.`
			`	Minutes pass with the suit on the point of breaking, unable to do anything except to wait for the inevitable. Finally, you feel a strong impact hitting your torso, and a shiver spreads all over your body.`
			`	The suit breach alarm goes off, and everything goes black.`
				accept

mission "Ka'het: Patir Mystery 34"
	landing
	name "Bad contact"
	description "Return to <system> with the Remnant team exactly on <date>, leaving alone the asteroids on the way."
	deadline 7
	source "Magic Asteroid Planet"
	destination "Builder Settlement"
	passengers 5
	cargo "scientific payload" 105
	to offer
		has "Ka'het: Patir Mystery 33: done"
	on offer
		conversation
			`You wake up lying in the floor with an blinking light pointed in your eyes. You try to cover it with your hand, and the Remnant above you gestures to stay quiet. As he helps you stand up, you realize you are inside the payload bay of your own ship: around you is the rest of the crew, standing in a circle in their undersuit garments. You try to take a step, but you almost fall: you realize then that your spacesuit is too ruined to use, and you tiredly take it off as well.`
			`	"We have all woken up here," Dusk signs in the complete silence. His sleeves are slightly lacerated, and atop his shoulders you notice his own symbiont peeking through. "There was a meter-sized breach in the hull, but we have patched it up just now. Going by our clocks, we have been unconscious for no more than 20 minutes." He points his hand toward the open hatch that separates the cargo bay from the rest of the ship. "None of us has ventured beyond that door yet. Presuming our scanners are correct, there is still a presence inside this ship."`
			choice
				`	"Is the rest of the ship pressurized?"`
					goto pressurized
				`	"Why are we alive?"`
				`	"I am going."`
					goto enter
			`	"Reasonably, because it chose to keep us alive. But to be honest, I have no intention to speculate on the reasons for this, until we are back somewhere safer - and that requires getting you back to the cockpit to fly us out of here." You sign in agreement. "If you are feeling okay, we are ready."`
				goto enter
			label pressurized
			`	"As far as we can tell, yes, this was the only breach. I have taken some respirators with us in case of emergency, given the state of our suits. If you are feeling okay, we are ready."`
			label enter
			`	Before you enter the hatch, you make sure you grab your pistol from the remains of your spacesuit. You take the lead into the empty anteroom and then inside a corridor, gesturing with the other Remnant to coordinate your movements. Room after room, everything looks the same as you left it, and eventually you clear every part of the <ship> but the cockpit. An ominous red light now shines through the gap below the door, and you hear a continuous clicking sound. With your sidearm raised, you push the door open as slowly as you can.`
			`	A point of light of a bright red light is floating still in the middle of the room. In front of it, a whirlwind of dust is throwing itself over and over on the cockpit controls, pressing every button and flipping every switch. Dusk gestures you to wait, while the red light continues unfazed its activities.`
			choice
				`	(Stand still.)`
					goto wait
				`	(Shoot up to catch its attention.)`
				`	(Shoot toward the red light.)`
				`	(Run toward the controls and push the engines to maximum power.)`
					goto run
			`	You fire three shots and wait for a reaction, but the living dust does not change its pace.`
			label wait
			`	Around the console, the sand is continuously opening and closing shelves, drawers and everything that moves, as if trying to do something they do not understand. Dusk comes closer to the red light, carefully moving around the edges of the room. But for a while, neither of you does anything.`
			`	Eventually, he stands up and carefully walks to the console. He puts his hand over the controls, and the rocks carefully move around it. He flicks three switches: the propellant flow, the engine start, and the autopilot. The engines roar to life, and the dust stops mid-air.`
				goto leave
			label run
			`	You put away your sidearm and make a leap toward the console. Before the rocks can react, you have already flicked three switches: the propellant flow, the engine start, and the autopilot. The engines roar to life, and the dust stops mid-air.`
			label leave
			`	The rocks slowly retract into a ball in the middle of the room, surrounding the red light completely. You watch the mass grow, and the hue turns into a rose, even pink tint by the time it is done. The minuscule asteroids stands still in the middle of the room, and you cannot help but stare at it.`
			choice
				`	(Wait and see.)`
				`	(Sit in the pilot's seat and fly away.)`
				`	(Show it your hand, like in that video you saw once.)`
			`	In an instant, the asteroid sprints out of the room. You follow it on your console as it launches out of your ship from the cargo bay, passing through the same hole it had made when coming in. With the engines sill firing, you take back control of your ship when it has left the sphere of influence of the planetoid...`
				launch
	on visit
		dialog phrase "generic cargo and passenger on visit"
	on complete
		conversation
			`Although the days of travel gave you plenty of time to calm down, you can't help but feel some whiplash at the scene waiting for you in Patir. The Terns are cheerfully flying around the system, each carrying a slightly different instrumentation on their belly; on the surface of the asteroid, a few Remnant are busy swapping the payloads of one with another set of experiments.`
			`	You use your ship's speakers to warn the team of the ground that your spacesuits have been damaged, and join the Remnant in the crew quarters to wait for them to bring new ones. "We want to leave some for you as well, <first>. We have plenty of spares in the outpost," reassures you Dusk.`
			choice
				`	"I cannot make sense of what happened."`
					goto happening
				`	"How long will it be until Patir moves?"`
				`	"What was the point of all that?"`
					goto happening
			`	He glances at the clock. "A couple hours. We must have been very efficient this time." His half smile fades away almost instantly, and silence falls again over the room. At last, one of the Remnant speaks up. "I have a theory on what that creature was trying to say.`
			label happening
			`	"To me, the only thing that makes sense is that it wanted to keep us away," states the Remnant furthest away from you. "To scare us, or to threaten us, but with the final objective of making us leave as quickly as possible."`
			`	"We saw it trying to start the <ship>," intervenes Dusk, "and it left once we did it in its place, without bothering us further. Certainly, it looked dexterous enough to create something like Chanai. But why have such a disproportional reaction to our approach?"`
			choice
				`	"Maybe it behaves like a territorial animal."`
					goto nahhhh
				`	"It could not feel like disproportional reaction to something of that size."`
					goto nahhhh
				`	"Perhaps we were simply bothering it."`
					goto bothering
				`	"I feel like the whys matter little in a situation like this."`
			`	"I cannot agree, <first>. Much of the point of scientific research is understanding the context: to repeat it, to avoid it, or even just to make sense of your own memories. Perhaps we will never understand the psychology of something so incredibly different to us, but it is simply in the human nature to try." He stops, thoughtful. "Maybe it was just annoyed by our presence, for what we can tell."`
				goto arrival
			label bothering
			`	"Maybe. I find the thought interesting: that something so large, so old, and so inscrutable would be annoyed by our simple presence. It is such a foreign psychology to us, and so peculiar."`
				goto arrival
			label nahhhh
			`	"Maybe. Or maybe it was annoyed by our simple presence, for what we can tell. I find the thought interesting: that something so large, so old, and so inscrutable would put such an effort into putting us away, essentially unharmed. It is such a foreign psychology to us, and so peculiar."`
			label arrival
			`	Minutes later, the other Remnant arrive with the replacement suits. The group eventually leaves your ship all together, still discussing the events that just unfolded.`

mission "Ka'het: Patir Mystery 35"
	name "End of the voyage"
	description "Return to <destination> with the Remnant and their scientific payload."
	source "Builder Settlement"
	destination "Caelian"
	passengers 10
	cargo "scientific payload" 130
	to offer
		has "Ka'het: Patir Mystery 34: done"
	on offer
		conversation
			`The pilgrimage of the Remnant and their payloads toward your ship takes the better part of an hour, again helped by the Tern flock. "We are a fair bit lighter than we thought we would be, given that we have next to no sample from the planetoid." Dusk has taken seat in the cockpit, watching out of the window as the last few payloads climb atop the ramp. In the horizon, the sea of Iridium shines just at the right angle to hit your eyes.`
			`	"One of those creatures was again in Patir when it moved. Again it turned motionless, and is now orbiting over us with the appearance of doing nothing at all. It would be best if you could board it and use the leftover space in the cargo bay to plunder what you can reach, much like last time."`
			choice
				`	"Is it not a sapient being?"`
				`	"I do not think I want to harvest the organs of a living creature, if that is what they are."`
					goto living
				`	"It will not be a problem."`
					accept
			`	"Maybe. There was certainly some reason behind its actions, but not that much: when we were in the cockpit, it was clearly clueless as to what to do with it. I would go as far as saying that it did not understand the difference between a switch and a counter, given how it was continuously flipping them open and closed." He looks inquisitive. "They are fascinating creatures, but why the question?"`
			choice
				`	"There is a difference between plundering a ship and someone's body."`
				`	"I do not want to repeat the same mistakes the Remnant had made with the Void Sprites."`
					goto living
				`	"I was just curious, we can depart."`
					accept
			`	"We are not grave robbers, though the lines can get blurred sometimes. However, recovering more of that technology could help tremendously our understanding of it. We cannot say for certain that it is dead, for that matter; perhaps it is simply in some sort of hibernation."`
			label duh
			`	Realizing how his words sound, he changes his argument. "Think of it this way: if we leave it there, the Ka'sei will 'mine' it and harvest its pieces in no time. In the end, the only difference is that we do not get the data on it."`
			choice
				`	"I would rather not do something of this sort. At least, until we understand it better."`
				`	"Alright then, you convinced me."`
					accept
			`	He looks at you with interest. "You are the captain here. If that is your final position, I understand." He looks back, and sees the rest of the team has taken their seat. "We can go to <destination> then."`
				accept

			label living
			`	"I am not sure if what we are harvesting is part of their own body, or rather if there is a clear separation between themselves and their 'systems'. For that matter, it is one of the things that we will try to find out when studying its technology. Right now, we cannot even say for certain that it is dead; perhaps it is simply in some sort of hibernation."`
				goto duh
	npc
		government "Magic Asteroid (Disabled)"
		system "Patir"
		ship "Asteroid Medium" "???"
		personality derelict waiting
	npc
		government "Ka'sei"
		personality waiting staying vindictive mining harvests
		system "Patir"
		fleet
			names "ka'sei"
			cargo 1
			variant
				"Fetri'sei" 2
	on visit
		dialog phrase "generic cargo and passenger on visit"
	on complete
		log `Visited the space beyond Patir a few of times together with the Remnant. They are now going to let me go in and out of it on my own.`
		log `It is not clear what the creatures in that space are, what their purpose is, or how intelligent they are.`
		conversation
			`You don't have time to say goodbye to the crew before a couple Remnant take you into another part of the starport, barely a meter below the ground. You spend the next hours recounting to your best abilities everything you have seen, pausing only for a few bathroom breaks and a quick meal. As time goes on, you notice they seem displeased with the lack of details you are able to give; when they eventually let you out, you can't help but feel they are not satisfied by your testimony.`
			`	By the time you return the team has disappeared again. Only Dusk has stayed. "I just wanted to say goodbye, <first>. Despite the hiccups along the way - and, in a way, thank to them - we have now a safe outpost to house our crews, as well as our own instruments. Soon, all kinds of people are going to want to use it for their purposes, and they deserve to do so; from here on, my own research is going to compete with them all for time in the laboratory."`
			`	He taps on one of your ship's screens, opening the Job Board label. "When you are here in <planet>, you will be able to connect directly with Ssil Vida to control Patir's state. As usual, the timing is going to be predefined, and if you miss your return window they will do their best to send it back as soon as possible. After our last trip, I suggest you to keep your cloak active at all times, especially if you have to pass from Lathia."`
			choice
				`	"Thank you."`
					goto bow
				`	"What are you going to do now?"`
			`	"I want to get back up to date with the Builder research, at least while I see how things trend with Patir. In the meanwhile, keep your eyes open for anyone who needs a ride there - I have no doubt that as long as you keep helping our efforts, our roads will cross again. Embers bless your path, <first>!"`
			label bow
			`	You copy his bow in farewell. Right as you get back in your ship, however, you find an unread message from Chilia: he asks you to pay him a visit in the starport cafeteria, so as to celebrate your 'current status'.`


mission "Ka'het: Patir Mystery 36"
	name "The far site"
	description "Return to <destination> with the Remnant and their scientific payload."
	source "Caelian"
	waypoint "Equus"
	cargo "localizer and decryption equipment" 5
	to offer
		has "Ka'het: Patir Mystery 35: done"
	on offer
		conversation
			`"...a seat, <first>!" In the busy cafeteria, you finally see Chilia and Torza, gesturing to recall your attention. "We are endlessly impressed by the number of times your name keeps coming up in our records," the latter states. "If it is our trust that you are trying to gain, you are doing a tremendous job at it."`
			choice
				`	"I was just doing my job."`
				`	"I just try to help."`
				`	"It was not a problem."`
					goto chilia
			`	They smile. "And we want you to keep doing it."`
			label chilia
			`	Chilia takes the word. "<first>, you must be familiar with the concept of light-delayed observations. A telescope located a light-year away from its target will see it as it was a year earlier, rather than how it is now." You nod. "A simple enough concept, used even hundreds of years ago by humanity to see how space evolved over time. With it, comes the concept of stellar lensing - observing the same space through the distortion of another star, which, by the nature of taking a longer path, will allow you to see a bit earlier in time.`
			`	"The difference, for us, is where we could put those scopes with our own cloaking devices. Over the last decades, we have set up observation posts further and further away into other territories. All of which, of course, looking toward the Ember Waste." He smiles. "Out of sheer bad luck, we are just a few millennia too late to see our space at the time of the Builders - our Milky Way is, unfortunately, only around 100,000 light years wide. Through stellar lensing, at least, our posts we can occasionally gather some more information on that bygone era."`
			`	He points his finger on a neutron star, located at the very edge of the galaxy. "To prove you our trust, we are now revealing you the location of one such post - some of our most prized creations, as well as those the most at risk. In this case, we chose the very post that saw when Postverta and Patir appeared and disappeared, a hundred thousand years ago. As a symbolic gesture, we would like you to visit that system, to see it with your eyes and to update our own data."`
			choice
				`	"What an honor!"`
					goto ship
				`	"That is all?"`
				`	"How could you get that far?"`
					goto far
			`	"There is nothing we value more than our own survival, <first>. Something that depends on our defensive forces as much as it does on our secrecy. With this gesture, we are trusting you not only not to reveal our existence, but also the location of some of our most important technology - one that we cannot properly defend, given the distance. I hope you understand the importance of it: this is nothing short of a celebration of your progress among our ranks."`
				goto ship
			label far
			`	"I do not need to tell you that with a cloak and a jump drive, the only limit is the capacity of your ramscoops," intervenes Torza.`
			`	Chilia nods. "Unfortunately, scouting goes beyond the capability to go very far. Given the constraints we have to put for our own safety, I have to begrudgingly admit that our knowledge is as wide as a lake, but as deep as a puddle. But this is not the time for complaints: we are here to celebrate your progress, not our limitations."`
			label ship
			`	Eventually, you walk back to your ship under the night sky. On it, you find a rather crude machine masked by a standard container: reading through the notes, you discover that it is a decryption machine, built to locate and communicate with the hidden outpost.`
				accept
	on enter Equus
		dialog "The analogue screen of the decryption machine points you toward the gas giant Methuselah nearby. On the screen, the neon outline of a small cloaked outpost appears in front of you: behind it, a tiny and just as invisible ship of unknown design scoops up and down the gas giant in a mesmerizing pattern. You activate the data transfer, and a progress bar fills to completion over the next few minutes."
	on visit
		dialog phrase "generic cargo on visit"
	on complete
		event "patir mystery 3 timer" 20
		conversation
			`Once again Chilia's coordinates point you toward a half-hidden outpost in middle of the desert. While the local crew unloads the machinery, you catch a glimpse of the floor below: dozens of workers wearing special suits, quickly moving what looks like one of the parts of the creatures beyond Patir.`
			`	This time, however, nobody tries to stop you. The opposite, in fact: when they recognize you, the workers accompany you on a hour-long tour of the structure. Walking down the floors, you pass through a dozen different rooms, half of which dedicated to studying - and testing - the parts of the asteroid you have recovered. Giant, eerie machines immersed into strange fogs, with only a few meters and a strongly-vibrating layer of glass separating you from them.`
			`	Once they have emptied your payload bay, they wave goodbye as you depart for the main starport. Based on their gestures, you reckon that they don't expect this to be the last time they see you here.`

event "patir mystery 3 timer"

mission "Ka'het: Patir Mystery 37A"
	job
	repeat
	deadline 6
	name "Move Patir (Short Endurance)"
	description "Begin a short duration expedition beyond Patir, disappearing on <date> and returning the day after."
	source "Caelian"
	destination "Builder Settlement"
	to offer
		has "Ka'het: Patir Mystery 35: done"
	on accept
		event "Patir moves" 6
		event "Patir returns" 7

mission "Ka'het: Patir Mystery 37B"
	repeat
	entering
	deadline 1
	name "Patir Returns"
	description "Patir will move back to the Milky Way on <date>, with or without you."
	source "Patir"
	to offer
		has "Ka'het: Patir Mystery 37A: active"
		not "Ka'het: Patir Mystery 37B: active"
	to complete
		not "ka'het: beyond Patir"

mission "Ka'het: Patir Mystery 38A"
	job
	repeat
	deadline 6
	name "Move Patir (Medium Endurance)"
	description "Begin a short duration expedition beyond Patir, disappearing on <date> and returning 7 days after"
	source "Caelian"
	destination "Builder Settlement"
	to offer
		has "Ka'het: Patir Mystery 35: done"
	on accept
		event "Patir moves" 6
		event "Patir returns" 13

mission "Ka'het: Patir Mystery 38B"
	repeat
	entering
	deadline 7
	name "Patir Returns"
	description "Patir will move back to the Milky Way on <date>, with or without you."
	source "Patir"
	to offer
		has "Ka'het: Patir Mystery 38A: active"
		not "Ka'het: Patir Mystery 38B: active"
	to complete
		not "ka'het: beyond Patir"

mission "Ka'het: Patir Mystery 39A"
	job
	repeat
	deadline 6
	name "Move Patir (Long Endurance)"
	description "Begin a short duration expedition beyond Patir, disappearing on <date> and returning 14 days after."
	source "Caelian"
	destination "Builder Settlement"
	to offer
		has "Ka'het: Patir Mystery 35: done"
	on accept
		event "Patir moves" 6
		event "Patir returns" 20

mission "Ka'het: Patir Mystery 39B"
	repeat
	entering
	deadline 14
	name "Patir Returns"
	description "Patir will move back to the Milky Way on <date>, with or without you."
	source "Patir"
	to offer
		has "Ka'het: Patir Mystery 39A: active"
		not "Ka'het: Patir Mystery 39B: active"
	to complete
		not "ka'het: beyond Patir"

mission "Ka'het: Patir Mystery Safety Net Early"
	repeat
	landing
	deadline 9
	name "Safety Net"
	description "Patir will move back to the Milky Way on <date>, after having appeared here 3 days earlier."
	source "Chanai Structure"
	destination "Builder Settlement"
	to offer
		has "Ka'het: Patir Mystery 21: failed"
		not "ka'het: beyond Patir"
		not "Ka'het: Patir Mystery Safety Net Early: active"
		not "Ka'het: Patir Mystery 25: offered"
	on offer
		event "Patir moves" 6
		event "Patir returns" 9
		conversation
			`The unthinkable has happened: Patir has moved back, but without you! Trying to keep your calm, you check out the flight plans. It seems that for cases like this, Ssil Vida will send Patir back here for a 3-day stay as soon as they see you are not there, eventually returning to the Milky Way on <date>. Hopefully the Remnant will not mind too much the unexpected delay.`
				accept
	to complete
		not "ka'het: beyond Patir"

mission "Ka'het: Patir Mystery Safety Net Dusk"
	repeat
	landing
	deadline 9
	name "Safety Net"
	description "Patir will move back to the Milky Way on <date>, after having appeared here 3 days earlier."
	passengers 5
	cargo "scientific payload and samples" 135
	source "Chanai Structure"
	destination "Builder Settlement"
	to offer
		has "Ka'het: Patir Mystery 25: offered"
		not "ka'het: beyond Patir"
		not "Ka'het: Patir Mystery 35: done"
		not "Ka'het: Patir Mystery Safety Net Dusk: active"
	on offer
		event "Patir moves" 6
		event "Patir returns" 9
		conversation
			`The unthinkable has happened: Patir has moved back, but without you! The Remnant crew, clearly disappointed, illustrate you the flight plan. It seems that for cases like this, Ssil Vida will send Patir back here for a 3-day stay as soon as they see you are not there, eventually returning to the Milky Way on <date>. This time, you better make it.`
				accept
	to complete
		not "ka'het: beyond Patir"

mission "Ka'het: Patir Mystery Safety Net Permanent"
	repeat
	landing
	deadline 9
	name "Safety Net"
	description "Patir will move back to the Milky Way on <date>, after having appeared here 3 days earlier."
	source 
		planet "Chanai Structure"
		planet "Magic Asteroid Planet"
	destination "Builder Settlement"
	to offer
		has "Ka'het: Patir Mystery 35: done"
		not "ka'het: beyond Patir"
		not "Ka'het: Patir Mystery Safety Net Permanent: active"
	on offer
		event "Patir moves" 6
		event "Patir returns" 9
		conversation
			`The crystal on your cockpit turns from red into a tender blue. Patir has moved back, but without you! According to the flight plans, Ssil Vida will send Patir back here for a 3-day stay as soon as they see you are not there, eventually returning to the Milky Way on <date>.`
				accept
	to complete
		not "ka'het: beyond Patir"



mission "Ka'het: Patir Mystery Crew job"
	job
	repeat
	name "New Expedition to <waypoints>"
	description "Travel to <waypoints> with a crew of <passengers> and <tons> tons of instruments to collect data, then return to <destination>."
	source
		government "Remnant"
	waypoint
		attributes "beyond patir"
	waypoint
		attributes "beyond patir"
	passengers 4 15 .8
	cargo 40 90 .7
	to offer
		has "Remnant: Expanded Horizons Astral 2: done"
		has "Ka'het: Patir Mystery 35: done"
		random < 20
	on offer
		require "Research Laboratory"
	on waypoint
		dialog "Strange sets of instruments extend once again from your payload bay, scanning the system in an engaging rhythm. You see a number of Snipes jump in and out of your own ship; after some discussions, they decide that they are satisfied enough with this amount of data."
	on complete
		payment 500000
		"reputation: Remnant" ++
		dialog "The arrays of instruments are soon unloaded from your ship, and researchers disembark excitedly. Before leaving, the last one hands you a chip with <payment>."



mission "Ka'het: Patir Mystery Magic Asteroid Derelict"
	invisible
	entering
	repeat
	source "Patir"
	to offer
		has "Ka'het: Patir Mystery 35: done"
		has "ka'het: beyond Patir"
		random < 20*( 5 - "ka'het: magic asteroid derelict" )
	npc
		government "Ka'sei"
		personality waiting staying vindictive mining harvests
		system "Patir"
		fleet
			names "ka'sei"
			cargo 1
			variant
				"Fetri'sei" 2
	npc
		government "Magic Asteroid (Disabled)"
		personality derelict waiting
		system "Patir"
		fleet
			names "magic asteroid"
			cargo 0
			variant 11
				"Asteroid Large 1"
			variant 11
				"Asteroid Large 2"
			variant 11
				"Asteroid Large 3"
			variant 11
				"Asteroid Large 4"
			variant 11
				"Asteroid Large 5"
			variant 12
				"Asteroid Medium"
			variant 13
				"Asteroid Young 1"
			variant 13
				"Asteroid Young 2"
			variant 13
				"Asteroid Young 3"
			variant 13
				"Asteroid Young 4"
		to spawn
			not "ka'het: beyond Patir"
		on encounter
			dialog "Glancing at the scan, you notice that another one of those creatures was in Patir when it moved. It is still there, motionless."
		on board
			"ka'het: magic asteroid derelict"++

mission "Ka'het: Patir Mystery Magic Asteroid Derelict failing"
	invisible
	landing
	repeat
	source
		not planet "Builder Settlement"
	to offer
		has "Ka'het: Patir Mystery Magic Asteroid Derelict: active"
		not "ka'het: beyond Patir"
	on offer
		fail "Ka'het: Patir Mystery Magic Asteroid Derelict"
		fail



mission "Ka'het: Patir Mystery Aeolus message"
	invisible
	outfitter
	source
		government "Remnant"
	to offer
		has "Ka'het: Patir Mystery 35: done"
	on offer
		require "Asteroid Jump Drive"
		conversation 
			`As soon as you take a step into the local outfitter, your communicator starts buzzing desperately. It is a message from Aeolus: they are aware of the precious cargo you are carrying, and, on behalf of Chilia, would be happy to take care of it as soon as you sell it to them.`
				decline
=======
ship "Builder Satellite"
	sprite "ship/builder satellite"
	attributes
		category "Drone"
		"hull" 1500
		"mass" 10
		"drag" 2
		"heat dissipation" 1


ship "Builder Satellite" "Builder Satellite 2"
	explode "tiny explosion" 5
	explode "small explosion" 2


mission "Ka'het: Voice From The Past 0"
	landing
	invisible
	to offer
		has "event: patir mystery timer"
	to complete
		never
	npc assist save
		government "Builder"
		system "Fereti"
		personality derelict waiting
		ship "Builder Satellite 2" "Valii'sei"
		on assist
			dialog
				`You make a close pass above this lifeless satellite, abandoned in a graveyard orbit for who knows how long. All of a sudden, your commlink emits a weak, garbled, whistle-like sound, as if receiving a communication from the Builder spacecraft. While you can't understand it, it might be worth paying another visit to the Remnant.`
			set "builder signal"
		on kill
			dialog
				`A glance at the radar screen reveals that the nearby Builder satellite exploded, presumably due to the damage incurred. A wasted opportunity.`
			clear "builder signal"



mission "Ka'het: Voice From The Past 1"
	name "Builder signal"
	description "Look for Gavriil aboard <destination> to ask them about the Builder satellite."
	source
		government "Remnant"
		attributes "remnant primary"
	destination "Ssil Vida"
	to offer
		has "builder signal"
	on offer
		conversation
			`Do you want to ask the Remnant about the Builder satellite you encountered in Fereti?`
			choice
				`	(Yes.)`
				`	(Not now.)`
					defer
			`	You spend at least half an hour looking for someone in the spaceport, but you can't seem to find anyone familiar. Just as you're starting to lose hope, you notice a flurry of movement in the direction of one of the scientific laboratories.`
			`	Moving closer, you notice the crowd moving away to leave space for a convoy of heavy machinery to pass through. Though you can't seem to identify their function, you do recognize the person in front of the camels that head the vehicles: it's Plume, the scientist leading the Void Sprite Research program.`
			`	You wave your arm to try to catch his attention as you slowly squeeze through the crowd until he notices you. "Captain <first>! I did not expect to see you here. You were part of the fleet as well?" he signs, excitedly gesturing toward the cargo being transported.`
			`	Seeing your confused expression, he understands his mistake. "I have been spending some long days in the laboratory recently. It is good that we have such an abundance of data, of course, but the preparations for this expedition have been exhausting."`
			choice
				`	"What are you transporting?"`
				`	"I found something interesting in Fereti."`
					goto satellite
			`	"Cryogenic vats, full of Void Sprite material. All the work done in Esquiline is finally bearing fruits, and this is the more noticeable result. It did not take long after we left them to roam in Pantica that we started to realize that their close passes to the station left visible traces of secretion all over it. All we had to do was place detachable panels over its hull to begin gathering and analyzing those samples.`
			`	"Of course, most of this machinery is dedicated to keeping the material at the right conditions of pressure, temperature and composition. Each vat contains just a few kilograms of samples at most. Still, it is hard to overstate the impact such a continuous and harmless source of Void Sprite samples could have on genetic research over time.`
			`	"What about you?"`
			label satellite
			`	You explain your encounter with the Builder satellite and the signal it sent you to Plume. By the end of your story, however, he still seems quite confused. "I was hoping there would be Void Sprites involved," he jokes, "but it was an interesting story nonetheless.`
			`	"I am not quite sure how to help you this time, though - none of this is really within my expertise."`
			choice
				`	"Who should I ask then?"`
				`	"That is a shame."`
			`	Plume leaves to oversee a group of technicians unloading the contents of the first vehicle, gesturing for you to wait for him. He comes back to you a few minutes later. "I have an idea. Follow me.`
			`	"Here," he signs after a short walk, gesturing toward a wall-mounted terminal. "I may not have enough engineering experience to help you directly, but if there is a place where that information might be, it is here." He shows you to a data pad, grabbing your hand and passing it below a scanner before continuing.`
			`	"This pad contains the extracts of all our published engineering papers - the publicly available ones, at least. If what you have encountered has been studied previously, it should be here somewhere." Plume returns to his job after showing you the basics, signing to give him a call if you need more help.`
			`	Left by yourself, you grab a nearby seat and start making some searches inside the terminal. The first half hour does not return any useful result: there are millions of papers to choose from, and the initial queries you come up with find either thousands of possible matches, or none at all.`
			`	Eventually, however, you start getting the hang of it. You find one paper that describes the phenomena you observed, then another, then even more. By the end of the hour, you've saved at least a dozen relevant papers.`
			`	Though you can't understand any of them in depth, a detail catches your eye: three of those papers were authored by Gavriil, the engineer you last left in <system>. If there's anyone who can get you to the end of this, it has to be them.`
			`	You wave goodbye to Plume, still busy transferring the delicate cargo to the safety of the laboratory, and climb aboard your ship. Next stop: <planet>.`
				accept
	on complete
		conversation
			`The more time passes, the more Ssil Vida resembles a Remnant outpost. The local spaceport has followed a transformation similar to Esquiline on a grander scale, with walls covered by mazes of piping and dozens of active work stations expanding the already operational outfitter. There is no need to wander around, however: Gavriil is waiting for you right beside the landing pad.`
			`	"Nice to see you again," they gestures warmly. "I hope the Embers blessed your journey."`
			choice
				`	"They did."`
				`	(Tell them about the encounter.)`
			`	You take them aside to again explain your encounter with the Builder satellite, but they stop you before you can begin. "Plume told me everything a few days ago. It is always delightful to see something one has theorized about become reality," they continue proudly. "What you have observed is usually called a 'zombie satellite.' Not too technical of an expression, maybe, but certainly meaningful.`
			`	"There are many ways a spacecraft can die, some less violent than others. And there are times, years after the supposed end of operations, when the spacecraft spontaneously comes back to life and communicates again with the ground. It is not a predictable event, nor does it happen only to specific designs; it simply happens, no matter whether the satellite was built on Aventine, Hai-home, or Valhalla.`
			`	"What makes it special in this case is the sheer length of time that has passed between the 'death' of the satellite and now. This spacecraft was silent the last time we explored Fereti, which either means it survived for tens of thousands of years and died a few hundred years ago, or that it died at the time of the Builders and only came back to life after millennia - both very fascinating possibilities in their own right.`
			`	"This would be the first active Builder satellite we have identified, which is not surprising given these conditions. If your report is accurate, we need to go study it as soon as possible."`
			choice
				`	"How did it come back to life?"`
				`	"Can you take a look at the signal it sent?"`
					goto signal
			`	"I have a few ideas, but there is no way to be sure. One of the most frequent causes is the software successfully rebooting after a memory failure, practically resetting it to the factory setup, but without more information this is at best a guess on my part."`
			label signal
			`	You hand them a data chip with the communication you received from the satellite, which they quickly put into their pocket. "I will try to take a few hours off to give it a first pass with the instruments we have here. While they are not the best suited for this sort of analysis, I remember a few tricks that might get something usable out of it.`
			`	"In the meantime, feel free to take a look at the changes we have been making here. I will give you a call from the spaceport when I have something to show."`

mission "Ka'het: Voice From The Past 1B"
	invisible
	source "Ssil Vida"
	to offer
		has "Ka'het: Voice From The Past 0: done"
		not "Ka'het: Voice From The Past 1: offered"
	on offer
		conversation
			`Do you want to ask the Remnant about the communication received from the Builder satellite?`
			choice
				`	(Yes.)`
				`	(Not now.)`
					defer
			`With the ongoing construction preventing you from reaching most of the station, you try to look around near the landing pad. It takes almost half an hour before you give up; there's too many people to try to find someone who knows you, and everyone else seems far too busy to stop and listen to your story. Perhaps you will have better luck in the spaceport of a major planet.`
				decline

mission "Ka'het: Voice From The Past 2"
	name "Outpost on Kumkapi"
	description "Bring Gavriil to <destination> to prepare for the capture of the Builder satellite."
	blocked `This mission requires one empty bunk to carry Gavriil with you.`
	source "Ssil Vida"
	destination "Kumkapi"
	passengers 1
	deadline 8
	to offer
		has "Ka'het: Voice From The Past 1: done"
	on offer
		conversation
			`Ssil Vida's outfitter was built atop the original storage platforms of the station, far too large for the Remnant's logistics system. While it does not seem to be particularly well equipped, what they were able to set up on completely alien infrastructure since the first time you came here is still impressive.`
			`	Your walk comes to an end when Gavriil's name appears on your communicator. You turn around and stride back to the spaceport, where you find them waiting at a table.`
			`	"I have good news and bad news," they sign with a slight frown. "How much do you know about the history of our exploration of the Graveyard?"`
			choice
				`	"Not much. Can you summarize it?"`
				`	"Enough."`
					goto waaaah
			`	"After the loss of a number of vehicles to what we now know to be the Ka'het, our ancestors developed and adopted new standards to reduce the risk of such expeditions into the depth of the Ember Wastes. Cloaks were to be kept active at all times while inside the Graveyard, limiting the range of our archeological missions to the ever-increasing capacity of our fuel tanks.`
			`	"Despite limiting most expeditions to the northern systems, these guidelines still led to the golden age of Builder archeology, giving us incredible insights into the history of this region and its inhabitants. The culmination of this effort was the partial translation of their written language, as well as the decoding of some of their programming. The problem, however, is that this did not extend to their spoken language.`
				goto continue
			label waaaah
			`	He looks amused. "I will try to keep things short then. During our archeological effort, we were able to translate most of the written Builder language and decode some of their programming. The problem, however, is that this did not extend to their spoken language.`
			label continue
			`	"What we have discovered in the analysis is that the communication you received contains some kind of audio recording, the meaning of which remains a mystery. I have transmitted it to Aventine so that xenolinguists will be able to archive it for further study, but the purpose of this signal, and consequently of the satellite, will remain unknown."`
			`	He pauses for a few seconds, thoughtful. "The data we have gathered shows that the satellite is not too large, nor particularly heavy. A way to circumvent these issues could be to capture the Builder spacecraft and bring it to one of our laboratories - if it is still alive it should be possible to extract its data mostly, if not fully intact.`
			`	"Have you ever been on <planet>?" they ask, without waiting for an answer. "It is a small semi-abandoned colony in <system>, orbiting right above Viminal. I used to know some people there who should have just the equipment a project like this would need."`
			choice
				`	"Alright, let's do this."`
				`	"Will you come with me?"`
			`	You make a gesture toward your ship, to which they reply with an undecided expression. "Our backlog here has been growing considerably, and leaving for another adventure right now would not make it shorter." They stop for a few seconds, then continue.`
			`	"On the other hand, we have also been completing milestones ahead of schedule lately, and there are plenty of experienced people here who could take over for some time. I can afford to leave the reins to someone else for a few days.`
			`	"Plus," they conclude with a smile, "it will be an opportunity to see some faces I have not seen in years, and to reminisce about the past for a bit. I should have done this a while ago."`
				accept
	on complete
		fail "Ka'het: Voice From The Past 0"


mission "Ka'het: Voice From The Past 3"
	landing
	name "Builder satellite"
	description "Capture the Builder satellite in <waypoints> and bring it to <destination>."
	blocked `The cargo is ready to load, but you do not have enough free space. Come back when you have <tons> free.`
	source "Kumkapi"
	waypoint "Fereti"
	cargo "Satellite Capture Equipment" 45
	deadline 60
	to offer
		has "Ka'het: Voice From The Past 2: done"
	on offer
		conversation
			`The gradual descent toward the landing site is quite slow. Dozens of mining outposts are scattered over the surface, some of which are quite big, but none of them give the impression of being in active use. Even the landing pads, almost all empty, have started to show a thin layer of dust and regolith.`
			`	"Just a few decades ago, these buildings were sprawling with activity," Gavriil explains, keeping their eyes on the horizon. "Everyone was on the hunt for Key Stone veins outside of Viminal, and planetary systems tend to have similar characteristics between each other. I will spare you the details, but this turned out not to be the case with <planet>, and most of the infrastructure that had built up here was left without a clear purpose."`
			`	Following the landing trajectory, you steer left after passing over a canyon and prepare for the final approach. You notice their eyes light up when the target outpost comes into view, just for an instant. "So as not to leave it to rot, a few projects to reuse the abandoned facilities were given the go ahead. The one we are going to visit today has become a major testing facility for advanced technologies, whether built by us or recovered from other sources."`
			choice
				`	"I see."`
					goto skip
				`	"Is this testing dangerous?"`
					goto danger
				`	"Was the Key Stone search successful?"`
			`	"Not as much as we were hoping. The only other place to turn a positive result was Eavine, a gas giant's moon located right in the middle of Ka'het-controlled space. It was a scientifically interesting finding, but not one that we could make use of in the near future."`
				goto skip
			label danger
			`	"It can be. Many weapons have been tested here over the years, and even projects that had more peaceful purposes occasionally had some rather explosive results. Mind you, this is no matter to be taken lightly."`
			label skip
			`	By the time you complete the post-landing checklist, Gavriil has already left the ship to meet up with the people on the ground. The crowd that has been gathering around the pad gives them a warm welcome, to which they reply cheerfully. They must have spent a lot of time on this moon when they were younger.`
			`	After some brief introductions, you follow the group as it moves down a few ramps of stairs and inside some well-lit tunnels right below the outpost. At the end of them lies a large hangar, wide in both directions but with a rather low ceiling. "We have a few rigs we used to capture test satellites in the past," one of the technicians explains. "They were Remnant spacecraft in those cases, but there is nothing fundamentally preventing their use in your mission.`
			`	"Connecting with the spacecraft after you carry it here is going to be a bit more complicated. We have the machines necessary to keep it stored, but I had to order some special devices from Aventine to download its data after all is said and done. Either way, a fleet will have brought it here before you are back, so it should not pose a problem."`
			`	You help them load the satellite capture equipment in your ship, and make sure to leave enough space for the spacecraft itself. "I will stay here to help them prepare for the satellite," Gavriil signs, "and hopefully remain updated with Ssil Vida on the progress made in my absence. See you in a month or two."`
				accept
	npc assist
		government "Builder"
		system "Fereti"
		personality derelict target waiting
		ship "Builder Satellite" "Valii'sei"
		conversation
			`You approach the spacecraft, and activate the equipment the Remnant gave you. Slowly, a large robotic claw, padded with a thick gray insulation, emerges out of your cargo hold. It takes a few tries, but you're finally able to put the satellite into your cargo bay and prepare the fittings to keep it in place.`
				launch

mission "Ka'het: Voice From The Past 4"
	landing
	name "Return Gavriil"
	description "Bring Gavriil back to <destination>."
	source "Kumkapi"
	destination "Ssil Vida"
	to offer
		has "Ka'het: Voice From The Past 3: done"
	on offer
		conversation
			`A few pad workers guide you to the designated landing site, where a large harness is waiting for your special payload to arrive. Once the satellite's container has been safely berthed to its transporter, you follow the convoy as it slowly descends down a wide ramp and into the same hangar you had been shown earlier.`
			`	Gavriil seems enthusiastic. "Fantastic. We have already prepared the machinery delivered from Aventine, so we should be able to start the transfer right now," they sign, gesturing toward four contraptions - each about as large as a closet. "I hope your journey went well."`
			choice
				`	"About as well as a mission in the middle of the Graveyard can go."`
				`	"It could have gone better."`
			`	"I will make sure to reward you appropriately once this is said and done," they reply. Behind them, two technicians climb atop a scaffolding and take a closer look at the satellite you brought with you. "One of the challenges with these kinds of artifacts is not only their alien origins, but also the era in which they were designed.`
			`	"The Builder empire lasted for tens of millennia; their technological level varied wildly during this time, and the remains of one era are often incompatible with the remains of previous eras. We have done our best to date this spacecraft, so this is the moment of truth."`
			`	A technician carefully hands a wide cable to the two atop the platform, who move toward the captured satellite and try to insert the cord into an opening on its back.`
			`	It takes a few attempts, but at last they succeed. While you can't quite see what one technician is signing from the control console, it must be great news, judging from the cheer that erupts soon after. "The transfer has started!" Gavriil gestures in celebration. They rush toward the terminals at the back of the hangar, almost in disbelief.`
			`	The excitement only slightly wears off as the hours pass, the sheer amount of data taken from the spacecraft boosting it again and again. Finally, Gavriil comes back to you with anticipation. "The transfer is mostly complete by now, and the analysis will soon begin. If you are ready, this would be a good time to return to Ssil Vida - it will take days before any result is ready."`
				accept

mission "Ka'het: Voice From The Past 5"
	landing
	name "Return to <planet>"
	description "Return to <destination> to get some new equipment."
	source "Ssil Vida"
	destination "Kumkapi"
	to offer
		has "Ka'het: Voice From The Past 4: done"
	on offer
		log `Captured an active Builder satellite. It was a warning beacon orbiting the moon Alix, which appears to have been used as a quarantine site to defend against an alien plague.`
		event "ka'het: alix discoveries"
		conversation
			`During the trip, Gavriil has received a constant stream of communications, either from Kumkapi or Ssil Vida. They walk alongside you out of the airlock and down the ramp, silent but clearly thoughtful.`
			`	"Thank you for this, Captain - not just for ferrying me back, but also for making this little adventure possible in the first place. There is still much to discover about the Builders and their civilization, and I am happy to have contributed to this puzzle at least a tiny bit.`
			`	"One of the key events in order to understand their history is the first contacts they had with what for them would be alien species. As it often happens, the first one was with the peaceful Quarg, but there is at least another encounter we know of that did not go nearly as well.`
			`	"We do not know whether it was an actual invasion attempt or just an explorer that did not react well under pressure, but the two species fought, and the Builders only won after multiple days of fighting. The militarization of Builder society started at the same time."`
			`	"What species were they attacked by?" you ask.`
			`	"We cannot say for certain. From what I understand, no alien remains were found during the past Graveyard expeditions - other than Builder ones, naturally. However, an interstellar species does not just disappear without leaving any trace, and there are only a small number of candidates who fit the bill."`
			choice
				`	"The Korath?"`
					goto korath
				`	"The Hai?"`
				`	"The Pug?"`
					to display
						has "main plot completed"
					goto pug
				`	"The Sheragi?"`
					to display
						has "event: rim archaeology results"
			`	"A good guess. Both the Hai and the Sheragi would make sense - the timeline fits well enough, they were known to be quite belligerent, and their potential reach was large enough to include the Graveyard. I heard there are great debates about the two species going on to this day, especially after the discoveries in Ssil Vida, but I am not the person to ask about them.`
				goto continue
			label pug
			`	"Interesting guess. We do know that they used to have a presence in this area at some point, but there is no use in speculating about their purposes with so little information, especially when there are more likely candidates. Either the Hai or the Sheragi would make more sense - the timeline fits well enough, they were known to be quite belligerent, and their potential reach was large enough to include the Graveyard.`
				goto continue
			label korath
			`	"Not this time," they sign, amused. "More time has passed between the end of the Builders and the Korath's discovery of spaceflight than it has between the latter and now. Keep it in mind that we are talking about something that happened perhaps a hundred thousand years ago. In this context, either the Hai or the Sheragi would make more sense - the timeline fits well enough, they were known to be quite belligerent, and their potential reach was large enough to include the Graveyard.`
			label continue
			`	"Whatever happened, the scars left by this short encounter were not merely psychological. What this satellite shows is that some kind of virus or bacteria started spreading soon after the first contact, possibly of alien origin. We do not know the impact it had on their civilization, but it must have been quite severe: Alix appears to have been used as a quarantine facility at the time, and satellites like this had the sole function of warning incoming ships of the danger.`
			`	"If you find anything else, do not hesitate to tell us. The analysis is still ongoing, but I have been able to spare 300,000 credits to deposit on your account to show our gratitude."`
			choice
				`	"You can keep the money. I would rather continue exploring further."`
					goto keep
				`	"Who are the Sheragi?"`
					to display
						not "event: rim archaeology results"
				`	"Thank you."`
					goto capitalist
			action
				set "remnant: sheragi question"
			`	"You might not have heard the name, but you have certainly been into their territory. They are a long extinct species, once inhabiting what has become the Rim and the South of human space. The same area where, not too long ago, you got the material we are currently using to power Ssil Vida," they reply, making a gesture in the direction of the station's reactor.`
			`	"I can tell you that, as far as we know, they were roughly concurrent with the Builders; but this is the wealth of information I learnt during the work in Postverta. It is a continuously evolving field, and I have not been able to follow it closely beyond the engineering research on this station."`
			choice
				`	"You can keep the money. I would rather continue exploring further."`
				`	"Thank you."`
					goto capitalist
			label keep
			`	"Oh. Fascinating." They seem quite pleased by your reply. "Well, in that case, I could try calling Kumkapi again to see if they have something you could help them with. I have a lot to catch up with, but I will try to get back to you as soon as I hear from them."`
			`	You wait for Gavriil for nearly an hour, but they don't show up again. Just before leaving, you notice they sent you a communication on your datapad. "<first>," it reads, "I won't be able to meet up with you again today. I apologize for the impoliteness, but there is just too much I need to catch up with in order to keep the project on target.`
			`	"Nevertheless, I was able to get in contact with the test range, and they seemed happy to get more help. I won't be able to come with you this time, but if you follow the same indications I gave you last time you should have no problems finding them.`
			`	"Farewell, Captain, and may the Embers guide you back soon."`
				accept
			label capitalist
			action
				payment 300000
				event "ka'het: quarantine site" 80
			`	"Farewell, Captain, and may the Embers guide you back soon," they gesture with a short bow.`
				decline

mission "Ka'het: Voice From The Past 6"
	landing
	name "Explore <stopovers>"
	description "Visit <stopovers> to search for the remains of the quarantine facility."
	blocked `The cargo is ready to load, but you do not have enough free space. Come back when you have <tons> of empty cargo space.`
	source "Kumkapi"
	stopover "Alix"
	cargo "High-powered scanner" 7
	to offer
		has "Ka'het: Voice From The Past 5: done"
	on offer
		conversation
			`<planet> looks far more active than it was just a few days ago. There is a Remnant ship on almost every landing pad close to the outpost, and there are even a couple Albatrosses in the middle of the sitting fleet. Luckily, you find a pad reserved for your arrival next to the main entrance.`
			`	Before you have even reached the bottom of your ship's stairway, a group of locals has gathered below your ship with anticipation. You attempt to salute them, but they seem to be more interested in your ship: a few of them pry open a panel near your cargo bay, trying to connect with the payload controls.`
			`	You try to ask for explanations, but they direct you toward the pad manager. Finally, after spending what feels like an hour trying to make your way through the crowd, you find her handling the loading operations at the back of a Merganser.`
			choice
				`	(Ask her about my mission.)`
				`	"What are they doing with my ship?"`
			`	"It seems there must have been some miscommunications along the way," she signs in reply to your queries. "Sorry, but we have not had anything close to this amount of traffic for at least the past thirty years. We cannot afford to waste even a single minute right now.`
			`	"Ever since someone brought us that satellite a few days ago," she continues, seemingly oblivious about who you are, "there have been a constant stream of captains wanting to take a look at it and do all kinds of analysis. We are not staffed for this kind of traffic, not even close."`
			`	You try to inquire further about your mission, but she does not seem to know any more than you do. She redirects you again to the pad, pointing toward the bill of landing attached to the cargo they are mounting on your ship.`
			`	At last, you find in there the information you needed: your payload is a large penetrating scanner, and your task is to use it just above the surface of <stopovers> in a specified location near the south pole of that moon to try to locate the quarantine facility.`
				accept
	npc
		government "Remnant"
		personality heroic launching lingering uninterested
		fleet "Large Remnant"
		fleet "Small Remnant"
	on stopover
		conversation
			`Unlike many of the moons you have visited in the Ember Waste, nothing about Alix stands out as particularly unique. It is a small, rocky moon orbiting close above the Pathera gas giant, nearly atmosphereless and showing an appropriately low gravity. Its surface is punctuated by millions of small meteoroid impacts, certainly attracted by Pathera's deep gravity well. Even <starting planet> had a couple of gas giants with moons in every way similar to this one.`
			`	The Builders seem to have found some interesting uses for it, however. Among the destroyed settlements all around Alix, vast mining facilities not only survived the attacks, but still see a constant stream of Ka'mar vehicles coming to gather their mineral cargo and deliver it to the imposing Ka'het station orbiting the same star.`
			`	Strangely enough, this moon does not show any sign of strip mining, or in fact any digging at all. After operating mining facilities for a hundred thousand years, the surface should show clearly visible signs of such an intensive operation, but there seem to be none.`
			choice
				`	(Fly closer to the mining outposts to investigate.)`
				`	(Move to the target location the Remnant gave me.)`
					goto quarantine
			`	You pitch down your ship and steer toward the nearest outpost: a long series of short buildings with angled roofs, reminiscent of a solar field in your ship's screen. After coming closer, however, you realize your initial guess was wrong - these are not akin to roofs, but to sails, composed of a pale white textile. A thin layer of dust covers their surface, mostly gathered toward the bottom.`
			`	You try to come closer, but the compass on your ship suddenly starts spinning randomly! Alarmed, you swiftly reverse course to move away from the facility, and the instrumentation soon returns to normal again after a reboot. The automated outpost is clearly emitting a strong magnetic field, but the connection among all this isn't immediately obvious.`
			choice
				`	(Do a close flyby, even if the compass goes haywire.)`
				`	(Try to search around the facility, keeping a safe distance.)`
					goto coward
				`	(Give up and move to the original target.)`
					goto quarantine
			`	A brief exploration doesn't turn up anything you hadn't already seen earlier, and all you can do is watch as the mesmerizing flow of Faes'mar in and out of the facility continues undisturbed below you.`
			label coward
			`	Just as you're starting to feel that this mystery will remain unsolved, you have a stroke of luck: a small meteorite hits the surface a few kilometers away from you, throwing a cloud of debris in every direction. You check the composition of the nearly imperceptible atmosphere near the surface, and find it composed almost entirely of precious metal particles.`
			`	The overall picture has become clearer: the frequent asteroid impacts on a moon like this raise enough meteorite dust to effectively shroud the planet in an extremely sparse atmosphere, which the Builder machines attract and gather so that they can be transported off-planet afterwards. It's a slow and cumbersome process, but it's also one that was able to work for tens of thousands of years without maintenance.`
			label quarantine
			`	You record a brief log of your thoughts, and move on to the target location. The mining facilities you see become progressively smaller and more sporadic, until they disappear completely. Flying just above a series of increasingly featureless highlands, you eventually reach your destination: an unremarkable plateau extending for kilometers in every direction.`
			`	You pitch down and lower your altitude to look for debris, but you're not able to find anything useful. There were many ruins on the way here that could have certainly been a quarantine site at some point, but there's absolutely nothing here, as if it was never even inhabited in the first place.`
			`	Perplexed, you turn your ship around and activate the high-power scanners the Remnant gave you. The task is very tedious: you have to pass over every bit of terrain going at just the right speed, careful not to skew the data with any abrupt movements, so that the instruments can function correctly.`
			`	It takes an hour, but a familiar beep from the cockpit panel finally signals you can come back to <destination> to deliver the data.`
	on complete
		event "ka'het: quarantine site" 25
		conversation
			`Unlike your last visit, the testing range on <planet> has become eerily empty once again. Gone are the hectic crowds and the massive fleets occupying every parking spot: the few ships that are still here are rarely bigger than a Petrel. Enticed, you set sight on a random pad in the vicinity of the facility and touch down softly.`
			`	With a datapad in your hand and the pad workers unloading your used mission equipment, you start looking around for someone to deliver the data to. The only people you can find nearby are the ones working on your ship, as well as the pad manager you had met earlier.`
			`	"They relented!" she signs excitedly after noticing you. "It took a few days, but they finally accepted that we do not have the facilities nor the personnel to handle such traffic, and moved the satellite to a more appropriate laboratory. Somewhere on Aventine, I believe."`
			choice
				`	"Is there someone I can give this data to?"`
				`	"The location you gave me did not seem to have been inhabited."`
			`	You give her a brief summary of your mission, and of your findings. "I am afraid the people you were supposed to deliver this data to have left together with the satellite," she replies, perplexed. "It has been busy for all of us recently, and some steps were skipped to accelerate the process.`
			`	"If you leave the datapad here, I promise I will make sure it gets into the right hands. I am sure they will contact you themselves after things have calmed down a bit." You hand her the tablet with the info you recorded, hopeful it will reach its destination.`

event "ka'het: quarantine site"

event "ka'het: alix discoveries"
	planet Alix
		add description `	Long before becoming an automated mining outpost, this moon was designated as a Builder quarantine site.`
>>>>>>> 13ffc4d9
<|MERGE_RESOLUTION|>--- conflicted
+++ resolved
@@ -1259,11 +1259,7 @@
 	system Patir
 		pos 10059.5 10.5
 		remove haze
-<<<<<<< HEAD
 	"ka'het: beyond Patir"++
-=======
-	set "ka'het: beyond Patir"
->>>>>>> 13ffc4d9
 
 event "Patir spaceport"
 	planet "Builder Settlement"
@@ -1992,11 +1988,7 @@
 	system Patir
 		pos -38 553
 		haze _menu/haze-red
-<<<<<<< HEAD
 	"ka'het: beyond Patir"--
-=======
-	clear "ka'het: beyond Patir"
->>>>>>> 13ffc4d9
 
 
 conversation "end of Patir 2 - on enter"
@@ -2047,7 +2039,6 @@
 
 event "patir mystery 2 timer"
 
-<<<<<<< HEAD
 mission "Ka'het: Patir Mystery 14"
 	name "Back in action"
 	description "Now that the situation in <waypoints> is again under control, return there to gather additional data for prefect Chilia. Return to <destination> after."
@@ -4082,7 +4073,9 @@
 		conversation 
 			`As soon as you take a step into the local outfitter, your communicator starts buzzing desperately. It is a message from Aeolus: they are aware of the precious cargo you are carrying, and, on behalf of Chilia, would be happy to take care of it as soon as you sell it to them.`
 				decline
-=======
+
+
+
 ship "Builder Satellite"
 	sprite "ship/builder satellite"
 	attributes
@@ -4438,5 +4431,4 @@
 
 event "ka'het: alix discoveries"
 	planet Alix
-		add description `	Long before becoming an automated mining outpost, this moon was designated as a Builder quarantine site.`
->>>>>>> 13ffc4d9
+		add description `	Long before becoming an automated mining outpost, this moon was designated as a Builder quarantine site.`