# Copyright (c) 2019 by Tommaso Becca
#
# Endless Sky is free software: you can redistribute it and/or modify it under the
# terms of the GNU General Public License as published by the Free Software
# Foundation, either version 3 of the License, or (at your option) any later version.
#
# Endless Sky is distributed in the hope that it will be useful, but WITHOUT ANY
# WARRANTY; without even the implied warranty of MERCHANTABILITY or FITNESS FOR A
# PARTICULAR PURPOSE. See the GNU General Public License for more details.
#
# You should have received a copy of the GNU General Public License along with
# this program. If not, see <https://www.gnu.org/licenses/>.

mission "Graveyard Label"
	landing
	invisible
	source
		attributes ka'het
	on offer
		event "graveyard label"
		fail

event "graveyard label"
	galaxy "label graveyard"
		sprite label/graveyard

mission "Disabled Ka'het"
	boarding
	invisible
	source
		government "Ka'het" "Ka'het (Infighting)"
	destination "Earth"
	on offer
		log "Successfully boarded a Ka'het. It appears to be a single, ship-sized organism that can travel in space using a special exoskeleton."
		conversation
			`Your ship slowly approaches the <origin>, now floating lifeless near you. As you move closer, you spot a massive hole in the hull of the ship, revealing what appears to be a large, slug-like being. While most of the ship's machinery doesn't seem to have received heavy damage, weapons fire must have hit the slug's vital organs, killing it, after which point the ship seems to have stopped working.`
			`	You have no troubles docking with what seems to be its "exoskeleton," trying to decide what to do next. While the Ka'het is too different from a normal ship for you to command it, it's safe to say that you can now loot its outfits.`
				decline

conversation "ka'het: remnant"
	`Do you want to ask the Remnant about the section of space south of the Ember Wastes, the Graveyard, and its inhabitants?`
	choice
		`	(Yes.)`
		`	(Not now.)`
			defer
	branch taely
		has "remnant met taely"
	`	You ask around more than a dozen people, but none of them seems to be aware of what you're talking about. Either the information is too confidential to be given to a stranger like you, or you didn't ask the right people.`
		decline
	label taely
	`	You ask around more than a dozen people, but none of them seems to be aware of what you're talking about. Perhaps you might have more luck asking Taely on Viminal.`
		decline

mission "First Contact: Ka'het: Remnant 1A"
	landing
	invisible
	source
		government "Remnant"
		not planet "Viminal"
	to offer
		or
			has "Graveyard Label: offered"
			has "ringworld debris"
			has "Ringworld Debris: Quarg: offered"
		has "remnant: blood test pure"
		not "First Contact: Ka'het: Remnant 1B: offered"
	on offer
		conversation "ka'het: remnant"

mission "First Contact: Ka'het: Remnant 2A"
	landing
	invisible
	source "Viminal"
	to offer
		or
			has "Graveyard Label: offered"
			has "ringworld debris"
			has "Ringworld Debris: Quarg: offered"
		has "remnant: blood test pure"
		not "remnant met taely"
		not "First Contact: Ka'het: Remnant 1B: offered"
	on offer
		conversation "ka'het: remnant"

mission "First Contact: Ka'het: Remnant 1B"
	landing
	invisible
	source "Viminal"
	to offer
		or
			has "Graveyard Label: offered"
			has "ringworld debris"
			has "Ringworld Debris: Quarg: offered"
		has "remnant met taely"
	on offer
		conversation
			`Do you want to ask Taely about the section of space south of the Ember Wastes, the Graveyard, and its inhabitants?`
			choice
				`	(Yes.)`
				`	(Not now.)`
					defer
			`	You find Taely inside one of the outer hangars of the shipyard, apparently teaching a small group of people how to make basic repairs on an Albatross. You sit on a bench waiting for her to finish her lesson, after which she walks over to you. "Hello, <first>!" she says. "Is there something I can help you with?"`
			`	"I'm here because I need to ask you a few questions," you reply.`
			`	As she sits near you, you start explaining to her the area you reached, including the weird alien ships that attacked you with weapons similar to the ones the Remnant possess, although this doesn't seem to be news for her. "We know of the existence of the Ka'het, the aliens you encountered, since we first reached the Ember Wastes. We found many of their shells within our planets, crashed there thousands, perhaps even tens of thousands of years before our arrival, but some of their outfits survived long enough for us to reverse engineer these advanced technologies."`
			`	"Then," she continues, "a few hundred years ago, a scout fleet arrived in a system where some Ka'het were still alive. They attacked our fleet instantly with EMP Torpedoes that quickly disabled two Starlings. The Starlings couldn't recover quickly enough to survive, and the only remaining ship could do nothing but flee as soon as possible."`
			choice
				`	"Which technology did you recover from the crashed Ka'het?"`
					goto tech
				`	"Wait, why did you call them 'shells' and not ships?"`
					goto shells
				`	"Have the Ka'het ever attacked the Remnant planets?"`
			`	"Actually, we never met any living Ka'het in the Ember Waste at all. The shells we found had similar capabilities to the quantum keystone, meaning they could pass through the wormholes, so we don't know for sure why they remained in the Graveyard. Perhaps they aren't aware of their skills, or maybe they lost them over time."`
			choice
				`	"Wait, why did you call them 'shells' and not ships?"`
					goto shells
			label tech
			`	"Back then we found large numbers of their EMP torpedoes, most of which were in nearly pristine condition; their internal mechanisms were also simple enough that we were able to reproduce them perfectly. We couldn't do the same with the other surviving systems in the shells, but their tech has been a source of inspiration for centuries."`
			choice
				`	"Wait, why did you call them 'shells' and not ships?"`
			label shells
			`	"You see, <first>," she says, "the Ka'het aren't normal spaceships. The debris we found were artificial exoskeletons, built around huge living beings; it's unlikely a species that big could have developed that sort of technology, so we presume someone must have created it for them. We call them the Builders.`
			`	"After we lost the first scout ships in the Graveyard, the prefects decided that we should continue to scout the region but take necessary precautions. Thanks to those protocols, some of which are still applied today, we were able to extensively explore most of the Graveyard and decipher a good amount of the written language we found. There is still much we have yet to discover."`
			`	You discuss the Graveyard with Taely for a while longer until one of the people she was talking to earlier comes closer and shows her something on a data pad. "I have to go now, Captain," she tells you. "Good luck."`
				decline
	on decline
		log `Asked Taely about the Graveyard and the Ka'het and learned of the Remnant's previous contacts between them.`
		log "Factions" "Ka'het" `The Ka'het are a species which live in the Graveyard, an area south of the Ember Waste. They are large lifeforms which can travel in space using artificial exoskeletons and will attack anyone on sight, even other Ka'het.`

mission "graveyard insights compatibility"
	landing
	invisible
	to offer
		has "First Contact: Ka'het: Remnant 1B: offered"
	on offer
		event "graveyard insights"
		fail

event "graveyard insights"
	planet Alix
		add description `	Here the Ka'het attacks were limited to the inhabited settlements; had they also destroyed the mining bases and the unmanned vessels, Parii'het would have run out of supplies thousands of years ago.`
	planet Celeatis
		add description `	This planet appears to have been home to one of the largest Builder research centers, which focused on studying the anomaly in the system. Had they found out how to stabilize it and use it as a wormhole, perhaps their species would have survived and spread to the rest of the Ember Waste.`
	planet Ceilia'sei
		add description `	The main purpose of Ceilia'sei was to act as some sort of anti-missile platform, but when the Ka'het invaded a second time, the station had no way to defend against their deadly Ravager Beams, and the station's defense systems were subsequently lost forever.`
	planet Eavine
		add description `	This moon was also home for the second Ka'het wave, which, same as the first, refused to obey their creators. It had been terraformed to make it a more appealing place to live, but after their civilization collapsed the moon began to return to its natural state. When it reverted to its original sub-zero temperatures, the facilities stopped working, and the Ka'het production in this site came to an end.`
	planet "Letis'sei"
		add description `	As it was designed to be crewed as minimally as possible, only a tiny fraction of Letis'sei station was inhabitable. The rest of the station was instead dedicated to advanced computing and targeting systems, most of which are still intact today.`
	planet Osaeli
		add description `	For most of the intervening millennia between the Builders' achievement of spaceflight and their extinction, Osaeli was the de facto capital of the Builders, a key part of their economy and society. The first Het station was constructed orbiting this planet's star with the purpose of protecting them from any external threat.`
	planet Palarei
		add description `	Thanks to their earlier exploration efforts, this was where the Builders encountered the first lifeforms that evolved outside their home planet. While the climate was drastically different from that of the Builders' homeworld, the fruits the local flora produced were popular enough for Palarei to become a major farming planet.`
	planet Parii'het
		add description `	Parii'het was almost finished when the invasion broke out, and already capable of creating Ka'het. Thanks to the mining on Alix and the occasional asteroid mine operated by the Mar drones, most of the facilities are still fully operational to this day.`
	planet Retilie
		add description `	As it was mainly used for fishing, the settlements on this planet were never as advanced as the ones on nearby worlds, so when the Ka'het arrived, there was basically nothing to stop them: after a few attacks, the planet was uninhabited again.`
	planet Seli'het
		add description `	This was the only Het station the Builders ever completed, orbiting Giribea. As the young Ka'heta reach their "Age of Assembly," strange, lanky machines start molding an exoskeleton onto their bodies right away. As the Ka'heta grow, their exoskeleton is expanded and various outfits are added, transforming them into living weapons.`
	planet Siteria
		add description `	This was the Builder homeworld; both the place where their journey began and where it ended. After a dozen millennia of underpopulation, the Ka'het arrival forced them to withdraw from the planet entirely. As one of the few remaining planets capable of sustaining farming, this was their last stronghold, falling centuries after the invasion begun.`
	planet Veliante
		add description `	Soon after the beginning the invasion, an attack on some sort of advanced nuclear facility started a meltdown; the fallout quickly spread across most of the planet, leaving all Builder settlements uninhabitable.`

mission "Ringworld Debris"
	invisible
	landing
	on enter "Queri"
		set "ringworld debris"
		conversation
			`When you enter this suspiciously empty system, your attention is drawn to your ship's scanners. The proximity detection system is going off, suggesting that something sizable is close to your ship, although whatever it is you can't see it as you look out your cockpit.`
			`	You turn your ship around and open the hatch of your cargo hold, catching the object. When you go to inspect it, you see a small, extremely dark piece of debris that almost looks to be covered in vantablack, but it doesn't resemble any alloy you've seen on a spaceship or station, bearing semblance to both a crystal and a metallic structure.`
			scene "scene/ringworld debris"
			`	In one particular corner you see that there is a small, barely recognizable tube, badly damaged but with a few intact wires creeping out. After tinkering a bit with the wires, you manage to connect the debris to your ship's secondary power systems. It barely uses any energy at all, but you can feel the air around it starting to get slightly colder.`
			`	You unplug it and store the debris in a separate part of your ship. Maybe some alien species could tell you about it, if you were to bring it to them.`
		fail
	to complete
		never

mission "Ringworld Debris: Remnant"
	invisible
	landing
	source
		government "Remnant"
	to offer
		has "ringworld debris"
		has "First Contact: Ka'het: Remnant 1B: offered"
	on offer
		conversation
			`Do you want to show the Remnant the piece of debris you found in the abandoned, empty system, and ask them what they know about it?`
			choice
				`	(Yes.)`
				`	(Not now.)`
					defer
			`	A group of Remnant researchers quickly come to your ship when you mention you've found an odd piece of technology, but look disappointed and some even frown when they see the debris, as you explain the system you found it and how it reacted to being fed some energy.`
			`	"We've found many fragments like this one drifting in that system over the decades. It could maybe improve our cooling systems, but we could never begin to comprehend how it works," one of them says.`
			`	They say they don't know any more than you do about the object, but ask that you share with them any information on how it works, should you find out.`
				decline

mission "Ringworld Debris: Hai"
	invisible
	landing
	source
		government "Hai"
	to offer
		has "ringworld debris"
		has "First Contact: Hai: offered"
	on offer
		conversation
			`Do you want to show the Hai the piece of debris you found in the abandoned, empty system, and ask them what they know about it?`
			choice
				`	(Yes.)`
				`	(Not now.)`
					defer
			`	You ask around for a bit, and eventually are lead to a workshop where some Hai engineers and shipwrights are gathered.`
			`	"Greetings, human friend! How may we help you?"`
			`	You show them the piece of debris, and they observe it for a bit, but after just a few minutes of handling it they conclude they don't have the necessary equipment to analyze it.`
			`	"Sorry, whatever it is that you've found, it is too advanced a technology for our systems," they say. You thank them for their time, and head back to your ship.`
				decline

mission "Ringworld Debris: Coalition"
	invisible
	landing
	source
		government "Coalition" "Heliarch"
	to offer
		has "ringworld debris"
		has "Coalition: First Contact: done"
	on offer
		conversation
			`Do you want to show the members of the Coalition the piece of debris you found in the abandoned, empty system, and ask them what they know about it?`
			choice
				`	(Yes.)`
				`	(Not now.)`
					defer
			`	After asking around, you're directed to a large Heliarch building, where several of them are standing guard, weapons in hand, while others are performing maintenance on a chunk of hull plating. Judging by its size, it may be a warehouse for their weapons and outfits. "Of assistance how may we be, kind visitor?" One of the agents asks.`
			`	You show them the debris, and explain where you've found it. They are shocked when they see it, but don't attempt to perform any tests on it. "A piece of Quarg technology, this is!" they say, asking again for you to explain where exactly you found it, as they make sure to write it all down this time.`
			`	They then say that they have experience with technology they managed to steal from the Quarg during their war, and that the debris is the remnant of a somewhat common component of Quarg equipment. They also note that what you've found has deteriorated much compared to what they have acquired for themselves, and that it most likely can't even reach a fraction of its optimal cooling output.`
			`	You thank them for their time and the explanation, and head back to your ship.`
				decline

mission "Ringworld Debris: Quarg"
	invisible
	landing
	deadline 1
	source
		attributes "quarg"
	to offer
		has "ringworld debris"
		has "First Contact: Quarg: offered"
	on offer
		conversation
			`Do you want to show the Quarg the piece of debris you found in the abandoned, empty system, and ask them what they know about it?`
			choice
				`	(Yes.)`
				`	(Not now.)`
					defer
			action
				clear "ringworld debris"
			`	Walking down the principal, alien-looking hall, you decide to stop one of the few Quarg you see there. "Hello, human. How may I be of service?" the Quarg says. You show it the piece of debris, and ask what it knows about it. It is momentarily stunned when you show the dark piece of technology, calmly taking it into its own hands after recovering. "A fragment of our ships, is what it is. A remnant of part of our equipment. Thank you for returning it to us."`
			`	You continue by telling it about your travels in the section of the galaxy where you found the debris, and asking what it knows of the place and the hostiles that inhabit it.`
			`	"Ah, you encountered the remains of the Builders. Millennia ago, they were a flourishing and thoughtful empire, but hostile contacts forced them to grow fearful and hawkish. Although they never did attack us, they always refrained from accepting our aid, and attempted to relocate a greater distance from us and our ringworld there, in worlds easier to maintain than ones they were closer to."`
			choice
				`	"Who were these hostile contacts?"`
				`	"What happened to the Builders?"`
					goto ka'het
			`	"Long ago, few ships coming from a foreign species had reached that region of space, using some of the wormholes leading there. They belonged to a young race who foolishly decided to attack the Builders instead of learning from them. Their ships were stronger than any vessel the Builders possessed at the time, but were also few enough in number to be destroyed by the Builders."`
			choice
				`	"What happened after that?"`
			label ka'het
			`	The Quarg stops for a few seconds before continuing, as if it was reflecting on something. "For many millennia they grew, developing brilliant pieces of technology. Then, compelled by their past experiences, they began creating weapons not only to defend themselves, but also to retaliate; these 'Ka'het', as they named them, turned on their creators shortly after they were complete.`
			`	"For a few more centuries the Builders lasted, before falling under their very own hubris. Their space is still populated by the Ka'het they gave birth to through the immense facilities they assembled, a being that does not yet possess a vast intelligence." The Quarg bows, still holding on to the piece of debris, and seems to be preparing to walk away.`
			branch pug
				has "main plot completed"
			choice
				`	"What happened to your ringworld in the Graveyard? Was it in the system I found that thing?"`
				`	(Let the Quarg walk away.)`
					decline
			`	For the briefest moment, you see patches of skin all over the Quarg's body radically shift from the usual gray to red and blue, some spots mixing into purple, and you could have sworn you saw some part of the iris on its eyes "open" very slightly.`
			`	After coming back to normal, it ponders for a second, then says, "It was in that system, and it was lost in a war, millennia after the Builders had perished."`
			`	It doesn't seem too inclined on answering any more questions, and swiftly walks away.`
				decline
			label pug
			choice
				`	"What happened to your ringworld in the Graveyard? Was it in the system I found that thing?"`
				`	(Let the Quarg walk away.)`
					decline
			`	For the briefest moment, you see patches of skin all over the Quarg's body radically shift from the usual gray to red and blue, some spots mixing into purple, and you could have sworn you saw some part of the iris on its eyes "open" very slightly.`
			`	After coming back to normal, it ponders for a second, then says, "It was in that system, and it was lost in our war with the despicable Pug. When we tried to resist them. By then, the Builders had been gone for millennia."`
			`	It doesn't seem too inclined on answering any more questions, and swiftly walks away.`
				accept
	on decline
		fail "Ringworld Debris"
		log "Asked the Quarg about the history of the Graveyard, and have learned about the previous inhabitants of the region, the Builders."
		log "Factions" "Builders" `The Builders inhabited the Graveyard millennia ago, but have since become extinct. They developed some sort of weapon, called the "Ka'het," which stopped obeying their orders and rebelled against them.`
		log "Factions" "Ka'het" `According to the Quarg, the Ka'het were initially a weapon created by the Builders, which then rebelled and led them to extinction. Even in the millennia that passed, they are still being produced in the Graveyard.`
	on accept
		fail "Ringworld Debris"
		log "Asked the Quarg about the history of the Graveyard. Was told that the ringworld the Quarg had there was lost in their war with the Pug, and have learned about the previous inhabitants of the region, the Builders."
		log "Factions" "Builders" `The Builders inhabited the Graveyard millennia ago, but have since become extinct. They developed some sort of weapon, called the "Ka'het," which stopped obeying their orders and rebelled against them.`
		log "Factions" "Ka'het" `According to the Quarg, the Ka'het were initially a weapon created by the Builders, which then rebelled and led them to extinction. Even in the millennia that passed, they are still being produced in the Graveyard.`

mission "Ka'het: Patir Reveal"
	invisible
	landing
	to offer
		has "Remnant: Cognizance 19: done"
	on offer
		event "patir appears" 3
	on enter "Patir"
		dialog
			`As the jumping sequence comes to an end, you find yourself orbiting a small black hole, surrounded by nothing but countless asteroids and debris. Even more interesting is the fact that the asteroid belt appears to be populated by small spaceships, similar in appearance to the Ka'het that infest the nearby systems but at the same time unlike any of the types you had seen before. Perhaps the Remnant can tell you more about this system and its sudden appearance.`
		fail
	to complete
		never

event "patir appears"
	system "Patir"
		remove hidden

mission "Ka'het: Patir Mystery 1"
	minor
	name "Visit <waypoints>"
	description "Bring Taely with you to visit the <waypoints> system before going to <destination>."
	source
		government "Remnant"
	destination "Aventine"
	waypoint "Patir"
	passengers 1
	cargo "Ka'het tracking equipment" 5
	to offer
		has "Ka'het: Patir Reveal: failed"
	on offer
		conversation
			`Do you want to look for Taely to tell her about the new system that appeared in the Graveyard?`
			choice
				`	(Sure.)`
				`	(Not right now.)`
					defer
			
			`	You aren't surprised to find Taely in the local shipyard, overseeing the welding of some kind of unmanned satellite. Though not familiar enough with Remnant technology to understand its function, you identify a large crystal placed near what you presume to be the front of the probe as a Quantum Key Stone, or at least a derivative of it.`
			`	When Taely notices you walking towards her, she waves at you. "<first>! It has been a while. Were you looking for me?"`
			choice
				`	"I have some news. A new black hole suddenly appeared near the Graveyard, the same way Ssil Vida did."`
					goto talk
				`	"What's the purpose of that satellite?"`
			`	"She is a beauty, is she not? The discovery of the star systems beyond Postverta spurred a large request for exploration probes, more than we've had in decades. This one was my own proposal: she is going to make precise LIDAR scans of the four planets most similar to the worlds we found alien settlements on, searching for relics and ancient artifacts! It is unbelievably exciting to see an idea that you came up with become reality right in front of you."`
			`	She pauses to stare at the probe with pride.`
			`	"Funny you mention Posverta," you say. "A new black hole has just appeared near the Graveyard, the same way Ssil Vida did."`
			label talk
			`	You try to explain the system and its inhabitants as best you can. Taely looks intrigued. "Can you show me what your ship recorded of that system?" she asks. After spending a few minutes checking your ship's registers, she appears even more astonished than before. "This is incredible! It opens so many questions. What if it was the Builders who built Ssil Vida? We thought they never left the Graveyard, but this could change everything. And look at the gravitational slipstreams: this system has no hyperlane connections, at least for the moment. We need to know more." She pauses for a second to think. "Come with me, <first>."`
			`	You follow Taely into a large elevator at the other end of the building. After a short trip, you find yourself in a large underground hangar, full of oddly shaped dishes and complex pieces of machinery. "We use these old shelters to store the parts we do not need anymore. Sometimes they are still handy for replacing broken machinery, so instead of disassembling them we keep them here for a few years. And this," she says, pointing at an array of cylindrical objects, "is the reason we are here."`
			choice
				`	"What is that?"`
				`	"A bunch of rods?"`
			`	"It is an old tracking and surveillance device, developed specifically for the Graveyard," she says. "It was supposed to track all Ka'het it could find and make detailed imagery of their actions, in order to find the patterns that they follow or ways to exploit their controls. The mission was a long-term one, so when an urgent project came up, resources were diverted away from it, leaving some sensors unused.`
			`	"My plan is to install some in the <ship> and go to <waypoints> to find out more about the ships there. It needs to be calibrated precisely before use, but luckily for you, I was the person who developed the deployment procedures," she says with a smirk on her face. "Are you ready?"`
			choice
				`	"Let's go!"`
					goto mount
				`	"How did the attempt at tracking the Ka'het go?"`
				`	"Sorry, but I can't help you this time. You're going to have to find somebody else."`
					decline
			`	"Oh, the scanner is working perfectly. But the Ka'het seem to follow no pattern whatsoever, not even the most basic ones. I guess you could compare them to simple animals, searching for food and fighting each other for their territory. They seem to have some sort of "imprinting" towards the stations that breeds them, but other than that, they have not shown any other particular behavior yet."`
			choice
				`	"Alright, let's mount the scanner!"`
				`	"Sorry, but I can't help you this time. You're going to have to find somebody else."`
					decline
			label mount
			`	Taely replies, "I will gather a team to install the scanning system. We should be done in around an hour." She leaves the warehouse carrying a scanner, leaving you to prepare your ship for the upcoming mission.`
				accept
	
	on enter "Patir"
		conversation
			`When you enter the system, Taely is already sitting at the scanner's control console. She starts counting loudly. "External deployment in three... two... one... trackers out. Initiating startup sequence." She begins typing commands on a keyboard. "This is going to take a while, <first>," she says, without taking her eyes off the screen. "It is not normally a one-person job."`
			choice
				`	"Is there anything I can do to help you?"`
				`	"I'll wait for you to finish in the cockpit."`
					goto wait
			`	"I am afraid there is not. Give me, say, half an hour and I will have the results ready."`
			label wait
			`	Almost an hour passes, but Taely finally responds. "The scan is complete. The system is currently processing all the data it gathered into something usable; there's nothing we can do but wait." She starts staring out of the cockpit windows. "Black holes are such a wonderful phenomenon. They are so mysterious, and each one is peculiar in its own way, this one especially."`
			choice
				`	"Did you find anything new on how this system appeared?"`
					goto how
				`	"Was this one already known to the Remnant?"`
			`	"That is the oddest part; it was not. We knew about the existence of the stars beyond Postverta as they could be observed from our own systems; they just were not reachable with a jump drive. But, from what I can tell from these readings, Patir did not exist until a short time ago.`
			`	"Do you have anything on why this system appeared?" you ask.`
			label how
			`	"I only have theories for now, none of which can be confirmed. People more knowledgeable than me in the subject are examining the phenomena right now. But look at this," she says, opening a star map on a holographic projector. "This white dot is Postverta, and we are here. When Ssil Vida first appeared, it released a strong burst of ionizing radiation, and when we were able to calculate its velocity, we found it was going much faster than the speed of light. It is gradually slowing down, so it will not go much further, but exactly the same day that the energy burst was supposed to arrive here, Patir appeared! It would be an incredible coincidence if the two events were not connected.`
			`	"We have even less information about how this system disappeared. If I may venture a guess, I would say that the black hole is involved. The Builders never seemed to possess the ability to make a system disappear, and we have seen in the past that some black holes can render any hyperlane they are connected to inaccessible given enough time. Perhaps a young, non-rotating black hole like this one can do even more. There is a part of me that thinks this system could disappear again any moment, but if anything that motivates me to find as much as we can about it in the time we have," she says with a wink.`
			choice
				`	"Wait, are we in danger?"`
				`	"How much will it take to finish processing the data?"`
					goto data
			`	"Oh, I was just letting my imagination fly. There are thousands of other explanations that are as good as mine, none of which include such a tragic ending. But we can ponder more on those explanations on the way back to <planet>."`
				decline
			label data
			`	"It will take some time before the data is completely analyzed. We should return to <planet> before looking it over, as it should be done by then."`
	
	on visit
		dialog "You've arrived at <planet>, but your mission is not complete! Make sure Taely and all the equipment passes through <waypoints>. If they are on an escort, you must wait for it to arrive at <waypoints> before you return to <planet>."
	on complete
		conversation
			`Upon your return to <planet>, Taely immediately begins browsing through several images on her console that were compiled by the sensors.`
			`	"Look at these, <first>. What do you see?" The first image shows a ship like the others you've seen in Patir working on some kind of small structure. In the following pictures, presumably depicting different iterations of the same ship, the structure becomes gradually bigger and more complex until the last one, where a Ka'het-like slug is shown growing inside this shell.`
			`	"The ships, the Fetri'sei, are Von Neumann probes," she says. "Self replicating spacecraft. Unlike the Ka'het, which we found to be unable to reproduce and can only be created in a factory, the Ka'sei can duplicate their own structure with the material harvested from the local asteroids. The process probably takes years, or more, but it is still an incredible achievement."`
			label questions
			choice
				`	"If they can duplicate themselves, why aren't there more Ka'sei?"`
					to display
						not "patir: asked about ka'sei"
					goto kasei
				`	"If the Builders were able to make self replicating spacecrafts, why aren't the Ka'het like that as well?"`
					to display
						not "patir: asked about ka'het"
					goto kahet
				`	"If they were able to get to Patir, does this suggest they have jump drives?"`
					goto jumpdrive
				`	"Why aren't they in other systems?"`
					goto jumpdrive
			label kasei
<<<<<<< HEAD
			action
				set "patir: asked about ka'sei"
			`	"I imagine the problem would be with their lifespan. The Ka'het can survive for a few hundred years once they become operational; these could be potentially last for a much shorter time. Another important factor is that we do not know what happened here in the millennia the system was hidden. Perhaps the Ka'sei went into hibernation waiting for the system to appear again."`
				goto questions
=======
			`	"I imagine the problem would be with their lifespan. The Ka'het can survive for a few hundred years once they become operational; these could potentially last for a much shorter time. Another important factor is that we do not know what happened here in the millennia the system was hidden. Perhaps the Ka'sei went into hibernation waiting for the system to appear again."`
			choice
				`	"If the Builders were able to make self replicating spacecrafts, why aren't the Ka'het like that as well?"`
					goto kahet
				`	"If they were able to get to Patir, does this suggest they have jump drives?"`
					goto jumpdrive
				`	"Why aren't they in other systems?"`
					goto jumpdrive
>>>>>>> fad28d79
			label kahet
			action
				set "patir: asked about ka'het"
			`	Taely looks towards the console again. On the screen a tactical view of the Fetri'sei appears. "Well, consider that the Ka'het are true battleships, heavily shielded and always with their weapons ready. These are more akin to reconnaissance and mining probes. Their structure is extremely weak, and they do not have any weapons except the equipment necessary to mine asteroids. I imagine it would take decades for even just a Maeri'het to replicate itself.`
			`	"There is also the tactical problem: forcing a Ka'het to spend such a long time building copies of itself makes them vulnerable to enemy attacks and unable to effectively fight back, making them ill-suited for the job."`
				goto questions
			label jumpdrive
			`	"They do not have any drives on board, not even a hyperdrive. Limited to sub-light velocity, they would need hundreds of years to pass from one system to another, which is a testament to the Builders' patience. Most species we have encountered abandon any form of sub-light transportation between star systems immediately after developing hyperdrive technology. For all we know, the Ember Waste could have been visited by these Fetri'sei or some other Ka'sei, but they had to leave for some reason we are not aware of. The last Builder died almost 100,000 years ago - so long that having a clear idea of what happened is impossible.`
			choice
				`	"What's the difference between Ka'sei and Fetri'sei?"`
			`	"Well, there is no difference," Taely responds, "not in this case at least. The naming scheme the Builders used is a bit odd: we know that 'Ka,' in their language, has a meaning close to the one of 'group,' 'team,' and sometimes even 'ring,' although it can never be used without a name next to it. So we have 'group mar,' 'group het,' and so on. These are not limited to spaceships: the Ka'het, for example, includes both the biological spacecrafts around the Graveyard and the stations that constructs them, while until now we thought that the Ka'sei included only a handful of large scale construction projects. We know 'Fetri' to be a sort of spaceship sub-classification, but we are not aware of its exact meaning. So the Fetri'sei, or 'ship sei' are a part of the Ka'sei, or 'group sei.' To put it simply, it is similar to how all squares are rectangles, but not all rectangles are squares. It just so happens that everything in this system is classified as a Fetri'sei, so we can use either interchangeably.`
			branch busy
				has "remnant: dusk busy"
			`	"I know someone who will want to see all this. Meet me in the spaceport when you have the chance."`
				decline
			label busy
			action
				set "ka'het: dusk was busy"
			`	"I know someone who will want to see all this. You have met Dusk, correct?"`
			`	You nod. "I have, but I believe he's busy at the moment."`
			`	"That is unfortunate. You should show this to him as soon as he is available," Taely responds. "But I fear I now have to go back to my job now, Captain. I would love to continue the exploration with you, but there are more pressing issues I have to resolve at the moment. I will keep an eye on the activity in Patir, I promise."`

mission "Ka'het: Patir Mystery 2"
	name "Scanners in <system>"
	description "Make detailed scans of the asteroid Dusk indicated in the <system> system."
	source "Aventine"
	destination "Builder Settlement"
	cargo "short range scanner" 15
	blocked "You'll need <capacity> available to carry short range scanners. Return here when you have enough free space."
	to offer
		has "Ka'het: Patir Mystery 1: done"
		not "remnant: dusk busy"
	on offer
		conversation
			branch busy
				has "ka'het: dusk was busy"
			
			branch known
				has "remnant met dusk"
			`You find Taely waiting for you in the spaceport alongside a young Remnant with a touchpad. They both wave as you approach.`
			`	"Captain!" Taely says. "Let me introduce you to Dusk. He is a young researcher who specializes in xenoarchaeology and astrobiology. Dusk, this is <first>, the captain who I told you about earlier. Now I'll leave you two to your work, as I fear I have to go back to my job now. I would love to continue the exploration with you both, but there are more pressing issues I have to resolve at the moment. I will keep an eye on the activity in Patir, I promise. May the embers burn bright for you both."`
			`	As Taely wanders off, you turn to Dusk. "Nice to meet you, Captain!" he says.`
			choice
				`	"Dusk? Are names like that common?"`
				`	"Pleased to meet you too, Dusk."`
					goto greet
			`	"You mean names of the various phases of daylight? Mmm, I would not say they are common, but nor are they rare, either. Our ancestors devoted their lives, one way or another, to studying the stars and the everchanging light of the universe. It should not be surprising that their vocabulary should be so entwined in our culture.`
				goto greet
			
			label known
			`You find Taely waiting for you in the spaceport alongside Dusk. They both wave as you approach.`
			`	"Captain!" Taely says. "I believe you already know Dusk. Dusk, I think you should find this to be right in your area of interest. Now I'll leave you two to your work, as I fear I have to go back to my job now. I would love to continue the exploration with you both, but there are more pressing issues I have to resolve at the moment. I will keep an eye on the activity in Patir, I promise. May the embers burn bright for you both."`
			`	As Taely wanders off, you turn to Dusk. "Nice to see you again, Captain!" he says.`
				goto choice
			
			label busy
			`Dusk is no longer busy. Do you want to contact him about Patir, the black hole system in the Graveyard that appeared out of nowhere?`
			choice
				`	(Sure.)`
				`	(Not right now.)`
					defer
			
			`	You contact Dusk, and he agrees to meet you in the cafeteria. When you spot him, he waves to you. "Nice to meet you again, Captain!" he says.`
			label choice
			choice
				`	"Good to see you too, Dusk."`
					goto greet
				`	"Has Taely told you about what we found?"`
			`	"Yes, a new system has appeared in the Graveyard. How exciting! Taely sent me the data as soon as she could.`
				goto greet
			
			label greet
			`	"I have found something interesting in the data Taely sent me, Captain." Dusk shows you a map of the system Patir with various lines drawn all over it. "This image shows the route followed by every Ka'sei the scanner was able to track. At first sight they do not seem to have much in common, right? However, upon closer examination, there is something consistent about almost every path: once in a while, every ship spends a few minutes on a single asteroid - one of the biggest in the entire asteroid belt.`
			`	"However, this could have easily been just a coincidence; it takes a lot of effort to extract resources from asteroids that size, so maybe they were just combining their forces to harvest it. So, at this point I had an idea." The screen on the touchpad changes, now showing raw numbers separated on a spreadsheet. "The sensors you carried to Patir had various functions, one of which was a high power asteroid scanner. The asteroid in particular was shown to be extremely rich in a particular metal, iridium. There is more iridium in it than the whole of half a dozen Ember Waste systems, planets included. However, here is the odd part: the concentration of iridium on the asteroid when you jumped away was not lower than when the scanning begun, it was higher! For whatever reason, the Fetri'sei are depositing iridium on the asteroid."`
			choice
				`	"Are you sure that it isn't just an error in the measurement?"`
				`	"Why are they doing that?"`
					goto why
			`	"Well, it is a possibility; this instrumentation has not been tested in years. But if it is not, this could give us a lot of insight on the real purpose of these Ka'sei and why they are around that black hole. It is at least worth studying!`
				goto end
			label why
			`	"That is what we are going to find out together! The only way we can find insights on their real purpose is to study this asteroid and what the Ka'sei are doing there.`
			label end
			`	"The plan is to take a short range high power scanner and map the entire asteroid to analyze the site where the Ka'sei are bringing the iridium. After you have made extensive scans of the sites I indicate to you, reach me back here on <origin> so that I can analyze the data. If everything goes well, you should be back here in a couple weeks. Now I have already directed the spaceport engineers to install the scanners on your ship. I almost can't wait to see what you find there!" Dusk is so excited that he leaves before you can respond.`
				accept
	on accept
		"remnant met dusk" ++
		set "remnant: dusk busy"
		event "asteroid on patir"
	on enter "Patir"
		dialog
			`After a brief scan of the system, your ship's computers identify the asteroid that Dusk talked about. Compared to the asteroids you are used to, this one is orders of magnitude bigger, almost the size of a small moon. Land on <planet> in order to get close enough for the short range scanner to analyze it.`
	on visit
		dialog "You've arrived, but you realize your escort carrying the <commodity> has not yet entered the system! Better depart and wait for it."

event "asteroid on patir"
	planet "Builder Settlement"
		remove attributes "requires: ka'sei"

mission "Ka'het: Patir Mystery 3"
	landing
	name "Return to <planet>"
	description "Return to <destination> to show the results of your scans of the large asteroid in Patir to Dusk."
	source "Builder Settlement"
	destination "Aventine"
	cargo "short range scanner" 15
	to offer
		has "Ka'het: Patir Mystery 2: done"
	on offer
		conversation
			`Your initial scans suggest that the asteroid is slowly rotating like a moon or planet. You set your ship on a polar orbit around it and activate the sensors that Dusk gave you, hopefully to find some answers to all the questions raised by Patir's mysterious appearance.`
			`	You start your exploration from the dark side of the asteroid, and from the little you can see, its surface appears to be completely covered in regolith of little importance. But soon after passing the terminator, you see an extremely reflective patch near the horizon. As you get closer, it becomes clear that this is the storage of iridium that Dusk was talking about: an enormous solidified lake of the reflective metal extending for kilometers in every direction inside a gigantic hole the Ka'sei have dug in the terrain.`
			`	In a few hours, you are able to check every site you were told to scan, but most of the surface still remains an unknown.`
			choice
				`	(Continue my exploration of the asteroid.)`
					goto explore
				`	(Leave and return to Aventine.)`
			`	As you are preparing to jump away, an artificial structure near the edge of the iridium storage catches your eye, and you decide to bring your ship in closer.`
				goto image
			label explore
			`	While you are setting up a new route to pass above as much terrain as possible, your eye is caught by an artificial structure near the edge of the iridium storage.`
			label image
			scene "scene/asteroid scene"
			`	The first thing you notice is an array of extremely tall pylons arranged into two parallel lines. When you approach to get a better angle, you discover a large cupola towering over the area. Although understanding its scale without a reference point is hard, you estimate it must be at least a kilometer in diameter.`
			`	You wonder if you should get closer, but the Ka'sei may not take kindly to you approaching their structure.`
			choice
				`	(Collect measurements at a safe distance.)`
				`	(Go near the structure, regardless of the risk.)`
					goto near
			`	The data that Dusk's scanners will gather will not be perfect, but it is better than having to risk getting close to something you know so little about. After a few minutes, the scan completes, and you are ready to return to <planet>.`
				accept
			label near
			action
				"exploration interest" ++
			`	You carefully position your ship above the structure and activate the sensors. As the scan proceeds, you monitor the position of the Ka'sei fleet. Some of the Fetri'sei nearest to you have stopped their standard activities and are standing by, perhaps observing your actions the same way you are observing theirs. Luckily, after a few minutes the sensors complete their analysis of the structure and you are ready to return to <planet> unmolested.`
				accept
	on visit
		dialog "You've returned to <planet>, but you realize your escort carrying the <commodity> has not yet entered the system! Better depart and wait for it."
	on complete
		dialog
			`Near the landing area, you discuss with Dusk what you have found next to the iridium storage. "This is fantastic! It is so much more than I hoped to find with this expedition. Give me a few hours to analyze the data and meet me in the spaceport."`

mission "Ka'het: Patir Mystery 4"
	name "Visit the asteroid"
	description "Bring Dusk to <system> to visit the ancient Builder settlement."
	source "Aventine"
	destination "Builder Settlement"
	passengers 1
	blocked "You'll need <capacity> available so Dusk can join you on your mission. Return with the available space to continue."
	to offer
		has "Ka'het: Patir Mystery 3: done"
	on offer
		conversation
			`You meet Dusk again in the cafeteria with his touchpad, as usual. "Thank you again for your help, <first>. There is a lot we can learn about the Builders with this discovery." He shows you a black and white image of a building inside a hemispherical dome. The complex appears to be made of interconnected cylinders, presumably habitation modules.`
			choice
				`	"What is that?"`
			`	"Oh, it is the scan you made of the Builder structure. Here, look: the external cupola is completely pressurized, which could give us insights about the biology of the Builders. The composition of the atmosphere on their planets is likely to have changed after so much time, and every manned station the Ka'het could reach was long destroyed. This is the first time we have the possibility to study the gases they could breathe without having the results compromised by millennia of biological activity. Inside the cupola there is also a large intact complex, which could give us more answers about all of this.`
			`	"If you can bring me to the asteroid, I could be able use the controls and enter in the cupola to measure the composition of the atmosphere."`
			choice
				`	"I'm ready to go."`
					accept
				`	"Wait, are you saying that you can read the Builder language?"`
			`	"Very approximately, but yes. We have been studying every piece of written language we could find from their cities, mostly inside sealed containers. It is very hard to understand full phrases or even what they mean at times, but we can reliably translate most of the common words and phrases, which will hopefully be enough for our mission."`
				accept
	on visit
		dialog "You've arrived, but you realize your escort carrying Dusk has not yet entered the system! Better depart and wait for it."

mission "Ka'het: Patir Mystery 5"
	landing
	name "First contact"
	description "After the tumultuous first contact, return to <destination> without hurting any Ka'sei, even if they attack you."
	source "Builder Settlement"
	destination "Aventine"
	passengers 1
	to offer
		has "Ka'het: Patir Mystery 4: done"
	on offer
		"reputation: Ka'sei" = -10
		conversation
			`As you approach the structure, Dusk stops preparing the equipment to observe it from the window. "It is a fascinating structure. I've only seen a small number of Builder buildings, but this looks different from anything I have seen. Perhaps it is more structurally similar to their stations than their outposts given the almost negligible gravity, or they had other asteroid colonies that have been gradually lost over time. It would be worth doing a serious exploration of the asteroid belts in the Graveyard at some point.`
			choice
				`	"You have been on Builder planets?"`
					goto planets
				`	"How far have the Remnant explored the Graveyard?"`
				`	"Do you have have all the equipment ready?"`
					goto skip
			
			`	"I presume Taely already told you about the troubled beginnings we had in exploring the area; as a consequence of that, we had to reevaluate the procedures for exploring the nearby systems and species, especially beyond the Ossipago wormhole. Every scout ship entering the area has to always remain cloaked to prevent attacks from the countless Ka'het patrolling the area; this means that the further we need to travel to reach the destination, the more fuel we have to spend to return home, which considerably impacts the time we can spend cloaked in the destination. Some of the systems at the other end of the Graveyard have seen very few Starlings, most of them staying for less than a day.`
			`	"Still, even with these limitations we were able to make considerable progress. We can read some of the words in their language, and we were able to retrieve a countless number of partly intact Builder artifacts. Perhaps some day we will be able to understand how to control the Ka'het. Who knows?`
				goto skip
			
			label planets
			`	"Oh I have, many times. I have never been on a Builder station, but on a few occasions I have participated to expeditions to newly discovered cities or semi-submersed bunkers. I presume Taely already told you about the troubled beginnings we had in exploring the area; as a consequence of that, we had to reevaluate the procedures for exploring the nearby systems and species, especially beyond the Ossipago wormhole. Every scout ship entering the area has to always remain cloaked for safety; this means that exploring planets is only possible for a limited time and that you cannot leave your ship if you do not have a means of hiding yourself from them.`
			`	"Because of this, most of the planetary exploration is done with robotic probes. The Ka'het are able to detect and destroy devices that use faster than light communication, so only remote control with a Starling in the same system is possible. There are a lot of compromises that must be taken, but we can still make considerable progress even with these restrictions.`
			
			label skip
			`	"I need to prepare a few more instruments before we land," Dusk says as he stops staring at the dome and returns to his equipment. As you reach the complex, you do a few flights around it in search for a good landing site. Dusk points out a spot right next to a set of small circular indentations on the structure. After touching down, you and Dusk don extravehicular suits and start walking towards the cupola. He stops in front of a ring on its surface and starts looking through his equipment.`
			choice
				`	"What is that?"`
			`	"Well, I obviously cannot be sure, but given its location and that on the other side there is a pressurized area, it should be an airlock. I have seen scans of the Builder stations, and they look quite similar." He takes a heavy-looking scanner, puts it on the wall of the structure and starts moving it around. "If I am right, this way should have a control station hidden inside the wall - and here it is!" he sings with satisfaction.`
			`	Using a small instrument similar in appearance to a crowbar, Dusk slowly pulls out a section from the wall, kicking off a good amount of dust in the process. The control station is a two-sided panel, full of switches and buttons with small alien markings above each of them.`
			choice
				`	"Can you read them?"`
				`	"Can you open the airlock?"`
					goto open
				`	"Are you sure this won't put us in danger?"`
					goto danger
			`	"I can, yes. The first row of switches controls the lights inside the complex, the second row controls redundant pressurization systems, and there are similar such operations controlled by the rest of the panel.`
				goto open
			label danger
			`	"There is no way to be certain, but this is the only possible way to get in without destroying half of the complex.`
			label open
			`	"This," Dusk says as he presses a switch in the middle of the panel, "is what we were looking for." Soon after, the door in front of you opens, revealing a small room with another door at the opposite end. You follow Dusk inside, where he takes out the scanner again to look for another control panel. Once that is open, another switch allows him to close the door. Only the lights on your helmet keep you from being submerged in complete darkness. Looking around, you notice that the architecture is distinctly alien, with rounded angles on every side of the room and buttresses on either side of the doors. The ring itself is too small for you to pass through it standing upright, but the low gravity of the asteroid lets you almost fly though it without much trouble. "We now have to wait for the room to pressurize," he tells you.`
			choice
				`	"How long do you think it will it take?"`
				`	"Would it be safe to remove our helmets after that?"`
					goto dumb
			`	"I have no idea. Usually it is a matter of a few minutes, but we know next to nothing about this tech. We will have to wait and see. In the meanwhile," he says as he begins to activate another scanner, "I can analyze the atmosphere that is starting to fill this room. It should save us some time to do it here, as well as being safer, should it be dangerous to our suits."`
				goto scan
			label dumb
			`	Dusk gives you an odd look. "Of course not <first>; it would almost certainly kill you. Such an alien atmosphere is unlikely to be breathable for a human, and even if it was we could not be sure until we analyze it extensively." He begins to activate another scanner, "Speaking of which, I can start analyzing the atmosphere that is starting to fill this room. It should save us some time to do it here, as well as also safer, should it be dangerous to our suits."`
			label scan
			`	Dusk continues working on the atmospheric analyzer for about five minutes without anything happening. You try to connect to the scanner on your ship to check the position of the nearby Fetri'sei, but the dome seems to jam all communication with the outside. Suddenly, you hear a loud "pop," and the door that leads inside the dome recesses a few centimeters. "Just in time," Dusk says. "My analysis of the atmosphere has finished. Let us go take a look inside." After a brief look at the writing on the door, he grabs a handle on it and slides it to the left. The hatch starts to slowly open inwards. When you come closer to the entrance you are instantly blinded by a strong light coming from the other side of the door. After lowering the sun shield on your helmet, your eyes start adapting to the new light level, and it takes you a few seconds to realize what is now in front of you. Landed inside the cupola, right in front of the airlock, is a Fetri'sei - a Ka'sei probe - pointed at you and Dusk.`
			`	Both you and Dusk stand still in front of it without saying a word. Out of the corner of your eye, you can see his hands shivering. All of a sudden, the Ka'sei starts emitting a very high pitched sound, very hard to hear, frequently changing in intensity. This lasts only for a few seconds, then abruptly stops.`
			choice
				`	(Run back in the airlock.)`
					goto run
				`	(Stay still and wait.)`
			`	The whole cupola falls silent. What feels like hours pass before the Ka'sei swiftly lifts off in front of you, hovering a few meters above the terrain. Just like the previous time, it starts emitting the same sequence of sounds as the last time, followed by a clicking sound. Dusk turns towards you.`
			choice
				`	(Run back in the airlock.)`
					goto still
				`	(Keep staying still.)`
					goto still
				`	(Try shooting at the hover engines of the Ka'sei with my sidearm.)`
			`	You take out your gun and start aiming for the Fetri'sei's side pods. Your first shot misses it completely, but after that you are able to make three full hits on the hover engines. Almost instantly, the Ka'sei starts emitting a loud siren. The ship fires a beam just to the left of you, letting out an ear-piercing wail. Both you and Dusk jump back to the airlock as fast as possible, but you are too far away to reach it in time before a Ravager beam tears through your suit. The last thing you see is Dusk closing the airlock.`
				die
			
			label still
			`	After another short silence, the Ka'sei starts emitting a loud siren. You hear the screech of Ravager fire as an angry energy beam sears through the air to your left, just barely missing you. Both you and Dusk jump back to the airlock, slamming the door closed. You can still feel the crackle of the Ravager cannons from the other side the the door, and after a second, the door begins to glow.`
			choice
				`	(Open the exit door, even with the airlock full of air.)`
					goto blast
				`	(Wait for the airlock to empty.)`
			`	After waiting a few seconds, Dusk hurries towards the control station. "Hold on to something, I ha-" Suddenly, he is interrupted by a burst of light coming from where the door of the airlock used to be. Your suit provides little protection from the full force of the Ravager beams.`
				die
			
			label blast
			`	You reach the control station as fast as you can and press the switch that Dusk had used when you first came in. The blast is not as strong as you imagined, but in a few seconds you are thrown out of the airlock by the sheer force of the air leaving from the breach. Both of you touch down after a few meters, crashing hard in the terrain that surrounds the cupola. Out of the corner of your eye, you see that there's still air coming out of the airlock, signifying that the interior door has been breached. It is very lucky that your suit has not been punctured.`
			`	Looking around, you see Dusk laying face down next to you. Thankfully, he begins to stand up as you approach him. When he sees you, he silently pauses for a moment, before jerking his head to the airlock and signing. "We need to run. It could get out of the cupola, or others could arrive, and here in the open we are even easier targets." You nod and start going with him back to your ship.`
			`	Running at full speed, it takes the two of you only a few minutes to reach the <ship>. Once safely in the cockpit, you sit down to catch your breath. After a moment, Dusk begins searching nervously for something on his suit. He takes out the atmospheric scanner he used earlier, but the screen is cracked and the external sensors are bent. "It must have been destroyed when we fell on the ground. I hope that at least its memory is still intact."`
				goto attack
			
			label run
			`	You start running towards the airlock as fast as you can. Initially, Dusk tries to resist, but you drag him by force and lock the door behind you. Everything falls into silence again for half a minute while you are waiting for the room to depressurize, but suddenly the sound of a Ravager cannon cuts through the silence, and the inner airlock door begins to glow as it takes fire.`
			choice
				`	(Open the exit door, even with the airlock full of air.)`
					goto rush
				`	(Wait for the airlock to empty.)`
			`	After a few seconds of waiting, Dusk hurries towards the control station. "I have an idea," he says as he presses a few switches on the panel. "I can open a vent to expel the air out of here into the void, and get us out of here in a few seconds."`
				goto expel
			label rush
			`	You reach the control station as fast as you can and tell Dusk to hold on to something, but he stops you. "I have a better idea," he says as he presses a few switches on the panel. "I can open a vent to expel the air out of here into the void, and get us out of here in a few seconds."`
			label expel
			`	Soon after, the frontal door recedes. You two run out of the airlock as fast as possible. Behind you, you hear the roar of metal melting as a rush of air passes you by. You start running back to your ship with Dusk, hoping that the Ka'sei will not get out of the building before you are safe.`
			`	Running at full speed, it takes the two of you only a few minutes to reach the <ship>. Once safely in the cockpit, you sit down to catch your breath. After a moment, Dusk begins searching nervously for something on his suit. He takes out the atmospheric scanner he used earlier and turns it on. "Phew. I was afraid it had broken down when we had to run away, but maybe we can still get the data we need."`
			action
				set "atmospheric scan intact"
			
			label attack
			`	Dusk is interrupted by the shrieking wail of your ship's proximity alert as a hostile object appears on the radar screen. As Dusk suspected, the Fetri'sei must have tracked your movements after leaving the cupola. You start to ready your ship for combat, but Dusk interrupts you. "You cannot kill them, <first>. Do you remember the high pitched sound it emitted before shooting? He was trying to speak with us, Captain. Only a few words, maybe even pre-programmed for this kind of interaction, but still a complete phrase or more in pure Builder language. In decades of xenoarchaeological research, this is the first time that it occurs. These ships are an incredible discovery. They may be the only thing still capable of speaking that language in the entire Graveyard. You cannot destroy it, and disabling one is more a matter of luck than skill."`
			choice
				`	"What should I do then?"`
			`	"Well, I can only suggest to depart from here and set a route straight back to Aventine, while avoiding the Ka'sei. Sorry <first>, but it is preferable that we leave them alone." After all the risk you had to take, you cannot help but nod if this means getting as far from here as possible.`
				launch
	
	npc
		government "Ka'sei"
		personality plunders mining harvests staying
		fleet
			names "ka'sei"
			cargo 3
			variant
				"Fetri'sei" 18
				"Fetri'sei (Disable-able)" 6
	
	on enter "Patir"
		dialog
			`Soon after departing, your ship warns you that a large number of ships are targeting you. It appears the other Ka'sei are also going to attack.`
	on visit
		dialog "You've returned to <planet>, but you realize your escort carrying Dusk has not yet entered the system! Better depart and wait for it."
	on complete
		clear "remnant: dusk busy"
		event "patir mystery timer" 10
		conversation
			branch attacked
				"reputation: Ka'sei" < -10
			action
				"reputation: Ka'sei" = 1
			`You disembark from your ship with Dusk, discussing the events that occurred in Patir. "Thank you for keeping the Ka'sei alive, <first>. They might be exactly what our Builder research needs, and I really hope I can continue exploring that place with you in the future. I will study what we have gathered in the last days trying to find anything that could give us more clues about them." He waves at you and starts walking towards the exit from the spaceport. "I will contact you again when I find something worth looking at. May the Embers burn bright for you, <first>."`
				decline
			
			label attacked
			action
				set "ka'het: attacked ka'sei"
			`You disembark from your ship with Dusk, who is visible angry that you destroyed one of the Ka'sei. "I told you not to attack them! I told you of their importance!" he signs harshly while pacing back and forth. "Oh my, oh my, we can only hope that this does not close any doors for us. Perhaps we can attempt to communicate with them? Tell them it was an accident?" He looks to you as if searching for some reassurance, but you have none to give. "Forget it. I will study what we have gathered, but I am afraid that it will be all that we will ever gather from that system." Dusk storms off without saying goodbye, typing away on his touchpad as he goes.`

event "pacified ka'sei"
	"reputation: Ka'sei" = 1

event "patir mystery timer"<|MERGE_RESOLUTION|>--- conflicted
+++ resolved
@@ -419,21 +419,10 @@
 				`	"Why aren't they in other systems?"`
 					goto jumpdrive
 			label kasei
-<<<<<<< HEAD
 			action
 				set "patir: asked about ka'sei"
-			`	"I imagine the problem would be with their lifespan. The Ka'het can survive for a few hundred years once they become operational; these could be potentially last for a much shorter time. Another important factor is that we do not know what happened here in the millennia the system was hidden. Perhaps the Ka'sei went into hibernation waiting for the system to appear again."`
+			`	"I imagine the problem would be with their lifespan. The Ka'het can survive for a few hundred years once they become operational; these could potentially last for a much shorter time. Another important factor is that we do not know what happened here in the millennia the system was hidden. Perhaps the Ka'sei went into hibernation waiting for the system to appear again."`
 				goto questions
-=======
-			`	"I imagine the problem would be with their lifespan. The Ka'het can survive for a few hundred years once they become operational; these could potentially last for a much shorter time. Another important factor is that we do not know what happened here in the millennia the system was hidden. Perhaps the Ka'sei went into hibernation waiting for the system to appear again."`
-			choice
-				`	"If the Builders were able to make self replicating spacecrafts, why aren't the Ka'het like that as well?"`
-					goto kahet
-				`	"If they were able to get to Patir, does this suggest they have jump drives?"`
-					goto jumpdrive
-				`	"Why aren't they in other systems?"`
-					goto jumpdrive
->>>>>>> fad28d79
 			label kahet
 			action
 				set "patir: asked about ka'het"
