--- conflicted
+++ resolved
@@ -41,11 +41,7 @@
 		"shield damage" 120
 		"hull damage" 40
 		"ion damage" 150
-<<<<<<< HEAD
-=======
 		"hit force" 50
-		"inaccuracy" 0.2
->>>>>>> b6a88e71
 		"blast radius" 20
 	description "The Nullifier was one of the largest weapons the Builders ever developed, created specifically to be carried in battle by the Vareti. Although it does almost no damage to shields and hull, one shot is capable of disabling most kinds of reactors in a matter of seconds."
 
