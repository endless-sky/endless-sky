--- conflicted
+++ resolved
@@ -1459,13 +1459,9 @@
 		government "Republic" "Free Worlds" "Syndicate" "Neutral" "Independent"
 	destination
 		distance 2 8
-<<<<<<< HEAD
-		government "Republic" "Free Worlds" "Syndicate" "Neutral" "Independent"
-=======
-		government "Republic" "Free Worlds" "Syndicate" "Neutral"
+		government "Republic" "Free Worlds" "Syndicate" "Neutral" "Independent"
 	on visit
 		dialog phrase "generic cargo on visit"
->>>>>>> 93069c1d
 	on complete
 		payment
 		dialog phrase "generic cargo delivery payment"
@@ -1482,13 +1478,9 @@
 		government "Republic" "Free Worlds" "Syndicate" "Neutral" "Independent"
 	destination
 		distance 2 10
-<<<<<<< HEAD
-		government "Republic" "Free Worlds" "Syndicate" "Neutral" "Independent"
-=======
-		government "Republic" "Free Worlds" "Syndicate" "Neutral"
+		government "Republic" "Free Worlds" "Syndicate" "Neutral" "Independent"
 	on visit
 		dialog phrase "generic cargo on visit"
->>>>>>> 93069c1d
 	on complete
 		payment
 		dialog phrase "generic cargo delivery payment"
@@ -1506,13 +1498,9 @@
 		government "Republic" "Free Worlds" "Syndicate" "Neutral" "Independent"
 	destination
 		distance 2 12
-<<<<<<< HEAD
-		government "Republic" "Free Worlds" "Syndicate" "Neutral" "Independent"
-=======
-		government "Republic" "Free Worlds" "Syndicate" "Neutral"
+		government "Republic" "Free Worlds" "Syndicate" "Neutral" "Independent"
 	on visit
 		dialog phrase "generic cargo on visit"
->>>>>>> 93069c1d
 	on complete
 		payment
 		dialog phrase "generic cargo delivery payment"
@@ -1530,13 +1518,9 @@
 		government "Republic" "Free Worlds" "Syndicate" "Neutral" "Independent"
 	destination
 		distance 3 14
-<<<<<<< HEAD
-		government "Republic" "Free Worlds" "Syndicate" "Neutral" "Independent"
-=======
-		government "Republic" "Free Worlds" "Syndicate" "Neutral"
+		government "Republic" "Free Worlds" "Syndicate" "Neutral" "Independent"
 	on visit
 		dialog phrase "generic cargo on visit"
->>>>>>> 93069c1d
 	on complete
 		payment
 		payment 2000
@@ -1555,13 +1539,9 @@
 		government "Republic" "Free Worlds" "Syndicate" "Neutral" "Independent"
 	destination
 		distance 4 16
-<<<<<<< HEAD
-		government "Republic" "Free Worlds" "Syndicate" "Neutral" "Independent"
-=======
-		government "Republic" "Free Worlds" "Syndicate" "Neutral"
+		government "Republic" "Free Worlds" "Syndicate" "Neutral" "Independent"
 	on visit
 		dialog phrase "generic cargo on visit"
->>>>>>> 93069c1d
 	on complete
 		payment
 		payment 4000
@@ -1579,13 +1559,9 @@
 		government "Republic" "Free Worlds" "Syndicate" "Neutral" "Independent"
 	destination
 		distance 2 8
-<<<<<<< HEAD
-		government "Republic" "Free Worlds" "Syndicate" "Neutral" "Independent"
-=======
-		government "Republic" "Free Worlds" "Syndicate" "Neutral"
+		government "Republic" "Free Worlds" "Syndicate" "Neutral" "Independent"
 	on visit
 		dialog phrase "generic cargo on visit"
->>>>>>> 93069c1d
 	on complete
 		payment
 		dialog phrase "generic cargo delivery payment"
@@ -1602,13 +1578,9 @@
 		government "Republic" "Free Worlds" "Syndicate" "Neutral" "Independent"
 	destination
 		distance 3 12
-<<<<<<< HEAD
-		government "Republic" "Free Worlds" "Syndicate" "Neutral" "Independent"
-=======
-		government "Republic" "Free Worlds" "Syndicate" "Neutral"
+		government "Republic" "Free Worlds" "Syndicate" "Neutral" "Independent"
 	on visit
 		dialog phrase "generic cargo on visit"
->>>>>>> 93069c1d
 	on complete
 		payment
 		payment 2000
@@ -1627,13 +1599,9 @@
 		government "Republic" "Free Worlds" "Syndicate" "Neutral" "Independent"
 	destination
 		distance 4 16
-<<<<<<< HEAD
-		government "Republic" "Free Worlds" "Syndicate" "Neutral" "Independent"
-=======
-		government "Republic" "Free Worlds" "Syndicate" "Neutral"
+		government "Republic" "Free Worlds" "Syndicate" "Neutral" "Independent"
 	on visit
 		dialog phrase "generic cargo on visit"
->>>>>>> 93069c1d
 	on complete
 		payment
 		payment 4000
@@ -1652,13 +1620,9 @@
 		government "Republic" "Free Worlds" "Syndicate" "Neutral" "Independent"
 	destination
 		distance 4 10
-<<<<<<< HEAD
-		government "Republic" "Free Worlds" "Syndicate" "Neutral" "Independent"
-=======
-		government "Republic" "Free Worlds" "Syndicate" "Neutral"
+		government "Republic" "Free Worlds" "Syndicate" "Neutral" "Independent"
 	on visit
 		dialog phrase "generic cargo on visit"
->>>>>>> 93069c1d
 	on complete
 		payment
 		payment 16000
@@ -1677,13 +1641,9 @@
 		government "Republic" "Free Worlds" "Syndicate" "Neutral" "Independent"
 	destination
 		distance 5 12
-<<<<<<< HEAD
-		government "Republic" "Free Worlds" "Syndicate" "Neutral" "Independent"
-=======
-		government "Republic" "Free Worlds" "Syndicate" "Neutral"
+		government "Republic" "Free Worlds" "Syndicate" "Neutral" "Independent"
 	on visit
 		dialog phrase "generic cargo on visit"
->>>>>>> 93069c1d
 	on complete
 		payment
 		payment 18000
@@ -1703,13 +1663,9 @@
 		government "Republic" "Free Worlds" "Syndicate" "Neutral" "Independent"
 	destination
 		distance 6 14
-<<<<<<< HEAD
-		government "Republic" "Free Worlds" "Syndicate" "Neutral" "Independent"
-=======
-		government "Republic" "Free Worlds" "Syndicate" "Neutral"
+		government "Republic" "Free Worlds" "Syndicate" "Neutral" "Independent"
 	on visit
 		dialog phrase "generic cargo on visit"
->>>>>>> 93069c1d
 	on complete
 		payment
 		payment 20000
@@ -1729,13 +1685,9 @@
 		government "Republic" "Free Worlds" "Syndicate" "Neutral" "Independent"
 	destination
 		distance 7 16
-<<<<<<< HEAD
-		government "Republic" "Free Worlds" "Syndicate" "Neutral" "Independent"
-=======
-		government "Republic" "Free Worlds" "Syndicate" "Neutral"
+		government "Republic" "Free Worlds" "Syndicate" "Neutral" "Independent"
 	on visit
 		dialog phrase "generic cargo on visit"
->>>>>>> 93069c1d
 	on complete
 		payment
 		payment 22000
@@ -1753,13 +1705,9 @@
 		government "Republic" "Free Worlds" "Syndicate" "Neutral" "Independent"
 	destination
 		distance 2 10
-<<<<<<< HEAD
-		government "Republic" "Free Worlds" "Syndicate" "Neutral" "Independent"
-=======
-		government "Republic" "Free Worlds" "Syndicate" "Neutral"
-	on visit
-		dialog phrase "generic passenger on visit"
->>>>>>> 93069c1d
+		government "Republic" "Free Worlds" "Syndicate" "Neutral" "Independent"
+	on visit
+		dialog phrase "generic passenger on visit"
 	on complete
 		payment
 		payment 2000
@@ -1777,13 +1725,9 @@
 		government "Republic" "Free Worlds" "Syndicate" "Neutral" "Independent"
 	destination
 		distance 2 10
-<<<<<<< HEAD
-		government "Republic" "Free Worlds" "Syndicate" "Neutral" "Independent"
-=======
-		government "Republic" "Free Worlds" "Syndicate" "Neutral"
-	on visit
-		dialog phrase "generic passenger on visit"
->>>>>>> 93069c1d
+		government "Republic" "Free Worlds" "Syndicate" "Neutral" "Independent"
+	on visit
+		dialog phrase "generic passenger on visit"
 	on complete
 		payment
 		dialog phrase "generic passenger dropoff payment"
@@ -1800,13 +1744,9 @@
 		government "Republic" "Free Worlds" "Syndicate" "Neutral" "Independent"
 	destination
 		distance 2 10
-<<<<<<< HEAD
-		government "Republic" "Free Worlds" "Syndicate" "Neutral" "Independent"
-=======
-		government "Republic" "Free Worlds" "Syndicate" "Neutral"
-	on visit
-		dialog phrase "generic passenger on visit"
->>>>>>> 93069c1d
+		government "Republic" "Free Worlds" "Syndicate" "Neutral" "Independent"
+	on visit
+		dialog phrase "generic passenger on visit"
 	on complete
 		payment
 		dialog phrase "generic passenger dropoff payment"
@@ -1823,13 +1763,9 @@
 		government "Republic" "Free Worlds" "Syndicate" "Neutral" "Independent"
 	destination
 		distance 2 10
-<<<<<<< HEAD
-		government "Republic" "Free Worlds" "Syndicate" "Neutral" "Independent"
-=======
-		government "Republic" "Free Worlds" "Syndicate" "Neutral"
-	on visit
-		dialog phrase "generic passenger on visit"
->>>>>>> 93069c1d
+		government "Republic" "Free Worlds" "Syndicate" "Neutral" "Independent"
+	on visit
+		dialog phrase "generic passenger on visit"
 	on complete
 		payment
 		dialog phrase "generic passenger dropoff payment"
@@ -1847,13 +1783,9 @@
 		government "Republic" "Free Worlds" "Syndicate" "Neutral" "Independent"
 	destination
 		distance 2 10
-<<<<<<< HEAD
-		government "Republic" "Free Worlds" "Syndicate" "Neutral" "Independent"
-=======
-		government "Republic" "Free Worlds" "Syndicate" "Neutral"
-	on visit
-		dialog phrase "generic passenger on visit"
->>>>>>> 93069c1d
+		government "Republic" "Free Worlds" "Syndicate" "Neutral" "Independent"
+	on visit
+		dialog phrase "generic passenger on visit"
 	on complete
 		payment
 		payment 2000
@@ -1871,13 +1803,9 @@
 	destination
 		attributes "mining"
 		distance 3 12
-<<<<<<< HEAD
-		government "Republic" "Free Worlds" "Syndicate" "Neutral" "Independent"
-=======
-		government "Republic" "Free Worlds" "Syndicate" "Neutral"
-	on visit
-		dialog phrase "generic passenger on visit"
->>>>>>> 93069c1d
+		government "Republic" "Free Worlds" "Syndicate" "Neutral" "Independent"
+	on visit
+		dialog phrase "generic passenger on visit"
 	on complete
 		payment
 		payment 2000
@@ -1895,13 +1823,9 @@
 	destination
 		attributes "farming"
 		distance 3 12
-<<<<<<< HEAD
-		government "Republic" "Free Worlds" "Syndicate" "Neutral" "Independent"
-=======
-		government "Republic" "Free Worlds" "Syndicate" "Neutral"
-	on visit
-		dialog phrase "generic passenger on visit"
->>>>>>> 93069c1d
+		government "Republic" "Free Worlds" "Syndicate" "Neutral" "Independent"
+	on visit
+		dialog phrase "generic passenger on visit"
 	on complete
 		payment
 		payment 2000
@@ -1919,13 +1843,9 @@
 	destination
 		attributes "textiles"
 		distance 3 12
-<<<<<<< HEAD
-		government "Republic" "Free Worlds" "Syndicate" "Neutral" "Independent"
-=======
-		government "Republic" "Free Worlds" "Syndicate" "Neutral"
-	on visit
-		dialog phrase "generic passenger on visit"
->>>>>>> 93069c1d
+		government "Republic" "Free Worlds" "Syndicate" "Neutral" "Independent"
+	on visit
+		dialog phrase "generic passenger on visit"
 	on complete
 		payment
 		payment 2000
@@ -1943,13 +1863,9 @@
 	destination
 		attributes "factory"
 		distance 3 12
-<<<<<<< HEAD
-		government "Republic" "Free Worlds" "Syndicate" "Neutral" "Independent"
-=======
-		government "Republic" "Free Worlds" "Syndicate" "Neutral"
-	on visit
-		dialog phrase "generic passenger on visit"
->>>>>>> 93069c1d
+		government "Republic" "Free Worlds" "Syndicate" "Neutral" "Independent"
+	on visit
+		dialog phrase "generic passenger on visit"
 	on complete
 		payment
 		payment 2000
@@ -1968,13 +1884,9 @@
 	destination
 		attributes "tourism"
 		distance 6 35
-<<<<<<< HEAD
-		government "Republic" "Free Worlds" "Syndicate" "Neutral" "Independent"
-=======
-		government "Republic" "Free Worlds" "Syndicate" "Neutral"
-	on visit
-		dialog phrase "generic passenger on visit"
->>>>>>> 93069c1d
+		government "Republic" "Free Worlds" "Syndicate" "Neutral" "Independent"
+	on visit
+		dialog phrase "generic passenger on visit"
 	on complete
 		payment
 		payment 6000
@@ -1993,13 +1905,9 @@
 	destination
 		attributes "tourism"
 		distance 2 25
-<<<<<<< HEAD
-		government "Republic" "Free Worlds" "Syndicate" "Neutral" "Independent"
-=======
-		government "Republic" "Free Worlds" "Syndicate" "Neutral"
-	on visit
-		dialog phrase "generic passenger on visit"
->>>>>>> 93069c1d
+		government "Republic" "Free Worlds" "Syndicate" "Neutral" "Independent"
+	on visit
+		dialog phrase "generic passenger on visit"
 	on complete
 		payment
 		payment 4000
@@ -2021,13 +1929,9 @@
 	destination
 		attributes "tourism"
 		distance 4 30
-<<<<<<< HEAD
-		government "Republic" "Free Worlds" "Syndicate" "Neutral" "Independent"
-=======
-		government "Republic" "Free Worlds" "Syndicate" "Neutral"
-	on visit
-		dialog phrase "generic passenger on visit"
->>>>>>> 93069c1d
+		government "Republic" "Free Worlds" "Syndicate" "Neutral" "Independent"
+	on visit
+		dialog phrase "generic passenger on visit"
 	on complete
 		payment 10000 200
 		dialog phrase "generic passenger dropoff payment"
@@ -2045,13 +1949,9 @@
 		attributes "tourism"
 	destination
 		distance 6 35
-<<<<<<< HEAD
-		government "Republic" "Free Worlds" "Syndicate" "Neutral" "Independent"
-=======
-		government "Republic" "Free Worlds" "Syndicate" "Neutral"
-	on visit
-		dialog phrase "generic passenger on visit"
->>>>>>> 93069c1d
+		government "Republic" "Free Worlds" "Syndicate" "Neutral" "Independent"
+	on visit
+		dialog phrase "generic passenger on visit"
 	on complete
 		payment
 		payment 6000
@@ -2070,13 +1970,9 @@
 		attributes "tourism"
 	destination
 		distance 2 25
-<<<<<<< HEAD
-		government "Republic" "Free Worlds" "Syndicate" "Neutral" "Independent"
-=======
-		government "Republic" "Free Worlds" "Syndicate" "Neutral"
-	on visit
-		dialog phrase "generic passenger on visit"
->>>>>>> 93069c1d
+		government "Republic" "Free Worlds" "Syndicate" "Neutral" "Independent"
+	on visit
+		dialog phrase "generic passenger on visit"
 	on complete
 		payment
 		payment 4000
@@ -2098,13 +1994,9 @@
 	destination
 		attributes "rich" "urban"
 		distance 4 30
-<<<<<<< HEAD
-		government "Republic" "Free Worlds" "Syndicate" "Neutral" "Independent"
-=======
-		government "Republic" "Free Worlds" "Syndicate" "Neutral"
-	on visit
-		dialog phrase "generic passenger on visit"
->>>>>>> 93069c1d
+		government "Republic" "Free Worlds" "Syndicate" "Neutral" "Independent"
+	on visit
+		dialog phrase "generic passenger on visit"
 	on complete
 		payment 10000 200
 		dialog phrase "generic passenger dropoff payment"
@@ -2122,13 +2014,9 @@
 		government "Republic" "Free Worlds" "Syndicate" "Neutral" "Independent"
 	destination
 		distance 4 16
-<<<<<<< HEAD
-		government "Republic" "Free Worlds" "Syndicate" "Neutral" "Independent"
-=======
-		government "Republic" "Free Worlds" "Syndicate" "Neutral"
-	on visit
-		dialog phrase "generic passenger on visit"
->>>>>>> 93069c1d
+		government "Republic" "Free Worlds" "Syndicate" "Neutral" "Independent"
+	on visit
+		dialog phrase "generic passenger on visit"
 	on complete
 		payment
 		payment 4000
@@ -2147,13 +2035,9 @@
 		government "Republic" "Free Worlds" "Syndicate" "Neutral" "Independent"
 	destination
 		distance 5 20
-<<<<<<< HEAD
-		government "Republic" "Free Worlds" "Syndicate" "Neutral" "Independent"
-=======
-		government "Republic" "Free Worlds" "Syndicate" "Neutral"
-	on visit
-		dialog phrase "generic passenger on visit"
->>>>>>> 93069c1d
+		government "Republic" "Free Worlds" "Syndicate" "Neutral" "Independent"
+	on visit
+		dialog phrase "generic passenger on visit"
 	on complete
 		payment
 		payment 6000
@@ -2172,13 +2056,9 @@
 		government "Republic" "Free Worlds" "Syndicate" "Neutral" "Independent"
 	destination
 		distance 6 24
-<<<<<<< HEAD
-		government "Republic" "Free Worlds" "Syndicate" "Neutral" "Independent"
-=======
-		government "Republic" "Free Worlds" "Syndicate" "Neutral"
-	on visit
-		dialog phrase "generic passenger on visit"
->>>>>>> 93069c1d
+		government "Republic" "Free Worlds" "Syndicate" "Neutral" "Independent"
+	on visit
+		dialog phrase "generic passenger on visit"
 	on complete
 		payment
 		payment 8000
@@ -2197,13 +2077,9 @@
 		government "Republic" "Free Worlds" "Syndicate" "Neutral" "Independent"
 	destination
 		distance 8 32
-<<<<<<< HEAD
-		government "Republic" "Free Worlds" "Syndicate" "Neutral" "Independent"
-=======
-		government "Republic" "Free Worlds" "Syndicate" "Neutral"
-	on visit
-		dialog phrase "generic passenger on visit"
->>>>>>> 93069c1d
+		government "Republic" "Free Worlds" "Syndicate" "Neutral" "Independent"
+	on visit
+		dialog phrase "generic passenger on visit"
 	on complete
 		payment
 		payment 10000
@@ -2223,13 +2099,9 @@
 	destination
 		attributes "mining"
 		distance 2 20
-<<<<<<< HEAD
-		government "Republic" "Free Worlds" "Syndicate" "Neutral" "Independent"
-=======
-		government "Republic" "Free Worlds" "Syndicate" "Neutral"
-	on visit
-		dialog phrase "generic passenger on visit"
->>>>>>> 93069c1d
+		government "Republic" "Free Worlds" "Syndicate" "Neutral" "Independent"
+	on visit
+		dialog phrase "generic passenger on visit"
 	on complete
 		payment
 		payment 10000
@@ -2249,13 +2121,9 @@
 	destination
 		attributes "textiles"
 		distance 2 20
-<<<<<<< HEAD
-		government "Republic" "Free Worlds" "Syndicate" "Neutral" "Independent"
-=======
-		government "Republic" "Free Worlds" "Syndicate" "Neutral"
-	on visit
-		dialog phrase "generic passenger on visit"
->>>>>>> 93069c1d
+		government "Republic" "Free Worlds" "Syndicate" "Neutral" "Independent"
+	on visit
+		dialog phrase "generic passenger on visit"
 	on complete
 		payment
 		payment 10000
@@ -2275,13 +2143,9 @@
 	destination
 		attributes "factory"
 		distance 2 20
-<<<<<<< HEAD
-		government "Republic" "Free Worlds" "Syndicate" "Neutral" "Independent"
-=======
-		government "Republic" "Free Worlds" "Syndicate" "Neutral"
-	on visit
-		dialog phrase "generic passenger on visit"
->>>>>>> 93069c1d
+		government "Republic" "Free Worlds" "Syndicate" "Neutral" "Independent"
+	on visit
+		dialog phrase "generic passenger on visit"
 	on complete
 		payment
 		payment 10000
@@ -2302,13 +2166,9 @@
 	destination
 		attributes "frontier" "dirt belt" "south" "farming" "mining" "rim" "forest"
 		distance 2 20
-<<<<<<< HEAD
-		government "Republic" "Free Worlds" "Syndicate" "Neutral" "Independent"
-=======
-		government "Republic" "Free Worlds" "Syndicate" "Neutral"
-	on visit
-		dialog phrase "generic passenger on visit"
->>>>>>> 93069c1d
+		government "Republic" "Free Worlds" "Syndicate" "Neutral" "Independent"
+	on visit
+		dialog phrase "generic passenger on visit"
 	on complete
 		payment
 		payment 8000
@@ -2329,13 +2189,9 @@
 	destination
 		attributes "frontier" "dirt belt" "south" "farming" "mining" "rim" "forest"
 		distance 4 30
-<<<<<<< HEAD
-		government "Republic" "Free Worlds" "Syndicate" "Neutral" "Independent"
-=======
-		government "Republic" "Free Worlds" "Syndicate" "Neutral"
-	on visit
-		dialog phrase "generic passenger on visit"
->>>>>>> 93069c1d
+		government "Republic" "Free Worlds" "Syndicate" "Neutral" "Independent"
+	on visit
+		dialog phrase "generic passenger on visit"
 	on complete
 		payment
 		payment 10000
@@ -2534,13 +2390,9 @@
 		government "Republic" "Free Worlds" "Syndicate" "Neutral" "Independent"
 	destination
 		distance 2 8
-<<<<<<< HEAD
-		government "Republic" "Free Worlds" "Syndicate" "Neutral" "Independent"
-=======
-		government "Republic" "Free Worlds" "Syndicate" "Neutral"
+		government "Republic" "Free Worlds" "Syndicate" "Neutral" "Independent"
 	on visit
 		dialog phrase "generic cargo on visit"
->>>>>>> 93069c1d
 	on complete
 		payment
 		payment 4000
@@ -2559,13 +2411,9 @@
 		government "Republic" "Free Worlds" "Syndicate" "Neutral" "Independent"
 	destination
 		distance 3 12
-<<<<<<< HEAD
-		government "Republic" "Free Worlds" "Syndicate" "Neutral" "Independent"
-=======
-		government "Republic" "Free Worlds" "Syndicate" "Neutral"
+		government "Republic" "Free Worlds" "Syndicate" "Neutral" "Independent"
 	on visit
 		dialog phrase "generic cargo on visit"
->>>>>>> 93069c1d
 	on complete
 		payment
 		payment 6000
@@ -2585,13 +2433,9 @@
 		government "Republic" "Free Worlds" "Syndicate" "Neutral" "Independent"
 	destination
 		distance 4 16
-<<<<<<< HEAD
-		government "Republic" "Free Worlds" "Syndicate" "Neutral" "Independent"
-=======
-		government "Republic" "Free Worlds" "Syndicate" "Neutral"
+		government "Republic" "Free Worlds" "Syndicate" "Neutral" "Independent"
 	on visit
 		dialog phrase "generic cargo on visit"
->>>>>>> 93069c1d
 	on complete
 		payment
 		payment 8000
@@ -2611,13 +2455,9 @@
 		government "Republic" "Free Worlds" "Syndicate" "Neutral" "Independent"
 	destination
 		distance 4 10
-<<<<<<< HEAD
-		government "Republic" "Free Worlds" "Syndicate" "Neutral" "Independent"
-=======
-		government "Republic" "Free Worlds" "Syndicate" "Neutral"
+		government "Republic" "Free Worlds" "Syndicate" "Neutral" "Independent"
 	on visit
 		dialog phrase "generic cargo on visit"
->>>>>>> 93069c1d
 	on complete
 		payment
 		payment 36000
@@ -2637,13 +2477,9 @@
 		government "Republic" "Free Worlds" "Syndicate" "Neutral" "Independent"
 	destination
 		distance 5 12
-<<<<<<< HEAD
-		government "Republic" "Free Worlds" "Syndicate" "Neutral" "Independent"
-=======
-		government "Republic" "Free Worlds" "Syndicate" "Neutral"
+		government "Republic" "Free Worlds" "Syndicate" "Neutral" "Independent"
 	on visit
 		dialog phrase "generic cargo on visit"
->>>>>>> 93069c1d
 	on complete
 		payment
 		payment 38000
@@ -2664,13 +2500,9 @@
 		government "Republic" "Free Worlds" "Syndicate" "Neutral" "Independent"
 	destination
 		distance 6 14
-<<<<<<< HEAD
-		government "Republic" "Free Worlds" "Syndicate" "Neutral" "Independent"
-=======
-		government "Republic" "Free Worlds" "Syndicate" "Neutral"
+		government "Republic" "Free Worlds" "Syndicate" "Neutral" "Independent"
 	on visit
 		dialog phrase "generic cargo on visit"
->>>>>>> 93069c1d
 	on complete
 		payment
 		payment 40000
@@ -2691,13 +2523,9 @@
 		government "Republic" "Free Worlds" "Syndicate" "Neutral" "Independent"
 	destination
 		distance 7 16
-<<<<<<< HEAD
-		government "Republic" "Free Worlds" "Syndicate" "Neutral" "Independent"
-=======
-		government "Republic" "Free Worlds" "Syndicate" "Neutral"
+		government "Republic" "Free Worlds" "Syndicate" "Neutral" "Independent"
 	on visit
 		dialog phrase "generic cargo on visit"
->>>>>>> 93069c1d
 	on complete
 		payment
 		payment 42000
