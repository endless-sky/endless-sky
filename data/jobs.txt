# Copyright (c) 2014 by Michael Zahniser
#
# Endless Sky is free software: you can redistribute it and/or modify it under the
# terms of the GNU General Public License as published by the Free Software
# Foundation, either version 3 of the License, or (at your option) any later version.
#
# Endless Sky is distributed in the hope that it will be useful, but WITHOUT ANY
# WARRANTY; without even the implied warranty of MERCHANTABILITY or FITNESS FOR A
# PARTICULAR PURPOSE.  See the GNU General Public License for more details.

mission "Escort (Tiny, Northern, Dangerous Destination)"
	name "Escort to <planet>"
	description "Despite your relative inexperience, the captain of the <npc> is willing to pay you <payment> for an escort into a dangerous region of space to reach <destination> by <date>."
	repeat
	job
	deadline 8
	to offer
		random < 40
		"combat rating" < 6
		or
			"combat rating" > 0
			has "ships: Interceptor"
	source
		government Republic "Free Worlds" Syndicate Neutral
		attributes deep paradise "near earth"
	destination
		government Republic "Free Worlds" Syndicate Neutral
		attributes frontier north
		distance 2 4
	npc
		personality nemesis staying
		system destination
		government Pirate
		fleet
			names "pirate"
			variant
				"Sparrow"
			variant
				"Wasp"
			variant
				"Berserker"
	npc
		personality nemesis waiting
		system destination
		distance 1
		government Pirate
		fleet
			names "pirate"
			variant
				"Sparrow"
			variant
				"Wasp"
			variant
				"Berserker"
	npc accompany save
		government Merchant
		personality escort timid
		fleet
			names "civilian"
			variant
				"Shuttle"
			variant
				"Star Barge"
	on complete
		payment 15000
		dialog "The captain of the <npc> thanks you for escorting them safely, and pays you <payment>."
	on visit
		dialog "You have reached <planet>, but you left the <npc> behind! Better depart and wait for them to arrive in this star system."

mission "Escort (Tiny, Northern, Dangerous Origin)"
	name "Escort to <planet>"
	description "Despite your relative inexperience, the captain of the <npc> is willing to pay you <payment> for an escort out of this dangerous region of space to reach <destination> by <date>."
	repeat
	job
	deadline 8
	to offer
		random < 40
		"combat rating" < 6
		or
			"combat rating" > 0
			has "ships: Interceptor"
	source
		government Republic "Free Worlds" Syndicate Neutral
		attributes frontier north
	destination
		government Republic "Free Worlds" Syndicate Neutral
		attributes deep paradise "near earth" core
		distance 2 4
	npc
		personality nemesis waiting
		government Pirate
		fleet
			names "pirate"
			variant
				"Sparrow"
			variant
				"Wasp"
			variant
				"Berserker"
	npc
		personality nemesis waiting
		distance 1
		government Pirate
		fleet
			names "pirate"
			variant
				"Sparrow"
			variant
				"Wasp"
			variant
				"Berserker"
	npc accompany save
		government Merchant
		personality escort timid
		fleet
			names "civilian"
			variant
				"Shuttle"
			variant
				"Star Barge"
	on complete
		payment 15000
		dialog "The captain of the <npc> thanks you for escorting them safely, and pays you <payment>."
	on visit
		dialog "You have reached <planet>, but you left the <npc> behind! Better depart and wait for them to arrive in this star system."

mission "Escort (Small, Northern, Dangerous Destination)"
	name "Escort to <planet>"
	description "The captain of the <npc> will pay you <payment> to escort them safely into a dangerous region of space to reach <destination> by <date>."
	repeat
	job
	deadline 10
	to offer
		random < 70
		"combat rating" > 5
	source
		government Republic "Free Worlds" Syndicate Neutral
		attributes deep paradise "near earth"
	destination
		government Republic "Free Worlds" Syndicate Neutral
		attributes frontier north
		distance 3 4
	npc
		personality nemesis waiting
		system destination
		distance 1
		government Pirate
		fleet "Small Northern Pirates"
	npc
		personality nemesis waiting
		system destination
		distance 1
		government Pirate
		fleet "Small Northern Pirates"
	npc
		system destination
		personality nemesis staying
		government Pirate
		fleet "Small Northern Pirates"
	npc accompany save
		government Merchant
		personality escort timid
		fleet
			names "civilian"
			variant
				"Freighter"
	on complete
		payment 60000
		dialog "The captain of the <npc> thanks you for escorting them safely, and pays you <payment>."
	on visit
		dialog "You have reached <planet>, but you left the <npc> behind! Better depart and wait for them to arrive in this star system."

mission "Escort (Small, Northern, Dangerous Origin)"
	name "Escort to <planet>"
	description "The captain of the <npc> will pay you <payment> to escort them safely out of this dangerous region of space to reach <destination> by <date>."
	repeat
	job
	deadline 10
	to offer
		random < 40
		"combat rating" > 5
	source
		government Republic "Free Worlds" Syndicate Neutral
		attributes frontier north
	destination
		government Republic "Free Worlds" Syndicate Neutral
		attributes deep paradise "near earth" core
		distance 3 4
	npc
		personality nemesis waiting
		government Pirate
		fleet "Small Northern Pirates"
	npc
		personality nemesis waiting
		distance 1
		government Pirate
		fleet "Small Northern Pirates"
	npc
		personality nemesis waiting
		distance 1
		government Pirate
		fleet "Small Northern Pirates"
	npc accompany save
		government Merchant
		personality escort timid
		fleet
			names "civilian"
			variant
				"Freighter"
	on complete
		payment 60000
		dialog "The captain of the <npc> thanks you for escorting them safely, and pays you <payment>."
	on visit
		dialog "You have reached <planet>, but you left the <npc> behind! Better depart and wait for them to arrive in this star system."

mission "Escort (Medium, Northern, Dangerous Destination)"
	name "Escort to <planet>"
	description "The captain of the <npc> will pay you <payment> to escort them safely into a dangerous region of space to reach <destination> by <date>."
	repeat
	job
	deadline 10
	to offer
		random < 40
		"combat rating" > 20
	source
		government Republic "Free Worlds" Syndicate Neutral
		attributes deep paradise "near earth"
	destination
		government Republic "Free Worlds" Syndicate Neutral
		attributes frontier north
		distance 3 4
	npc
		personality nemesis waiting
		system destination
		distance 1
		government Pirate
		fleet "Small Northern Pirates"
	npc
		personality nemesis waiting
		system destination
		distance 1
		government Pirate
		fleet "Small Northern Pirates"
	npc
		personality nemesis waiting
		system destination
		distance 1
		government Pirate
		fleet "Small Northern Pirates"
	npc
		system destination
		personality nemesis staying
		government Pirate
		fleet "Small Northern Pirates"
	npc
		system destination
		personality nemesis staying
		government Pirate
		fleet "Small Northern Pirates"
	npc accompany save
		government Merchant
		personality escort timid
		fleet
			names "civilian"
			variant
				"Freighter"
	on complete
		payment 90000
		dialog "The captain of the <npc> thanks you for escorting them safely, and pays you <payment>."
	on visit
		dialog "You have reached <planet>, but you left the <npc> behind! Better depart and wait for them to arrive in this star system."

mission "Escort (Medium, Northern, Dangerous Origin)"
	name "Escort to <planet>"
	description "The captain of the <npc> will pay you <payment> to escort them safely out of this dangerous region of space to reach <destination> by <date>."
	repeat
	job
	deadline 10
	to offer
		random < 40
		"combat rating" > 20
	source
		government Republic "Free Worlds" Syndicate Neutral
		attributes frontier north
	destination
		government Republic "Free Worlds" Syndicate Neutral
		attributes deep paradise "near earth" core
		distance 3 4
	npc
		personality nemesis waiting
		government Pirate
		fleet "Small Northern Pirates"
	npc
		personality nemesis waiting
		government Pirate
		fleet "Small Northern Pirates"
	npc
		distance 1
		personality nemesis waiting
		government Pirate
		fleet "Small Northern Pirates"
	npc
		distance 1
		personality nemesis waiting
		government Pirate
		fleet "Small Northern Pirates"
	npc
		system destination
		distance 1
		personality nemesis waiting
		government Pirate
		fleet "Small Northern Pirates"
	npc accompany save
		government Merchant
		personality escort timid
		fleet
			names "civilian"
			variant
				"Freighter"
	on complete
		payment 90000
		dialog "The captain of the <npc> thanks you for escorting them safely, and pays you <payment>."
	on visit
		dialog "You have reached <planet>, but you left the <npc> behind! Better depart and wait for them to arrive in this star system."

mission "Escort (Large, Northern, Dangerous Destination)"
	name "Escort to <planet>"
	description "The captain of the <npc> will pay you <payment> to escort them safely into a dangerous region of space to reach <destination> by <date>."
	repeat
	job
	deadline 10
	to offer
		random < 30
		"combat rating" > 60
	source
		government Republic "Free Worlds" Syndicate Neutral
		attributes deep paradise "near earth"
	destination
		government Republic "Free Worlds" Syndicate Neutral
		attributes frontier north
		distance 3 4
	npc
		personality nemesis waiting
		system destination
		distance 1
		government Pirate
		fleet "Large Northern Pirates"
	npc
		personality nemesis waiting
		system destination
		distance 1
		government Pirate
		fleet "Small Northern Pirates"
	npc
		system destination
		personality nemesis staying
		government Pirate
		fleet "Large Northern Pirates"
	npc accompany save
		government Merchant
		personality escort timid
		fleet
			names "civilian"
			variant
				"Behemoth"
	on complete
		payment 120000
		dialog "The captain of the <npc> thanks you for escorting them safely, and pays you <payment>."
	on visit
		dialog "You have reached <planet>, but you left the <npc> behind! Better depart and wait for them to arrive in this star system."

mission "Escort (Large, Northern, Dangerous Origin)"
	name "Escort to <planet>"
	description "The captain of the <npc> will pay you <payment> to escort them safely out of this dangerous region of space to reach <destination> by <date>."
	repeat
	job
	deadline 10
	to offer
		random < 30
		"combat rating" > 60
	source
		government Republic "Free Worlds" Syndicate Neutral
		attributes frontier north
	destination
		government Republic "Free Worlds" Syndicate Neutral
		attributes deep paradise "near earth" core
		distance 3 4
	npc
		personality nemesis waiting
		government Pirate
		fleet "Large Northern Pirates"
	npc
		personality nemesis waiting
		distance 1
		government Pirate
		fleet "Large Northern Pirates"
	npc
		personality nemesis waiting
		distance 1
		government Pirate
		fleet "Small Northern Pirates"
	npc accompany save
		government Merchant
		personality escort timid
		fleet
			names "civilian"
			variant
				"Behemoth"
	on complete
		payment 120000
		dialog "The captain of the <npc> thanks you for escorting them safely, and pays you <payment>."
	on visit
		dialog "You have reached <planet>, but you left the <npc> behind! Better depart and wait for them to arrive in this star system."

mission "Escort (Extra Large, Northern, Dangerous Destination)"
	name "Escort to <planet>"
	description "The captain of the <npc> will pay you <payment> to escort them safely into a dangerous region of space to reach <destination> by <date>."
	repeat
	job
	deadline 10
	to offer
		random < 15
		"combat rating" > 100
	source
		government Republic "Free Worlds" Syndicate Neutral
		attributes deep paradise "near earth"
	destination
		government Republic "Free Worlds" Syndicate Neutral
		attributes frontier north
		distance 3 4
	npc
		personality nemesis waiting
		system destination
		distance 1
		government Pirate
		fleet "Small Northern Pirates"
	npc
		personality nemesis waiting
		system destination
		distance 1
		government Pirate
		fleet "Large Northern Pirates"
	npc
		personality nemesis waiting
		system destination
		distance 1
		government Pirate
		fleet "Large Northern Pirates"
	npc
		system destination
		personality nemesis staying
		government Pirate
		fleet "Small Northern Pirates"
	npc
		system destination
		personality nemesis staying
		government Pirate
		fleet "Large Northern Pirates"
	npc accompany save
		government Merchant
		personality escort timid
		fleet
			names "civilian"
			variant
				"Behemoth"
	on complete
		payment 150000
		dialog "The captain of the <npc> thanks you for escorting them safely, and pays you <payment>."
	on visit
		dialog "You have reached <planet>, but you left the <npc> behind! Better depart and wait for them to arrive in this star system."

mission "Escort (Extra Large, Northern, Dangerous Origin)"
	name "Escort to <planet>"
	description "The captain of the <npc> will pay you <payment> to escort them safely out of this dangerous region of space to reach <destination> by <date>."
	repeat
	job
	deadline 10
	to offer
		random < 15
		"combat rating" > 100
	source
		government Republic "Free Worlds" Syndicate Neutral
		attributes frontier north
	destination
		government Republic "Free Worlds" Syndicate Neutral
		attributes deep paradise "near earth" core
		distance 3 4
	npc
		personality nemesis waiting
		government Pirate
		fleet "Small Northern Pirates"
	npc
		personality nemesis waiting
		government Pirate
		fleet "Large Northern Pirates"
	npc
		personality nemesis waiting
		distance 1
		government Pirate
		fleet "Small Northern Pirates"
	npc
		personality nemesis waiting
		distance 1
		government Pirate
		fleet "Large Northern Pirates"
	npc
		system destination
		distance 1
		personality nemesis waiting
		government Pirate
		fleet "Large Northern Pirates"
	npc accompany save
		government Merchant
		personality escort timid
		fleet
			names "civilian"
			variant
				"Behemoth"
	on complete
		payment 150000
		dialog "The captain of the <npc> thanks you for escorting them safely, and pays you <payment>."
	on visit
		dialog "You have reached <planet>, but you left the <npc> behind! Better depart and wait for them to arrive in this star system."


mission "Escort (Tiny, Core, Dangerous Destination)"
	name "Escort to <planet>"
	description "Despite your relative inexperience, the captain of the <npc> is willing to pay you <payment> for an escort into a dangerous region of space to reach <destination> by <date>."
	repeat
	job
	deadline 8
	to offer
		random < 40
		"combat rating" < 6
		or
			"combat rating" > 0
			has "ships: Interceptor"
	source
		government Republic "Free Worlds" Syndicate Neutral
		attributes core "near earth"
	destination
		government Republic "Free Worlds" Syndicate Neutral
		attributes core north frontier "dirt belt"
		distance 2 4
	npc
		personality nemesis waiting
		system destination
		distance 1
		government Pirate
		fleet
			names "pirate"
			variant
				"Sparrow"
			variant
				"Wasp"
			variant
				"Berserker"
	npc
		personality nemesis staying
		system destination
		government Pirate
		fleet
			names "pirate"
			variant
				"Sparrow"
			variant
				"Wasp"
			variant
				"Berserker"
	npc accompany save
		government Merchant
		personality escort timid
		fleet
			names "civilian"
			variant
				"Shuttle"
			variant
				"Star Barge"
	on complete
		payment 20000
		dialog "The captain of the <npc> thanks you for escorting them safely, and pays you <payment>."
	on visit
		dialog "You have reached <planet>, but you left the <npc> behind! Better depart and wait for them to arrive in this star system."

mission "Escort (Tiny, Core, Dangerous Origin)"
	name "Escort to <planet>"
	description "Despite your relative inexperience, the captain of the <npc> is willing to pay you <payment> for an escort out of this dangerous region of space to reach <destination> by <date>."
	repeat
	job
	deadline 8
	to offer
		random < 40
		"combat rating" < 6
		or
			"combat rating" > 0
			has "ships: Interceptor"
	source
		government Republic "Free Worlds" Syndicate Neutral
		attributes core north frontier
	destination
		government Republic "Free Worlds" Syndicate Neutral
		attributes paradise "near earth"
		distance 2 5
	npc
		personality nemesis waiting
		distance 1
		government Pirate
		fleet
			names "pirate"
			variant
				"Sparrow"
			variant
				"Wasp"
			variant
				"Berserker"
	npc
		personality nemesis waiting
		government Pirate
		fleet
			names "pirate"
			variant
				"Sparrow"
			variant
				"Wasp"
			variant
				"Berserker"
	npc accompany save
		government Merchant
		personality escort timid
		fleet
			names "civilian"
			variant
				"Shuttle"
			variant
				"Star Barge"
	on complete
		payment 20000
		dialog "The captain of the <npc> thanks you for escorting them safely, and pays you <payment>."
	on visit
		dialog "You have reached <planet>, but you left the <npc> behind! Better depart and wait for them to arrive in this star system."

mission "Escort (Small, Core, Dangerous Destination)"
	name "Escort to <planet>"
	description "The captain of the <npc> will pay you <payment> to escort them safely into a dangerous region of space to reach <destination> by <date>."
	repeat
	job
	deadline 10
	to offer
		random < 70
		"combat rating" > 5
	source
		government Republic "Free Worlds" Syndicate Neutral
		attributes paradise "near earth"
	destination
		government Republic "Free Worlds" Syndicate Neutral
		attributes core north frontier "dirt belt"
		distance 3 4
	npc
		personality nemesis waiting
		system destination
		distance 1
		government Pirate
		fleet "Small Core Pirates"
	npc
		personality nemesis waiting
		system destination
		distance 1 2
		government Pirate
		fleet "Small Core Pirates"
	npc
		personality nemesis staying
		system destination
		government Pirate
		fleet "Small Core Pirates"
	npc accompany save
		government Merchant
		personality escort timid
		fleet
			names "civilian"
			variant
				"Freighter"
	on complete
		payment 60000
		dialog "The captain of the <npc> thanks you for escorting them safely, and pays you <payment>."
	on visit
		dialog "You have reached <planet>, but you left the <npc> behind! Better depart and wait for them to arrive in this star system."

mission "Escort (Small, Core, Dangerous Origin)"
	name "Escort to <planet>"
	description "The captain of the <npc> will pay you <payment> to escort them safely out of this dangerous region of space to reach <destination> by <date>."
	repeat
	job
	deadline 10
	to offer
		random < 70
		"combat rating" > 5
	source
		government Republic "Free Worlds" Syndicate Neutral
		attributes core north frontier
	destination
		government Republic "Free Worlds" Syndicate Neutral
		attributes paradise "near earth"
		distance 3 5
	npc
		personality nemesis waiting
		distance 1
		government Pirate
		fleet "Small Core Pirates"
	npc
		personality nemesis waiting
		distance 1 2
		government Pirate
		fleet "Small Core Pirates"
	npc
		personality nemesis waiting
		government Pirate
		fleet "Small Core Pirates"
	npc accompany save
		government Merchant
		personality escort timid
		fleet
			names "civilian"
			variant
				"Freighter"
	on complete
		payment 60000
		dialog "The captain of the <npc> thanks you for escorting them safely, and pays you <payment>."
	on visit
		dialog "You have reached <planet>, but you left the <npc> behind! Better depart and wait for them to arrive in this star system."

mission "Escort (Medium, Core, Dangerous Destination)"
	name "Escort to <planet>"
	description "The captain of the <npc> will pay you <payment> to escort them safely into a dangerous region of space to reach <destination> by <date>."
	repeat
	job
	deadline 10
	to offer
		random < 40
		"combat rating" > 20
	source
		government Republic "Free Worlds" Syndicate Neutral
		attributes paradise "near earth"
	destination
		government Republic "Free Worlds" Syndicate Neutral
		attributes core north frontier "dirt belt"
		distance 3 4
	npc
		personality nemesis waiting
		system destination
		distance 1
		government Pirate
		fleet "Small Core Pirates"
	npc
		personality nemesis waiting
		system destination
		distance 1
		government Pirate
		fleet "Small Core Pirates"
	npc
		personality nemesis waiting
		system destination
		distance 1 2
		government Pirate
		fleet "Small Core Pirates"
	npc
		system destination
		personality nemesis staying
		government Pirate
		fleet "Small Core Pirates"
	npc
		system destination
		personality nemesis staying
		government Pirate
		fleet "Small Core Pirates"
	npc accompany save
		government Merchant
		personality escort timid
		fleet
			names "civilian"
			variant
				"Freighter"
	on complete
		payment 90000
		dialog "The captain of the <npc> thanks you for escorting them safely, and pays you <payment>."
	on visit
		dialog "You have reached <planet>, but you left the <npc> behind! Better depart and wait for them to arrive in this star system."

mission "Escort (Medium, Core, Dangerous Origin)"
	name "Escort to <planet>"
	description "The captain of the <npc> will pay you <payment> to escort them safely out of this dangerous region of space to reach <destination> by <date>."
	repeat
	job
	deadline 10
	to offer
		random < 40
		"combat rating" > 20
	source
		government Republic "Free Worlds" Syndicate Neutral
		attributes core north frontier
	destination
		government Republic "Free Worlds" Syndicate Neutral
		attributes paradise "near earth"
		distance 3 5
	npc
		personality nemesis waiting
		distance 1
		government Pirate
		fleet "Small Core Pirates"
	npc
		personality nemesis waiting
		distance 1
		government Pirate
		fleet "Small Core Pirates"
	npc
		personality nemesis waiting
		distance 1 2
		government Pirate
		fleet "Small Core Pirates"
	npc
		personality nemesis waiting
		government Pirate
		fleet "Small Core Pirates"
	npc
		personality nemesis waiting
		government Pirate
		fleet "Small Core Pirates"
	npc accompany save
		government Merchant
		personality escort timid
		fleet
			names "civilian"
			variant
				"Freighter"
	on complete
		payment 90000
		dialog "The captain of the <npc> thanks you for escorting them safely, and pays you <payment>."
	on visit
		dialog "You have reached <planet>, but you left the <npc> behind! Better depart and wait for them to arrive in this star system."

mission "Escort (Large, Core, Dangerous Destination)"
	name "Escort to <planet>"
	description "The captain of the <npc> will pay you <payment> to escort them safely into a dangerous region of space to reach <destination> by <date>."
	repeat
	job
	deadline 10
	to offer
		random < 50
		"combat rating" > 60
	source
		government Republic "Free Worlds" Syndicate Neutral
		attributes paradise "near earth"
	destination
		government Republic "Free Worlds" Syndicate Neutral
		attributes core north frontier "dirt belt"
		distance 3 4
	npc
		personality nemesis waiting
		system destination
		distance 1
		government Pirate
		fleet "Large Core Pirates"
	npc
		personality nemesis waiting
		system destination
		distance 1 2
		government Pirate
		fleet "Small Core Pirates"
	npc
		personality nemesis staying
		system destination
		government Pirate
		fleet "Large Core Pirates"
	npc accompany save
		government Merchant
		personality escort timid
		fleet
			names "civilian"
			variant
				"Bulk Freighter"
	on complete
		payment 120000
		dialog "The captain of the <npc> thanks you for escorting them safely, and pays you <payment>."
	on visit
		dialog "You have reached <planet>, but you left the <npc> behind! Better depart and wait for them to arrive in this star system."

mission "Escort (Large, Core, Dangerous Origin)"
	name "Escort to <planet>"
	description "The captain of the <npc> will pay you <payment> to escort them safely out of this dangerous region of space to reach <destination> by <date>."
	repeat
	job
	deadline 10
	to offer
		random < 50
		"combat rating" > 60
	source
		government Republic "Free Worlds" Syndicate Neutral
		attributes core north frontier
	destination
		government Republic "Free Worlds" Syndicate Neutral
		attributes paradise "near earth"
		distance 3 5
	npc
		personality nemesis waiting
		distance 1
		government Pirate
		fleet "Large Core Pirates"
	npc
		personality nemesis waiting
		distance 1 2
		government Pirate
		fleet "Small Core Pirates"
	npc
		personality nemesis waiting
		government Pirate
		fleet "Large Core Pirates"
	npc accompany save
		government Merchant
		personality escort timid
		fleet
			names "civilian"
			variant
				"Bulk Freighter"
	on complete
		payment 120000
		dialog "The captain of the <npc> thanks you for escorting them safely, and pays you <payment>."
	on visit
		dialog "You have reached <planet>, but you left the <npc> behind! Better depart and wait for them to arrive in this star system."

mission "Escort (Extra Large, Core, Dangerous Destination)"
	name "Escort to <planet>"
	description "The captain of the <npc> will pay you <payment> to escort them safely into a dangerous region of space to reach <destination> by <date>."
	repeat
	job
	deadline 10
	to offer
		random < 20
		"combat rating" > 100
	source
		government Republic "Free Worlds" Syndicate Neutral
		attributes paradise "near earth"
	destination
		government Republic "Free Worlds" Syndicate Neutral
		attributes core north frontier "dirt belt"
		distance 3 4
	npc
		personality nemesis waiting
		system destination
		distance 1
		government Pirate
		fleet "Large Core Pirates"
	npc
		personality nemesis waiting
		system destination
		distance 1
		government Pirate
		fleet "Small Core Pirates"
	npc
		personality nemesis waiting
		system destination
		distance 1 2
		government Pirate
		fleet "Small Core Pirates"
	npc
		personality nemesis staying
		system destination
		government Pirate
		fleet "Large Core Pirates"
	npc
		personality nemesis staying
		system destination
		government Pirate
		fleet "Small Core Pirates"
	npc accompany save
		government Merchant
		personality escort timid
		fleet
			names "civilian"
			variant
				"Bulk Freighter"
	on complete
		payment 150000
		dialog "The captain of the <npc> thanks you for escorting them safely, and pays you <payment>."
	on visit
		dialog "You have reached <planet>, but you left the <npc> behind! Better depart and wait for them to arrive in this star system."

mission "Escort (Extra Large, Core, Dangerous Origin)"
	name "Escort to <planet>"
	description "The captain of the <npc> will pay you <payment> to escort them safely into a dangerous region of space to reach <destination> by <date>."
	repeat
	job
	deadline 10
	to offer
		random < 20
		"combat rating" > 100
	source
		government Republic "Free Worlds" Syndicate Neutral
		attributes core north frontier
	destination
		government Republic "Free Worlds" Syndicate Neutral
		attributes paradise "near earth"
		distance 3 5
	npc
		personality nemesis waiting
		distance 1
		government Pirate
		fleet "Large Core Pirates"
	npc
		personality nemesis waiting
		distance 1
		government Pirate
		fleet "Small Core Pirates"
	npc
		personality nemesis waiting
		distance 1 2
		government Pirate
		fleet "Small Core Pirates"
	npc
		personality nemesis waiting
		government Pirate
		fleet "Large Core Pirates"
	npc
		personality nemesis waiting
		government Pirate
		fleet "Small Core Pirates"
	npc accompany save
		government Merchant
		personality escort timid
		fleet
			names "civilian"
			variant
				"Bulk Freighter"
	on complete
		payment 150000
		dialog "The captain of the <npc> thanks you for escorting them safely, and pays you <payment>."
	on visit
		dialog "You have reached <planet>, but you left the <npc> behind! Better depart and wait for them to arrive in this star system."


mission "Escort (Tiny, Southern, Dangerous Origin or Destination)"
	name "Escort to <planet>"
	description "Despite your relative inexperience, the captain of the <npc> is willing to pay you <payment> for an escort through this dangerous region of space to reach <destination> by <date>."
	repeat
	job
	deadline 8
	to offer
		random < 50
		"combat rating" < 6
		or
			"combat rating" > 0
			has "ships: Interceptor"
	source
		government Republic "Free Worlds" Syndicate Neutral
		attributes frontier south rim "dirt belt"
	destination
		government Republic "Free Worlds" Syndicate Neutral
		attributes frontier south rim "dirt belt"
		distance 2 4
	npc
		personality nemesis waiting
		government Pirate
		fleet
			names "pirate"
			variant
				"Sparrow"
			variant
				"Wasp"
			variant
				"Berserker"
	npc
		personality nemesis staying
		government Pirate
		fleet
			names "pirate"
			variant
				"Sparrow"
			variant
				"Wasp"
			variant
				"Berserker"
	npc accompany save
		government Merchant
		personality escort timid
		fleet
			names "civilian"
			variant
				"Shuttle"
			variant
				"Star Barge"
	on complete
		payment 15000
		dialog "The captain of the <npc> thanks you for escorting them safely, and pays you <payment>."
	on visit
		dialog "You have reached <planet>, but you left the <npc> behind! Better depart and wait for them to arrive in this star system."

mission "Escort (Small, Southern, Dangerous Origin or Destination)"
	name "Escort to <planet>"
	description "The captain of the <npc> will pay you <payment> to escort them safely through this dangerous region of space to reach <destination> by <date>."
	repeat
	job
	deadline 10
	to offer
		random < 70
		"combat rating" > 5
	source
		government Republic "Free Worlds" Syndicate Neutral
		attributes frontier south rim "dirt belt"
	destination
		government Republic "Free Worlds" Syndicate Neutral
		attributes frontier south rim "dirt belt"
		distance 3 4
	npc
		personality nemesis waiting
		government Pirate
		fleet "Small Southern Pirates"
	npc
		system destination
		personality nemesis staying
		government Pirate
		fleet "Small Southern Pirates"
	npc accompany save
		government Merchant
		personality escort timid
		fleet
			names "civilian"
			variant
				"Freighter"
	on complete
		payment 60000
		dialog "The captain of the <npc> thanks you for escorting them safely, and pays you <payment>."
	on visit
		dialog "You have reached <planet>, but you left the <npc> behind! Better depart and wait for them to arrive in this star system."

mission "Escort (Medium, Southern, Dangerous Origin or Destination)"
	name "Escort to <planet>"
	description "The captain of the <npc> will pay you <payment> to escort them safely through this dangerous region of space to reach <destination> by <date>."
	repeat
	job
	deadline 10
	to offer
		random < 40
		"combat rating" > 20
	source
		government Republic "Free Worlds" Syndicate Neutral
		attributes frontier south rim "dirt belt"
	destination
		government Republic "Free Worlds" Syndicate Neutral
		attributes frontier south rim "dirt belt"
		distance 3 4
	npc
		personality nemesis waiting
		government Pirate
		fleet "Small Southern Pirates"
	npc
		personality nemesis waiting
		government Pirate
		fleet "Small Southern Pirates"
	npc
		system destination
		personality nemesis staying
		government Pirate
		fleet "Small Southern Pirates"
	npc
		system destination
		personality nemesis staying
		government Pirate
		fleet "Small Southern Pirates"
	npc accompany save
		government Merchant
		personality escort timid
		fleet
			names "civilian"
			variant
				"Freighter"
	on complete
		payment 90000
		dialog "The captain of the <npc> thanks you for escorting them safely, and pays you <payment>."
	on visit
		dialog "You have reached <planet>, but you left the <npc> behind! Better depart and wait for them to arrive in this star system."

mission "Escort (Large, Southern, Dangerous Origin or Destination)"
	name "Escort to <planet>"
	description "The captain of the <npc> will pay you <payment> to escort them safely through this dangerous region of space to reach <destination> by <date>."
	repeat
	job
	deadline 10
	to offer
		random < 50
		"combat rating" > 60
	source
		government Republic "Free Worlds" Syndicate Neutral
		attributes frontier south rim "dirt belt"
	destination
		government Republic "Free Worlds" Syndicate Neutral
		attributes frontier south rim "dirt belt"
		distance 3 4
	npc
		personality nemesis waiting
		government Pirate
		fleet "Large Southern Pirates"
	npc
		system destination
		personality nemesis staying
		government Pirate
		fleet "Large Southern Pirates"
	npc accompany save
		government Merchant
		personality escort timid
		fleet
			names "civilian"
			variant
				"Bulk Freighter"
	on complete
		payment 120000
		dialog "The captain of the <npc> thanks you for escorting them safely, and pays you <payment>."
	on visit
		dialog "You have reached <planet>, but you left the <npc> behind! Better depart and wait for them to arrive in this star system."

mission "Escort (Extra Large, Southern, Dangerous Origin or Destination)"
	name "Escort to <planet>"
	description "The captain of the <npc> will pay you <payment> to escort them safely through this dangerous region of space to reach <destination> by <date>."
	repeat
	job
	deadline 10
	to offer
		random < 20
		"combat rating" > 100
	source
		government Republic "Free Worlds" Syndicate Neutral
		attributes frontier south rim "dirt belt"
	destination
		government Republic "Free Worlds" Syndicate Neutral
		attributes frontier south rim "dirt belt"
		distance 3 4
	npc
		personality nemesis waiting
		government Pirate
		fleet "Large Southern Pirates"
	npc
		personality nemesis waiting
		government Pirate
		fleet "Small Southern Pirates"
	npc
		system destination
		personality nemesis staying
		government Pirate
		fleet "Large Southern Pirates"
	npc
		system destination
		personality nemesis staying
		government Pirate
		fleet "Small Southern Pirates"
	npc accompany save
		government Merchant
		personality escort timid
		fleet
			names "civilian"
			variant
				"Behemoth"
	on complete
		payment 150000
		dialog "The captain of the <npc> thanks you for escorting them safely, and pays you <payment>."
	on visit
		dialog "You have reached <planet>, but you left the <npc> behind! Better depart and wait for them to arrive in this star system."


mission "Bounty Hunting (Big)"
	name "Hunt down <npc>"
	description "A pirate vessel named <npc> has been attacking merchants near the <system> system. Destroy it and return to <planet> for payment (<payment>)."
	repeat
	job
	to offer
		"combat rating" > 500
		random < 20
	source
		government Republic "Free Worlds" Syndicate Neutral
		attributes rim south north "dirt belt" core frontier
	npc kill
		personality heroic staying nemesis
		government Bounty
		system
			distance 1 2
		fleet
			names "pirate"
			variant
				"Leviathan"
			variant
				"Leviathan (Heavy)"
			variant
				"Leviathan (Laser)"
			variant
				"Falcon"
			variant
				"Falcon (Heavy)"
			variant
				"Falcon (Laser)"
			variant
				"Vanguard"
			variant
				"Vanguard (Particle)"
		dialog "The <npc> has been eliminated. You can claim the bounty payment by returning to <destination>."
	on complete
		payment 250000
		dialog "The government of <planet> gratefully pays you <payment> for eliminating the <npc>."

mission "Bounty Hunting (Medium)"
	name "Hunt down <npc>"
	description "A pirate vessel named <npc> has been attacking merchants near the <system> system. Destroy it and return to <planet> for payment (<payment>)."
	repeat
	job
	to offer
		"combat rating" > 400
		random < 20
	source
		government Republic "Free Worlds" Syndicate Neutral
		attributes rim south north "dirt belt" core frontier
	npc kill
		personality heroic staying nemesis
		government Bounty
		system
			distance 1 2
		fleet
			names "pirate"
			variant
				"Protector"
			variant
				"Protector (Laser)"
			variant
				"Osprey (Missile)"
			variant
				"Bastion (Heavy)"
			variant
				"Bastion (Laser)"
			variant
				"Firebird (Plasma)"
		dialog "The <npc> has been eliminated. You can claim the bounty payment by returning to <destination>."
	on complete
		payment 200000
		dialog "The government of <planet> gratefully pays you <payment> for eliminating the <npc>."

mission "Bounty Hunting (Small)"
	name "Hunt down <npc>"
	description "A pirate vessel named <npc> has been attacking merchants near the <system> system. Destroy it and return to <planet> for payment (<payment>)."
	repeat
	job
	to offer
		"combat rating" > 300
		random < 40
	source
		government Republic "Free Worlds" Syndicate Neutral
		attributes rim south north "dirt belt" core frontier
	npc kill
		personality heroic staying nemesis
		government Bounty
		system
			distance 1 2
		fleet
			names "pirate"
			variant
				"Firebird"
			variant
				"Firebird (Missile)"
			variant
				"Splinter"
			variant
				"Splinter (Laser)"
			variant
				"Osprey"
			variant
				"Osprey (Laser)"
			variant
				"Bastion"
			variant
				"Manta"
			variant
				"Manta (Proton)"
		dialog "The <npc> has been eliminated. You can claim the bounty payment by returning to <destination>."
	on complete
		payment 150000
		dialog "The government of <planet> gratefully pays you <payment> for eliminating the <npc>."

mission "Southern Pirate Attack"
	name "Defend <planet>"
	description "Defeat a pirate raid on <destination>."
	minor
	repeat
	to offer
		"combat rating" > 100
		random < 10
	source
		attributes frontier
		attributes rim south "dirt belt"
	npc evade
		personality heroic staying
		government Pirate
		fleet "Small Southern Pirates"
		fleet "Large Southern Pirates"
		fleet "Large Southern Pirates"
	npc
		personality heroic staying
		government Militia
		fleet "Small Militia"
		fleet "Small Militia"
	on offer
		conversation
			`Suddenly you hear raised voices and shouting outside: "We are under attack! <planet> is under attack by pirates! We need every combat-worthy ship to join in the defenses!" The authorities will probably pay you quite well if you assist them, but this could also be an easy way to get yourself killed.`
			choice
				"	(Stay here until the fight is over.)"
					decline
				"	(Join the defense fleet.)"
			"A few militia pilots have gathered to help repel the pirate attack. You join them, and take off together..."
				launch
	on complete
		payment 150000
		dialog "The government of <planet> pays you <payment> for helping to drive off the pirates."

mission "Northern Pirate Attack"
	name "Defend <planet>"
	description "Defeat a pirate raid on <destination>."
	minor
	repeat
	to offer
		"combat rating" > 100
		random < 10
	source
		attributes frontier
		attributes north paradise deep
	npc evade
		personality heroic staying
		government Pirate
		fleet "Small Northern Pirates"
		fleet "Large Northern Pirates"
		fleet "Large Northern Pirates"
	npc
		personality heroic staying
		government Republic
		fleet "Small Republic"
		fleet "Small Republic"
	on offer
		conversation
			`Suddenly you hear raised voices and shouting outside: "We are under attack! <planet> is under attack by pirates! We need every combat-worthy ship to join in the defenses!" The authorities will probably pay you quite well if you assist them, but this could also be an easy way to get yourself killed.`
			choice
				"	(Stay here until the fight is over.)"
					decline
				"	(Join the defense fleet.)"
			"The local Navy garrison is preparing to repel the pirate attack. You join them, and take off together..."
				launch
	on complete
		payment 250000
		dialog "The government of <planet> pays you <payment> for helping to drive off the pirates."

mission "Core Pirate Attack"
	name "Defend <planet>"
	description "Defeat a pirate raid on <destination>."
	minor
	repeat
	to offer
		"combat rating" > 100
		random < 10
	source
		attributes frontier
		attributes core "near earth"
	npc evade
		personality heroic staying
		government Pirate
		fleet "Small Core Pirates"
		fleet "Large Core Pirates"
		fleet "Large Core Pirates"
	npc
		personality heroic staying
		government Syndicate
		fleet "Small Syndicate"
		fleet "Small Syndicate"
	on offer
		conversation
			`Suddenly you hear raised voices and shouting outside: "We are under attack! <planet> is under attack by pirates! We need every combat-worthy ship to join in the defenses!" The authorities will probably pay you quite well if you assist them, but this could also be an easy way to get yourself killed.`
			choice
				"	(Stay here until the fight is over.)"
					decline
				"	(Join the defense fleet.)"
			"The local Syndicate defense forces are preparing to repel the pirate attack. You join them, and take off together..."
				launch
	on complete
		payment 200000
		dialog "The government of <planet> pays you <payment> for helping to drive off the pirates."

mission "Cargo [0]"
	name "Delivery to <planet>"
	job
	repeat
	description "Deliver <cargo> to <destination>. Payment is <payment>."
	cargo random 5 2 .1
	source
<<<<<<< HEAD
		government "Republic" "Free Worlds" "Syndicate" "Neutral" "Wanderer"
	destination
		distance 2 8
		government "Republic" "Free Worlds" "Syndicate" "Neutral" "Wanderer"
=======
		government "Republic" "Free Worlds" "Syndicate" "Neutral" "Hai"
	destination
		distance 2 8
		government "Republic" "Free Worlds" "Syndicate" "Neutral" "Hai"
>>>>>>> ba5b398b
	on complete
		payment
		dialog "You drop off your cargo of <commodity> and collect your payment of <payment>."

mission "Cargo [1]"
	name "Delivery to <planet>"
	job
	repeat
	description "Deliver <cargo> to <destination>. Payment is <payment>."
	cargo random 5 2 .1
	to offer
		random < 90
	source
<<<<<<< HEAD
		government "Republic" "Free Worlds" "Syndicate" "Neutral" "Wanderer"
	destination
		distance 2 10
		government "Republic" "Free Worlds" "Syndicate" "Neutral" "Wanderer"
=======
		government "Republic" "Free Worlds" "Syndicate" "Neutral" "Hai"
	destination
		distance 2 10
		government "Republic" "Free Worlds" "Syndicate" "Neutral" "Hai"
>>>>>>> ba5b398b
	on complete
		payment
		dialog "You drop off your cargo of <commodity> and collect your payment of <payment>."

mission "Cargo [2]"
	name "Delivery to <planet>"
	job
	repeat
	description "Deliver <cargo> to <destination>. Payment is <payment>."
	cargo random 5 2 .1
	to offer
		random < 80
	source
		attributes mining textiles factory farming fishing oil
		government "Republic" "Free Worlds" "Syndicate" "Neutral"
	destination
		distance 2 12
		government "Republic" "Free Worlds" "Syndicate" "Neutral"
	on complete
		payment
		dialog "You drop off your cargo of <commodity> and collect your payment of <payment>."

mission "Cargo [3]"
	name "Delivery to <planet>"
	job
	repeat
	description "Deliver <cargo> to <destination>. Payment is <payment>."
	cargo random 5 2 .1
	to offer
		random < 70
	source
		attributes mining textiles factory farming fishing oil
		government "Republic" "Free Worlds" "Syndicate" "Neutral"
	destination
		distance 3 14
		government "Republic" "Free Worlds" "Syndicate" "Neutral"
	on complete
		payment
		payment 2000
		dialog "You drop off your cargo of <commodity> and collect your payment of <payment>."

mission "Cargo [4]"
	name "Delivery to <planet>"
	job
	repeat
	description "Deliver <cargo> to <destination>. Payment is <payment>."
	cargo random 5 2 .1
	to offer
		random < 60
	source
		attributes mining textiles factory farming fishing oil
		government "Republic" "Free Worlds" "Syndicate" "Neutral"
	destination
		distance 4 16
		government "Republic" "Free Worlds" "Syndicate" "Neutral"
	on complete
		payment
		payment 4000
		dialog "You drop off your cargo of <commodity> and collect your payment of <payment>."

mission "Bulk Delivery [0]"
	name "Bulk delivery to <planet>"
	job
	repeat
	description "Deliver <cargo> to <destination>. Payment is <payment>."
	cargo random 25 2 .05
	to offer
		random < 70
	source
<<<<<<< HEAD
		government "Republic" "Free Worlds" "Syndicate" "Neutral" "Wanderer"
	destination
		distance 2 8
		government "Republic" "Free Worlds" "Syndicate" "Neutral" "Wanderer"
=======
		government "Republic" "Free Worlds" "Syndicate" "Neutral" "Hai"
	destination
		distance 2 8
		government "Republic" "Free Worlds" "Syndicate" "Neutral" "Hai"
>>>>>>> ba5b398b
	on complete
		payment
		dialog "You drop off your cargo of <commodity> and collect your payment of <payment>."

mission "Bulk Delivery [1]"
	name "Bulk delivery to <planet>"
	job
	repeat
	description "Deliver <cargo> to <destination>. Payment is <payment>."
	cargo random 25 2 .05
	to offer
		random < 60
	source
<<<<<<< HEAD
		government "Republic" "Free Worlds" "Syndicate" "Neutral" "Wanderer"
	destination
		distance 3 12
		government "Republic" "Free Worlds" "Syndicate" "Neutral" "Wanderer"
=======
		government "Republic" "Free Worlds" "Syndicate" "Neutral" "Hai"
	destination
		distance 3 12
		government "Republic" "Free Worlds" "Syndicate" "Neutral" "Hai"
>>>>>>> ba5b398b
	on complete
		payment
		payment 2000
		dialog "You drop off your cargo of <commodity> and collect your payment of <payment>."

mission "Bulk Delivery [2]"
	name "Bulk delivery to <planet>"
	job
	repeat
	description "Deliver <cargo> to <destination>. Payment is <payment>."
	cargo random 25 2 .05
	to offer
		random < 50
	source
		attributes mining textiles factory farming fishing oil
		government "Republic" "Free Worlds" "Syndicate" "Neutral"
	destination
		distance 4 16
		government "Republic" "Free Worlds" "Syndicate" "Neutral"
	on complete
		payment
		payment 4000
		dialog "You drop off your cargo of <commodity> and collect your payment of <payment>."

mission "Rush Delivery [0]"
	name "Rush delivery to <planet>"
	job
	repeat
	deadline
	description "Deliver <cargo> to <destination> by <date>. Payment is <payment>."
	cargo random 5 2 .1
	to offer
		random < 90
	source
<<<<<<< HEAD
		government "Republic" "Free Worlds" "Syndicate" "Neutral" "Wanderer"
	destination
		distance 4 10
		government "Republic" "Free Worlds" "Syndicate" "Neutral" "Wanderer"
=======
		government "Republic" "Free Worlds" "Syndicate" "Neutral" "Hai"
	destination
		distance 4 10
		government "Republic" "Free Worlds" "Syndicate" "Neutral" "Hai"
>>>>>>> ba5b398b
	on complete
		payment
		payment 16000
		dialog "You drop off your cargo of <commodity> and collect your payment of <payment>."

mission "Rush Delivery [1]"
	name "Rush delivery to <planet>"
	job
	repeat
	deadline
	description "Deliver <cargo> to <destination> by <date>. Payment is <payment>."
	cargo random 5 2 .1
	to offer
		random < 80
	source
		government "Republic" "Free Worlds" "Syndicate" "Neutral"
	destination
		distance 5 12
		government "Republic" "Free Worlds" "Syndicate" "Neutral"
	on complete
		payment
		payment 18000
		dialog "You drop off your cargo of <commodity> and collect your payment of <payment>."

mission "Rush Delivery [2]"
	name "Rush delivery to <planet>"
	job
	repeat
	deadline
	description "Deliver <cargo> to <destination> by <date>. Payment is <payment>."
	cargo random 5 2 .1
	to offer
		random < 70
	source
		attributes mining textiles factory farming fishing oil
		government "Republic" "Free Worlds" "Syndicate" "Neutral"
	destination
		distance 6 14
		government "Republic" "Free Worlds" "Syndicate" "Neutral"
	on complete
		payment
		payment 20000
		dialog "You drop off your cargo of <commodity> and collect your payment of <payment>."

mission "Rush Delivery [3]"
	name "Rush delivery to <planet>"
	job
	repeat
	deadline
	description "Deliver <cargo> to <destination> by <date>. Payment is <payment>."
	cargo random 5 2 .1
	to offer
		random < 60
	source
		attributes mining textiles factory farming fishing oil
		government "Republic" "Free Worlds" "Syndicate" "Neutral"
	destination
		distance 7 16
		government "Republic" "Free Worlds" "Syndicate" "Neutral"
	on complete
		payment
		payment 22000
		dialog "You drop off your cargo of <commodity> and collect your payment of <payment>."



mission "Passengers [0]"
	name "Passenger transport to <planet>"
	job
	repeat
	description "Bring <fare> to <destination>. Payment is <payment>."
	passengers 1 10 .9
	source
<<<<<<< HEAD
		government "Republic" "Free Worlds" "Syndicate" "Neutral" "Wanderer"
	destination
		distance 2 10
		government "Republic" "Free Worlds" "Syndicate" "Neutral" "Wanderer"
=======
		government "Republic" "Free Worlds" "Syndicate" "Neutral" "Hai"
	destination
		distance 2 10
		government "Republic" "Free Worlds" "Syndicate" "Neutral" "Hai"
>>>>>>> ba5b398b
	on complete
		payment
		payment 2000
		dialog "You wish your <passengers> the best of luck on <planet>, and collect your payment of <payment>."

mission "Passengers [1]"
	name "Passenger transport to <planet>"
	job
	repeat
	description "Bring <fare> to <destination>. Payment is <payment>."
	passengers 1 10 .9
	to offer
		random < 75
	source
<<<<<<< HEAD
		government "Republic" "Free Worlds" "Syndicate" "Neutral" "Wanderer"
	destination
		distance 2 10
		government "Republic" "Free Worlds" "Syndicate" "Neutral" "Wanderer"
=======
		government "Republic" "Free Worlds" "Syndicate" "Neutral" "Hai"
	destination
		distance 2 10
		government "Republic" "Free Worlds" "Syndicate" "Neutral" "Hai"
>>>>>>> ba5b398b
	on complete
		payment
		dialog "You wish your <passengers> the best of luck on <planet>, and collect your payment of <payment>."

mission "Passengers [2]"
	name "Passenger transport to <planet>"
	job
	repeat
	description "Bring <fare> to <destination>. Payment is <payment>."
	passengers 1 10 .9
	to offer
		random < 50
	source
		government "Republic" "Free Worlds" "Syndicate" "Neutral"
	destination
		distance 2 10
		government "Republic" "Free Worlds" "Syndicate" "Neutral"
	on complete
		payment
		dialog "You wish your <passengers> the best of luck on <planet>, and collect your payment of <payment>."

mission "Passengers [3]"
	name "Passenger transport to <planet>"
	job
	repeat
	description "Bring <fare> to <destination>. Payment is <payment>."
	passengers 1 10 .9
	to offer
		random < 25
	source
		government "Republic" "Free Worlds" "Syndicate" "Neutral"
	destination
		distance 2 10
		government "Republic" "Free Worlds" "Syndicate" "Neutral"
	on complete
		payment
		dialog "You wish your <passengers> the best of luck on <planet>, and collect your payment of <payment>."

mission "Passengers [4]"
	name "Passenger transport to <planet>"
	job
	repeat
	description "These <bunks> passengers want to escape the pollution and crime on <origin> and settle on <destination>. Payment is <payment>."
	passengers 2 10 .9
	to offer
		random < 50
	source
		attributes "urban"
		government "Republic" "Free Worlds" "Syndicate" "Neutral"
	destination
		distance 2 10
		government "Republic" "Free Worlds" "Syndicate" "Neutral"
	on complete
		payment
		payment 2000
		dialog "You wish your <passengers> the best of luck on <planet>, and collect your payment of <payment>."

mission "Transport miners to <planet>"
	job
	repeat
	description "This family of <bunks> miners is hoping to find work on <destination>, and they will pay you <payment> to take them there."
	passengers 2 2 .8
	to offer
		random < 50
	source
		government "Republic" "Free Worlds" "Syndicate" "Neutral"
	destination
		attributes "mining"
		distance 3 12
		government "Republic" "Free Worlds" "Syndicate" "Neutral"
	on complete
		payment
		payment 2000
		dialog "You wish the mining family the best of luck on <planet>, and collect your payment of <payment>."

mission "Transport farmers to <planet>"
	job
	repeat
	description "This family of <bunks> farmers is hoping to find work on <destination>, and they will pay you <payment> to take them there."
	passengers 2 2 .8
	to offer
		random < 50
	source
		government "Republic" "Free Worlds" "Syndicate" "Neutral"
	destination
		attributes "farming"
		distance 3 12
		government "Republic" "Free Worlds" "Syndicate" "Neutral"
	on complete
		payment
		payment 2000
		dialog "You wish the farm family the best of luck on <planet>, and collect your payment of <payment>."

mission "Transport mill workers to <planet>"
	job
	repeat
	description "This family of <bunks> mill workers is hoping to find work on <destination>, and they will pay you <payment> to take them there."
	passengers 2 2 .8
	to offer
		random < 50
	source
		government "Republic" "Free Worlds" "Syndicate" "Neutral"
	destination
		attributes "textiles"
		distance 3 12
		government "Republic" "Free Worlds" "Syndicate" "Neutral"
	on complete
		payment
		payment 2000
		dialog "You wish the workers the best of luck on <planet>, and collect your payment of <payment>."

mission "Transport workers to <planet>"
	job
	repeat
	description "This family of <bunks> factory workers is hoping to find work on <destination>, and they will pay you <payment> to take them there."
	passengers 2 2 .8
	to offer
		random < 80
	source
		government "Republic" "Free Worlds" "Syndicate" "Neutral"
	destination
		attributes "factory"
		distance 3 12
		government "Republic" "Free Worlds" "Syndicate" "Neutral"
	on complete
		payment
		payment 2000
		dialog "You wish the workers the best of luck on <planet>, and collect your payment of <payment>."

mission "Tourists out [0]"
	name "Bring a tourist to <planet>"
	job
	repeat
	description "This tourist wants to see <destination>, and will pay you <payment>."
	passengers 1
	to offer
		random < 20
	source
		government "Republic" "Free Worlds" "Syndicate" "Neutral"
	destination
		attributes "tourism"
		distance 6 35
		government "Republic" "Free Worlds" "Syndicate" "Neutral"
	on complete
		payment
		payment 6000
		dialog "You wish your <passengers> the best of luck on <planet>, and collect your payment of <payment>."

mission "Tourists out [1]"
	name "Bring tourists to <planet>"
	job
	repeat
	description "These <bunks> tourists want to see <destination>. They are willing to pay you <payment>."
	passengers 2 10 .9
	to offer
		random < 50
	source
		government "Republic" "Free Worlds" "Syndicate" "Neutral"
	destination
		attributes "tourism"
		distance 2 25
		government "Republic" "Free Worlds" "Syndicate" "Neutral"
	on complete
		payment
		payment 4000
		dialog "You wish your <passengers> the best of luck on <planet>, and collect your payment of <payment>."

mission "Tourists out [2]"
	name "Bring tourists to <planet>"
	job
	repeat
	description "These <bunks> tourists want to see <destination>. They are willing to pay you <payment>."
	passengers 2 10 .9
	to offer
		random < 75
	source
		attributes "rich" "urban"
		government "Republic" "Free Worlds" "Syndicate" "Neutral"
	destination
		attributes "tourism"
		distance 4 30
		government "Republic" "Free Worlds" "Syndicate" "Neutral"
	on complete
		payment
		payment 8000
		dialog "You wish your <passengers> the best of luck on <planet>, and collect your payment of <payment>."

mission "Tourists back [0]"
	name "Bring a tourist home to <planet>"
	job
	repeat
	description "This tourist is headed home to <destination>, and will pay you <payment>."
	passengers 1
	to offer
		random < 20
	source
		government "Republic" "Free Worlds" "Syndicate" "Neutral"
		attributes "tourism"
	destination
		distance 6 35
		government "Republic" "Free Worlds" "Syndicate" "Neutral"
	on complete
		payment
		payment 6000
		dialog "You wish your <passengers> the best of luck on <planet>, and collect your payment of <payment>."

mission "Tourists back [1]"
	name "Bring tourists home to <planet>"
	job
	repeat
	description "These <bunks> tourists are headed home to <destination>. They are willing to pay you <payment>."
	passengers 2 10 .9
	to offer
		random < 50
	source
		government "Republic" "Free Worlds" "Syndicate" "Neutral"
		attributes "tourism"
	destination
		distance 2 25
		government "Republic" "Free Worlds" "Syndicate" "Neutral"
	on complete
		payment
		payment 4000
		dialog "You wish your <passengers> the best of luck on <planet>, and collect your payment of <payment>."

mission "Tourists back [2]"
	name "Bring tourists home to <planet>"
	job
	repeat
	description "These <bunks> tourists are headed home to <destination>. They are willing to pay you <payment>."
	passengers 2 10 .9
	to offer
		random < 75
	source
		attributes "tourism"
		government "Republic" "Free Worlds" "Syndicate" "Neutral"
	destination
		attributes "rich" "urban"
		distance 4 30
		government "Republic" "Free Worlds" "Syndicate" "Neutral"
	on complete
		payment
		payment 8000
		dialog "You wish your <passengers> the best of luck on <planet>, and collect your payment of <payment>."

mission "Family [0]"
	name "Transport family to <planet>"
	job
	repeat
	description "This family of <bunks> is relocating to <destination>. They will pay you <payment> to take them there."
	passengers 2 4 .5
	to offer
		random < 60
		"passenger space" > 10
	source
<<<<<<< HEAD
		government "Republic" "Free Worlds" "Syndicate" "Neutral" "Wanderer"
	destination
		distance 4 16
		government "Republic" "Free Worlds" "Syndicate" "Neutral" "Wanderer"
=======
		government "Republic" "Free Worlds" "Syndicate" "Neutral" "Hai"
	destination
		distance 4 16
		government "Republic" "Free Worlds" "Syndicate" "Neutral" "Hai"
>>>>>>> ba5b398b
	on complete
		payment
		payment 4000
		dialog "The family you have been transporting departs your ship after paying you <payment>."

mission "Family [1]"
	name "Transport family to <planet>"
	job
	repeat
	description "This family of <bunks> is relocating to <destination>. They will pay you <payment> to take them there."
	passengers 2 4 .5
	to offer
		random < 50
		"passenger space" > 10
	source
		government "Republic" "Free Worlds" "Syndicate" "Neutral"
	destination
		distance 5 20
		government "Republic" "Free Worlds" "Syndicate" "Neutral"
	on complete
		payment
		payment 6000
		dialog "The family you have been transporting departs your ship after paying you <payment>."

mission "Family [2]"
	name "Transport family to <planet>"
	job
	repeat
	description "This family of <bunks> is relocating to <destination>. They will pay you <payment> to take them there."
	passengers 2 4 .5
	to offer
		random < 40
		"passenger space" > 10
	source
		government "Republic" "Free Worlds" "Syndicate" "Neutral"
	destination
		distance 6 24
		government "Republic" "Free Worlds" "Syndicate" "Neutral"
	on complete
		payment
		payment 8000
		dialog "The family you have been transporting departs your ship after paying you <payment>."

mission "Family [3]"
	name "Transport family to <planet>"
	job
	repeat
	description "This family of <bunks> is relocating to <destination>. They will pay you <payment> to take them there."
	passengers 2 4 .5
	to offer
		random < 30
		"passenger space" > 10
	source
		government "Republic" "Free Worlds" "Syndicate" "Neutral"
	destination
		distance 8 32
		government "Republic" "Free Worlds" "Syndicate" "Neutral"
	on complete
		payment
		payment 10000
		dialog "The family you have been transporting departs your ship after paying you <payment>."

mission "Strike Breakers [mining]"
	name "Strike breakers to <planet>"
	job
	repeat
	description "Bring <bunks> strike breakers to <destination>, to take the place of mine workers who are on strike. The company will pay you <payment>."
	passengers 5 5 .2
	to offer
		random < 10
		"passenger space" > 20
	source
		government "Republic" "Free Worlds" "Syndicate" "Neutral"
	destination
		attributes "mining"
		distance 2 20
		government "Republic" "Free Worlds" "Syndicate" "Neutral"
	on complete
		payment
		payment 10000
		dialog "You unload the strike breakers amid an angry crowd of protesters held back by police. When you return to your ship, you find that the company has transferred the agreed-upon payment of <payment> into your account."

mission "Strike Breakers [textile]"
	name "Strike breakers to <planet>"
	job
	repeat
	description "Bring <bunks> strike breakers to <destination>, to take the place of textile workers who are on strike. The company will pay you <payment>."
	passengers 5 5 .2
	to offer
		random < 10
		"passenger space" > 20
	source
		government "Republic" "Free Worlds" "Syndicate" "Neutral"
	destination
		attributes "textiles"
		distance 2 20
		government "Republic" "Free Worlds" "Syndicate" "Neutral"
	on complete
		payment
		payment 10000
		dialog "You unload the strike breakers amid an angry crowd of protesters held back by police. When you return to your ship, you find that the company has transferred the agreed-upon payment of <payment> into your account."

mission "Strike Breakers [factory]"
	name "Strike breakers to <planet>"
	job
	repeat
	description "Bring <bunks> strike breakers to <destination>, to take the place of factory workers who are on strike. The company will pay you <payment>."
	passengers 5 5 .2
	to offer
		random < 10
		"passenger space" > 20
	source
		government "Republic" "Free Worlds" "Syndicate" "Neutral"
	destination
		attributes "factory"
		distance 2 20
		government "Republic" "Free Worlds" "Syndicate" "Neutral"
	on complete
		payment
		payment 10000
		dialog "You unload the strike breakers amid an angry crowd of protesters held back by police. When you return to your ship, you find that the company has transferred the agreed-upon payment of <payment> into your account."

mission "Colonists [0]"
	name "Colonists to <planet>"
	job
	repeat
	description "These <bunks> people are hoping to join a colony on <destination>. They will pay you <payment> to take them there."
	passengers 10 4 .1
	to offer
		random < 30
		"passenger space" > 30
	source
		attributes "urban" "near earth" "core" "factory"
		government "Republic" "Free Worlds" "Syndicate" "Neutral"
	destination
		attributes "frontier" "dirt belt" "south" "farming" "mining" "rim" "forest"
		distance 2 20
		government "Republic" "Free Worlds" "Syndicate" "Neutral"
	on complete
		payment
		payment 8000
		dialog "The colonists depart your ship after paying you <payment>."

mission "Colonists [1]"
	name "Colonists to <planet>"
	job
	repeat
	description "These <bunks> people are hoping to join a colony on <destination>. They will pay you <payment> to take them there."
	passengers 10 4 .1
	to offer
		random < 20
		"passenger space" > 30
	source
		attributes "urban" "near earth" "core" "factory"
		government "Republic" "Free Worlds" "Syndicate" "Neutral"
	destination
		attributes "frontier" "dirt belt" "south" "farming" "mining" "rim" "forest"
		distance 4 30
		government "Republic" "Free Worlds" "Syndicate" "Neutral"
	on complete
		payment
		payment 10000
		dialog "The colonists depart your ship after paying you <payment>."

mission "Large Bulk Delivery [0]"
	name "Large bulk delivery to <planet>"
	job
	repeat
	description "Deliver <cargo> to <destination>. Payment is <payment>."
	cargo random 40 2 .02
	to offer
		random < 70
		"cargo space" > 160
	source
<<<<<<< HEAD
		government "Republic" "Free Worlds" "Syndicate" "Neutral" "Wanderer"
	destination
		distance 2 8
		government "Republic" "Free Worlds" "Syndicate" "Neutral" "Wanderer"
=======
		government "Republic" "Free Worlds" "Syndicate" "Neutral" "Hai"
	destination
		distance 2 8
		government "Republic" "Free Worlds" "Syndicate" "Neutral" "Hai"
>>>>>>> ba5b398b
	on complete
		payment
		payment 4000
		dialog "You drop off your cargo of <commodity> and collect your payment of <payment>."

mission "Large Bulk Delivery [1]"
	name "Large bulk delivery to <planet>"
	job
	repeat
	description "Deliver <cargo> to <destination>. Payment is <payment>."
	cargo random 40 2 .02
	to offer
		random < 60
		"cargo space" > 160
	source
<<<<<<< HEAD
		government "Republic" "Free Worlds" "Syndicate" "Neutral" "Wanderer"
	destination
		distance 3 12
		government "Republic" "Free Worlds" "Syndicate" "Neutral" "Wanderer"
=======
		government "Republic" "Free Worlds" "Syndicate" "Neutral" "Hai"
	destination
		distance 3 12
		government "Republic" "Free Worlds" "Syndicate" "Neutral" "Hai"
>>>>>>> ba5b398b
	on complete
		payment
		payment 6000
		dialog "You drop off your cargo of <commodity> and collect your payment of <payment>."

mission "Large Bulk Delivery [2]"
	name "Large bulk delivery to <planet>"
	job
	repeat
	description "Deliver <cargo> to <destination>. Payment is <payment>."
	cargo random 40 2 .02
	to offer
		random < 50
		"cargo space" > 160
	source
		attributes mining textiles factory farming fishing oil
		government "Republic" "Free Worlds" "Syndicate" "Neutral"
	destination
		distance 4 16
		government "Republic" "Free Worlds" "Syndicate" "Neutral"
	on complete
		payment
		payment 8000
		dialog "You drop off your cargo of <commodity> and collect your payment of <payment>."

mission "Large Rush Delivery [0]"
	name "Large rush delivery to <planet>"
	job
	repeat
	deadline
	description "Deliver <cargo> to <destination> by <date>. Payment is <payment>."
	cargo random 20 6 .1
	to offer
		random < 90
		"cargo space" > 80
	source
<<<<<<< HEAD
		government "Republic" "Free Worlds" "Syndicate" "Neutral" "Wanderer"
	destination
		distance 4 10
		government "Republic" "Free Worlds" "Syndicate" "Neutral" "Wanderer"
=======
		government "Republic" "Free Worlds" "Syndicate" "Neutral" "Hai"
	destination
		distance 4 10
		government "Republic" "Free Worlds" "Syndicate" "Neutral" "Hai"
>>>>>>> ba5b398b
	on complete
		payment
		payment 36000
		dialog "You drop off your cargo of <commodity> and collect your payment of <payment>."

mission "Large Rush Delivery [1]"
	name "Large rush delivery to <planet>"
	job
	repeat
	deadline
	description "Deliver <cargo> to <destination> by <date>. Payment is <payment>."
	cargo random 20 6 .1
	to offer
		random < 80
		"cargo space" > 80
	source
		government "Republic" "Free Worlds" "Syndicate" "Neutral"
	destination
		distance 5 12
		government "Republic" "Free Worlds" "Syndicate" "Neutral"
	on complete
		payment
		payment 38000
		dialog "You drop off your cargo of <commodity> and collect your payment of <payment>."

mission "Large Rush Delivery [2]"
	name "Large rush delivery to <planet>"
	job
	repeat
	deadline
	description "Deliver <cargo> to <destination> by <date>. Payment is <payment>."
	cargo random 20 6 .1
	to offer
		random < 70
		"cargo space" > 80
	source
		attributes mining textiles factory farming fishing oil
		government "Republic" "Free Worlds" "Syndicate" "Neutral"
	destination
		distance 6 14
		government "Republic" "Free Worlds" "Syndicate" "Neutral"
	on complete
		payment
		payment 40000
		dialog "You drop off your cargo of <commodity> and collect your payment of <payment>."

mission "Large Rush Delivery [3]"
	name "Large rush delivery to <planet>"
	job
	repeat
	deadline
	description "Deliver <cargo> to <destination> by <date>. Payment is <payment>."
	cargo random 20 6 .1
	to offer
		random < 60
		"cargo space" > 80
	source
		attributes mining textiles factory farming fishing oil
		government "Republic" "Free Worlds" "Syndicate" "Neutral"
	destination
		distance 7 16
		government "Republic" "Free Worlds" "Syndicate" "Neutral"
	on complete
		payment
		payment 42000
		dialog "You drop off your cargo of <commodity> and collect your payment of <payment>."

mission "Recycle garbage"
	name "Recycle garbage"
	description "<origin> produces a lot of garbage that needs to be disposed of off-station. Transport <cargo> to the industrial solid waste recycler on <destination>. Payment is <payment>."
	job
	repeat
	to offer
		random < 70
	cargo "Garbage" 15 100
	source
		attributes station
	destination
		attributes factory mining "dirt belt"
		distance 9 12
	on complete
		dialog "You drop off the <commodity> at an especially smelly solid waste recycler and collect your payment of <payment>."
		payment
		payment 20000

mission "Bounty Hunting (Marauder I)"
	name "Hunt down <npc>"
	description "A Marauder vessel named <npc>, leading a small fleet, has been attacking merchants near the <system> system. Destroy the whole fleet and return to <planet> for payment (<payment>)."
	repeat
	job
	to offer
		"combat rating" > 600
		or
			random < 5
			and
				"combat rating" < 1200
				random < 35
	source
		government Republic "Free Worlds" Syndicate Neutral
		attributes rim south north "dirt belt" core frontier
	npc kill
		fleet "Marauder fleet I"
		personality heroic staying nemesis
		government Bounty
		system
			distance 1 3
		dialog "The <npc> and their fleet have been eliminated. You can claim the bounty payment by returning to <destination>."
	on complete
		payment 300000
		dialog "The government of <planet> gratefully pays you <payment> for eliminating the <npc> and their fleet."

mission "Bounty Hunting (Marauder II)"
	name "Hunt down <npc>"
	description "A Marauder vessel named <npc>, leading a small fleet, has been attacking merchants near the <system> system. Destroy the whole fleet and return to <planet> for payment (<payment>)."
	repeat
	job
	to offer
		"combat rating" > 750
		or
			random < 5
			and
				"combat rating" < 1800
				random < 30
	source
		government Republic "Free Worlds" Syndicate Neutral
		attributes rim south north "dirt belt" core frontier
	npc kill
		fleet "Marauder fleet II"
		personality heroic staying nemesis
		government Bounty
		system
			distance 1 3

		dialog "The <npc> and their fleet have been eliminated. You can claim the bounty payment by returning to <destination>."
	on complete
		payment 350000
		dialog "The government of <planet> gratefully pays you <payment> for eliminating the <npc> and their fleet."

mission "Bounty Hunting (Marauder III)"
	name "Hunt down <npc>"
	description "A Marauder vessel named <npc>, leading a small fleet, has been attacking merchants near the <system> system. Destroy the whole fleet and return to <planet> for payment (<payment>)."
	repeat
	job
	to offer
		"combat rating" > 1097
		or
			random < 5
			and
				"combat rating" < 2200
				random < 25
	source
		government Republic "Free Worlds" Syndicate Neutral
		attributes rim south north "dirt belt" core frontier
	npc kill
		fleet "Marauder fleet III"
		personality heroic staying nemesis
		government Bounty
		system
			distance 1 3
		dialog "The <npc> and their fleet have been eliminated. You can claim the bounty payment by returning to <destination>."
	on complete
		payment 400000
		dialog "The government of <planet> gratefully pays you <payment> for eliminating the <npc> and their fleet."

mission "Bounty Hunting (Marauder IV)"
	name "Hunt down <npc>"
	description "A Marauder vessel named <npc>, leading a small fleet, has been attacking merchants near the <system> system. Destroy the whole fleet and return to <planet> for payment (<payment>)."
	repeat
	job
	to offer
		"combat rating" > 1550
		or
			random < 5
			and
				"combat rating" < 2700
				random < 30
	source
		government Republic "Free Worlds" Syndicate Neutral
		attributes rim south north "dirt belt" core frontier
	npc kill
		fleet "Marauder fleet IV"
		personality heroic staying nemesis
		government Bounty
		system
			distance 1 3
		dialog "The <npc> and their fleet have been eliminated. You can claim the bounty payment by returning to <destination>."
	on complete
		payment 425000
		dialog "The government of <planet> gratefully pays you <payment> for eliminating the <npc> and their fleet."

mission "Bounty Hunting (Marauder V)"
	name "Hunt down <npc>"
	description "A Marauder vessel named <npc>, leading a small fleet, has been attacking merchants near the <system> system. Destroy the whole fleet and return to <planet> for payment (<payment>)."
	repeat
	job
	to offer
		"combat rating" > 2000
		or
			random < 5
			and
				"combat rating" < 3500
				random < 25
	source
		government Republic "Free Worlds" Syndicate Neutral
		attributes rim south north "dirt belt" core frontier
	npc kill
		fleet "Marauder fleet V"
		personality heroic staying nemesis
		government Bounty
		system
			distance 1 3
		dialog "The <npc> and their fleet have been eliminated. You can claim the bounty payment by returning to <destination>."
	on complete
		payment 450000
		dialog "The government of <planet> gratefully pays you <payment> for eliminating the <npc> and their fleet."


mission "Bounty Hunting (Marauder VI)"
	name "Hunt down <npc>"
	description "A Marauder vessel named <npc>, leading a small fleet, has been attacking merchants near the <system> system. Destroy the whole fleet and return to <planet> for payment (<payment>)."
	repeat
	job
	to offer
		"combat rating" > 2500
		or
			random < 5
			and
				"combat rating" < 5000
				random < 20
	source
		government Republic "Free Worlds" Syndicate Neutral
		attributes rim south north "dirt belt" core frontier
	npc kill
		fleet "Marauder fleet VI"
		personality heroic staying nemesis
		government Bounty
		system
			distance 1 3
		dialog "The <npc> and their fleet have been eliminated. You can claim the bounty payment by returning to <destination>."
	on complete
		payment 475000
		dialog "The government of <planet> gratefully pays you <payment> for eliminating the <npc> and their fleet."

mission "Bounty Hunting (Marauder VII)"
	name "Hunt down <npc>"
	description "A Marauder vessel named <npc>, leading a small fleet, has been attacking merchants near the <system> system. Destroy the whole fleet and return to <planet> for payment (<payment>)."
	repeat
	job
	to offer
		"combat rating" > 2980
		random < 20
	source
		government Republic "Free Worlds" Syndicate Neutral
		attributes rim south north "dirt belt" core frontier
	npc kill
		fleet "Marauder fleet VII"
		personality heroic staying nemesis
		government Bounty
		system
			distance 1 3
		dialog "The <npc> and their fleet have been eliminated. You can claim the bounty payment by returning to <destination>."
	on complete
		payment 500000
		dialog "The government of <planet> gratefully pays you <payment> for eliminating the <npc> and their fleet."

mission "Bounty Hunting (Marauder VIII)"
	name "Hunt down <npc>"
	description "A Marauder vessel named <npc>, leading a small fleet, has been attacking merchants near the <system> system. Destroy the whole fleet and return to <planet> for payment (<payment>)."
	repeat
	job
	to offer
		"combat rating" > 4000
		random < 15
	source
		government Republic "Free Worlds" Syndicate Neutral
		attributes rim south north "dirt belt" core frontier
	npc kill
		fleet "Marauder fleet VIII"
		personality heroic staying nemesis
		government Bounty
		system
			distance 1 3
		dialog "The <npc> and their fleet have been eliminated. You can claim the bounty payment by returning to <destination>."
	on complete
		payment 550000
		dialog "The government of <planet> gratefully pays you <payment> for eliminating the <npc> and their fleet."

mission "Bounty Hunting (Marauder IX)"
	name "Hunt down <npc>"
	description "A Marauder vessel named <npc>, leading a small fleet, has been attacking merchants near the <system> system. Destroy the whole fleet and return to <planet> for payment (<payment>)."
	repeat
	job
	to offer
		"combat rating" > 6000
		random < 10
	source
		government Republic "Free Worlds" Syndicate Neutral
		attributes rim south north "dirt belt" core frontier
	npc kill
		fleet "Marauder fleet IX"
		personality heroic staying nemesis
		government Bounty
		system
			distance 1 3
		dialog "The <npc> and their fleet have been eliminated. You can claim the bounty payment by returning to <destination>."
	on complete
		payment 600000
		dialog "The government of <planet> gratefully pays you <payment> for eliminating the <npc> and their fleet."

#must destroy hunters and land to fail
mission "Marauder Hunted"
	invisible
	landing
	repeat
	destination Earth
	source
		government "Republic" "Syndicate" "Free Worlds" "Neutral"
	to offer
		"combat rating" > 8103
		random > 96
	to complete
		never
	npc save
		fleet "Marauder fleet X"
		personality heroic nemesis plunders
		government "Bounty Hunter"
		system
			distance 5 5
<|MERGE_RESOLUTION|>--- conflicted
+++ resolved
@@ -1490,17 +1490,10 @@
 	description "Deliver <cargo> to <destination>. Payment is <payment>."
 	cargo random 5 2 .1
 	source
-<<<<<<< HEAD
-		government "Republic" "Free Worlds" "Syndicate" "Neutral" "Wanderer"
+		government "Republic" "Free Worlds" "Syndicate" "Neutral"
 	destination
 		distance 2 8
-		government "Republic" "Free Worlds" "Syndicate" "Neutral" "Wanderer"
-=======
-		government "Republic" "Free Worlds" "Syndicate" "Neutral" "Hai"
-	destination
-		distance 2 8
-		government "Republic" "Free Worlds" "Syndicate" "Neutral" "Hai"
->>>>>>> ba5b398b
+		government "Republic" "Free Worlds" "Syndicate" "Neutral"
 	on complete
 		payment
 		dialog "You drop off your cargo of <commodity> and collect your payment of <payment>."
@@ -1514,17 +1507,10 @@
 	to offer
 		random < 90
 	source
-<<<<<<< HEAD
-		government "Republic" "Free Worlds" "Syndicate" "Neutral" "Wanderer"
+		government "Republic" "Free Worlds" "Syndicate" "Neutral"
 	destination
 		distance 2 10
-		government "Republic" "Free Worlds" "Syndicate" "Neutral" "Wanderer"
-=======
-		government "Republic" "Free Worlds" "Syndicate" "Neutral" "Hai"
-	destination
-		distance 2 10
-		government "Republic" "Free Worlds" "Syndicate" "Neutral" "Hai"
->>>>>>> ba5b398b
+		government "Republic" "Free Worlds" "Syndicate" "Neutral"
 	on complete
 		payment
 		dialog "You drop off your cargo of <commodity> and collect your payment of <payment>."
@@ -1594,17 +1580,10 @@
 	to offer
 		random < 70
 	source
-<<<<<<< HEAD
-		government "Republic" "Free Worlds" "Syndicate" "Neutral" "Wanderer"
+		government "Republic" "Free Worlds" "Syndicate" "Neutral"
 	destination
 		distance 2 8
-		government "Republic" "Free Worlds" "Syndicate" "Neutral" "Wanderer"
-=======
-		government "Republic" "Free Worlds" "Syndicate" "Neutral" "Hai"
-	destination
-		distance 2 8
-		government "Republic" "Free Worlds" "Syndicate" "Neutral" "Hai"
->>>>>>> ba5b398b
+		government "Republic" "Free Worlds" "Syndicate" "Neutral"
 	on complete
 		payment
 		dialog "You drop off your cargo of <commodity> and collect your payment of <payment>."
@@ -1618,17 +1597,10 @@
 	to offer
 		random < 60
 	source
-<<<<<<< HEAD
-		government "Republic" "Free Worlds" "Syndicate" "Neutral" "Wanderer"
+		government "Republic" "Free Worlds" "Syndicate" "Neutral"
 	destination
 		distance 3 12
-		government "Republic" "Free Worlds" "Syndicate" "Neutral" "Wanderer"
-=======
-		government "Republic" "Free Worlds" "Syndicate" "Neutral" "Hai"
-	destination
-		distance 3 12
-		government "Republic" "Free Worlds" "Syndicate" "Neutral" "Hai"
->>>>>>> ba5b398b
+		government "Republic" "Free Worlds" "Syndicate" "Neutral"
 	on complete
 		payment
 		payment 2000
@@ -1663,17 +1635,10 @@
 	to offer
 		random < 90
 	source
-<<<<<<< HEAD
-		government "Republic" "Free Worlds" "Syndicate" "Neutral" "Wanderer"
+		government "Republic" "Free Worlds" "Syndicate" "Neutral"
 	destination
 		distance 4 10
-		government "Republic" "Free Worlds" "Syndicate" "Neutral" "Wanderer"
-=======
-		government "Republic" "Free Worlds" "Syndicate" "Neutral" "Hai"
-	destination
-		distance 4 10
-		government "Republic" "Free Worlds" "Syndicate" "Neutral" "Hai"
->>>>>>> ba5b398b
+		government "Republic" "Free Worlds" "Syndicate" "Neutral"
 	on complete
 		payment
 		payment 16000
@@ -1747,17 +1712,10 @@
 	description "Bring <fare> to <destination>. Payment is <payment>."
 	passengers 1 10 .9
 	source
-<<<<<<< HEAD
-		government "Republic" "Free Worlds" "Syndicate" "Neutral" "Wanderer"
+		government "Republic" "Free Worlds" "Syndicate" "Neutral"
 	destination
 		distance 2 10
-		government "Republic" "Free Worlds" "Syndicate" "Neutral" "Wanderer"
-=======
-		government "Republic" "Free Worlds" "Syndicate" "Neutral" "Hai"
-	destination
-		distance 2 10
-		government "Republic" "Free Worlds" "Syndicate" "Neutral" "Hai"
->>>>>>> ba5b398b
+		government "Republic" "Free Worlds" "Syndicate" "Neutral"
 	on complete
 		payment
 		payment 2000
@@ -1772,17 +1730,10 @@
 	to offer
 		random < 75
 	source
-<<<<<<< HEAD
-		government "Republic" "Free Worlds" "Syndicate" "Neutral" "Wanderer"
+		government "Republic" "Free Worlds" "Syndicate" "Neutral"
 	destination
 		distance 2 10
-		government "Republic" "Free Worlds" "Syndicate" "Neutral" "Wanderer"
-=======
-		government "Republic" "Free Worlds" "Syndicate" "Neutral" "Hai"
-	destination
-		distance 2 10
-		government "Republic" "Free Worlds" "Syndicate" "Neutral" "Hai"
->>>>>>> ba5b398b
+		government "Republic" "Free Worlds" "Syndicate" "Neutral"
 	on complete
 		payment
 		dialog "You wish your <passengers> the best of luck on <planet>, and collect your payment of <payment>."
@@ -2038,17 +1989,10 @@
 		random < 60
 		"passenger space" > 10
 	source
-<<<<<<< HEAD
-		government "Republic" "Free Worlds" "Syndicate" "Neutral" "Wanderer"
+		government "Republic" "Free Worlds" "Syndicate" "Neutral"
 	destination
 		distance 4 16
-		government "Republic" "Free Worlds" "Syndicate" "Neutral" "Wanderer"
-=======
-		government "Republic" "Free Worlds" "Syndicate" "Neutral" "Hai"
-	destination
-		distance 4 16
-		government "Republic" "Free Worlds" "Syndicate" "Neutral" "Hai"
->>>>>>> ba5b398b
+		government "Republic" "Free Worlds" "Syndicate" "Neutral"
 	on complete
 		payment
 		payment 4000
@@ -2223,17 +2167,10 @@
 		random < 70
 		"cargo space" > 160
 	source
-<<<<<<< HEAD
-		government "Republic" "Free Worlds" "Syndicate" "Neutral" "Wanderer"
+		government "Republic" "Free Worlds" "Syndicate" "Neutral"
 	destination
 		distance 2 8
-		government "Republic" "Free Worlds" "Syndicate" "Neutral" "Wanderer"
-=======
-		government "Republic" "Free Worlds" "Syndicate" "Neutral" "Hai"
-	destination
-		distance 2 8
-		government "Republic" "Free Worlds" "Syndicate" "Neutral" "Hai"
->>>>>>> ba5b398b
+		government "Republic" "Free Worlds" "Syndicate" "Neutral"
 	on complete
 		payment
 		payment 4000
@@ -2249,17 +2186,10 @@
 		random < 60
 		"cargo space" > 160
 	source
-<<<<<<< HEAD
-		government "Republic" "Free Worlds" "Syndicate" "Neutral" "Wanderer"
+		government "Republic" "Free Worlds" "Syndicate" "Neutral"
 	destination
 		distance 3 12
-		government "Republic" "Free Worlds" "Syndicate" "Neutral" "Wanderer"
-=======
-		government "Republic" "Free Worlds" "Syndicate" "Neutral" "Hai"
-	destination
-		distance 3 12
-		government "Republic" "Free Worlds" "Syndicate" "Neutral" "Hai"
->>>>>>> ba5b398b
+		government "Republic" "Free Worlds" "Syndicate" "Neutral"
 	on complete
 		payment
 		payment 6000
@@ -2296,17 +2226,10 @@
 		random < 90
 		"cargo space" > 80
 	source
-<<<<<<< HEAD
-		government "Republic" "Free Worlds" "Syndicate" "Neutral" "Wanderer"
+		government "Republic" "Free Worlds" "Syndicate" "Neutral"
 	destination
 		distance 4 10
-		government "Republic" "Free Worlds" "Syndicate" "Neutral" "Wanderer"
-=======
-		government "Republic" "Free Worlds" "Syndicate" "Neutral" "Hai"
-	destination
-		distance 4 10
-		government "Republic" "Free Worlds" "Syndicate" "Neutral" "Hai"
->>>>>>> ba5b398b
+		government "Republic" "Free Worlds" "Syndicate" "Neutral"
 	on complete
 		payment
 		payment 36000
