# Copyright (c) 2014 by Michael Zahniser
#
# Endless Sky is free software: you can redistribute it and/or modify it under the
# terms of the GNU General Public License as published by the Free Software
# Foundation, either version 3 of the License, or (at your option) any later version.
#
# Endless Sky is distributed in the hope that it will be useful, but WITHOUT ANY
# WARRANTY; without even the implied warranty of MERCHANTABILITY or FITNESS FOR A
# PARTICULAR PURPOSE.  See the GNU General Public License for more details.

mission "Escort (Tiny, Northern, Dangerous Destination)"
	name "Escort to <planet>"
	description "Despite your relative inexperience, the captain of the <npc> is willing to pay you <payment> for an escort into a dangerous region of space to reach <destination> by <date>."
	repeat
	job
	deadline 8
	to offer
		random < 40
		"combat rating" < 6
		or
			"combat rating" > 0
			has "ships: Interceptor"
	source
		government Republic "Free Worlds" Syndicate Neutral
		attributes deep paradise "near earth"
	destination
		government Republic "Free Worlds" Syndicate Neutral
		attributes frontier north
		distance 2 4
	npc
		government Pirate
		personality nemesis staying harvests plunders
			confusion 40
		system destination
		fleet
			names "pirate"
			variant
				"Sparrow"
			variant
				"Wasp"
			variant
				"Berserker"
	npc
		government Pirate
		personality nemesis harvests plunders
			confusion 40
		system destination
		fleet
			names "pirate"
			variant
				"Sparrow"
			variant
				"Wasp"
			variant
				"Berserker"
	
	npc accompany save
		government Merchant
		personality escort timid
		fleet
			names "civilian"
			variant
				"Shuttle"
			variant
				"Star Barge"
	on complete
		payment 15000
		dialog "The captain of the <npc> thanks you for escorting them safely, and pays you <payment>."
	on visit
		dialog "You have reached <planet>, but you left the <npc> behind! Better depart and wait for them to arrive in this star system."

mission "Escort (Tiny, Northern, Dangerous Origin)"
	name "Escort to <planet>"
	description "Despite your relative inexperience, the captain of the <npc> is willing to pay you <payment> for an escort out of this dangerous region of space to reach <destination> by <date>."
	repeat
	job
	deadline 8
	to offer
		random < 40
		"combat rating" < 6
		or
			"combat rating" > 0
			has "ships: Interceptor"
	source
		government Republic "Free Worlds" Syndicate Neutral
		attributes frontier north
	destination
		government Republic "Free Worlds" Syndicate Neutral
		attributes deep paradise "near earth" core
		distance 2 4
	npc
		government Pirate
		personality nemesis harvests plunders
			confusion 40
		fleet
			names "pirate"
			variant
				"Sparrow"
			variant
				"Wasp"
			variant
				"Berserker"
	npc
		government Pirate
		personality nemesis harvests plunders
			confusion 40
		system
			distance 1
		fleet
			names "pirate"
			variant
				"Sparrow"
			variant
				"Wasp"
			variant
				"Berserker"
	
	npc accompany save
		government Merchant
		personality escort timid
		fleet
			names "civilian"
			variant
				"Shuttle"
			variant
				"Star Barge"
	on complete
		payment 15000
		dialog "The captain of the <npc> thanks you for escorting them safely, and pays you <payment>."
	on visit
		dialog "You have reached <planet>, but you left the <npc> behind! Better depart and wait for them to arrive in this star system."

mission "Escort (Small, Northern, Dangerous Destination)"
	name "Escort to <planet>"
	description "The captain of the <npc> will pay you <payment> to escort them safely into a dangerous region of space to reach <destination> by <date>."
	repeat
	job
	deadline 10
	to offer
		random < 70
		"combat rating" > 5
		"combat rating" <= 60
	source
		government Republic "Free Worlds" Syndicate Neutral
		attributes deep paradise "near earth"
	destination
		government Republic "Free Worlds" Syndicate Neutral
		attributes frontier north
		distance 3 4
	npc
		government Pirate
		personality nemesis harvests plunders
			confusion 30
		system destination
		fleet "Small Northern Pirates"
	npc
		government Pirate
		personality nemesis entering harvests plunders
			confusion 30
		system destination
		fleet "Small Northern Pirates"
	npc
		government Pirate
		personality nemesis staying harvests plunders
			confusion 30
		system destination
		fleet "Small Northern Pirates"
	
	npc accompany save
		government Merchant
		personality escort timid
		fleet
			names "civilian"
			variant
				"Freighter"
	on complete
		payment 60000
		dialog "The captain of the <npc> thanks you for escorting them safely, and pays you <payment>."
	on visit
		dialog "You have reached <planet>, but you left the <npc> behind! Better depart and wait for them to arrive in this star system."

mission "Escort (Small, Northern, Dangerous Origin)"
	name "Escort to <planet>"
	description "The captain of the <npc> will pay you <payment> to escort them safely out of this dangerous region of space to reach <destination> by <date>."
	repeat
	job
	deadline 10
	to offer
		random < 40
		"combat rating" > 5
		"combat rating" <= 60
	source
		government Republic "Free Worlds" Syndicate Neutral
		attributes frontier north
	destination
		government Republic "Free Worlds" Syndicate Neutral
		attributes deep paradise "near earth" core
		distance 3 4
	npc
		government Pirate
		personality nemesis harvests plunders
			confusion 30
		fleet "Small Northern Pirates"
	npc
		government Pirate
		personality nemesis harvests plunders
			confusion 30
		system
			distance 1
		fleet "Small Northern Pirates"
	npc
		government Pirate
		personality nemesis harvests plunders
			confusion 30
		system
			distance 1
		fleet "Small Northern Pirates"
	
	npc accompany save
		government Merchant
		personality escort timid
		fleet
			names "civilian"
			variant
				"Freighter"
	on complete
		payment 60000
		dialog "The captain of the <npc> thanks you for escorting them safely, and pays you <payment>."
	on visit
		dialog "You have reached <planet>, but you left the <npc> behind! Better depart and wait for them to arrive in this star system."

mission "Escort (Medium, Northern, Dangerous Destination)"
	name "Escort to <planet>"
	description "The captain of the <npc> will pay you <payment> to escort them safely into a dangerous region of space to reach <destination> by <date>."
	repeat
	job
	deadline 10
	to offer
		random < 40
		"combat rating" > 20
		"combat rating" <= 100
	source
		government Republic "Free Worlds" Syndicate Neutral
		attributes deep paradise "near earth"
	destination
		government Republic "Free Worlds" Syndicate Neutral
		attributes frontier north
		distance 3 4
	npc
		government Pirate
		personality nemesis harvests plunders
			confusion 20
		system destination
		fleet "Small Northern Pirates"
	npc
		government Pirate
		personality nemesis harvests plunders
			confusion 20
		system destination
		fleet "Small Northern Pirates"
	npc
		government Pirate
		personality nemesis entering harvests plunders
			confusion 20
		system destination
		fleet "Small Northern Pirates"
	npc
		government Pirate
		personality nemesis staying harvests plunders
			confusion 20
		system destination
		fleet "Small Northern Pirates" 2
	
	npc accompany save
		government Merchant
		personality escort timid
		fleet
			names "civilian"
			variant
				"Freighter"
	on complete
		payment 90000
		dialog "The captain of the <npc> thanks you for escorting them safely, and pays you <payment>."
	on visit
		dialog "You have reached <planet>, but you left the <npc> behind! Better depart and wait for them to arrive in this star system."

mission "Escort (Medium, Northern, Dangerous Origin)"
	name "Escort to <planet>"
	description "The captain of the <npc> will pay you <payment> to escort them safely out of this dangerous region of space to reach <destination> by <date>."
	repeat
	job
	deadline 10
	to offer
		random < 40
		"combat rating" > 20
		"combat rating" <= 100
	source
		government Republic "Free Worlds" Syndicate Neutral
		attributes frontier north
	destination
		government Republic "Free Worlds" Syndicate Neutral
		attributes deep paradise "near earth" core
		distance 3 4
	npc
		government Pirate
		personality nemesis harvests plunders
			confusion 20
		fleet "Small Northern Pirates" 2
	npc
		government Pirate
		personality nemesis harvests plunders
			confusion 20
		system
			distance 1 2
		fleet "Small Northern Pirates"
	npc
		government Pirate
		personality nemesis harvests plunders
			confusion 20
		system destination
		fleet "Small Northern Pirates"
	npc
		government Pirate
		personality nemesis staying harvests plunders
			confusion 20
		system destination
		fleet "Small Northern Pirates"
	
	npc accompany save
		government Merchant
		personality escort timid
		fleet
			names "civilian"
			variant
				"Freighter"
	on complete
		payment 90000
		dialog "The captain of the <npc> thanks you for escorting them safely, and pays you <payment>."
	on visit
		dialog "You have reached <planet>, but you left the <npc> behind! Better depart and wait for them to arrive in this star system."

mission "Escort (Large, Northern, Dangerous Destination)"
	name "Escort to <planet>"
	description "The captain of the <npc> will pay you <payment> to escort them safely into a dangerous region of space to reach <destination> by <date>."
	repeat
	job
	deadline 10
	to offer
		random < 30
		"combat rating" > 60
	source
		government Republic "Free Worlds" Syndicate Neutral
		attributes deep paradise "near earth"
	destination
		government Republic "Free Worlds" Syndicate Neutral
		attributes frontier north
		distance 3 4
	npc
		government Pirate
		personality nemesis harvests plunders
		system destination
		fleet "Large Northern Pirates"
	npc
		government Pirate
		personality nemesis entering harvests plunders
		system destination
		fleet "Small Northern Pirates"
	npc
		government Pirate
		personality nemesis staying harvests plunders
		system destination
		fleet "Large Northern Pirates"
	
	npc accompany save
		government Merchant
		personality escort timid
		fleet
			names "civilian"
			variant
				"Behemoth"
	on complete
		payment 120000
		dialog "The captain of the <npc> thanks you for escorting them safely, and pays you <payment>."
	on visit
		dialog "You have reached <planet>, but you left the <npc> behind! Better depart and wait for them to arrive in this star system."

mission "Escort (Large, Northern, Dangerous Origin)"
	name "Escort to <planet>"
	description "The captain of the <npc> will pay you <payment> to escort them safely out of this dangerous region of space to reach <destination> by <date>."
	repeat
	job
	deadline 10
	to offer
		random < 30
		"combat rating" > 60
	source
		government Republic "Free Worlds" Syndicate Neutral
		attributes frontier north
	destination
		government Republic "Free Worlds" Syndicate Neutral
		attributes deep paradise "near earth" core
		distance 3 4
	npc
		government Pirate
		personality nemesis harvests plunders
		fleet "Large Northern Pirates"
	npc
		government Pirate
		personality nemesis harvests plunders
		system
			distance 1
		fleet "Large Northern Pirates"
	npc
		government Pirate
		personality nemesis harvests plunders
		system
			distance 1 2
		fleet "Small Northern Pirates"
	
	npc accompany save
		government Merchant
		personality escort timid
		fleet
			names "civilian"
			variant
				"Behemoth"
	on complete
		payment 120000
		dialog "The captain of the <npc> thanks you for escorting them safely, and pays you <payment>."
	on visit
		dialog "You have reached <planet>, but you left the <npc> behind! Better depart and wait for them to arrive in this star system."

mission "Escort (Extra Large, Northern, Dangerous Destination)"
	name "Escort to <planet>"
	description "The captain of the <npc> will pay you <payment> to escort them safely into a dangerous region of space to reach <destination> by <date>."
	repeat
	job
	deadline 10
	to offer
		random < 15
		"combat rating" > 100
	source
		government Republic "Free Worlds" Syndicate Neutral
		attributes deep paradise "near earth"
	destination
		government Republic "Free Worlds" Syndicate Neutral
		attributes frontier north
		distance 3 4
	npc
		government Pirate
		personality nemesis harvests plunders
		system destination
		fleet "Small Northern Pirates"
		fleet "Large Northern Pirates"
	npc
		government Pirate
		personality nemesis entering harvests plunders
		system destination
		fleet "Large Northern Pirates"
	npc
		government Pirate
		personality nemesis staying harvests plunders
		system destination
		fleet "Small Northern Pirates"
		fleet "Large Northern Pirates"
	
	npc accompany save
		government Merchant
		personality escort timid
		fleet
			names "civilian"
			variant
				"Behemoth"
	on complete
		payment 150000
		dialog "The captain of the <npc> thanks you for escorting them safely, and pays you <payment>."
	on visit
		dialog "You have reached <planet>, but you left the <npc> behind! Better depart and wait for them to arrive in this star system."

mission "Escort (Extra Large, Northern, Dangerous Origin)"
	name "Escort to <planet>"
	description "The captain of the <npc> will pay you <payment> to escort them safely out of this dangerous region of space to reach <destination> by <date>."
	repeat
	job
	deadline 10
	to offer
		random < 15
		"combat rating" > 100
	source
		government Republic "Free Worlds" Syndicate Neutral
		attributes frontier north
	destination
		government Republic "Free Worlds" Syndicate Neutral
		attributes deep paradise "near earth" core
		distance 3 4
	npc
		government Pirate
		personality nemesis harvests plunders
		fleet "Small Northern Pirates"
		fleet "Large Northern Pirates"
	npc
		government Pirate
		personality nemesis harvests plunders
		system
			distance 1 2
		fleet "Small Northern Pirates"
	npc
		government Pirate
		personality nemesis harvests plunders
		system
			distance 1 1
		fleet "Large Northern Pirates"
	npc
		government Pirate
		personality nemesis harvests plunders
		system destination
		fleet "Large Northern Pirates"
	
	npc accompany save
		government Merchant
		personality escort timid
		fleet
			names "civilian"
			variant
				"Behemoth"
	on complete
		payment 150000
		dialog "The captain of the <npc> thanks you for escorting them safely, and pays you <payment>."
	on visit
		dialog "You have reached <planet>, but you left the <npc> behind! Better depart and wait for them to arrive in this star system."


mission "Escort (Tiny, Core, Dangerous Destination)"
	name "Escort to <planet>"
	description "Despite your relative inexperience, the captain of the <npc> is willing to pay you <payment> for an escort into a dangerous region of space to reach <destination> by <date>."
	repeat
	job
	deadline 8
	to offer
		random < 40
		"combat rating" < 6
		or
			"combat rating" > 0
			has "ships: Interceptor"
	source
		government Republic "Free Worlds" Syndicate Neutral
		attributes core "near earth"
	destination
		government Republic "Free Worlds" Syndicate Neutral
		attributes core north frontier "dirt belt"
		distance 2 4
	npc
		government Pirate
		personality nemesis harvests plunders
			confusion 40
		system destination
		fleet
			names "pirate"
			variant
				"Sparrow"
			variant
				"Wasp"
			variant
				"Berserker"
	npc
		government Pirate
		personality nemesis staying harvests plunders
			confusion 40
		system destination
		fleet
			names "pirate"
			variant
				"Sparrow"
			variant
				"Wasp"
			variant
				"Berserker"
	
	npc accompany save
		government Merchant
		personality escort timid
		fleet
			names "civilian"
			variant
				"Shuttle"
			variant
				"Star Barge"
	on complete
		payment 20000
		dialog "The captain of the <npc> thanks you for escorting them safely, and pays you <payment>."
	on visit
		dialog "You have reached <planet>, but you left the <npc> behind! Better depart and wait for them to arrive in this star system."

mission "Escort (Tiny, Core, Dangerous Origin)"
	name "Escort to <planet>"
	description "Despite your relative inexperience, the captain of the <npc> is willing to pay you <payment> for an escort out of this dangerous region of space to reach <destination> by <date>."
	repeat
	job
	deadline 8
	to offer
		random < 40
		"combat rating" < 6
		or
			"combat rating" > 0
			has "ships: Interceptor"
	source
		government Republic "Free Worlds" Syndicate Neutral
		attributes core north frontier
	destination
		government Republic "Free Worlds" Syndicate Neutral
		attributes paradise "near earth"
		distance 2 5
	npc
		government Pirate
		personality nemesis harvests plunders
			confusion 40
		system
			distance 2 2
		fleet
			names "pirate"
			variant
				"Sparrow"
			variant
				"Wasp"
			variant
				"Berserker"
	npc
		government Pirate
		personality nemesis harvests plunders
			confusion 40
		fleet
			names "pirate"
			variant
				"Sparrow"
			variant
				"Wasp"
			variant
				"Berserker"
	
	npc accompany save
		government Merchant
		personality escort timid
		fleet
			names "civilian"
			variant
				"Shuttle"
			variant
				"Star Barge"
	on complete
		payment 20000
		dialog "The captain of the <npc> thanks you for escorting them safely, and pays you <payment>."
	on visit
		dialog "You have reached <planet>, but you left the <npc> behind! Better depart and wait for them to arrive in this star system."

mission "Escort (Small, Core, Dangerous Destination)"
	name "Escort to <planet>"
	description "The captain of the <npc> will pay you <payment> to escort them safely into a dangerous region of space to reach <destination> by <date>."
	repeat
	job
	deadline 10
	to offer
		random < 70
		"combat rating" > 5
		"combat rating" <= 60
	source
		government Republic "Free Worlds" Syndicate Neutral
		attributes paradise "near earth"
	destination
		government Republic "Free Worlds" Syndicate Neutral
		attributes core north frontier "dirt belt"
		distance 3 4
	npc
		government Pirate
		personality nemesis harvests plunders
			confusion 30
		system destination
		fleet "Small Core Pirates"
	npc
		government Pirate
		personality nemesis entering harvests plunders
			confusion 30
		system destination
		fleet "Small Core Pirates"
	npc
		government Pirate
		personality nemesis staying harvests plunders
			confusion 30
		system destination
		fleet "Small Core Pirates"
	
	npc accompany save
		government Merchant
		personality escort timid
		fleet
			names "civilian"
			variant
				"Freighter"
	on complete
		payment 60000
		dialog "The captain of the <npc> thanks you for escorting them safely, and pays you <payment>."
	on visit
		dialog "You have reached <planet>, but you left the <npc> behind! Better depart and wait for them to arrive in this star system."

mission "Escort (Small, Core, Dangerous Origin)"
	name "Escort to <planet>"
	description "The captain of the <npc> will pay you <payment> to escort them safely out of this dangerous region of space to reach <destination> by <date>."
	repeat
	job
	deadline 10
	to offer
		random < 70
		"combat rating" > 5
		"combat rating" <= 60
	source
		government Republic "Free Worlds" Syndicate Neutral
		attributes core north frontier
	destination
		government Republic "Free Worlds" Syndicate Neutral
		attributes paradise "near earth"
		distance 3 5
	npc
		government Pirate
		personality nemesis harvests plunders
			confusion 30
		system
			distance 1
		fleet "Small Core Pirates"
	npc
		government Pirate
		personality nemesis harvests plunders
			confusion 30
		system
			distance 1 2
		fleet "Small Core Pirates"
	npc
		government Pirate
		personality nemesis harvests plunders
			confusion 30
		fleet "Small Core Pirates"
	
	npc accompany save
		government Merchant
		personality escort timid
		fleet
			names "civilian"
			variant
				"Freighter"
	on complete
		payment 60000
		dialog "The captain of the <npc> thanks you for escorting them safely, and pays you <payment>."
	on visit
		dialog "You have reached <planet>, but you left the <npc> behind! Better depart and wait for them to arrive in this star system."

mission "Escort (Medium, Core, Dangerous Destination)"
	name "Escort to <planet>"
	description "The captain of the <npc> will pay you <payment> to escort them safely into a dangerous region of space to reach <destination> by <date>."
	repeat
	job
	deadline 10
	to offer
		random < 40
		"combat rating" > 20
		"combat rating" <= 100
	source
		government Republic "Free Worlds" Syndicate Neutral
		attributes paradise "near earth"
	destination
		government Republic "Free Worlds" Syndicate Neutral
		attributes core north frontier "dirt belt"
		distance 3 4
	npc
		government Pirate
		personality nemesis harvests plunders
			confusion 20
		system destination
		fleet "Small Core Pirates" 2
	npc
		government Pirate
		personality nemesis entering harvests plunders
			confusion 20
		system destination
		fleet "Small Core Pirates"
	npc
		government Pirate
		personality nemesis staying harvests plunders
			confusion 20
		system destination
		fleet "Small Core Pirates" 2
	
	npc accompany save
		government Merchant
		personality escort timid
		fleet
			names "civilian"
			variant
				"Freighter"
	on complete
		payment 90000
		dialog "The captain of the <npc> thanks you for escorting them safely, and pays you <payment>."
	on visit
		dialog "You have reached <planet>, but you left the <npc> behind! Better depart and wait for them to arrive in this star system."

mission "Escort (Medium, Core, Dangerous Origin)"
	name "Escort to <planet>"
	description "The captain of the <npc> will pay you <payment> to escort them safely out of this dangerous region of space to reach <destination> by <date>."
	repeat
	job
	deadline 10
	to offer
		random < 40
		"combat rating" > 20
		"combat rating" <= 100
	source
		government Republic "Free Worlds" Syndicate Neutral
		attributes core north frontier
	destination
		government Republic "Free Worlds" Syndicate Neutral
		attributes paradise "near earth"
		distance 3 5
	npc
		government Pirate
		personality nemesis harvests plunders
			confusion 20
		system
			distance 1
		fleet "Small Core Pirates"
	npc
		government Pirate
		personality nemesis harvests plunders
			confusion 20
		system
			distance 1
		fleet "Small Core Pirates"
	npc
		government Pirate
		personality nemesis harvests plunders
			confusion 20
		system
			distance 1 2
		fleet "Small Core Pirates"
	npc
		government Pirate
		personality nemesis harvests plunders
			confusion 20
		fleet "Small Core Pirates" 2
	
	npc accompany save
		government Merchant
		personality escort timid
		fleet
			names "civilian"
			variant
				"Freighter"
	on complete
		payment 90000
		dialog "The captain of the <npc> thanks you for escorting them safely, and pays you <payment>."
	on visit
		dialog "You have reached <planet>, but you left the <npc> behind! Better depart and wait for them to arrive in this star system."

mission "Escort (Large, Core, Dangerous Destination)"
	name "Escort to <planet>"
	description "The captain of the <npc> will pay you <payment> to escort them safely into a dangerous region of space to reach <destination> by <date>."
	repeat
	job
	deadline 10
	to offer
		random < 50
		"combat rating" > 60
	source
		government Republic "Free Worlds" Syndicate Neutral
		attributes paradise "near earth"
	destination
		government Republic "Free Worlds" Syndicate Neutral
		attributes core north frontier "dirt belt"
		distance 3 4
	npc
		government Pirate
		personality nemesis harvests plunders
		system destination
		fleet "Large Core Pirates"
	npc
		government Pirate
		personality nemesis entering harvests plunders
		system destination
		fleet "Small Core Pirates"
	npc
		government Pirate
		personality nemesis staying harvests plunders
		system destination
		fleet "Large Core Pirates"
	
	npc accompany save
		government Merchant
		personality escort timid
		fleet
			names "civilian"
			variant
				"Bulk Freighter"
	on complete
		payment 120000
		dialog "The captain of the <npc> thanks you for escorting them safely, and pays you <payment>."
	on visit
		dialog "You have reached <planet>, but you left the <npc> behind! Better depart and wait for them to arrive in this star system."

mission "Escort (Large, Core, Dangerous Origin)"
	name "Escort to <planet>"
	description "The captain of the <npc> will pay you <payment> to escort them safely out of this dangerous region of space to reach <destination> by <date>."
	repeat
	job
	deadline 10
	to offer
		random < 50
		"combat rating" > 60
	source
		government Republic "Free Worlds" Syndicate Neutral
		attributes core north frontier
	destination
		government Republic "Free Worlds" Syndicate Neutral
		attributes paradise "near earth"
		distance 3 5
	npc
		government Pirate
		personality nemesis harvests plunders
		system
			distance 1
		fleet "Large Core Pirates"
	npc
		government Pirate
		personality nemesis harvests plunders
		system
			distance 1 2
		fleet "Small Core Pirates"
	npc
		government Pirate
		personality nemesis harvests plunders
		fleet "Large Core Pirates"
	
	npc accompany save
		government Merchant
		personality escort timid
		fleet
			names "civilian"
			variant
				"Bulk Freighter"
	on complete
		payment 120000
		dialog "The captain of the <npc> thanks you for escorting them safely, and pays you <payment>."
	on visit
		dialog "You have reached <planet>, but you left the <npc> behind! Better depart and wait for them to arrive in this star system."

mission "Escort (Extra Large, Core, Dangerous Destination)"
	name "Escort to <planet>"
	description "The captain of the <npc> will pay you <payment> to escort them safely into a dangerous region of space to reach <destination> by <date>."
	repeat
	job
	deadline 10
	to offer
		random < 20
		"combat rating" > 100
	source
		government Republic "Free Worlds" Syndicate Neutral
		attributes paradise "near earth"
	destination
		government Republic "Free Worlds" Syndicate Neutral
		attributes core north frontier "dirt belt"
		distance 3 4
	npc
		government Pirate
		personality nemesis harvests plunders
		system destination
		fleet "Large Core Pirates"
		fleet "Small Core Pirates"
	npc
		government Pirate
		personality nemesis entering harvests plunders
		system destination
		fleet "Small Core Pirates"
	npc
		government Pirate
		personality nemesis staying harvests plunders
		system destination
		fleet "Large Core Pirates"
		fleet "Small Core Pirates"
	
	npc accompany save
		government Merchant
		personality escort timid
		fleet
			names "civilian"
			variant
				"Bulk Freighter"
	on complete
		payment 150000
		dialog "The captain of the <npc> thanks you for escorting them safely, and pays you <payment>."
	on visit
		dialog "You have reached <planet>, but you left the <npc> behind! Better depart and wait for them to arrive in this star system."

mission "Escort (Extra Large, Core, Dangerous Origin)"
	name "Escort to <planet>"
	description "The captain of the <npc> will pay you <payment> to escort them safely out of this dangerous region of space to reach <destination> by <date>."
	repeat
	job
	deadline 10
	to offer
		random < 20
		"combat rating" > 100
	source
		government Republic "Free Worlds" Syndicate Neutral
		attributes core north frontier
	destination
		government Republic "Free Worlds" Syndicate Neutral
		attributes paradise "near earth"
		distance 3 5
	npc
		government Pirate
		personality nemesis harvests plunders
		system
			distance 1
		fleet "Large Core Pirates"
	npc
		government Pirate
		personality nemesis harvests plunders
		system
			distance 1
		fleet "Small Core Pirates"
	npc
		government Pirate
		personality nemesis harvests plunders
		system
			distance 1 2
		fleet "Small Core Pirates"
	npc
		government Pirate
		personality nemesis harvests plunders
		fleet "Small Core Pirates"
		fleet "Large Core Pirates"
	
	npc accompany save
		government Merchant
		personality escort timid
		fleet
			names "civilian"
			variant
				"Bulk Freighter"
	on complete
		payment 150000
		dialog "The captain of the <npc> thanks you for escorting them safely, and pays you <payment>."
	on visit
		dialog "You have reached <planet>, but you left the <npc> behind! Better depart and wait for them to arrive in this star system."


mission "Escort (Tiny, Southern, Dangerous Origin or Destination)"
	name "Escort to <planet>"
	description "Despite your relative inexperience, the captain of the <npc> is willing to pay you <payment> for an escort through this dangerous region of space to reach <destination> by <date>."
	repeat
	job
	deadline 8
	to offer
		random < 50
		"combat rating" < 6
		or
			"combat rating" > 0
			has "ships: Interceptor"
	source
		government Republic "Free Worlds" Syndicate Neutral
		attributes frontier south rim "dirt belt"
	destination
		government Republic "Free Worlds" Syndicate Neutral
		attributes frontier south rim "dirt belt"
		distance 2 4
	npc
		government Pirate
		personality nemesis harvests plunders
			confusion 40
		fleet
			names "pirate"
			variant
				"Sparrow"
			variant
				"Wasp"
			variant
				"Berserker"
	npc
		government Pirate
		personality nemesis staying harvests plunders
			confusion 40
		system destination
		fleet
			names "pirate"
			variant
				"Sparrow"
			variant
				"Wasp"
			variant
				"Berserker"
	
	npc accompany save
		government Merchant
		personality escort timid
		fleet
			names "civilian"
			variant
				"Shuttle"
			variant
				"Star Barge"
	on complete
		payment 15000
		dialog "The captain of the <npc> thanks you for escorting them safely, and pays you <payment>."
	on visit
		dialog "You have reached <planet>, but you left the <npc> behind! Better depart and wait for them to arrive in this star system."

mission "Escort (Small, Southern, Dangerous Origin or Destination)"
	name "Escort to <planet>"
	description "The captain of the <npc> will pay you <payment> to escort them safely through this dangerous region of space to reach <destination> by <date>."
	repeat
	job
	deadline 10
	to offer
		random < 70
		"combat rating" > 5
		"combat rating" <= 60
	source
		government Republic "Free Worlds" Syndicate Neutral
		attributes frontier south rim "dirt belt"
	destination
		government Republic "Free Worlds" Syndicate Neutral
		attributes frontier south rim "dirt belt"
		distance 3 4
	npc
		government Pirate
		personality nemesis harvests plunders
			confusion 30
		fleet "Small Southern Pirates"
	npc
		government Pirate
		personality nemesis staying harvests plunders
			confusion 30
		system destination
		fleet "Small Southern Pirates"
	
	npc accompany save
		government Merchant
		personality escort timid
		fleet
			names "civilian"
			variant
				"Freighter"
	on complete
		payment 60000
		dialog "The captain of the <npc> thanks you for escorting them safely, and pays you <payment>."
	on visit
		dialog "You have reached <planet>, but you left the <npc> behind! Better depart and wait for them to arrive in this star system."

mission "Escort (Medium, Southern, Dangerous Origin or Destination)"
	name "Escort to <planet>"
	description "The captain of the <npc> will pay you <payment> to escort them safely through this dangerous region of space to reach <destination> by <date>."
	repeat
	job
	deadline 10
	to offer
		random < 40
		"combat rating" > 20
		"combat rating" <= 100
	source
		government Republic "Free Worlds" Syndicate Neutral
		attributes frontier south rim "dirt belt"
	destination
		government Republic "Free Worlds" Syndicate Neutral
		attributes frontier south rim "dirt belt"
		distance 3 4
	npc
		government Pirate
		personality nemesis harvests plunders
			confusion 20
		fleet "Small Southern Pirates" 2
	npc
		government Pirate
		personality nemesis staying harvests plunders
			confusion 20
		system destination
		fleet "Small Southern Pirates" 2
	
	npc accompany save
		government Merchant
		personality escort timid
		fleet
			names "civilian"
			variant
				"Freighter"
	on complete
		payment 90000
		dialog "The captain of the <npc> thanks you for escorting them safely, and pays you <payment>."
	on visit
		dialog "You have reached <planet>, but you left the <npc> behind! Better depart and wait for them to arrive in this star system."

mission "Escort (Large, Southern, Dangerous Origin or Destination)"
	name "Escort to <planet>"
	description "The captain of the <npc> will pay you <payment> to escort them safely through this dangerous region of space to reach <destination> by <date>."
	repeat
	job
	deadline 10
	to offer
		random < 50
		"combat rating" > 60
	source
		government Republic "Free Worlds" Syndicate Neutral
		attributes frontier south rim "dirt belt"
	destination
		government Republic "Free Worlds" Syndicate Neutral
		attributes frontier south rim "dirt belt"
		distance 3 4
	npc
		government Pirate
		personality nemesis harvests plunders
		fleet "Large Southern Pirates"
	npc
		government Pirate
		personality nemesis staying harvests plunders
		system destination
		fleet "Large Southern Pirates"
	
	npc accompany save
		government Merchant
		personality escort timid
		fleet
			names "civilian"
			variant
				"Bulk Freighter"
	on complete
		payment 120000
		dialog "The captain of the <npc> thanks you for escorting them safely, and pays you <payment>."
	on visit
		dialog "You have reached <planet>, but you left the <npc> behind! Better depart and wait for them to arrive in this star system."

mission "Escort (Extra Large, Southern, Dangerous Origin or Destination)"
	name "Escort to <planet>"
	description "The captain of the <npc> will pay you <payment> to escort them safely through this dangerous region of space to reach <destination> by <date>."
	repeat
	job
	deadline 10
	to offer
		random < 20
		"combat rating" > 100
	source
		government Republic "Free Worlds" Syndicate Neutral
		attributes frontier south rim "dirt belt"
	destination
		government Republic "Free Worlds" Syndicate Neutral
		attributes frontier south rim "dirt belt"
		distance 3 4
	npc
		government Pirate
		personality nemesis harvests plunders
		fleet "Large Southern Pirates"
		fleet "Small Southern Pirates"
	npc
		government Pirate
		personality nemesis staying harvests plunders
		system destination
		fleet "Large Southern Pirates"
		fleet "Small Southern Pirates"
	
	npc accompany save
		government Merchant
		personality escort timid
		fleet
			names "civilian"
			variant
				"Behemoth"
	on complete
		payment 150000
		dialog "The captain of the <npc> thanks you for escorting them safely, and pays you <payment>."
	on visit
		dialog "You have reached <planet>, but you left the <npc> behind! Better depart and wait for them to arrive in this star system."


mission "Bounty Hunting (Big)"
	name "Hunt down <npc>"
	description "A pirate vessel named <npc> has been attacking merchants near the <system> system. Destroy it and return to <planet> for payment (<payment>)."
	repeat
	job
	to offer
		"combat rating" > 500
		random < 20
	source
		government Republic "Free Worlds" Syndicate Neutral
		attributes rim south north "dirt belt" core frontier
	npc kill
		government Bounty
		personality heroic staying nemesis target
		system
			distance 1 2
		fleet
			names "pirate"
			variant
				"Leviathan"
			variant
				"Leviathan (Heavy)"
			variant
				"Leviathan (Laser)"
			variant
				"Falcon"
			variant
				"Falcon (Heavy)"
			variant
				"Falcon (Laser)"
			variant
				"Vanguard"
			variant
				"Vanguard (Particle)"
		dialog "The <npc> has been eliminated. You can claim the bounty payment by returning to <destination>."
	on complete
		payment 250000
		dialog "The government of <planet> gratefully pays you <payment> for eliminating the <npc>."

mission "Bounty Hunting (Medium)"
	name "Hunt down <npc>"
	description "A pirate vessel named <npc> has been attacking merchants near the <system> system. Destroy it and return to <planet> for payment (<payment>)."
	repeat
	job
	to offer
		"combat rating" > 400
		random < 20
	source
		government Republic "Free Worlds" Syndicate Neutral
		attributes rim south north "dirt belt" core frontier
	npc kill
		government Bounty
		personality heroic staying nemesis target
		system
			distance 1 2
		fleet
			names "pirate"
			variant
				"Protector"
			variant
				"Protector (Laser)"
			variant
				"Osprey (Missile)"
			variant
				"Bastion (Heavy)"
			variant
				"Bastion (Laser)"
			variant
				"Firebird (Plasma)"
		dialog "The <npc> has been eliminated. You can claim the bounty payment by returning to <destination>."
	on complete
		payment 200000
		dialog "The government of <planet> gratefully pays you <payment> for eliminating the <npc>."

mission "Bounty Hunting (Small)"
	name "Hunt down <npc>"
	description "A pirate vessel named <npc> has been attacking merchants near the <system> system. Destroy it and return to <planet> for payment (<payment>)."
	repeat
	job
	to offer
		"combat rating" > 300
		random < 20
	source
		government Republic "Free Worlds" Syndicate Neutral
		attributes rim south north "dirt belt" core frontier
	npc kill
		government Bounty
		personality heroic staying nemesis target
		system
			distance 1 2
		fleet
			names "pirate"
			variant
				"Firebird"
			variant
				"Firebird (Missile)"
			variant
				"Splinter"
			variant
				"Splinter (Laser)"
			variant
				"Osprey"
			variant
				"Osprey (Laser)"
			variant
				"Bastion"
			variant
				"Manta"
			variant
				"Manta (Proton)"
		dialog "The <npc> has been eliminated. You can claim the bounty payment by returning to <destination>."
	on complete
		payment 150000
		dialog "The government of <planet> gratefully pays you <payment> for eliminating the <npc>."

mission "Southern Pirate Attack"
	name "Defend <planet>"
	description "Defeat a pirate raid on <destination>."
	minor
	repeat
	to offer
		"combat rating" > 100
		random < 10
	source
		attributes frontier
		attributes rim south "dirt belt"
	npc evade
		government Pirate
		personality heroic staying target harvests plunders
		fleet "Small Southern Pirates"
		fleet "Large Southern Pirates" 2
	npc
		government Militia
<<<<<<< HEAD
		personality heroic staying
		fleet "Small Militia"
		fleet "Small Militia"
=======
		fleet "Small Militia" 2
>>>>>>> 18bacbc4
	on offer
		conversation
			`Suddenly you hear raised voices and shouting outside: "We are under attack! <planet> is under attack by pirates! We need every combat-worthy ship to join in the defenses!" The authorities will probably pay you quite well if you assist them, but this could also be an easy way to get yourself killed.`
			choice
				"	(Stay here until the fight is over.)"
					decline
				"	(Join the defense fleet.)"
			"A few militia pilots have gathered to help repel the pirate attack. You join them, and take off together..."
				launch
	on complete
		payment 150000
		dialog "The government of <planet> pays you <payment> for helping to drive off the pirates."

mission "Northern Pirate Attack"
	name "Defend <planet>"
	description "Defeat a pirate raid on <destination>."
	minor
	repeat
	to offer
		"combat rating" > 100
		random < 10
	source
		attributes frontier
		attributes north paradise deep
	npc evade
		government Pirate
		personality heroic staying target harvests plunders
		fleet "Small Northern Pirates"
		fleet "Large Northern Pirates" 2
	npc
		government Republic
<<<<<<< HEAD
		personality heroic staying
		fleet "Small Republic"
		fleet "Small Republic"
=======
		fleet "Small Republic" 2
>>>>>>> 18bacbc4
	on offer
		conversation
			`Suddenly you hear raised voices and shouting outside: "We are under attack! <planet> is under attack by pirates! We need every combat-worthy ship to join in the defenses!" The authorities will probably pay you quite well if you assist them, but this could also be an easy way to get yourself killed.`
			choice
				"	(Stay here until the fight is over.)"
					decline
				"	(Join the defense fleet.)"
			"The local Navy garrison is preparing to repel the pirate attack. You join them, and take off together..."
				launch
	on complete
		payment 250000
		dialog "The government of <planet> pays you <payment> for helping to drive off the pirates."

mission "Core Pirate Attack"
	name "Defend <planet>"
	description "Defeat a pirate raid on <destination>."
	minor
	repeat
	to offer
		"combat rating" > 100
		random < 10
	source
		attributes frontier
		attributes core "near earth"
	npc evade
		government Pirate
		personality heroic staying target harvests plunders
		fleet "Small Core Pirates"
		fleet "Large Core Pirates" 2
	npc
		government Syndicate
<<<<<<< HEAD
		personality heroic staying
		fleet "Small Syndicate"
		fleet "Small Syndicate"
=======
		fleet "Small Syndicate" 2
>>>>>>> 18bacbc4
	on offer
		conversation
			`Suddenly you hear raised voices and shouting outside: "We are under attack! <planet> is under attack by pirates! We need every combat-worthy ship to join in the defenses!" The authorities will probably pay you quite well if you assist them, but this could also be an easy way to get yourself killed.`
			choice
				"	(Stay here until the fight is over.)"
					decline
				"	(Join the defense fleet.)"
			"The local Syndicate defense forces are preparing to repel the pirate attack. You join them, and take off together..."
				launch
	on complete
		payment 200000
		dialog "The government of <planet> pays you <payment> for helping to drive off the pirates."

mission "Cargo [0]"
	name "Delivery to <planet>"
	job
	repeat
	description "Deliver <cargo> to <destination>. Payment is <payment>."
	cargo random 5 2 .1
	source
		government "Republic" "Free Worlds" "Syndicate" "Neutral"
	destination
		distance 2 8
		government "Republic" "Free Worlds" "Syndicate" "Neutral"
	on complete
		payment
		dialog "You drop off your cargo of <commodity> and collect your payment of <payment>."

mission "Cargo [1]"
	name "Delivery to <planet>"
	job
	repeat
	description "Deliver <cargo> to <destination>. Payment is <payment>."
	cargo random 5 2 .1
	to offer
		random < 90
	source
		government "Republic" "Free Worlds" "Syndicate" "Neutral"
	destination
		distance 2 10
		government "Republic" "Free Worlds" "Syndicate" "Neutral"
	on complete
		payment
		dialog "You drop off your cargo of <commodity> and collect your payment of <payment>."

mission "Cargo [2]"
	name "Delivery to <planet>"
	job
	repeat
	description "Deliver <cargo> to <destination>. Payment is <payment>."
	cargo random 5 2 .1
	to offer
		random < 80
	source
		attributes mining textiles factory farming fishing oil
		government "Republic" "Free Worlds" "Syndicate" "Neutral"
	destination
		distance 2 12
		government "Republic" "Free Worlds" "Syndicate" "Neutral"
	on complete
		payment
		dialog "You drop off your cargo of <commodity> and collect your payment of <payment>."

mission "Cargo [3]"
	name "Delivery to <planet>"
	job
	repeat
	description "Deliver <cargo> to <destination>. Payment is <payment>."
	cargo random 5 2 .1
	to offer
		random < 70
	source
		attributes mining textiles factory farming fishing oil
		government "Republic" "Free Worlds" "Syndicate" "Neutral"
	destination
		distance 3 14
		government "Republic" "Free Worlds" "Syndicate" "Neutral"
	on complete
		payment
		payment 2000
		dialog "You drop off your cargo of <commodity> and collect your payment of <payment>."

mission "Cargo [4]"
	name "Delivery to <planet>"
	job
	repeat
	description "Deliver <cargo> to <destination>. Payment is <payment>."
	cargo random 5 2 .1
	to offer
		random < 60
	source
		attributes mining textiles factory farming fishing oil
		government "Republic" "Free Worlds" "Syndicate" "Neutral"
	destination
		distance 4 16
		government "Republic" "Free Worlds" "Syndicate" "Neutral"
	on complete
		payment
		payment 4000
		dialog "You drop off your cargo of <commodity> and collect your payment of <payment>."

mission "Bulk Delivery [0]"
	name "Bulk delivery to <planet>"
	job
	repeat
	description "Deliver <cargo> to <destination>. Payment is <payment>."
	cargo random 25 2 .05
	to offer
		random < 70
	source
		government "Republic" "Free Worlds" "Syndicate" "Neutral"
	destination
		distance 2 8
		government "Republic" "Free Worlds" "Syndicate" "Neutral"
	on complete
		payment
		dialog "You drop off your cargo of <commodity> and collect your payment of <payment>."

mission "Bulk Delivery [1]"
	name "Bulk delivery to <planet>"
	job
	repeat
	description "Deliver <cargo> to <destination>. Payment is <payment>."
	cargo random 25 2 .05
	to offer
		random < 60
	source
		government "Republic" "Free Worlds" "Syndicate" "Neutral"
	destination
		distance 3 12
		government "Republic" "Free Worlds" "Syndicate" "Neutral"
	on complete
		payment
		payment 2000
		dialog "You drop off your cargo of <commodity> and collect your payment of <payment>."

mission "Bulk Delivery [2]"
	name "Bulk delivery to <planet>"
	job
	repeat
	description "Deliver <cargo> to <destination>. Payment is <payment>."
	cargo random 25 2 .05
	to offer
		random < 50
	source
		attributes mining textiles factory farming fishing oil
		government "Republic" "Free Worlds" "Syndicate" "Neutral"
	destination
		distance 4 16
		government "Republic" "Free Worlds" "Syndicate" "Neutral"
	on complete
		payment
		payment 4000
		dialog "You drop off your cargo of <commodity> and collect your payment of <payment>."

mission "Rush Delivery [0]"
	name "Rush delivery to <planet>"
	job
	repeat
	deadline
	description "Deliver <cargo> to <destination> by <date>. Payment is <payment>."
	cargo random 5 2 .1
	to offer
		random < 90
	source
		government "Republic" "Free Worlds" "Syndicate" "Neutral"
	destination
		distance 4 10
		government "Republic" "Free Worlds" "Syndicate" "Neutral"
	on complete
		payment
		payment 16000
		dialog "You drop off your cargo of <commodity> and collect your payment of <payment>."

mission "Rush Delivery [1]"
	name "Rush delivery to <planet>"
	job
	repeat
	deadline
	description "Deliver <cargo> to <destination> by <date>. Payment is <payment>."
	cargo random 5 2 .1
	to offer
		random < 80
	source
		government "Republic" "Free Worlds" "Syndicate" "Neutral"
	destination
		distance 5 12
		government "Republic" "Free Worlds" "Syndicate" "Neutral"
	on complete
		payment
		payment 18000
		dialog "You drop off your cargo of <commodity> and collect your payment of <payment>."

mission "Rush Delivery [2]"
	name "Rush delivery to <planet>"
	job
	repeat
	deadline
	description "Deliver <cargo> to <destination> by <date>. Payment is <payment>."
	cargo random 5 2 .1
	to offer
		random < 70
	source
		attributes mining textiles factory farming fishing oil
		government "Republic" "Free Worlds" "Syndicate" "Neutral"
	destination
		distance 6 14
		government "Republic" "Free Worlds" "Syndicate" "Neutral"
	on complete
		payment
		payment 20000
		dialog "You drop off your cargo of <commodity> and collect your payment of <payment>."

mission "Rush Delivery [3]"
	name "Rush delivery to <planet>"
	job
	repeat
	deadline
	description "Deliver <cargo> to <destination> by <date>. Payment is <payment>."
	cargo random 5 2 .1
	to offer
		random < 60
	source
		attributes mining textiles factory farming fishing oil
		government "Republic" "Free Worlds" "Syndicate" "Neutral"
	destination
		distance 7 16
		government "Republic" "Free Worlds" "Syndicate" "Neutral"
	on complete
		payment
		payment 22000
		dialog "You drop off your cargo of <commodity> and collect your payment of <payment>."



mission "Passengers [0]"
	name "Passenger transport to <planet>"
	job
	repeat
	description "Bring <fare> to <destination>. Payment is <payment>."
	passengers 1 10 .9
	source
		government "Republic" "Free Worlds" "Syndicate" "Neutral"
	destination
		distance 2 10
		government "Republic" "Free Worlds" "Syndicate" "Neutral"
	on complete
		payment
		payment 2000
		dialog "You wish your <passengers> the best of luck on <planet>, and collect your payment of <payment>."

mission "Passengers [1]"
	name "Passenger transport to <planet>"
	job
	repeat
	description "Bring <fare> to <destination>. Payment is <payment>."
	passengers 1 10 .9
	to offer
		random < 75
	source
		government "Republic" "Free Worlds" "Syndicate" "Neutral"
	destination
		distance 2 10
		government "Republic" "Free Worlds" "Syndicate" "Neutral"
	on complete
		payment
		dialog "You wish your <passengers> the best of luck on <planet>, and collect your payment of <payment>."

mission "Passengers [2]"
	name "Passenger transport to <planet>"
	job
	repeat
	description "Bring <fare> to <destination>. Payment is <payment>."
	passengers 1 10 .9
	to offer
		random < 50
	source
		government "Republic" "Free Worlds" "Syndicate" "Neutral"
	destination
		distance 2 10
		government "Republic" "Free Worlds" "Syndicate" "Neutral"
	on complete
		payment
		dialog "You wish your <passengers> the best of luck on <planet>, and collect your payment of <payment>."

mission "Passengers [3]"
	name "Passenger transport to <planet>"
	job
	repeat
	description "Bring <fare> to <destination>. Payment is <payment>."
	passengers 1 10 .9
	to offer
		random < 25
	source
		government "Republic" "Free Worlds" "Syndicate" "Neutral"
	destination
		distance 2 10
		government "Republic" "Free Worlds" "Syndicate" "Neutral"
	on complete
		payment
		dialog "You wish your <passengers> the best of luck on <planet>, and collect your payment of <payment>."

mission "Passengers [4]"
	name "Passenger transport to <planet>"
	job
	repeat
	description "These <bunks> passengers want to escape the pollution and crime on <origin> and settle on <destination>. Payment is <payment>."
	passengers 2 10 .9
	to offer
		random < 50
	source
		attributes "urban"
		government "Republic" "Free Worlds" "Syndicate" "Neutral"
	destination
		distance 2 10
		government "Republic" "Free Worlds" "Syndicate" "Neutral"
	on complete
		payment
		payment 2000
		dialog "You wish your <passengers> the best of luck on <planet>, and collect your payment of <payment>."

mission "Transport miners to <planet>"
	job
	repeat
	description "This family of <bunks> miners is hoping to find work on <destination>, and they will pay you <payment> to take them there."
	passengers 2 2 .8
	to offer
		random < 50
	source
		government "Republic" "Free Worlds" "Syndicate" "Neutral"
	destination
		attributes "mining"
		distance 3 12
		government "Republic" "Free Worlds" "Syndicate" "Neutral"
	on complete
		payment
		payment 2000
		dialog "You wish the mining family the best of luck on <planet>, and collect your payment of <payment>."

mission "Transport farmers to <planet>"
	job
	repeat
	description "This family of <bunks> farmers is hoping to find work on <destination>, and they will pay you <payment> to take them there."
	passengers 2 2 .8
	to offer
		random < 50
	source
		government "Republic" "Free Worlds" "Syndicate" "Neutral"
	destination
		attributes "farming"
		distance 3 12
		government "Republic" "Free Worlds" "Syndicate" "Neutral"
	on complete
		payment
		payment 2000
		dialog "You wish the farm family the best of luck on <planet>, and collect your payment of <payment>."

mission "Transport mill workers to <planet>"
	job
	repeat
	description "This family of <bunks> mill workers is hoping to find work on <destination>, and they will pay you <payment> to take them there."
	passengers 2 2 .8
	to offer
		random < 50
	source
		government "Republic" "Free Worlds" "Syndicate" "Neutral"
	destination
		attributes "textiles"
		distance 3 12
		government "Republic" "Free Worlds" "Syndicate" "Neutral"
	on complete
		payment
		payment 2000
		dialog "You wish the workers the best of luck on <planet>, and collect your payment of <payment>."

mission "Transport workers to <planet>"
	job
	repeat
	description "This family of <bunks> factory workers is hoping to find work on <destination>, and they will pay you <payment> to take them there."
	passengers 2 2 .8
	to offer
		random < 80
	source
		government "Republic" "Free Worlds" "Syndicate" "Neutral"
	destination
		attributes "factory"
		distance 3 12
		government "Republic" "Free Worlds" "Syndicate" "Neutral"
	on complete
		payment
		payment 2000
		dialog "You wish the workers the best of luck on <planet>, and collect your payment of <payment>."

mission "Tourists out [0]"
	name "Bring a tourist to <planet>"
	job
	repeat
	description "This tourist wants to see <destination>, and will pay you <payment>."
	passengers 1
	to offer
		random < 20
	source
		government "Republic" "Free Worlds" "Syndicate" "Neutral"
	destination
		attributes "tourism"
		distance 6 35
		government "Republic" "Free Worlds" "Syndicate" "Neutral"
	on complete
		payment
		payment 6000
		dialog "You wish your <passengers> the best of luck on <planet>, and collect your payment of <payment>."

mission "Tourists out [1]"
	name "Bring tourists to <planet>"
	job
	repeat
	description "These <bunks> tourists want to see <destination>. They are willing to pay you <payment>."
	passengers 2 10 .9
	to offer
		random < 50
	source
		government "Republic" "Free Worlds" "Syndicate" "Neutral"
	destination
		attributes "tourism"
		distance 2 25
		government "Republic" "Free Worlds" "Syndicate" "Neutral"
	on complete
		payment
		payment 4000
		dialog "You wish your <passengers> the best of luck on <planet>, and collect your payment of <payment>."

mission "Tourists out [2]"
	name "Bring tourists to <planet>"
	job
	repeat
	description "These <bunks> tourists want to see <destination>. They are willing to pay you <payment>."
	passengers 2 10 .9
	to offer
		random < 75
	source
		attributes "rich" "urban"
		government "Republic" "Free Worlds" "Syndicate" "Neutral"
	destination
		attributes "tourism"
		distance 4 30
		government "Republic" "Free Worlds" "Syndicate" "Neutral"
	on complete
		payment
		payment 8000
		dialog "You wish your <passengers> the best of luck on <planet>, and collect your payment of <payment>."

mission "Tourists back [0]"
	name "Bring a tourist home to <planet>"
	job
	repeat
	description "This tourist is headed home to <destination>, and will pay you <payment>."
	passengers 1
	to offer
		random < 20
	source
		government "Republic" "Free Worlds" "Syndicate" "Neutral"
		attributes "tourism"
	destination
		distance 6 35
		government "Republic" "Free Worlds" "Syndicate" "Neutral"
	on complete
		payment
		payment 6000
		dialog "You wish your <passengers> the best of luck on <planet>, and collect your payment of <payment>."

mission "Tourists back [1]"
	name "Bring tourists home to <planet>"
	job
	repeat
	description "These <bunks> tourists are headed home to <destination>. They are willing to pay you <payment>."
	passengers 2 10 .9
	to offer
		random < 50
	source
		government "Republic" "Free Worlds" "Syndicate" "Neutral"
		attributes "tourism"
	destination
		distance 2 25
		government "Republic" "Free Worlds" "Syndicate" "Neutral"
	on complete
		payment
		payment 4000
		dialog "You wish your <passengers> the best of luck on <planet>, and collect your payment of <payment>."

mission "Tourists back [2]"
	name "Bring tourists home to <planet>"
	job
	repeat
	description "These <bunks> tourists are headed home to <destination>. They are willing to pay you <payment>."
	passengers 2 10 .9
	to offer
		random < 75
	source
		attributes "tourism"
		government "Republic" "Free Worlds" "Syndicate" "Neutral"
	destination
		attributes "rich" "urban"
		distance 4 30
		government "Republic" "Free Worlds" "Syndicate" "Neutral"
	on complete
		payment
		payment 8000
		dialog "You wish your <passengers> the best of luck on <planet>, and collect your payment of <payment>."

mission "Family [0]"
	name "Transport family to <planet>"
	job
	repeat
	description "This family of <bunks> is relocating to <destination>. They will pay you <payment> to take them there."
	passengers 2 4 .5
	to offer
		random < 60
		"passenger space" > 10
	source
		government "Republic" "Free Worlds" "Syndicate" "Neutral"
	destination
		distance 4 16
		government "Republic" "Free Worlds" "Syndicate" "Neutral"
	on complete
		payment
		payment 4000
		dialog "The family you have been transporting departs your ship after paying you <payment>."

mission "Family [1]"
	name "Transport family to <planet>"
	job
	repeat
	description "This family of <bunks> is relocating to <destination>. They will pay you <payment> to take them there."
	passengers 2 4 .5
	to offer
		random < 50
		"passenger space" > 10
	source
		government "Republic" "Free Worlds" "Syndicate" "Neutral"
	destination
		distance 5 20
		government "Republic" "Free Worlds" "Syndicate" "Neutral"
	on complete
		payment
		payment 6000
		dialog "The family you have been transporting departs your ship after paying you <payment>."

mission "Family [2]"
	name "Transport family to <planet>"
	job
	repeat
	description "This family of <bunks> is relocating to <destination>. They will pay you <payment> to take them there."
	passengers 2 4 .5
	to offer
		random < 40
		"passenger space" > 10
	source
		government "Republic" "Free Worlds" "Syndicate" "Neutral"
	destination
		distance 6 24
		government "Republic" "Free Worlds" "Syndicate" "Neutral"
	on complete
		payment
		payment 8000
		dialog "The family you have been transporting departs your ship after paying you <payment>."

mission "Family [3]"
	name "Transport family to <planet>"
	job
	repeat
	description "This family of <bunks> is relocating to <destination>. They will pay you <payment> to take them there."
	passengers 2 4 .5
	to offer
		random < 30
		"passenger space" > 10
	source
		government "Republic" "Free Worlds" "Syndicate" "Neutral"
	destination
		distance 8 32
		government "Republic" "Free Worlds" "Syndicate" "Neutral"
	on complete
		payment
		payment 10000
		dialog "The family you have been transporting departs your ship after paying you <payment>."

mission "Strike Breakers [mining]"
	name "Strike breakers to <planet>"
	job
	repeat
	description "Bring <bunks> strike breakers to <destination>, to take the place of mine workers who are on strike. The company will pay you <payment>."
	passengers 5 5 .2
	to offer
		random < 10
		"passenger space" > 20
	source
		government "Republic" "Free Worlds" "Syndicate" "Neutral"
	destination
		attributes "mining"
		distance 2 20
		government "Republic" "Free Worlds" "Syndicate" "Neutral"
	on complete
		payment
		payment 10000
		dialog "You unload the strike breakers amid an angry crowd of protesters held back by police. When you return to your ship, you find that the company has transferred the agreed-upon payment of <payment> into your account."

mission "Strike Breakers [textile]"
	name "Strike breakers to <planet>"
	job
	repeat
	description "Bring <bunks> strike breakers to <destination>, to take the place of textile workers who are on strike. The company will pay you <payment>."
	passengers 5 5 .2
	to offer
		random < 10
		"passenger space" > 20
	source
		government "Republic" "Free Worlds" "Syndicate" "Neutral"
	destination
		attributes "textiles"
		distance 2 20
		government "Republic" "Free Worlds" "Syndicate" "Neutral"
	on complete
		payment
		payment 10000
		dialog "You unload the strike breakers amid an angry crowd of protesters held back by police. When you return to your ship, you find that the company has transferred the agreed-upon payment of <payment> into your account."

mission "Strike Breakers [factory]"
	name "Strike breakers to <planet>"
	job
	repeat
	description "Bring <bunks> strike breakers to <destination>, to take the place of factory workers who are on strike. The company will pay you <payment>."
	passengers 5 5 .2
	to offer
		random < 10
		"passenger space" > 20
	source
		government "Republic" "Free Worlds" "Syndicate" "Neutral"
	destination
		attributes "factory"
		distance 2 20
		government "Republic" "Free Worlds" "Syndicate" "Neutral"
	on complete
		payment
		payment 10000
		dialog "You unload the strike breakers amid an angry crowd of protesters held back by police. When you return to your ship, you find that the company has transferred the agreed-upon payment of <payment> into your account."

mission "Colonists [0]"
	name "Colonists to <planet>"
	job
	repeat
	description "These <bunks> people are hoping to join a colony on <destination>. They will pay you <payment> to take them there."
	passengers 10 4 .1
	to offer
		random < 30
		"passenger space" > 30
	source
		attributes "urban" "near earth" "core" "factory"
		government "Republic" "Free Worlds" "Syndicate" "Neutral"
	destination
		attributes "frontier" "dirt belt" "south" "farming" "mining" "rim" "forest"
		distance 2 20
		government "Republic" "Free Worlds" "Syndicate" "Neutral"
	on complete
		payment
		payment 8000
		dialog "The colonists depart your ship after paying you <payment>."

mission "Colonists [1]"
	name "Colonists to <planet>"
	job
	repeat
	description "These <bunks> people are hoping to join a colony on <destination>. They will pay you <payment> to take them there."
	passengers 10 4 .1
	to offer
		random < 20
		"passenger space" > 30
	source
		attributes "urban" "near earth" "core" "factory"
		government "Republic" "Free Worlds" "Syndicate" "Neutral"
	destination
		attributes "frontier" "dirt belt" "south" "farming" "mining" "rim" "forest"
		distance 4 30
		government "Republic" "Free Worlds" "Syndicate" "Neutral"
	on complete
		payment
		payment 10000
		dialog "The colonists depart your ship after paying you <payment>."

mission "Large Bulk Delivery [0]"
	name "Large bulk delivery to <planet>"
	job
	repeat
	description "Deliver <cargo> to <destination>. Payment is <payment>."
	cargo random 40 2 .02
	to offer
		random < 70
		"cargo space" > 160
	source
		government "Republic" "Free Worlds" "Syndicate" "Neutral"
	destination
		distance 2 8
		government "Republic" "Free Worlds" "Syndicate" "Neutral"
	on complete
		payment
		payment 4000
		dialog "You drop off your cargo of <commodity> and collect your payment of <payment>."

mission "Large Bulk Delivery [1]"
	name "Large bulk delivery to <planet>"
	job
	repeat
	description "Deliver <cargo> to <destination>. Payment is <payment>."
	cargo random 40 2 .02
	to offer
		random < 60
		"cargo space" > 160
	source
		government "Republic" "Free Worlds" "Syndicate" "Neutral"
	destination
		distance 3 12
		government "Republic" "Free Worlds" "Syndicate" "Neutral"
	on complete
		payment
		payment 6000
		dialog "You drop off your cargo of <commodity> and collect your payment of <payment>."

mission "Large Bulk Delivery [2]"
	name "Large bulk delivery to <planet>"
	job
	repeat
	description "Deliver <cargo> to <destination>. Payment is <payment>."
	cargo random 40 2 .02
	to offer
		random < 50
		"cargo space" > 160
	source
		attributes mining textiles factory farming fishing oil
		government "Republic" "Free Worlds" "Syndicate" "Neutral"
	destination
		distance 4 16
		government "Republic" "Free Worlds" "Syndicate" "Neutral"
	on complete
		payment
		payment 8000
		dialog "You drop off your cargo of <commodity> and collect your payment of <payment>."

mission "Large Rush Delivery [0]"
	name "Large rush delivery to <planet>"
	job
	repeat
	deadline
	description "Deliver <cargo> to <destination> by <date>. Payment is <payment>."
	cargo random 20 6 .1
	to offer
		random < 90
		"cargo space" > 80
	source
		government "Republic" "Free Worlds" "Syndicate" "Neutral"
	destination
		distance 4 10
		government "Republic" "Free Worlds" "Syndicate" "Neutral"
	on complete
		payment
		payment 36000
		dialog "You drop off your cargo of <commodity> and collect your payment of <payment>."

mission "Large Rush Delivery [1]"
	name "Large rush delivery to <planet>"
	job
	repeat
	deadline
	description "Deliver <cargo> to <destination> by <date>. Payment is <payment>."
	cargo random 20 6 .1
	to offer
		random < 80
		"cargo space" > 80
	source
		government "Republic" "Free Worlds" "Syndicate" "Neutral"
	destination
		distance 5 12
		government "Republic" "Free Worlds" "Syndicate" "Neutral"
	on complete
		payment
		payment 38000
		dialog "You drop off your cargo of <commodity> and collect your payment of <payment>."

mission "Large Rush Delivery [2]"
	name "Large rush delivery to <planet>"
	job
	repeat
	deadline
	description "Deliver <cargo> to <destination> by <date>. Payment is <payment>."
	cargo random 20 6 .1
	to offer
		random < 70
		"cargo space" > 80
	source
		attributes mining textiles factory farming fishing oil
		government "Republic" "Free Worlds" "Syndicate" "Neutral"
	destination
		distance 6 14
		government "Republic" "Free Worlds" "Syndicate" "Neutral"
	on complete
		payment
		payment 40000
		dialog "You drop off your cargo of <commodity> and collect your payment of <payment>."

mission "Large Rush Delivery [3]"
	name "Large rush delivery to <planet>"
	job
	repeat
	deadline
	description "Deliver <cargo> to <destination> by <date>. Payment is <payment>."
	cargo random 20 6 .1
	to offer
		random < 60
		"cargo space" > 80
	source
		attributes mining textiles factory farming fishing oil
		government "Republic" "Free Worlds" "Syndicate" "Neutral"
	destination
		distance 7 16
		government "Republic" "Free Worlds" "Syndicate" "Neutral"
	on complete
		payment
		payment 42000
		dialog "You drop off your cargo of <commodity> and collect your payment of <payment>."

mission "Recycle garbage"
	name "Recycle garbage"
	description "<origin> produces a lot of garbage that needs to be disposed of off-station. Transport <cargo> to the industrial solid waste recycler on <destination>. Payment is <payment>."
	job
	repeat
	to offer
		random < 70
	cargo "Garbage" 15 100
	source
		attributes station
	destination
		attributes factory mining "dirt belt"
		distance 9 12
	on complete
		dialog "You drop off the <commodity> at an especially smelly solid waste recycler and collect your payment of <payment>."
		payment
		payment 20000

mission "Bounty Hunting (Marauder I)"
	name "Hunt down <npc>"
	description "A Marauder vessel named <npc>, leading a small fleet, has been attacking merchants near the <system> system. Destroy the whole fleet and return to <planet> for payment (<payment>)."
	repeat
	job
	to offer
		"combat rating" > 600
		or
			random < 2
			and
				"combat rating" < 1200
				random < 35
	source
		government Republic "Free Worlds" Syndicate Neutral
		attributes rim south north "dirt belt" core frontier
	npc kill
		government Bounty
		system
			distance 1 3
		personality heroic staying nemesis target
		fleet "Marauder fleet I"
		dialog "The <npc> and their fleet have been eliminated. You can claim the bounty payment by returning to <destination>."
	on complete
		payment 300000
		dialog "The government of <planet> gratefully pays you <payment> for eliminating the <npc> and their fleet."

mission "Bounty Hunting (Marauder II)"
	name "Hunt down <npc>"
	description "A Marauder vessel named <npc>, leading a small fleet, has been attacking merchants near the <system> system. Destroy the whole fleet and return to <planet> for payment (<payment>)."
	repeat
	job
	to offer
		"combat rating" > 750
		or
			random < 2
			and
				"combat rating" < 1800
				random < 30
	source
		government Republic "Free Worlds" Syndicate Neutral
		attributes rim south north "dirt belt" core frontier
	npc kill
		government Bounty
		system
			distance 1 3
		personality heroic staying nemesis target
		fleet "Marauder fleet II"
		dialog "The <npc> and their fleet have been eliminated. You can claim the bounty payment by returning to <destination>."
	on complete
		payment 350000
		dialog "The government of <planet> gratefully pays you <payment> for eliminating the <npc> and their fleet."

mission "Bounty Hunting (Marauder III)"
	name "Hunt down <npc>"
	description "A Marauder vessel named <npc>, leading a small fleet, has been attacking merchants near the <system> system. Destroy the whole fleet and return to <planet> for payment (<payment>)."
	repeat
	job
	to offer
		"combat rating" > 1097
		or
			random < 2
			and
				"combat rating" < 2200
				random < 25
	source
		government Republic "Free Worlds" Syndicate Neutral
		attributes rim south north "dirt belt" core frontier
	npc kill
		government Bounty
		system
			distance 1 3
		personality heroic staying nemesis target
		fleet "Marauder fleet III"
		dialog "The <npc> and their fleet have been eliminated. You can claim the bounty payment by returning to <destination>."
	on complete
		payment 400000
		dialog "The government of <planet> gratefully pays you <payment> for eliminating the <npc> and their fleet."

mission "Bounty Hunting (Marauder IV)"
	name "Hunt down <npc>"
	description "A Marauder vessel named <npc>, leading a small fleet, has been attacking merchants near the <system> system. Destroy the whole fleet and return to <planet> for payment (<payment>)."
	repeat
	job
	to offer
		"combat rating" > 1550
		or
			random < 2
			and
				"combat rating" < 2700
				random < 30
	source
		government Republic "Free Worlds" Syndicate Neutral
		attributes rim south north "dirt belt" core frontier
	npc kill
		government Bounty
		system
			distance 1 3
		personality heroic staying nemesis target
		fleet "Marauder fleet IV"
		dialog "The <npc> and their fleet have been eliminated. You can claim the bounty payment by returning to <destination>."
	on complete
		payment 425000
		dialog "The government of <planet> gratefully pays you <payment> for eliminating the <npc> and their fleet."

mission "Bounty Hunting (Marauder V)"
	name "Hunt down <npc>"
	description "A Marauder vessel named <npc>, leading a small fleet, has been attacking merchants near the <system> system. Destroy the whole fleet and return to <planet> for payment (<payment>)."
	repeat
	job
	to offer
		"combat rating" > 2000
		or
			random < 2
			and
				"combat rating" < 3500
				random < 25
	source
		government Republic "Free Worlds" Syndicate Neutral
		attributes rim south north "dirt belt" core frontier
	npc kill
		government Bounty
		system
			distance 1 3
		personality heroic staying nemesis target
		fleet "Marauder fleet V"
		dialog "The <npc> and their fleet have been eliminated. You can claim the bounty payment by returning to <destination>."
	on complete
		payment 450000
		dialog "The government of <planet> gratefully pays you <payment> for eliminating the <npc> and their fleet."


mission "Bounty Hunting (Marauder VI)"
	name "Hunt down <npc>"
	description "A Marauder vessel named <npc>, leading a small fleet, has been attacking merchants near the <system> system. Destroy the whole fleet and return to <planet> for payment (<payment>)."
	repeat
	job
	to offer
		"combat rating" > 2500
		or
			random < 2
			and
				"combat rating" < 5000
				random < 20
	source
		government Republic "Free Worlds" Syndicate Neutral
		attributes rim south north "dirt belt" core frontier
	npc kill
		government Bounty
		system
			distance 1 3
		personality heroic staying nemesis target
		fleet "Marauder fleet VI"
		dialog "The <npc> and their fleet have been eliminated. You can claim the bounty payment by returning to <destination>."
	on complete
		payment 475000
		dialog "The government of <planet> gratefully pays you <payment> for eliminating the <npc> and their fleet."

mission "Bounty Hunting (Marauder VII)"
	name "Hunt down <npc>"
	description "A Marauder vessel named <npc>, leading a small fleet, has been attacking merchants near the <system> system. Destroy the whole fleet and return to <planet> for payment (<payment>)."
	repeat
	job
	to offer
		"combat rating" > 2980
		random < 15
	source
		government Republic "Free Worlds" Syndicate Neutral
		attributes rim south north "dirt belt" core frontier
	npc kill
		government Bounty
		system
			distance 1 3
		personality heroic staying nemesis target
		fleet "Marauder fleet VII"
		dialog "The <npc> and their fleet have been eliminated. You can claim the bounty payment by returning to <destination>."
	on complete
		payment 500000
		dialog "The government of <planet> gratefully pays you <payment> for eliminating the <npc> and their fleet."

mission "Bounty Hunting (Marauder VIII)"
	name "Hunt down <npc>"
	description "A Marauder vessel named <npc>, leading a small fleet, has been attacking merchants near the <system> system. Destroy the whole fleet and return to <planet> for payment (<payment>)."
	repeat
	job
	to offer
		"combat rating" > 4000
		random < 10
	source
		government Republic "Free Worlds" Syndicate Neutral
		attributes rim south north "dirt belt" core frontier
	npc kill
		government Bounty
		system
			distance 1 3
		personality heroic staying nemesis target
		fleet "Marauder fleet VIII"
		dialog "The <npc> and their fleet have been eliminated. You can claim the bounty payment by returning to <destination>."
	on complete
		payment 550000
		dialog "The government of <planet> gratefully pays you <payment> for eliminating the <npc> and their fleet."

mission "Bounty Hunting (Marauder IX)"
	name "Hunt down <npc>"
	description "A Marauder vessel named <npc>, leading a small fleet, has been attacking merchants near the <system> system. Destroy the whole fleet and return to <planet> for payment (<payment>)."
	repeat
	job
	to offer
		"combat rating" > 6000
		random < 5
	source
		government Republic "Free Worlds" Syndicate Neutral
		attributes rim south north "dirt belt" core frontier
	npc kill
		government Bounty
		system
			distance 1 3
		personality heroic unconstrained staying nemesis target
		fleet "Marauder fleet IX"
		dialog "The <npc> and their fleet have been eliminated. You can claim the bounty payment by returning to <destination>."
	on complete
		payment 600000
		dialog "The government of <planet> gratefully pays you <payment> for eliminating the <npc> and their fleet."

# Must destroy hunters and land to fail
mission "Marauder Hunted"
	invisible
	landing
	repeat
	destination Earth
	source
		government "Republic" "Syndicate" "Free Worlds" "Neutral"
	to offer
		"combat rating" > 8103
		random > 96
	to complete
		never
	npc save
		government "Bounty Hunter"
		system
<<<<<<< HEAD
			distance 5 5
		personality heroic unconstrained waiting nemesis plunders harvests
		fleet "Marauder fleet X"
=======
			distance 5 5
>>>>>>> 18bacbc4
<|MERGE_RESOLUTION|>--- conflicted
+++ resolved
@@ -139,7 +139,6 @@
 	to offer
 		random < 70
 		"combat rating" > 5
-		"combat rating" <= 60
 	source
 		government Republic "Free Worlds" Syndicate Neutral
 		attributes deep paradise "near earth"
@@ -188,7 +187,6 @@
 	to offer
 		random < 40
 		"combat rating" > 5
-		"combat rating" <= 60
 	source
 		government Republic "Free Worlds" Syndicate Neutral
 		attributes frontier north
@@ -238,7 +236,6 @@
 	to offer
 		random < 40
 		"combat rating" > 20
-		"combat rating" <= 100
 	source
 		government Republic "Free Worlds" Syndicate Neutral
 		attributes deep paradise "near earth"
@@ -293,7 +290,6 @@
 	to offer
 		random < 40
 		"combat rating" > 20
-		"combat rating" <= 100
 	source
 		government Republic "Free Worlds" Syndicate Neutral
 		attributes frontier north
@@ -661,7 +657,6 @@
 	to offer
 		random < 70
 		"combat rating" > 5
-		"combat rating" <= 60
 	source
 		government Republic "Free Worlds" Syndicate Neutral
 		attributes paradise "near earth"
@@ -710,7 +705,6 @@
 	to offer
 		random < 70
 		"combat rating" > 5
-		"combat rating" <= 60
 	source
 		government Republic "Free Worlds" Syndicate Neutral
 		attributes core north frontier
@@ -760,7 +754,6 @@
 	to offer
 		random < 40
 		"combat rating" > 20
-		"combat rating" <= 100
 	source
 		government Republic "Free Worlds" Syndicate Neutral
 		attributes paradise "near earth"
@@ -809,7 +802,6 @@
 	to offer
 		random < 40
 		"combat rating" > 20
-		"combat rating" <= 100
 	source
 		government Republic "Free Worlds" Syndicate Neutral
 		attributes core north frontier
@@ -1118,7 +1110,6 @@
 	to offer
 		random < 70
 		"combat rating" > 5
-		"combat rating" <= 60
 	source
 		government Republic "Free Worlds" Syndicate Neutral
 		attributes frontier south rim "dirt belt"
@@ -1160,7 +1151,6 @@
 	to offer
 		random < 40
 		"combat rating" > 20
-		"combat rating" <= 100
 	source
 		government Republic "Free Worlds" Syndicate Neutral
 		attributes frontier south rim "dirt belt"
@@ -1407,13 +1397,8 @@
 		fleet "Large Southern Pirates" 2
 	npc
 		government Militia
-<<<<<<< HEAD
 		personality heroic staying
-		fleet "Small Militia"
-		fleet "Small Militia"
-=======
 		fleet "Small Militia" 2
->>>>>>> 18bacbc4
 	on offer
 		conversation
 			`Suddenly you hear raised voices and shouting outside: "We are under attack! <planet> is under attack by pirates! We need every combat-worthy ship to join in the defenses!" The authorities will probably pay you quite well if you assist them, but this could also be an easy way to get yourself killed.`
@@ -1445,13 +1430,8 @@
 		fleet "Large Northern Pirates" 2
 	npc
 		government Republic
-<<<<<<< HEAD
 		personality heroic staying
-		fleet "Small Republic"
-		fleet "Small Republic"
-=======
 		fleet "Small Republic" 2
->>>>>>> 18bacbc4
 	on offer
 		conversation
 			`Suddenly you hear raised voices and shouting outside: "We are under attack! <planet> is under attack by pirates! We need every combat-worthy ship to join in the defenses!" The authorities will probably pay you quite well if you assist them, but this could also be an easy way to get yourself killed.`
@@ -1483,13 +1463,8 @@
 		fleet "Large Core Pirates" 2
 	npc
 		government Syndicate
-<<<<<<< HEAD
 		personality heroic staying
-		fleet "Small Syndicate"
-		fleet "Small Syndicate"
-=======
 		fleet "Small Syndicate" 2
->>>>>>> 18bacbc4
 	on offer
 		conversation
 			`Suddenly you hear raised voices and shouting outside: "We are under attack! <planet> is under attack by pirates! We need every combat-worthy ship to join in the defenses!" The authorities will probably pay you quite well if you assist them, but this could also be an easy way to get yourself killed.`
@@ -2343,7 +2318,7 @@
 	to offer
 		"combat rating" > 600
 		or
-			random < 2
+			random < 5
 			and
 				"combat rating" < 1200
 				random < 35
@@ -2352,9 +2327,9 @@
 		attributes rim south north "dirt belt" core frontier
 	npc kill
 		government Bounty
+		personality heroic staying nemesis target
 		system
 			distance 1 3
-		personality heroic staying nemesis target
 		fleet "Marauder fleet I"
 		dialog "The <npc> and their fleet have been eliminated. You can claim the bounty payment by returning to <destination>."
 	on complete
@@ -2369,7 +2344,7 @@
 	to offer
 		"combat rating" > 750
 		or
-			random < 2
+			random < 5
 			and
 				"combat rating" < 1800
 				random < 30
@@ -2378,9 +2353,9 @@
 		attributes rim south north "dirt belt" core frontier
 	npc kill
 		government Bounty
+		personality heroic staying nemesis target
 		system
 			distance 1 3
-		personality heroic staying nemesis target
 		fleet "Marauder fleet II"
 		dialog "The <npc> and their fleet have been eliminated. You can claim the bounty payment by returning to <destination>."
 	on complete
@@ -2395,7 +2370,7 @@
 	to offer
 		"combat rating" > 1097
 		or
-			random < 2
+			random < 5
 			and
 				"combat rating" < 2200
 				random < 25
@@ -2404,9 +2379,9 @@
 		attributes rim south north "dirt belt" core frontier
 	npc kill
 		government Bounty
+		personality heroic staying nemesis target
 		system
 			distance 1 3
-		personality heroic staying nemesis target
 		fleet "Marauder fleet III"
 		dialog "The <npc> and their fleet have been eliminated. You can claim the bounty payment by returning to <destination>."
 	on complete
@@ -2421,7 +2396,7 @@
 	to offer
 		"combat rating" > 1550
 		or
-			random < 2
+			random < 5
 			and
 				"combat rating" < 2700
 				random < 30
@@ -2430,9 +2405,9 @@
 		attributes rim south north "dirt belt" core frontier
 	npc kill
 		government Bounty
+		personality heroic staying nemesis target
 		system
 			distance 1 3
-		personality heroic staying nemesis target
 		fleet "Marauder fleet IV"
 		dialog "The <npc> and their fleet have been eliminated. You can claim the bounty payment by returning to <destination>."
 	on complete
@@ -2447,7 +2422,7 @@
 	to offer
 		"combat rating" > 2000
 		or
-			random < 2
+			random < 5
 			and
 				"combat rating" < 3500
 				random < 25
@@ -2456,9 +2431,9 @@
 		attributes rim south north "dirt belt" core frontier
 	npc kill
 		government Bounty
+		personality heroic staying nemesis target
 		system
 			distance 1 3
-		personality heroic staying nemesis target
 		fleet "Marauder fleet V"
 		dialog "The <npc> and their fleet have been eliminated. You can claim the bounty payment by returning to <destination>."
 	on complete
@@ -2474,7 +2449,7 @@
 	to offer
 		"combat rating" > 2500
 		or
-			random < 2
+			random < 5
 			and
 				"combat rating" < 5000
 				random < 20
@@ -2483,9 +2458,9 @@
 		attributes rim south north "dirt belt" core frontier
 	npc kill
 		government Bounty
+		personality heroic staying nemesis target
 		system
 			distance 1 3
-		personality heroic staying nemesis target
 		fleet "Marauder fleet VI"
 		dialog "The <npc> and their fleet have been eliminated. You can claim the bounty payment by returning to <destination>."
 	on complete
@@ -2499,15 +2474,15 @@
 	job
 	to offer
 		"combat rating" > 2980
-		random < 15
+		random < 20
 	source
 		government Republic "Free Worlds" Syndicate Neutral
 		attributes rim south north "dirt belt" core frontier
 	npc kill
 		government Bounty
+		personality heroic staying nemesis target
 		system
 			distance 1 3
-		personality heroic staying nemesis target
 		fleet "Marauder fleet VII"
 		dialog "The <npc> and their fleet have been eliminated. You can claim the bounty payment by returning to <destination>."
 	on complete
@@ -2521,15 +2496,15 @@
 	job
 	to offer
 		"combat rating" > 4000
-		random < 10
+		random < 15
 	source
 		government Republic "Free Worlds" Syndicate Neutral
 		attributes rim south north "dirt belt" core frontier
 	npc kill
 		government Bounty
+		personality heroic staying nemesis target
 		system
 			distance 1 3
-		personality heroic staying nemesis target
 		fleet "Marauder fleet VIII"
 		dialog "The <npc> and their fleet have been eliminated. You can claim the bounty payment by returning to <destination>."
 	on complete
@@ -2543,15 +2518,15 @@
 	job
 	to offer
 		"combat rating" > 6000
-		random < 5
+		random < 10
 	source
 		government Republic "Free Worlds" Syndicate Neutral
 		attributes rim south north "dirt belt" core frontier
 	npc kill
 		government Bounty
+		personality heroic unconstrained staying nemesis target
 		system
 			distance 1 3
-		personality heroic unconstrained staying nemesis target
 		fleet "Marauder fleet IX"
 		dialog "The <npc> and their fleet have been eliminated. You can claim the bounty payment by returning to <destination>."
 	on complete
@@ -2568,16 +2543,12 @@
 		government "Republic" "Syndicate" "Free Worlds" "Neutral"
 	to offer
 		"combat rating" > 8103
-		random > 96
+		random < 3
 	to complete
 		never
 	npc save
 		government "Bounty Hunter"
-		system
-<<<<<<< HEAD
+		personality heroic unconstrained waiting nemesis plunders harvests
+		system
 			distance 5 5
-		personality heroic unconstrained waiting nemesis plunders harvests
-		fleet "Marauder fleet X"
-=======
-			distance 5 5
->>>>>>> 18bacbc4
+		fleet "Marauder fleet X"