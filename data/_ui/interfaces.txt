# Copyright (c) 2014 by Michael Zahniser
#
# Endless Sky is free software: you can redistribute it and/or modify it under the
# terms of the GNU General Public License as published by the Free Software
# Foundation, either version 3 of the License, or (at your option) any later version.
#
# Endless Sky is distributed in the hope that it will be useful, but WITHOUT ANY
# WARRANTY; without even the implied warranty of MERCHANTABILITY or FITNESS FOR A
# PARTICULAR PURPOSE. See the GNU General Public License for more details.
#
# You should have received a copy of the GNU General Public License along with
# this program. If not, see <https://www.gnu.org/licenses/>.


# Colors used to reflect the active or hovered interface button.
color "hover" 1. 1. 1. 0.
color "active" .75 .75 .75 0.
color "inactive" .25 .25 .25 0.

# Colors generally used for drawing text or lines.
color "bright" .75 .75 .75 0.
color "medium" .5 .5 .5 0.
color "dim" .25 .25 .25 0.
color "dimmer" .18 .18 .18 0.
color "faint" .1 .1 .1 0.
color "dark" .05 .05 .05 0.

# Colors used for drawing ship list in player info panel.
color "flagship" .5 .5 .1 0.
color "disabled" .5 .3 .1 0.
color "dead" .4 0. 0. 0.

# Colors used for certain UI elements. These elements generally have a variable
# size (e.g. they may fit to the current screen dimensions).
color "panel background" .1 .1 .1 1.
color "dialog backdrop" 0. 0. 0. .7
color "conversation background" .125 .125 .125 1.
color "map side panel background" .125 .125 .125 1.
color "map view range color" .1 .1 .1 .0
color "map jump range color" .3 .3 .3 .0
color "shop side panel background" .2 .2 .2 1.
color "shop side panel footer" .3 .3 .3 1.
color "shop info panel background" .055 .055 .055 1.
color "tooltip background" .2 .2 .2 1.
color "player info hardpoint gun" .5 .375 0. 1.
color "player info hardpoint gun hover" .8 .6 0. 1.
color "player info hardpoint turret" 0. .375 .5 1.
color "player info hardpoint turret hover" 0. .6 .8 1.
color "logbook sidebar" .09 .09 .09 1.
color "logbook background" .125 .125 .125 1.
color "logbook line" .2 .2 .2 1.
color "message log background" .125 .125 .125 1.
color "item selected" 0. 0. 0. .3
color "outfitter difference highlight" 1. .5 0. 1.
color "volume bar background" .0937 .0937 .0937 1.

# Colors used to draw certain HUD elements in-flight.
color "shields" .43 .55 .85 .8
color "hull" .70 .62 .43 .75
color "disabled hull" .3 0 0 .3
color "heat" .70 .43 .43 .75
color "overheat" .70 .61 .43 .75
color "energy" .6 .6 .6 .75
color "fuel" .70 .62 .43 .75

# Colors for the escort HUD status bars.
color "escort shields" .43 .55 .70 0.
color "escort hull" .70 .62 .43 0.
color "escort heat" .70 .43 .43 0.
color "escort energy" .6 .6 .6 0.
color "escort fuel" .630 .62 .43 0.
# These values are half the desired "full color" values.
color "escort split shields" .215 .275 .35 0.
color "escort split hull" .35 .31 .215 0.
color "escort split heat" .35 .215 .215 0.
color "escort split energy" .3 .3 .3 0.
color "escort split fuel" .35 .31 .215 0.

color "flagship highlight" .5 .8 .2 0.

color "cloak highlight" .45 0. 0. .65

color "drag select" .2 1. 0. 0.

# Colors used for drawing mission or job pointers on the map,
# to indicate where the player should go.
color "available job" .9 .6 0. 1.
color "available back" .5 .3 0. .5
color "unavailable job" .5 .3 0. 1.
color "unavailable back" .3 .1 0. .5
color "active mission" .2 .7 1. 1.
color "active back" 0. .4 .5 .5
color "blocked mission" 0. .4 .6 1.
color "blocked back" 0. .15 .2 .5
color "special mission" 1. 1. 1. 1.
color "waypoint" .1 .2 .9 1.
color "waypoint back" 0. .3 .7 .5
color "mission route" .2 .1 0. 0.

# Colors for the Escort HUD that is displayed in-flight.
color "escort disabled" .4 .4 .4 0.
color "escort present" .8 .8 .8 1.
color "escort elsewhere" .4 .4 .6 1.
color "escort not ready" .9 .8 0. 1.
color "escort blocked" .9 .2 0. 1.
color "escort selected" .2 .8 0. 1.
color "escort hostile" 1. .6 .4 1.

# Colors used when "status overlays" are enabled, and to show scan progress.
color "overlay flagship shields" 0. .5 0. .25
color "overlay flagship hull" .45 .5 0. .25
color "overlay flagship disabled" .5 0. 0. .25
color "overlay friendly shields" 0. .5 0. .25
color "overlay friendly hull" .45 .5 0. .25
color "overlay friendly disabled" .5 0. 0. .25
color "overlay hostile shields" .5 .15 0. .25
color "overlay hostile hull" .5 .3 0. .25
color "overlay hostile disabled" .3 .3 0. .25
color "overlay neutral shields" .43 .55 .70 .75
color "overlay neutral hull" .45 .5 0. .25
color "overlay neutral disabled" .5 0. 0. .25
color "overlay outfit scan" .5 .5 .5 .25
color "overlay outfit scan out of range" .25 .25 .25 .25
color "overlay cargo scan" .7 .7 .7 .25
color "overlay cargo scan out of range" .35 .35 .35 .25

# Colors used when "missile overlays" are enabled
color "missile enemy" 1. 1. .25 .7
color "missile locked" 1. .9 0. .9
color "missile dangerous" 1. .1 .1 1.

# Colors of overlays for flagship turrets with blindspots.
color "overlay turret" 0. 1. 0. .1
color "overlay turret blindspot" 1. 0. 0. .5

# Colors used in the radar map while in-flight.
color "radar player" .2 1. 0. 0.
color "radar friendly" .4 .6 1. 0.
color "radar unfriendly" .8 .8 .3 0.
color "radar hostile" .85 .3 .2 0.
color "radar inactive" .4 .4 .4 0.
color "radar special" 1. 1. 1. 0.
color "radar anomalous" .7 0. 1. 0.
color "radar blink" 1. 1. 1. 0.
color "radar viewport" 0. .3 0. 0.
color "radar star" .6 .6 .6 0.

# Colors used for the outline of the targeted ship.
color "ship target outline player" .2 1. 0. 0.
color "ship target outline friendly" .4 .6 1. 0.
color "ship target outline unfriendly" .8 .8 .3 0.
color "ship target outline hostile" .85 .3 .2 0.
color "ship target outline inactive" .4 .4 .4 0.
color "ship target outline special" 1. 1. 1. 0.
color "ship target outline blink" 1. 1. 1. 0.

# Colors used for ship target pointers.
color "ship target pointer player" .2 1. 0. 0.
color "ship target pointer friendly" .4 .6 1. 0.
color "ship target pointer unfriendly" .8 .8 .3 0.
color "ship target pointer hostile" .85 .3 .2 0.
color "ship target pointer inactive" .4 .4 .4 0.
color "ship target pointer special" 1. 1. 1. 0.
color "ship target pointer blink" 1. 1. 1. 0.

# Colors used for minable target pointers.
color "minable target pointer selected" 1. 1. 1. 0.
color "minable target pointer unselected" .4 .4 .4 0.

# Colors used for planet target pointers.
color "planet target pointer friendly" .4 .6 1. 0.
color "planet target pointer restricted" .8 .8 .3 0.
color "planet target pointer hostile" .85 .3 .2 0.
color "planet target pointer dominated" 1. 1. 1. 0.

# Colors used for warnings and errors.
color "error back" .25 .1 .1 1.
color "warning back" .21 .18 .08 1.
color "warning conflict" .315 .27 .12 1.
color "warning no command" 0.16 0.16 0.13 1.

# Colors used for messages
color "message importance highest" 1. .5 0. 1.
color "message importance high" 1. 1. 1. 1.
color "message importance info" 0. 1. .5 1.
color "message importance daily" 1. 1. 1. 1.
color "message importance low" 1. 1. 1. 1.

color "message log importance highest" 1. .5 0. 1.
color "message log importance high" .75 .75 .75 1.
color "message log importance info" 0. 1. .5 1.
color "message log importance daily" 0. .5 1. 1.
color "message log importance low" .75 .75 .75 1.

# Colors used when drawing the map (system names, links, and the player's desired route).
# (The color of the ring that represents a given system is context-sensitive.)
color "map link" .6 .6 .6 .6
color "map name" .6 .6 .6 .6
color "map travel ok fleet" .2 .5 0. 0.
color "map travel ok flagship" .5 .4 0. 0.
color "map travel ok none" .55 .1 0. 0.
color "map wormhole" .5 .2 .9 1.
color "map orbits fleet destination" 1. 1. 1. 1.
color "map danger none" .1 .6 0. .4
color "map system ring" .4 .4 .4 .6
color "map system ring unexplored" .1 .1 .1 0.

# Colors used for the routing issue text in the map panel when
# a route to the selected system cannot be determined.
color "map route error text" 1. 0. 0. 1.
color "map route error shadow" 0. 0. 0. 1.

# Miscellaneous colors
color "wormholes: Ember Waste" .7 .1 .3
color "wormholes: beyond Patir" .19 .27 .69

# Color of warning message when users enable or disable plugins via in-game UI.
color "plugin reload required" .75 .1 .1 0.



interface "map detail panel"
	value "min planet panel height" 195
	value "max planet panel height" 2022
	value "starting X" 100
	value "starting Y" 45
	value "government Y" 280
	value "text margin" 15
	value "trade height" 120
	value "arrow x offset" 3
	value "arrow y offset" 10
	value "description x offset" 240
	value "description width" 500
	value "description height" 240



interface "map planet card"
	value "text start" 13
	value "category size" 20
	value "categories" 5
	value "height padding" 30
	value "width" 235
	value "planet icon max size" 100



interface "menu background"
	sprite "_menu/g5"
		center 0 -280
	sprite "_menu/forest2"
		center 0 280
	sprite "_menu/oberon"
		center 140 180
	sprite "_menu/compass"
		center 0 0
	sprite "_menu/title"
		center 0 -200



interface "main menu"
	# Background animation:
	value "x speed" -.4
	value "y speed" .02
	value "y amplitude" .6

	# Credits:
	sprite "_menu/side panel"
		center -360 0
	box "credits"
		from -470 -165
		to -250 115

	sprite "_menu/side panel"
		center 360 0
	
	visible if "pilot loaded"
	button e "_Enter Ship"
		center 435 155
		dimensions 90 30
	visible if "!pilot loaded"
	button n "_New Pilot"
		center 435 155
		dimensions 90 30
	
	visible
	button m "_Manage Pilots..."
		center 300 155
		dimensions 120 30
	
	# Left panel (credits):
	button q "_Quit"
		center -285 155
		dimensions 90 30
	button p "_Preferences..."
		center -420 155
		dimensions 120 30



interface "menu player info"
	outline "ship sprite"
		center 360 -105
		dimensions 100 100
	label "pilot:"
		from 250 -35
		align left
	string "pilot"
		from 315 -35
		align left
		width 165
		truncate middle
	label "ship:"
		from 250 -15
		align left
	string "ship"
		from 315 -15
		align left
		width 165
		truncate back
	label "planet:"
		from 250 15
		align left
	string "planet"
		from 315 15
		align left
		width 165
		truncate back
	label "system:"
		from 250 35
		align left
	string "system"
		from 315 35
		align left
		width 165
		truncate back
	label "credits:"
		from 250 65
		align left
	string "credits"
		from 315 65
		align left
	label "date:"
		from 250 85
		align left
	string "date"
		from 315 85
		align left
	label "playtime:"
		from 250 105
		align left
	string "playtime"
		from 315 105
		align left



interface "menu start info"
	visible if "chosen start"
	image "thumbnail"
		center 360 -100
		dimensions 220 240
	label "name:"
		from 250 -35
		align left
	string "name"
		from 310 -35
		align left
	label "date:"
		from 250 -15
		align left
	string "date"
		from 310 -15
		align left
	label "planet:"
		from 250 15
		align left
	string "planet"
		from 310 15
		align left
	label "system:"
		from 250 35
		align left
	string "system"
		from 310 35
		align left
	label "credits:"
		from 250 65
		align left
	string "credits"
		from 310 65
		align left
	label "debt:"
		from 250 85
		align left
	string "debt"
		from 310 85
		align left



interface "start conditions menu"
	sprite "_menu/side panel"
		center -360 0
	sprite "_menu/buttonless side panel"
		center 0 0
	sprite "_menu/buttonless side panel"
		center 360 0
	
	button b "_Back to Menu"
		center -420 155
		dimensions 120 30
	active if "unlocked start"
	button s "_Start Game"
		center -285 155
		dimensions 90 30
	
	# The box that will contain the description text
	box "start description"
		from -105 -160
		to 105 160
	# Bounding box for the list of start conditions.
	box "start entry list"
		from -475 -160
		to -245 120
	# Size of the highlighted box for the selected start
	box "start entry item bounds"
		dimensions 230 20
	# Visual padding applied to each scenario item
	box "start entry text padding"
		dimensions 5 2



interface "load menu"
	sprite "_menu/side panel"
		center -360 0
	box "pilots"
		center -360 -19
		dimensions 230 280
	
	sprite "_menu/side panel"
		center 0 0
	box "snapshots"
		center 0 -19
		dimensions 230 280
	
	value "pilot horizontal text pad" 5
	value "pilot fade out" 10
	value "snapshot horizontal text pad" 5
	value "snapshot fade out" 10
	
	sprite "_menu/side panel"
		center 360 0
	
	button n "_New Pilot"
		center -420 155
		dimensions 120 30
	active if "pilot selected"
	button d "_Delete"
		center -285 155
		dimensions 90 30

	sprite "ui/wide button"
		center -435 195
	active
	button o "_Open Saves"
		center -435 195
		dimensions 120 30
	
	active if "pilot alive"
	button a "_Add Snapshot"
		center -60 155
		dimensions 120 30
	active if "snapshot selected"
	button R "Remove"
		center 75 155
		dimensions 90 30
	
	active
	button b "_Back to Menu"
		center 300 155
		dimensions 120 30
	active if "pilot loaded"
	button l "_Load Game"
		center 435 155
		dimensions 90 30



interface "controls"
	sprite "ui/keys panel"
		center -65 -20
	button c "_Controls"
		center -300 -230
		dimensions 90 30
		color bright
	button s "_Settings"
		center -300 -190
		dimensions 90 30
		color medium
		hover bright
	button p "_Plugins"
		center -300 -150
		dimensions 90 30
		color medium
		hover bright
	button a "_Audio"
		center -300 -110
		dimensions 90 30
		color medium
		hover bright
	visible if "multiple controls pages"
	sprite "ui/dialog cancel"
		center -115 210
	active if "show next controls"
	button n "_Next"
		center -115 210
		dimensions 70 30
	sprite "ui/wide button"
		center -210 210
	active if "show previous controls"
	button r "P_revious"
		center -210 210
		dimensions 90 30



interface "settings"
	sprite "ui/settings panel"
		center -20 -20
	button c "_Controls"
		center -300 -230
		dimensions 90 30
		color medium
		hover bright
	button s "_Settings"
		center -300 -190
		dimensions 90 30
		color bright
	button p "_Plugins"
		center -300 -150
		dimensions 90 30
		color medium
		hover bright
	button a "_Audio"
		center -300 -110
		dimensions 90 30
		color medium
		hover bright
	visible if "multiple settings pages"
	sprite "ui/dialog cancel"
		center -115 210
	active if "show next settings"
	button n "_Next"
		center -115 210
		dimensions 70 30
	sprite "ui/wide button"
		center -210 210
	active if "show previous settings"
	button r "P_revious"
		center -210 210
		dimensions 90 30
	



interface "plugins"
	sprite "ui/plugins panel"
		center -20 -20
	button c "_Controls"
		center -300 -230
		dimensions 90 30
		color medium
		hover bright
	button s "_Settings"
		center -300 -190
		dimensions 90 30
		color medium
		hover bright
	button p "_Plugins"
		center -300 -150
		dimensions 90 30
		color bright
	button a "_Audio"
		center -300 -110
		dimensions 90 30
		color medium
		hover bright
	button o "_Open Plugins"
		center -195 210
		dimensions 120 30
	visible if "show plugins changed"
	label "Restart to apply changes"
		from -225 -236
		align top left
		color "plugin reload required"
	visible if "!show plugins changed"
	label "Installed Plugins:"
		from -225 -236
		align top left
		color bright
	visible
	line
		from -230 -222 to -10 -221
	box "plugin list"
		from -250 -216 to -10 184
	box "plugin description"
		from 250 -244 to 10 184



interface "audio"
	sprite "ui/settings panel"
		center -20 -20
	button c "_Controls"
		center -300 -230
		dimensions 90 30
		color medium
		hover bright
	button s "_Settings"
		center -300 -190
		dimensions 90 30
		color medium
		hover bright
	button p "_Plugins"
		center -300 -150
		dimensions 90 30
		color medium
		hover bright
	button a "_Audio"
		center -300 -110
		dimensions 90 30
		color bright
	value "volume bar size" 195

	label "Music"
		center -129.5 -228
		color bright
	line
		center -117.5 -208.5
		dimensions 210 10.5
		color "volume bar background"
	bar "music volume"
		center -117.5 -208.5
		dimensions 195 0
		color "energy"
		size 2
		reversed
	box "music volume box"
		center -117.5 -208.5
		dimensions 215 25
	visible if "music volume none"
	sprite "ui/audio none"
		center -238 -208
	visible if "music volume low"
	sprite "ui/audio low"
		center -238 -208
	visible if "music volume medium"
	sprite "ui/audio medium"
		center -238 -208
	visible if "music volume max"
	sprite "ui/audio max"
		center -238 -208

	visible
	label "UI"
		center -129.5 -168
		color bright
	line
		center -117.5 -148.5
		dimensions 210 10.5
		color "volume bar background"
	bar "ui volume"
		center -117.5 -148.5
		dimensions 195 0
		color "energy"
		size 2
		reversed
	box "ui volume box"
		center -117.5 -148.5
		dimensions 215 25
	visible if "ui volume none"
	sprite "ui/audio none"
		center -238 -148
	visible if "ui volume low"
	sprite "ui/audio low"
		center -238 -148
	visible if "ui volume medium"
	sprite "ui/audio medium"
		center -238 -148
	visible if "ui volume max"
	sprite "ui/audio max"
		center -238 -148

	visible
	label "Anti-Missiles"
		center -129.5 -108
		color bright
	line
		center -117.5 -88.5
		dimensions 210 10.5
		color "volume bar background"
	bar "anti-missile volume"
		center -117.5 -88.5
		dimensions 195 0
		color "energy"
		size 2
		reversed
	box "anti-missile volume box"
		center -117.5 -88.5
		dimensions 215 25
	visible if "anti-missile volume none"
	sprite "ui/audio none"
		center -238 -88
	visible if "anti-missile volume low"
	sprite "ui/audio low"
		center -238 -88
	visible if "anti-missile volume medium"
	sprite "ui/audio medium"
		center -238 -88
	visible if "anti-missile volume max"
	sprite "ui/audio max"
		center -238 -88

	visible
	label "Weapons"
		center -129.5 -48
		color bright
	line
		center -117.5 -28.5
		dimensions 210 10.5
		color "volume bar background"
	bar "weapon volume"
		center -117.5 -28.5
		dimensions 195 0
		color "energy"
		size 2
		reversed
	box "weapon volume box"
		center -117.5 -28.5
		dimensions 215 25
	visible if "weapon volume none"
	sprite "ui/audio none"
		center -238 -28
	visible if "weapon volume low"
	sprite "ui/audio low"
		center -238 -28
	visible if "weapon volume medium"
	sprite "ui/audio medium"
		center -238 -28
	visible if "weapon volume max"
	sprite "ui/audio max"
		center -238 -28

	visible
	label "Engines"
		center -129.5 12
		color bright
	line
		center -117.5 32.5
		dimensions 210 10.5
		color "volume bar background"
	bar "engine volume"
		center -117.5 32.5
		dimensions 195 0
		color "energy"
		size 2
		reversed
	box "engine volume box"
		center -117.5 32.5
		dimensions 215 25
	visible if "engine volume none"
	sprite "ui/audio none"
		center -238 32
	visible if "engine volume low"
	sprite "ui/audio low"
		center -238 32
	visible if "engine volume medium"
	sprite "ui/audio medium"
		center -238 32
	visible if "engine volume max"
	sprite "ui/audio max"
		center -238 32

	visible
	label "Afterburners"
		center -129.5 72
		color bright
	line
		center -117.5 92.5
		dimensions 210 10.5
		color "volume bar background"
	bar "afterburner volume"
		center -117.5 92.5
		dimensions 195 0
		color "energy"
		size 2
		reversed
	box "afterburner volume box"
		center -117.5 92.5
		dimensions 215 25
	visible if "afterburner volume none"
	sprite "ui/audio none"
		center -238 92
	visible if "afterburner volume low"
	sprite "ui/audio low"
		center -238 92
	visible if "afterburner volume medium"
	sprite "ui/audio medium"
		center -238 92
	visible if "afterburner volume max"
	sprite "ui/audio max"
		center -238 92

	visible
	label "Hyperdrives"
		center -129.5 132
		color bright
	line
		center -117.5 152.5
		dimensions 210 10.5
		color "volume bar background"
	bar "jump volume"
		center -117.5 152.5
		dimensions 195 0
		color "energy"
		size 2
		reversed
	box "jump volume box"
		center -117.5 152.5
		dimensions 215 25
	visible if "jump volume none"
	sprite "ui/audio none"
		center -238 152
	visible if "jump volume low"
	sprite "ui/audio low"
		center -238 152
	visible if "jump volume medium"
	sprite "ui/audio medium"
		center -238 152
	visible if "jump volume max"
	sprite "ui/audio max"
		center -238 152

	visible
	label "Explosions"
		center 129.5 -228
		color bright
	line
		center 117.5 -208.5
		dimensions 210 10.5
		color "volume bar background"
	bar "explosion volume"
		center 117.5 -208.5
		dimensions 195 0
		color "energy"
		size 2
		reversed
	box "explosion volume box"
		center 117.5 -208.5
		dimensions 215 25
	visible if "explosion volume none"
	sprite "ui/audio none"
		center 238 -208
	visible if "explosion volume low"
	sprite "ui/audio low"
		center 238 -208
	visible if "explosion volume medium"
	sprite "ui/audio medium"
		center 238 -208
	visible if "explosion volume max"
	sprite "ui/audio max"
		center 238 -208

	visible
	label "Scans"
		center 129.5 -168
		color bright
	line
		center 117.5 -148.5
		dimensions 210 10.5
		color "volume bar background"
	bar "scan volume"
		center 117.5 -148.5
		dimensions 195 0
		color "energy"
		size 2
		reversed
	box "scan volume box"
		center 117.5 -148.5
		dimensions 215 25
	visible if "scan volume none"
	sprite "ui/audio none"
		center 238 -148
	visible if "scan volume low"
	sprite "ui/audio low"
		center 238 -148
	visible if "scan volume medium"
	sprite "ui/audio medium"
		center 238 -148
	visible if "scan volume max"
	sprite "ui/audio max"
		center 238 -148

	visible
	label "Environment"
		center 129.5 -108
		color bright
	line
		center 117.5 -88.5
		dimensions 210 10.5
		color "volume bar background"
	bar "environment volume"
		center 117.5 -88.5
		dimensions 195 0
		color "energy"
		size 2
		reversed
	box "environment volume box"
		center 117.5 -88.5
		dimensions 215 25
	visible if "environment volume none"
	sprite "ui/audio none"
		center 238 -88
	visible if "environment volume low"
	sprite "ui/audio low"
		center 238 -88
	visible if "environment volume medium"
	sprite "ui/audio medium"
		center 238 -88
	visible if "environment volume max"
	sprite "ui/audio max"
		center 238 -88

	visible
	label "Alerts"
		center 129.5 -48
		color bright
	line
		center 117.5 -28.5
		dimensions 210 10.5
		color "volume bar background"
	bar "alert volume"
		center 117.5 -28.5
		dimensions 195 0
		color "energy"
		size 2
		reversed
	box "alert volume box"
		center 117.5 -28.5
		dimensions 215 25
	visible if "alert volume none"
	sprite "ui/audio none"
		center 238 -28
	visible if "alert volume low"
	sprite "ui/audio low"
		center 238 -28
	visible if "alert volume medium"
	sprite "ui/audio medium"
		center 238 -28
	visible if "alert volume max"
	sprite "ui/audio max"
		center 238 -28



interface "preferences"
	button b "_Back to Menu..."
		center 195 210
		dimensions 120 30
	value "master volume bar size" 220
	line
		center 280.5 -97
		dimensions 10.5 235
		color "volume bar background"
	bar "volume"
		center 280.5 -97
		dimensions 0 220
		color "energy"
		size 2
	box "volume box"
		center 280.5 -97
		dimensions 20.5 265

	visible if "volume none"
	sprite "ui/audio none"
		center 281 35
	visible if "volume low"
	sprite "ui/audio low"
		center 281 35
	visible if "volume medium"
	sprite "ui/audio medium"
		center 281 35
	visible if "volume max"
	sprite "ui/audio max"
		center 281 35



interface "hud"
	# Player status.
	anchor top right
	
	sprite "ui/status"
		from 0 0
		align top right
	
	string "location"
		from -160 25
		color "medium"
		align right
		width 140
		truncate back
	string "date"
		from -20 45
		color "medium"
		align right
	string "credits"
		from -20 65
		color "medium"
		align right
	
	visible if "!fast hud sprites"
	outline "player sprite"
		center -75 155
		dimensions 70 70
	visible if "fast hud sprites"
	image "player sprite"
		center -75 155
		dimensions 70 70
	visible
	ring "shields"
		center -75 155
		dimensions 120 120
		color "shields"
		size 1.5
	ring "hull"
		center -75 155
		dimensions 110 110
		color "hull"
		size 1.5
	ring "disabled hull"
		center -75 155
		dimensions 110 110
		color "disabled hull"
		size 1.5
	bar "fuel"
		from -53.5 425
		dimensions 0 -192
		color "fuel"
		size 2
	bar "energy"
		from -33.5 415
		dimensions 0 -192
		color "energy"
		size 2
	bar "heat"
		from -13.5 403
		dimensions 0 -192
		color "heat"
		size 2
	bar "overheat"
		from -13.5 403
		dimensions 0 -192
		color "overheat"
		size 2
	bar "overheat blink"
		from -13.5 403
		dimensions 0 -192
		color "dim"
		size 2

	# Targets.
	anchor top left
	visible if "red alert"
	sprite "ui/red alert"
		from 10 10
		align top left
	visible
	sprite "ui/radar"
		from 0 0
		align top left
	point "radar"
		center 128 128
	value "radar radius" 110
	value "radar pointer radius" 130
	
	sprite "ui/navigation"
		from 200 0
		align top left
	string "navigation mode"
		from 215 20
		align left
		color "medium"
	string "destination"
		from 230 40
		align left
		color "medium"
		width 135
		truncate back
	
	sprite "ui/target"
		from 0 240
		align top left
	point "target"
		center 75 315
		dimensions 140 140
	value "target radius" 70
	visible if "!fast hud sprites"
	outline "target sprite"
		center 75 315
		dimensions 70 70
		colored
	visible if "fast hud sprites"
	image "target sprite"
		center 75 315
		dimensions 70 70
	visible
	ring "target shields"
		center 75 315
		dimensions 120 120
		color "shields"
		size 1.5
	ring "target hull"
		center 75 315
		dimensions 110 110
		color "hull"
		size 1.5
	ring "target disabled hull"
		center 75 315
		dimensions 110 110
		color "disabled hull"
		size 1.5
	string "target name"
		center 75 395
		color "bright"
		width 150
		truncate middle
	string "target type"
		center 75 415
		color "medium"
		width 150
		truncate middle
	string "target government"
		center 75 435
		color "medium"
		width 150
		truncate middle
	point "faction markers"
		center 75 435
	string "mission target"
		center 75 455
		color "medium"
	
	visible if "range display"
	sprite "ui/tactical/range"
		from 130 263
		align top left
	string "target range"
		from 160 260
		align top left

	visible if "strategic range display"
	sprite "ui/tactical/range"
		from 2 255
		align top left
	string "target range"
		from 2 240
		align top left

	visible if "target crew display"
	sprite "ui/tactical/crew"
		from 148 286
		align top left
	string "target crew"
		from 162 286
		align top left
	
	visible if "mobility crew display"
	sprite "ui/tactical/crew"
		from 13 354
		align top left
	string "target crew"
		from 17 372
		align top center

	visible if "target fuel display"
	sprite "ui/tactical/fuel"
		from 146 308
		align top left
	string "target fuel"
		from 162 306
		align top left

	visible if "target energy display"
	sprite "ui/tactical/energy"
		from 144 324
		align top left
	string "target energy"
		from 157 325
		align top left

	visible if "target thermal display"
	sprite "ui/tactical/thermal"
		from 136 343
		align top left
	string "target heat"
		from 147 346
		align top left

	visible if "target weapon range display"
	sprite "ui/tactical/gun range"
		from 154 252
		align top center
	sprite "ui/tactical/turret range"
		from 190 252
		align top center
	string "target gun"
		from 152 268
		align top center
	string "target turret"
		from 190 268
		align top center

	visible if "turn while combined"
	sprite "ui/tactical/turn"
		from 118 370
		align top left
	string "target turnrate"
		from 139 370
		align top left

	visible if "turn while not combined"
	sprite "ui/tactical/turn"
		from 145 288
		align top left
	string "target turnrate"
		from 162 286
		align top left

	visible if "target velocity display"
	sprite "ui/tactical/velocity"
		from 142 288
		align top left
	string "target velocity"
		from 158 286
		align top left

	visible if "target acceleration display"
	sprite "ui/tactical/acceleration"
		from 194 286
		align top left
	string "target acceleration"
		from 208 286
		align top left
	
	
	# Other HUD elements:
	box "escorts"
		from 0 460 top left
		to 120 0 bottom left
	box "messages"
		from 120 0 bottom left
		to -110 -200 bottom right
	value "messages reversed" 0
	value "message animation duration" 30
	box "ammo"
		from -110 450 top right
		to 0 0 bottom right
	value "ammo icon height" 30
	value "ammo icon width" 80
	anchor top
	point "mini-map"
		center 0 100



interface "main view"
	list "zooms"
		.25
		.35
		.5
		.7
		1.
		1.4
		2.



interface "starfield"
	# Fixed starfield zoom preference constants:
	value "fixed zoom" .35
	value "velocity reducer" 1.4
	# Starfield zoom behavior constants:
	value "start clamping zoom" .25
	value "minimum zoom" .15



interface "escort element"
	value "width" 120
	value "basic height" 30
	value "system label height" 15

	anchor top left
	outline "icon"
		center 20 10
		dimensions 20 20
		colored
	visible if "selected"
	pointer
		center 10 10
		dimensions 10 10
		"orientation angle" 90
		color "escort selected"
	visible if "other system"
	string "system"
		from 10 28
		width 120
		size 14
		align left
		truncate back
		color "escort elsewhere"

	visible if "!multiple"
	bar "shields high"
		from 35 1.5
		dimensions 70 0
		size 1.5
		reversed
		color "escort shields"
	bar "hull high"
		from 35 5.5
		dimensions 70 0
		size 1.5
		reversed
		color "escort hull"
	bar "energy high"
		from 40 9.5
		dimensions 65 0
		size 1.5
		reversed
		color "escort energy"
	bar "heat high"
		from 40 13.5
		dimensions 65 0
		size 1.5
		reversed
		color "escort heat"
	bar "fuel high"
		from 40 17.5
		dimensions 65 0
		size 1.5
		reversed
		color "escort fuel"

	visible if "multiple"
	anchor top right
	string "count"
		from -15 3 to -55 17
		align right
		color "escort elsewhere"
	anchor top left
	bar "shields high"
		from 35 1.5
		dimensions 50 0
		size 1.5
		reversed
		color "escort split shields"
	bar "shields low"
		from 35 1.5
		dimensions 50 0
		size 1.5
		reversed
		color "escort split shields"
	bar "hull high"
		from 35 5.5
		dimensions 50 0
		size 1.5
		reversed
		color "escort split hull"
	bar "hull low"
		from 35 5.5
		dimensions 50 0
		size 1.5
		reversed
		color "escort split hull"
	bar "energy high"
		from 40 9.5
		dimensions 45 0
		size 1.5
		reversed
		color "escort split energy"
	bar "energy low"
		from 40 9.5
		dimensions 45 0
		size 1.5
		reversed
		color "escort split energy"
	bar "heat high"
		from 40 13.5
		dimensions 45 0
		size 1.5
		reversed
		color "escort split heat"
	bar "heat low"
		from 40 13.5
		dimensions 45 0
		size 1.5
		reversed
		color "escort split heat"
	bar "fuel high"
		from 40 17.5
		dimensions 45 0
		size 1.5
		reversed
		color "escort split fuel"
	bar "fuel low"
		from 40 17.5
		dimensions 45 0
		size 1.5
		reversed
		color "escort split fuel"



interface "planet"
	image "land"
		center 0 -140
	sprite "ui/planet dialog"
		center 0 0
	button l
		center 0 -140
		dimensions 720 360
	
	box "content"
		from -240 80 to 240 320
	
	visible if "has shipyard"
	sprite "ui/planet dialog button"
		center 340 90
	button s "_Shipyard"
		center 340 90
		dimensions 140 40
		size 18
		align right
		pad 10 0
	
	visible if "has outfitter"
	sprite "ui/planet dialog button"
		center 340 150
	button o "_Outfitter"
		center 340 150
		dimensions 140 40
		size 18
		align right
		pad 10 0
	
	visible if "has job board"
	sprite "ui/planet dialog button"
		center -340 150
	button j "_Job Board"
		center -340 150
		dimensions 140 40
		size 18
		align left
		pad 10 0
	visible if "can hire crew"
	sprite "ui/planet dialog button"
		center 340 210
	button h "_Hire Crew"
		center 340 210
		dimensions 140 40
		size 18
		align right
		pad 10 0
	
	visible if "has trade"
	sprite "ui/planet dialog button"
		center -340 90
	button t "_Trading"
		center -340 90
		dimensions 140 40
		size 18
		align left
		pad 10 0
	
	visible if "has bank"
	sprite "ui/planet dialog button"
		center -340 210
	button b "_Bank"
		center -340 210
		dimensions 140 40
		size 18
		align left
		pad 10 0
	
	visible if "has port"
	sprite "ui/planet dialog button"
		center -340 270
	"dynamic button" p "port name"
		center -340 270
		dimensions 140 40
		size 18
		align left
		pad 10 0
	visible
	
	active if "has ship"
	sprite "ui/planet dialog button"
		center 340 270
	button d "_Depart"
		center 340 270
		dimensions 140 40
		size 18
		align right
		pad 10 0



interface "planet (small screen)"
	image "land"
		center -60 -140
	sprite "ui/planet dialog"
		center -60 0
	button l
		center -60 -140
		dimensions 720 360
	
	box "content"
		from -300 80 to 180 320
	
	visible if "has shipyard"
	sprite "ui/planet dialog button"
		center 280 90
	button s "_Shipyard"
		center 280 90
		dimensions 140 40
		size 18
		align right
		pad 10 0
	
	visible if "has outfitter"
	sprite "ui/planet dialog button"
		center 280 150
	button o "_Outfitter"
		center 280 150
		dimensions 140 40
		size 18
		align right
		pad 10 0
	
	visible if "has job board"
	sprite "ui/planet dialog button"
		center -400 150
	button j "_Job Board"
		center -400 150
		dimensions 140 40
		size 18
		align left
		pad 10 0
	visible if "can hire crew"
	sprite "ui/planet dialog button"
		center 280 210
	button h "_Hire Crew"
		center 280 210
		dimensions 140 40
		size 18
		align right
		pad 10 0
	
	visible if "has trade"
	sprite "ui/planet dialog button"
		center -400 90
	button t "_Trading"
		center -400 90
		dimensions 140 40
		size 18
		align left
		pad 10 0
	
	visible if "has bank"
	sprite "ui/planet dialog button"
		center -400 210
	button b "_Bank"
		center -400 210
		dimensions 140 40
		size 18
		align left
		pad 10 0
	
	visible if "has port"
	sprite "ui/planet dialog button"
		center -400 270
	"dynamic button" p "port name"
		center -400 270
		dimensions 140 40
		size 18
		align left
		pad 10 0
	visible
	
	active if "has ship"
	sprite "ui/planet dialog button"
		center 280 270
	button d "_Depart"
		center 280 270
		dimensions 140 40
		size 18
		align right
		pad 10 0



interface "spaceport"
	box "content"
		from -240 80 to 240 320



interface "spaceport (small screen)"
	box "content"
		from -300 80 to 180 320



interface "news"
	sprite "ui/news"
		center -100 -45
	image "portrait"
		center 80 -40
	string "name"
		from -340 -100
		align center left
		color "bright"
	box "message portrait"
		from -340 -80
		to -50 10
	box "message"
		from -340 -80
		to 80 10



interface "news (small screen)"
	sprite "ui/news"
		center -160 -45
	image "portrait"
		center 20 -40
	string "name"
		from -400 -100
		align center left
		color "bright"
	box "message portrait"
		from -400 -80
		to -50 10
	box "message"
		from -400 -80
		to 80 10



interface "boarding"
	sprite "ui/boarding dialog"
	
	label "item"
		from -320 -189
		align left
	label "value"
		from -60 -189
		align right
	label "size"
		from 10 -189
		align right
	
	label "cargo space free:"
		from -320 75
		align left
	string "cargo space"
		from 10 75
		align right
	
	label "crew"
		from 190 -112
		align right
	label "attack"
		from 260 -112
		align right
	label "defense"
		from 330 -112
		align right
	
	label "your ship:"
		from 50 -92
		align left
	string "your crew"
		from 190 -92
		align right
	string "your attack"
		from 260 -92
		align right
	string "your defense"
		from 330 -92
		align right
	
	label "enemy ship:"
		from 50 -72
		align left
	string "enemy crew"
		from 190 -72
		align right
	string "enemy attack"
		from 260 -72
		align right
	string "enemy defense"
		from 330 -72
		align right
	
	label "capture odds (attacking):"
		from 50 -42
		align left
	string "attack odds"
		from 330 -42
		align right
	label "expected casualties:"
		from 50 -22
		align left
	string "attack casualties"
		from 330 -22
		align right
	
	label "survival odds (defending):"
		from 50 8
		align left
	string "defense odds"
		from 330 8
		align right
	label "expected casualties:"
		from 50 28
		align left
	string "defense casualties"
		from 330 28
		align right
	
	active if "can take"
	button t "_Take"
		center -235 115
		dimensions 70 30
	
	active if "can exit"
	button x "_Done"
		center -155 115
		dimensions 70 30
	
	active if "can capture"
	button c "Attempt _Capture"
		center -40 115
		dimensions 140 30
	
	active if "can attack"
	button a "_Attack"
		center 120 185
		dimensions 80 30
	
	active if "can defend"
	button D "_Defend"
		center 210 185
		dimensions 80 30



# The top of the text panel is the planet dialog is at +70, and it is 500 x 260.
interface "hiring"
	label "flagship"
		center -10 85
		color "bright"
		align right
	label "entire fleet"
		center 110 85
		color "bright"
		align right
	label "salary"
		center 230 85
		color "bright"
		align right
	
	line
		center 0 95
		dimensions 480 1
	
	label "bunks"
		center -230 110
		align left
	string "flagship bunks"
		center -10 110
		align right
	string "fleet bunks"
		center 110 110
		align right
	
	label "required crew"
		center -230 130
		align left
	string "flagship required"
		center -10 130
		align right
	string "fleet required"
		center 110 130
		align right
	string "salary required"
		center 230 130
		align right
	
	label "extra crew"
		center -230 150
		align left
	string "flagship extra"
		center -10 150
		align right
	string "salary extra"
		center 230 150
		align right
	
	active if "can hire"
	sprite "ui/dialog cancel"
		center 200 355
	button h "_Hire"
		center 200 355
		dimensions 80 40
	
	active if "can fire"
	sprite "ui/dialog cancel"
		center 120 355
	button f "_Fire"
		center 120 355
		dimensions 80 40
	
	active
	string "modifier"
		from -5 150
		color "dim"
		align left
	
	label "passenger space"
		center -230 180
		align left
	string "flagship unused"
		center -10 180
		align right
	string "fleet unused"
		center 110 180
		align right
	
	label "passengers"
		center -230 200
		align left
	string "passengers"
		center 110 200
		align right
	
	label "(Extra crew for your flagship increases your odds of capturing ships,"
		center 0 290
	label "and once you capture a ship you need crew members to serve on it.)"
		center 0 310




# The top of the text panel is the planet dialog is at +70, and it is 500 x 260.
interface "hiring (small screen)"
	label "flagship"
		center -70 85
		color "bright"
		align right
	label "entire fleet"
		center 50 85
		color "bright"
		align right
	label "salary"
		center 170 85
		color "bright"
		align right
	
	line
		center -60 95
		dimensions 480 1
	
	label "bunks"
		center -290 110
		align left
	string "flagship bunks"
		center -70 110
		align right
	string "fleet bunks"
		center 50 110
		align right
	
	label "required crew"
		center -290 130
		align left
	string "flagship required"
		center -70 130
		align right
	string "fleet required"
		center 50 130
		align right
	string "salary required"
		center 170 130
		align right
	
	label "extra crew"
		center -290 150
		align left
	string "flagship extra"
		center -70 150
		align right
	string "salary extra"
		center 170 150
		align right
	
	active if "can hire"
	sprite "ui/dialog cancel"
		center 140 355
	button h "_Hire"
		center 140 355
		dimensions 80 40
	
	active if "can fire"
	sprite "ui/dialog cancel"
		center 60 355
	button f "_Fire"
		center 60 355
		dimensions 80 40
	
	active
	string "modifier"
		from -65 150
		color "dim"
		align left
	
	label "passenger space"
		center -290 180
		align left
	string "flagship unused"
		center -70 180
		align right
	string "fleet unused"
		center 50 180
		align right
	
	label "passengers"
		center -290 200
		align left
	string "passengers"
		center 50 200
		align right
	
	label "(Extra crew for your flagship increases your odds of capturing ships,"
		center -60 290
	label "and once you capture a ship you need crew members to serve on it.)"
		center -60 310



interface "trade"
	box "content"
		from -240 80 to 250 355
	
	line
		center 0 95
		dimensions 480 1
	
	active if "can buy"
	sprite "ui/dialog cancel"
		center 100 355
	button u "B_uy All"
		center 100 355
		dimensions 70 30
	
	sprite "ui/wide button"
		center 190 355
	
	active if "can sell"
	visible if "!can sell outfits"
	button e "S_ell All"
		center 190 355
		dimensions 90 30
	
	active if "can sell outfits"
	visible if "can sell outfits"
	button e "S_ell Outfits"
		center 190 355
		dimensions 90 30



interface "trade (small screen)"
	box "content"
		from -310 80 to 190 355
	
	line
		center -60 95
		dimensions 480 1
<<<<<<< HEAD

	sprite "ui/trading panel bottom"
		center 99 357

=======
	
>>>>>>> 3fc29b4c
	active if "can buy"
	sprite "ui/embedded small button"
		center 55 355
	button B "Buy All"
		center 55 355
		dimensions 70 30

	active if "can sell"
	sprite "ui/embedded small button"
		center 141 355
	button S "Sell All"
		center 141 355
		dimensions 70 30

	active if "can sell specials"
	sprite "ui/wide button"
		center -145 355
	button P "Sell Specials"
		center -145 355
		dimensions 90 30
	
	active if "can sell outfits"
	sprite "ui/wide button"
		center -250 355
	button L "Sell Outfits"
		center -250 355
		dimensions 90 30



interface "bank"
	box "content"
		from -250 78 to 250 355
	
	line
		center 0 95
		dimensions 480 1
	
	active if "can pay"
	sprite "ui/dialog cancel"
		center 200 355
	button a "Pay _All"
		center 200 355
		dimensions 80 40



interface "bank (small screen)"
	box "content"
		from -310 78 to 190 355
	
	line
		center -60 95
		dimensions 480 1
	
	active if "can pay"
	sprite "ui/dialog cancel"
		center 140 355
	button a "Pay _All"
		center 140 355
		dimensions 80 40



interface "mission" bottom
	box "description"
		from -190 -214 to 190 -118
	visible if "has description"
	sprite "ui/mission"
		align bottom
	visible if "!has description"
	sprite "ui/mission empty"
		align bottom

	visible
	label "cargo space free:"
		center -130 -85
	string "cargo free"
		center -130 -65
	
	label "passenger space:"
		center 0 -85
	string "bunks free"
		center 0 -65
	
	label "today's date:"
		center 130 -85
	string "today"
		center 130 -65
	
	active if "can accept"
	button a "_Accept Mission"
		center -45 -25
		dimensions 130 30
	
	active if "can abort"
	button A "Abort"
		center 70 -25
		dimensions 80 30



interface "map buttons" bottom right
	active if "!is shipyards"
	sprite "ui/wide button"
		from -544 -50 to -434 0
	button s "_Shipyards"
		from -534 -40 to -444 -10
	
	active if "!is outfitters"
	sprite "ui/wide button"
		from -444 -50 to -334 0
	button o "_Outfitters"
		from -434 -40 to -344 -10
	
	active if "!is missions"
	sprite "ui/dialog cancel"
		from -344 -50 to -254 0
	button i "M_issions"
		from -334 -40 to -264 -10
	
	active if "!is ports"
	sprite "ui/dialog cancel"
		from -264 -50 to -174 0
	button p "_Ports"
		from -254 -40 to -184 -10

	active if "!is stars"
	sprite "ui/dialog cancel"
		from -184 -50 to -94 0
	button t "S_tars"
		from -174 -40 to -104 -10
	
	active
	sprite "ui/dialog cancel"
		from -90 -50 to 0 0
	button d "_Done"
		from -80 -40 to -10 -10
	
	active
	sprite "ui/dialog cancel"
		from 0 -40 to -90 -90
	button f "_Find"
		from -80 -80 to -10 -50

	sprite "ui/zoom"
		from 0 -80 to -90 -130
	active if "!max zoom"
	button + "_+"
		from -10 -90 to -40 -120
		size 18
	active if "!min zoom"
	button - "_-"
		from -50 -90 to -80 -120
		size 18


interface "map buttons (small screen)" bottom right
	active if "!is shipyards"
	sprite "ui/wide button"
		from -270 -40 to -160 -90
	button s "_Shipyards"
		from -260 -50 to -170 -80

	active if "!is outfitters"
	sprite "ui/wide button"
		from -270 -50 to -160 0
	button o "_Outfitters"
		from -260 -40 to -170 -10

	active if "!is missions"
	sprite "ui/dialog cancel"
		from -170 -30 to -80 -180
	button i "M_issions"
		from -160 -60 to -90 -150

	active if "!is ports"
	sprite "ui/dialog cancel"
		from -170 -50 to -80 0
	button p "_Ports"
		from -160 -40 to -90 -10

	active if "!is stars"
	sprite "ui/dialog cancel"
		from -170 -40 to -80 -90
	button t "S_tars"
		from -160 -80 to -90 -50

	active
	sprite "ui/dialog cancel"
		from -90 -50 to 0 0
	button d "_Done"
		from -80 -40 to -10 -10

	active
	sprite "ui/dialog cancel"
		from 0 -40 to -90 -90
	button f "_Find"
		from -80 -80 to -10 -50

	sprite "ui/zoom"
		from 0 -80 to -90 -130
	active if "!max zoom"
	button + "_+"
		from -10 -90 to -40 -120
		size 18
	active if "!min zoom"
	button - "_-"
		from -50 -90 to -80 -120
		size 18



interface "map"
	value "max zoom" 2
	value "min zoom" -2
	value "zoom animation duration" 10

	anchor top
	string "route error"
		center 1 59
		size 18
		color "map route error shadow"
	string "route error"
		center 0 58
		size 18
		color "map route error text"



interface "info panel"
	sprite "ui/info panel"
		center 0 -5
	visible if "five buttons"
	sprite "ui/five info buttons"
		center 0 305
	visible if "three buttons"
	sprite "ui/three info buttons"
		center 0 305
	
	box "player"
		from -500 -290 to -250 280
	box "fleet"
		from -250 -290 to 500 280
	
	box "stats"
		from -500 -290 to -250 280
	box "outfits"
		from -250 -290 to 500 30
	box "weapons"
		from -250 30 to 250 280
	box "cargo"
		from 250 -290 to 500 280
	
	visible if "ship tab"
	button R
		center -375 -270
		dimensions 250 30
	sprite "ui/ship tab"
		center 0 -310
	label "Ship Info"
		center -300 -305
		color "bright"
	label "Player _Info"
		center -420 -305
	button i
		center -420 -305
		dimensions 120 30
	
	visible if "player tab"
	sprite "ui/player tab"
		center 0 -310
	label "_Ship Info"
		center -300 -305
	label "Player Info"
		center -420 -305
		color "bright"
	button s
		center -300 -305
		dimensions 120 30
	
	visible
	button d "_Done"
		center 455 305
		dimensions 90 30
	button m "_Missions..."
		center 355 305
		dimensions 90 30
	active if "enable logbook"
	button l "_Logbook..."
		center 255 305
		dimensions 90 30
	active
	
	visible if "five buttons"
	button n "_Next"
		center 145 305
		dimensions 90 30
	button p "_Previous"
		center 45 305
		dimensions 90 30
	
	visible if "show park"
	active if "can park"
	sprite "ui/dialog cancel"
		center -55 305
	button k "Par_k"
		center -55 305
		dimensions 70 30
	active
	
	visible if "show unpark"
	sprite "ui/dialog cancel"
		center -55 305
	button k "Unpar_k"
		center -55 305
		dimensions 70 30
	
	visible if "show disown"
	sprite "ui/dialog cancel"
		center -150 305
	button D "Disown"
		center -150 305
		dimensions 70 30
	
	visible if "show dump"
	active if "enable dump"
	sprite "ui/wide button"
		center -65 305
	button c "Dump _Cargo"
		center -65 305
		dimensions 90 30
	active
	
	visible if "show park all"
	sprite "ui/wide button"
		center 145 305
	button a "Park _All"
		center 145 305
		dimensions 90 30
	visible if "show unpark all"
	sprite "ui/wide button"
		center 145 305
	button a "Unpark _All"
		center 145 305
		dimensions 90 30
	visible if "show park system"
	sprite "ui/wide button"
		center 40 305
	button c "Park Lo_cal"
		center 40 305
		dimensions 90 30
	visible if "show unpark system"
	sprite "ui/wide button"
		center 40 305
	button c "Unpark Lo_cal"
		center 40 305
		dimensions 90 30
	visible if "show save order"
	sprite "ui/wide button"
		center -195 305
	button v "Sa_ve Order"
		center -195 305
		dimensions 90 30



interface "message log"
	value "width" 570

	button d ""
		from 570 0 top left
		to 0 0 bottom right
	button "A" ""
		center 710 -30 bottom left
		dimensions 200 60
	sprite "ui/message log key"
		center 710 -30 bottom left
	visible if "!important messages only"
	sprite "ui/unchecked"
		center 640 -30 bottom left
	visible if "important messages only"
	sprite "ui/checked"
		center 640 -30 bottom left
	visible
	active if "important messages only"
	button i ""
		center 706 -20 bottom left
		dimensions 142 40
	"wrapped label" "Hide less _important messages"
		center 714 -16 bottom left
		width 130
		color active
		inactive medium

	visible if "empty"
	label "(The message log is empty.)"
		from 300 0 left
		color medium



interface "hail panel"
	sprite "ui/hail panel"
	string "header"
		from -50 -65
		align left
		width 330
		truncate back

	button d "_Done"
		center 250 115
		dimensions 80 30

	visible if "!show pay bribe"
	active if "can bribe"
	button b "Offer _Bribe"
		center 130 115
		dimensions 140 30
	visible if "show pay bribe"
	active if "can pay bribe"
	button b "Pay _Bribe"
		center 130 115
		dimensions 140 30
		
	visible if "show dominate"
	active if "can dominate"
	button t "Demand _Tribute"
		center -20 115
		dimensions 140 30
	visible if "show relinquish"
	button t "Relinquish _Tribute"
		center -20 115
		dimensions 140 30
	visible if "show assist"
	active if "can assist"
	button h "Ask For _Help"
		center -20 115
		dimensions 140 30<|MERGE_RESOLUTION|>--- conflicted
+++ resolved
@@ -1972,26 +1972,35 @@
 		center 0 95
 		dimensions 480 1
 	
+	sprite "ui/trading panel bottom"
+		center 159 357
+	
 	active if "can buy"
-	sprite "ui/dialog cancel"
-		center 100 355
-	button u "B_uy All"
-		center 100 355
+	sprite "ui/embedded small button"
+		center 115 355
+	button B "B_uy All"
+		center 115 355
 		dimensions 70 30
 	
+	active if "can sell"
+	sprite "ui/embedded small button"
+		center 201 355
+	button S "S_ell All"
+		center 201 355
+		dimensions 70 30
+	
+	active if "can sell specials"
 	sprite "ui/wide button"
-		center 190 355
-	
-	active if "can sell"
-	visible if "!can sell outfits"
-	button e "S_ell All"
-		center 190 355
+		center -85 355
+	button P "Sell Specials"
+		center -85 355
 		dimensions 90 30
 	
 	active if "can sell outfits"
-	visible if "can sell outfits"
-	button e "S_ell Outfits"
-		center 190 355
+	sprite "ui/wide button"
+		center -190 355
+	button L "Sell Outfits"
+		center -190 355
 		dimensions 90 30
 
 
@@ -2003,28 +2012,24 @@
 	line
 		center -60 95
 		dimensions 480 1
-<<<<<<< HEAD
-
+	
 	sprite "ui/trading panel bottom"
 		center 99 357
-
-=======
-	
->>>>>>> 3fc29b4c
+	
 	active if "can buy"
 	sprite "ui/embedded small button"
 		center 55 355
-	button B "Buy All"
+	button B "B_uy All"
 		center 55 355
 		dimensions 70 30
-
+	
 	active if "can sell"
 	sprite "ui/embedded small button"
 		center 141 355
-	button S "Sell All"
+	button S "S_ell All"
 		center 141 355
 		dimensions 70 30
-
+	
 	active if "can sell specials"
 	sprite "ui/wide button"
 		center -145 355
