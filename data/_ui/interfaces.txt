# Copyright (c) 2014 by Michael Zahniser
#
# Endless Sky is free software: you can redistribute it and/or modify it under the
# terms of the GNU General Public License as published by the Free Software
# Foundation, either version 3 of the License, or (at your option) any later version.
#
# Endless Sky is distributed in the hope that it will be useful, but WITHOUT ANY
# WARRANTY; without even the implied warranty of MERCHANTABILITY or FITNESS FOR A
# PARTICULAR PURPOSE. See the GNU General Public License for more details.
#
# You should have received a copy of the GNU General Public License along with
# this program. If not, see <https://www.gnu.org/licenses/>.

# Colors used to reflect the active or hovered interface button.
color "hover" 1. 1. 1. 0.
color "active" .75 .75 .75 0.
color "inactive" .25 .25 .25 0.

# Colors generally used for drawing text or lines.
color "bright" .75 .75 .75 0.
color "medium" .5 .5 .5 0.
color "dim" .25 .25 .25 0.
color "dimmer" .18 .18 .18 0.
color "faint" .1 .1 .1 0.
color "dark" .05 .05 .05 0.

# Colors used for drawing ship list in player info panel.
color "flagship" .5 .5 .1 0.
color "disabled" .5 .3 .1 0.
color "dead" .4 0. 0. 0.

# Colors used for certain UI elements. These elements generally have a variable
# size (e.g. they may fit to the current screen dimensions).
color "panel background" .1 .1 .1 1.
color "panel background selected" .13 .13 .13 1.
color "dialog backdrop" 0. 0. 0. .7
color "conversation background" .125 .125 .125 1.
color "map side panel background" .125 .125 .125 1.
color "map view range color" .1 .1 .1 .0
color "map jump range color" .3 .3 .3 .0
color "shop main panel background" .0 .0 .0 1.
color "shop main panel background selected" .03 .03 .03 1.
color "shop side panel background" .2 .2 .2 1.
color "shop side panel background selected" .23 .23 .23 1.
color "shop side panel footer" .3 .3 .3 1.
color "shop info panel background" .055 .055 .055 1.
color "shop info panel background selected" .1 .1 .1 1.
color "tooltip background" .2 .2 .2 1.
color "player info hardpoint gun" .5 .375 0. 1.
color "player info hardpoint gun hover" .8 .6 0. 1.
color "player info hardpoint turret" 0. .375 .5 1.
color "player info hardpoint turret hover" 0. .6 .8 1.
color "logbook sidebar" .09 .09 .09 1.
color "logbook background" .125 .125 .125 1.
color "logbook line" .2 .2 .2 1.
color "message log background" .125 .125 .125 1.
color "item selected" 0. 0. 0. .3

# Colors used to draw certain HUD elements in-flight.
color "shields" .43 .55 .85 .8
color "hull" .70 .62 .43 .75
color "disabled hull" .3 0 0 .3
color "heat" .70 .43 .43 .75
color "overheat" .70 .61 .43 .75
color "energy" .6 .6 .6 .75
color "fuel" .70 .62 .43 .75

# Colors for the escort HUD status bars.
color "escort shields" .43 .55 .70 0.
color "escort hull" .70 .62 .43 0.
color "escort heat" .70 .43 .43 0.
color "escort energy" .6 .6 .6 0.
color "escort fuel" .630 .62 .43 0.
# These values are half the desired "full color" values.
color "escort split shields" .215 .275 .35 0.
color "escort split hull" .35 .31 .215 0.
color "escort split heat" .35 .215 .215 0.
color "escort split energy" .3 .3 .3 0.
color "escort split fuel" .35 .31 .215 0.

color "flagship highlight" .5 .8 .2 0.

color "drag select" .2 1. 0. 0.

color "black" 0. 0. 0. 1.

# Colors used for drawing mission or job pointers on the map,
# to indicate where the player should go.
color "available job" .9 .6 0. 1.
color "available back" .5 .3 0. .5
color "unavailable job" .5 .3 0. 1.
color "unavailable back" .3 .1 0. .5
color "active mission" .2 .7 1. 1.
color "active back" 0. .4 .5 .5
color "blocked mission" 0. .4 .6 1.
color "blocked back" 0. .15 .2 .5
color "special mission" 1. 1. 1. 1.
color "waypoint" .1 .2 .9 1.
color "waypoint back" 0. .3 .7 .5
color "mission route" .2 .1 0. 0.

# Colors for the Escort HUD that is displayed in-flight.
color "escort disabled" .4 .4 .4 0.
color "escort present" .8 .8 .8 1.
color "escort elsewhere" .4 .4 .6 1.
color "escort not ready" .9 .8 0. 1.
color "escort blocked" .9 .2 0. 1.
color "escort selected" .2 .8 0. 1.
color "escort hostile" 1. .6 .4 1.

# Colors used when "status overlays" are enabled, and to show scan progress.
color "overlay flagship shields" 0. .5 0. .25
color "overlay flagship hull" .45 .5 0. .25
color "overlay flagship disabled" .5 0. 0. .25
color "overlay friendly shields" 0. .5 0. .25
color "overlay friendly hull" .45 .5 0. .25
color "overlay friendly disabled" .5 0. 0. .25
color "overlay hostile shields" .5 .15 0. .25
color "overlay hostile hull" .5 .3 0. .25
color "overlay hostile disabled" .3 .3 0. .25
color "overlay neutral shields" .43 .55 .70 .75
color "overlay neutral hull" .45 .5 0. .25
color "overlay neutral disabled" .5 0. 0. .25
color "overlay outfit scan" .5 .5 .5 .25
color "overlay cargo scan" .7 .7 .7 .25

# Colors used when "missile overlays" are enabled
color "missile enemy" 1. 1. .25 .7
color "missile locked" 1. .9 0. .9
color "missile dangerous" 1. .1 .1 1.

# Colors used in the radar map while in-flight.
color "radar player" .2 1. 0. 0.
color "radar friendly" .4 .6 1. 0.
color "radar unfriendly" .8 .8 .3 0.
color "radar hostile" .85 .3 .2 0.
color "radar inactive" .4 .4 .4 0.
color "radar special" 1. 1. 1. 0.
color "radar anomalous" .7 0. 1. 0.
color "radar blink" 1. 1. 1. 0.
color "radar viewport" 0. .3 0. 0.
color "radar star" .6 .6 .6 0.

# Colors used for the outline of the targeted ship.
color "ship target outline player" .2 1. 0. 0.
color "ship target outline friendly" .4 .6 1. 0.
color "ship target outline unfriendly" .8 .8 .3 0.
color "ship target outline hostile" .85 .3 .2 0.
color "ship target outline inactive" .4 .4 .4 0.
color "ship target outline special" 1. 1. 1. 0.
color "ship target outline blink" 1. 1. 1. 0.

# Colors used for ship target pointers.
color "ship target pointer player" .2 1. 0. 0.
color "ship target pointer friendly" .4 .6 1. 0.
color "ship target pointer unfriendly" .8 .8 .3 0.
color "ship target pointer hostile" .85 .3 .2 0.
color "ship target pointer inactive" .4 .4 .4 0.
color "ship target pointer special" 1. 1. 1. 0.
color "ship target pointer blink" 1. 1. 1. 0.

# Colors used for minable target pointers.
color "minable target pointer selected" 1. 1. 1. 0.
color "minable target pointer unselected" .4 .4 .4 0.

# Colors used for planet target pointers.
color "planet target pointer friendly" .4 .6 1. 0.
color "planet target pointer restricted" .8 .8 .3 0.
color "planet target pointer hostile" .85 .3 .2 0.
color "planet target pointer dominated" 1. 1. 1. 0.

# Colors used for warnings and errors.
color "error back" .25 .1 .1 1.
color "warning back" .21 .18 .08 1.
color "warning conflict" .315 .27 .12 1.
color "warning no command" 0.16 0.16 0.13 1.

# Colors used for messages
color "message importance highest" 1. .5 0. 1.
color "message importance info" 0. 1. .5 1.
color "message log importance highest" 1. .5 0. 1.
color "message log importance high" .75 .75 .75 1.
color "message log importance info" 0. 1. .5 1.
color "message log importance daily" 0. .5 1. 1.
color "message log importance low" .75 .75 .75 1.

# Colors used when drawing the map (system names, links, and the player's desired route).
# (The color of the ring that represents a given system is context-sensitive.)
color "map link" .6 .6 .6 .6
color "map name" .6 .6 .6 .6
color "map travel ok fleet" .2 .5 0. 0.
color "map travel ok flagship" .5 .4 0. 0.
color "map travel ok none" .55 .1 0. 0.
color "map wormhole" .5 .2 .9 1.
color "map orbits fleet destination" 1. 1. 1. 1.
color "map danger none" .1 .6 0. .4

# Miscellaneous colors
color "wormholes: Ember Waste" .7 .1 .3

# Color of warning message when users enable or disable plugins via in-game UI.
color "plugin reload required" .75 .1 .1 0.



interface "map detail panel"
	value "min planet panel height" 195
	value "max planet panel height" 2022
	value "starting X" 100
	value "starting Y" 45
	value "government Y" 280
	value "text margin" 15
	value "trade height" 120
	value "arrow x offset" 3
	value "arrow y offset" 10



interface "map planet card"
	value "text start" 13
	value "category size" 20
	value "categories" 5
	value "height padding" 30
	value "width" 235
	value "planet icon max size" 100



interface "menu background"
	sprite "_menu/g5"
		center 0 -280
	sprite "_menu/forest2"
		center 0 280
	sprite "_menu/oberon"
		center 140 180
	sprite "_menu/compass"
		center 0 0
	sprite "_menu/title"
		center 0 -200

	anchor bottom right
	# draw the text in black offset by one pixel in every direction,
	# then draw the real text on top of it. This makes it so that you
	# can read it, even with the stars in the background.
	string "game version"
		center -159 -14
		dimensions 300 30
		align right
		color black
		size 18
	string "game version"
		center -161 -14
		dimensions 300 30
		align right
		color black
		size 18
	string "game version"
		center -159 -16
		dimensions 300 30
		align right
		color black
		size 18
	string "game version"
		center -161 -16
		dimensions 300 30
		align right
		color black
		size 18
	string "game version"
		center -160 -15
		dimensions 300 30
		align right
		color medium
		size 18
	# should make this a button, but want to support double-click
	box "version box"
		center -160 -15
		dimensions 300 30


interface "main menu"
	# Credits:
	sprite "_menu/side panel"
		center -360 0
	box "credits"
		from -470 -165
		to -250 115

	sprite "_menu/side panel"
		center 360 0

	visible if "pilot loaded"
	button e "_Enter Ship"
		center 435 155
		dimensions 90 30
	visible if "!pilot loaded"
	button n "_New Pilot"
		center 435 155
		dimensions 90 30

	visible
	button l "_Load / Save..."
		center 300 155
		dimensions 120 30

	# Left panel (credits):
	button q "_Quit"
		center -285 155
		dimensions 90 30
	button p "_Preferences..."
		center -420 155
		dimensions 120 30



interface "menu player info"
	outline "ship sprite"
		center 360 -105
		dimensions 100 100
	label "pilot:"
		from 250 -35
		align left
	string "pilot"
		from 315 -35
		align left
		width 165
		truncate middle
	label "ship:"
		from 250 -15
		align left
	string "ship"
		from 315 -15
		align left
		width 165
		truncate back
	label "planet:"
		from 250 15
		align left
	string "planet"
		from 315 15
		align left
		width 165
		truncate back
	label "system:"
		from 250 35
		align left
	string "system"
		from 315 35
		align left
		width 165
		truncate back
	label "credits:"
		from 250 65
		align left
	string "credits"
		from 315 65
		align left
	label "date:"
		from 250 85
		align left
	string "date"
		from 315 85
		align left
	label "playtime:"
		from 250 105
		align left
	string "playtime"
		from 315 105
		align left



interface "menu start info"
	visible if "chosen start"
	image "thumbnail"
		center 360 -100
		dimensions 220 240
	label "name:"
		from 250 -35
		align left
	string "name"
		from 310 -35
		align left
	label "date:"
		from 250 -15
		align left
	string "date"
		from 310 -15
		align left
	label "planet:"
		from 250 15
		align left
	string "planet"
		from 310 15
		align left
	label "system:"
		from 250 35
		align left
	string "system"
		from 310 35
		align left
	label "credits:"
		from 250 65
		align left
	string "credits"
		from 310 65
		align left
	label "debt:"
		from 250 85
		align left
	string "debt"
		from 310 85
		align left



interface "start conditions menu"
	sprite "_menu/side panel"
		center -360 0
	sprite "_menu/buttonless side panel"
		center 0 0
	sprite "_menu/buttonless side panel"
		center 360 0

	button b "_Back to Menu"
		center -420 155
		dimensions 120 30
	active if "unlocked start"
	button s "_Start Game"
		center -285 155
		dimensions 90 30

	# The box that will contain the description text
	box "start description"
		from -105 -160
		to 105 160
	# Bounding box for the list of start conditions.
	box "start entry list"
		from -475 -160
		to -245 120
	# Size of the highlighted box for the selected start
	box "start entry item bounds"
		dimensions 230 20
	# Visual padding applied to each scenario item
	box "start entry text padding"
		dimensions 5 2



interface "load menu"
	sprite "_menu/side panel"
		center -360 0
	box "pilots"
		center -360 -19
		dimensions 230 280
	
	sprite "_menu/side panel"
		center 0 0
	box "snapshots"
		center 0 -19
		dimensions 230 280
	
	value "pilot horizontal text pad" 5
	value "pilot fade out" 10
	value "snapshot horizontal text pad" 5
	value "snapshot fade out" 10
	
	sprite "_menu/side panel"
		center 360 0

	button n "_New Pilot"
		center -420 155
		dimensions 120 30
	active if "pilot selected"
	button d "_Delete"
		center -285 155
		dimensions 90 30

<<<<<<< HEAD
=======
	sprite "ui/wide button"
		center -435 195
	active
	button o "_Open Saves"
		center -435 195
		dimensions 120 30
	
>>>>>>> e44d65bf
	active if "pilot alive"
	button a "_Add Snapshot"
		center -60 155
		dimensions 120 30
	active if "snapshot selected"
	button R "Remove"
		center 75 155
		dimensions 90 30

	active
	button b "_Back to Menu"
		center 300 155
		dimensions 120 30
	active if "pilot loaded"
	button l "_Load Game"
		center 435 155
		dimensions 90 30



interface "controls"
	sprite "ui/keys panel"
		center -65 -20

	# Box to hold supported gestures
	uirect
		center -344.5 -55
		dimensions 161 136
	box "supported gestures"
		center -344.5 -50
		dimensions 136 137
	
	# dropdown for displayed control type
	uirect
		center -344.5 170
		dimensions 161 30
	box "control type"
		center -344.5 170
		dimensions 159 28

	button c "_Controls"
		center -300 -230
		dimensions 90 30
		color bright
	button s "_Settings"
		center -300 -190
		dimensions 90 30
		color medium
		hover bright
	button p "_Plugins"
		center -300 -150
		dimensions 90 30
		color medium
		hover bright

	uirect
		center -195 209.5
		dimensions 120 31
	button g "_Game Controllers"
		center -195 209.5
		dimensions 120 31
		color medium
		hover bright

interface "gamepad panel"
	uirect
		from 50 50 top left
		to -50 -50 bottom right
		color "panel background"

	uirect
		center -120 -25 bottom right
		dimensions 140 30
		color "panel background"
	
	button b "_Back to Preferences"
		center -120 -25 bottom right
		dimensions 140 30
		color medium
		hover bright
	
	visible if "has controller"
	uirect
		center 120 -25 bottom left
		dimensions 140 30
		color "panel background"
	button r "_Remap Buttons"
		center 120 -25 bottom left
		dimensions 140 30
		color medium
		hover bright

	uirect
		center 270 -25 bottom left
		dimensions 140 30
		color "panel background"
	button e "R_eset Buttons"
		center 270 -25 bottom left
		dimensions 140 30
		color medium
		hover bright

	visible if "needs save"
	uirect
		center 270 -25 bottom left
		dimensions 140 30
		color "panel background"
	button r "_Save Mapping"
		center 270 -25 bottom left
		dimensions 140 30
		color medium
		hover bright

	# gamepad and button overlays
	visible
	anchor top left
	sprite "ui/gamepad"
		center 316 218.5 top left

	ring "B Button"
		center 515 215
		dimensions 20 20
		color shields
		size 11
	ring "A Button"
		center 472 251
		dimensions 20 20
		color shields
		size 11
	ring "Y Button"
		center 475 184
		dimensions 20 20
		color shields
		size 11
	ring "X Button"
		center 431 217
		dimensions 20 20
		color shields
		size 11

	ring "Guide Button"
		center 317 211
		dimensions 26 26
		color shields
		size 14
	ring "Start Button"
		center 374 219
		dimensions 14 14
		color shields
		size 8
	ring "Back Button"
		center 261 219
		dimensions 14 14
		color shields
		size 8
	visible if "Left Shoulder Button"
	line
		center 160 120
		dimensions 90 26
		color shields
	visible if "Right Shoulder Button"
	line
		center 476 120
		dimensions 90 26
		color shields
	visible if "Left Trigger Button"
	line
		center 175 84
		dimensions 30 42
		color shields
	visible if "Right Trigger Button"
	line
		center 460 84
		dimensions 30 42
		color shields
	visible
	ring "Left Stick Button"
		center 157 236
		dimensions 26 26
		color shields
		size 14
	ring "Right Stick Button"
		center 391 314
		dimensions 26 26
		color shields
		size 14
	visible if "Left Dpad Button"
	sprite "ui/left_button"
		center 207 302
	visible if "Right Dpad Button"
	sprite "ui/right_button"
		center 272 302
	visible if "Up Dpad Button"
	sprite "ui/up_button"
		center 240 270
	visible if "Down Dpad Button"
	sprite "ui/down_button"
		center 240 334

	box "Left Joystick"
		center 157 236
		dimensions 96 96
	
	box "Right Joystick"
		center 391 314
		dimensions 96 96

	visible if "Left Joystick Left"
	sprite "ui/left_button"
		center 125 236
	visible if "Left Joystick Right"
	sprite "ui/right_button"
		center 189 236
	visible if "Left Joystick Up"
	sprite "ui/up_button"
		center 157 204
	visible if "Left Joystick Down"
	sprite "ui/down_button"
		center 157 268

	visible if "Right Joystick Left"
	sprite "ui/left_button"
		center 359 314
	visible if "Right Joystick Right"
	sprite "ui/right_button"
		center 423 314
	visible if "Right Joystick Up"
	sprite "ui/up_button"
		center 391 282
	visible if "Right Joystick Down"
	sprite "ui/down_button"
		center 391 346

	# Begin text
	visible
	box "Gamepad Dropdown"
		from -360 60 to -60 80 top right
	box "Button List"
		from -360 82 top right
		to -60 -60 bottom right
	
	label "Joystick Dead Zone:"
		from -550 60 to -450 80 top right
		size 18
		align right
	box "Deadzone Dropdown"
		from -445 60 to -365 80 top right
	label "Joystick Trigger Threshold:"
		from -550 85 to -450 105 top right
		size 18
		align right
	box "Trigger Threshold Dropdown"
		from -445 85 to -365 105 top right

	string "status"
		from 60 -60 to 80 -80 bottom left
		size 18
		# put the text at the bottom-left of its bounding box. it will overflow
		# the bounding box to the right
		align bottom left



interface "settings"
	sprite "ui/settings panel"
		center -20 -20
	button c "_Controls"
		center -300 -230
		dimensions 90 30
		color medium
		hover bright
	button s "_Settings"
		center -300 -190
		dimensions 90 30
		color bright
	button p "_Plugins"
		center -300 -150
		dimensions 90 30
		color medium
		hover bright
	visible if "multiple pages"
	sprite "ui/dialog cancel"
		center -115 210
	active if "show next"
	button n "_Next"
		center -115 210
		dimensions 70 30
	sprite "ui/wide button"
		center -210 210
	active if "show previous"
	button r "P_revious"
		center -210 210
		dimensions 90 30




interface "plugins"
	sprite "ui/plugins panel"
		center -20 -20
	button c "_Controls"
		center -300 -230
		dimensions 90 30
		color medium
		hover bright
	button s "_Settings"
		center -300 -190
		dimensions 90 30
		color medium
		hover bright
	button p "_Plugins"
		center -300 -150
		dimensions 90 30
		color bright
	visible if "plugin import"
	# hide the "open plugin folder button" under the import/remove button
	line
		center -180 210
		dimensions 20 40
		color black
	sprite "ui/dialog cancel"
		center -220 210
	button i "_Import"
		center -220 210
		dimensions 120 30
	sprite "ui/dialog cancel"
		center -140 210
	button r "_Remove"
		center -140 210
		dimensions 120 30
	visible if "show plugins changed"
	label "Restart to apply changes"
		from -225 -236
		align top left
		color "plugin reload required"
	visible if "!show plugins changed"
	label "Installed Plugins:"
		from -225 -236
		align top left
		color bright
	visible
	line
		from -230 -222 to -10 -221
	box "plugin list"
		from -250 -216 to -10 184
	box "plugin description"
		from 250 -244 to 10 184



interface "preferences"
	button b "_Back to Menu..."
		center 195 210
		dimensions 120 30
	bar "volume"
		from 280.5 15
		dimensions 0 -200
		color "energy"
		size 3



interface "hud"
	# Player status.
	anchor top right

	sprite "ui/status"
		from 0 0
		align top right

	string "location"
		from -160 25
		color "medium"
		align right
		width 140
		truncate back
	string "date"
		from -20 45
		color "medium"
		align right
	string "credits"
		from -20 65
		color "medium"
		align right

	outline "player sprite"
		center -75 155
		dimensions 70 70
	ring "shields"
		center -75 155
		dimensions 120 120
		color "shields"
		size 1.5
	ring "hull"
		center -75 155
		dimensions 110 110
		color "hull"
		size 1.5
	ring "disabled hull"
		center -75 155
		dimensions 110 110
		color "disabled hull"
		size 1.5
	bar "fuel"
		from -53.5 425
		dimensions 0 -192
		color "fuel"
		size 2
	bar "energy"
		from -33.5 415
		dimensions 0 -192
		color "energy"
		size 2
	bar "heat"
		from -13.5 403
		dimensions 0 -192
		color "heat"
		size 2
	bar "overheat"
		from -13.5 403
		dimensions 0 -192
		color "overheat"
		size 2
	bar "overheat blink"
		from -13.5 403
		dimensions 0 -192
		color "dim"
		size 2

	# Targets.
	anchor top left
	visible if "red alert"
	sprite "ui/red alert"
		from 10 10
		align top left
	visible
	sprite "ui/radar"
		from 0 0
		align top left
	point "radar"
		center 128 128
	value "radar radius" 110
	value "radar pointer radius" 130

	sprite "ui/navigation"
		from 200 0
		align top left
	string "navigation mode"
		from 215 20
		align left
		color "medium"
	string "destination"
		from 230 40
		align left
		color "medium"
		width 135
		truncate back

	sprite "ui/target"
		from 0 240
		align top left
	point "target"
		center 75 315
		dimensions 140 140
	value "target radius" 70
	outline "target sprite"
		center 75 315
		dimensions 70 70
		colored
	ring "target shields"
		center 75 315
		dimensions 120 120
		color "shields"
		size 1.5
	ring "target hull"
		center 75 315
		dimensions 110 110
		color "hull"
		size 1.5
	ring "target disabled hull"
		center 75 315
		dimensions 110 110
		color "disabled hull"
		size 1.5

	visible if "range display"
	sprite "ui/range"
		from 130 263
		align top left
	string "target range"
		from 160 260
		align top left
	visible if "tactical display"
	sprite "ui/tactical"
		from 130 290
		align top left
	string "target crew"
		from 162 298
		align top left
	string "target fuel"
		from 162 318
		align top left
	string "target energy"
		from 157 338
		align top left
	string "target heat"
		from 147 358
		align top left
	visible

	string "target name"
		center 75 395
		color "bright"
		width 150
		truncate middle
	string "target type"
		center 75 415
		color "medium"
		width 150
		truncate middle
	string "target government"
		center 75 435
		color "medium"
		width 150
		truncate middle
	point "faction markers"
		center 75 435
	string "mission target"
		center 75 455
		color "medium"

	# Other HUD elements:
	box "escorts"
		from 0 442 top left
		to 160 0 bottom left
	box "messages"
		from 160 0 bottom left
		to -335 -200 bottom right
	box "ammo"
		from -110 450 top right
		to 0 0 bottom right
	value "ammo icon height" 30
	value "ammo icon width" 80
	anchor top
	point "mini-map"
		center 0 100


interface "main view"
	list "zooms"
		.25
		.35
		.5
		.7
		1.
		1.4
		2.



interface "escort element"
	value "width" 80
	value "basic height" 25
	value "system label height" 15

	anchor top left
	outline "icon"
		center 20 10
		dimensions 20 20
		colored
	visible if "selected"
	pointer
		center 10 10
		dimensions 10 10
		"orientation angle" 90
		color "escort selected"
	visible if "other system"
	string "system"
		from 10 28
		width 120
		size 14
		align left
		truncate back
		color "escort elsewhere"

	visible if "!multiple"
	bar "shields high"
		from 35 1.5
		dimensions 50 0
		size 1.5
		reversed
		color "escort shields"
	bar "hull high"
		from 35 5.5
		dimensions 50 0
		size 1.5
		reversed
		color "escort hull"
	bar "energy high"
		from 40 9.5
		dimensions 45 0
		size 1.5
		reversed
		color "escort energy"
	bar "heat high"
		from 40 13.5
		dimensions 45 0
		size 1.5
		reversed
		color "escort heat"
	bar "fuel high"
		from 40 17.5
		dimensions 45 0
		size 1.5
		reversed
		color "escort fuel"

	visible if "multiple"
	anchor top right
	string "count"
		from 5 3 to -55 17
		align right
		color "escort elsewhere"
	anchor top left
	bar "shields high"
		from 35 1.5
		dimensions 35 0
		size 1.5
		reversed
		color "escort split shields"
	bar "shields low"
		from 35 1.5
		dimensions 35 0
		size 1.5
		reversed
		color "escort split shields"
	bar "hull high"
		from 35 5.5
		dimensions 35 0
		size 1.5
		reversed
		color "escort split hull"
	bar "hull low"
		from 35 5.5
		dimensions 35 0
		size 1.5
		reversed
		color "escort split hull"
	bar "energy high"
		from 40 9.5
		dimensions 30 0
		size 1.5
		reversed
		color "escort split energy"
	bar "energy low"
		from 40 9.5
		dimensions 30 0
		size 1.5
		reversed
		color "escort split energy"
	bar "heat high"
		from 40 13.5
		dimensions 30 0
		size 1.5
		reversed
		color "escort split heat"
	bar "heat low"
		from 40 13.5
		dimensions 30 0
		size 1.5
		reversed
		color "escort split heat"
	bar "fuel high"
		from 40 17.5
		dimensions 30 0
		size 1.5
		reversed
		color "escort split fuel"
	bar "fuel low"
		from 40 17.5
		dimensions 30 0
		size 1.5
		reversed
		color "escort split fuel"



interface "planet"
	image "land"
		center -60 -140
	sprite "ui/planet dialog"
		center -60 0
	button l
		center -60 -140
		dimensions 720 360

	box "content"
		from -300 80 to 180 355

	visible if "has shipyard"
	sprite "ui/planet dialog button"
		center 280 90
	button s "_Shipyard"
		center 280 90
		dimensions 140 40
		size 18
		align right
		pad 10 0

	visible if "has outfitter"
	sprite "ui/planet dialog button"
		center 280 150
	button o "_Outfitter"
		center 280 150
		dimensions 140 40
		size 18
		align right
		pad 10 0
<<<<<<< HEAD

	visible if "is inhabited"
=======
	
	visible if "has job board"
>>>>>>> e44d65bf
	sprite "ui/planet dialog button"
		center -400 150
	button j "_Job Board"
		center -400 150
		dimensions 140 40
		size 18
		align left
		pad 10 0
	visible if "can hire crew"
	sprite "ui/planet dialog button"
		center 280 210
	button h "_Hire Crew"
		center 280 210
		dimensions 140 40
		size 18
		align right
		pad 10 0

	visible if "has trade"
	sprite "ui/planet dialog button"
		center -400 90
	button t "_Trading"
		center -400 90
		dimensions 140 40
		size 18
		align left
		pad 10 0

	visible if "no trade"
	sprite "ui/planet dialog button"
		center -400 90
	button "View star map" "Map"
		center -400 90
		dimensions 140 40
		size 18
		align left
		pad 10 0

	visible if "has bank"
	sprite "ui/planet dialog button"
		center -400 210
	button b "_Bank"
		center -400 210
		dimensions 140 40
		size 18
		align left
		pad 10 0
<<<<<<< HEAD

	visible if "has spaceport"
=======
	
	visible if "has port"
>>>>>>> e44d65bf
	sprite "ui/planet dialog button"
		center -400 270
	"dynamic button" p "port name"
		center -400 270
		dimensions 140 40
		size 18
		align left
		pad 10 0

	visible if "no spaceport"
	sprite "ui/planet dialog button"
		center -400 270
	button "View player info" "Info"
		center -400 270
		dimensions 140 40
		size 18
		align left
		pad 10 0

	visible if "has ship"
	sprite "ui/planet dialog button"
		center 280 270
	button d "_Depart"
		center 280 270
		dimensions 140 40
		size 18
		align right
		pad 10 0



interface "spaceport"
	box "content"
		from -300 80 to 180 355



interface "news"
	sprite "ui/news"
		center -160 -45
	image "portrait"
		center 20 -40
	string "name"
		from -400 -100
		align center left
		color "bright"
	box "message portrait"
		from -400 -80
		to -50 10
	box "message"
		from -400 -80
		to 80 10



interface "boarding"
	sprite "ui/boarding dialog"

	label "item"
		from -320 -189
		align left
	label "value"
		from -60 -189
		align right
	label "size"
		from 10 -189
		align right

	label "cargo space free:"
		from -320 75
		align left
	string "cargo space"
		from 10 75
		align right

	label "crew"
		from 190 -112
		align right
	label "attack"
		from 260 -112
		align right
	label "defense"
		from 330 -112
		align right

	label "your ship:"
		from 50 -92
		align left
	string "your crew"
		from 190 -92
		align right
	string "your attack"
		from 260 -92
		align right
	string "your defense"
		from 330 -92
		align right

	label "enemy ship:"
		from 50 -72
		align left
	string "enemy crew"
		from 190 -72
		align right
	string "enemy attack"
		from 260 -72
		align right
	string "enemy defense"
		from 330 -72
		align right

	label "capture odds (attacking):"
		from 50 -42
		align left
	string "attack odds"
		from 330 -42
		align right
	label "expected casualties:"
		from 50 -22
		align left
	string "attack casualties"
		from 330 -22
		align right

	label "survival odds (defending):"
		from 50 8
		align left
	string "defense odds"
		from 330 8
		align right
	label "expected casualties:"
		from 50 28
		align left
	string "defense casualties"
		from 330 28
		align right

	active if "can take"
	button t "_Take"
		center -235 115
		dimensions 70 30

	active if "can exit"
	button x "_Done"
		center -155 115
		dimensions 70 30

	active if "can capture"
	button c "Attempt _Capture"
		center -40 115
		dimensions 140 30

	active if "can attack"
	button a "_Attack"
		center 120 185
		dimensions 80 30

	active if "can defend"
	button d "_Defend"
		center 210 185
		dimensions 80 30



# The top of the text panel is the planet dialog is at +70, and it is 500 x 260.
interface "hiring"
	label "flagship"
		center -70 85
		color "bright"
		align right
	label "entire fleet"
		center 50 85
		color "bright"
		align right
	label "salary"
		center 170 85
		color "bright"
		align right

	line
		center -60 95
		dimensions 480 1

	label "bunks"
		center -290 110
		align left
	string "flagship bunks"
		center -70 110
		align right
	string "fleet bunks"
		center 50 110
		align right

	label "required crew"
		center -290 130
		align left
	string "flagship required"
		center -70 130
		align right
	string "fleet required"
		center 50 130
		align right
	string "salary required"
		center 170 130
		align right

	label "extra crew"
		center -290 150
		align left
	string "flagship extra"
		center -70 150
		align right
	string "salary extra"
		center 170 150
		align right

	active if "can hire"
	sprite "ui/dialog cancel"
		center 140 355
	button h "_Hire"
		center 140 355
		dimensions 80 40

	active if "can fire"
	sprite "ui/dialog cancel"
		center 60 355
	button f "_Fire"
		center 60 355
		dimensions 80 40

	active
	string "modifier"
		from -65 150
		color "dim"
		align left

	label "passenger space"
		center -290 180
		align left
	string "flagship unused"
		center -70 180
		align right
	string "fleet unused"
		center 50 180
		align right

	label "passengers"
		center -290 200
		align left
	string "passengers"
		center 50 200
		align right

	label "(Extra crew for your flagship increases your odds of capturing ships,"
		center -60 290
	label "and once you capture a ship you need crew members to serve on it.)"
		center -60 310



interface "trade"
	box "content"
		from -310 80 to 190 355

	line
		center -60 95
		dimensions 480 1

	active if "can buy"
	sprite "ui/dialog cancel"
		center 40 355
	button u "B_uy All"
		center 40 355
		dimensions 70 30

	sprite "ui/wide button"
		center 130 355

	active if "can sell"
	visible if "!can sell outfits"
	button e "S_ell All"
		center 130 355
		dimensions 90 30

	active if "can sell outfits"
	visible if "can sell outfits"
	button e "S_ell Outfits"
		center 130 355
		dimensions 90 30



interface "bank"
	box "content"
		from -310 78 to 190 355

	line
		center -60 95
		dimensions 480 1

	active if "can pay"
	sprite "ui/dialog cancel"
		center 140 355
	button a "Pay _All"
		center 140 355
		dimensions 80 40



interface "mission" bottom
	sprite "ui/mission"
		align bottom

	label "cargo space free:"
		center -130 -85
	string "cargo free"
		center -130 -65

	label "passenger space:"
		center 0 -85
	string "bunks free"
		center 0 -65

	label "today's date:"
		center 130 -85
	string "today"
		center 130 -65

	active if "can accept"
	button a "_Accept Mission"
		center -45 -25
		dimensions 130 30

	active if "can abort"
	button A "Abort"
		center 70 -25
		dimensions 80 30



interface "map buttons" bottom right
	active
	sprite "ui/wide button"
		from -564 -50 to -454 0
	button n "_Info"
		from -554 -40 to -464 -10

	active if "!is shipyards"
	sprite "ui/wide button"
		from -464 -50 to -354 0
	button s "_Shipyards"
		from -454 -40 to -364 -10

	active if "!is outfitters"
	sprite "ui/wide button"
		from -364 -50 to -254 0
	button o "_Outfitters"
		from -354 -40 to -264 -10

	active if "!is missions"
	sprite "ui/dialog cancel"
		from -264 -50 to -174 0
	button i "M_issions"
		from -254 -40 to -184 -10

	active if "!is ports"
	sprite "ui/dialog cancel"
		from -184 -50 to -94 0
	button p "_Ports"
		from -174 -40 to -104 -10
	
	active
	sprite "ui/dialog cancel"
		from -90 -50 to 0 0
	button d "_Done"
		from -80 -40 to -10 -10
	
	active
	sprite "ui/dialog cancel"
		from 0 -40 to -90 -90
	button f "_Find"
		from -80 -80 to -10 -50

	sprite "ui/zoom"
		from 0 -80 to -90 -130
	active if "!max zoom"
	button + "_+"
		from -10 -90 to -40 -120
		size 18
	active if "!min zoom"
	button - "_-"
		from -50 -90 to -80 -120
		size 18


interface "map buttons (small screen)" bottom right
	active
	sprite "ui/dialog cancel"
		from -350 -50 to -260 0
	button n "_Info"
		from -350 -40 to -260 -10

	active if "!is shipyards"
	sprite "ui/wide button"
		from -270 -40 to -160 -90
	button s "_Shipyards"
		from -260 -50 to -170 -80

	active if "!is outfitters"
	sprite "ui/wide button"
		from -270 -50 to -160 0
	button o "_Outfitters"
		from -260 -40 to -170 -10

	active if "!is missions"
	sprite "ui/dialog cancel"
		from -170 -40 to -80 -90
	button i "M_issions"
		from -160 -80 to -90 -50

	active if "!is ports"
	sprite "ui/dialog cancel"
		from -170 -50 to -80 0
	button p "_Ports"
		from -160 -40 to -90 -10

	active
	sprite "ui/dialog cancel"
		from -90 -50 to 0 0
	button d "_Done"
		from -80 -40 to -10 -10

	active
	sprite "ui/dialog cancel"
		from 0 -40 to -90 -90
	button f "_Find"
		from -80 -80 to -10 -50

	sprite "ui/zoom"
		from 0 -80 to -90 -130
	active if "!max zoom"
	button + "_+"
		from -10 -90 to -40 -120
		size 18
	active if "!min zoom"
	button - "_-"
		from -50 -90 to -80 -120
		size 18



interface "map"
	value "max zoom" 2
	value "min zoom" -2



interface "info panel"
	sprite "ui/info panel"
		center 0 -5
	visible if "five buttons"
	sprite "ui/five info buttons"
		center 0 305
	visible if "three buttons"
	sprite "ui/three info buttons"
		center 0 305

	box "player"
		from -500 -290 to -250 280
	box "fleet"
		from -250 -290 to 500 280

	box "stats"
		from -500 -290 to -250 280
	box "outfits"
		from -250 -290 to 500 30
	box "weapons"
		from -250 30 to 250 280
	box "cargo"
		from 250 -290 to 500 280

	visible if "ship tab"
	button R
		center -375 -270
		dimensions 250 30
	sprite "ui/ship tab"
		center 0 -310
	label "Ship Info"
		center -300 -305
		color "bright"
	label "Player _Info"
		center -420 -305
	button i
		center -420 -305
		dimensions 120 30

	visible if "player tab"
	sprite "ui/player tab"
		center 0 -310
	label "_Ship Info"
		center -300 -305
	label "Player Info"
		center -420 -305
		color "bright"
	button s
		center -300 -305
		dimensions 120 30

	visible
	button d "_Done"
		center 455 305
		dimensions 90 30
	button m "_Missions..."
		center 355 305
		dimensions 90 30
	active if "enable logbook"
	button l "_Logbook..."
		center 255 305
		dimensions 90 30
	active

	visible if "five buttons"
	button n "_Next"
		center 145 305
		dimensions 90 30
	button p "_Previous"
		center 45 305
		dimensions 90 30

	visible if "show park"
	active if "can park"
	sprite "ui/dialog cancel"
		center -55 305
	button k "Par_k"
		center -55 305
		dimensions 70 30
	active

	visible if "show unpark"
	sprite "ui/dialog cancel"
		center -55 305
	button k "Unpar_k"
		center -55 305
		dimensions 70 30

	visible if "show disown"
	sprite "ui/dialog cancel"
		center -150 305
	button D "Disown"
		center -150 305
		dimensions 70 30

	visible if "show dump"
	active if "enable dump"
	sprite "ui/wide button"
		center -65 305
	button c "Dump _Cargo"
		center -65 305
		dimensions 90 30
	active

	visible if "show park all"
	sprite "ui/wide button"
		center 145 305
	button a "Park _All"
		center 145 305
		dimensions 90 30
	visible if "show unpark all"
	sprite "ui/wide button"
		center 145 305
	button a "Unpark _All"
		center 145 305
		dimensions 90 30
	visible if "show park system"
	sprite "ui/wide button"
		center 40 305
	button c "Park Lo_cal"
		center 40 305
		dimensions 90 30
	visible if "show unpark system"
	sprite "ui/wide button"
		center 40 305
	button c "Unpark Lo_cal"
		center 40 305
		dimensions 90 30
	visible if "show save order"
	sprite "ui/wide button"
		center -195 305
	button v "Sa_ve Order"
		center -195 305
		dimensions 90 30



interface "message log"
	value "width" 570



interface "hail panel"
	sprite "ui/hail panel"
	string "header"
		from -50 -65
		align left
		width 330
		truncate back

	button d "_Done"
		center 250 115
		dimensions 80 30

	visible if "!show pay bribe"
	active if "can bribe"
	button b "Offer _Bribe"
		center 130 115
		dimensions 140 30
	visible if "show pay bribe"
	active if "can pay bribe"
	button b "Pay _Bribe"
		center 130 115
		dimensions 140 30

	visible if "show dominate"
	active if "can dominate"
	button t "Demand _Tribute"
		center -20 115
		dimensions 140 30
	visible if "show relinquish"
	button t "Relinquish _Tribute"
		center -20 115
		dimensions 140 30
	visible if "show assist"
	active if "can assist"
	button h "Ask For _Help"
		center -20 115
		dimensions 140 30


interface "main buttons" bottom right
	sprite "ui/zoom"
		from 0 -40 to -90 -90
	active if "!max zoom"
	button + "_+"
		from -10 -40 to -40 -90
		size 18
	active if "!min zoom"
	button - "_-"
		from -50 -40 to -80 -90
		size 18

	active
	sprite "ui/dialog cancel"
		from -90 -50 to 0 0
	button "View star map" "_Map"
		from -80 -40 to -10 -10

	active
	sprite "ui/dialog cancel"
		from -170 -50 to -80 0
	button "Initiate hyperspace jump" "_Jump"
		from -160 -40 to -90 -10

	visible if "can deploy"
	sprite "ui/dialog cancel"
		from -170 -80 to -80 -130
	button "Deploy / recall fighters" "_Deploy"
		from -160 -70 to -90 -140

	visible if "can recall"
	sprite "ui/dialog cancel"
		from -170 -80 to -80 -130
	button "Deploy / recall fighters" "_Recall"
		from -160 -70 to -90 -140

	visible if "has secondary"
	active if "secondary selected"
	sprite "ui/ammo unselected"
		from -145 -50 to -85 -80
	button "Fire secondary weapon" "Fire"
		from -145 -50 to -85 -80
	active
	box "ammo icon"
		from -164 -50 to -134 -80
	button "Select secondary weapon"
		from -164 -50 to -134 -80

	visible if "can attack"
	sprite "ui/dialog cancel"
		from -250 -40 to -160 -90
	button "Fire primary weapon" "Attack"
		from -240 -40 to -170 -90
		# also, order fleet to fire as well
		command "Fleet: Fight my target"

	visible if "targeting asteroid"
	sprite "ui/dialog cancel"
		from -250 -40 to -160 -90
	button "Fire primary weapon" "Mine"
		from -240 -40 to -170 -90

	visible if "can hail"
	sprite "ui/dialog cancel"
		from -250 -50 to -160 0
	button "Talk to selected ship" "_Talk"
		from -240 -40 to -170 -10

	visible if "can cloak"
	sprite "ui/dialog cancel"
		from -330 -50 to -240 0
	button "Toggle cloaking device" "_Cloak"
		from -320 -40 to -250 -10

	visible if "can scan"
	sprite "ui/dialog cancel"
		from -330 -50 to -240 0
	button "Scan selected ship" "_Scan"
		from -320 -40 to -250 -10

	# Overlayed on target display, but the hud doesn't have a panel, so to
	# handle input, we put it here instead.
	visible
	active
	anchor top left
	button "Select next ship"
		center 75 315
		radius 80

	# Overlayed on the navigational panel, which displays something like
	# "Can land on: Earth"
	visible
	active
	button "Land on planet / station"
		from 200 0 to 380 60

	# hidden button in top-left corner that turns on fast-forwarding
	visible
	active
	anchor top left
	button "Toggle fast-forward"
		from 0 0 to 48 48


	# box in bottom left corner that defines a location for the onscreen joystick
	anchor bottom left
	active if "onscreen joystick"
	box "onscreen joystick"
		center 128 -128
		dimensions 192 192
	# This button doesn't do anything. It is here to swallow any clicks on the
	# onscreen joystick, in case some of these controls overlap
	button ^ ""
		center 128 -128
		radius 96<|MERGE_RESOLUTION|>--- conflicted
+++ resolved
@@ -476,16 +476,6 @@
 		center -285 155
 		dimensions 90 30
 
-<<<<<<< HEAD
-=======
-	sprite "ui/wide button"
-		center -435 195
-	active
-	button o "_Open Saves"
-		center -435 195
-		dimensions 120 30
-	
->>>>>>> e44d65bf
 	active if "pilot alive"
 	button a "_Add Snapshot"
 		center -60 155
@@ -1022,7 +1012,7 @@
 		from 0 442 top left
 		to 160 0 bottom left
 	box "messages"
-		from 160 0 bottom left
+		from 180 0 bottom left
 		to -335 -200 bottom right
 	box "ammo"
 		from -110 450 top right
@@ -1204,13 +1194,8 @@
 		size 18
 		align right
 		pad 10 0
-<<<<<<< HEAD
-
-	visible if "is inhabited"
-=======
-	
+
 	visible if "has job board"
->>>>>>> e44d65bf
 	sprite "ui/planet dialog button"
 		center -400 150
 	button j "_Job Board"
@@ -1258,13 +1243,8 @@
 		size 18
 		align left
 		pad 10 0
-<<<<<<< HEAD
-
-	visible if "has spaceport"
-=======
 	
 	visible if "has port"
->>>>>>> e44d65bf
 	sprite "ui/planet dialog button"
 		center -400 270
 	"dynamic button" p "port name"
@@ -1274,7 +1254,7 @@
 		align left
 		pad 10 0
 
-	visible if "no spaceport"
+	visible if "!has port"
 	sprite "ui/planet dialog button"
 		center -400 270
 	button "View player info" "Info"
@@ -1284,7 +1264,8 @@
 		align left
 		pad 10 0
 
-	visible if "has ship"
+	visible
+	active if "has ship"
 	sprite "ui/planet dialog button"
 		center 280 270
 	button d "_Depart"
