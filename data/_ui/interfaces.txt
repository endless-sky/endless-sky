# Copyright (c) 2014 by Michael Zahniser
#
# Endless Sky is free software: you can redistribute it and/or modify it under the
# terms of the GNU General Public License as published by the Free Software
# Foundation, either version 3 of the License, or (at your option) any later version.
#
# Endless Sky is distributed in the hope that it will be useful, but WITHOUT ANY
# WARRANTY; without even the implied warranty of MERCHANTABILITY or FITNESS FOR A
# PARTICULAR PURPOSE. See the GNU General Public License for more details.
#
# You should have received a copy of the GNU General Public License along with
# this program. If not, see <https://www.gnu.org/licenses/>.


# Colors used to reflect the active or hovered interface button.
color "hover" 1. 1. 1. 0.
color "active" .75 .75 .75 0.
color "inactive" .25 .25 .25 0.

# Colors generally used for drawing text or lines.
color "bright" .75 .75 .75 0.
color "medium" .5 .5 .5 0.
color "dim" .25 .25 .25 0.
color "dimmer" .18 .18 .18 0.
color "faint" .1 .1 .1 0.
color "dark" .05 .05 .05 0.

# Colors used for drawing ship list in player info panel.
color "flagship" .5 .5 .1 0.
color "disabled" .5 .3 .1 0.
color "dead" .4 0. 0. 0.

# Colors used for certain UI elements. These elements generally have a variable
# size (e.g. they may fit to the current screen dimensions).
color "panel background" .1 .1 .1 1.
color "dialog backdrop" 0. 0. 0. .7
color "conversation background" .125 .125 .125 1.
color "map side panel background" .125 .125 .125 1.
color "map view range color" .1 .1 .1 .0
color "map jump range color" .3 .3 .3 .0
color "shop side panel background" .2 .2 .2 1.
color "shop side panel footer" .3 .3 .3 1.
color "shop info panel background" .055 .055 .055 1.
color "tooltip background" .2 .2 .2 1.
color "player info hardpoint gun" .5 .375 0. 1.
color "player info hardpoint gun hover" .8 .6 0. 1.
color "player info hardpoint pylon" 0.5 .1 .6 1.
color "player info hardpoint pylon hover" 0.8 .4 .9 1.
color "player info hardpoint turret" 0. .375 .5 1.
color "player info hardpoint turret hover" 0. .6 .8 1.
color "logbook sidebar" .09 .09 .09 1.
color "logbook background" .125 .125 .125 1.
color "logbook line" .2 .2 .2 1.
color "message log background" .125 .125 .125 1.
color "item selected" 0. 0. 0. .3
color "outfitter difference highlight" 1. .5 0. 1.

# Colors used to draw certain HUD elements in-flight.
color "shields" .43 .55 .85 .8
color "hull" .70 .62 .43 .75
color "disabled hull" .3 0 0 .3
color "heat" .70 .43 .43 .75
color "overheat" .70 .61 .43 .75
color "energy" .6 .6 .6 .75
color "fuel" .70 .62 .43 .75

# Colors for the escort HUD status bars.
color "escort shields" .43 .55 .70 0.
color "escort hull" .70 .62 .43 0.
color "escort heat" .70 .43 .43 0.
color "escort energy" .6 .6 .6 0.
color "escort fuel" .630 .62 .43 0.
# These values are half the desired "full color" values.
color "escort split shields" .215 .275 .35 0.
color "escort split hull" .35 .31 .215 0.
color "escort split heat" .35 .215 .215 0.
color "escort split energy" .3 .3 .3 0.
color "escort split fuel" .35 .31 .215 0.

color "flagship highlight" .5 .8 .2 0.

color "cloak highlight" .45 0. 0. .65

color "drag select" .2 1. 0. 0.

# Colors used for drawing mission or job pointers on the map,
# to indicate where the player should go.
color "available job" .9 .6 0. 1.
color "available back" .5 .3 0. .5
color "unavailable job" .5 .3 0. 1.
color "unavailable back" .3 .1 0. .5
color "active mission" .2 .7 1. 1.
color "active back" 0. .4 .5 .5
color "blocked mission" 0. .4 .6 1.
color "blocked back" 0. .15 .2 .5
color "special mission" 1. 1. 1. 1.
color "waypoint" .1 .2 .9 1.
color "waypoint back" 0. .3 .7 .5
color "mission route" .2 .1 0. 0.

# Colors for the Escort HUD that is displayed in-flight.
color "escort disabled" .4 .4 .4 0.
color "escort present" .8 .8 .8 1.
color "escort elsewhere" .4 .4 .6 1.
color "escort not ready" .9 .8 0. 1.
color "escort blocked" .9 .2 0. 1.
color "escort selected" .2 .8 0. 1.
color "escort hostile" 1. .6 .4 1.

# Colors used when "status overlays" are enabled, and to show scan progress.
color "overlay flagship shields" 0. .5 0. .25
color "overlay flagship hull" .45 .5 0. .25
color "overlay flagship disabled" .5 0. 0. .25
color "overlay friendly shields" 0. .5 0. .25
color "overlay friendly hull" .45 .5 0. .25
color "overlay friendly disabled" .5 0. 0. .25
color "overlay hostile shields" .5 .15 0. .25
color "overlay hostile hull" .5 .3 0. .25
color "overlay hostile disabled" .3 .3 0. .25
color "overlay neutral shields" .43 .55 .70 .75
color "overlay neutral hull" .45 .5 0. .25
color "overlay neutral disabled" .5 0. 0. .25
color "overlay outfit scan" .5 .5 .5 .25
color "overlay outfit scan out of range" .25 .25 .25 .25
color "overlay cargo scan" .7 .7 .7 .25
color "overlay cargo scan out of range" .35 .35 .35 .25

# Colors used when "missile overlays" are enabled
color "missile enemy" 1. 1. .25 .7
color "missile locked" 1. .9 0. .9
color "missile dangerous" 1. .1 .1 1.

# Colors used in the radar map while in-flight.
color "radar player" .2 1. 0. 0.
color "radar friendly" .4 .6 1. 0.
color "radar unfriendly" .8 .8 .3 0.
color "radar hostile" .85 .3 .2 0.
color "radar inactive" .4 .4 .4 0.
color "radar special" 1. 1. 1. 0.
color "radar anomalous" .7 0. 1. 0.
color "radar blink" 1. 1. 1. 0.
color "radar viewport" 0. .3 0. 0.
color "radar star" .6 .6 .6 0.

# Colors used for the outline of the targeted ship.
color "ship target outline player" .2 1. 0. 0.
color "ship target outline friendly" .4 .6 1. 0.
color "ship target outline unfriendly" .8 .8 .3 0.
color "ship target outline hostile" .85 .3 .2 0.
color "ship target outline inactive" .4 .4 .4 0.
color "ship target outline special" 1. 1. 1. 0.
color "ship target outline blink" 1. 1. 1. 0.

# Colors used for ship target pointers.
color "ship target pointer player" .2 1. 0. 0.
color "ship target pointer friendly" .4 .6 1. 0.
color "ship target pointer unfriendly" .8 .8 .3 0.
color "ship target pointer hostile" .85 .3 .2 0.
color "ship target pointer inactive" .4 .4 .4 0.
color "ship target pointer special" 1. 1. 1. 0.
color "ship target pointer blink" 1. 1. 1. 0.

# Colors used for minable target pointers.
color "minable target pointer selected" 1. 1. 1. 0.
color "minable target pointer unselected" .4 .4 .4 0.

# Colors used for planet target pointers.
color "planet target pointer friendly" .4 .6 1. 0.
color "planet target pointer restricted" .8 .8 .3 0.
color "planet target pointer hostile" .85 .3 .2 0.
color "planet target pointer dominated" 1. 1. 1. 0.

# Colors used for warnings and errors.
color "error back" .25 .1 .1 1.
color "warning back" .21 .18 .08 1.
color "warning conflict" .315 .27 .12 1.
color "warning no command" 0.16 0.16 0.13 1.

# Colors used for messages
color "message importance highest" 1. .5 0. 1.
color "message importance high" 1. 1. 1. 1.
color "message importance info" 0. 1. .5 1.
color "message importance daily" 1. 1. 1. 1.
color "message importance low" 1. 1. 1. 1.

color "message log importance highest" 1. .5 0. 1.
color "message log importance high" .75 .75 .75 1.
color "message log importance info" 0. 1. .5 1.
color "message log importance daily" 0. .5 1. 1.
color "message log importance low" .75 .75 .75 1.

# Colors used when drawing the map (system names, links, and the player's desired route).
# (The color of the ring that represents a given system is context-sensitive.)
color "map link" .6 .6 .6 .6
color "map name" .6 .6 .6 .6
color "map travel ok fleet" .2 .5 0. 0.
color "map travel ok flagship" .5 .4 0. 0.
color "map travel ok none" .55 .1 0. 0.
color "map wormhole" .5 .2 .9 1.
color "map orbits fleet destination" 1. 1. 1. 1.
color "map danger none" .1 .6 0. .4
color "map system ring" .4 .4 .4 .6

# Colors used for the routing issue text in the map panel when
# a route to the selected system cannot be determined.
color "map route error text" 1. 0. 0. 1.
color "map route error shadow" 0. 0. 0. 1.

# Miscellaneous colors
color "wormholes: Ember Waste" .7 .1 .3

# Color of warning message when users enable or disable plugins via in-game UI.
color "plugin reload required" .75 .1 .1 0.



interface "map detail panel"
	value "min planet panel height" 195
	value "max planet panel height" 2022
	value "starting X" 100
	value "starting Y" 45
	value "government Y" 280
	value "text margin" 15
	value "trade height" 120
	value "arrow x offset" 3
	value "arrow y offset" 10



interface "map planet card"
	value "text start" 13
	value "category size" 20
	value "categories" 5
	value "height padding" 30
	value "width" 235
	value "planet icon max size" 100



interface "menu background"
	sprite "_menu/g5"
		center 0 -280
	sprite "_menu/forest2"
		center 0 280
	sprite "_menu/oberon"
		center 140 180
	sprite "_menu/compass"
		center 0 0
	sprite "_menu/title"
		center 0 -200



interface "main menu"
	# Credits:
	sprite "_menu/side panel"
		center -360 0
	box "credits"
		from -470 -165
		to -250 115

	sprite "_menu/side panel"
		center 360 0
	
	visible if "pilot loaded"
	button e "_Enter Ship"
		center 435 155
		dimensions 90 30
	visible if "!pilot loaded"
	button n "_New Pilot"
		center 435 155
		dimensions 90 30
	
	visible
	button m "_Manage Pilots..."
		center 300 155
		dimensions 120 30
	
	# Left panel (credits):
	button q "_Quit"
		center -285 155
		dimensions 90 30
	button p "_Preferences..."
		center -420 155
		dimensions 120 30



interface "menu player info"
	outline "ship sprite"
		center 360 -105
		dimensions 100 100
	label "pilot:"
		from 250 -35
		align left
	string "pilot"
		from 315 -35
		align left
		width 165
		truncate middle
	label "ship:"
		from 250 -15
		align left
	string "ship"
		from 315 -15
		align left
		width 165
		truncate back
	label "planet:"
		from 250 15
		align left
	string "planet"
		from 315 15
		align left
		width 165
		truncate back
	label "system:"
		from 250 35
		align left
	string "system"
		from 315 35
		align left
		width 165
		truncate back
	label "credits:"
		from 250 65
		align left
	string "credits"
		from 315 65
		align left
	label "date:"
		from 250 85
		align left
	string "date"
		from 315 85
		align left
	label "playtime:"
		from 250 105
		align left
	string "playtime"
		from 315 105
		align left



interface "menu start info"
	visible if "chosen start"
	image "thumbnail"
		center 360 -100
		dimensions 220 240
	label "name:"
		from 250 -35
		align left
	string "name"
		from 310 -35
		align left
	label "date:"
		from 250 -15
		align left
	string "date"
		from 310 -15
		align left
	label "planet:"
		from 250 15
		align left
	string "planet"
		from 310 15
		align left
	label "system:"
		from 250 35
		align left
	string "system"
		from 310 35
		align left
	label "credits:"
		from 250 65
		align left
	string "credits"
		from 310 65
		align left
	label "debt:"
		from 250 85
		align left
	string "debt"
		from 310 85
		align left



interface "start conditions menu"
	sprite "_menu/side panel"
		center -360 0
	sprite "_menu/buttonless side panel"
		center 0 0
	sprite "_menu/buttonless side panel"
		center 360 0
	
	button b "_Back to Menu"
		center -420 155
		dimensions 120 30
	active if "unlocked start"
	button s "_Start Game"
		center -285 155
		dimensions 90 30
	
	# The box that will contain the description text
	box "start description"
		from -105 -160
		to 105 160
	# Bounding box for the list of start conditions.
	box "start entry list"
		from -475 -160
		to -245 120
	# Size of the highlighted box for the selected start
	box "start entry item bounds"
		dimensions 230 20
	# Visual padding applied to each scenario item
	box "start entry text padding"
		dimensions 5 2



interface "load menu"
	sprite "_menu/side panel"
		center -360 0
	box "pilots"
		center -360 -19
		dimensions 230 280
	
	sprite "_menu/side panel"
		center 0 0
	box "snapshots"
		center 0 -19
		dimensions 230 280
	
	value "pilot horizontal text pad" 5
	value "pilot fade out" 10
	value "snapshot horizontal text pad" 5
	value "snapshot fade out" 10
	
	sprite "_menu/side panel"
		center 360 0
	
	button n "_New Pilot"
		center -420 155
		dimensions 120 30
	active if "pilot selected"
	button d "_Delete"
		center -285 155
		dimensions 90 30

	sprite "ui/wide button"
		center -435 195
	active
	button o "_Open Saves"
		center -435 195
		dimensions 120 30
	
	active if "pilot alive"
	button a "_Add Snapshot"
		center -60 155
		dimensions 120 30
	active if "snapshot selected"
	button R "Remove"
		center 75 155
		dimensions 90 30
	
	active
	button b "_Back to Menu"
		center 300 155
		dimensions 120 30
	active if "pilot loaded"
	button l "_Load Game"
		center 435 155
		dimensions 90 30



interface "controls"
	sprite "ui/keys panel"
		center -25 -20
	sprite "ui/shift panel"
		center -346 56
	button c "_Controls"
		center -300 -230
		dimensions 90 30
		color bright
	button s "_Settings"
		center -300 -190
		dimensions 90 30
		color medium
		hover bright
	button p "_Plugins"
		center -300 -150
		dimensions 90 30
		color medium
		hover bright
	visible if "multiple controls pages"
	sprite "ui/dialog cancel"
		center -115 210
	active if "show next controls"
	button n "_Next"
		center -115 210
		dimensions 70 30
	sprite "ui/wide button"
		center -210 210
	active if "show previous controls"
	button r "P_revious"
		center -210 210
		dimensions 90 30



interface "settings"
	sprite "ui/settings panel"
		center -20 -20
	button c "_Controls"
		center -300 -230
		dimensions 90 30
		color medium
		hover bright
	button s "_Settings"
		center -300 -190
		dimensions 90 30
		color bright
	button p "_Plugins"
		center -300 -150
		dimensions 90 30
		color medium
		hover bright
	visible if "multiple settings pages"
	sprite "ui/dialog cancel"
		center -115 210
	active if "show next settings"
	button n "_Next"
		center -115 210
		dimensions 70 30
	sprite "ui/wide button"
		center -210 210
	active if "show previous settings"
	button r "P_revious"
		center -210 210
		dimensions 90 30
	



interface "plugins"
	sprite "ui/plugins panel"
		center -20 -20
	button c "_Controls"
		center -300 -230
		dimensions 90 30
		color medium
		hover bright
	button s "_Settings"
		center -300 -190
		dimensions 90 30
		color medium
		hover bright
	button p "_Plugins"
		center -300 -150
		dimensions 90 30
		color bright
	button o "_Open Plugins"
		center -195 210
		dimensions 120 30
	visible if "show plugins changed"
	label "Restart to apply changes"
		from -225 -236
		align top left
		color "plugin reload required"
	visible if "!show plugins changed"
	label "Installed Plugins:"
		from -225 -236
		align top left
		color bright
	visible
	line
		from -230 -222 to -10 -221
	box "plugin list"
		from -250 -216 to -10 184
	box "plugin description"
		from 250 -244 to 10 184



interface "preferences"
	button b "_Back to Menu..."
		center 195 210
		dimensions 120 30
	bar "volume"
		from 280.5 15
		dimensions 0 -200
		color "energy"
		size 2



# HUD
interface "hud"
	# Player status.
	anchor top right
	
	sprite "ui/status"
		from 0 0
		align top right
	
	string "flagship name"
		from -160 25
		color "medium"
		align right
		width 140
		truncate back
	string "date"
		from -20 45
		color "medium"
		align right
	string "credits"
		from -20 65
		color "medium"
		align right
	
	visible if "!fast hud sprites"
	outline "player sprite"
		center -75 155
		dimensions 70 70
	outline "flagship velocity sprite"
		center -75 155
		dimensions 70 70
		colored
	point "flagship velocity indicator"
		center -75 155
		dimensions 140 140
	value "flagship velocity radius" 50
	visible if "fast hud sprites"
	image "player sprite"
		center -75 155
		dimensions 70 70
	visible
	ring "shields"
		center -75 155
		dimensions 120 120
		color "shields"
		size 1.5
	ring "hull"
		center -75 155
		dimensions 110 110
		color "hull"
		size 1.5
	ring "disabled hull"
		center -75 155
		dimensions 110 110
		color "disabled hull"
		size 1.5
	bar "fuel"
		from -53.5 425
		dimensions 0 -192
		color "fuel"
		size 2
	bar "energy"
		from -33.5 415
		dimensions 0 -192
		color "energy"
		size 2
	bar "heat"
		from -13.5 403
		dimensions 0 -192
		color "heat"
		size 2
	bar "overheat"
		from -13.5 403
		dimensions 0 -192
		color "overheat"
		size 2
	bar "overheat blink"
		from -13.5 403
		dimensions 0 -192
		color "dim"
		size 2
	visible if "flagship data display"
	sprite "ui/tactical/velocity"
		from -114 230
		align top left
	string "flagship speed"
		from -94 237
		color "medium"
		align left
	sprite "ui/tactical/acceleration"
		from -114 250
		align top left
	string "flagship acceleration"
		from -94 257
		color "medium"
		align left
	sprite "ui/tactical/turn"
		from -114 270
		align top left
	string "flagship turn"
		from -94 277
		color "medium"
		align left
	sprite "ui/thrust bar frame"
		from -2 454
		align top right
	bar "thrust"
		from -89 460
		dimensions 40 0
		color "heat"
		size 2
	bar "turn"
		from -89 477
		dimensions 40 0
		color "heat"
		size 2
	bar "lateralthrust"
		from -89 494
		dimensions 40 0
		color "heat"
		size 2

	# If the player has a ship mass display, then this will display their flagship's mass in the HUD.
	visible if "flagship mass display"
	sprite "ui/tactical/mass"
		from -116 328
		align top left
	string "flagship mass"
		from -94 337
		color "medium"
		align left

	# If the player has the relevant fuel cost calculator display, this will show that element in the HUD.
	visible if "flagship hyper fuel display"
	sprite "ui/tactical/hyperjump"
		from -116 350
		align top left
	string "flagship hyperdrive fuel per hyperjump"
		from -94 359
		color "medium"
		align left
	visible if "flagship scram fuel display"
	sprite "ui/tactical/scramjump"
		from -116 372
		align top left
	string "flagship scram drive fuel per hyperjump"
		from -94 381
		color "medium"
		align left
	visible if "flagship jump fuel display"
	sprite "ui/tactical/jumpdrivejump"
		from -116 394
		align top left
	string "flagship jump drive fuel per hyperjump"
		from -94 403
		color "medium"
		align left

	visible if "flagship ramscoop display"
	sprite "ui/tactical/ramscoop"
		from -118 290
		align top left
	string "flagship ramscoop"
		from -94 297
		color "medium"
		align left

	visible if "flagship solar display"
	sprite "ui/tactical/solar"
		from -114 308
		align top left
	string "flagship solar"
		from -94 317
		color "medium"
		align left

	string "incoming"
		from -70 320
		color "medium"
		align right



	# Targets.
	anchor top left
	visible if "red alert"
	sprite "ui/red alert"
		from 10 10
		align top left

	visible
	sprite "ui/radar"
		from 0 32
		align top left
	point "radar"
		center 128 160
	value "radar radius" 110
	value "radar pointer radius" 130
	
	# Current system.
	sprite "ui/current system"
		from 43 0
		align top left
	string "location"
	#	from -65 13
		from 63 20
		color "medium"
		align center
		width 130
		truncate back

	sprite "ui/navigation"
		from 195 0
		align top left

	string "navigation mode"
		from 215 20
		align left
		color "medium"
	string "destination"
		from 230 40
		align left
		color "medium"
		width 130
		truncate back
	
	sprite "ui/target"
		from 0 275
		align top left
	point "target"
		center 75 350
		dimensions 140 140
	value "target radius" 70
	visible if "!fast hud sprites"
	outline "target sprite"
		center 75 350
		dimensions 70 70
		colored
	visible if "fast hud sprites"
	image "target sprite"
		center 75 350
		dimensions 70 70
	visible
	ring "target shields"
		center 75 350
		dimensions 120 120
		color "shields"
		size 1.5
	ring "target hull"
		center 75 350
		dimensions 110 110
		color "hull"
		size 1.5
	ring "target disabled hull"
		center 75 350
		dimensions 110 110
		color "disabled hull"
		size 1.5
	string "target name"
		center 75 430
		color "bright"
		width 150
		truncate middle
	string "target type"
		center 75 450
		color "medium"
		width 150
		truncate middle
	string "target government"
		center 75 470
		color "medium"
		width 150
		truncate middle
	point "faction markers"
		center 75 470
	string "mission target"
		center 75 490
		color "medium"
	
	visible if "range display"
	sprite "ui/tactical/range"
<<<<<<< HEAD
		from 130 263
		align top left
	string "target range"
		from 160 260
=======
		from 130 298
		align top left
	string "target range"
		from 160 295
>>>>>>> 9602d795
		align top left

	visible if "strategic range display"
	sprite "ui/tactical/range"
<<<<<<< HEAD
		from 2 255
		align top left
	string "target range"
		from 2 240
=======
		from 2 290
		align top left
	string "target range"
		from 2 275
>>>>>>> 9602d795
		align top left

	visible if "target crew display"
	sprite "ui/tactical/crew"
<<<<<<< HEAD
		from 148 286
		align top left
	string "target crew"
		from 162 286
=======
		from 148 321
		align top left
	string "target crew"
		from 162 321
>>>>>>> 9602d795
		align top left
	
	visible if "mobility crew display"
	sprite "ui/tactical/crew"
<<<<<<< HEAD
		from 13 354
		align top left
	string "target crew"
		from 17 372
=======
		from 13 389
		align top left
	string "target crew"
		from 17 407
>>>>>>> 9602d795
		align top center

	visible if "target fuel display"
	sprite "ui/tactical/fuel"
<<<<<<< HEAD
		from 146 308
		align top left
	string "target fuel"
		from 162 306
=======
		from 146 343
		align top left
	string "target fuel"
		from 162 341
>>>>>>> 9602d795
		align top left

	visible if "target energy display"
	sprite "ui/tactical/energy"
<<<<<<< HEAD
		from 144 324
		align top left
	string "target energy"
		from 157 325
=======
		from 144 359
		align top left
	string "target energy"
		from 157 360
>>>>>>> 9602d795
		align top left

	visible if "target thermal display"
	sprite "ui/tactical/thermal"
<<<<<<< HEAD
		from 136 343
		align top left
	string "target heat"
		from 147 346
=======
		from 136 378
		align top left
	string "target heat"
		from 147 381
>>>>>>> 9602d795
		align top left

	visible if "target weapon range display"
	sprite "ui/tactical/gun range"
<<<<<<< HEAD
		from 154 252
		align top center
	sprite "ui/tactical/turret range"
		from 190 252
		align top center
	string "target gun"
		from 152 268
		align top center
	string "target turret"
		from 190 268
=======
		from 154 287
		align top center
	sprite "ui/tactical/turret range"
		from 190 287
		align top center
	string "target gun"
		from 152 302
		align top center
	string "target turret"
		from 190 302
>>>>>>> 9602d795
		align top center

	visible if "turn while combined"
	sprite "ui/tactical/turn"
<<<<<<< HEAD
		from 118 370
		align top left
	string "target turnrate"
		from 139 370
=======
		from 118 405
		align top left
	string "target turnrate"
		from 139 405
>>>>>>> 9602d795
		align top left

	visible if "turn while not combined"
	sprite "ui/tactical/turn"
<<<<<<< HEAD
		from 145 288
		align top left
	string "target turnrate"
		from 162 286
=======
		from 145 323
		align top left
	string "target turnrate"
		from 162 321
>>>>>>> 9602d795
		align top left

	visible if "target velocity display"
	sprite "ui/tactical/velocity"
<<<<<<< HEAD
		from 142 288
		align top left
	string "target velocity"
		from 158 286
=======
		from 142 323
		align top left
	string "target velocity"
		from 158 321
>>>>>>> 9602d795
		align top left

	visible if "target acceleration display"
	sprite "ui/tactical/acceleration"
<<<<<<< HEAD
		from 194 286
		align top left
	string "target acceleration"
		from 208 286
=======
		from 190 321
		align top left
	string "target acceleration"
		from 204 321
>>>>>>> 9602d795
		align top left
	
	
	# Other HUD elements:
	box "escorts"
		from 0 460 top left
		to 120 0 bottom left
	box "messages"
		from 120 0 bottom left
		to -110 -200 bottom right
	box "ammo"
		from -110 450 top right
		to 0 0 bottom right
	value "ammo icon height" 30
	value "ammo icon width" 80
	anchor top
	point "mini-map"
		center 0 100


interface "main view"
	list "zooms"
		.008
		.009
		.011
		.013
		.016
		.019
		.022
		.026
		.031
		.037
		.044
		.053
		.063
		.074
		.088
		.105
		.125
		.149
		.177
		.21
		.25
		.30
		.35
		.42
		.5
		.59
		.71
		.84
		1.
		1.19
		1.41
		1.68
		2.
		2.38
		2.83
		3.36
		4.
		4.76
		5.66



interface "escort element"
	value "width" 120
	value "basic height" 30
	value "system label height" 15

	anchor top left
	outline "icon"
		center 20 10
		dimensions 20 20
		colored
	visible if "selected"
	pointer
		center 10 10
		dimensions 10 10
		"orientation angle" 90
		color "escort selected"
	visible if "other system"
	string "system"
		from 10 28
		width 120
		size 14
		align left
		truncate back
		color "escort elsewhere"

	visible if "!multiple"
	bar "shields high"
		from 35 1.5
		dimensions 70 0
		size 1.5
		reversed
		color "escort shields"
	bar "hull high"
		from 35 5.5
		dimensions 70 0
		size 1.5
		reversed
		color "escort hull"
	bar "energy high"
		from 40 9.5
		dimensions 65 0
		size 1.5
		reversed
		color "escort energy"
	bar "heat high"
		from 40 13.5
		dimensions 65 0
		size 1.5
		reversed
		color "escort heat"
	bar "fuel high"
		from 40 17.5
		dimensions 65 0
		size 1.5
		reversed
		color "escort fuel"

	visible if "multiple"
	anchor top right
	string "count"
		from -15 3 to -55 17
		align right
		color "escort elsewhere"
	anchor top left
	bar "shields high"
		from 35 1.5
		dimensions 50 0
		size 1.5
		reversed
		color "escort split shields"
	bar "shields low"
		from 35 1.5
		dimensions 50 0
		size 1.5
		reversed
		color "escort split shields"
	bar "hull high"
		from 35 5.5
		dimensions 50 0
		size 1.5
		reversed
		color "escort split hull"
	bar "hull low"
		from 35 5.5
		dimensions 50 0
		size 1.5
		reversed
		color "escort split hull"
	bar "energy high"
		from 40 9.5
		dimensions 45 0
		size 1.5
		reversed
		color "escort split energy"
	bar "energy low"
		from 40 9.5
		dimensions 45 0
		size 1.5
		reversed
		color "escort split energy"
	bar "heat high"
		from 40 13.5
		dimensions 45 0
		size 1.5
		reversed
		color "escort split heat"
	bar "heat low"
		from 40 13.5
		dimensions 45 0
		size 1.5
		reversed
		color "escort split heat"
	bar "fuel high"
		from 40 17.5
		dimensions 45 0
		size 1.5
		reversed
		color "escort split fuel"
	bar "fuel low"
		from 40 17.5
		dimensions 45 0
		size 1.5
		reversed
		color "escort split fuel"



interface "planet"
	image "land"
		center -60 -140
	sprite "ui/planet dialog"
		center -60 0
	button l
		center -60 -140
		dimensions 720 360

	box "content"
		from -300 80 to 180 355

	visible if "has shipyard"
	sprite "ui/planet dialog button"
		center 280 90
	button s "_Shipyard"
		center 280 90
		dimensions 140 40
		size 18
		align right
		pad 10 0
	
	visible if "has outfitter"
	sprite "ui/planet dialog button"
		center 280 150
	button o "_Outfitter"
		center 280 150
		dimensions 140 40
		size 18
		align right
		pad 10 0
	
	visible if "has job board"
	sprite "ui/planet dialog button"
		center -400 150
	button j "_Job Board"
		center -400 150
		dimensions 140 40
		size 18
		align left
		pad 10 0
	visible if "can hire crew"
	sprite "ui/planet dialog button"
		center 280 210
	button h "_Hire Crew"
		center 280 210
		dimensions 140 40
		size 18
		align right
		pad 10 0
	
	visible if "has trade"
	sprite "ui/planet dialog button"
		center -400 90
	button t "_Trading"
		center -400 90
		dimensions 140 40
		size 18
		align left
		pad 10 0
	
	visible if "has bank"
	sprite "ui/planet dialog button"
		center -400 210
	button b "_Bank"
		center -400 210
		dimensions 140 40
		size 18
		align left
		pad 10 0
	
	visible if "has port"
	sprite "ui/planet dialog button"
		center -400 270
	"dynamic button" p "port name"
		center -400 270
		dimensions 140 40
		size 18
		align left
		pad 10 0
	visible
	
	active if "has ship"
	sprite "ui/planet dialog button"
		center 280 270
	button d "_Depart"
		center 280 270
		dimensions 140 40
		size 18
		align right
		pad 10 0



interface "spaceport"
	box "content"
		from -300 80 to 180 355



interface "news"
	sprite "ui/news"
		center -160 -45
	image "portrait"
		center 20 -40
	string "name"
		from -400 -100
		align center left
		color "bright"
	box "message portrait"
		from -400 -80
		to -50 10
	box "message"
		from -400 -80
		to 80 10



interface "boarding"
	sprite "ui/boarding dialog"
	
	label "item"
		from -320 -189
		align left
	label "value"
		from -60 -189
		align right
	label "size"
		from 10 -189
		align right
	
	label "cargo space free:"
		from -320 75
		align left
	string "cargo space"
		from 10 75
		align right
	
	label "crew"
		from 190 -112
		align right
	label "attack"
		from 260 -112
		align right
	label "defense"
		from 330 -112
		align right
	
	label "your ship:"
		from 50 -92
		align left
	string "your crew"
		from 190 -92
		align right
	string "your attack"
		from 260 -92
		align right
	string "your defense"
		from 330 -92
		align right
	
	label "enemy ship:"
		from 50 -72
		align left
	string "enemy crew"
		from 190 -72
		align right
	string "enemy attack"
		from 260 -72
		align right
	string "enemy defense"
		from 330 -72
		align right
	
	label "capture odds (attacking):"
		from 50 -42
		align left
	string "attack odds"
		from 330 -42
		align right
	label "expected casualties:"
		from 50 -22
		align left
	string "attack casualties"
		from 330 -22
		align right
	
	label "survival odds (defending):"
		from 50 8
		align left
	string "defense odds"
		from 330 8
		align right
	label "expected casualties:"
		from 50 28
		align left
	string "defense casualties"
		from 330 28
		align right
	
	active if "can take"
	button t "_Take"
		center -235 115
		dimensions 70 30
	
	active if "can exit"
	button x "_Done"
		center -155 115
		dimensions 70 30
	
	active if "can capture"
	button c "Attempt _Capture"
		center -40 115
		dimensions 140 30
	
	active if "can attack"
	button a "_Attack"
		center 120 185
		dimensions 80 30
	
	active if "can defend"
	button D "_Defend"
		center 210 185
		dimensions 80 30



# The top of the text panel is the planet dialog is at +70, and it is 500 x 260.
interface "hiring"
	label "flagship"
		center -70 85
		color "bright"
		align right
	label "entire fleet"
		center 50 85
		color "bright"
		align right
	label "salary"
		center 170 85
		color "bright"
		align right
	
	line
		center -60 95
		dimensions 480 1

	label "bunks"
		center -290 110
		align left
	string "flagship bunks"
		center -70 110
		align right
	string "fleet bunks"
		center 50 110
		align right
	
	label "required crew"
		center -290 130
		align left
	string "flagship required"
		center -70 130
		align right
	string "fleet required"
		center 50 130
		align right
	string "salary required"
		center 170 130
		align right
	
	label "extra crew"
		center -290 150
		align left
	string "flagship extra"
		center -70 150
		align right
	string "salary extra"
		center 170 150
		align right
	
	active if "can hire"
	sprite "ui/dialog cancel"
		center 140 355
	button h "_Hire"
		center 140 355
		dimensions 80 40
	
	active if "can fire"
	sprite "ui/dialog cancel"
		center 60 355
	button f "_Fire"
		center 60 355
		dimensions 80 40
	
	active
	string "modifier"
		from -65 150
		color "dim"
		align left
	
	label "passenger space"
		center -290 180
		align left
	string "flagship unused"
		center -70 180
		align right
	string "fleet unused"
		center 50 180
		align right
	
	label "passengers"
		center -290 200
		align left
	string "passengers"
		center 50 200
		align right
	
	label "(Extra crew for your flagship increases your odds of capturing ships,"
		center -60 290
	label "and once you capture a ship you need crew members to serve on it.)"
		center -60 310



interface "trade"
	box "content"
		from -310 80 to 190 355

	line
		center -60 95
		dimensions 480 1

	active if "can buy"
	sprite "ui/dialog cancel"
		center 40 355
	button u "B_uy All"
		center 40 355
		dimensions 70 30
	
	sprite "ui/wide button"
		center 130 355
	
	active if "can sell"
	visible if "!can sell outfits"
	button e "S_ell All"
		center 130 355
		dimensions 90 30
	
	active if "can sell outfits"
	visible if "can sell outfits"
	button e "S_ell Outfits"
		center 130 355
		dimensions 90 30



interface "bank"
	box "content"
		from -310 78 to 190 355

	line
		center -60 95
		dimensions 480 1

	active if "can pay"
	sprite "ui/dialog cancel"
		center 140 355
	button a "Pay _All"
		center 140 355
		dimensions 80 40



interface "mission" bottom
	visible if "has description"
	sprite "ui/mission"
		align bottom
	visible if "!has description"
	sprite "ui/mission empty"
		align bottom

	visible
	label "cargo space free:"
		center -130 -85
	string "cargo free"
		center -130 -65
	
	label "passenger space:"
		center 0 -85
	string "bunks free"
		center 0 -65
	
	label "today's date:"
		center 130 -85
	string "today"
		center 130 -65
	
	active if "can accept"
	button a "_Accept Mission"
		center -45 -25
		dimensions 130 30
	
	active if "can abort"
	button A "Abort"
		center 70 -25
		dimensions 80 30



interface "map buttons" bottom right
	active if "!is shipyards"
	sprite "ui/wide button"
		from -464 -50 to -354 0
	button s "_Shipyards"
		from -454 -40 to -364 -10
	
	active if "!is outfitters"
	sprite "ui/wide button"
		from -364 -50 to -254 0
	button o "_Outfitters"
		from -354 -40 to -264 -10
	
	active if "!is missions"
	sprite "ui/dialog cancel"
		from -264 -50 to -174 0
	button i "M_issions"
		from -254 -40 to -184 -10
	
	active if "!is ports"
	sprite "ui/dialog cancel"
		from -184 -50 to -94 0
	button p "_Ports"
		from -174 -40 to -104 -10
	
	active
	sprite "ui/dialog cancel"
		from -90 -50 to 0 0
	button d "_Done"
		from -80 -40 to -10 -10
	
	active
	sprite "ui/dialog cancel"
		from 0 -40 to -90 -90
	button f "_Find"
		from -80 -80 to -10 -50

	sprite "ui/zoom"
		from 0 -80 to -90 -130
	active if "!max zoom"
	button + "_+"
		from -10 -90 to -40 -120
		size 18
	active if "!min zoom"
	button - "_-"
		from -50 -90 to -80 -120
		size 18

	sprite "ui/map display"
		from 0 -120 to -49 -169
	button x ""
		from 0 -120 to -49 -169
	visible if "map is starry"
	ring "system ring"
		center -24 -145
		dimensions 10 10
		color "map system ring"
		size 2
	visible if "!map is starry"
	sprite "ui/star icon"
		from 0 -120 to -49 -169


interface "map buttons (small screen)" bottom right
	active if "!is shipyards"
	sprite "ui/wide button"
		from -270 -40 to -160 -90
	button s "_Shipyards"
		from -260 -50 to -170 -80

	active if "!is outfitters"
	sprite "ui/wide button"
		from -270 -50 to -160 0
	button o "_Outfitters"
		from -260 -40 to -170 -10

	active if "!is missions"
	sprite "ui/dialog cancel"
		from -170 -40 to -80 -90
	button i "M_issions"
		from -160 -80 to -90 -50

	active if "!is ports"
	sprite "ui/dialog cancel"
		from -170 -50 to -80 0
	button p "_Ports"
		from -160 -40 to -90 -10

	active
	sprite "ui/dialog cancel"
		from -90 -50 to 0 0
	button d "_Done"
		from -80 -40 to -10 -10

	active
	sprite "ui/dialog cancel"
		from 0 -40 to -90 -90
	button f "_Find"
		from -80 -80 to -10 -50

	sprite "ui/zoom"
		from 0 -80 to -90 -130
	active if "!max zoom"
	button + "_+"
		from -10 -90 to -40 -120
		size 18
	active if "!min zoom"
	button - "_-"
		from -50 -90 to -80 -120
		size 18

	sprite "ui/map display"
		from 0 -120 to -49 -169
	button x ""
		from 0 -120 to -49 -169
	visible if "map is starry"
	ring "system ring"
		center -24 -145
		dimensions 10 10
		color "map system ring"
		size 2
	visible if "!map is starry"
	sprite "ui/star icon"
		from 0 -120 to -49 -169


interface "map"
	value "max zoom" 3
	value "min zoom" -3

	anchor top
	string "route error"
		center 1 59
		size 18
		color "map route error shadow"
	string "route error"
		center 0 58
		size 18
		color "map route error text"



interface "info panel"
	sprite "ui/info panel"
		center 0 -5
	visible if "five buttons"
	sprite "ui/five info buttons"
		center 0 305
	visible if "three buttons"
	sprite "ui/three info buttons"
		center 0 305
	
	box "player"
		from -500 -290 to -250 280
	box "fleet"
		from -250 -290 to 500 280
	
	box "stats"
		from -500 -290 to -250 280
	box "outfits"
		from -250 -290 to 500 30
	box "weapons"
		from -250 -270 to 500 280
	box "ship info thumbnail"
		from -250 30 to 125 280
	box "ship info sprite"
		from 125 30 to 500 280
	box "cargo"
		from 250 -290 to 500 280
	
	visible if "hardpoint tab"
	button R
		center -375 -270
		dimensions 250 30
	sprite "ui/hardpoint tab"
		center 0 -310
	label "Hardpoint Info"
		center -180 -305
		color "bright"
	label "_Ship Info"
		center -300 -305
	label "Player _Info"
		center -420 -305
	button i
		center -420 -305
		dimensions 120 30
	button s
		center -300 -305
		dimensions 120 30
	
	visible if "ship tab"
	button R
		center -375 -270
		dimensions 250 30
	sprite "ui/ship tab"
		center 0 -310
	label "_Hardpoint Info"
		center -180 -305
	label "Ship Info"
		center -300 -305
		color "bright"
	label "Player _Info"
		center -420 -305
	button h
		center -180 -305
		dimensions 120 30
	button i
		center -420 -305
		dimensions 120 30
	
	visible if "player tab"
	sprite "ui/player tab"
		center 0 -310
	label "_Hardpoint Info"
		center -180 -305
	label "_Ship Info"
		center -300 -305
	label "Player Info"
		center -420 -305
		color "bright"
	button h
		center -180 -305
		dimensions 120 30
	button s
		center -300 -305
		dimensions 120 30
	
	visible
	button d "_Done"
		center 455 305
		dimensions 90 30
	button m "_Missions..."
		center 355 305
		dimensions 90 30
	active if "enable logbook"
	button l "_Logbook..."
		center 255 305
		dimensions 90 30
	active
	
	visible if "five buttons"
	button n "_Next"
		center 145 305
		dimensions 90 30
	button p "_Previous"
		center 45 305
		dimensions 90 30
	
	visible if "show park"
	active if "can park"
	sprite "ui/dialog cancel"
		center -55 305
	button k "Par_k"
		center -55 305
		dimensions 70 30
	active
	
	visible if "show unpark"
	sprite "ui/dialog cancel"
		center -55 305
	button k "Unpar_k"
		center -55 305
		dimensions 70 30
	
	visible if "show disown"
	sprite "ui/dialog cancel"
		center -150 305
	button D "Disown"
		center -150 305
		dimensions 70 30
	
	visible if "show dump"
	active if "enable dump"
	sprite "ui/wide button"
		center -65 305
	button c "Dump _Cargo"
		center -65 305
		dimensions 90 30
	active
	
	visible if "show park all"
	sprite "ui/wide button"
		center 145 305
	button a "Park _All"
		center 145 305
		dimensions 90 30
	visible if "show unpark all"
	sprite "ui/wide button"
		center 145 305
	button a "Unpark _All"
		center 145 305
		dimensions 90 30
	visible if "show park system"
	sprite "ui/wide button"
		center 40 305
	button c "Park Lo_cal"
		center 40 305
		dimensions 90 30
	visible if "show unpark system"
	sprite "ui/wide button"
		center 40 305
	button c "Unpark Lo_cal"
		center 40 305
		dimensions 90 30
	visible if "show save order"
	sprite "ui/wide button"
		center -195 305
	button v "Sa_ve Order"
		center -195 305
		dimensions 90 30



interface "message log"
	value "width" 570

	visible if "empty"
	label "(The message log is empty.)"
		from 300 0 left
		color medium



interface "hail panel"
	sprite "ui/hail panel"
	string "header"
		from -50 -65
		align left
		width 330
		truncate back

	button d "_Done"
		center 250 115
		dimensions 80 30

	visible if "!show pay bribe"
	active if "can bribe"
	button b "Offer _Bribe"
		center 130 115
		dimensions 140 30
	visible if "show pay bribe"
	active if "can pay bribe"
	button b "Pay _Bribe"
		center 130 115
		dimensions 140 30
		
	visible if "show dominate"
	active if "can dominate"
	button t "Demand _Tribute"
		center -20 115
		dimensions 140 30
	visible if "show relinquish"
	button t "Relinquish _Tribute"
		center -20 115
		dimensions 140 30
	visible if "show assist"
	active if "can assist"
	button h "Ask For _Help"
		center -20 115
		dimensions 140 30<|MERGE_RESOLUTION|>--- conflicted
+++ resolved
@@ -878,123 +878,62 @@
 	
 	visible if "range display"
 	sprite "ui/tactical/range"
-<<<<<<< HEAD
-		from 130 263
-		align top left
-	string "target range"
-		from 160 260
-=======
 		from 130 298
 		align top left
 	string "target range"
 		from 160 295
->>>>>>> 9602d795
 		align top left
 
 	visible if "strategic range display"
 	sprite "ui/tactical/range"
-<<<<<<< HEAD
-		from 2 255
-		align top left
-	string "target range"
-		from 2 240
-=======
 		from 2 290
 		align top left
 	string "target range"
 		from 2 275
->>>>>>> 9602d795
 		align top left
 
 	visible if "target crew display"
 	sprite "ui/tactical/crew"
-<<<<<<< HEAD
-		from 148 286
-		align top left
-	string "target crew"
-		from 162 286
-=======
 		from 148 321
 		align top left
 	string "target crew"
 		from 162 321
->>>>>>> 9602d795
 		align top left
 	
 	visible if "mobility crew display"
 	sprite "ui/tactical/crew"
-<<<<<<< HEAD
-		from 13 354
-		align top left
-	string "target crew"
-		from 17 372
-=======
 		from 13 389
 		align top left
 	string "target crew"
 		from 17 407
->>>>>>> 9602d795
 		align top center
 
 	visible if "target fuel display"
 	sprite "ui/tactical/fuel"
-<<<<<<< HEAD
-		from 146 308
-		align top left
-	string "target fuel"
-		from 162 306
-=======
 		from 146 343
 		align top left
 	string "target fuel"
 		from 162 341
->>>>>>> 9602d795
 		align top left
 
 	visible if "target energy display"
 	sprite "ui/tactical/energy"
-<<<<<<< HEAD
-		from 144 324
-		align top left
-	string "target energy"
-		from 157 325
-=======
 		from 144 359
 		align top left
 	string "target energy"
 		from 157 360
->>>>>>> 9602d795
 		align top left
 
 	visible if "target thermal display"
 	sprite "ui/tactical/thermal"
-<<<<<<< HEAD
-		from 136 343
-		align top left
-	string "target heat"
-		from 147 346
-=======
 		from 136 378
 		align top left
 	string "target heat"
 		from 147 381
->>>>>>> 9602d795
 		align top left
 
 	visible if "target weapon range display"
 	sprite "ui/tactical/gun range"
-<<<<<<< HEAD
-		from 154 252
-		align top center
-	sprite "ui/tactical/turret range"
-		from 190 252
-		align top center
-	string "target gun"
-		from 152 268
-		align top center
-	string "target turret"
-		from 190 268
-=======
 		from 154 287
 		align top center
 	sprite "ui/tactical/turret range"
@@ -1005,67 +944,38 @@
 		align top center
 	string "target turret"
 		from 190 302
->>>>>>> 9602d795
 		align top center
 
 	visible if "turn while combined"
 	sprite "ui/tactical/turn"
-<<<<<<< HEAD
-		from 118 370
-		align top left
-	string "target turnrate"
-		from 139 370
-=======
 		from 118 405
 		align top left
 	string "target turnrate"
 		from 139 405
->>>>>>> 9602d795
 		align top left
 
 	visible if "turn while not combined"
 	sprite "ui/tactical/turn"
-<<<<<<< HEAD
-		from 145 288
-		align top left
-	string "target turnrate"
-		from 162 286
-=======
 		from 145 323
 		align top left
 	string "target turnrate"
 		from 162 321
->>>>>>> 9602d795
 		align top left
 
 	visible if "target velocity display"
 	sprite "ui/tactical/velocity"
-<<<<<<< HEAD
-		from 142 288
-		align top left
-	string "target velocity"
-		from 158 286
-=======
 		from 142 323
 		align top left
 	string "target velocity"
 		from 158 321
->>>>>>> 9602d795
 		align top left
 
 	visible if "target acceleration display"
 	sprite "ui/tactical/acceleration"
-<<<<<<< HEAD
-		from 194 286
+		from 194 321
 		align top left
 	string "target acceleration"
-		from 208 286
-=======
-		from 190 321
-		align top left
-	string "target acceleration"
-		from 204 321
->>>>>>> 9602d795
+		from 208 321
 		align top left
 	
 	
