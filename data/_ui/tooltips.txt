# Copyright (c) 2016 by Michael Zahniser
#
# Endless Sky is free software: you can redistribute it and/or modify it under the
# terms of the GNU General Public License as published by the Free Software
# Foundation, either version 3 of the License, or (at your option) any later version.
#
# Endless Sky is distributed in the hope that it will be useful, but WITHOUT ANY
# WARRANTY; without even the implied warranty of MERCHANTABILITY or FITNESS FOR A
# PARTICULAR PURPOSE. See the GNU General Public License for more details.
#
# You should have received a copy of the GNU General Public License along with
# this program. If not, see <https://www.gnu.org/licenses/>.

# Fleet management:
tip "parked"
	`(parked)`



# Outfit and ship attributes:
tip "acceleration:"
	`How quickly this ship gains speed. The higher a ship's mass (including the mass of any cargo or fighters it is carrying), the slower it accelerates.`

tip "acceleration multiplier:"
	`Modifies the ship's acceleration by the given factor.`

tip "active cooling:"
	`Cooling provided per second when running at full strength. Active cooling requires energy, but if your heat level is low it runs at a lower cooling rate and lower energy draw. The amount of cooling is proportional to the temperature of your ship, reaching the full level only if you are about to overheat.`

tip "afterburner energy:"
	`Energy consumed per second when firing this afterburner.`

tip "afterburner shields:"
	`Shield damage dealt to the ship per second when firing this afterburner.`

tip "afterburner hull:"
	`Hull damage dealt to the ship per second when firing this afterburner.`

tip "afterburner fuel:"
	`Fuel consumed per second when firing this afterburner.`

tip "afterburner discharge:"
	`Accumulated shield discharging per second when firing this afterburner.`

tip "afterburner corrosion:"
	`Accumulated hull corrosion per second when firing this afterburner.`

tip "afterburner ion:"
	`Accumulated ionization per second when firing this afterburner.`

tip "afterburner scramble:"
	`Accumulated scrambling per second when firing this afterburner.`

tip "afterburner leakage:"
	`Accumulated leaking fuel per second when firing this afterburner.`

tip "afterburner burn:"
	`Accumulated exothermic interactions per second when firing this afterburner.`

tip "afterburner slowing:"
	`Accumulated engine interference per second when firing this afterburner.`

tip "afterburner disruption:"
	`Accumulated shield interference per second when firing this afterburner.`

tip "afterburner heat:"
	`Heat created per second when firing this afterburner.`

tip "afterburner thrust:"
	`Thrust produced by this afterburner.`

tip "asteroid scan power:"
	`Allows scanning of asteroids. The range of this asteroid scanner is proportional to the square root of this value.`

tip "atmosphere scan:"
	`This type of scanning cannot be performed by your ship, but this outfit might be useful for certain missions.`

tip "automaton:"
	`A ship with this attribute does not need any crew to operate, even if it has outfits that normally require additional crew. However, you cannot use it as your flagship in this state.`

tip "bunks:"
	`The number of people (passengers or crew) your ship can hold.`

tip "burn protection:"
	`Protection provided against burn damage. If you add more than one outfit with this attribute, each additional one is less effective: a total value of 1 results in a 1 percent reduction in burn damage, while a total value of 11 only results in a 10 percent reduction.`

tip "burn resistance:"
	`Burn damage resisted per second.`

tip "burn resistance energy:"
	`Energy consumed per second when resisting burn damage.`

tip "burn resistance fuel:"
	`Fuel consumed per second when resisting burn damage.`

tip "burn resistance heat:"
	`Heat generated per second when resisting burn damage.`

tip "capture attack:"
	`Increases the "strength" of one crew member when attacking another ship to capture it. Each crew member can only wield one weapon at a time, but they will use whichever weapons provide the highest power.`

tip "capture defense:"
	`Increases the "strength" of one crew member when defending against an attempt to capture this ship. Each crew member can only wield one weapon at a time, but they will use whichever weapons provide the highest power.`

tip "cargo:"
	`Tons of cargo this ship is carrying right now, out of its maximum.`

tip "cargo scan:"
	`Allows scanning of your target ship's cargo from up to this distance away.`

tip "cargo scan power:"
	`Allows scanning of your target ship's cargo. The range of this cargo scanner is proportional to the square root of this value.`

tip "cargo scan speed:"
	`Determines how long it takes to perform a cargo scan. A higher value will correspond to a quicker scan.`

tip "cargo scan efficiency:"
	`The maximum speed of this cargo scanner is proportional to the square root of this value. The observed scan speed will be impacted by multiple factors. Targets which are farther away or have a larger cargo hold will take longer to scan.`

tip "cargo scan opacity:"
	`Increases the time required for other ships to perform a cargo scan of this ship. A value of one has the same influence on the time taken as adding one more ton of cargo space to scan.`

tip "cargo space:"
	`Tons of cargo (commodities, mission cargo, and plundered outfits) this ship can carry.`

tip "cargo space needed:"
	`Tons of cargo space this outfit uses up.`

tip "cloak:"
	`This outfit allows your ship to cloak. The value represents how long it takes to fully activate or deactivate cloaking. Ships cannot fire while cloaked, except if they have the related "cloaked firing" attribute.`

tip "cloak by mass:"
	`This outfit allows your ship to cloak. The value represents how long it takes to fully activate or deactivate cloaking for a ship with 1000 mass. The higher a ship's mass, the slower the cloak works, the lower its mass, the faster the cloak works. Ships cannot fire while cloaked, except if they have the related "cloaked firing" attribute.`

tip "cloaking energy:"
	`Energy consumed per second when cloaked.`

tip "cloaking fuel:"
	`Fuel consumed per second when cloaked.`
	
tip "cloaking heat:"
	`Heat generated per second when cloaked.`

tip "cloaking shields:"
	`Shields consumed per second while cloaked.`

tip "cloaking shield delay:"
	`This ship is unable to regenerate shields whilst cloaked, instead its shield regeneration will suffer a delay that will grow the longer it is cloaked`

tip "cloaking hull:"
	`Hull consumed per second while cloaked.`

tip "cloaking repair delay:"
	`This ship is unable to regenerate hull whilst cloaked, instead its hull regeneration will suffer a delay that will grow the longer it is cloaked.`

tip "cloak hull protection:"
	`Protection against weapons that do hull damage when the cloak is active. If you add more than one outfit with this attribute, each additional one is less effective: a total value of 1 results in a 1 percent reduction in hull damage, while a total value of 11 only results in a 10 percent reduction.`

tip "cloak shield protection:"
	`Protection against weapons that do shield damage when the cloak is active. If you add more than one outfit with this attribute, each additional one is less effective: a total value of 1 results in a 1 percent reduction in shield damage, while a total value of 11 only results in a 10 percent reduction.`

tip "cloak phasing:"
	`When cloaked, weapons cannot affect this ship, and pass right through.`

tip "cloaked firing:"
	`This device is so efficient at hiding you that you may shoot when cloaking, losing this amount of cloaking in the process, before being cloaked again. A negative value means shooting does not even hinder your cloak.`

tip "cloak hull threshold:"
	`If you have hull lower than this value (seen as a % between 0 and 1) the cloaking device can no longer operate.`

tip "cooling:"
	`Heat dissipated per second. This is for when your ship's built-in heat dissipation is not sufficient to keep it from overheating.`

tip "cooling energy:"
	`Energy consumed per second when active cooling is running at full strength (because your ship's temperature is approaching the overheating threshold).`

tip "cooling inefficiency:"
	`Interference with your ship's cooling abilities. Its cooling systems will only be about 75% effective at a cooling inefficiency of 5, and 30% at an inefficiency of 10.`

tip "corrosion protection:"
	`Protection provided against corrosion damage. If you add more than one outfit with this attribute, each additional one is less effective: a total value of 1 results in a 1 percent reduction in corrosion damage, while a total value of 11 only results in a 10 percent reduction.`

tip "corrosion resistance:"
	`Corrosion damage resisted per second.`

tip "corrosion resistance energy:"
	`Energy consumed per second when resisting corrosion damage.`

tip "corrosion resistance fuel:"
	`Fuel consumed per second when resisting corrosion damage.`

tip "corrosion resistance heat:"
	`Heat generated per second when resisting corrosion damage.`

tip "cost:"
	`Cost, in credits. If you have sold any used (depreciated) items today, you can buy them back for the same price you sold them for.`

tip "discharge protection:"
	`Protection provided against shield discharge damage. If you add more than one outfit with this attribute, each additional one is less effective: a total value of 1 results in a 1 percent reduction in discharge damage, while a total value of 11 only results in a 10 percent reduction.`

tip "discharge resistance:"
	`How much shield discharge damage this ship can resist per second.`

tip "discharge resistance energy:"
	`Energy consumed per second when resisting discharge damage.`

tip "discharge resistance fuel:"
	`Fuel consumed per second when resisting discharge damage.`

tip "discharge resistance heat:"
	`Heat generated per second when resisting discharge damage.`

tip "disruption protection:"
	`Protection provided against shield disruption damage. If you add more than one outfit with this attribute, each additional one is less effective: a total value of 1 results in a 1 percent reduction in disruption damage, while a total value of 11 only results in a 10 percent reduction.`

tip "disruption resistance:"
	`Shield disruption damage resisted per second.`

tip "disruption resistance energy:"
	`Energy consumed per second when resisting disruption damage.`

tip "disruption resistance fuel:"
	`Fuel consumed per second when resisting disruption damage.`

tip "disruption resistance heat:"
	`Heat generated per second when resisting disruption damage.`

tip "drag:"
	`Limits the maximum speed of a ship.`
	
tip "drag reduction:"
	`Reduces drag. If you add more than one outfit with this attribute, each additional one is less effective: a total value of 1 results in a 1 percent reduction in drag, while a total value of 11 only results in a 10 percent reduction.`

tip "drone bays:"
	`The number of ships from the "Drone" category that this ship can carry.`

tip "energy capacity:"
	`The amount of energy this outfit adds to your ship's energy capacity. This allows you to temporarily use more power than your generators produce.`

tip "energy consumption:"
	`Energy consumed per second while in flight.`
	
tip "energy generation:"
	`Energy generated per second. If your ship has weapons other than beam weapons, you will probably also need batteries to store energy in.`

tip "engine capacity needed:"
	`Tons of engine space this outfit takes up.`

tip "    engine capacity:"
	`Tons of engines this ship can hold. (To install an engine, you must also have enough total outfit space available.)`

tip "energy protection:"
	`Protection provided against energy damage. If you add more than one outfit with this attribute, each additional one is less effective: a total value of 1 results in a 1 percent reduction in energy damage, while a total value of 11 only results in a 10 percent reduction.`

tip "fighter bays:"
	`The number of ships from the "Fighter" category that this ship can carry.`

tip "flotsam chance:"
	`The chance that this outfit will drop as flotsam when the ship it is installed on is destroyed.`

tip "force protection:"
	`Protection provided against hit force. If you add more than one outfit with this attribute, each additional one is less effective: a total value of 1 results in a 1 percent reduction in hit force, while a total value of 11 only results in a 10 percent reduction.`

tip "fuel:"
	`This ship's current fuel amount. An ordinary hyperdrive jump consumes 100 fuel.`

tip "fuel capacity:"
	`The amount of fuel this ship can hold. An ordinary hyperdrive jump consumes 100 fuel. Fuel is replenished for free when you land on an inhabited planet.`

tip "fuel consumption:"
	`Fuel consumed per second when in flight.`
	
tip "fuel energy:"
	`Energy produced per second when consuming fuel.`
	
tip "fuel generation:"
	`Fuel generated per second.`
	
tip "fuel heat:"
	`Heat produced per second when consuming fuel.`

tip "fuel protection:"
	`Protection provided against fuel damage. If you add more than one outfit with this attribute, each additional one is less effective: a total value of 1 results in a 1 percent reduction in fuel damage, while a total value of 11 only results in a 10 percent reduction.`

tip "gun ports needed:"
	`This weapon uses up a gun port. Guns always fire straight forward; turrets fire in the direction of your currently selected target.`

tip "gun ports free:"
	`How many guns this ship can hold. This includes most missiles and secondary weapons that fire straight forward.`

tip "heat dissipation:"
	`How effectively this ship radiates excess heat.`

tip "heat generation:"
	`Heat generated per second. Heat generation can be offset by "cooling" outfits. If your ship exceeds its maximum heat, it must temporarily shut down to cool itself off.`

tip "heat protection:"
	`Protection provided against heat damage. If you add more than one outfit with this attribute, each additional one is less effective: a total value of 1 results in a 1 percent reduction in heat damage, while a total value of 11 only results in a 10 percent reduction.`

tip "heat capacity:"
	`Increases the maximum heat this ship is able to withstand before becoming overheated. A value of one has the same influence on a ship's maximum heat as one ton of mass, without the effects that mass has on movement.`

tip "hull (repair):"
	`Total hull strength and repair rate per second. The smallest of ships are disabled when their hull strength drops below about 45%, while very large ships are disabled at close to 10%.`

tip "hull:"
	`Total hull strength. Ships with a higher hull strength are able to take more damage as a proportion of their total strength before being disabled; the smallest of ships are disabled when their hull strength drops below about 45%, while very large ships are disabled at close to 10%.`

tip "hull energy:"
	`Energy consumed per second when repairing the hull.`

tip "delayed hull energy:"
	`Additional energy consumed per second when repairing the hull after the repair delay period.`

tip "hull energy multiplier:"
	`Modifies the energy consumed when repairing the hull by the given factor.`

tip "hull fuel:"
	`Fuel consumed per second when repairing the hull.`

tip "delayed hull fuel:"
	`Additional fuel consumed per second when repairing the hull after the repair delay period.`

tip "hull fuel multiplier:"
	`Modifies the fuel consumed when repairing the hull by the given factor.`

tip "hull heat:"
	`Heat produced per second when repairing the hull.`

tip "delayed hull heat:"
	`Additional heat produced per second when repairing the hull after the repair delay period.`

tip "hull heat multiplier:"
	`Modifies the heat produced when repairing the hull by the given factor.`

tip "hull multiplier:"
	`Modifies the ship's total hull strength by the given factor.`

tip "hull repair rate:"
	`Amount of hull strength that can be repaired per second. Repairs usually consume energy and may generate heat as well.`

tip "delayed hull repair rate:"
	`Additional hull strength that can be repaired per second after the repair delay period.`

tip "repair delay:"
	`The number of seconds it takes for additional hull repairs to begin after taking hull damage.`

tip "disabled repair delay:"
	`The number of seconds it takes for hull repairs to begin after being disabled.`
	
tip "disabled recovery time:"
	`The number of seconds it takes for a disabled ship to repair itself.`
	
tip "disabled recovery energy:"
	`The energy cost required for a disabled ship to repair itself.`

tip "disabled recovery fuel:"
	`The fuel cost required for a disabled ship to repair itself.`
	
tip "disabled recovery heat:"
	`The heat applied when a disabled ship repairs itself.`

tip "disabled recovery ionization:"
	`The ion damage applied when a disabled ship repairs itself.`

tip "disabled recovery scrambling:"
	`The scrambling damage applied when a disabled ship repairs itself.`

tip "disabled recovery disruption:"
	`The disruption damage applied when a disabled ship repairs itself.`

tip "disabled recovery slowing:"
	`The slowing damage applied when a disabled ship repairs itself.`

tip "disabled recovery discharge:"
	`The discharge damage applied when a disabled ship repairs itself.`

tip "disabled recovery corrosion:"
	`The corrosion damage applied when a disabled ship repairs itself.`

tip "disabled recovery leak:"
	`The leak damage applied when a disabled ship repairs itself.`
	
tip "disabled recovery burning:"
	`The burning damage applied when a disabled ship repairs itself.`

tip "absolute threshold:"
	`The remaining hull strength at which the ship becomes disabled. This attribute takes priority over other attributes that change the disabled threshold.`

tip "hull threshold:"
	`Modifies the hull strength value at which the ship will become disabled.`

tip "threshold percentage:"
	`Modifies the percentage of the remaining hull strength at which the ship will become disabled.`

tip "hull protection:"
	`Protection provided against hull damage. If you add more than one outfit with this attribute, each additional one is less effective: a total value of 1 results in a 1 percent reduction in hull damage, while a total value of 11 only results in a 10 percent reduction.`

tip "hull repair multiplier:"
	`Modifies the amount of hull strength repaired per second by the given factor.`

tip "cloaked repair multiplier:"
	`Modifies the amount of hull strength repaired per second by the given factor while a cloaking device is active.`

tip "illegal:"
	`Amount of credits you can be fined for carrying this outfit.`

tip "income:"
	`Amount of credits received per day when you own this outfit, even if it is not in active use.`
	
tip "inertia reduction:"
	`Reduces effective ship mass. If you add more than one outfit with this attribute, each additional one is less effective: a total value of 1 results in a 1 percent reduction in inertia, while a total value of 11 only results in a 10 percent reduction.`

tip "ion protection:"
	`Protection provided against ion damage. If you add more than one outfit with this attribute, each additional one is less effective: a total value of 1 results in a 1 percent reduction in ion damage, while a total value of 11 only results in a 10 percent reduction.`

tip "scramble protection:"
	`Protection provided against scrambling damage. If you add more than one outfit with this attribute, each additional one is less effective: a total value of 1 results in a 1 percent reduction in scramble damage, while a total value of 11 only results in a 10 percent reduction.`

tip "ion resistance:"
	`Ion damage resisted per second.`

tip "ion resistance energy:"
	`Energy consumed per second when resisting ion damage.`

tip "ion resistance fuel:"
	`Fuel consumed per second when resisting ion damage.`

tip "ion resistance heat:"
	`Heat generated per second when resisting ion damage.`

tip "landing speed:"
	`Speed at which this ship appears to land or travel through a wormhole.`

tip "scramble resistance:"
	`Scrambling damage resisted per second.`

tip "scramble resistance energy:"
	`Energy consumed per second when resisting scrambling damage.`

tip "scramble resistance fuel:"
	`Fuel consumed per second when resisting scrambling damage.`

tip "scramble resistance heat:"
	`Heat generated per second when resisting scrambling damage.`

tip "jump speed:"
	`The maximum velocity the ship can jump at.`

tip "hyperdrive fuel:"
	`Fuel consumed when jumping between systems using this hyperdrive.`

tip "jump drive fuel:"
	`Fuel consumed when jumping between systems using this jump drive.`

tip "jump range:"
	`The maximum distance this drive can jump.`

tip "jump mass cost:"
	`Fuel consumed per 100 tons of mass when jumping. Additive with jump fuel.`

tip "jump base mass:"
	`Modifies the impact your ship's mass has on the jump mass cost. Ships below this mass will have a cheaper jump cost than the base jump fuel cost, while ships above this mass will have more expensive jumps.`

tip "leak protection:"
	`Protection provided against leak damage. If you add more than one outfit with this attribute, each additional one is less effective: a total value of 1 results in a 1 percent reduction in leak damage, while a total value of 11 only results in a 10 percent reduction.`

tip "leak resistance:"
	`Leak damage resisted per second.`

tip "leak resistance energy:"
	`Energy consumed per second when resisting leak damage.`

tip "leak resistance fuel:"
	`Fuel consumed per second when resisting leak damage.`

tip "leak resistance heat:"
	`Heat generated per second when resisting leak damage.`

tip "maintenance costs:"
	`Credits spent per day to maintain this outfit. Even if a ship is parked or an outfit is in cargo, you still need to pay for its maintenance.`

tip "map:"
	`The number of star systems included in this map.`

tip "mass with no cargo:"
	`Mass of this ship when not carrying any cargo or fighters. Cargo increases mass, which reduces acceleration and turn rate and increases maximum heat before overheating.`

tip "mass:"
	`Mass, in tons. A ship's mass determines how fast it turns and accelerates and its maximum heat before overheating.`

tip "max speed:"
	`The maximum speed of this ship when using thrusters. Excludes the effect of afterburners, unless there are no normal thrusters installed.`

tip "movement:"
	`How quickly this ship can accelerate and turn.`

tip "movement (full - no cargo):"
	`How quickly this ship can accelerate and turn when its cargo hold is full versus when it is empty.`

tip "operating costs:"
	`Credits spent per day to maintain this outfit when it is in active use.`

tip "operating income:"
	`Credits received per day when this outfit is in active use.`

tip "outfit scan:"
	`Allows scanning of your target ship's outfits from up to this distance away.`

tip "outfit scan power:"
	`Allows scanning of your target ship's outfits. The range of this outfit scanner is proportional to the square root of this value.`

tip "outfit scan speed:"
	`Determines how long it takes to perform an outfit scan. A higher value will correspond to a quicker scan.`

tip "outfit scan efficiency:"
	`The maximum speed of this outfit scanner is proportional to the square root of this value. The observed scan speed will be impacted by multiple factors. Targets which are farther away or have a larger outfit capacity will take longer to scan.`

tip "outfit scan opacity:"
	`Increases the time required for other ships to perform an outfit scan of this ship. A value of one has the same influence on the time taken as adding one more ton of outfit space to scan.`

tip "outfit space added:"
	`Tons of general-purpose space this outfit provides.`

tip "outfit space needed:"
	`Tons of general-purpose space this outfit uses up. Some outfits also use up weapon space or engine space.`

tip "outfit space free:"
	`Tons of space this ship has for outfits (including weapons and engines).`

tip "overheat damage rate:"
	`Hull damage taken per second when overheated. Overheat damage scales with how far past the overheat threshold the ship is.`

tip "overheat damage threshold:"
	`Increases the percentage past overheated at which point overheat damage begins.`

tip "optical jamming:"
	`Reduces the ability of optical-guided missiles to track your ship, which is mostly useful for larger ships. The more optical jamming is installed, the greater the distance at which missiles can be jammed, and the greater the chance that a jammed missile will fly off in a random direction.`

tip "piercing:"
	`Percentage of this weapon's damage that leaks through to the hull while the target's shields are still active.`

tip "piercing protection:"
	`Protection provided against piercing weapons. If you add more than one outfit with this attribute, each additional one is less effective: a total value of 1 results in a 1 percent reduction in piercing effectiveness, while a total value of 11 only results in a 10 percent reduction.`

tip "piercing resistance:"
	`Piercing damage resisted on all incoming projectiles, preventing damage from leaking through the shields to the hull.`

tip "radar jamming:"
	`Reduces the ability of radar-guided missiles to track your ship. The more radar jamming is installed, the greater the distance at which missiles can be jammed, and the greater the chance that a jammed missile will fly off in a random direction.`

tip "ramscoop:"
	`Replenishes fuel by harvesting the stellar wind. Ramscoops are more effective when closer to a star. If you add more than one ramscoop, each additional one is less effective: you need four ramscoops to achieve double the recharge rate that one ramscoop provides.`

tip "required crew / bunks:"
	`Crew members required to operate this ship, and the total number bunks available. Extra bunks can be used for passengers or extra crew.`

tip "required crew:"
	`Changes the number of crew members this ship requires by this amount.`

tip "reverse thrust:"
	`Reverse thrust generated by engines. Reverse thrust allows a ship to slow down without needing to turn around.`

tip "reverse thrusting energy:"
	`Energy consumed per second when firing reverse thrusters.`

tip "reverse thrusting heat:"
	`Heat produced per second when firing reverse thrusters.`

tip "reverse thrusting shields:"
	`Shield damage dealt to the ship per second when firing reverse thrusters.`

tip "reverse thrusting hull:"
	`Hull damage dealt to the ship per second when firing reverse thrusters.`

tip "reverse thrusting fuel:"
	`Fuel consumed per second when firing reverse thrusters.`

tip "reverse thrusting discharge:"
	`Accumulated shield discharging per second when firing reverse thrusters.`

tip "reverse thrusting corrosion:"
	`Accumulated hull corrosion per second when firing reverse thrusters.`

tip "reverse thrusting ion:"
	`Accumulated ionization per second when firing reverse thrusters.`

tip "reverse thrusting scramble:"
	`Accumulated scrambling per second when firing reverse thrusters.`

tip "reverse thrusting leakage:"
	`Accumulated leaking fuel per second when firing reverse thrusters.`

tip "reverse thrusting burn:"
	`Accumulated exothermic interactions per second when firing reverse thrusters.`

tip "reverse thrusting slowing:"
	`Accumulated engine interference per second when firing reverse thrusters.`

tip "reverse thrusting disruption:"
	`Accumulated shield interference per second when firing reverse thrusters.`

tip "scan interference:"
	`Ability to evade detection when a ship is carrying illegal outfits or cargo. Interference of 1 blocks 50% of scan attempts; 3 blocks 75%, and 9 blocks 90%.`

tip "scram drive:"
	`Allows you to jump without coming to a stop, as long as your velocity is within this range of being lined up with the direction you are jumping in.`

tip "self destruct:"
	`The chance of this ship self-destructing when you try to board or capture it.`

tip "sells for:"
	`What this outfit will sell for, in credits. Outfits and ships will depreciate (lose resale value) over time, and plunder always starts out fully depreciated.`

tip "shield energy:"
	`Energy consumed per second when recharging shields.`

tip "delayed shield energy:"
	`Additional energy consumed per second when recharging shields after the shield delay period.`

tip "shield energy multiplier:"
	`Modifies the energy consumed when recharging shields by the given factor.`

tip "shield fuel:"
	`Fuel consumed per second when recharging shields.`

tip "delayed shield fuel:"
	`Additional fuel consumed per second when recharging shields after the shield delay period.`

tip "shield fuel multiplier:"
	`Modifies the fuel consumed when recharging shields by the given factor.`

tip "shield heat:"
	`Heat produced per second when recharging shields.`

tip "delayed shield heat:"
	`Additional heat produced per second when recharging shields after the shield delay period.`

tip "shield heat multiplier:"
	`Modifies the heat produced when recharging shields by the given factor.`

tip "shield generation:"
	`Shield points recharged per second. Recharging shields usually consumes energy, and may also produce heat.`

tip "delayed shield generation:"
	`Additional shield points recharged per second after the shield delay period.`

tip "shield generation multiplier:"
	`Modifies the amount of shield points recharged per second by the given factor.`

tip "cloaked regen multiplier:"
	`Modifies the amount of shield points recharged per second by the given factor while a cloaking device is active.`

tip "high shield permeability:"
	`This percentage of all incoming damage bypasses shields and applies directly to the hull when at full shields.`

tip "low shield permeability:"
	`This percentage of all incoming damage will bypass shields and apply directly to the hull as shields approach zero.`

tip "cloaked shield permeability:"
	`This percentage of all incoming damage will bypass shields and apply directly to the hull while you are cloaked.`

tip "shields (charge):"
	`Total shield strength and regeneration rate per second.`

tip "shields:"
	`Total shield strength. Most weapons cannot damage your hull until your shields are depleted. Some weapon effects, such as heat damage, become more severe once shields are down.`

tip "shield multiplier:"
	`Modifies the ship's total shield strength by the given factor.`

tip "shield delay:"
	`The number of seconds it takes for additional shield generation to begin after taking shield damage.`

tip "depleted shield delay:"
	`The number of seconds it takes for additional shield generation to begin after your shields have been depleted.`

tip "shield protection:"
	`Protection against shield damage. If you add more than one outfit with this attribute, each additional one is less effective: a total value of 1 results in a 1 percent reduction in shield damage, while a total value of 11 only results in a 10 percent reduction.`

tip "silent jumps:"
	`Prevents a ship from making hyperdrive or jump drive sounds when entering or leaving a system.`

tip "silent scans:"
	`Prevents a ship from emitting scan sounds.`

tip "slowing protection:"
	`Protection against slowing damage. If you add more than one outfit with this attribute, each additional one is less effective: a total value of 1 results in a 1 percent reduction in slowing damage, while a total value of 11 only results in a 10 percent reduction.`

tip "slowing resistance:"
	`Slowing damage resisted per second.`

tip "slowing resistance energy:"
	`Energy consumed per second when resisting slowing damage.`

tip "slowing resistance fuel:"
	`Fuel consumed per second when resisting slowing damage.`

tip "slowing resistance heat:"
	`Heat generated per second when resisting slowing damage.`

tip "solar collection:"
	`Energy produced depending on how far this ship is from the star at the center of the system.`

tip "solar heat:"
	`Heat produced depending on how far this ship is from the star at the center of the system.`

tip "strategic scan power:"
	`Strategic scanners allow you to view your current target's distance from you, maximum gun range, maximum turret range, current speed, maximum acceleration, and turning speed when it is within range. The range is proportional to the square root of this value.`

tip "tactical scan power:"
	`Tactical scanners allow you to view your current target's crew complement, fuel, heat, and energy levels when it is within range. The range is proportional to the square root of this value.`

tip "acceleration scan power:"
	`Mobility scanners allow you to view your current target's current maximum acceleration when it is within range. The range is proportional to the square root of this value.`

tip "crew scan power:"
	`Crew scanners allow you to view your current target's crew complement when it is within range. The range is proportional to the square root of this value.`

tip "energy scan power:"
	`Energy scanners allow you to view your current target's energy levels when it is within range. The range is proportional to the square root of this value.`

tip "fuel scan power:"
	`Fuel scanners allow you to view your current target's fuel levels when it is within range. The range is proportional to the square root of this value.`

tip "maneuver scan power:"
	`Maneuver scanners allow you to view your current target's current maximum turn speed when it is within range. The range is proportional to the square root of this value.`

tip "mobility scan power:"
	`Mobility scanners allow you to view your current target's current speed and maximum acceleration when it is within range. The range is proportional to the square root of this value.`

tip "range finder power:"
	`Range finders allow you to view the distance from the center of your ship to the center of your current target. There is no range limit.`

tip "thermal scan power:"
	`Thermal scanners allow you to view your current target's thermal level when it is within range. The range is proportional to the square root of this value.`

tip "velocity scan power:"
	`Mobility scanners allow you to view your current target's current speed when it is within range. The range is proportional to the square root of this value.`

tip "weapon scan power:"
	`Weapon scanners allow you to view your current target's weapons' maximum range when it is within scanner range. Specifically, it shows the longest range of all weapons in a gun hardpoint; and the longest range of all weapons in a turret hardpoint. These ranges include the weapon offset and thus show the maximum range from the center of the ship its shots can reach. The scanner range is proportional to the square root of this value.`


tip "thrust:"
	`Thrust produced by engines. Higher thrust increases a ship's acceleration and top speed. The more mass a ship has, the more thrust is needed to achieve the same acceleration.`

tip "thrusting energy:"
	`Energy consumed per second when firing thrusters.`

tip "thrusting heat:"
	`Heat generated per second when firing thrusters.`

tip "thrusting shields:"
	`Shield damage dealt to the ship per second when firing thrusters.`

tip "thrusting hull:"
	`Hull damage dealt to the ship per second when firing thrusters.`

tip "thrusting fuel:"
	`Fuel consumed per second when firing thrusters.`

tip "thrusting discharge:"
	`Accumulated shield discharging per second when firing thrusters.`

tip "thrusting corrosion:"
	`Accumulated hull corrosion per second when firing thrusters.`

tip "thrusting ion:"
	`Accumulated ionization per second when firing thrusters.`

tip "thrusting scramble:"
	`Accumulated scrambling per second when firing thrusters.`

tip "thrusting leakage:"
	`Accumulated leaking fuel per second when firing thrusters.`

tip "thrusting burn:"
	`Accumulated exothermic interactions per second when firing thrusters.`

tip "thrusting slowing:"
	`Accumulated engine interference per second when firing thrusters.`

tip "thrusting disruption:"
	`Accumulated shield interference per second when firing thrusters.`

tip "turn:"
	`Turning force produced by engines. The more mass a ship has, the more turning force is needed to achieve the same turn rate.`

tip "turning:"
	`Turn rate, in degrees per second. The higher a ship's mass (including the mass of any cargo or fighters it is carrying), the slower it turns.`

tip "turn multiplier:"
	`Modifies the ship's rate of turn by the given factor.`

tip "turning energy:"
	`Energy consumed per second when turning.`

tip "turning heat:"
	`Heat generated per second when turning.`

tip "turning shields:"
	`Shield damage dealt to the ship per second when turning.`

tip "turning hull:"
	`Hull damage dealt to the ship per second when turning.`

tip "turning fuel:"
	`Fuel consumed per second when turning.`

tip "turning discharge:"
	`Accumulated shield discharging per second when turning.`

tip "turning corrosion:"
	`Accumulated hull corrosion per second when turning.`

tip "turning ion:"
	`Accumulated ionization per second when turning.`

tip "turning scramble:"
	`Accumulated scrambling per second when turning.`

tip "turning leakage:"
	`Accumulated leaking fuel per second when turning.`

tip "turning burn:"
	`Accumulated exothermic interactions per second when turning.`

tip "turning slowing:"
	`Accumulated engine interference per second when turning.`

tip "turning disruption:"
	`Accumulated shield interference per second when turning.`

tip "turret mounts needed:"
	`This weapon can fire in any direction, tracking your currently selected target. It uses up one of your ship's turret mounts.`

tip "turret mounts free:"
	`How many turrets can be mounted on this ship. Turrets fire in the direction of the currently selected target, instead of firing straight forward like guns.`

tip "weapon capacity needed:"
	`Tons of weapon space this outfit takes up.`

tip "    weapon capacity:"
	`Tons of weapons this ship can hold. (To install a weapon, you must also have enough total outfit space available.)`

tip "scan brightness:"
	`Modifies the likelihood of this illegal outfit appearing on a cargo scan. The higher the brightness, the more likely a scan will pick it up. A scan brightness of 5 has as much a chance of being scanned as an outfit that is 5 tons.`

tip "scan concealment:"
	`Hides an equivalent mass of illegal cargo from cargo scans, preventing you from being fined for having it. A scan concealment of 10 would make up to 10 tons of illegal cargo not appear on cargo scans.`



# Shop Tips:
tip "outfitter: b"
<<<<<<< HEAD
	`Buy from outfitter and install on ship.`

tip "outfitter: s"
	`Sell from cargo, storage, or ship, in that order.`

tip "outfitter: i"
	`Install on ship from cargo or storage, in that order.`

tip "outfitter: u"
	`Uninstall or move outfits from ship or cargo to storage, in that order.`

tip "outfitter: c"
	`Transfer outfit from planetary storage to cargo if possible, otherwise buy it from the outfitter.`

tip "outfitter: r"
	`Move outfit from cargo or ship into planetary storage, in that order.`

tip "shipyard: b"
	`Buy <multiplier> of this ship.`

tip "shipyard: s"
	`Sell the selected ships and their outfits.`

tip "shipyard: r"
	`Sell the hulls of the selected ships, but retain the outfits in storage.`
=======
	`Buy from the outfitter and install onto the currently selected ship(s).`

tip "outfitter: s"
	`Sell from cargo, storage, or the currently selected ship(s), in that order.`

tip "outfitter: i"
	`Install on the currently selected ship(s) from cargo or storage, in that order.`

tip "outfitter: u"
	`Uninstall or move outfits from the currently selected ship(s) or cargo to storage, in that order.`

tip "outfitter: c"
	`Transfer the outfit from planetary storage to cargo if possible. Otherwise, buy it from the outfitter.`

tip "outfitter: r"
	`Move the outfit from cargo or the currently selected ship(s) into planetary storage, in that order.`
>>>>>>> 76862542



# Sale labels:
tip "empty hull:"
	`Price the ship itself would sell for without any outfits installed.`

tip "  + outfits:"
	`Price that all this ship's outfits would sell for.`



# Ship heat and energy summary fields:
tip "idle:"
	`Energy and heat generated when this ship is idle, i.e. not firing weapons, turning, or thrusting.`

tip "moving:"
	`Energy consumed and heat generated when this ship is turning and thrusting. This is in addition to the "idle" amount.`

tip "firing:"
	`Energy consumed and heat generated when this ship is firing all its weapons. This is in addition to the "idle" amount.`

tip "shields / hull:"
	`Energy consumed and heat generated when this ship is recharging shields and repairing its hull at the same time. This is in addition to the "idle" amount.`

tip "repairing hull:"
	`Energy consumed and heat generated when this ship is repairing its hull. This is in addition to the "idle" amount.`

tip "charging shields:"
	`Energy consumed and heat generated when this ship is recharging its shields. This is in addition to the "idle" amount.`

tip "net change:"
	`The sum of the energy consumed and heat generated from the above energy and heat values. Represents the worst case scenario when all systems are active at once.`

tip "max:"
	`Energy storage capacity and maximum safe level for heat generation. Energy capacity allows a ship to temporarily draw more energy than it produces. The heat maximum is the highest your heat generation can be without eventually causing your ship to overheat.`



# Outfit categories:
tip "Guns:"
	`Weapons that are fixed in place (firing in the direction your ship is pointed) and that require no ammunition.`

tip "Turrets:"
	`Weapons that can fire in any direction and will track your currently selected target.`

tip "Secondary Weapons:"
	`Weapons that require ammunition (which must be purchased separately).`

tip "Ammunition:"
	`Outfits that serve as ammunition for other weapons. To fire this ammunition, you need a launcher of the appropriate type.`

tip "Systems:"
	`Outfits that occupy general space, not the space set aside for engines or weapons.`

tip "Power:"
	`Outfits that either supply energy, or store the energy that is generated.`

tip "Engines:"
	`Thrusters and steering systems, which affect how quickly your ship moves.`

tip "Hand to Hand:"
	`Weapons that your crew uses when trying to capture a ship.`

tip "Special:"
	`Items you can purchase or sell but that are not outfits that can be installed in a ship.`



# Weapon attributes:
tip "ammo:"
	`The type of outfits this weapon consumes when fired.`

tip "ammo usage:"
	`Units of ammo this weapon consumes when fired.`

tip "range:"
	`Total range of this weapon.`

tip "velocity:"
	`The initial velocity of projectiles fired by this weapon. Some weapons have projectiles that accelerate or decelerate from this initial value as they travel.`

tip "dropoff modifier:"
	`The multiplier applied to the damage of this weapon once its projectile has reached the maximum dropoff range.`

tip "dropoff range:"
	`The starting and ending range between which the damage of this weapon ramps from 100% to the displayed dropoff modifier.`

tip "shield damage / second:"
	`Shield damage dealt per second.`

tip "hull damage / second:"
	`Hull damage dealt per second.`

tip "minable damage / second:"
	`Minable damage dealt per second.`

tip "fuel damage / second:"
	`Fuel lost by the target per second when hit by this weapon. Only half as effective when the target's shields are up. A negative amount means fuel is added.`

tip "heat damage / second:"
	`Increases the target's heat by this amount per second. Only half as effective when the target's shields are up.`

tip "energy damage / second:"
	`Reduces the target's energy by this amount per second. Only half as effective when the target's shields are up.`

tip "ion damage / second:"
	`Reduces the target's energy. Only half as effective when the target's shields are up. Ionization slowly wears off over time.`

tip "scrambling damage / second:"
	`Increases the target's chance of weapon failure. Only half as effective when the target's shields are up. Scrambling slowly wears off over time.`

tip "slowing damage / second:"
	`Reduces the target's turn rate, acceleration, and top speed. Only half as effective when the target's shields are up. Slowing wears off over time.`

tip "disruption damage / second:"
	`Allows weapon damage to "leak through" to the hull even if shields are up. Shield disruption wears off over time, and adding additional shield disruption becomes more difficult as damage leaks past shields instead of disrupting them.`

tip "discharge damage / second:"
	`Shield damage dealt over time by this weapon per second.`

tip "corrosion damage / second:"
	`Hull damage dealt over time by this weapon per second.`

tip "leak damage / second:"
	`Fuel damage dealt over time by this weapon per second.`

tip "burn damage / second:"
	`Heat damage dealt over time by this weapon per second.`

tip "% shield damage / second:"
	`Shield damage dealt per second, as a percentage of the target's total shield strength.`

tip "% hull damage / second:"
	`Hull damage dealt per second, as a percentage of the target's total hull strength.`

tip "% minable damage / second:"
	`Minable damage dealt per second, as a percentage of the target's total health.`

tip "% fuel damage / second:"
	`Fuel loss caused per second as a percentage of the target's total fuel capacity. Only half as effective when the target's shields are up.`

tip "% heat damage / second:"
	`Increases the target's heat as a percentage of its maximum heat capacity by this amount per second. Only half as effective when the target's shields are up.`

tip "% energy damage / second:"
	`Reduces the target's energy as a percentage of its energy capacity by this amount per second. Only half as effective when the target's shields are up.`

tip "firing energy / second:"
	`Energy consumed per second.`

tip "firing heat / second:"
	`Heat generated per second.`

tip "firing fuel / second:"
	`Fuel consumed per second.`

tip "firing hull / second:"
	`Hull damage dealt to your ship per second.`

tip "firing shields / second:"
	`Shield damage dealt to your ship per second.`

tip "firing ion / second:"
	`Reduces energy levels for some time after this weapon is fired.`

tip "firing scramble / second:"
	`Increases the chance of weapon failure for some time after this weapon is fired.`

tip "firing slowing / second:"
	`Reduces the turn rate, acceleration, and top speed of the ship when this weapon is fired. Slowing wears off over time.`

tip "firing disruption / second:"
	`Disrupts the ship's shields after firing this weapon, allowing damage from hostile weapons to "leak through" to the hull even if shields are up. Shield disruption wears off over time, but imparting disruption on yourself does not lose effectiveness as your shields become more leaky.`

tip "firing discharge / second:"
	`Reduces shields for some time after this weapon is fired.`

tip "firing corrosion / second:"
	`Reduces hull for some time after this weapon is fired.`

tip "firing leak / second:"
	`Reduces fuel for some time after this weapon is fired.`

tip "firing burn / second:"
	`Increases heat for some time after this weapon is fired.`

tip "% firing energy / second:"
	`Energy consumed per second, as a percentage of your total energy capacity.`

tip "% firing heat / second:"
	`Increases your heat as a percentage of your maximum heat capacity by this amount per second.`

tip "% firing fuel / second:"
	`Fuel used or lost per second as a percentage of the ship's total fuel.`

tip "% firing hull / second:"
	`Hull damage dealt to your ship per second, as a percentage of your total hull strength.`

tip "% firing shields / second:"
	`Shield damage dealt to your ship per second, as a percentage of your total shield strength.`

tip "shots / second:"
	`Projectiles fired per second by this weapon. Weapons that fire continuously do not require batteries if the ship's energy generation per second is higher than the weapon's firing energy per second. Some continuous fire weapons only fire a fraction of the time, in which case the ship's energy production must be higher than the weapon's firing energy divided by the firing time to not require batteries.`

tip "turret turn rate:"
	`Degrees this turret can turn per second.`

tip "turret turn multiplier:"
	`Modifies the turret turn rate on this ship by the given factor.`

tip "arc:"
	`The angular range of protection provided by this weapon, in degrees.`

tip "homing type:"
	`How this projectile tracks its target. Projectiles with "direct" will fly straight at their target, while projectiles with "leading" will lead their trajectory.`

tip "tracking:"
	`This projectile's ability to maintain its target lock.`

tip "optical tracking:"
	`This projectile's ability to maintain an optical target lock, which depends on the size of the target; negatively affected by any potential optical jamming equipment.`

tip "infrared tracking:"
	`This projectile's ability to maintain an infrared target lock, which depends on the target ship's heat level and distance from the missile; IR-guided missiles become more accurate the closer they are to their targets.`

tip "radar tracking:"
	`This projectile's ability to maintain a radar target lock; negatively affected by the target ship's radar jamming equipment.`

tip "shield damage / shot:"
	`Shield damage dealt per shot.`

tip "hull damage / shot:"
	`Hull damage dealt per shot.`

tip "minable damage / shot:"
	`Damage dealt to minable objects per shot, in lieu of hull damage.`

tip "fuel damage / shot:"
	`Fuel lost by the target per shot when hit by this weapon. Only half as effective when the target's shields are up. A negative amount means fuel is added.`

tip "heat damage / shot:"
	`Increases the target ship's heat by this amount per shot. Only half as effective when the target's shields are up.`

tip "energy damage / shot:"
	`Reduces the target ship's energy by this amount per shot. Only half as effective when the target's shields are up.`

tip "ion damage / shot:"
	`Increases the target's ionization by this amount per shot. Only half as effective when the target's shields are up. Ionization reduces the target's energy, and slowly wears off over time.`

tip "scrambling damage / shot:"
	`Increases the target's chance of weapon failure. Only half as effective when the target's shields are up. Scrambling slowly wears off over time.`

tip "slowing damage / shot:"
	`Reduces the target's turn rate, acceleration, and top speed. Only half as effective when the target's shields are up. Slowing wears off over time.`

tip "disruption damage / shot:"
	`Allows weapon damage to "leak through" to the hull even if shields are up. Shield disruption wears off over time, and adding additional shield disruption becomes more difficult as damage leaks past shields instead of disrupting them.`

tip "discharge damage / shot:"
	`Shield damage dealt over time by this weapon per shot.`

tip "corrosion damage / shot:"
	`Hull damage dealt over time by this weapon per shot.`

tip "leak damage / shot:"
	`Fuel damage dealt over time by this weapon per shot.`

tip "burn damage / shot:"
	`Heat damage dealt over time by this weapon per shot.`

tip "% shield damage / shot:"
	`Shield damage dealt per shot, as a percentage of your target's total shield strength.`

tip "% hull damage / shot:"
	`Hull damage dealt per shot, as a percentage of your target's total hull strength.`

tip "% minable damage / shot:"
	`Minable damage dealt as a percentage of the target's total health, in lieu of relative hull damage being used.`

tip "% fuel damage / shot:"
	`Fuel loss caused per shot as a percentage of the target's total fuel capacity. Only half as effective when the target's shields are up.`

tip "% heat damage / shot:"
	`Increases the target ship's heat as a percentage of its maximum heat capacity by this amount per shot. Only half as effective when the target's shields are up.`

tip "% energy damage / shot:"
	`Reduces the target ship's energy as a percentage of its energy capacity by this amount per shot. Only half as effective when the target's shields are up.`

tip "firing energy / shot:"
	`Energy consumed per shot. A weapon will not fire if the ship's batteries do not have at least this amount of energy stored.`

tip "firing heat / shot:"
	`Heat generated per shot.`

tip "firing fuel / shot:"
	`Fuel consumed per shot.`

tip "firing hull / shot:"
	`Hull damage dealt to your ship per shot.`

tip "firing shields / shot:"
	`Shield damage dealt to your ship per shot.`

tip "firing ion / shot:"
	`Reduces the ship's energy. Ionization slowly wears off over time.`

tip "firing scramble / shot:"
	`Increases the chance of weapon failure for some time after this weapon is fired.`

tip "firing slowing / shot:"
	`Reduces the ship's turn rate, acceleration, and top speed. Slowing wears off over time.`

tip "firing disruption / shot:"
	`Allows weapon damage to "leak through" to the ship's hull even if shields are up. Shield disruption wears off over time, but imparting disruption on yourself does not lose effectiveness as your shields become more leaky.`

tip "firing discharge / shot:"
	`Shield damage dealt to your ship over time by this weapon per shot.`

tip "firing corrosion / shot:"
	`Hull damage dealt to your ship over time by this weapon per shot.`

tip "firing leak / shot:"
	`Fuel damage dealt to your ship over time per shot.`

tip "firing burn / shot:"
	`Heat damage dealt to your ship over time per shot.`

tip "% firing energy / shot:"
	`Energy consumed per shot, as a percentage of the ship's total energy capacity.`

tip "% firing heat / shot:"
	`Heat generated per shot, as a percentage of the ship's maximum heat capacity.`

tip "% firing fuel / shot:"
	`Fuel used or lost per shot, as a percentage of the ship's total fuel.`

tip "% firing hull / shot:"
	`Hull damage dealt to your ship per shot, as a percentage of your total hull strength.`

tip "% firing shields / shot:"
	`Shield damage dealt to your ship per shot, as a percentage of your total shield strength.`

tip "inaccuracy:"
	`Maximum inaccuracy of this weapon, in degrees. A value of one means the weapon's aim will be at most one degree off-target.`

tip "blast radius:"
	`Everything within this distance (including friendly ships) will be damaged when the weapon hits something.`

tip "missile strength:"
	`This projectile's resistance to anti-missile shots.`

tip "anti-missile:"
	`The power of the anti-missile shots. Higher values make it easier to destroy stronger projectiles.`

tip "tractor beam:"
	`The base velocity that this weapon pulls flotsam toward itself. Heavier flotsam is more difficult to pull.`

tip "mining precision:"
	`A measure of how well this weapon prevents damage to valuable materials while mining. Weapons with a positive precision result in higher yields, while a negative precision results in lower yields. Some minable objects are tougher than others, and are therefore less susceptible to having their yields altered.`



# Flight checks:
tip "no bunks!"
	`This ship needs crew to operate, but has no bunks.`

tip "overheating!"
	`This ship's outfits are producing so much heat that it will overheat the moment it takes off. You must either add more cooling or remove some of the outfits that are producing heat.`

tip "no energy!"
	`This ship does not have any source of energy to power its systems. You must install some sort of generator.`

tip "no fuel!"
	`This ship does not have enough fuel to provide energy to power its systems. You must increase the fuel capacity.`

tip "no thruster!"
	`This ship is unable to move. You must install thrusters.`

tip "no steering!"
	`This ship is unable to turn. You must install steering systems.`

tip "insufficient bunks?"
	`This ship does not have enough bunks for its crew. It could become unresponsive at random times.`

tip "insufficient heat?"
	`This ship is too cold to use some of its engines while idle. Its movement may be hindered if it does not have another way of generating heat.`

tip "afterburner only?"
	`This ship's only thruster is an afterburner. It may be unable to move if the afterburner runs out of fuel.`

tip "reverse only?"
	`This ship has a reverse thruster but no forward thruster. It could be very difficult to maneuver.`

tip "battery only?"
	`This ship has no means of generating energy. It could end up stranded and unable to move if its batteries are depleted.`

tip "limited thrust?"
	`This ship's energy supply is not sufficient to run the thrusters at full power. Its top speed and acceleration will be diminished.`

tip "limited turn?"
	`This ship's energy supply is not sufficient to run the steering at full power. Its turn rate will be diminished.`

tip "solar power?"
	`This ship is powered entirely by solar energy. It could be difficult to maneuver if you fly too far from the center of a star system, because your engines will only have a fraction of the power they require.`

tip "fuel?"
	`This ship consumes fuel, but has insufficient storage. If it took off, it would immediately run out of fuel.`

tip "no hyperdrive?"
	`This ship has no hyperdrive. If it took off, it would be unable to leave this star system.`

tip "no fuel?"
	`This ship has insufficient fuel capacity to make a hyperspace jump. If it took off, it would be unable to leave this star system.`

tip "no bays?"
	`There are insufficient bays available to carry this ship. If it took off, it would be unable to leave this star system.`

tip "insufficient energy to fire?"
	`This ship has insufficient energy storage to fire an installed weapon.`



# Boolean attributes:
tip "This outfit is considered an atrocity."
	`Governments that scan for illegal goods will attack you upon discovering this item in your possession in space, or arrest you if found when landed.`



# Controls
tip "Forward thrust"
	`Accelerate your flagship forward.`

tip "Turn left"
	`Turn your flagship left.`

tip "Turn right"
	`Turn your flagship right.`

tip "Reverse"
	`Turn your flagship opposite its current direction of flight. If reverse thrusters are installed, accelerate backwards.`
	`With <shift>, stop your ship.`

tip "Fire afterburner"
	`Fire your flagship's afterburner, if one is installed.`

tip "Auto steer"
	`If the "Automatic aiming" setting is off, activate automatic aiming when this key is held.`

tip "Land on planet / station"
	`Land on the selected planet. If no planet is selected, automatically selects a planet to land on, or attempts to land on the planet you are directly on top of if traveling at low speeds. If a planet is already selected, double tapping will cycle to the next planet.`

tip "Initiate hyperspace jump"
	`Initiate a hyperspace jump to follow your current travel plan. If you have no travel plan, initiates a jump nearest to your current facing angle. When held, commands your escorts to get ready to jump and only initiates the jump when released.`
	`With <shift>, your fleet will not jump until every ship in the fleet is ready for every system in the travel plan instead of needing to hold the key at each system.`

tip "View star map"
	`Open the star map panel.`

tip "View player info"
	`Open the player info panel.`

tip "Select nearest hostile ship"
	`Select the nearest hostile ship.`
	`With <shift>, select the nearest ship regardless of hostility.`

tip "Select next ship"
	`Select the next non-escort ship in the system, cycling through all ships.`
	`With <shift>, cycle through escorts.`

tip "Talk to selected ship"
	`Hail the selected ship or planet. If both a ship and planet are selected, hails the ship.`
	`With <shift>, hails the planet.`

tip "Board selected ship"
	`Board the selected ship. If no boardable ship is selected, selects a ship to board based on the "Boarding target priority" setting.`
	`With <shift>, selects an escort to board.`

tip "Select nearest asteroid"
	`Select the nearest asteroid based on the "Target asteroid based on" setting.`

tip "Scan selected ship"
	`Scan the selected ship, if you have outfit or cargo scanners installed.`

tip "Fire primary weapon"
	`Fire all of your flagship's primary weapons. The "automatic firing" setting will fire only those weapons that are within your target's range.`

tip "Toggle turret tracking"
	`Toggle the "Turret tracking" setting between "focused" and "opportunistic". See the "Turret tracking" setting tooltip on the Settings tab for more details.`

tip "Select secondary weapon"
	`Cycle to your flagship's next secondary weapon. After cycling through all secondary weapons individually, selects every secondary weapon at once, then selects no weapons.`

tip "Fire secondary weapon"
	`Fire your flagship's selected secondary weapon(s).`

tip "Toggle cloaking device"
	`Activate or deactivate your fleet's cloaking devices, if any are installed.`

tip "Turret aim override (hold)"
	`Turrets aim towards your cursor when this key is held. If the "Aim turrets with mouse" setting is enabled, it will do the opposite.`

tip "Mouse turning (hold)"
	`Cause your flagship to turn toward your mouse if this key is held. To have mouse turning always active, activate the "Control ship with mouse" setting. If that setting is active, holding this key deactivates mouse turning.`

tip "Show main menu"
	`Open the main menu.`

tip "Toggle fullscreen"
	`Toggle whether the game is in fullscreen mode.`

tip "Toggle fast-forward"
	`Toggle a 3x speed fast-forward. Fast-forward may be automatically deactivated by the "Interrupt fast-forward" setting. If the key is set to caps-lock then the caps-lock state will be used to determine the fast-forward state.`

tip "Pause"
	`Stop time in the game. You can still select ships, give commands, and interact with menus.`

tip "Show help"
	`Display the help dialogs that are relevant to your current UI panel and situation. Uses the same help dialogs from the "Reactivate first-time help" setting, forcing them to appear even if they have already appeared before.`

tip "View message log"
	`Open the log panel containing status messages and hails from other ships received since the current pilot was loaded.`

tip "Deploy / recall fighters"
	`Deploy or recall carried ships (e.g. fighters, drones) in your fleet. Requires carriers with space to hold the carried ships.`

tip "Fleet: Fight my target"
	`Command your entire fleet to focus fire on the selected target. If only some escorts are selected, only sends the command to those escorts. This command can also be sent by right clicking on a hostile ship.`

tip "Fleet: Toggle hold fire"
	`Command your fleet to stop firing except if they are given a specific target to shoot at afterwards. If only some escorts are selected, only sends the command to those escorts.`

tip "Fleet: Gather around me"
	`Command your fleet to gather around your flagship. If only some escorts are selected, only sends the command to those escorts. You can also command escorts to gather around another ship by right clicking on a friendly ship.`
	`With <shift>, change the formation pattern in your fleet.`

tip "Fleet: Hold position"
	`Command your fleet to hold its current position. If only some escorts are selected, only sends the command to those escorts. This command can also be sent by right clicking on empty space.`

tip "Fleet: Toggle ammo usage"
	`Toggle the "Escorts expend ammo" setting.`

tip "Fleet: Harvest flotsam"
	`Command your fleet to harvest nearby flotsam (e.g. dropped cargo). The "Flotsam collection" setting must allow your escorts to pick up flotsam in order to harvest it.`



# Settings
tip "Main zoom factor"
	`Increase the main zoom factor (the size of the UI and gameplay). Wraps back to 100 if the zoom exceeds your screen's limits. If the zoom factor is greater than 100, activates high DPI images if they are available.`

tip "View zoom factor"
	`Increase the zoom factor of the gameplay view when in flight. Can also be changed by the + and - keys and the scroll wheel.`

tip "Screen mode"
	`Toggle whether the game is in windowed or fullscreen mode. Can also be toggled by the "Toggle fullscreen" control.`

tip "VSync"
	`Toggle vsync between off, on, and adaptive (should your computer support it).`

tip "Camera acceleration"
	`Determines whether the screen center is fixed on, trails behind, or speeds ahead of the flagship while accelerating.`

tip "Show CPU / GPU load"
	`Display the CPU and GPU load at the top of the screen while in flight. Loads are presented as a percentage of a frame (1/60th of a second) that it takes to calculate or draw each frame. >100% load (or >33% when fast-forward is active) means the game will run slower.`

tip "Render motion blur"
	`Toggle whether motion blur is rendered for all moving objects.`

tip "Reduce large graphics"
	`Reduce the size of very large (images with >= 1 million pixels) or all graphics to half their dimensions. UI sprites are excluded. (Not recommended for high-resolution displays, but may be used to free up memory. Requires game restart.)`

tip "Draw background haze"
	`Draw the background haze when in flight.`

tip "Draw starfield"
	`Draw the background starfield when in flight.`

tip "Fixed starfield zoom"
	`Draw the background starfield with a fixed zoom level instead of changing with the view zoom level.`

tip "Parallax background"
	`Add parallax to objects in the background (haze and starfield). If set to fancy, create three layers of parallax. If set to fast, create one layer of parallax.`

tip "Animate main menu background"
	`Animate the background stars and haze in the main menu.`

tip "Show hyperspace flash"
	`Create a white flash when hyperspacing between systems.`

tip "Extended jump effects"
	`Add additional motion blur to the background when jumping between systems. The medium and heavy options control how intense the effect is.`

tip "Ship outlines in shops"
	`Controls the display of your fleet ship icons when in the shipyard or outfitter. When fancy, applies a sobel filter to all ships. (This can result in high GPU load for large fleets.) When fast, just uses the ship's sprite.`

tip "Ship outlines in HUD"
	`Controls the display of your flagship and target ship icons in the HUD. When fancy, applies a sobel filter to the sprites. (This can result in high GPU load for some ships on very old or low performance computers.) When fast, just uses the ship's sprite.`

tip "Cloaked ship outlines"
	`Controls the display of cloaked escorts. When fancy, causes the ship to become transparent and applies a red outline. When fast, simply shifts the ship to being red.`

tip "Show status overlays"
	`Display status overlays over top of all ships when in flight. Status overlays display a ship's shields and hull. If the damaged option is chosen, overlays only appear on ships that have taken damage.`

tip "   Show flagship overlay"
	`Display a status overlay over top of your flagship when in flight.`

tip "   Show escort overlays"
	`Display status overlays over top of your escorts when in flight.`

tip "   Show enemy overlays"
	`Display status overlays over top of hostile ships when in flight.`

tip "   Show neutral overlays"
	`Display status overlays over top of friendly and neutral ships when in flight.`

tip "Show missile overlays"
	`Display an overlay on hostile missiles. The overlay indicates the danger of the missiles, with more powerful missiles relative to your flagship's HP being indicated more intensely.`

tip "Turret overlays"
	`Display overlays on your flagship's turrets with blindspots. Setting this to "blindspots only" shows the overlays only when the blindspots are blocking the turrets' fire.`

tip "Show asteroid scanner overlay"
	`If an asteroid scanner is installed on your flagship, display an overlay for nearby asteroids.`

tip "Highlight player's flagship"
	`Apply a green highlight to your flagship.`

tip "Rotate flagship in HUD"
	`Rotate the icon for your flagship in the HUD to match your flagship's actual rotation.`

tip "Show planet labels"
	`Display an overlay on nearby landable planets and stations.`

tip "Show mini-map"
	`Control the display of a mini-map of nearby systems. If set to "when jumping", the mini-map only appears when initiating a hyperspace jump. If set to "always on", then it is always present when in flight.`

tip "Clickable radar display"
	`Activate the ability to send commands to your escorts using the in-system radar mini-map.`

tip "Alert indicator"
	`Indicate when hostile ships enter your current system. Audio plays a siren. Visual displays an alert icon by the in-system radar.`

tip "Extra fleet status messages"
	`Display extra status messages about escorts in your fleet, such as when they are under-crewed or collect flotsam.`

tip "Control ship with mouse"
	`If active, your flagship will always turn toward your mouse. For activating mouse turning on a key press, see the "Mouse turning (hold)" control.`

tip "Aim turrets with mouse"
	`If active, your turrets will target your mouse position. See the "Turret aim override (hold)" keybind to toggle based on a held key.`

tip "Automatic aiming"
	`Automatically turn your ship towards your target to aim fixed weapons.`

tip "Automatic firing"
	`Automatically fire your primary weapons if your enemy is within the weapon's range.`

tip "Turret tracking"
	`The strategy that your fleet's turrets use when targeting hostiles. Focused tracking will target all turrets on a ship at the same hostile. Opportunistic tracking will cause turrets to target ships that they are nearest to aiming at, allowing multiple hostiles to be engaged at once.`

tip "Target asteroid based on"
	`The strategy that the "Select nearest asteroid" control uses for selecting asteroids. Proximity selects the nearest asteroid. Value selects the highest value asteroid.`

tip "Boarding target priority"
	`The strategy that the "Board selected ship" control uses for selecting ships when you have none targeted. Proximity selects the nearest ship. Value selects the highest value ship (with the value being estimated if you haven't scanned the outfits of the ship). Mixed accounts for the value divided by the distance to the ship.`

tip "Escorts expend ammo"
	`The strategy that your escorts use for determining when to fire their secondary weapons. Able to be toggled by the "Fleet: Toggle ammo usage" control. The frugal setting only fires secondary weapons when your escort's HP is low or the hostiles in the system are stronger than your fleet and friendlies.`

tip "Flotsam collection"
	`Control which of your ships can pick up cargo floating in space.`

tip "Repair fighters in"
	`The strategy used for repairing carried ships (e.g. fighters, drones) in your fleet while they are docked with their carrier. Series repairs the highest HP ship until it is fully repaired, then moves on to the next one. Parallel repairs the lowest HP ship at all times so that all ships increase in HP together.`

tip "Fighters transfer cargo"
	`Fighters transfer any cargo that they have to their carried ship when they dock.`

tip "Rehire extra crew when lost"
	`Rehires extra crew whenever you land if you lost additional (non-required) crew while in flight.`

tip "Automatically unpark flagship"
	`Automatically unpark a ship dragged to the first position in the ship list, and make it your flagship.`

tip "Prioritize flagship use"
	`When distributing cargo and passengers among your ships on takeoff, prioritize the flagship over your escorts. (When your flagship does not have enough space, some mission cargo or passengers may still be moved to your other ships.)`
	
tip "Deadline blink by distance"
	`For rush missions, subtract the distance to the destination from the deadline to determine how fast to blink the map marker.`

tip "Hide unexplored map regions"
	`Creates a dark shroud over regions of the galaxy that you haven't explored yet. The shroud is lifted as you explore systems.`

tip "Show escort systems on map"
	`If you have escorts, marks systems with escorts in them on the star map.`

tip "Show stored outfits on map"
	`If you have outfits stored on a planet, marks systems with stored outfits on the star map.`

tip "System map sends move orders"
	`Right-click on a location in the system mini-map on the galaxy map to send your escorts to that location in the selected system.`

tip "Always underline shortcuts"
	`Always underline the shortcut key for any buttons. Holding the alt key in any panel will also underline the button shortcut keys if this setting is off.`

tip "Reactivate first-time help"
	`Reactivate the first-time help dialogs.`

tip "Interrupt fast-forward"
	`Disable fast-forward whenever you land or when a conversation, dialog, or other panel appears while in flight.`

tip "Landing zoom"
	`Apply a cinematic zoom in and out when you are landing and taking off.`

tip "Scroll speed"
	`The speed of scrolling in panels that can scroll.`

tip "Tooltip activation time"
	`For how long you need to hover over an item to show its tooltip.`

tip "Date format"
	`The format that dates in the game are displayed in.`

tip "Show parenthesis"
	`Toggle parenthesis around the trade prices in the ports map mode.`

tip "Notify on destination"
	`If you enter a system with a planet you must land on for a mission, plays a notification sound.`

tip "Save message log"
	`Include message logs in pilot files so they are not lost when closing the game or reloading the save file. This will increase save file sizes and may increase load times. The stored log history can be cleared from the message log panel.`

tip "Title bar theme"
	`Choose the theme of the title bar, or leave "system default" to use system settings. (Available on Windows 10 or newer; on Windows 10, the game window must be resized or restarted in order for the change to take effect.)`

tip "Window rounding"
	`Control the appearance of window corners. (Available on Windows 11.)`<|MERGE_RESOLUTION|>--- conflicted
+++ resolved
@@ -854,23 +854,22 @@
 
 # Shop Tips:
 tip "outfitter: b"
-<<<<<<< HEAD
-	`Buy from outfitter and install on ship.`
+	`Buy from the outfitter and install onto the currently selected ship(s).`
 
 tip "outfitter: s"
-	`Sell from cargo, storage, or ship, in that order.`
+	`Sell from cargo, storage, or the currently selected ship(s), in that order.`
 
 tip "outfitter: i"
-	`Install on ship from cargo or storage, in that order.`
+	`Install on the currently selected ship(s) from cargo or storage, in that order.`
 
 tip "outfitter: u"
-	`Uninstall or move outfits from ship or cargo to storage, in that order.`
+	`Uninstall or move outfits from the currently selected ship(s) or cargo to storage, in that order.`
 
 tip "outfitter: c"
-	`Transfer outfit from planetary storage to cargo if possible, otherwise buy it from the outfitter.`
+	`Transfer the outfit from planetary storage to cargo if possible. Otherwise, buy it from the outfitter.`
 
 tip "outfitter: r"
-	`Move outfit from cargo or ship into planetary storage, in that order.`
+	`Move the outfit from cargo or the currently selected ship(s) into planetary storage, in that order.`
 
 tip "shipyard: b"
 	`Buy <multiplier> of this ship.`
@@ -880,24 +879,6 @@
 
 tip "shipyard: r"
 	`Sell the hulls of the selected ships, but retain the outfits in storage.`
-=======
-	`Buy from the outfitter and install onto the currently selected ship(s).`
-
-tip "outfitter: s"
-	`Sell from cargo, storage, or the currently selected ship(s), in that order.`
-
-tip "outfitter: i"
-	`Install on the currently selected ship(s) from cargo or storage, in that order.`
-
-tip "outfitter: u"
-	`Uninstall or move outfits from the currently selected ship(s) or cargo to storage, in that order.`
-
-tip "outfitter: c"
-	`Transfer the outfit from planetary storage to cargo if possible. Otherwise, buy it from the outfitter.`
-
-tip "outfitter: r"
-	`Move the outfit from cargo or the currently selected ship(s) into planetary storage, in that order.`
->>>>>>> 76862542
 
 
 
