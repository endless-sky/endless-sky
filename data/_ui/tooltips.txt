--- conflicted
+++ resolved
@@ -16,11 +16,7 @@
 	`How quickly this ship gains speed. The higher a ship's mass (including the mass of any cargo or fighters it is carrying), the slower it accelerates.`
 
 tip "active cooling:"
-<<<<<<< HEAD
-	`Provides up to this amount of cooling per second. Active cooling requires energy, but if your heat level is low it runs at a lower cooling rate and lower energy draw. The amount of cooling is proportional to the temperature of your ship, reaching the full level only if your ship is overheated.`
-=======
-	`Cooling provided per second when running at full strength. Active cooling requires energy, but if your heat level is low it runs at a lower cooling rate and lower energy draw. The amount of cooling is proportional to the temperature of your ship, reaching the full level only if you are about to overheat.`
->>>>>>> 3870808f
+	`Cooling provided per second when running at full strength. Active cooling requires energy, but if your heat level is low it runs at a lower cooling rate and lower energy draw. The amount of cooling is proportional to the temperature of your ship, reaching the full level only if your ship is overheated.`
 
 tip "afterburner energy:"
 	`Energy consumed per second when firing this afterburner.`
@@ -134,11 +130,7 @@
 	`Heat dissipated per second. This is for when your ship's built-in heat dissipation is not sufficient to keep it from overheating.`
 
 tip "cooling energy:"
-<<<<<<< HEAD
-	`When active cooling is running at full strength (because your ship is overheated) it will draw this much energy.`
-=======
-	`Energy consumed per second when active cooling is running at full strength (because your ship's temperature is approaching the overheating threshold).`
->>>>>>> 3870808f
+	`Energy consumed per second when active cooling is running at full strength (because your ship is overheated).`
 
 tip "cooling inefficiency:"
 	`Interference with your ship's cooling abilities. Its cooling systems will only be about 75% effective at a cooling inefficiency of 5, and 30% at an inefficiency of 10.`
