# Copyright (c) 2016 by Michael Zahniser
#
# Endless Sky is free software: you can redistribute it and/or modify it under the
# terms of the GNU General Public License as published by the Free Software
# Foundation, either version 3 of the License, or (at your option) any later version.
#
# Endless Sky is distributed in the hope that it will be useful, but WITHOUT ANY
# WARRANTY; without even the implied warranty of MERCHANTABILITY or FITNESS FOR A
# PARTICULAR PURPOSE. See the GNU General Public License for more details.
#
# You should have received a copy of the GNU General Public License along with
# this program. If not, see <https://www.gnu.org/licenses/>.

# Outfit and ship attributes:
tip "acceleration:"
	`How quickly this ship gains speed. The higher a ship's mass (including the mass of any cargo or fighters it is carrying), the slower it accelerates.`

tip "active cooling:"
	`Cooling provided per second when running at full strength. Active cooling requires energy, but if your heat level is low it runs at a lower cooling rate and lower energy draw. The amount of cooling is proportional to the temperature of your ship, reaching the full level only if your ship is overheated.`

tip "afterburner energy:"
	`Energy consumed per second when firing this afterburner.`

tip "afterburner shields:"
	`Shield damage dealt to the ship per second when firing this afterburner.`

tip "afterburner hull:"
	`Hull damage dealt to the ship per second when firing this afterburner.`

tip "afterburner fuel:"
	`Fuel consumed per second when firing this afterburner.`

tip "afterburner discharge:"
	`Accumulated shield discharging per second when firing this afterburner.`

tip "afterburner corrosion:"
	`Accumulated hull corrosion per second when firing this afterburner.`

tip "afterburner ion:"
	`Accumulated ionization per second when firing this afterburner.`

tip "afterburner scramble:"
	`Accumulated scrambling per second when firing this afterburner.`

tip "afterburner leakage:"
	`Accumulated leaking fuel per second when firing this afterburner.`

tip "afterburner burn:"
	`Accumulated exothermic interactions per second when firing this afterburner.`

tip "afterburner slowing:"
	`Accumulated engine interference per second when firing this afterburner.`

tip "afterburner disruption:"
	`Accumulated shield interference per second when firing this afterburner.`

tip "afterburner heat:"
	`Heat created per second when firing this afterburner.`

tip "afterburner thrust:"
	`Thrust produced by this afterburner.`

tip "asteroid scan power:"
	`Allows scanning of asteroids. The range of this asteroid scanner is proportional to the square root of this value.`

tip "atmosphere scan:"
	`This type of scanning cannot be performed by your ship, but this outfit might be useful for certain missions.`

tip "bunks:"
	`The number of people (passengers or crew) your ship can hold.`

tip "burn protection:"
	`Protection provided against burn damage. If you add more than one outfit with this attribute, each additional one is less effective: a total value of 1 results in a 1 percent reduction in burn damage, while a total value of 11 only results in a 10 percent reduction.`

tip "burn resistance:"
	`Burn damage resisted per second.`

tip "burn resistance energy:"
	`Energy consumed per second when resisting burn damage.`

tip "burn resistance fuel:"
	`Fuel consumed per second when resisting burn damage.`

tip "burn resistance heat:"
	`Heat generated per second when resisting burn damage.`

tip "capture attack:"
	`Increases the "strength" of one crew member when attacking another ship to capture it. Each crew member can only wield one weapon at a time, but they will use whichever weapons provide the highest power.`

tip "capture defense:"
	`Increases the "strength" of one crew member when defending against an attempt to capture this ship. Each crew member can only wield one weapon at a time, but they will use whichever weapons provide the highest power.`

tip "cargo:"
	`Tons of cargo this ship is carrying right now, out of its maximum.`

tip "cargo scan:"
	`Allows scanning of your target ship's cargo from up to this distance away.`

tip "cargo scan power:"
	`Allows scanning of your target ship's cargo. The range of this cargo scanner is proportional to the square root of this value.`

tip "cargo scan speed:"
	`Determines how long it takes to perform a cargo scan. A higher value will correspond to a quicker scan.`

tip "cargo scan efficiency:"
	`The maximum speed of this cargo scanner is proportional to the square root of this value. The observed scan speed will be impacted by multiple factors. Targets which are farther away or have a larger cargo hold will take longer to scan.`

tip "cargo scan opacity:"
	`Increases the time required for other ships to perform a cargo scan of this ship. A value of one has the same influence on the time taken as adding one more ton of cargo space to scan.`

tip "cargo space:"
	`Tons of cargo (commodities, mission cargo, and plundered outfits) this ship can carry.`

tip "cargo space needed:"
	`Tons of cargo space this outfit uses up.`

tip "cloak:"
	`Allows your ship to cloak. The value represents how long it takes to fully activate or deactivate cloaking. Ships cannot fire while cloaked.`

tip "cloaking energy:"
	`Energy consumed per second when cloaked.`

tip "cloaking fuel:"
	`Fuel consumed per second when cloaked.`
	
tip "cloaking heat:"
	`Heat generated per second when cloaked.`

tip "cooling:"
	`Heat dissipated per second. This is for when your ship's built-in heat dissipation is not sufficient to keep it from overheating.`

tip "cooling energy:"
	`Energy consumed per second when active cooling is running at full strength (because your ship is overheated).`

tip "cooling inefficiency:"
	`Interference with your ship's cooling abilities. Its cooling systems will only be about 75% effective at a cooling inefficiency of 5, and 30% at an inefficiency of 10.`

tip "corrosion protection:"
	`Protection provided against corrosion damage. If you add more than one outfit with this attribute, each additional one is less effective: a total value of 1 results in a 1 percent reduction in corrosion damage, while a total value of 11 only results in a 10 percent reduction.`

tip "corrosion resistance:"
	`Corrosion damage resisted per second.`

tip "corrosion resistance energy:"
	`Energy consumed per second when resisting corrosion damage.`

tip "corrosion resistance fuel:"
	`Fuel consumed per second when resisting corrosion damage.`

tip "corrosion resistance heat:"
	`Heat generated per second when resisting corrosion damage.`

tip "cost:"
	`Cost, in credits. If you have sold any used (depreciated) items today, you can buy them back for the same price you sold them for.`

tip "discharge protection:"
	`Protection provided against shield discharge damage. If you add more than one outfit with this attribute, each additional one is less effective: a total value of 1 results in a 1 percent reduction in discharge damage, while a total value of 11 only results in a 10 percent reduction.`

tip "discharge resistance:"
	`How much shield discharge damage this ship can resist per second.`

tip "discharge resistance energy:"
	`Energy consumed per second when resisting discharge damage.`

tip "discharge resistance fuel:"
	`Fuel consumed per second when resisting discharge damage.`

tip "discharge resistance heat:"
	`Heat generated per second when resisting discharge damage.`

tip "disruption protection:"
	`Protection provided against shield disruption damage. If you add more than one outfit with this attribute, each additional one is less effective: a total value of 1 results in a 1 percent reduction in disruption damage, while a total value of 11 only results in a 10 percent reduction.`

tip "disruption resistance:"
	`Shield disruption damage resisted per second.`

tip "disruption resistance energy:"
	`Energy consumed per second when resisting disruption damage.`

tip "disruption resistance fuel:"
	`Fuel consumed per second when resisting disruption damage.`

tip "disruption resistance heat:"
	`Heat generated per second when resisting disruption damage.`

tip "drag:"
	`Limits the maximum speed of a ship.`
	
tip "drag reduction:"
	`Reduces drag. If you add more than one outfit with this attribute, each additional one is less effective: a total value of 1 results in a 1 percent reduction in drag, while a total value of 11 only results in a 10 percent reduction.`

tip "drone bays:"
	`The number of ships from the "Drone" category that this ship can carry.`

tip "energy capacity:"
	`The amount of energy this ship can store. This allows you to temporarily use more power than your generators produce.`

tip "energy consumption:"
	`Energy consumed per second while in flight.`
	
tip "energy generation:"
	`Energy generated per second. If your ship has weapons other than beam weapons, you will probably also need batteries to store energy in.`

tip "engine capacity needed:"
	`Tons of engine space this outfit takes up.`

tip "    engine capacity:"
	`Tons of engines this ship can hold. (To install an engine, you must also have enough total outfit space available.)`

tip "energy protection:"
	`Protection provided against energy damage. If you add more than one outfit with this attribute, each additional one is less effective: a total value of 1 results in a 1 percent reduction in energy damage, while a total value of 11 only results in a 10 percent reduction.`

tip "fighter bays:"
	`The number of ships from the "Fighter" category that this ship can carry.`

tip "force protection:"
	`Protection provided against hit force. If you add more than one outfit with this attribute, each additional one is less effective: a total value of 1 results in a 1 percent reduction in hit force, while a total value of 11 only results in a 10 percent reduction.`

tip "fuel:"
	`This ship's current fuel amount. An ordinary hyperdrive jump consumes 100 fuel.`

tip "fuel capacity:"
	`The amount of fuel this ship can hold. An ordinary hyperdrive jump consumes 100 fuel. Fuel is replenished for free when you land on an inhabited planet.`

tip "fuel consumption:"
	`Fuel consumed per second when in flight.`
	
tip "fuel energy:"
	`Energy produced per second when consuming fuel.`
	
tip "fuel generation:"
	`Fuel generated per second.`
	
tip "fuel heat:"
	`Heat produced per second when consuming fuel.`

tip "fuel protection:"
	`Protection provided against fuel damage. If you add more than one outfit with this attribute, each additional one is less effective: a total value of 1 results in a 1 percent reduction in fuel damage, while a total value of 11 only results in a 10 percent reduction.`

tip "gun ports needed:"
	`This weapon uses up a gun port. Guns always fire straight forward; turrets fire in the direction of your currently selected target.`

tip "gun ports free:"
	`How many guns this ship can hold. This includes most missiles and secondary weapons that fire straight forward.`

tip "heat dissipation:"
	`How effectively this ship radiates excess heat.`

tip "heat generation:"
	`Heat generated per second. Heat generation can be offset by "cooling" outfits. If your ship exceeds its maximum heat, it must temporarily shut down to cool itself off.`

tip "heat protection:"
	`Protection provided against heat damage. If you add more than one outfit with this attribute, each additional one is less effective: a total value of 1 results in a 1 percent reduction in heat damage, while a total value of 11 only results in a 10 percent reduction.`

tip "heat capacity:"
	`Increases the maximum heat this ship is able to withstand before becoming overheated. A value of one has the same influence on a ship's maximum heat as one ton of mass, without the effects that mass has on movement.`

tip "hull (repair):"
	`Total hull strength and repair rate per second. The smallest of ships are disabled when their hull strength drops below about 45%, while very large ships are disabled at close to 10%.`

tip "hull:"
	`Total hull strength. Ships with a higher hull strength are able to take more damage as a proportion of their total strength before being disabled; the smallest of ships are disabled when their hull strength drops below about 45%, while very large ships are disabled at close to 10%.`

tip "hull energy:"
	`Energy consumed per second when repairing the hull.`

tip "hull energy multiplier:"
	`Modifies the energy consumed when repairing the hull by the given factor.`

tip "hull fuel:"
	`Fuel consumed per second when repairing the hull.`

tip "hull fuel multiplier:"
	`Modifies the fuel consumed when repairing the hull by the given factor.`

tip "hull heat:"
	`Heat produced per second when repairing the hull.`

tip "hull heat multiplier:"
	`Modifies the heat produced when repairing the hull by the given factor.`

tip "hull multiplier:"
	`Modifies the ship's total hull strength by the given factor.`

tip "hull repair rate:"
	`Amount of hull strength that can be repaired per second. Repairs usually consume energy and may generate heat as well.`

tip "repair delay:"
	`The number of seconds it takes for hull repairs to begin after taking hull damage.`

tip "disabled repair delay:"
	`The number of seconds it takes for hull repairs to begin after being disabled.`

tip "absolute threshold:"
	`The remaining hull strength at which the ship becomes disabled. This attribute takes priority over other attributes that change the disabled threshold.`

tip "hull threshold:"
	`Modifies the hull strength value at which the ship will become disabled.`

tip "threshold percentage:"
	`Modifies the percentage of the remaining hull strength at which the ship will become disabled.`

tip "hull protection:"
	`Protection provided against hull damage. If you add more than one outfit with this attribute, each additional one is less effective: a total value of 1 results in a 1 percent reduction in hull damage, while a total value of 11 only results in a 10 percent reduction.`

tip "hull repair multiplier:"
	`Modifies the amount of hull strength repaired per second by the given factor.`

tip "illegal:"
	`Amount of credits you can be fined for carrying this outfit.`

tip "income:"
	`Amount of credits received per day when you own this outfit, even if it is not in active use.`
	
tip "inertia reduction:"
	`Reduces effective ship mass. If you add more than one outfit with this attribute, each additional one is less effective: a total value of 1 results in a 1 percent reduction in inertia, while a total value of 11 only results in a 10 percent reduction.`

tip "ion protection:"
	`Protection provided against ion damage. If you add more than one outfit with this attribute, each additional one is less effective: a total value of 1 results in a 1 percent reduction in ion damage, while a total value of 11 only results in a 10 percent reduction.`

tip "scramble protection:"
	`Protection provided against scrambling damage. If you add more than one outfit with this attribute, each additional one is less effective: a total value of 1 results in a 1 percent reduction in scramble damage, while a total value of 11 only results in a 10 percent reduction.`

tip "ion resistance:"
	`Ion damage resisted per second.`

tip "ion resistance energy:"
	`Energy consumed per second when resisting ion damage.`

tip "ion resistance fuel:"
	`Fuel consumed per second when resisting ion damage.`

tip "ion resistance heat:"
	`Heat generated per second when resisting ion damage.`

tip "landing speed:"
	`Speed at which this ship appears to land or travel through a wormhole.`

tip "scramble resistance:"
	`Scrambling damage resisted per second.`

tip "scramble resistance energy:"
	`Energy consumed per second when resisting scrambling damage.`

tip "scramble resistance fuel:"
	`Fuel consumed per second when resisting scrambling damage.`

tip "scramble resistance heat:"
	`Heat generated per second when resisting scrambling damage.`

tip "jump speed:"
	`The maximum velocity the ship can jump at.`

tip "jump fuel:"
	`Fuel consumed when jumping between systems using this drive.`

tip "jump range:"
	`The maximum distance this drive can jump.`

tip "jump mass cost:"
	`Fuel consumed per 100 tons of mass when jumping. Additive with jump fuel.`

tip "jump base mass:"
	`Modifies the impact your ship's mass has on the jump mass cost. Ships below this mass will have a cheaper jump cost than the base jump fuel cost, while ships above this mass will have more expensive jumps.`

tip "leak protection:"
	`Protection provided against leak damage. If you add more than one outfit with this attribute, each additional one is less effective: a total value of 1 results in a 1 percent reduction in leak damage, while a total value of 11 only results in a 10 percent reduction.`

tip "leak resistance:"
	`Leak damage resisted per second.`

tip "leak resistance energy:"
	`Energy consumed per second when resisting leak damage.`

tip "leak resistance fuel:"
	`Fuel consumed per second when resisting leak damage.`

tip "leak resistance heat:"
	`Heat generated per second when resisting leak damage.`

tip "maintenance costs:"
	`Credits spent per day to maintain this outfit. Even if a ship is parked or an outfit is in cargo, you still need to pay for its maintenance.`

tip "map:"
	`The number of star systems included in this map.`

tip "mass with no cargo:"
	`Mass of this ship when not carrying any cargo or fighters. Cargo increases mass, which reduces acceleration and turn rate and increases maximum heat before overheating.`

tip "mass:"
	`Mass, in tons. A ship's mass determines how fast it turns and accelerates and its maximum heat before overheating.`

tip "max speed:"
	`The maximum speed of this ship when using thrusters. Excludes the effect of afterburners, unless there are no normal thrusters installed.`

tip "movement:"
	`How quickly this ship can accelerate and turn.`

tip "movement (full - no cargo):"
	`How quickly this ship can accelerate and turn when its cargo hold is full versus when it is empty.`

tip "operating costs:"
	`Credits spent per day to maintain this outfit when it is in active use.`

tip "operating income:"
	`Credits received per day when this outfit is in active use.`

tip "outfit scan:"
	`Allows scanning of your target ship's outfits from up to this distance away.`

tip "outfit scan power:"
	`Allows scanning of your target ship's outfits. The range of this outfit scanner is proportional to the square root of this value.`

tip "outfit scan speed:"
	`Determines how long it takes to perform an outfit scan. A higher value will correspond to a quicker scan.`

tip "outfit scan efficiency:"
	`The maximum speed of this outfit scanner is proportional to the square root of this value. The observed scan speed will be impacted by multiple factors. Targets which are farther away or have a larger outfit capacity will take longer to scan.`

tip "outfit scan opacity:"
	`Increases the time required for other ships to perform an outfit scan of this ship. A value of one has the same influence on the time taken as adding one more ton of outfit space to scan.`

tip "outfit space added:"
	`Tons of general-purpose space this outfit provides.`

tip "outfit space needed:"
	`Tons of general-purpose space this outfit uses up. Some outfits also use up weapon space or engine space.`

tip "outfit space free:"
	`Tons of space this ship has for outfits (including weapons and engines).`

tip "overheat damage rate:"
	`Hull damage taken per second when overheated. Overheat damage scales with how far past the overheat threshold the ship is.`

tip "overheat damage threshold:"
	`Increases the percentage past overheated at which point overheat damage begins.`

tip "optical jamming:"
	`Reduces the ability of optical-guided missiles to track your ship, which is mostly useful for larger ships. The more optical jamming is installed, the greater the distance at which missiles can be jammed, and the greater the chance that a jammed missile will fly off in a random direction.`

tip "piercing:"
	`Percentage of this weapon's damage that leaks through to the hull while the target's shields are still active.`

tip "piercing protection:"
	`Protection provided against piercing weapons. If you add more than one outfit with this attribute, each additional one is less effective: a total value of 1 results in a 1 percent reduction in piercing effectiveness, while a total value of 11 only results in a 10 percent reduction.`

tip "piercing resistance:"
	`Piercing damage resisted on all incoming projectiles, preventing damage from leaking through the shields to the hull.`

tip "radar jamming:"
	`Reduces the ability of radar-guided missiles to track your ship. The more radar jamming is installed, the greater the distance at which missiles can be jammed, and the greater the chance that a jammed missile will fly off in a random direction.`

tip "ramscoop:"
	`Replenishes fuel by harvesting the stellar wind. Ramscoops are more effective when closer to a star. If you add more than one ramscoop, each additional one is less effective: you need four ramscoops to achieve double the recharge rate that one ramscoop provides.`

tip "required crew / bunks:"
	`Crew members required to operate this ship, and the total number bunks available. Extra bunks can be used for passengers or extra crew.`

tip "required crew:"
	`Changes the number of crew members this ship requires by this amount.`

tip "reverse thrust:"
	`Reverse thrust generated by engines. Reverse thrust allows a ship to slow down without needing to turn around.`

tip "reverse thrusting energy:"
	`Energy consumed per second when firing reverse thrusters.`

tip "reverse thrusting heat:"
	`Heat produced per second when firing reverse thrusters.`

tip "reverse thrusting shields:"
	`Shield damage dealt to the ship per second when firing reverse thrusters.`

tip "reverse thrusting hull:"
	`Hull damage dealt to the ship per second when firing reverse thrusters.`

tip "reverse thrusting fuel:"
	`Fuel consumed per second when firing reverse thrusters.`

tip "reverse thrusting discharge:"
	`Accumulated shield discharging per second when firing reverse thrusters.`

tip "reverse thrusting corrosion:"
	`Accumulated hull corrosion per second when firing reverse thrusters.`

tip "reverse thrusting ion:"
	`Accumulated ionization per second when firing reverse thrusters.`

tip "reverse thrusting scramble:"
	`Accumulated scrambling per second when firing reverse thrusters.`

tip "reverse thrusting leakage:"
	`Accumulated leaking fuel per second when firing reverse thrusters.`

tip "reverse thrusting burn:"
	`Accumulated exothermic interactions per second when firing reverse thrusters.`

tip "reverse thrusting slowing:"
	`Accumulated engine interference per second when firing reverse thrusters.`

tip "reverse thrusting disruption:"
	`Accumulated shield interference per second when firing reverse thrusters.`

tip "scan interference:"
	`Ability to evade detection when a ship is carrying illegal outfits or cargo. Interference of 1 blocks 50% of scan attempts; 3 blocks 75%, and 9 blocks 90%.`

tip "scram drive:"
	`Allows you to jump without coming to a stop, as long as your velocity is within this range of being lined up with the direction you are jumping in.`

tip "self destruct:"
	`The chance of this ship self-destructing when you try to board or capture it.`

tip "sells for:"
	`What this outfit will sell for, in credits. Outfits and ships will depreciate (lose resale value) over time, and plunder always starts out fully depreciated.`

tip "shield energy:"
	`Energy consumed per second when recharging shields.`

tip "shield energy multiplier:"
	`Modifies the energy consumed when recharging shields by the given factor.`

tip "shield fuel:"
	`Fuel consumed per second when recharging shields.`

tip "shield fuel multiplier:"
	`Modifies the fuel consumed when recharging shields by the given factor.`

tip "shield heat:"
	`Heat produced per second when recharging shields.`

tip "shield heat multiplier:"
	`Modifies the heat produced when recharging shields by the given factor.`

tip "shield generation:"
	`Shield points recharged per second. Recharging shields usually consumes energy, and may also produce heat.`

tip "shield generation multiplier:"
	`Modifies the amount of shield points recharged per second by the given factor.`

tip "high shield permeability:"
	`This percentage of all incoming damage bypasses shields and applies directly to the hull when at full shields.`

tip "low shield permeability:"
	`This percentage of all incoming damage will bypass shields and apply directly to the hull as shields approach zero.`

tip "shields (charge):"
	`Total shield strength and regeneration rate per second.`

tip "shields:"
	`Total shield strength. Most weapons cannot damage your hull until your shields are depleted. Some weapon effects, such as heat damage, become more severe once shields are down.`

tip "shield multiplier:"
	`Modifies the ship's total shield strength by the given factor.`

tip "shield delay:"
	`The number of seconds it takes for shield generation to begin after taking shield damage.`

tip "depleted shield delay:"
	`The number of seconds it takes for shield generation to begin after your shields have been depleted.`

tip "shield protection:"
	`Protection against shield damage. If you add more than one outfit with this attribute, each additional one is less effective: a total value of 1 results in a 1 percent reduction in shield damage, while a total value of 11 only results in a 10 percent reduction.`

tip "slowing protection:"
	`Protection against slowing damage. If you add more than one outfit with this attribute, each additional one is less effective: a total value of 1 results in a 1 percent reduction in slowing damage, while a total value of 11 only results in a 10 percent reduction.`

tip "slowing resistance:"
	`Slowing damage resisted per second.`

tip "slowing resistance energy:"
	`Energy consumed per second when resisting slowing damage.`

tip "slowing resistance fuel:"
	`Fuel consumed per second when resisting slowing damage.`

tip "slowing resistance heat:"
	`Heat generated per second when resisting slowing damage.`

tip "solar collection:"
	`Energy produced depending on how far this ship is from the star at the center of the system.`

tip "solar heat:"
	`Heat produced depending on how far this ship is from the star at the center of the system.`

tip "strategic scan power:"
	`Strategic scanners allow you to view your current target's distance from you, maximum gun range, maximum turret range, current speed, maximum acceleration, and turning speed when it is within range. The range is proportional to the square root of this value.`

tip "tactical scan power:"
<<<<<<< HEAD
	`Tactical scanners allow you to view your current target's crew complement, fuel, heat, and energy levels when it is within range. The range is proportional to the square root of this value.`

tip "acceleration scan power:"
	`Mobility scanners allow you to view your current target's current maximum acceleration when it is within range. The range is proportional to the square root of this value.`

tip "crew scan power:"
	`Crew scanners allow you to view your current target's crew complement when it is within range. The range is proportional to the square root of this value.`

tip "energy scan power:"
	`Energy scanners allow you to view your current target's energy levels when it is within range. The range is proportional to the square root of this value.`

tip "fuel scan power:"
	`Fuel scanners allow you to view your current target's fuel levels when it is within range. The range is proportional to the square root of this value.`

tip "maneuver scan power:"
	`Maneuver scanners allow you to view your current target's current maximum turn speed when it is within range. The range is proportional to the square root of this value.`

tip "mobility scan power:"
	`Mobility scanners allow you to view your current target's current speed and maximum acceleration when it is within range. The range is proportional to the square root of this value.`

tip "range finder power:"
	`Range finders allow you to view the distance from the center of your ship to the center of your current target. There is no range limit.`

tip "thermal scan power:"
	`Thermal scanners allow you to view your current target's thermal level when it is within range. The range is proportional to the square root of this value.`

tip "velocity scan power:"
	`Mobility scanners allow you to view your current target's current speed when it is within range. The range is proportional to the square root of this value.`

tip "weapon scan power:"
	`Weapon scanners allow you to view your current target's weapons' maximum range when it is within scanner range. Specifically, it shows the longest range of all weapons in a gun hardpoint; and the longest range of all weapons in a turret hardpoint. These ranges include the weapon offset and thus show the maximum range from the center of the ship its shots can reach. The scaner range is proportional to the square root of this value.`

tip "max speed:"
	`The fastest this ship can travel when using ordinary thrusters (that is, without afterburner).`

tip "acceleration:"
	`How quickly this ship gains speed. The higher a ship's mass (including the mass of any cargo or fighters it is carrying), the slower it accelerates.`

tip "movement:"
	`How quickly this ship can accelerate and turn.`

tip "movement (full - no cargo):"
	`How quickly this ship can accelerate and turn when its cargo hold is full versus when it is empty.`
=======
	`Allows viewing your current target's crew complement, fuel, heat, and energy levels when it is within range. The range is proportional to the square root of this value.`
>>>>>>> acbfd156

tip "thrust:"
	`Thrust produced by engines. Higher thrust increases a ship's acceleration and top speed. The more mass a ship has, the more thrust is needed to achieve the same acceleration.`

tip "thrusting energy:"
	`Energy consumed per second when firing thrusters.`

tip "thrusting heat:"
	`Heat generated per second when firing thrusters.`

tip "thrusting shields:"
	`Shield damage dealt to the ship per second when firing thrusters.`

tip "thrusting hull:"
	`Hull damage dealt to the ship per second when firing thrusters.`

tip "thrusting fuel:"
	`Fuel consumed per second when firing thrusters.`

tip "thrusting discharge:"
	`Accumulated shield discharging per second when firing thrusters.`

tip "thrusting corrosion:"
	`Accumulated hull corrosion per second when firing thrusters.`

tip "thrusting ion:"
	`Accumulated ionization per second when firing thrusters.`

tip "thrusting scramble:"
	`Accumulated scrambling per second when firing thrusters.`

tip "thrusting leakage:"
	`Accumulated leaking fuel per second when firing thrusters.`

tip "thrusting burn:"
	`Accumulated exothermic interactions per second when firing thrusters.`

tip "thrusting slowing:"
	`Accumulated engine interference per second when firing thrusters.`

tip "thrusting disruption:"
	`Accumulated shield interference per second when firing thrusters.`

tip "turn:"
	`Turning force produced by engines. The more mass a ship has, the more turning force is needed to achieve the same turn rate.`

tip "turning:"
	`Turn rate, in degrees per second. The higher a ship's mass (including the mass of any cargo or fighters it is carrying), the slower it turns.`

tip "turning energy:"
	`Energy consumed per second when turning.`

tip "turning heat:"
	`Heat generated per second when turning.`

tip "turning shields:"
	`Shield damage dealt to the ship per second when turning.`

tip "turning hull:"
	`Hull damage dealt to the ship per second when turning.`

tip "turning fuel:"
	`Fuel consumed per second when turning.`

tip "turning discharge:"
	`Accumulated shield discharging per second when turning.`

tip "turning corrosion:"
	`Accumulated hull corrosion per second when turning.`

tip "turning ion:"
	`Accumulated ionization per second when turning.`

tip "turning scramble:"
	`Accumulated scrambling per second when turning.`

tip "turning leakage:"
	`Accumulated leaking fuel per second when turning.`

tip "turning burn:"
	`Accumulated exothermic interactions per second when turning.`

tip "turning slowing:"
	`Accumulated engine interference per second when turning.`

tip "turning disruption:"
	`Accumulated shield interference per second when turning.`

tip "turret mounts needed:"
	`This weapon can fire in any direction, tracking your currently selected target. It uses up one of your ship's turret mounts.`

tip "turret mounts free:"
	`How many turrets can be mounted on this ship. Turrets fire in the direction of the currently selected target, instead of firing straight forward like guns.`

tip "weapon capacity needed:"
	`Tons of weapon space this outfit takes up.`

tip "    weapon capacity:"
	`Tons of weapons this ship can hold. (To install a weapon, you must also have enough total outfit space available.)`

tip "scan brightness:"
	`Modifies the likelihood of this illegal outfit appearing on a cargo scan. The higher the brightness, the more likely a scan will pick it up. A scan brightness of 5 has as much a chance of being scanned as an outfit that is 5 tons.`

tip "scan concealment:"
	`Hides an equivalent mass of illegal cargo from cargo scans, preventing you from being fined for having it. A scan concealment of 10 would make up to 10 tons of illegal cargo not appear on cargo scans.`



# Sale labels:
tip "empty hull:"
	`Price the ship itself would sell for without any outfits installed.`

tip "  + outfits:"
	`Price that all this ship's outfits would sell for.`



# Ship heat and energy summary fields:
tip "idle:"
	`Energy and heat generated when this ship is idle, i.e. not firing weapons, turning, or thrusting.`

tip "moving:"
	`Energy consumed and heat generated when this ship is turning and thrusting. This is in addition to the "idle" amount.`

tip "firing:"
	`Energy consumed and heat generated when this ship is firing all its weapons. This is in addition to the "idle" amount.`

tip "shields / hull:"
	`Energy consumed and heat generated when this ship is recharging shields and repairing its hull at the same time. This is in addition to the "idle" amount.`

tip "repairing hull:"
	`Energy consumed and heat generated when this ship is repairing its hull. This is in addition to the "idle" amount.`

tip "charging shields:"
	`Energy consumed and heat generated when this ship is recharging its shields. This is in addition to the "idle" amount.`

tip "net change:"
	`The sum of the energy consumed and heat generated from the above energy and heat values. Represents the worst case scenario when all systems are active at once.`

tip "max:"
	`Energy storage capacity and maximum safe level for heat generation. Energy capacity allows a ship to temporarily draw more energy than it produces. The heat maximum is the highest your heat generation can be without eventually causing your ship to overheat.`



# Outfit categories:
tip "Guns:"
	`Weapons that are fixed in place (firing in the direction your ship is pointed) and that require no ammunition.`

tip "Turrets:"
	`Weapons that can fire in any direction and will track your currently selected target.`

tip "Secondary Weapons:"
	`Weapons that require ammunition (which must be purchased separately).`

tip "Ammunition:"
	`Outfits that serve as ammunition for other weapons. To fire this ammunition, you need a launcher of the appropriate type.`

tip "Systems:"
	`Outfits that occupy general space, not the space set aside for engines or weapons.`

tip "Power:"
	`Outfits that either supply energy, or store the energy that is generated.`

tip "Engines:"
	`Thrusters and steering systems, which affect how quickly your ship moves.`

tip "Hand to Hand:"
	`Weapons that your crew uses when trying to capture a ship.`

tip "Special:"
	`Items you can purchase or sell but that are not outfits that can be installed in a ship.`



# Weapon attributes:
tip "ammo:"
	`The type of outfits this weapon consumes when fired.`

tip "ammo usage:"
	`Units of ammo this weapon consumes when fired.`

tip "range:"
	`Total range of this weapon.`

tip "shield damage / second:"
	`Shield damage dealt per second.`

tip "hull damage / second:"
	`Hull damage dealt per second.`

tip "minable damage / second:"
	`Minable damage dealt per second.`

tip "fuel damage / second:"
	`Fuel lost by the target per second when hit by this weapon. Only half as effective when the target's shields are up. A negative amount means fuel is added.`

tip "heat damage / second:"
	`Increases the target's heat by this amount per second. Only half as effective when the target's shields are up.`

tip "energy damage / second:"
	`Reduces the target's energy by this amount per second. Only half as effective when the target's shields are up.`

tip "ion damage / second:"
	`Reduces the target's energy. Only half as effective when the target's shields are up. Ionization slowly wears off over time.`

tip "scrambling damage / second:"
	`Increases the target's chance of weapon failure. Only half as effective when the target's shields are up. Scrambling slowly wears off over time.`

tip "slowing damage / second:"
	`Reduces the target's turn rate, acceleration, and top speed. Only half as effective when the target's shields are up. Slowing wears off over time.`

tip "disruption damage / second:"
	`Allows weapon damage to "leak through" to the hull even if shields are up. Shield disruption wears off over time, and adding additional shield disruption becomes more difficult as damage leaks past shields instead of disrupting them.`

tip "discharge damage / second:"
	`Shield damage dealt over time by this weapon per second.`

tip "corrosion damage / second:"
	`Hull damage dealt over time by this weapon per second.`

tip "leak damage / second:"
	`Fuel damage dealt over time by this weapon per second.`

tip "burn damage / second:"
	`Heat damage dealt over time by this weapon per second.`

tip "% shield damage / second:"
	`Shield damage dealt per second, as a percentage of the target's total shield strength.`

tip "% hull damage / second:"
	`Hull damage dealt per second, as a percentage of the target's total hull strength.`

tip "% minable damage / second:"
	`Minable damage dealt per second, as a percentage of the target's total health.`

tip "% fuel damage / second:"
	`Fuel loss caused per second as a percentage of the target's total fuel capacity. Only half as effective when the target's shields are up.`

tip "% heat damage / second:"
	`Increases the target's heat as a percentage of its maximum heat capacity by this amount per second. Only half as effective when the target's shields are up.`

tip "% energy damage / second:"
	`Reduces the target's energy as a percentage of its energy capacity by this amount per second. Only half as effective when the target's shields are up.`

tip "firing energy / second:"
	`Energy consumed per second.`

tip "firing heat / second:"
	`Heat generated per second.`

tip "firing fuel / second:"
	`Fuel consumed per second.`

tip "firing hull / second:"
	`Hull damage dealt to your ship per second.`

tip "firing shields / second:"
	`Shield damage dealt to your ship per second.`

tip "firing ion / second:"
	`Reduces energy levels for some time after this weapon is fired.`

tip "firing scramble / second:"
	`Increases the chance of weapon failure for some time after this weapon is fired.`

tip "firing slowing / second:"
	`Reduces the turn rate, acceleration, and top speed of the ship when this weapon is fired. Slowing wears off over time.`

tip "firing disruption / second:"
	`Disrupts the ships shields after firing this weapon, allowing damage from hostile weapons to "leak through" to the hull even if shields are up. Shield disruption wears off over time, but imparting disruption on yourself does not lose effectiveness as your shields become more leaky.`

tip "firing discharge / second:"
	`Reduces shields for some time after this weapon is fired.`

tip "firing corrosion / second:"
	`Reduces hull for some time after this weapon is fired.`

tip "firing leak / second:"
	`Reduces fuel for some time after this weapon is fired.`

tip "firing burn / second:"
	`Increases heat for some time after this weapon is fired.`

tip "% firing energy / second:"
	`Energy consumed per second, as a percentage of your total energy capacity.`

tip "% firing heat / second:"
	`Increases your heat as a percentage of your maximum heat capacity by this amount per second.`

tip "% firing fuel / second:"
	`Fuel used or lost per second as a percentage of the ship's total fuel.`

tip "% firing hull / second:"
	`Hull damage dealt to your ship per second, as a percentage of your total hull strength.`

tip "% firing shields / second:"
	`Shield damage dealt to your ship per second, as a percentage of your total shield strength.`

tip "shots / second:"
	`Projectiles fired per second by this weapon. Weapons that fire continuously do not require batteries if the ship's energy generation per second is higher than the weapon's firing energy per second. Some continuous fire weapons only fire a fraction of the time, in which case the ship's energy production must be higher than the weapon's firing energy divided by the firing time to not require batteries.`

tip "turret turn rate:"
	`Degrees this turret can turn per second.`

tip "homing:"
	`This projectile's ability to track its target. Weapons with better homing can adjust to the target's speed to plot a more effective intercept course.`

tip "tracking:"
	`This projectile's ability to maintain its target lock.`

tip "optical tracking:"
	`This projectile's ability to maintain an optical target lock, which depends on the size of the target; negatively affected by any potential optical jamming equipement.`

tip "infrared tracking:"
	`This projectile's ability to maintain an infrared target lock, which depends on the target ship's heat level and distance from the missile; IR-guided missiles become more accurate the closer they are to their targets.`

tip "radar tracking:"
	`This projectile's ability to maintain a radar target lock; negatively affected by the target ship's radar jamming equipment.`

tip "shield damage / shot:"
	`Shield damage dealt per shot.`

tip "hull damage / shot:"
	`Hull damage dealt per shot.`

tip "minable damage / shot:"
	`Damage dealt to minable objects per shot, in lieu of hull damage.`

tip "fuel damage / shot:"
	`Fuel lost by the target per shot when hit by this weapon. Only half as effective when the target's shields are up. A negative amount means fuel is added.`

tip "heat damage / shot:"
	`Increases the target ship's heat by this amount per shot. Only half as effective when the target's shields are up.`

tip "energy damage / shot:"
	`Reduces the target ship's energy by this amount per shot. Only half as effective when the target's shields are up.`

tip "ion damage / shot:"
	`Increases the target's ionization by this amount per shot. Only half as effective when the target's shields are up. Ionization reduces the target's energy, and slowly wears off over time.`

tip "scrambling damage / shot:"
	`Increases the target's chance of weapon failure. Only half as effective when the target's shields are up. Scrambling slowly wears off over time.`

tip "slowing damage / shot:"
	`Reduces the target's turn rate, acceleration, and top speed. Only half as effective when the target's shields are up. Slowing wears off over time.`

tip "disruption damage / shot:"
	`Allows weapon damage to "leak through" to the hull even if shields are up. Shield disruption wears off over time, and adding additional shield disruption becomes more difficult as damage leaks past shields instead of disrupting them.`

tip "discharge damage / shot:"
	`Shield damage dealt over time by this weapon per shot.`

tip "corrosion damage / shot:"
	`Hull damage dealt over time by this weapon per shot.`

tip "leak damage / shot:"
	`Fuel damage dealt over time by this weapon per shot.`

tip "burn damage / shot:"
	`Heat damage dealt over time by this weapon per shot.`

tip "% shield damage / shot:"
	`Shield damage dealt per shot, as a percentage of your target's total shield strength.`

tip "% hull damage / shot:"
	`Hull damage dealt per shot, as a percentage of your target's total hull strength.`

tip "% minable damage / shot:"
	`Minable damage dealt as a percentage of the target's total health, in lieu of relative hull damage being used.`

tip "% fuel damage / shot:"
	`Fuel loss caused per shot as a percentage of the the target's total fuel capacity. Only half as effective when the target's shields are up.`

tip "% heat damage / shot:"
	`Increases the target ship's heat as a percentage of its maximum heat capacity by this amount per shot. Only half as effective when the target's shields are up.`

tip "% energy damage / shot:"
	`Reduces the target ship's energy as a percentage of its energy capacity by this amount per shot. Only half as effective when the target's shields are up.`

tip "firing energy / shot:"
	`Energy consumed per shot. A weapon will not fire if the ship's batteries do not have at least this amount of energy stored.`

tip "firing heat / shot:"
	`Heat generated per shot.`

tip "firing fuel / shot:"
	`Fuel consumed per shot.`

tip "firing hull / shot:"
	`Hull damage dealt to your ship per shot.`

tip "firing shields / shot:"
	`Shield damage dealt to your ship per shot.`

tip "firing ion / shot:"
	`Reduces the ship's energy. Ionization slowly wears off over time.`

tip "firing scramble / shot:"
	`Increases the chance of weapon failure for some time after this weapon is fired.`

tip "firing slowing / shot:"
	`Reduces the ship's turn rate, acceleration, and top speed. Slowing wears off over time.`

tip "firing disruption / shot:"
	`Allows weapon damage to "leak through" to the ship's hull even if shields are up. Shield disruption wears off over time, but imparting disruption on yourself does not lose effectiveness as your shields become more leaky.`

tip "firing discharge / shot:"
	`Shield damage dealt to your ship over time by this weapon per shot.`

tip "firing corrosion / shot:"
	`Hull damage dealt to your ship over time by this weapon per shot.`

tip "firing leak / shot:"
	`Fuel damage dealt to your ship over time per shot.`

tip "firing burn / shot:"
	`Heat damage dealt to your ship over time per shot.`

tip "% firing energy / shot:"
	`Energy consumed per shot, as a percentage of the ship's total energy capacity.`

tip "% firing heat / shot:"
	`Heat generated per shot, as a percentage of the ship's maximum heat capacity.`

tip "% firing fuel / shot:"
	`Fuel used or lost per shot, as a percentage of the ship's total fuel.`

tip "% firing hull / shot:"
	`Hull damage dealt to your ship per shot, as a percentage of your total hull strength.`

tip "% firing shields / shot:"
	`Shield damage dealt to your ship per shot, as a percentage of your total shield strength.`

tip "inaccuracy:"
	`Maximum inaccuracy of this weapon, in degrees. A value of one means the weapon's aim will be at most one degree off-target.`

tip "blast radius:"
	`Everything within this distance (including friendly ships) will be damaged when the weapon hits something.`

tip "missile strength:"
	`This projectile's resistance to anti-missile shots.`

tip "anti-missile:"
	`The power of the anti-missile shots. Higher values make it easier to destroy stronger projectiles.`



# Flight checks:
tip "overheating!"
	`This ship's outfits are producing so much heat that it will overheat the moment it takes off. You must either add more cooling or remove some of the outfits that are producing heat.`

tip "no energy!"
	`This ship does not have any source of energy to power its systems. You must install some sort of generator.`

tip "no fuel!"
	`This ship does not have enough fuel to provide energy to power its systems. You must increase the fuel capacity.`

tip "no thruster!"
	`This ship is unable to move. You must install thrusters.`

tip "no steering!"
	`This ship is unable to turn. You must install steering systems.`

tip "insufficient bunks?"
	`This ship does not have enough bunks for its crew. It could become unresponsive at random times.`

tip "afterburner only?"
	`This ship's only thruster is an afterburner. It may be unable to move if the afterburner runs out of fuel.`

tip "reverse only?"
	`This ship has a reverse thruster but no forward thruster. It could be very difficult to maneuver.`

tip "battery only?"
	`This ship has no means of generating energy. It could end up stranded and unable to move if its batteries are depleted.`

tip "limited thrust?"
	`This ship's energy supply is not sufficient to run the thrusters at full power. Its top speed and acceleration will be diminished.`

tip "limited turn?"
	`This ship's energy supply is not sufficient to run the steering at full power. Its turn rate will be diminished.`

tip "solar power?"
	`This ship is powered entirely by solar energy. It could be difficult to maneuver if you fly too far from the center of a star system, because your engines will only have a fraction of the power they require.`

tip "fuel?"
	`This ship consumes fuel, but has insufficient storage. If it took off, it would immediately run out of fuel.`

tip "no hyperdrive?"
	`This ship has no hyperdrive. If it took off, it would be unable to leave this star system.`

tip "no fuel?"
	`This ship has insufficient fuel capacity to make a hyperspace jump. If it took off, it would be unable to leave this star system.`

tip "no bays?"
	`There are insufficient bays available to carry this ship. If it took off, it would be unable to leave this star system.`

tip "insufficient energy to fire?"
	`This ship has insufficient energy storage to fire an installed weapon.`



# Boolean attributes:
tip "This outfit is considered an atrocity."
	`Governments that scan for illegal goods will attack you upon discovering this item in your possession in space, or arrest you if found when landed.`



# Controls
tip `Reverse`
	`Turn opposite to the flight direction (or use reverse engines if you have them installed). Combine with <shift> key to stop your ship.`



# Settings
tip "Automatic aiming"
	`Automatically turn your ship towards your target to aim fixed weapons.`

tip "Automatic firing"
	`Automatically fire your primary weapons if your enemy is within the weapon's range.`

tip "Deadline blink by distance"
	`For rush missions, subtract the distance to the destination from the deadline to determine how fast to blink the map marker.`

tip "Flotsam collection"
	`Control which of your ships can pick up cargo floating in space.`

tip "System map sends move orders"
	`Right-click on a location in the system mini-map on the galaxy map to send your escort to that location in the selected system.`<|MERGE_RESOLUTION|>--- conflicted
+++ resolved
@@ -586,7 +586,6 @@
 	`Strategic scanners allow you to view your current target's distance from you, maximum gun range, maximum turret range, current speed, maximum acceleration, and turning speed when it is within range. The range is proportional to the square root of this value.`
 
 tip "tactical scan power:"
-<<<<<<< HEAD
 	`Tactical scanners allow you to view your current target's crew complement, fuel, heat, and energy levels when it is within range. The range is proportional to the square root of this value.`
 
 tip "acceleration scan power:"
@@ -630,9 +629,6 @@
 
 tip "movement (full - no cargo):"
 	`How quickly this ship can accelerate and turn when its cargo hold is full versus when it is empty.`
-=======
-	`Allows viewing your current target's crew complement, fuel, heat, and energy levels when it is within range. The range is proportional to the square root of this value.`
->>>>>>> acbfd156
 
 tip "thrust:"
 	`Thrust produced by engines. Higher thrust increases a ship's acceleration and top speed. The more mass a ship has, the more thrust is needed to achieve the same acceleration.`
