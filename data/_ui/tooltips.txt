--- conflicted
+++ resolved
@@ -871,7 +871,6 @@
 tip "outfitter: r"
 	`Move outfit from cargo or ship into planetary storage, in that order.`
 
-<<<<<<< HEAD
 tip "shipyard: b"
 	`Buy <multiplier> of this ship.`
 
@@ -881,8 +880,6 @@
 tip "shipyard: r"
 	`Sell the hulls of the selected ships, but retain the outfits in storage.`
 
-=======
->>>>>>> 2fe5254a
 
 
 # Sale labels:
