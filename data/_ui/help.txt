--- conflicted
+++ resolved
@@ -181,11 +181,7 @@
 help "trading"
 	`This is the trading panel. Earn money by buying commodities at a low price in one system, and selling at a higher price elsewhere. To view your map of commodity prices in other systems, press <View star map>. To buy or sell, click on [buy] or [sell], or select a line with the up and down arrows and press "+" or "-" (or Enter and Delete).`
 	`You can buy 5 tons at once by holding down Shift, 20 by holding down Control, 500 by holding down Alt, or larger amounts at a time by holding down two keys at once, or even all three.`
-<<<<<<< HEAD
-	`Sell other items in your cargo hold with the buttons to the left. "Sell Specials" sells materials you mine from asteroids. "Sell Outfits" sells any other outfitter items in your cargo hold.`
-=======
 	`Sell other items in your cargo hold with the buttons to the left. "Sell Outfits" sells all the outfits present in cargo hold. "Sell Flotsam" sells any other materials such as those you mine from asteroids.`
->>>>>>> d5bbe493
 
 help "friendly disabled"
 	`This ship is disabled and needs your help to patch them up! Pressing <Board selected ship> will fly you to their ship and get them up and running again. Just be sure to do it when no one is trying to kill you, or they could get caught in the crossfire!`
