--- conflicted
+++ resolved
@@ -349,25 +349,19 @@
 		size 18
 		align left
 		pad 10 0
-	
-<<<<<<< HEAD
-	if "mission alert"
-	label "( ! )" -340 262
+	visible if "has spaceport" and "mission alert"
+	label "( ! )"
+		from -340 269
 		size 18
 		color alert
 		align right
 	
-	if "has ship"
-	sprite "ui/planet dialog button" 280 270
-	label "_Depart" 340 262
-=======
 	visible if "has ship"
 	sprite "ui/planet dialog button"
 		center 280 270
 	button d "_Depart"
 		center 280 270
 		dimensions 140 40
->>>>>>> 22fcd4ae
 		size 18
 		align right
 		pad 10 0
