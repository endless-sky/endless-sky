--- conflicted
+++ resolved
@@ -950,13 +950,8 @@
 		"homing" 4
 		"trigger radius" 30
 		"blast radius" 60
-<<<<<<< HEAD
 		"hit force" 150
-		"missile strength" 60
-=======
-		"hit force" 100
 		"missile strength" 30
->>>>>>> a5d616ac
 		submunition "Firelight Turning"
 		"stream"
 	description "As the Firestorm Torpedo does not require full reactor shielding or safety interlocks, Korath engineers were able to create the Firelight by further scaling down the reactor element to fit in a missile casing for use on and against smaller vessels."
@@ -977,13 +972,8 @@
 		"optical tracking" .9
 		"trigger radius" 30
 		"blast radius" 60
-<<<<<<< HEAD
 		"hit force" 90
-		"missile strength" 60
-=======
-		"hit force" 60
 		"missile strength" 30
->>>>>>> a5d616ac
 		"submunition" "Firelight Activated"
 
 outfit "Firelight Activated"
@@ -1008,13 +998,8 @@
 		"heat damage" 1800
 		"burn damage" 10
 		"corrosion damage" 2
-<<<<<<< HEAD
 		"hit force" 600
-		"missile strength" 60
-=======
-		"hit force" 400
 		"missile strength" 30
->>>>>>> a5d616ac
 
 effect "firelight ring"
 	sprite "effect/firestorm ring"
