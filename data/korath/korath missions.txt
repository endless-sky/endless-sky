# Copyright (c) 2016 by Michael Zahniser
#
# Endless Sky is free software: you can redistribute it and/or modify it under the
# terms of the GNU General Public License as published by the Free Software
# Foundation, either version 3 of the License, or (at your option) any later version.
#
# Endless Sky is distributed in the hope that it will be useful, but WITHOUT ANY
# WARRANTY; without even the implied warranty of MERCHANTABILITY or FITNESS FOR A
# PARTICULAR PURPOSE. See the GNU General Public License for more details.
#
# You should have received a copy of the GNU General Public License along with
# this program. If not, see <https://www.gnu.org/licenses/>.

mission "First Contact: Korati Efreti"
	landing
	source "Korati Efreti"
	to offer
		not "Wanderers: Rek To Kor Efret: offered"
	on offer
		conversation
			`A few of the Korath who inhabit this station greet you when you land, holding up both hands with their palms toward you. One of them says something that sounds like, "Humani efreti, naskoor amasavarkta." It's clear that none of them speak your language, but they seem friendly and willing to trade with you.`
				decline

mission "First Contact: Laki Nemparu"
	landing
	source "Laki Nemparu"
	to offer
		not "Wanderers: Rek To Kor Efret: offered"
	on offer
		conversation
			`A few of the Korath in this spaceport greet you when you land, holding up both hands with their palms toward you. One of them says something that sounds like, "Humani efreti, naskoor amasavarkta." It's clear that none of them speak your language, but they seem friendly and willing to trade with you.`
				decline

mission "First Contact: Karek Fornati"
	landing
	source "Karek Fornati"
	to offer
		not "Wanderers: Rek To Kor Efret: offered"
	on offer
		conversation
			`A few of the Korath in this spaceport greet you when you land, holding up both hands with their palms toward you. One of them says something that sounds like, "Humani efreti, naskoor amasavarkta." It's clear that none of them speak your language, but they seem friendly and willing to trade with you.`
				decline

mission "First Contact: Setar Fort"
	landing
	source "Setar Fort"
	to offer
		not "Wanderers: Rek To Kor Efret: offered"
	on offer
		conversation
			`A few of the Korath in this spaceport greet you when you land, holding up both hands with their palms toward you. One of them says something that sounds like, "Humani efreti, naskoor amasavarkta." It's clear that none of them speak your language, but they seem friendly and willing to trade with you.`
				decline

mission "Discovered Korath Space"
	landing
	invisible
	source
		attributes "efret"
	on offer
		event "label korath space"
		log "Factions" "Korath" `The Korath are reptilian, bipedal aliens whose territory is almost entirely in ruins: cities destroyed and entire planets scarred by what appears to have been a vicious civil war. Several factions of Korath survive. The "Kor Efreti" live in the shelter of a Quarg ringworld and are on peaceful terms with the Quarg. Other Korath, living as exiles near the galactic core, have been raiding human worlds to steal food and supplies. And deeper in Korath space, two massive armies of automated war drones, known as the Kor Mereti and the Kor Sestor, are locked in an unending struggle. They attack any visitors to their region of space, including the Quarg.`
		fail

event "label korath space"
	galaxy "label korath"
		sprite "label/korath"
		
mission "Setar Fort Heating"
	name "Supplies to <planet>"
	description "Take <cargo> from the Wanderers to the Kor Efreti on <destination>. Payment is <payment>."
	minor
	cargo "heating supplies" 30
	source
		government "Wanderer"
		near "Kaliptari" 100
	destination "Setar Fort"
	to offer
		has "wanderers sestor done"
		random < 60
	on offer
		conversation
			`As you're exploring the spaceport, a Wanderer you've not met waves you down. It says, "You are Captain <last>, correct?"`
			choice
				`	"Yes, that's me."`
				`	"The one and only."`
			`	"I am [relieved, happy] to see you, Captain. We have heard of your assistance in our migration here, and I [believe, assume] you have spent some time on Korath worlds. Would you be interested in taking <tons> of [supplies, aid] to <planet>? I can offer you <payment>."`
			choice
				`	"I can do that. Load it up, and I'll be ready to leave."`
					goto agree
				`	"Only <payment>? That's an unusually low payment for the amount of cargo I'll be carrying."`
					goto payment
				`	"What exactly would I be transporting?"`
				`	"Sorry, but I'm too busy at the moment to take on another job."`
					goto decline
			
			`	"As I am sure you are aware, <planet> is cold - uncomfortably so for most species. Based on our [research, information], the planet is experiencing an accelerated [descent, transition] into an ice age. The Kor Efreti have no effective means of stopping this, and their [pride, honor] means they will not accept our terraforming assistance unless they have no other options. They will, however, pay us for equipment to offset this [descent, transition]. Your [supplies, aid] would include warmer clothing, greenhouse building material, [insulation, shelter], and other technology for the Korath to use. The payment, while [unfortunately, sadly] low, is all the Korath were able to offer.`
			`	"I was originally going to make the journey myself, but my ship has encountered [errors, complications] due to a faulty component. I need someone to go in my place."`
			choice
				`	"I'd be happy to, especially since it's for a good cause. You're welcome to load it up onto my ship."`
					goto agree
				`	"Sorry, but I'm too busy at the moment to take on another job."`
					goto decline
			
			label payment
			`	The Wanderer shudders slightly, almost like it had hoped you wouldn't ask that. "Well... yes, it is low. The rest of the Kor Efreti's payment was used to [purchase, acquire] the supplies, and it seemed they could not afford to pay much more than they already had. Given their situation, we found it [reasonable, justifiable] to accept the lower payment, as the cargo is a [collection, menagerie] of equipment to help with the cooling climate on <planet>, and without it the Kor Efreti might... [perish? expire?]."`
			choice
				`	"I understand, and the money isn't a huge problem. I was just curious. Load it up onto my ship, and I'll be ready to go."`
					goto agree
				`	"Oh. Well, I'll make an exception too. Load it up, and I'll head out."`
					goto agree
				`	"Sorry, but I can't make that trip for only <payment>. You'll have to find someone else."`
			
			label decline
			`	The Wanderer deflates a little when it hears your response. "Oh. I understand. Thank you for your time, Captain <last>," it says, then it wanders off to look for another pilot.`
				decline
			
			label agree
			`	The Wanderer is happy to hear your response. "Wonderful! I will ensure the supplies are loaded onto your ship [immediately, quickly]. Thank you, Captain." It hurries off to a group of Wanderers nearby and starts barking orders. The group breaks up, and within minutes they're at your ship loading the supplies.`
				accept
	on visit
		dialog phrase "generic cargo on visit"
	on complete
		payment 5000
		conversation
			`When you arrive on <planet>, a group of Korath is waiting to unload the cargo. You try and imitate their gesture of greeting, holding your hands up with your palms toward the group. They look surprised but hiss approvingly.`
			`	Soon, all the supplies are off of your ship. The Korath give you a gesture of appreciation, then they begin unpacking it right in the middle of the spaceport. Already, a crowd has begun to gather around the equipment. It looks like it will be put to good use here. When you return to your ship, you see the Wanderer who offered you the job has transferred you your payment of <payment>.`
			
mission "Korath Family to Ringworld"
	name "Korath to <planet>"
	description "A Korath family of <bunks> has paid you <payment> to take them to the Quarg ringworld of <destination>."
	minor
	passengers 3
	source "Laki Nemparu"
	destination "Kuwaru Efreti"
	to offer
		random < 60
	on offer
		conversation
			`The smog is so thick on Laki Nemparu that even the brightest hours of the day feel like evening to you. Everything here is so dirty that most of the Korath look a few shades darker than those of other planets. Within minutes, a small layer of soot clings to your skin as well.`
			`	As you observe your surroundings, a Kor Efret approaches you followed by two others, one likely a child based on its size and the other hunched over a cane it uses for support - probably elderly. The one in front speaks in the Korath language and quickly realizes you don't understand it at all. The Kor Efret pauses to take a deep breath, then erupts into a coughing fit as they inhale far too much smog. It's almost a full minute before they recover.`
			`	The Korath points up to the sky and says, "<planet>, <planet>," while gesturing to the two Korath with them. They press 500 credits into your hands and continue to mutter in the Korath language. <planet> is the name of the Quarg ringworld in Korath space. They must want transportation to it. 500 credits is shockingly low for any transport job, but based on their appearance they can't afford to pay you any more. Do you want to take them to <planet>?`
			choice
				`	(Yes.)`
				`	(Yes, and give their credits back to them.)`
					goto free
				`	(No.)`
					goto heartless
			`	You pocket the credits and gesture for them to follow to your ship. When the Korath realizes you've agreed, they sigh in relief and rapidly gesture in gratitude. You show them to their bunks... and the shower.`
				accept
			
			label free
			`	The Korath's shoulders slump when you hand back the credits, but their disappointment turns to surprise when you gesture to your ship. When they realize you're trying to refuse the money, they puff their chest out and push the credits into your hands again. They won't take no for an answer, so you pocket the credits and take them to your ship. You show them to their bunks... and the shower.`
				accept
			
			label heartless
			`	You give the credits back to the Korath, and their shoulders slump. You watch the trio wander off until they're no longer visible through the thick smog. You can't help but feel a little bad.`
				decline
	on accept
		payment 500
	on complete
		conversation
			`You enjoy the new company on your ship. The child has taught you a game where you take turns throwing a ball against the wall. You spend an hour or two playing with them in the cargo hold.`
			`	When you arrive, you decide to accompany the family into the spaceport. Waiting near the docking bay are two more Korath, one an adult and the other elderly, and the three you've transported rush to meet them. After the happy reunion has died down, the Korath who had originally asked you for transportation turns to a nearby Quarg and says something. The Quarg responds and then turns to you.`
			`	"This fellow pridefulest has claimed he regarded my indebted translation with reverence and asks my usage of it be preferred. I am inclined to acquiesce his request happyfully." This Quarg does not seem to have an especially strong grasp of your language, but you should be able to more or less gather what is being said. "The comrade says, 'I disproportionately thank you for reuniting my familial, in fateful service to our camaraderie.' He additionally supplants there was no method in which this gaggle would vicinitied in which absenced your presence. That is all."`
			choice
				`	"Tell him it's no problem at all."`
				`	"Tell him he has a wonderful family, and I was glad to help."`
			`	The Quarg nods and turns to translate. The Korath responds while holding his palms toward you and moving them in a wide circular motion. "This is indicating of thankfulness of wholesomest measure. He thanks you for your fortunate words and wishes you kind travels," the Quarg says. You acknowledge the response, thank the Quarg for its (rough) translation services, and return to your ship.`
		
mission "Korath Livestock"
	name "Livestock to <planet>"
	description "Transport <bunks> Korath farmers and their <cargo> to <destination>. They've paid you part of your agreed 10,000 credits already."
	minor
	passengers 7
	cargo "livestock and supplies" 40
	source "Setar Fort"
	destination "Karek Fornati"
	to offer
		random < 65
	on offer
		conversation
			`A Kor Efret wearing several layers made of a wool-like fabric approaches you. It raises both its palms toward you, then it gestures for you to follow into an alley. You don't think it poses any threat, but it can't hurt to be cautious.`
			choice
				`	(Follow into the alleyway.)`
				`	(Play it safe and leave.)`
					decline
			`	The Korath weaves through the buildings, heading deeper into an abandoned section of the city. The Korath turns a corner, and as a cold wind rushes over you, an alarmingly loud bleating noise emanates from around the corner.`
			choice
				`	(Turn the corner.)`
				`	(Turn around and try to run back to the spaceport.)`
			`	You hear the shuffling of feet behind you and turn around. Three towering Korath wearing similar heavy clothing have stepped out of a nearby doorway and are making their way toward you. The bleating noise returns, and you turn again, only to see the original Kor Efret has returned from around the corner. Whatever chance you had of getting out of this is gone now.`
			`	The one in front turns back to where it came from, and the Korath behind you hisses and gestures forward. It looks like you should follow. You brace yourself and turn the corner to see... animals?`
			`	The rusting buildings have given way to a massive abandoned plaza, and the entire space is taken up by a mix of large livestock and supplies. They remind you of sheep, but they're around five times larger, have six legs, and come in a variety of brown-black colors. Each has a full coat of fur and an additional blanket made of their own wool-like fabric on them. It's the same material these Korath are wearing. Even with their extra blanket, the "sheep" are huddled in small groups and look uncomfortably cold. They occasionally bleat loudly whenever a cold wind rushes through the plaza. Fortunately for you, these Kor Efreti look to be farmers, not muggers. This must have been the only place near the spaceport where they could keep their entire herd together.`
			`	The one who led you here, who also seems to be the leader, gestures for you to come over to it. It has opened a paper map - a rare sight in the era of interstellar travel. When you take a look, you realize it's not of the local area, but space; it seems to show the surroundings systems. The Korath points to one, pauses and gestures broadly at the mix of livestock and supplies, then draws its finger to another system and says something that sounds roughly like <planet>. "<planet>?" you confirm, and the Korath hisses in approval. It looks like they want transportation there. You wager the livestock and supplies will take up roughly <tons>, and there are <bunks> Korath farmers in the group.`
			`	It pulls a stack of 200 credits from its pocket and sets it on the ground before drawing a circle around it with a piece of chalk. It then draws four more, makes a large circle around the five total smaller ones, then draws nine additional large circles. Your best guess is it's offering 10,000 credits for their transport.`
			choice
				`	(Agree to take them.)`
				`	(Decline the job.)`
					decline
			`	You indicate your agreement by pointing to <planet> on the map and gesturing to yourself. Once it understands you've agreed, the Korath holds its palms toward you and moves them in a circular motion. You lead one to your ship while the rest stay behind to prepare the animals. When you arrive, it immediately goes to work spreading tarps over the floor and scattering a type of straw over them. After some time, you notice one of the "sheep" emerge from an alleyway led by a farmer that had stayed behind. Behind it is another animal, then another. The line of livestock, interspersed with the farmers keeping things moving, slowly makes it way into your hangar over the next hour.`
			`	As they enter your climate-controlled ship, the farmers take the hefty, wool-like blankets off the "sheep" and remove most of their own layers. One takes the entire pile of fabric to a nearby vendor and exchanges it for credits while the others go back and grab the supplies still in the plaza. By nightfall, everything and everyone is finally loaded onto your ship. The Korath who had sold the clothes to the merchant gives you the entire stack of 4,100 credits. Hopefully you'll get the rest after you get to <planet>.`
				accept
	on accept
		payment 4100
	on visit
		dialog phrase "generic cargo and passenger on visit"
	on complete
		payment 5900
		conversation
			`The animals are surprisingly comfortable on the ship, but the Korath struggle. Based on how often they're in and out of the bathroom during the one-jump trip, none of them have been in hyperspace before. When they get over their space sickness, they busy themselves shaving the wool-like fur off the animals and gathering it.`
			`	As you land and open the cargo doors to reveal the hot world of <planet>, the animals shift excitedly. They seem much more energetic than any time before now, so much so that the Korath have some trouble keeping them all together as they exit the ship. The slow desertification of this planet is surely a cause for concern, but it seems to provide a much healthier environment for these animals than Setar Fort's chilling temperatures do. Once everything is off your ship, a Korath takes the wool to another vendor and again sells it, then it returns and hands you 5,900 credits. With the 4,100 credits it gave you before leaving, you've received all 10,000 promised credits. It holds its hands up with its palms toward you then leaves to join the other farmers.`

phrase "kor efret small package offer"
	word
		`A Korath`
		`A Kor Efret`
		`A local`
	word
		` `
	word
		`communicates using gestures that it wants you to`
		`uses gestures to ask you to`
	word
		` `
	word
		`bring a small crate`
		`bring a package`
		`take a shipment weighing less than one ton`
		`carry a box`
	word
		` `
	word
		`to <destination> for <payment>.`
	word
		` `
	word
		`It shouldn't take up any significant room on your ship.`
		`It's small enough to fit below your seat.`
		`The item is small enough for you to hold in your hands.`
		`It's small enough that it won't take up any cargo space.`

mission "Small Scale Delivery"
	name "Package to <planet>"
	repeat
	description "Take a small delivery to <destination> for <payment> for a Kor Efret."
	minor
	to offer
		has "wanderers sestor done"
		random < 10
	source
		government "Kor Efret"
	destination
		government "Kor Efret"
		distance 1 8
	on offer
		dialog phrase "kor efret small package offer"
	on complete
		payment 1000
		dialog `You find a Korath who seems to have been waiting for you in the spaceport. They greet you by showing their palms, then outstretch their hands as if waiting to receive the package. You hand off the small delivery and they hand you a small payment of <payment>.`


substitutions
	"<EDC-ship>" "Esketari"

mission "Efreti: Distress Call 1"
	minor
	landing
	name "Distress call from the <EDC-ship>"
	description "The Quarg have requested you respond to a distress call from the Efreti ship <EDC-ship>, which has crashed on <destination>. There are 40 survivors to rescue."
	source "Karek Fornati"
	destination "Seleptra Nak"

	to offer
		not "event: wanderers: kor mereti friendly"
		has "First Contact: Karek Fornati: offered"
		has "First Contact: Hai: declined"
		has "visited system: Fah Soom"
		random < 30
		"combat rating" > 250
		
	on offer
		conversation
			`The occasional blue flashes of Quarg ships are nothing new as you travel Efreti space. Usually that is all you see of the enigmatic aliens. Today, however, you receive an urgent hail from one of them as you land.`
			`	"Salutations, Captain of the <ship>. Victims of uncertain fate need your most diligent efforts, lest many families mourn the dead. Mereti drones waylayed the Efreti ship <EDC-ship> near <planet> ere it could elude. Two score Korath still live, awaiting rescue."`
			choice
				`	"I'll go there immediately."`
					accept
				`	"Can't the Quarg respond?"`
					goto quarg
				`	"I don't care about the Korath."`
					goto careless
			
			label quarg
			`	"We vanquished the Mereti, but the <EDC-ship> fell beyond our reach at landfall. Without strong plate, we fare ill on a heavy world. A human can reach them days before an expedition from Kuwaru Efreti."`
			choice
				`	"I'll go help, then."`
					accept
				`	"I won't risk my ship for the Korath."`
					goto careless

			label careless
			`	The Quarg is silent for some time. Eventually it responds, "Life is rare and precious across the vastness of space. Look about the Korath worlds and see what remains when one cares not what others suffer."`
				decline


mission "Efreti: Distress Call 2"
	landing
	name "Return the <EDC-ship> survivors"
	description "Transport the <bunks> survivors of the <EDC-ship> to <planet>."
	source "Seleptra Nak"
	destination "Laki Nemparu"
	passengers 40
	blocked `Looking towards the downed <EDC-ship>, you suddenly realize you forgot the <bunks> bunks you need for the evacuees.`
	to offer
		has "Efreti: Distress Call 1: done"
	on offer
		conversation
			`It takes you some time to find the <EDC-ship>. You had expected a beacon of some sort, but either they are keeping radio silence to avoid drawing the Mereti, or there were no survivors. When you manage to open the hatch, you find yourself staring down a thermal rifle.`
			`	The Korath shouts something at you, and you hold your hands out with your palms forward. He limps back a few steps, but keeps the weapon trained on you. Slowly pulling a communicator out, you play a recording of the Quarg transmission you received earlier. Once the Korath hears the Quarg's voice, he becomes excited and lowers his rifle. "<planet>?" he asks repeatedly. You nod your head and show your palms again.`
			`	He leads you into the ship, shouting into a communication device that is then broadcasted on speakers throughout the vessel. You can only glance around as you move through the engineering section, but it's clear they are running on emergency power, and several important-looking systems are destroyed. The living area is a makeshift hospital. You don't see any bodies, but there are far fewer Korath here than you would expect to crew a ship of this size. It's clear that all the surviving crew are injured to some degree, while more than half are incapacitated or unconscious. Even if the ship is spaceworthy, there aren't enough crew to fly it.`
			`	You quickly count the number of survivors and communicate to your guide that you can take them all. He mimics your nodding head gesture, shows you his palms, and makes quick circles. You think he is agreeing and wants to hurry. Calling your crew over to help, the survivors are moved onboard the <ship>. Within a couple of hours you are ready to go.`
				to display
					"flagship crew" > 1
				accept
			`	You quickly count the number of survivors and communicate to your guide that you can take them all. He mimics your nodding head gesture, shows you his palms, and makes quick circles. You think he is agreeing and wants to hurry. With no crew helping you, it takes several hours to transfer the survivors to the <ship>.`
				accept
	npc
		government "Kor Mereti"
		personality staying
		system "Seketra"
		to spawn
			random < 30
		fleet "Small Kor Mereti"
	on complete
		payment 300000
		conversation
			`Medical crews await you once you land, and it takes several hours to evacuate the injured. Doctors, or maybe paramedics, swarm over them to triage, treat, and prepare them for transport. Three who died during the flight are treated with respect and carried off the <ship>.`
			`	When you make it to the spaceport, you find a message from the Quarg. "Bold human! With profuse thanks we offer you for helping the stranded Korath. The Korath ever mourn the loss of their worlds, and, from time to time, brave their dangers. They salvage what they can among the ruins, and seek out worlds where they may one day live again. For the young, this gives them hope, but sometimes they are caught, and the Efreti are reminded why they live crushed together around these few stars."`
			`	Your communicator notifies you of a payment of <payment>.`


mission "Efreti: Distress Call 3"
	landing
	name "Recover the fallen crew of the <EDC-ship>"
	description "Recover the bodies of the dead <EDC-ship> crew on <destination> and return them to <origin>."
	source "Laki Nemparu"
	destination "Seleptra Nak"
	cargo "efreti coffins" 13

	to offer
		has "Efreti: Distress Call 2: done"

	on offer
		conversation
			`Before you can leave, a delegation of Korath approach you somewhat hesitantly. They are dressed in what appears to be much finer clothing than most Korath you have met, certainly nothing you would wear to do work in a spaceport. As they make the traditional gesture of greeting, which you return, you are curious both as to what they want and how they will ask.`
			`	One of them takes a small case out of a pocket and removes a black device that looks like three triangles hooked together. He hisses at it for a moment and it rises out of his hand. The air around it begins to shimmer, followed by the appearance of a life-sized hologram of a Quarg.`
			`	"Salutations, far traveler," the Quarg rumbles. "These Korath-Friends are the princes of the clan that you assisted. While grateful for the living, they cannot fully mourn those that lie dead. They beseech you travel back to <planet> and bring their lost ones home to <origin>."`
			choice
				`	"I will bring them home."`
					goto home
				`	"I will if they pay me."`
					goto pay
				`	"I won't risk my ship for the dead."`
			`	The leader of the group visibly sags as the Quarg translates your words. Two younger Korath bear him up as the group turns and leaves.`
				decline

			label home
			`	You hadn't realized how tense the group was until you saw them relax as your words reach them. They seem relieved at your answer.`
				goto title

			label pay
			`	The group relaxes quickly as you see a ripple of relief and pride pass through them.`

			label title
			`	The leader turns and speaks to you directly. His eyes never waver from yours even as you wait for the translation. "Efreti crews have families, as children learn by working with parents. For some families, three generations were lost. We will not try to salvage the ship, for none can bear to fly it. We offer you title to salvage the <EDC-ship> and carry our grief far from here."`
				accept
	npc
		government "Kor Mereti"
		personality staying
		system "Seketra"
		to spawn
			random < 30
		fleet "Small Kor Mereti"

mission "Efreti: Distress Call 4"
	landing
	name "Recover the fallen of <EDC-ship>"
	description "Return the bodies of the dead <EDC-ship> crew to <planet>."
	source "Seleptra Nak"
	destination "Karek Fornati"
	cargo "efreti deceased" 13
	to offer
		has "Efreti: Distress Call 3: done"
	on offer
		conversation
			`Locating the <EDC-ship>, you and your crew enter it wearing environment suits. It's been several days since the crash, and Korath ships run hot. This will be an unpleasant task in the suits and perhaps impossible without them.`
				to display
					"flagship crew" > 1
			`Locating the <EDC-ship>, you enter it wearing an environment suit. It's been several days since the crash, and Korath ships run hot. This will be an unpleasant task in the suit and perhaps impossible without it, especially with no crew helping you.`
				to display
					"flagship crew" == 1

			`	While your engineer works on refreshing the atmosphere with outside air, the rest of the crew gathers the bodies and places them in the fibrous, vaguely egg-shaped coffins the Korath provided. As you move them to your cargo bay, you find they stack together like a clutch of eggs in a nest.`
				to display
					"flagship crew" > 2
			`	While your crewmate works on refreshing the atmosphere with outside air, you gather the bodies and place them in the fibrous, vaguely egg-shaped coffins the Korath provided. As you move them to your cargo bay, you find they stack together like a clutch of eggs in a nest.`
				to display
					"flagship crew" == 2
			`	One by one, you gather the bodies and place them in fibrous, vaguely egg-shaped coffins the Korath provided. As you move them to your cargo bay, you find they stack together like a clutch of eggs in a nest. It takes a while to refresh the atmosphere with outside air before the smell is tolerable.`
				to display
					"flagship crew" < 2

			`	Returning to the Korath ship, you carefully gather all the personal effects you can find in the living quarters and box them for transport. You've no way of knowing if those Korath in the photographs you find are now safely recovering or lying in your hold.`

			`	The crew makes a last sweep to move debris, both to assess for repairs later and to make sure you haven't missed anyone, or parts of them. You clean and disinfect as best you can and return to your ship for the trip to <destination>.`
				to display
					"flagship crew" > 1
			`	As a precaution, you make a last sweep to move debris, both to assess for repairs later and to make sure you haven't missed anyone, or parts of them. You clean and disinfect as best you can and return to your ship for the trip to <destination>.`
				to display
					"flagship crew" <= 1
			branch accept
	npc
		government "Kor Mereti"
		personality staying
		system "Seketra"
		to spawn
			random < 30
		fleet "Small Kor Mereti"
	on complete
		conversation
			`A crowd pours out of the spaceport when you land. It takes some time for the workers to establish barricades and clear a path so the transports can get to your cargo hold. A team in uniform greets you formally when you open the hatch, and you count the coffins together with them. Afterwards, you show them the boxes of possessions, which they handle with care. An officer thanks you and hands you a data chip that vaguely reminds you of a license.`
			`	The crowd has been somber, but when the first coffin leaves your ship, they erupt in a cacophony of barking sounds. Some Korath try to rush forward but are held back by others, presumably their family.`
			`	Rather than intrude on their grief, you return to your ship, slotting the data chip you received into your systems. Unfortunately, the information is in an alien language, so you set it aside and work on a plan to salvage the <EDC-ship>. Gathering some notes on the ship and the number of crew they were carrying, it's clear that you will need to carry at least 66 additional crew that you can communicate with to be able to salvage it. The closest system that comes to mind with many human speakers is on Greenwater, in Hai space.`

mission "Efreti: Distress Call 5"
	name "<EDC-ship> salvage team"
	description "Hire a <bunks> member salvage team on <destination> to salvage the Efreti ship <EDC-ship>."
	source "Karek Fornati"
	destination "Greenwater"
	landing
	passengers 66
	blocked `You need <bunks> available to carry the salvage team.`
	
	to offer
		has "Efreti: Distress Call 4: done"
	
	on complete
		conversation
			`Many stories tell of Hai who like change and excitement, but their enthusiasm seems to have died. Thoughts of the species that invaded them still inspire fear. No Hai have the courage to salvage a ship that has been caught in the crossfire of the Mereti and Sestor war.`
			`	Fortunately, there are plenty of humans who are willing to risk it for the right pay, even given the comfortable life they have in Hai space. You show the new crew members to their bunks and prepare to salvage the <EDC-ship>.`

ship "Charm-Shallop" "Charm-Shallop (Distressed)"
	outfits
		"Digger Mining Beam" 2
		"Fuel Processor"
		"Generator (Furnace Class)"
		"Large Heat Shunt"
		"Plasma Core"
		"Scram Drive"
		"Small Heat Shunt"
		"Steering (Planetary Class)"
		"Thermal Repeater Rifle" 19
		"Thruster (Lunar Class)"
		"Warder Anti-Missile"
	gun 0 -118 "Digger Mining Beam"
	gun -16.5 -114.5 "Digger Mining Beam"
	gun 16.5 -114.5
	turret 0 -35 "Warder Anti-Missile"
	turret 0 97

mission "Efreti: Distress Call 6"
	landing
	name "Salvage the <EDC-ship>"
	description "Salvage the <EDC-ship> and return it to <planet> to claim rights to it."
	source "Greenwater"
	destination "Seleptra Nak"
	passengers 66
	blocked "You need to be able to carry <bunks> additional crew to salvage the ship. Return here when you have sufficient crew capacity."

	to offer
		has "Efreti: Distress Call 5: done"


mission "Efreti: Distress Call 6 Ships"
	landing
	invisible
	source "Greenwater"
	to offer
		has "Efreti: Distress Call 5: done"
	to accept
		has "Efreti: Distress Call 6: active"
	to fail
		or
			has "Efreti: Distress Call 7: failed"
			has "Efreti: Distress Call 7: aborted"
			has "Efreti: Distress Call 7: done"
	npc kill
		government "Kor Mereti"
		personality staying
		system "Seketra"
		fleet "Small Kor Mereti" 2


mission "Efreti: Distress Call 7"
	landing
	name "Salvage the <EDC-ship>"
	description "Salvage the <EDC-ship> and return it to <planet> to claim rights to it."
	source "Seleptra Nak"
	destination "Karek Fornati"
	to offer
		has "Efreti: Distress Call 6: done"
	on offer
		conversation
			`Thanks to the work of your crew, the atmosphere on the ship is brought to human standards, if a bit tropical. As the salvage continues, you and your crew start to become familiar with the ship. Its strong hull appears spaceworthy, but the ship has barely any weapons, the battery systems are beyond repair, and shield regeneration is impossible. If the Mereti attack, the <EDC-ship> won't be able to survive long.`
			choice
				`	(Fly the <EDC-ship> home.)`
					goto runforit
				`	(Abandon the ship.)`
					goto abandon
			
			label abandon
			action
				fail
			`	Your crew abandons the Korath ship to the elements, just one more tragic story amid the ruins of their civilization.`
				flee
			
			label runforit
			`	You manage to bring up the shields, at least initially, using the <ship>. Your crew on the <EDC-ship> take their stations as you prepare to evade Mereti patrols on your way to <destination>.`
				launch
	on visit
		dialog "You arrive, but you notice the <EDC-ship> is absent. You'll have to bring it here to finish the salvage mission."

	npc accompany save
		government "Kor Efret"
		personality timid escort
		ship "Charm-Shallop (Distressed)" "Esketari"

	on complete
		conversation
			action
				give ship "Charm-Shallop (Distressed)" "Esketari"
			`This time, there are no crowds waiting for you when you land; rather, the ground crews seem astonished to see the ship. It takes you some time to arrange for additional repairs, but by the time you're finished, a pavilion has been set up near the <EDC-ship>, and small groups of Korath periodically stop by.`
			choice
				`	(Check it out.)`
				`	(I've got places to be.)`
					decline
				
			`	The tent is larger than you expected. At the back there is a group of Korath arranged like a choir, but standing oddly still. A Korath in some kind of robe stands next to a table piled with sweets and cups of some kind of thick drink. As you approach, you realize that the "choir" is made of holograms. You do a quick mental count and guess that these are the Korath that died on the ship; this is probably some type of memorial. The Korath in robes greets you and presses a cup into your hand.`
			choice
				`	(Drink it.)`
					goto drink
				`	(Make a motion as if drinking.)`
			`	Either the Efret don't notice your ruse, or they are too polite to say. They press the sweets on you so you take them. You see a few groups from the spaceport follow the same ritual, though some of them walk up to the "choir" and say something to them. When you finish the food, you take your leave and return to your ship.`
				goto end
			label drink
			`	The drink is fermented, and has a sweet and sour taste that leaves your lips and mouth tingling, eventually numbing them. The Korath then presses the sweets on you, and you humbly accept them. A few groups from the spaceport follow the same ritual, though some of them walk up to the "choir" and say something to them. When you finish the food, you take your leave and return to your ship.`
			label end

mission "Efreti: Distress Call 8"
	landing
	invisible
	source
		attributes quarg
	to offer
		has "Efreti: Distress Call 7: done"
	on offer
		conversation
			`The Quarg have translated the Korath language for you in the past. You have the data chip from when you helped the Efret salvage the <EDC-ship>. Would you like to see if the Quarg can tell you what the data chip says?`
			choice
				`	(Ask the Quarg to translate the data chip.)`
				`	(Maybe another time.)`
					defer
				`	(I don't care what it says.)`
					decline
			
			`	You approach one of the Quarg in the spaceport and request assistance with the data chip. It stops and acknowledges you, but doesn't speak. It pauses for a few moments after you make your request, but then holds out its hand. Taking the data chip, it slots it into a communicator of some sort, slowly nods to itself, and hands it back to you.`
			`	You return to your ship and try plugging the chip into your systems again, which now displays two files: one in the Korath language, and one in your own. You open the file in your language, and it reads: "The <EDC-ship> is a ship of grief, bringing great pain in memories that sing for generations. Love is a void in the souls of many. Know all that <first> <last> is a true Efret by heart, if not by skin. The <EDC-ship> is theirs, to save lives and keep memories."`
<<<<<<< HEAD
			`	You carefully store the chip in a safe place.`

mission "First Contact: Korath Exiles"
	landing
	source "Far'en Lai"
	to offer
		not "Wanderers: Sestor: Exiles 2: active"
	on offer
		fail
		conversation
			# Premise: Although there are Korath who are around humans frequently,
			# that is a tiny fraction of the Korath population. Most will not have
			# even seen a human and certainly won't recognize all human ships.
			# That is niche knowledge, and it has not spread far yet. Most Korath
			# know humans merely as local food suppliers, and they certainly won't
			# know about specific human planets other than New Tortuga.

			# The two Korath who meet you here aren't certain of what a human looks
			# like and don't know more than a few words, simply because the chance
			# of the first two available Korath pilots knowing such details is
			# quite small. An armed landing on Far'en Lai is an emergency, and they
			# couldn't wait for a diplomat from La'ab Bamen to arrive.
			`Before you even step out of your ship, two fighters come hurtling down out of the sky to land, sending up a spray of sand as they skid to a stop about ten meters away from you as you open the hatch. The pilots get out and approach you. They are short, stocky, and somewhat reptilian in appearance, and both have a crest of red and brown feathers running along the top of their heads and hanging down their backs. Their clothes are a brightly colored patchwork material. They do not seem to be armed. One of them stretches both arms out sideways and says, "Oi, oi!"`
			# Names:
			# Pilot to the left: Akafavah, meaning "steel eyes"
			# Pilot to the right: Tak Ratabomlek, or Takra for short, means "unforgotten"

			choice
				`	"I am <first> <last>."`
					goto name
				`	"Oi, oi!"`
					goto silence
				`	"I come in peace. Take me to your leader."`
					goto peaceleader
				`	(Remain silent and observe.)`
					goto silence
				`	(Attack them.)`
					goto attack

			label name
			`	"Takra," one says, pointing at themself. Takra points to their compatriot and says, "Akafavah."`
			`	"Korath," Takra says, gesturing to the two of them. They both look at you expectantly.`
				goto humanika

			# With a longer starting sentence, they suspect you're speaking human standard
			# (even if you may not be human) so they try to use the same language in response.
			label peaceleader
			`	Both of them seem confused, like they half-understand parts of what you said, but can't put the pieces together.`
			`	"Peeese? Takra," one says, pointing to themself. Then Takra points to the other and says, "Akafavah." You respond with "<first> <last>."`
			`	"Weee Korath," Takra says, gesturing to the two of them. Then Takra gestures at you and says, "Yee ess...?"`
				goto humanika

			label humanika
			`	"Human," you say, almost instinctively.`
			`	Akafavah says, "Oy! Humanika!" It's not clear what emotion they're feeling, but it's a strong one.`
			`	Takra asks you, "Were foam?"`
			`	They see your confusion and seem to give up on communicating in your language. It's time for a different approach.`
				goto map

			label silence
			`	The left gestures at themself and says, "Akafavah." The right does a similar gesture and says, "Takra." You respond almost instinctively with "<first> <last>."`
			`	Pleased with this success, Akafavah continues. "Korath," they say, gesturing at the two pilots.`
			`	"I'm a human," you say, "from Earth."`
			`	Akafavah says suddenly, "Oi! Humanika!" It's unclear what emotion the Korath is expressing, but it is a strong one.`
			`	They see your confusion and seem to give up on communicating with words. It's time for a different approach.`
				goto map

			label attack
			action
				set "First Contact: Korath Exiles: pointed gun on Far'en Lai"
			`	You reach for your gun. They move faster than you would have expected possible. One of them strikes a pose with their arms and shouts, "Nag! Nag! Koreshi far'en lai!" Simultaneously, the other dives at you, grabbing the gun out of your hands before you have a chance to fire it.`
			`	Then, instead of attacking you, the one who took your gun begins waving it in your face and talking very quickly, as if scolding you. They point to the sky with a sweeping gesture, then mimic drawing the gun as you just did. Then they point to the ground, put the gun on the ground, and says, "Far'en lai ko forei lak'far." They pick up the gun and repeat both gestures: at the sky, gun drawn. Down, gun on ground. Then they toss the gun near your feet and wait, expectantly.`
				goto map

			label map
			`	There is a long awkward silence, like a cocktail party where you are standing next to someone but have no idea how to start a conversation. Then one of the Korath stoops down and begins drawing in the sand, a spiral with many arms: the galaxy. Near the center of the spiral, they draw the outline of one of their warships. "Korath soru nar," they say.`
			choice
				`	(Draw where human territory is.)`
					goto draw
				`	(Pretend not to understand what the map is.)`
					goto wait

			label draw
			`	You draw the outline of your own ship on the same side of the core as theirs, but farther out, then draw a line around it marking the extents of human space. The Korath responds by drawing something that looks like a squirrel, beyond the northern edge of human space. Then, near the top of human space they push their finger deep into the ground, and again just north of there, and connect the two holes with a line.`
			choice
				`	(Add some details I know to the map.)`
					goto add
				`	(Wait to see what else they will draw.)`
					goto wait

			label add
			# MZ wrote the parts about spiders, long before the Coalition was added to the game, the spiders are Archons. (so saith ravenshining)
			`	Near the southern end of human space, you draw a dot with a partial ring around it: the Quarg ringworld, under construction. The Korath respond by both beginning to draw more rings, spread out all over the galaxy, some broken, some complete. Then they draw more of the spiders, again spread out all over the galaxy, and then sprinkle sand over them so the lines are barely visible.`

			label wait
			`	The Korath pause for a minute and look at you, then begin drawing again. "Korath," says one of them, and draws another outline of one of their warships, but much larger, on the northern side of the galactic core. Then they brush away the outline of that big ship and draw several smaller ones, facing each other. "Korath," they say again, "no'lai en vas, certu forgu, mik'lak'nal torq." They rake their fingers through the sand, erasing the outlines of the three ships.`
			`	Their companion picks up the story. "Vas, certu vas. Minli ka Korath torq. Kem'lor ka forli, ka merru, ka plee. Teka korma ka draki, rekki korath, marre fa long." They draw a bunch of small spiders, surrounding the Korath ships, then gather the sand from that part of the map and toss it onto the place where the first Korath ship was drawn. "Tarre ta fo'lu korath."`
			`	The other one says, "Far'en lai, soru ka'lai en ka korath. Soti far'en lai ko forei lak'far." They point to the gun at the front of their fighter, then makes a gesture, hands turned downward toward the ground. "Far'en lai ka let'mari nik lak'mal." They point to a few places, hundreds of meters away, where you see green plants growing. "Nik lak'mal." Then they point to you. "Humani ka Korath nik lak'mal."`
			`	To emphasize the point, on a blank part of the sand they draw a large circle with lots of dots on it, pointing to the plants as they make each dot. They then draw an outline of all three of your ships inside the circle, pointing towards each other. Finally, one picks up the sand they just used to make your ship, and tosses it back onto the map of human space, while the other picks up the sand that makes up their ships and likewise tosses it onto the map of their own space.`
			choice
				`	(Try to assure them you do not mean to fight them.)`
					goto assurance
				`	(Try to communicate that they should leave humanity alone.)`
					goto alone

			label assurance
			`	"We do not want to fight you," you say, and you redraw the human and Korath ships, on the map, so they are facing away from each other.`
			`	"Kai," says one of the Korath, looking at the other, "mik'mal ka puk?"`
			`	"Lajalness?" the other says back, and takes a moment to look at your ship.`
			`	Returning to the sand, they make another copy of your respective ships, this time, all facing in the same direction. Making a gesture, they alter the drawing you made, making the ships double-ended, with two bows and no stern. They point to each drawing and then to you.`
			choice
				`	(Point to the three ships flying together in the same direction.)`
					goto together
				`	(Point to the double-ended ships facing off against each other.)`
					goto fight
				`	(Change the drawing to emphasize the ships moving apart again.)`
					goto alone

			label together
			`	They stare at you for another few awkward seconds.`
			`	Then, in front of your three ships, they slowly and carefully draw a large fire, larger than the three of your ships put together. On one side of the ships, they draw a teardrop shape, facing away. On the other, they draw a spider facing in the other direction. After a brief pause, they give the spider heads on both sides of its body, and give the teardrop a second point. Again, they point to the drawing of your double-ended ships, then to the now ominous-looking collection of ships and fire, and then to you.`
			choice
				`	(Point again to the ominous collection of ships and fire, with the three ships flying together.)`
					goto fire
				`	(Point to the double-ended ships facing off against each other this time.)`
					goto fight
				`	(Change the drawing to emphasize the ships moving apart again.)`
					goto alone

			label fire
			`	A furious exchange of gestures and vocalizations ensues between the two Korath; they begin vigorously drawing, erasing, and drawing more things in the sand between themselves, out of your sight. Eventually, the pace of their conversation slows and they turn back to you.`
			# This Korath is asking you to return here with food.
			`	They draw your ships back on the illustration of the planet, pick up the sand for your ship, and throw it back in human space again. Then they collect a few pebbles from human space, redraw your ship back on the planet again, and place the pebbles inside. Picking up one of the pebbles, one of them reaches into their coat, takes out a glowing red orb, unscrews a cap from the top, and drinks the thick, red fluid. They gesture with the pebble, gesture with the now-empty orb, and place all the pebbles on the drawing of the planet between your three ships.`
			choice
				`	(Nod.)`
				`	(Make a motion like a ship landing and point to the Korath's mouth.)`
			action
				set "First Contact: Korath Exiles: agreed to bring food"
			`	"Lasel," says the Korath, stretching out both arms toward you, fingers curled back towards its body. You make the same gesture, and they reverse their hands, linking their scaly fingers with yours. You're not sure if that is the right response, but the Korath seem satisfied, saying, "Nik lak'mal." They get back in their fighters and take off, circling above you.`
				decline

			label alone
			`	On the map, you draw a line between Korath space and human space. "Humans will stay here," you say, "if the Korath will stay here. Humans here, Korath here." You point to each location for emphasis.`
				goto parting
			label fight
			`	They push their finger deep into the ground at a point on the map not too far from Earth. "Ka puk soru, nik ka korath."`
			label parting
			`	"Kai," says the Korath, and they stretch out both arms toward you, palms out. You make the same gesture and touch their hands, palm to palm. You're not sure if that is the right response, but the Korath seem satisfied, saying, "Nik lak'mal." They get back in their fighters, take off, and hover nearby.`
				decline



mission "Korath [F01]: A Fishy Deal"
	landing
	name "A fishy proposition"
	description "Transport <cargo> to <planet> by <date>. After a return trip, you'll be paid 140,000 credits. Don't get caught."
	cargo "live fish" 15
	# The mission is illegal because of the broader trade agreement. The player is supposed to be left with the impression that the Korath are sending back more dangerous things than waste processing systems. The Syndicate (and by extension, the Republic) is aware of this, and fines pilots involved.
	illegal 50000
	deadline 4
	clearance "The authorities do not respond, but a concealed hangar bay door opens. The meaning is clear: land here."
	source "New Tortuga"
	destination "La'ab Bamen"
	on offer
		event "know about Korath fish jobs"
		conversation
			`Flying through the atmosphere of New Tortuga, you pass over a typhoon, overfly a tsunami, and take a short detour around a supercell thunderstorm. After a half hour of delicate flying, you approach doors more than a hundred meters tall. As they open, you can see they are ten meters thick, made of an unfamiliar brown material. Two layers of shields shut down in anticipation of your entry, each strong enough to stop a Navy Carrier. To the left and right, there are turrets with heat signatures higher than a Breeder Reactor. Whoever built this place values their safety... and has the funds and technology to secure it.`
			`	Spaceport authorities direct you to bay 23X-5, which contains an odd ship you see on your way in. It resembles an old-fashioned jet aircraft, whose four jet engines have been replaced with small ion engines. From the gold pipes on the tail, it appears to have a hyperdrive built into the hull. Several packages are being unloaded from the plane. A woman is waving her arms, perhaps with anger, as she walks from the cockpit into the spaceport.`
			`	The ship is parked next to yours and the woman is about to walk past you. She looks quite distraught and, perchance, looks your way. Maybe a distraction will cheer her up?`
			label questions
			choice
				`	"That's an interesting ship."`
					goto ship
					to display
						not "Korath [F01]: A Fishy Deal: ship"
				`	"What's getting you down?"`
					goto down
					to display
						has "Korath [F01]: A Fishy Deal: ship"
						not "Korath [F01]: A Fishy Deal: down"
				`	"What sort of delivery?"`
					goto mission
					to display
						has "Korath [F01]: A Fishy Deal: down"
						not "Korath [F01]: A Fishy Deal: mission"
				`	"Sure, I could deliver it for you."`
					goto yup
					to display
						has "Korath [F01]: A Fishy Deal: mission"
				`	"I wish I could help, but I have urgent matters of my own."`
					decline
					to display
						or
							has "Korath [F01]: A Fishy Deal: ship"
							has "Korath [F01]: A Fishy Deal: down"
							has "Korath [F01]: A Fishy Deal: mission"
				`	(Ignore her and go about your business.)`
					decline
					to display
						not "Korath [F01]: A Fishy Deal: ship"
						not "Korath [F01]: A Fishy Deal: down"
						not "Korath [F01]: A Fishy Deal: mission"
			label ship
			action
				set "Korath [F01]: A Fishy Deal: ship"
				log "Minor People" "Jenny Jetmaster" "Latest in a family line that has operated and maintained a replica of an ancient jet aircraft and made money on airshows. She is now on the run from the Syndicate for rescuing her persecuted uncle from Tinker."
			`	You see her expression brighten as she walks towards you. "It's an heirloom," she says proudly, gesturing widely at the ship, "which has been in the family for centuries. My distant ancestor got a military surplus cargo plane and refurbished it. They used it as a personal craft. Each generation added to it; every piece has been repaired or replaced over the last thousand years. It's more of a replica now.`
			`	"The whole thing has been modernized - about a dozen times. There's a hyperdrive built into the hull itself, and those ion engines aren't of Syndicate design. They're custom-built, with ion propulsion, steering, and atmospheric anti-grav, in one assembly. The design was once called a Jetmaster, and my family have taken the Jetmaster name as our own.`
			`	"Jenny Jetmaster," she says, with a choreographed bow. "My family used to do air shows all across human space, until my uncle got on the bad side of the Syndicate. We flew all the way from Bourne to Tinker to pick him up and smuggled him out here to New Tortuga where the Syndicate cannot reach us. Now I smuggle cargo through hyperspace in a 20th century aircraft!"`
			branch questions
				has "Korath [F01]: A Fishy Deal: down"
			label down
			action
				set "Korath [F01]: A Fishy Deal: down"
			`	Her face turns sour, and she says, "Unfortunately, I can't finish my current delivery. My mother is quite sick, and I want to get to Freedom before..." she trails off. "Well, a client really needs this delivery, and I have to find someone to do it."`
				goto questions
			label mission
			action
				set "Korath [F01]: A Fishy Deal: mission"
			`	"It's the sort of delivery where you don't ask what sort of delivery it is. Take <tons> of fish to <planet>, and fly back here with <tons> of supplies. It's just two systems away, and the payment is 140,000 credits. Couldn't be easier."`
				goto questions
			label yup
			action
				log "Agreed to help a woman named Jenny Jetmaster who couldn't make a delivery. Apparently the delivery is illegal, though it's unlikely to be detected since it's in a region of space not patrolled by any law-abiding governments."
			`	"Really? Okay, hold on..." looking down, she fidgets with a datapad, perhaps transferring permission for the cargo mission. "Yeah, okay." She looks back up at last. "Transfer is approved." Her crewman starts offloading the fish, preparing to transfer it to your ship.`
			`	"If the authorities won't let you land, transmit them the serial number from the cargo container, and they'll open a bay for you. Oh, also, this is an illegal mission, so don't get caught, or it'll cost you. Well, it's unlikely anyone out here will care about laws, but I do believe in full disclosure."`
			label "d'ya want the job"
			choice
				`	"I'm not afraid of dodging the cops... where there are none. Give me the cargo, and it'll reach its destination. You have my word."`
					accept
				`	"On second thought, I don't think I want this mission. Illegal fish deliveries are too strange for my tastes."`
					decline
				`	"If I'm just delivering fish, why is it illegal?"`
					to display
						not "Korath [F01]: A Fishy Deal: spicy"
			label "'cause they're spicy"
			action
				set "Korath [F01]: A Fishy Deal: spicy"
			`	"Nothing is wrong with the fish; the other end of the delivery is the problem, so the whole trade arrangement is illegal. There's all sorts of barrels and boxes that come back from <planet>. It's mostly mundane stuff; never any drugs, counterfeits, or weapons. Why the Republic would ban this... I haven't the slightest notion.`
			`	"A while back, my aunt was fined 25,000 credits for using a knock-off fuel gasket on her racing Flivver. She used the gasket because it was more reliable than a genuine one. Of course, that doesn't matter to the Republic. The Navy officer that caught her knew how dumb the law was, so he let her keep the gasket."`
				goto "d'ya want the job"

	on enter Atik
		dialog "It seems you do not have automatic clearance to <planet>. If you talk to the planet, the authorities will probably let you land."
	on visit
		dialog "You've arrived at <planet> but you left some of the fish behind. You should take off and wait for your escorts to arrive."

event "know about Korath fish jobs"



mission "Korath [F02]: A Fishy Proposition"
	landing
	name "A fishy proposition"
	description "Transport <cargo> to <planet> by <date> for <payment>. Avoid getting scanned or landing on high-security planets, or you may be fined."
	cargo "planetary supplies" 15
	# See note above in "Korath [F01]: A Fishy Deal" for why this is illegal.
	illegal 50000
	"apparent payment" 140000
	deadline 4
	clearance "The authorities do not respond, but a concealed hangar bay door opens. The meaning is clear: land here."
	source "La'ab Bamen"
	destination "New Tortuga"
	to offer
		has "Korath [F01]: A Fishy Deal: done"
	on offer
		conversation
			`You approach the asteroid, and a crater suddenly opens up, revealing a docking bay. Entire human space stations could fit in here, but there are only a few ordinary ships parked. When you exit the <ship>, several dire men in uniformed body armor greet you. Each holds a bright orange rifle whose scorching heat warps the air around them. They all stare intensely at you as another figure steps forward.`
			`	It is a woman who captures your attention, with a warm and open smile on her face. Strapped over the top of her silky white dress you see two revolvers and a sizable supply of ammo. Beyond that there is a knife on each leg, just above her knee-high combat boots, and you think there's another one between her shoulder blades. A rainbow lock contrasts her otherwise light blond hair, and matches the rainbow feather on a necklace draped around her neck.`
			`	She shakes your hand firmly. "My name is Iris." Her glowing smile quickly switches to a look of concern. "We don't like surprises, Captain <last>. I was expecting to see Jenny Jetmaster, but here you are in her stead. Care to explain?"`
			choice
				`	(Pull out your gun.)`
					goto gun
				`	"She wasn't using the fish, so I took it."`
					goto taunt
				`	"Her mother is unwell, but she knew you needed this delivery."`
					goto unwell

			# You get here by default, partly to show Iris's restraint, and also
			# to warn players they should pay attention to conversation choices.
			label gun
			action
				set "pulled gun on Iris"
			`	Before you can reach the holster, the squad's guns are pointed at nearly every part of your torso. Iris raises her hand to signal "hold fire." You instinctively stop, knowing any move will result in your death.`
			`	"I understand, Captain <last>, you're scared. Anyone would be in a place like this, crawling with pirates, marauders, and who knows what else. We haven't threatened you in any way; you're safe around us. I'm used to dealing with difficult personalities, so I'll give you a second chance."`
			choice
				`	(Go out in a blaze of glory.)`
					goto glory
				`	"I'm sorry, I panicked."`
					goto sorry
				`	"Yes, let's talk instead."`
					goto talk

			# Death scene, for players who don't bother reading the choices.
			label glory
			`	As your hand starts to move, so does Iris's, giving the order to fire. All guns glow red, and your pain is excruciating for a brief moment as plasma eats its way through flesh and bone.`
				die

			label sorry
			`	You move your hand away from the gun, and she reassures you. "We all make mistakes, Captain <last>. Be glad this wasn't a fatal one. Now tell me what really happened."`
				goto really
			label talk
			`	"A wiser decision than your last one, Captain <last>. Rash actions can lead to a quick end of your mercenary career. Please be careful in the future. Now tell me what really happened."`
				goto really
			label taunt
			`	Iris laughs at your joke as the men around her glare at you. "You don't look halfway clever enough to scam Jenny. What really happened?"`
			label really
			choice
				`	(Pull out your gun.)`
					goto gun
					to display
						not "pulled gun on Iris"
				`	"Jenny's mother is unwell, but she knew you needed this delivery."`
					goto unwell
			label unwell
			`	"Poor Jenny. Yes, I know about that. She's smuggling her mother from Freedom to a hospital on Shroud for treatment. Her mother's a strong woman, and I'm sure she'll pull through.`
			`	"She vouched for you, and we did a background check. You do seem suitable for our needs, if you keep a level head. Take these supplies to New Tortuga," she points to a pile of black barrels, "and an officer there will pay you."`
			choice
				`	"I'll see it done."`
					goto see
				`	"You can count on me."`
				`	"No, I think I'm done with your deliveries."`
					goto reject
			`	"I'm sure I can," she says, smiling.`
				goto warning
			label see
			`	She nods and gives an approving smile.`
			label warning
			`	"One more matter, Captain <last>: a fair warning about some of our associates. To keep helping our planet, you need to be able to travel far and wide, acting as a courier through space we cannot reach. If you anger half the galaxy, not only will it risk your life, it'll hurt the people of New Tortuga.`
			`	"You may have noticed some unusual ships near here, larger than anything else in human space. Assisting New Tortuga or this station can earn you favor with them. Eventually, they'll warm up to you and might even begin to trust you if you assist them when their ships are damaged.`
			`	"For your safety, for their sake, and for the sake of my planet, I do implore you: do not assist those ships yet. They know the risk they take when raiding, and have contingencies in place. It is more important to them that you retain your freedom of movement by not revealing your association with them."`
				goto departs

			label reject
			action
				payment 70000
				log "Met a woman named Iris who offered a suspicious cargo transport job to assist New Tortuga. Rejected the request."
			`	"That is your prerogative. As you have done half the job, you may have half the payment: 70,000 credits."`
			`	She departs with her entourage, as dock workers move cargo to a holding area.`
				decline

			label departs
			action
				log `Agreed to help New Tortuga by delivering "planetary supplies" from a black market called "La'ab Bamen." The request came from a woman who calls herself Iris. That may be a code name; she seems to be an agent of some sort. She has a suspiciously in-depth level of knowledge of the large vessels that frequent New Tortuga, which identify themselves as Korath.`
				log `Iris warned me not to assist Korath vessels, or it would anger "half the galaxy." New Tortuga and the Korath need me to retain my freedom of movement so I can act as a courier.`
			`	She departs with her entourage, and some dock workers load the barrels onto your ship.`
				accept
	on complete
		payment 165000

		# This is a reputation reset for people who haven't been fighting the
		# Korath. It's enough to cover disabling and pillaging a Palavret.
		# Anyone else will have to do a lot of assistance jobs.
		"reputation: Korath" += 300

		conversation
			`This time, you are directed to a different bunker city, on the other side of the planet from the main spaceport. The doors are considerably larger, and the bay is large enough to fit two dozen bulk freighters. You park near the far corner, close to one of the spaceport entrances, between a Behemoth and a Bactrian.`
			`	Another well-armed woman in a white dress meets you, accompanied by security guards with the same uniform as on La'ab Bamen. "Ah, Captain <last>! The next shipment."`
			choice
				`	"What was this cargo?"`
				`	"I'm glad to have served another happy customer."`
					goto done
			`	She looks shocked. "You should never ask that question." Her face relaxes. "You're in luck this time: your cargo was not confidential, so I can satisfy your curiosity.`
			`	"Much of our planet's food comes from waste processing systems that convert sewage into edible materials. They rely heavily on aquaponics using extraterrestrial species. These barrels contain several genetically-engineered organisms that feed on sewage and secrete certain types of proteins. The process produces edible algae-like substances; with spices and 3D printers, it is quite palatable. Still, we prefer to eat real food when we can.`

			label done
			`	"Your payment is <payment>, a bit higher than promised. Thank you for the prompt delivery, Captain <last>!"`
			`	"In the future, you will find more fish delivery jobs on the New Tortuga job board. They will grant you clearance to land on La'ab Bamen, whose job board has lucrative opportunities.`
	on visit
		dialog "You've arrived at <planet>, but you left some of the fish behind. You should take off and wait for your escorts to arrive."



mission "Korath: Assistance Warning"
	assisting
	invisible
	source
		government Korath
	to offer
		has "Korath [F02]: A Fishy Proposition: offered"
	on offer
		conversation
			`Just after the ship departs, you remember the warning from Iris: openly displaying your association with the Korath will anger half the galaxy. Hopefully that was just hyperbole...`
				decline



mission "Korath [F03]: Rabasot Pa'ah Failed Landings"
	name "Land on <planet>."
	description "Try again to land on <planet> after your last attempt failed."
	landing
	repeat 3
	source "Rabasot Pa'ah"
	destination "Rabasot Pa'ah"
	on offer
		conversation
			branch "first attempt"
				"Korath [F03]: Rabasot Pa'ah Failed Landings: offered" == 0
			branch "second attempt"
				"Korath [F03]: Rabasot Pa'ah Failed Landings: offered" == 1
			branch "third attempt"

			label "first attempt"
			scene scene/purple-lightning
			action
				log "Failed to land on Rabasot Pa'ah due to a powerful atmospheric event brought on by unusual interactions between the planet's atmosphere and the nova it orbits. Reconfigured the shields to act as a plow to get out of the storm. That shield configuration should allow safe transit through the atmosphere in another landing attempt."
			`As you descend through the magnetosphere, your computer warns you of a build-up of unusual charged particles called muons, which is a bit odd. From your training on hyperspace exit and entrance, you recall that the mean lifetime of a muon is measured in microseconds. Something here must be actively generating them.`
			`	You travel deeper into the atmosphere, approaching what appears to be an inactive volcanic island chain. As usual, your ship's descent causes air currents, but the strange atmosphere turns those currents into a powerful storm. The muons mix with this event, creating catastrophic explosions of electrical discharge.`
			`	Remembering what you've read about extreme atmospheric landings, you reconfigure your shields to act as a plow, pushing through the storm. At first it isn't enough, so you pull upward, hoping the lower atmospheric density will let you escape. Once you're free, you realize you've already reached the exosphere.`
			`	A quick analysis by your ship's computer tells you the shield plow technique should get you all the way down to the surface, if you avoid eddies in the magnetosphere. It seems those eddies interact with the carbon star in an odd manner that produces vast amounts of muons. Your shield was drawing them in and discharging them, creating an intense storm centered on your ship. The plow shape directed the electrical activity aft, letting you move freely.`
			`	Certainly, a second landing attempt will get you through the atmosphere. Next, you'll have to scout for a safe place to land on this world of water and storms.`
				launch

			label "second attempt"
			scene scene/volcanic-eruption-at-night
			action
				log "Was able to pass through the atmosphere of Rabasot Pa'ah despite the unusual atmospheric event. A volcanic eruption nearly hit the ship, perhaps caused by landing in the wrong area. There is a large island that might be suitable for landing. Another attempt could succeed."
			`In this trip, your ship's descent stirred up awe-inspiring storm clouds, but traveling through them was easy. Your shield plow technique took you down to the lower troposphere, where the storms cleared enough for you to see. The original island chain was too far away, so you set course for another one nearby.`
			`	Aiming for the hardest-looking piece of ground your sensors can find, you touch down. As this planet has twice Earth's gravity, you extend your ship's artificial gravity field to the surface. Donning a space suit for safety's sake, you walk out to see nature taking control once again: the massive volcano in front of you starts to erupt.`
			`	After a dash to the cockpit, still in your suit, you take off, satisfied that you've reached the surface - albeit in the worst possible spot. A third attempt will certainly succeed, as you see a larger island with no apparent volcanic activity and a pleasant-looking bay.`
				launch

			label "third attempt"
			scene scene/blue-whale
			action
				set "landed on Rabasot Pa'ah"
				log "Discovered a creature in a bay on the ocean world of Rabasot Pa'ah with the front half of a whale and the back half of a giant squid. They seem out-of-place, since the planet is almost devoid of macroscopic lifeforms. Perhaps someone is shipping them to the planet?"
			`On your third attempt, you dodge most of the storms by flying into the atmosphere at an odd angle that keeps you in stable air nearly the whole way. After a long flight through safe atmosphere, you finally reach the bay and land on a durable mesa overlooking it. Extending your ship's artificial gravity field to the surface, you don your suit and walk out. It quickly becomes clear the mesa is artificial: it's a constructed landing pad for a ship of vast scale.`
			`	This is the perfect location for life, so it's no surprise there are small plants and a few fish in the water. The seas are calmer here than the rest of the planet, and an unusual formation in the ionosphere protects this spot from the worst rays of the carbon star. The dominant land-based lifeform seems to be toothed worms about the size of your arm.`
			`	The strangest feature is what appears to be slow-moving islands. As one comes closer, its form is more clear: an unholy marriage between a blue whale and a giant squid. On the far end of the mesa, you spy a gravity crane system that looks suitable for carrying such a beast out of the water.`
				decline



mission "Korath [F04]: Fishy Delay"
	invisible
	landing
	to offer
		has "First Contact: Korath Exiles: offered"

		# Require a successful landing on Rabasot Pa'ah, since that gives you the whale picture.
		has "landed on Rabasot Pa'ah"

		# You have to meet Iris and know she has knowledge of Korath:
		has "Korath [F02]: A Fishy Proposition: done"
	on offer
		event "Korath [F04]: Fishy Delay Event" 5 14
		fail

event "Korath [F04]: Fishy Delay Event"



mission "Korath [F05]: Fishy Reasoning"
	landing
	name "Seek answers from Iris"
	description "Visit Iris at <planet> and ask her about Korath, fish transfers, an ocean planet, and her rainbow feather."
	clearance "You explain the purpose of your visit, and the authorities inform you that Iris will expect you."
	source
		not planet "La'ab Bamen"
	destination "La'ab Bamen"
	to offer
		has "event: Korath [F04]: Fishy Delay Event"
	on offer
		conversation
			`While skimming damage and transit logs from your recent trips, a few old log entries catch your eye.`
			`	When the Korath were drawing systems, three seemed to jump out at you. You now know they're Misam, home of New Tortuga; Atik, where the La'ab Bamen black market resides; and Kor Ak'Mari, the ocean planet's system. The first fish you transferred from New Tortuga to La'ab Bamen looked like a tiny relative of the island-sized fish on the ocean planet.`
			`	Iris had quite a lot of knowledge of the Korath, and spoke of them with admiration. Most curious of all is the rainbow feather on her necklace. It was the exact shape of feathers on the Korath of Far'en Lai, but far more colorful.`
			`	You last saw Iris on <planet>. Perhaps it is time to seek answers.`
				accept


mission "Korath [F06]: The Rainbow Feather"
	landing
	invisible
	source "La'ab Bamen"
	to offer
		has "Korath [F05]: Fishy Reasoning: offered"
	on offer
		fail
		conversation
			`You find Iris in one of the narrow access tunnels of La'ab Bamen, observing the fish behind the glass.`
			`	"I was wondering when you'd seek me out," she says, with a worried look. "You gave those two patrols quite a scare on Far'en Lai. They had never seen a human before, and they found one armed at their jail's lock."`
				goto questions

			label check
			branch compassion
				has "Korath [F05]: The Rainbow Feather: feather"
				has "Korath [F05]: The Rainbow Feather: exile"
				has "Korath [F05]: The Rainbow Feather: freedom"

			label questions
			choice
				`	"I meant no harm."`
					goto harm
					to display
						not "Korath [F05]: The Rainbow Feather: know"
				`	"How do you know about that?"`
					goto know
					to display
						not "Korath [F05]: The Rainbow Feather: know"
				`	"You seem to know the Korath well. Who are they, really?"`
					goto feather
					to display
						has "Korath [F05]: The Rainbow Feather: know"
						not "Korath [F05]: The Rainbow Feather: feather"
				`	"Why did you call Far'en Lai 'their jail's lock'?"`
					goto exile
					to display
						has "Korath [F05]: The Rainbow Feather: know"
						not "Korath [F05]: The Rainbow Feather: exile"
				`	"What is the nature of this fish trade?"`
					goto freedom
					to display
						has "Korath [F05]: The Rainbow Feather: know"
						not "Korath [F05]: The Rainbow Feather: freedom"

			label harm
			action
				set "Korath [F05]: The Rainbow Feather: know"
			`	"The Korath told me what you did: you brought a weapon to Far'en Lai, Captain." She looks deeply concerned. "That, alone, is terrible harm, and you should never do it again. They let you go because it is a planet of peace."`
				to display
					has "First Contact: Korath Exiles: pointed gun on Far'en Lai"
				goto check
			`	"Strangers landing on Far'en Lai is dangerous to the Korath, Captain <last>. If you make the wrong move, it can lead to their destruction. You did make a good impression when you agreed to bring them food. Any of the jobs at <origin>'s job board provide food to the Korath. Please lend all the help you can.`
				to display
					has "First Contact: Korath Exiles: agreed to bring food"
				goto check
			`	"Strangers landing on Far'en Lai is dangerous to the Korath, Captain <last>. If you make the wrong move, it can lead to their destruction. I'm glad you had the good sense not to do any real harm, but please stay away in the future.`
				goto check

			label know
			action
				set "Korath [F05]: The Rainbow Feather: know"
			`	"We are allies of the Korath. Naturally, if a human somehow obtains a jump drive and wanders into Korath space, they ask us about it. Landing on Far'en Lai with a weapon does terrible harm. They let you go because it is a planet of peace."`
				goto check

			label feather
			action
				set "Korath [F05]: The Rainbow Feather: feather"
			`	She removes her necklace and cups the rainbow feather tenderly in her hands. "This was a gift from a Korath woman who is my... close friend. Korath keep memories in their skin and pass knowledge by eating another's memories. The stronger the memory, the more colorful the feathers. This feather has the memories and emotions that she identifies with me.`
			`	"If she dies in a raid, and another Korath eats this, I'll have her back, in a way. Another Korath that feels for me as she does, and remembers our times together. All Korath know the consequence of a rainbow feather. This is how they pass knowledge; not only through schooling, but through skin.`
			`	"Think about that a moment. Years of memories flow in as if they were yesterday. Powerful emotions overwhelm you, and you don't understand why, because they aren't your own. You love someone who doesn't love you back because they never met you. Knowledge you couldn't comprehend before is intuitive, but it came at a high price. You'd lose all sense of time and self - unimaginable psychological pain to us is simply a fact of life to a Korath.`
			`	"That, Captain, is the very core of their being. They never developed diplomacy because they didn't need it: a few feathers or the skin of the dead may end a conflict. That is, unless their terrible weapons annihilate the corpses, or if the enemies aren't Korath at all. We do what we can to mediate their troubles with humans, but we aren't always around."`
				goto check

			label freedom
			action
				set "Korath [F05]: The Rainbow Feather: freedom"
			`	"There are few life-supporting planets in the systems where the Korath are exiled. One is the violent planet you visited: Rabasot Pa'ah. The Korath discovered New Tortuga has a similar environment, but it had evolved macroscopic life. The creature you found, the Pwason Gra, attracted them.`
			`	"They could not grow the creatures from an egg either artificially or on Rabasot Pa'ah, because the larval form requires very specific conditions. However, the juvenile and adult forms thrive on Rabasot Pa'ah, growing far larger than on New Tortuga. That means they need a steady supply of juveniles for transport. The conditions of their exile prevented the Korath from fishing on New Tortuga themselves, so they had to make a deal with humans.`
			`	"Not understanding our society, they talked to the first fishers they found, who couldn't help them, because those fishers were slaves. To Korath, self-expression is a religion and almost a biological necessity. Slavery to them is as abhorrent as," she thinks for a moment, "consuming the skin of dead relatives is to us.`
			`	"They made a deal: freedom for fish. The Korath provided rifles in secret, and the slaves drove their masters off the planet. Ex-Syndicate refugees who fled persecution to live here helped us form a functioning government. Now, we give juvenile fish to the Korath, and they assist us in industry, mining, food production, and defense of our systems.`
			`	"We invited them - no, we asked them - to live on New Tortuga with us, to share our homes and be family. Sadly, their oppressors have forbidden them from setting foot on planets outside their exiled systems. Although we have occasional visits of technicians or doctors to New Tortuga, no Korath has stayed for more than a few days. Never has a military vessel touched down.`
			`	"I fear this traumatic first contact has scarred their view of humans. They despise the Syndicate, for its anti-religion policies; and pirates, for enslavement. The vastness of our species makes them fearful, despite their technological superiority. I fear broader peaceful relations between humans and Korath will be many years away.`
				goto check

			label exile
			action
				set "Korath [F05]: The Rainbow Feather: exile"
			`	"Before their exile, the Korath had a vast and thriving civilization that spanned many systems. Unfortunately, due to their very nature, they could not resolve differences easily. This led to a terrible war that left their civilization weakened.`
			# Iris's explanation is extremely biased because her primary source is the Korath exiles. She is presenting a human interpretation of the Exiles' feelings about their own fate.
			`	"The imperialist Drak race sent living weapons, the Archons, to conquer the Korath under the guise of protection. The Archons' antimatter weapons and seeming invincibility was too much, until the Korath gathered a larger fleet. When they managed to injure one Archon, the others revealed frightening powers. They tore open rifts in reality, simply swallowing up Korath ships. Hidden super-weapons in planetoids, intended as mines, were harmless, as the Archons shattered the planetoids and atomized the weapons. In every battle, all Korath military ships were destroyed, but the civilians were somehow unscathed.`
			`	"The Korath saw certain defeat, and in surrender the Drak offered two options. The Korath may give up their religions and live as pets of their own former friends, the Quarg. Or, they could keep their religions and live in starving exile near us.`
			# The "YOU" in all caps is to indicate Iris is briefly raising her voice. Iris momentarily departs from the calm and kind persona she usually displays because she's infuriated beyond reason. This unusual departure from the typical Endless Sky writing rules is to emphasize the importance of what you did wrong.
			# Some of this paragraph is not 100% correct; her information is based on what a Korath told her. The myth that the Drak would kill the Korath is common among the Korath. She perpetuates it here, not realizing it is false.
			`	"The Drak left the exiles with a warning: destroy Far'en Lai, and we will kill you all. You may never leave exile until you live peacefully on Far'en Lai and make it thrive. As a precaution, and almost as a religion, they forbid weapons on that planet. A condition YOU violated." She looks heated for a moment before continuing.`
			`	"As to their guardianship over us, it violates the letter of the law, but not the intent. The Korath hope this protection of the innocent will temper the Drak's rage. Along with defending us against major attacks, they have provided extensive assistance. Their aid - at our insistence - has been purely civilian: Anything we receive, the Syndicate may somehow obtain, and I shudder to think of what they may do with the wrong knowledge."`
				goto check

			label compassion
			`	"Now that I have satisfied your curiosity, I have a request for you."`
			choice
				`	"Of course. What is it?"`
				`	"I'll hear it."`
			`	"In my meditations, I see your future part on the galactic stage, which I should not forbid. The rest of the galaxy knows our protectors as monsters; mindless destroyers to be hunted for thrill or profit. All I ask is that you act with compassion and understanding."`
			choice
				`	"I'm just a ship captain, not a galactic superpower. You need to seek stronger allies, but I'll show what compassion I can."`
					goto "will try"
				`	"You've made a convincing case. I'll help them find their place in the galaxy."`
					goto "find their place"
				`	"We will have to agree to disagree, but I will not forget your words."`
					goto "agree to disagree"
			label "find their place"
			action
				"willingness to agree to Iris's request to help Korath" = 3
			branch happyiris
			label "will try"
			action
				"willingness to agree to Iris's request to help Korath" = 2
			label happyiris
			`	She closes her eyes and sighs happily. "Thank you. We do not share this information lightly, and I'm glad we judged well." Opening her eyes and smiling, she does a slight bow and departs.`
				decline
			label "agree to disagree"
			action
				"willingness to agree to Iris's request to help Korath" = 1
			`	She looks concerned and says, "Then, I'll pray that you make the right choice when fate brings power your way." At this, she does a slight bow and departs.`
				decline
=======
			`	You carefully store the chip in a safe place.`
>>>>>>> 261e11cc
<|MERGE_RESOLUTION|>--- conflicted
+++ resolved
@@ -575,7 +575,6 @@
 			
 			`	You approach one of the Quarg in the spaceport and request assistance with the data chip. It stops and acknowledges you, but doesn't speak. It pauses for a few moments after you make your request, but then holds out its hand. Taking the data chip, it slots it into a communicator of some sort, slowly nods to itself, and hands it back to you.`
 			`	You return to your ship and try plugging the chip into your systems again, which now displays two files: one in the Korath language, and one in your own. You open the file in your language, and it reads: "The <EDC-ship> is a ship of grief, bringing great pain in memories that sing for generations. Love is a void in the souls of many. Know all that <first> <last> is a true Efret by heart, if not by skin. The <EDC-ship> is theirs, to save lives and keep memories."`
-<<<<<<< HEAD
 			`	You carefully store the chip in a safe place.`
 
 mission "First Contact: Korath Exiles"
@@ -1173,7 +1172,4 @@
 			action
 				"willingness to agree to Iris's request to help Korath" = 1
 			`	She looks concerned and says, "Then, I'll pray that you make the right choice when fate brings power your way." At this, she does a slight bow and departs.`
-				decline
-=======
-			`	You carefully store the chip in a safe place.`
->>>>>>> 261e11cc
+				decline