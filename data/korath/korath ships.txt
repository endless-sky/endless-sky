--- conflicted
+++ resolved
@@ -151,100 +151,6 @@
 	description "This model, like all Exile ships, has been adapted to house as many Korath as possible, as comfortably as possible, inflating its size beyond similarly classed warships. The spaceborne construction techniques employed allow for the ship's easy replacement, facilitating continued raids of nearby systems."
 
 
-<<<<<<< HEAD
-=======
-ship "Korath Raider" "Korath Raider (Ember)"
-	outfits
-		"Korath Grab-Strike" 4
-		"Korath Banisher"
-		"Korath Warder"
-		"Firelight Missile Bank" 2
-		"Firelight Missile" 36
-		
-		"Triple Plasma Core"
-		"Systems Core (Medium)"
-		"Large Heat Shunt" 2
-		"Small Heat Shunt" 2
-		"Fuel Processor"
-		"Korath Repeater Rifle" 196
-		"Outfits Expansion"
-		
-		"Thruster (Planetary Class)"
-		"Steering (Planetary Class)"
-		"Jump Drive"
-		"Hyperdrive"
-
-	gun "Firelight Missile Bank"
-	gun "Firelight Missile Bank"
-	turret "Korath Grab-Strike"
-	turret "Korath Grab-Strike"
-	turret "Korath Grab-Strike"
-	turret "Korath Grab-Strike"
-	turret "Korath Banisher"
-	turret "Korath Warder"
-
-
-ship "Korath Raider" "Korath Raider (Hyperdrive)"
-	outfits
-		"Korath Grab-Strike" 4
-		"Korath Banisher"
-		"Korath Warder"
-		"Firelight Missile Bank" 2
-		"Firelight Missile" 36
-		
-		"Triple Plasma Core"
-		"Systems Core (Medium)"
-		"Large Heat Shunt" 2
-		"Small Heat Shunt" 2
-		"Fuel Processor"
-		"Korath Repeater Rifle" 196
-		"Outfits Expansion"
-		
-		"Thruster (Planetary Class)"
-		"Steering (Planetary Class)"
-		"Jump Drive (Broken)"
-		"Hyperdrive"
-
-	gun "Firelight Missile Bank"
-	gun "Firelight Missile Bank"
-	turret "Korath Grab-Strike"
-	turret "Korath Grab-Strike"
-	turret "Korath Grab-Strike"
-	turret "Korath Grab-Strike"
-	turret "Korath Banisher"
-	turret "Korath Warder"
-
-
-ship "Korath Raider" "Korath Raider (Crippled)"
-	outfits
-		"Korath Grab-Strike" 2
-		"Korath Banisher"
-		"Korath Warder"
-		"Firelight Missile Bank"
-		"Firelight Missile" 9
-		
-		"Triple Plasma Core"
-		"Large Heat Shunt" 2
-		"Small Heat Shunt" 2
-		"Korath Repeater Rifle" 196
-		"Outfits Expansion"
-		
-		"Thruster (Planetary Class)"
-		"Steering (Planetary Class)"
-		"Jump Drive (Broken)"
-		"Hyperdrive"
-
-	gun
-	gun "Firelight Missile Bank"
-	turret
-	turret
-	turret "Korath Grab-Strike"
-	turret "Korath Grab-Strike"
-	turret "Korath Banisher"
-	turret "Korath Warder"
-
-
->>>>>>> 58190d7b
 ship "Korath Raider Mark XLII"
 	sprite "ship/raider xlii"
 	thumbnail "thumbnail/raider xlii"
@@ -356,45 +262,6 @@
 	description `Constant warfare against surrounding aliens has been building pressure on Korath shipyards to recover some of their ancient prowess. Now, with a fresh industrial network to support their endeavors, the shipwrights of the Korath have updated the design to deal with modern targets.`
 
 
-<<<<<<< HEAD
-=======
-ship "Korath Raider Mark XLII" "Korath Raider Mark XLII (Crippler)"
-	add attributes
-		"cargo space" -70
-		"outfit space" 70
-	outfits 
-		"Korath Grab-Strike" 2
-		"Korath Disruptor" 2
-		"Korath Banisher"
-		"Korath Warder"
-		"Korath Detainer"
-		"Firelight Missile Bank" 2
-		"Firelight Missile" 36
-		
-		"Triple Plasma Core"
-		"Generator (Furnace Class)"
-		"Systems Core (Large)"
-		"Large Heat Shunt" 2
-		"Small Heat Shunt" 3
-		"Fuel Processor"
-		"Korath Repeater Rifle" 196
-		
-		"Thruster (Planetary Class)"
-		"Thruster (Lunar Class)"
-		"Steering (Planetary Class)"
-		"Jump Drive"
-
-	gun "Korath Detainer"
-	gun "Firelight Missile Bank"
-	gun "Firelight Missile Bank"
-	turret "Korath Grab-Strike"
-	turret "Korath Disruptor"
-	turret "Korath Grab-Strike"
-	turret "Korath Disruptor"
-	turret "Korath Banisher"
-
-
->>>>>>> 58190d7b
 ship "Korath Chaser"
 	sprite "ship/chaser"
 	thumbnail "thumbnail/chaser"
