--- conflicted
+++ resolved
@@ -119,19 +119,11 @@
 
 		# Capabilities of built-in nanite factory.
 		"ramscoop" 12
-<<<<<<< HEAD
-		"shield generation" 9
-		"shield energy" 13.2
-		"hull repair rate" 10.2
-		"hull energy" 13.8
-		"hull heat" 19.1
-=======
 		"shield generation" 13
 		"shield energy" 18
 		"hull repair rate" 3.9
 		"hull energy" 3.7
 		"hull heat" 5.5
->>>>>>> 9f88c199
 		"energy capacity" 4300
 		
 		
@@ -183,11 +175,7 @@
 	description "Korath Refuges hold the must vulnerable of the Korath, those that would not survive a battle, even in a ship with armor and shields. Onboard, there are incubators, nurseries, hospitals, and vast stores of medicine. When Korath are attacked, these ships immediately flee; they're among the fastest ships the Korath have built."
 	description "Like other world-ships, the Refuge has built-in nanite factory. At peace, it manufactures parts, medicine, medical equipment, and sufficient food for bare sustenance. In battle, it repairs the hull, recharges shields, and provides significant ramscoop."
 
-<<<<<<< HEAD
-ship "Efret fi Zujaja"
-=======
 ship "Korath Transport"
->>>>>>> 9f88c199
 	sprite "ship/world-ship a"
 	thumbnail "thumbnail/world-ship a"
 	attributes
@@ -243,21 +231,6 @@
 	explode "large explosion" 40
 	explode "huge explosion" 50
 	"final explode" "final explosion large"
-<<<<<<< HEAD
-	description "The Korath constructed thousands of world-ships far larger than these, to evacuate from their planets and stations as their war slowly destroyed their civilization. With the protection of the Quarg, the Kor Efret no longer need to evacuate, so their world-ships are used as ordinary transport and cargo vessels. As time went on, the Kor Efret designs became smaller, cheaper, and simpler as the need for efficiency replaced the need for durability. Though they may envy their anscestors' vast creations, they don't envy the non-stop death."
-
-
-ship "Efret fi Jara"
-	sprite "ship/world-ship b"
-	thumbnail "thumbnail/world-ship b"
-	attributes
-		category "Transport"
-		cost 27690000
-		shields 47000
-		hull 34000
-		"required crew" 794
-		"bunks" 1492
-=======
 	description "Before the Korath started destroying their worlds, smaller world-ships like these were their main transport and cargo vessels. Newer ships are more durable, but these are still cheaper to manufacture. Today, the Kor Efret use them exclusively; they have little to fear under the protection of the Quarg. This particular world-ship is designed to transport hundreds of people at a time between planets or stations."
 
 ship "Korath Freighter"
@@ -270,18 +243,12 @@
 		hull 34000
 		"required crew" 414
 		"bunks" 651
->>>>>>> 9f88c199
 		"mass" 1735
 		"drag" 21
 		"heat dissipation" .4
 		"fuel capacity" 1000
-<<<<<<< HEAD
-		"cargo space" 264
-		"outfit space" 779
-=======
 		"cargo space" 941
 		"outfit space" 839
->>>>>>> 9f88c199
 		"weapon capacity" 314
 		"engine capacity" 165
 		weapon
@@ -298,12 +265,8 @@
 		"Systems Core (Large)"
 		"Large Heat Shunt" 2
 		"Fuel Processor"
-<<<<<<< HEAD
-		"Korath Repeater Rifle" 150
-=======
 		"Korath Repeater Rifle" 380
 		"Korath Defense Station" 30
->>>>>>> 9f88c199
 		
 		"Thruster (Planetary Class)"
 		"Steering (Planetary Class)"
@@ -312,16 +275,6 @@
 	engine -37 343 .8
 	engine 0 343 .9
 	engine 37 343 .8
-<<<<<<< HEAD
-	turret -76 -157 "Korath Grab-Strike"
-	turret 76 -157 "Korath Banisher"
-	turret -59 -135 "Korath Warder"
-	turret 59 -135 "Korath Grab-Strike"
-	turret -61 -6 "Korath Banisher"
-	turret 61 -6 "Korath Warder"
-	turret -66 210 "Korath Warder"
-	turret 66 210 "Korath Banisher"
-=======
 	turret -76 -219 "Korath Grab-Strike"
 	turret 76 -219 "Korath Grab-Strike"
 	turret -75 -112 "Korath Banisher"
@@ -330,23 +283,15 @@
 	turret -83 165 "Korath Warder"
 	turret 83 165 "Korath Warder"
 	turret 0 277 "Korath Banisher"
->>>>>>> 9f88c199
 	explode "tiny explosion" 30
 	explode "small explosion" 45
 	explode "medium explosion" 50
 	explode "large explosion" 40
 	explode "huge explosion" 50
 	"final explode" "final explosion large"
-<<<<<<< HEAD
-	description "The Korath constructed thousands of world-ships far larger than these, to evacuate from their planets and stations as their war slowly destroyed their civilization. With the protection of the Quarg, the Kor Efret no longer need to evacuate, so their world-ships are used as ordinary transport and cargo vessels. As time went on, the Kor Efret designs became smaller, cheaper, and simpler as the need for efficiency replaced the need for durability. Though they may envy their anscestors' vast creations, they don't envy the non-stop death."
-
-
-ship "Efret fi Iibriq"
-=======
 	description "Before the Korath started destroying their worlds, smaller world-ships like these were their main transport and cargo vessels. Newer ships are more durable, but these are still cheaper to manufacture. Today, the Kor Efret use them exclusively; they have little to fear under the protection of the Quarg. The Korath use this particular design to transport vast cargo between their planets and stations."
 
 ship "Korath Tanker"
->>>>>>> 9f88c199
 	sprite "ship/world-ship c"
 	thumbnail "thumbnail/world-ship c"
 	attributes
@@ -354,16 +299,6 @@
 		cost 27690000
 		shields 47000
 		hull 34000
-<<<<<<< HEAD
-		"required crew" 794
-		"bunks" 1492
-		"mass" 1735
-		"drag" 21
-		"heat dissipation" .4
-		"fuel capacity" 1000
-		"cargo space" 264
-		"outfit space" 779
-=======
 		"required crew" 414
 		"bunks" 651
 		"mass" 1735
@@ -373,7 +308,6 @@
 		"ramscoop" 20
 		"cargo space" 422
 		"outfit space" 839
->>>>>>> 9f88c199
 		"weapon capacity" 314
 		"engine capacity" 165
 		weapon
@@ -390,14 +324,9 @@
 		"Systems Core (Large)"
 		"Large Heat Shunt" 2
 		"Fuel Processor"
-<<<<<<< HEAD
-		"Korath Repeater Rifle" 150
-		
-=======
 		"Korath Repeater Rifle" 380
 		"Korath Defense Station" 30
 
->>>>>>> 9f88c199
 		"Thruster (Planetary Class)"
 		"Steering (Planetary Class)"
 		"Hyperdrive"
@@ -405,16 +334,6 @@
 	engine -37 343 .8
 	engine 0 343 .9
 	engine 37 343 .8
-<<<<<<< HEAD
-	turret -76 -157 "Korath Grab-Strike"
-	turret 76 -157 "Korath Banisher"
-	turret -59 -135 "Korath Warder"
-	turret 59 -135 "Korath Grab-Strike"
-	turret -61 -6 "Korath Banisher"
-	turret 61 -6 "Korath Warder"
-	turret -66 210 "Korath Warder"
-	turret 66 210 "Korath Banisher"
-=======
 	turret -45 -243 "Korath Warder"
 	turret 45 -243 "Korath Grab-Strike"
 	turret -47 -136 "Korath Grab-Strike"
@@ -423,18 +342,13 @@
 	turret 70 57 "Korath Banisher"
 	turret -91 290 "Korath Banisher"
 	turret 91 290 "Korath Warder"
->>>>>>> 9f88c199
 	explode "tiny explosion" 30
 	explode "small explosion" 45
 	explode "medium explosion" 50
 	explode "large explosion" 40
 	explode "huge explosion" 50
 	"final explode" "final explosion large"
-<<<<<<< HEAD
-	description "The Korath constructed thousands of world-ships far larger than these, to evacuate from their planets and stations as their war slowly destroyed their civilization. With the protection of the Quarg, the Kor Efret no longer need to evacuate, so their world-ships are used as ordinary transport and cargo vessels. As time went on, the Kor Efret designs became smaller, cheaper, and simpler as the need for efficiency replaced the need for durability. Though they may envy their anscestors' vast creations, they don't envy the non-stop death."
-=======
 	description "Before the Korath started destroying their worlds, smaller world-ships like these were their main transport and cargo vessels. Newer ships are more durable, but these are still cheaper to manufacture. Today, the Kor Efret use them exclusively; they have little to fear under the protection of the Quarg. Without a ready supply of deuterium, the Korath use this particular model of world-ship to collect and refine deuterium in flight. Along the way, it carries passengers and cargo."
->>>>>>> 9f88c199
 
 
 
@@ -1243,13 +1157,8 @@
 	attributes
 		category "Heavy Warship"
 		"cost" 3760000
-<<<<<<< HEAD
-		"shields" 47000
-		"hull" 34000
-=======
 		"shields" 27000
 		"hull" 25000
->>>>>>> 9f88c199
 		"required crew" 319
 		"bunks" 338
 		"mass" 1260
@@ -1263,17 +1172,10 @@
 		"engine capacity" 232
 		"ramscoop" 2
 		weapon
-<<<<<<< HEAD
-			"blast radius" 350
-			"shield damage" 6000
-			"hull damage" 3200
-			"hit force" 9600
-=======
 			"blast radius" 300
 			"shield damage" 4400
 			"hull damage" 2200
 			"hit force" 6600
->>>>>>> 9f88c199
 	outfits
 		"Korath Inferno"
 		"Korath Digger Turret" 6
@@ -1314,12 +1216,7 @@
 	explode "large explosion" 50
 	explode "huge explosion" 15
 	"final explode" "final explosion large"
-<<<<<<< HEAD
-	description `The Ravager was the last crewed warship the Korath designed before they switched to drone ships. Neither side knows who originated the design; each kept capturing the others' ships and reverse-engineering improvements. This unending design competition bred a ship uncharacteristically efficient for the Korath. Armored heat sinks protect vulnerable areas of the ship, boosting hull strength and heat dissipation with minimal weight. Shields, weapon, and engine systems span the whole ship, to maximize all three. Mass is focused at the center, reducing drag.`
-	description `Unfortunately, this led to a vast crew requirement, leaving little space for passengers, cargo, or outfits. Ravagers can handle a phenominal arsenal and enough engines to out-maneuver the fastest drones, but not both at the same time. This led the Korath to automated ships: inefficient, uncrewed, and numerous.`
-=======
 	description `The Ravager was the last crewed warship the Korath designed before they switched to drone ships. Neither side knows who originated the design; each kept capturing the others' ships and reverse-engineering improvements. This unending design competition bred a ship uncharacteristically efficient for the Korath. Unfortunately, its vast crew requirement leaves little space for passengers, cargo, or outfits. Ravagers can handle a phenominal arsenal and enough engines to out-maneuver the fastest drones, but not both at the same time.`
->>>>>>> 9f88c199
 
 
 ship "Korath Dredger"
@@ -1329,15 +1226,9 @@
 		category "Heavy Freighter"
 		"cost" 29370000
 		"shields" 39000
-<<<<<<< HEAD
-		"hull" 21000
-		"required crew" 191
-		"bunks" 353
-=======
 		"hull" 16000
 		"required crew" 191
 		"bunks" 683
->>>>>>> 9f88c199
 		"mass" 1353
 		"drag" 16
 		"heat dissipation" .55
@@ -1349,32 +1240,18 @@
 		
 		# Capabilities of built-in nanite factory:
 		"ramscoop" 2
-<<<<<<< HEAD
-		"shield generation" 2.5
-		"shield energy" 3.4
-		"hull repair rate" 1.6
-		"hull energy" 1.6
-		"hull heat" 2.1
-=======
 		"shield generation" 0.7
 		"shield energy" 0.4
 		"hull repair rate" 1.2
 		"hull energy" 0.9
 		"hull heat" 1.4
->>>>>>> 9f88c199
 		"energy capacity" 1800
 		
 		weapon
 			"blast radius" 300
-<<<<<<< HEAD
-			"shield damage" 5600
-			"hull damage" 2800
-			"hit force" 9000
-=======
 			"shield damage" 4600
 			"hull damage" 2300
 			"hit force" 5900
->>>>>>> 9f88c199
 	outfits
 		"Korath Grab-Strike" 2
 		"Korath Warder" 2
@@ -1393,10 +1270,6 @@
 		"Steering (Planetary Class)"
 		"Engine (Meteor Class)" 2
 		"Jump Drive"
-<<<<<<< HEAD
-
-=======
->>>>>>> 9f88c199
 	turret -37 -155 "Korath Digger Turret"
 	turret 0 -155 "Korath Warder"
 	turret 37 -155 "Korath Digger Turret"
@@ -1407,10 +1280,6 @@
 	engine -33 171 .4
 	engine -2 182 .6
 	engine 31 171 .4
-<<<<<<< HEAD
-	fighter 0 89
-=======
->>>>>>> 9f88c199
 	fighter 51 59
 	fighter -51 59
 	fighter 0 -42
@@ -1421,12 +1290,7 @@
 	explode "large explosion" 50
 	explode "huge explosion" 15
 	"final explode" "final explosion large"
-<<<<<<< HEAD
-	description "After the Korath were exiled, they realized they would need to raid nearby species to survive. Their world-ships were too precious and their Ravagers were too expensive. The Dredger was their first new ship: abundant cargo and passenger space, bays for five fighters, and seven turrets. It even has a small built-in nanite-run factory which lets it refine ore to create simple ship parts or equipment. During battle, the factory acts as a modified systems core and ramscoop."
-	description "The Dredger's failing was its expense. Korath factories can produce Raiders four times as quickly, allowing four times as many raids. The Dredger is still used as a mining vessel, a fighter-carrier for planetary raids, and is the main cargo and transport ship for civilians. However, it no longer goes on solo raids."
-=======
 	description "After the Korath were exiled, they realized they would need to raid nearby species to survive. Their world-ships were too precious and their Ravagers were too expensive. The Dredger was their first new ship: abundant cargo and passenger space, bays for four fighters, and seven turrets. It even has a small built-in nanite-run factory to refine ore, and repair the ship during battle. Its failing was its expense; Korath Raiders can be built four times as quickly."
->>>>>>> 9f88c199
 
 ship "Korath Refabricator"
 	sprite "ship/korath refabricator"
@@ -1436,43 +1300,25 @@
 		"cost" 39370000
 		"shields" 93000
 		"hull" 107000
-<<<<<<< HEAD
-		"required crew" 2150
-		"bunks" 4785
-=======
 		"required crew" 957
 		"bunks" 1933
->>>>>>> 9f88c199
 		"mass" 2780
 		"drag" 21.4
 		"heat dissipation" .65
 		"fuel capacity" 2200
 		"cargo space" 2845
-<<<<<<< HEAD
-		"outfit space" 1549
-=======
 		"outfit space" 1629
->>>>>>> 9f88c199
 		"weapon capacity" 576
 		"engine capacity" 240
 		
 		# Capabilities of huge built-in nanite factory:
 		"ramscoop" 12
-<<<<<<< HEAD
-		"shield generation" 21
-		"shield energy" 30.8
-		"hull repair rate" 27
-		"hull energy" 27
-		"hull heat" 36
-		"energy capacity" 9800
-=======
 		"shield generation" 27.6
 		"shield energy" 36.2
 		"hull repair rate" 9.1
 		"hull energy" 8.3
 		"hull heat" 13.5
 		"energy capacity" 10500
->>>>>>> 9f88c199
 		
 		weapon
 			"blast radius" 600
@@ -1488,12 +1334,8 @@
 		"Large Heat Shunt" 8
 		"Small Heat Shunt"
 		"Triple Plasma Core" 3
-<<<<<<< HEAD
-		"Korath Repeater Rifle"  2600
-=======
 		"Korath Repeater Rifle"  1933
 		"Korath Defense Station" 30
->>>>>>> 9f88c199
 
 		"Grav-Steering (Nebula Class)"
 		"Thruster (Stellar Class)"
@@ -1528,12 +1370,7 @@
 	explode "large explosion" 60
 	explode "huge explosion" 25
 	"final explode" "final explosion large"
-<<<<<<< HEAD
-	description "The Refabricator is a millennia-old ship design that has improved in every generation. At the height of the Korath war, these ships created drones and clouds of combat nanites. The Korath Exiles no longer have access to modern nanites capable of such rapid mass-production. Instead, they use modified System Core nanites to manufacture ship parts and daily necessities from cargo brought back by Raiders and Dredgers."
-	description "In battle, the Refabricator's nanite-run factory serves as a vast systems core and powerful ramscoop. This ship is devastatingly powerful in battle, but it is considered too valuable to lose. The Korath only take these to war if they're certain of success, and need to process an entire planet's resources."
-=======
 	description "The Refabricator is factory ship; a millennia-old ship design that has improved in every generation. At the height of the Korath war, these ships created drones and clouds of combat nanites. Today, its nanite-run factory produces basic living supplies and ship parts, and are vast systems cores in battle."
->>>>>>> 9f88c199
 
 ship "Korath Haven"
 	sprite "ship/korath haven"
@@ -1541,13 +1378,8 @@
 	attributes
 		category "Transport"
 		"cost" 231580000
-<<<<<<< HEAD
-		"shields" 237000
-		"hull" 197000
-=======
 		"shields" 197800
 		"hull" 151300
->>>>>>> 9f88c199
 		"required crew" 29500
 		"bunks" 35800
 		"mass" 4880
@@ -1561,21 +1393,12 @@
 		
 		# Capabilities of the two huge built-in nanite factories:
 		"ramscoop" 30
-<<<<<<< HEAD
-		"shield generation" 38
-		"shield energy" 50
-		"hull repair rate" 46
-		"hull energy" 46
-		"hull heat" 61
-		"energy capacity" 18300
-=======
 		"shield generation" 60.8
 		"shield energy" 50.3
 		"hull repair rate" 20.7
 		"hull energy" 15.2
 		"hull heat" 26.4
 		"energy capacity" 22500
->>>>>>> 9f88c199
 		
 		weapon
 			"blast radius" 900
@@ -1587,11 +1410,7 @@
 		"Korath Inferno" 6
 		"Korath Warder" 6
 		"Korath Heaver" 4
-<<<<<<< HEAD
-		
-=======
-
->>>>>>> 9f88c199
+
 		"Large Heat Shunt" 12
 		"Triple Plasma Core" 4
 
@@ -1653,9 +1472,4 @@
 	explode "large explosion" 70
 	explode "huge explosion" 35
 	"final explode" "final explosion large"
-<<<<<<< HEAD
-	description "The Korath Exiles built these vast havens as their main population centers. An estimated 80% of the Korath Exiles live on such ships. In addition to living space, each Korath Haven has industrial and hydroponics capacity sufficient for bare subsistence of its inhabitants. During battle, the built-in nanite factory repairs the ship, recharges shields, and provides significant ramscoop."
-	description "The exiles lacked resources to design a new vessel of this size, so they patched together other designs. A Korath Haven's wings and steering are from the incomplete Kor Metri Model 1024 world-ship drone. The body and thrusters are from the unfinished Kor Sestor Tek Ot Rah 681 world-ship drone. The nanite-run factories are from a Refabricator. The city buildings and hydroponics are modified from Refuge, Refabricator, and station parts. The resulting monstrosity is weak for a vessel of this size, but is sufficient for its purpose."
-=======
-	description "The Korath Exiles built these vast ships as their main population centers. In addition to living space, each Korath Haven has industrial and hydroponics capacity sufficient for bare subsistence of its inhabitants. During battle, the built-in nanite-run factories repair the ship, recharges shields, and provides powerful ramscoops."
->>>>>>> 9f88c199
+	description "The Korath Exiles built these vast ships as their main population centers. In addition to living space, each Korath Haven has industrial and hydroponics capacity sufficient for bare subsistence of its inhabitants. During battle, the built-in nanite-run factories repair the ship, recharges shields, and provides powerful ramscoops."