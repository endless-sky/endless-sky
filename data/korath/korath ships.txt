--- conflicted
+++ resolved
@@ -478,7 +478,6 @@
 			"hull damage" 4000
 			"hit force" 12000
 	outfits
-<<<<<<< HEAD
 		"Korath Grab-Strike" 2
 		"Korath Banisher" 2
 		"Korath Warder" 2
@@ -565,24 +564,14 @@
 		"Langrage Hyper-Heaver" 2
 		"Korath Banisher" 3
 		"Korath Warder" 3
-=======
-		"Grab-Strike Turret" 2
-		"Banisher Grav-Turret" 3
-		"Warder Anti-Missile" 3
->>>>>>> 7e5bbff6
 		
 		"Triple Plasma Core"
 		"Systems Core (Large)"
 		"Large Heat Shunt" 2
 		"Fuel Processor"
-<<<<<<< HEAD
 		"Brig"
-		"Security Station" 7
-		"Korath Repeater Rifle" 272
-=======
-		"Thermal Repeater Rifle" 150
-		"Microbot Defense Station" 19
->>>>>>> 7e5bbff6
+		"Thermal Repeater Rifle" 272
+		"Microbot Defense Station" 4
 		
 		"Thruster (Planetary Class)"
 		"Steering (Planetary Class)"
@@ -817,7 +806,6 @@
 	
 	engine -37 343 .8
 	engine 37 343 .8
-<<<<<<< HEAD
 	"reverse engine" -16 -336 0.9
 	"reverse engine" 16 -336 0.9
 	"reverse engine" 0 -303 0.5
@@ -830,16 +818,6 @@
 	turret 73.5 41 "Korath Warder"
 	turret -78 231.5 "Korath Warder"
 	turret 78 231.5 "Korath Banisher"
-=======
-	turret -76 -157 "Grab-Strike Turret"
-	turret 76 -157 "Banisher Grav-Turret"
-	turret -59 -135 "Warder Anti-Missile"
-	turret 59 -135 "Grab-Strike Turret"
-	turret -61 -6 "Banisher Grav-Turret"
-	turret 61 -6 "Warder Anti-Missile"
-	turret -66 210 "Warder Anti-Missile"
-	turret 66 210 "Banisher Grav-Turret"
->>>>>>> 7e5bbff6
 	explode "tiny explosion" 30
 	explode "small explosion" 45
 	explode "medium explosion" 50
@@ -850,7 +828,6 @@
 	description "	Since the introduction of purpose-built city ships, these ancient vessels have mostly been decommissioned, turned into stations, or reconfigured into smaller, specialized vessels. Yet a few still ply the starlanes, crewed by those too restless to live on stations yet not bold enough to go on raids."
 
 
-<<<<<<< HEAD
 ship "Korsmanath A'awoj"
 	sprite "ship/korsmanath a-awoj"
 	thumbnail "thumbnail/korsmanath a-awoj"
@@ -887,19 +864,6 @@
 		"Firelight Missile" 108
 		"Firestorm Torpedo" 13
 		"Firestorm Turret" 1
-=======
-ship "Korath World-Ship" "Korath World-Ship B"
-	sprite "ship/world-ship b"
-	thumbnail "thumbnail/world-ship b"
-	turret -76 -219 "Grab-Strike Turret"
-	turret 76 -219 "Grab-Strike Turret"
-	turret -75 -112 "Banisher Grav-Turret"
-	turret 75 -112 "Banisher Grav-Turret"
-	turret 0 -92 "Warder Anti-Missile"
-	turret -83 165 "Warder Anti-Missile"
-	turret 83 165 "Warder Anti-Missile"
-	turret 0 277 "Banisher Grav-Turret"
->>>>>>> 7e5bbff6
 
 		"Triple Plasma Core" 3
 		"Systems Core (Large)" 2
@@ -916,7 +880,6 @@
 		"Steering (Planetary Class)"
 		"Scram Drive"
 
-<<<<<<< HEAD
 	"reverse engine" -90 -464 0.8
 	"reverse engine" 90 -464 0.8
 	"reverse engine" -115.5 -445.5 0.7
@@ -1257,19 +1220,6 @@
 	explode "huge explosion" 10
 	"final explode" "final explosion large"
 	description "A recent design, this Efreti multi-role vessel is found taking up many jobs previously relegated to a now scrapped fleet of early-model raiders. While some are used primarily for passenger transport, others are used in local mining to satiate the Efreti's perpetual demand for ores. Incorporating Quarg-inspired structural elements, its light frame allows it to complete tasks more nimbly than any other independent Korath ship." 
-=======
-ship "Korath World-Ship" "Korath World-Ship C"
-	sprite "ship/world-ship c"
-	thumbnail "thumbnail/world-ship c"
-	turret -45 -243 "Warder Anti-Missile"
-	turret 45 -243 "Grab-Strike Turret"
-	turret -47 -136 "Grab-Strike Turret"
-	turret 47 -136 "Banisher Grav-Turret"
-	turret -70 57 "Warder Anti-Missile"
-	turret 70 57 "Banisher Grav-Turret"
-	turret -91 290 "Banisher Grav-Turret"
-	turret 91 290 "Warder Anti-Missile"
->>>>>>> 7e5bbff6
 
 
 
