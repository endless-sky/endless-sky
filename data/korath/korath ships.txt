--- conflicted
+++ resolved
@@ -271,7 +271,6 @@
 	description `Constant warfare against surrounding aliens has been building pressure on Korath shipyards to recover some of their ancient prowess. Now, with a fresh industrial network to draw upon, the Korath have created a new raider to deal with modern targets, and the Tubfalet-Class Raiding Ship is named for an admiral who dealt with such enemies. Despite extensive injuries, he remained on his flag bridge during a Remnant attack, leading his squadron to victory.`
 
 
-<<<<<<< HEAD
 ship "'nra'ret"
 	sprite "ship/-nra-ret"
 	thumbnail "thumbnail/-nra-ret"
@@ -344,10 +343,8 @@
 	description "While perhaps, at first, seeming like a super-sized 'olofez-Class Carried Chaser, the 'nra'ret-Class Chaser is not only the first truly unique warship design the Exiles have fielded since the Exodus, but also the first built solely for combat instead of needing to double as a habitat or supply ship. Its size and non-modular nature also means it must be constructed wholesale at the largest Korath facilities, something that, until recently, was generally reserved for the likes of the massive Ik'atilajej and the Korsmanath A'awoj."
 	description "	The 'nra'ret-Class Chaser, named in honor of a brilliant weapons engineer who took their own life to avoid having their secrets captured by a hostile alien force, provides the Exiles with a fast and powerful patrol striker both in support of large raiding fleets and as independent units. To this end, it is armed with numerous missile ports designed to rain fire on enemies from afar. It also carries a pair of langrage heavers for sustained operations, and two Fire-Lances for emergency use in close quarters."
 
-ship "Korath Chaser"
-=======
+
 ship "'olofez"
->>>>>>> bd8272e2
 	sprite "ship/chaser"
 	thumbnail "thumbnail/chaser"
 	attributes
