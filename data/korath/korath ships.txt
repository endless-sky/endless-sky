--- conflicted
+++ resolved
@@ -80,80 +80,6 @@
 	description "After the Korath were exiled from their homelands, efficient resource collection became a priority. World-ships were too precious to risk on dangerous forays, and Raiders lacked the cargo capacity. The Dredger was born as an answer to this problem, featuring an abundance of cargo and passenger space, with formidable defensive armament. With such a complement, these bulky ships can also offer potent support for frontline Raiders."
 
 
-<<<<<<< HEAD
-=======
-ship "Korath Dredger" "Korath Dredger (Crippled)"
-	sprite "ship/dredger"
-	outfits
-		"Korath Banisher" 2
-		"Korath Grab-Strike" 1
-		"Korath Warder" 1
-		
-		"Triple Plasma Core"
-		"Large Heat Shunt" 3
-		"Fuel Processor"
-		"Korath Repeater Rifle" 190
-		
-		"Steering (Planetary Class)"
-		"Steering (Lunar Class)"
-		"Thruster (Planetary Class)"
-		"Thruster (Comet Class)"
-		"Hyperdrive"
-		"Jump Drive (Broken)"
-		
-	turret -37 -155 "Korath Banisher"
-	turret 0 -155 "Korath Warder"
-	turret 37 -155
-	turret -96 0
-	turret 96 0 "Korath Grab-Strike"
-	turret -80 130
-	turret 80 130 "Korath Banisher"
-	description "After the Korath were exiled from their homelands, efficient resource collection became a priority. World-ships were too precious to risk on dangerous forays, and Raiders lacked the cargo capacity. The Dredger was born as an answer to this problem, featuring an abundance of cargo and passenger space, with formidable defensive armament. With such a complement, these bulky ships can also offer potent support for frontline Raiders."
-
-
-ship "Korath Dredger" "Korath Dredger (Hyperdrive)"
-	outfits
-		"Korath Banisher" 2
-		"Korath Grab-Strike" 3
-		"Korath Warder" 2
-		
-		"Systems Core (Large)"
-		"Triple Plasma Core"
-		"Large Heat Shunt" 3
-		"Fuel Processor"
-		"Korath Repeater Rifle" 190
-		
-		"Steering (Planetary Class)"
-		"Steering (Asteroid Class)"
-		"Thruster (Planetary Class)"
-		"Thruster (Asteroid Class)"
-		"Hyperdrive"
-		"Jump Drive (Broken)"
-
-
-ship "Korath Dredger" "Korath Dredger (Ground Assault)"
-	"crew" 470
-	outfits
-		"Korath Banisher" 2
-		"Korath Warder" 2
-		
-		"Outfits Expansion" 6
-		"Systems Core (Large)"
-		"Double Plasma Core"
-		"Bunk Room" 19
-		"Large Heat Shunt" 2
-		"Small Bunk Room"
-		"Small Heat Shunt"
-		"Fuel Processor"
-		"Korath Repeater Rifle" 475
-		
-		"Steering (Planetary Class)"
-		"Thruster (Lunar Class)"
-		"Hyperdrive"
-		"Jump Drive"
-
-
->>>>>>> 1075dcb2
 ship "Korath Raider"
 	sprite "ship/raider"
 	thumbnail "thumbnail/raider"
@@ -221,99 +147,6 @@
 	"final explode" "final explosion large"
 	description "Successive Raider designs have been the Korath warship of choice for plundering neighboring species for generations."
 	description "This model, like all Exile ships, has been adapted to house as many Korath as possible, as comfortably as possible, inflating its size beyond similarly classed warships. The spaceborne construction techniques employed allow for the ship's easy replacement, facilitating continued raids of nearby systems."
-
-
-<<<<<<< HEAD
-=======
-ship "Korath Raider" "Korath Raider (Ember)"
-	outfits
-		"Korath Grab-Strike" 4
-		"Korath Banisher"
-		"Korath Warder"
-		"Firelight Missile Bank" 2
-		"Firelight Missile" 36
-		
-		"Triple Plasma Core"
-		"Systems Core (Medium)"
-		"Large Heat Shunt" 2
-		"Small Heat Shunt" 2
-		"Fuel Processor"
-		"Korath Repeater Rifle" 196
-		"Outfits Expansion"
-		
-		"Thruster (Planetary Class)"
-		"Steering (Planetary Class)"
-		"Jump Drive"
-		"Hyperdrive"
-
-	gun "Firelight Missile Bank"
-	gun "Firelight Missile Bank"
-	turret "Korath Grab-Strike"
-	turret "Korath Grab-Strike"
-	turret "Korath Grab-Strike"
-	turret "Korath Grab-Strike"
-	turret "Korath Banisher"
-	turret "Korath Warder"
-
-
-ship "Korath Raider" "Korath Raider (Hyperdrive)"
-	outfits
-		"Korath Grab-Strike" 4
-		"Korath Banisher"
-		"Korath Warder"
-		"Firelight Missile Bank" 2
-		"Firelight Missile" 36
-		
-		"Triple Plasma Core"
-		"Systems Core (Medium)"
-		"Large Heat Shunt" 2
-		"Small Heat Shunt" 2
-		"Fuel Processor"
-		"Korath Repeater Rifle" 196
-		"Outfits Expansion"
-		
-		"Thruster (Planetary Class)"
-		"Steering (Planetary Class)"
-		"Jump Drive (Broken)"
-		"Hyperdrive"
-
-	gun "Firelight Missile Bank"
-	gun "Firelight Missile Bank"
-	turret "Korath Grab-Strike"
-	turret "Korath Grab-Strike"
-	turret "Korath Grab-Strike"
-	turret "Korath Grab-Strike"
-	turret "Korath Banisher"
-	turret "Korath Warder"
-
-
-ship "Korath Raider" "Korath Raider (Crippled)"
-	outfits
-		"Korath Grab-Strike" 2
-		"Korath Banisher"
-		"Korath Warder"
-		"Firelight Missile Bank"
-		"Firelight Missile" 9
-		
-		"Triple Plasma Core"
-		"Large Heat Shunt" 2
-		"Small Heat Shunt" 2
-		"Korath Repeater Rifle" 196
-		"Outfits Expansion"
-		
-		"Thruster (Planetary Class)"
-		"Steering (Planetary Class)"
-		"Jump Drive (Broken)"
-		"Hyperdrive"
-
-	gun
-	gun "Firelight Missile Bank"
-	turret
-	turret
-	turret "Korath Grab-Strike"
-	turret "Korath Grab-Strike"
-	turret "Korath Banisher"
-	turret "Korath Warder"
 
 
 ship "Korath Raider Mark XLII"
@@ -427,43 +260,6 @@
 	description `Constant warfare against surrounding aliens has been building pressure on Korath shipyards to recover some of their ancient prowess. Now, with a fresh industrial network to support their endeavors, the shipwrights of the Korath have updated the design to deal with modern targets.`
 
 
-ship "Korath Raider Mark XLII" "Korath Raider Mark XLII (Crippler)"
-	add attributes
-		"cargo space" -70
-		"outfit space" 70
-	outfits 
-		"Korath Grab-Strike" 2
-		"Korath Disruptor" 2
-		"Korath Banisher"
-		"Korath Warder"
-		"Korath Detainer"
-		"Firelight Missile Bank" 2
-		"Firelight Missile" 36
-		
-		"Triple Plasma Core"
-		"Generator (Furnace Class)"
-		"Systems Core (Large)"
-		"Large Heat Shunt" 2
-		"Small Heat Shunt" 3
-		"Fuel Processor"
-		"Korath Repeater Rifle" 196
-		
-		"Thruster (Planetary Class)"
-		"Thruster (Lunar Class)"
-		"Steering (Planetary Class)"
-		"Jump Drive"
-
-	gun "Korath Detainer"
-	gun "Firelight Missile Bank"
-	gun "Firelight Missile Bank"
-	turret "Korath Grab-Strike"
-	turret "Korath Disruptor"
-	turret "Korath Grab-Strike"
-	turret "Korath Disruptor"
-	turret "Korath Banisher"
-
-
->>>>>>> 1075dcb2
 ship "Korath Chaser"
 	sprite "ship/chaser"
 	thumbnail "thumbnail/chaser"
