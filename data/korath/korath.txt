# Copyright (c) 2014-2016 by Michael Zahniser
#
# Endless Sky is free software: you can redistribute it and/or modify it under the
# terms of the GNU General Public License as published by the Free Software
# Foundation, either version 3 of the License, or (at your option) any later version.
#
# Endless Sky is distributed in the hope that it will be useful, but WITHOUT ANY
# WARRANTY; without even the implied warranty of MERCHANTABILITY or FITNESS FOR A
# PARTICULAR PURPOSE.  See the GNU General Public License for more details.

# Ship names:
phrase "korath"
	word
		"Sesk"
		"Tek"
		"Grak"
		"Set"
		"Prat"
		"Pask"
		"Sork"
		"Met"
		"Chik"
		"Sker"
		"Fer"
		"Sob"
		"Ber"
		"Lek"
		"Skor"
		"Mak"
		"Asik"
		"Bek"
		"Lem"
		"Bar"
		"Bask"
		"Esk"
		"Art"
		"At"
		"Erat"
		"Urk"
		"Uk"
		"Um"
		"Om"
		"Op"
		"Ad"
		"Ask"
		"Awk"
		"Ent"
		"Esk"
		"Er"
		"Ed"
		"Isk"
		"Iket"
		"Iper"
	word
		"erat"
		"efar"
		"eskat"
		"etak"
		"et"
		"op"
		"uk"
		"suk"
		"sper"
		"chata"
		"chask"
		"esk"
		"oper"
		"oder"
		"orm"
		"urik"
		"ip"
		"ork"
		"frek"
		"war"
		"wask"
		"went"
		"far"
		"par"
		"pruk"
		"urm"
		"otor"
		"istin"
		" Ertak"
		" Stak"
		" Skar"
		" Prat"
		" Mark"
		" Per"
		" Terch"
		" Grat"
	word
		"eskar"
		"iki"
		"istek"
		"akfar"
		"uket"
		"tari"
		"uto"
		"atip"
		"ast"
		"ask"
		"elect"
		"ikt"
		"ipta"
		"oshtar"
		"osk"
		"ari"
		"arati"
		"orim"
		"etar"
		"eldar"
		"waru"
		"wasi"
		"e"
		"i"
		"o"
		"u"
		"a"
		"at"
		"ak"
		"sas"
		"as"
		"os"
		"us"
		"ap"
		"or"
		"ar"
		"far"

phrase "kor sestor"
	phrase
		"digit"
	phrase
		"digit"
	word
		"-"
	phrase
		"digit"
	phrase
		"digit"
	phrase
		"digit"
	word
		"."
	phrase
		"digit"

phrase "kor sestor fighter"
	phrase
		"digit"
	phrase
		"digit"
	phrase
		"digit"
	word
		" "
	phrase
		"digit"
	word
		"-"
	phrase
		"digit"
	phrase
		"digit"
	word
		"."
	phrase
		"digit"

phrase "kor mereti"
	phrase
		"digit"
	phrase
		"digit"
	word
		":"
	phrase
		"digit"
	phrase
		"digit"
	word
		":"
	phrase
		"digit"
	phrase
		"digit"
	word
		":"
	phrase
		"digit"


fleet "Korath Raid"
	government "Korath"
	names "korath"
	fighters "korath"
	cargo 1
	personality
		disables plunders opportunistic harvests
	variant 40
		"Korath Raider"
		"Korath Chaser" 2
	variant 25
		"Korath Raider"
		"Korath Chaser (Expeller)" 2
	variant 25
		"Korath Raider"
		"Korath Chaser (Digger)" 2
	variant 1
		"Korath Ravager"
	variant 1
		"Korath Ravager (Quad Inferno)"
	variant 1
		"Korath Ravager (Grab-Strike Digger)"
	variant 1
		"Korath Ravager (Eight Diggers)"
	variant 1
		"Korath Ravager (Dual Inferno)"
	variant 1
		"Korath Ravager (Firestorm Heaver)"
	variant 1
		"Korath Ravager (Turbo Firestorm)"
	variant 1
		"Korath Ravager (Dual Heaver)"
	variant 1
		"Korath Ravager (Grab-Strike Banisher)"
	variant 1
		"Korath Ravager (Grab-Strike Inferno)"

fleet "Korath Miners"
<<<<<<< HEAD
=======
	government "Korath"
	names "korath"
	fighters "korath"
	cargo 0
	personality
		timid disables plunders frugal mining harvests
	variant 5
		"Korath Dredger (Fast Inferno)"

fleet "Korath Civilian Miners"
	government "Korath (Civilian)"
	names "korath"
	fighters "korath"
	cargo 0
	personality
		disables frugal mining harvests coward
	variant 5
		"Korath Dredger (Civilian)"

fleet "Korath Home"
	government "Korath"
	names "korath"
	fighters "korath"
	cargo 3
	personality
		heroic disables plunders opportunistic harvests
	variant 5
		"Korath Ravager (Quad Inferno)"
	variant 5
		"Korath Ravager (Eight Diggers)"
	variant 5
		"Korath Ravager (Grab-Strike Digger)"
	variant 5
		"Korath Ravager (Dual Inferno)"
	variant 5
		"Korath Ravager (Grab-Strike Banisher)"
	variant 5
		"Korath Ravager (Grab-Strike Inferno)"
	variant 7
		"Korath Dredger (Fast Inferno)"
		"Korath Chaser" 2
		"Korath Chaser (Digger)" 2
	variant 7
		"Korath Dredger"
		"Korath Chaser (Expeller)" 4
	variant 7
		"Korath Dredger"
		"Korath Chaser" 4
	variant 15
		"Korath Tanker (Jump)"

fleet "Korath Planetary Raid"
>>>>>>> 9f88c199
	government "Korath"
	names "korath"
	fighters "korath"
	cargo 0
	personality
<<<<<<< HEAD
		timid disables plunders frugal mining harvests
	variant 5
		"Korath Dredger (Fast Inferno)"

fleet "Korath Civilian Miners"
	government "Korath (Civilian)"
	names "korath"
	fighters "korath"
	cargo 0
	personality
		# Mute avoids having them repair you during battle.
		heroic frugal mining harvests mute
	variant 5
		"Korath Dredger (Civilian)"
=======
		disables plunders opportunistic harvests
	variant 5
		"Korath Ravager (Quad Inferno)"
		"Korath Raider"
		"Korath Chaser (Digger)" 2
	variant 5
		"Korath Ravager (Eight Diggers)"
		"Korath Raider"
		"Korath Chaser" 2
	variant 5
		"Korath Ravager (Grab-Strike Digger)"
		"Korath Raider"
		"Korath Chaser" 2
	variant 5
		"Korath Ravager (Dual Inferno)"
		"Korath Raider"
		"Korath Chaser (Digger)" 2
	variant 5
		"Korath Ravager (Grab-Strike Banisher)"
		"Korath Raider"
		"Korath Chaser (Expeller)" 2
	variant 5
		"Korath Ravager (Grab-Strike Inferno)"
		"Korath Raider"
		"Korath Chaser (Digger)" 2
		
	variant 5
		"Korath Raider"
		"Korath Dredger (Fast Inferno)"
		"Korath Chaser" 3
		"Korath Chaser (Digger)" 3
	variant 5
		"Korath Raider"
		"Korath Dredger"
		"Korath Chaser" 3
		"Korath Chaser (Digger)" 3
	variant 5
		"Korath Ravager (Dual Heaver)"
		"Korath Dredger"
		"Korath Chaser (Expeller)" 4
	variant 5
		"Korath Tanker (Jump)"
		"Korath Raider"
		"Korath Chaser (Expeller)"
	variant 5
		"Korath Tanker (Jump)"
		"Korath Raider"
		"Korath Chaser (Digger)"
		"Korath Chaser"
	variant 5
		"Korath Tanker (Jump)"
		"Korath Dredger"
		"Korath Chaser" 4
>>>>>>> 9f88c199

fleet "Korath Ember Waste Raid"
	government "Korath"
	names "korath"
	fighters "korath"
	cargo 1
	personality
<<<<<<< HEAD
		timid opportunistic
	variant 5
		"Korath Ravager (Quad Inferno)"
	variant 5
		"Korath Ravager (Eight Diggers)"
	variant 5
		"Korath Ravager (Grab-Strike Digger)"
	variant 5
		"Korath Ravager (Dual Inferno)"
	variant 5
		"Korath Ravager (Grab-Strike Banisher)"
	variant 5
		"Korath Ravager (Grab-Strike Inferno)"
	variant 7
		"Korath Dredger (Fast Inferno)"
		"Korath Chaser (Expeller)" 2
		"Korath Chaser (Digger)" 3
	variant 7
		"Korath Dredger"
		"Korath Chaser (Expeller)" 2
		"Korath Chaser (Digger)" 3
	variant 7
		"Korath Dredger"
		"Korath Chaser (Expeller)" 5

fleet "Korath Planetary Raid"
	government "Korath"
	names "korath"
	fighters "korath"
	cargo 1
	personality
		disables plunders opportunistic harvests
	variant 5
		"Korath Ravager (Quad Inferno)"
		"Korath Raider"
		"Korath Chaser (Digger)" 2
	variant 5
		"Korath Ravager (Eight Diggers)"
		"Korath Raider"
		"Korath Chaser" 2
	variant 5
		"Korath Ravager (Grab-Strike Digger)"
		"Korath Raider"
		"Korath Chaser" 2
	variant 5
		"Korath Ravager (Dual Inferno)"
		"Korath Raider"
		"Korath Chaser (Digger)" 2
	variant 5
		"Korath Ravager (Grab-Strike Banisher)"
		"Korath Raider"
		"Korath Chaser (Expeller)" 2
	variant 5
		"Korath Ravager (Grab-Strike Inferno)"
		"Korath Raider"
		"Korath Chaser (Digger)" 2
		
	variant 5
		"Korath Raider"
		"Korath Dredger (Fast Inferno)"
		"Korath Chaser (Expeller)" 2
		"Korath Chaser (Digger)" 5
	variant 5
		"Korath Raider"
		"Korath Dredger"
		"Korath Chaser (Expeller)" 4
		"Korath Chaser (Digger)" 3
	variant 5
		"Korath Ravager (Dual Heaver)"
		"Korath Dredger"
		"Korath Chaser (Expeller)" 5
		

fleet "Korath Ember Waste Raid"
	government "Korath"
	names "korath"
	fighters "korath"
	cargo 1
	personality
=======
>>>>>>> 9f88c199
		disables plunders opportunistic harvests
	variant 12
		"Korath Raider (Ember)"
		"Korath Chaser" 2
	variant 12
		"Korath Raider (Ember)"
		"Korath Chaser (Expeller)" 2
	variant 12
		"Korath Raider (Ember)"
		"Korath Chaser (Digger)" 2

<<<<<<< HEAD
fleet "Korath Civilian"
=======
# Korath Exiles don't do "small" so there is no
# Korath Civilian Small fleet.

fleet "Korath Civilian Large"
>>>>>>> 9f88c199
	government "Korath (Civilian)"
	names "korath"
	fighters "korath"
	cargo 3
	personality
<<<<<<< HEAD
		# Mute avoids having them repair you during battle.
		heroic frugal opportunistic mute
=======
		frugal opportunistic disables coward
	variant 5
		"Korath Dredger (Civilian)" 2
		"Korath Chaser (Digger)" 4
		"Korath Chaser" 4
	variant 5
		"Korath Dredger (Civilian)" 2
		"Korath Chaser (Expeller)" 8
	variant 5
		"Korath Transport"
		"Korath Freighter"
	variant 5
		"Korath Tanker" 2


fleet "Korath Civilian World"
	government "Korath (Civilian)"
	names "korath"
	fighters "korath"
	cargo 3
	personality
		frugal opportunistic disables coward
>>>>>>> 9f88c199
	variant 2
		"Korath Haven"
		"Korath Chaser" 4
		"Korath Chaser (Expeller)" 4
		"Korath Chaser (Digger)" 4
	variant 2
		"Korath Haven (Kingslayer)"
		"Korath Chaser" 6
		"Korath Chaser (Digger)" 6
	variant 2
		"Korath Haven (Thrower)"
		"Korath Chaser (Expeller)" 12
	variant 2
		"Korath Haven (Sciuridaeavore)"
		"Korath Chaser (Digger)" 6
		"Korath Chaser" 6
	variant 3
		"Korath Refabricator (Grab-Strike)"
		"Korath Chaser" 2
		"Korath Chaser (Expeller)" 2
		"Korath Chaser (Digger)" 2
	variant 3
		"Korath Refabricator (Six Infernos)"
		"Korath Chaser" 2
		"Korath Chaser (Expeller)" 2
		"Korath Chaser (Digger)" 2
	variant 3
		"Korath Refabricator"
		"Korath Chaser" 2
		"Korath Chaser (Expeller)" 2
		"Korath Chaser (Digger)" 2
<<<<<<< HEAD
	variant 5
		"Korath Dredger (Civilian)" 2
	variant 5
		"Korath Dredger (Civilian)" 2
=======
>>>>>>> 9f88c199
	variant 12
		"Korath Refuge"

fleet "Kor Efret Home"
	government "Kor Efret"
	names "korath"
	fighters "korath"
	cargo 3
	personality
		timid
<<<<<<< HEAD
	variant
		"Efret fi Zujaja"
	variant
		"Efret fi Jara"
	variant
		"Efret fi Iibriq"

=======
	variant 5
		"Korath Transport"
	variant 5
		"Korath Freighter"
	variant 5
		"Korath Tanker"
>>>>>>> 9f88c199

fleet "Small Kor Sestor"
	government "Kor Sestor"
	names "kor sestor"
	fighters "kor sestor fighter"
	commodities Plastic Equipment Industrial Electronics "Heavy Metals"
	variant 5
		"Met Par Tek 53" 3
	variant 5
		"Met Par Tek 53" 2
		"Met Par Tek 53 (Sniper)"
	variant 5
		"Met Par Tek 53"
		"Met Par Tek 53 (Sniper)" 2
	variant 5
		"Met Par Tek 53 (Sniper)" 3
	variant 8
		"Tek Far 71 - Lek"
		"Far Lek 14" 10
	variant 5
		"Tek Far 71 - Lek (Close Quarters)"
		"Far Lek 14" 10
	variant
		"Tek Far 71 - Lek"
		"Far Lek 14" 6
	variant
		"Tek Far 71 - Lek (Close Quarters)"
		"Far Lek 14" 4
	variant
		"Tek Far 71 - Lek (Close Quarters)"
		"Far Lek 14" 2
	variant 6
		"Tek Far 78 - Osk"
		"Far Osk 27" 9
	variant 4
		"Tek Far 78 - Osk (Close Quarters)"
		"Far Osk 27" 9
	variant
		"Tek Far 78 - Osk"
		"Far Osk 27" 7
	variant
		"Tek Far 78 - Osk (Close Quarters)"
		"Far Osk 27" 5
	variant
		"Tek Far 78 - Osk"
		"Far Osk 27" 2
	variant 3
		"Tek Far 109"
		"Far Lek 14" 9
		"Far Osk 27" 7
	variant
		"Tek Far 109"
		"Far Lek 14" 6
		"Far Osk 27" 3
	variant
		"Tek Far 109"
		"Far Lek 14" 3
		"Far Osk 27" 2

fleet "Large Kor Sestor"
	government "Kor Sestor"
	names "kor sestor"
	fighters "kor sestor fighter"
	commodities Plastic Equipment Industrial Electronics "Heavy Metals"
	variant 8
		"Kar Ik Vot 349"
		"Tek Far 71 - Lek"
		"Far Lek 14" 10
		"Met Par Tek 53" 2
	variant 4
		"Kar Ik Vot 349 (Defense)"
		"Tek Far 71 - Lek (Close Quarters)"
		"Far Lek 14" 8
		"Met Par Tek 53 (Sniper)" 2
	variant 4
		"Kar Ik Vot 349 (Offense)"
		"Tek Far 71 - Lek"
		"Far Lek 14" 9
		"Met Par Tek 53"
		"Met Par Tek 53 (Sniper)"
	variant 4
		"Kar Ik Vot 349 (Trapper)"
		"Tek Far 71 - Lek (Close Quarters)"
		"Far Lek 14" 7
		"Met Par Tek 53"
		"Met Par Tek 53 (Sniper)"
	variant 8
		"Kar Ik Vot 349"
		"Tek Far 78 - Osk"
		"Far Osk 27" 9
		"Met Par Tek 53"
	variant 4
		"Kar Ik Vot 349 (Defense)"
		"Tek Far 78 - Osk (Close Quarters)"
		"Far Osk 27" 7
		"Met Par Tek 53"
	variant 4
		"Kar Ik Vot 349 (Offense)"
		"Tek Far 78 - Osk"
		"Far Osk 27" 8
		"Met Par Tek 53 (Sniper)"
	variant 4
		"Kar Ik Vot 349 (Trapper)"
		"Tek Far 78 - Osk (Close Quarters)"
		"Far Osk 27" 6
		"Met Par Tek 53 (Sniper)"
	variant 4
		"Kar Ik Vot 349"
		"Tek Far 71 - Lek"
		"Far Lek 14" 10
		"Tek Far 78 - Osk"
		"Far Osk 27" 9
	variant 2
		"Kar Ik Vot 349 (Defense)"
		"Tek Far 71 - Lek (Close Quarters)"
		"Far Lek 14" 8
		"Tek Far 78 - Osk"
		"Far Osk 27" 8
	variant 2
		"Kar Ik Vot 349 (Offense)"
		"Tek Far 71 - Lek"
		"Far Lek 14" 9
		"Tek Far 78 - Osk (Close Quarters)"
		"Far Osk 27" 7
	variant 2
		"Kar Ik Vot 349 (Trapper)"
		"Tek Far 71 - Lek (Close Quarters)"
		"Far Lek 14" 7
		"Tek Far 78 - Osk (Close Quarters)"
		"Far Osk 27" 6
	variant 2
		"Kar Ik Vot 349"
	variant 1
		"Kar Ik Vot 349 (Defense)"
	variant 1
		"Kar Ik Vot 349 (Offense)"
	variant 1
		"Kar Ik Vot 349 (Trapper)"
	variant 2
		"Kar Ik Vot 349"
		"Met Par Tek 53" 3
	variant 1
		"Kar Ik Vot 349 (Defense)"
		"Met Par Tek 53" 2
		"Met Par Tek 53 (Sniper)"
	variant 1
		"Kar Ik Vot 349 (Offense)"
		"Met Par Tek 53"
		"Met Par Tek 53 (Sniper)" 2
	variant 1
		"Kar Ik Vot 349 (Trapper)"
		"Met Par Tek 53 (Sniper)" 3
	variant 5
		"Tek Far 109" 3
		"Far Lek 14" 27
		"Far Osk 27" 21
	variant 3
		"Tek Far 109"
		"Tek Far 71 - Lek"
		"Tek Far 78 - Osk"
		"Far Lek 14" 17
		"Far Osk 27" 13
		"Met Par Tek 53 (Sniper)" 2
	variant 3
		"Tek Far 109"
		"Tek Far 71 - Lek (Close Quarters)"
		"Tek Far 78 - Osk (Close Quarters)"
		"Far Lek 14" 17
		"Far Osk 27" 13
		"Met Par Tek 53" 2


fleet "Small Kor Mereti"
	government "Kor Mereti"
	names "kor mereti"
	fighters "kor mereti"
	commodities Plastic Equipment Industrial Electronics "Heavy Metals"
	personality
		opportunistic
	variant 1
		"Model 64"
		"Model 32"
		"Model 16" 2
	variant 2
		"Model 64"
		"Model 32" 2
	variant 3
		"Model 128"
	variant 3
		"Model 64"
		"Model 32" 2
		"Model 16" 1
	variant 1
		"Model 32"
		"Model 16" 5
	variant 3
		"Model 32" 2
		"Model 16" 3
	variant 6
		"Model 64"
		"Model 32"
		"Model 16"
	variant 4
		"Model 64"
		"Model 32"
	variant 3
		"Model 32"
		"Model 16" 4
	variant 4
		"Model 32"
		"Model 16" 3
	variant 5
		"Model 32"
		"Model 16" 2
	variant 6
		"Model 16" 3
	variant 4
		"Model 16" 2
	variant 3
		"Model 32"
	variant 5
		"Model 64"

fleet "Large Kor Mereti"
	government "Kor Mereti"
	names "kor mereti"
	fighters "kor mereti"
	commodities Plastic Equipment Industrial Electronics "Heavy Metals"
	personality
		opportunistic
	variant 5
		"Model 512"
		"Model 32"
		"Model 16" 2
	variant 4
		"Model 512"
	variant 2
		"Model 512"
		"Model 256"
		"Model 128"
		"Model 64"
		"Model 32"
		"Model 16"
	variant 3
		"Model 512"
		"Model 256" 2
	variant 1
		"Model 512"
		"Model 128" 2
		"Model 64"
		"Model 32" 2
	variant 1
		"Model 512"
		"Model 32" 5
		"Model 16" 8
	variant 2
		"Model 256"
		"Model 128" 2
		"Model 64" 3
		"Model 32" 5
		"Model 16" 8
	variant 3
		"Model 256" 2
		"Model 64"
		"Model 32" 3
		"Model 16" 2
	variant 6
		"Model 256"
		"Model 64" 4
	variant 3
		"Model 256" 3
	variant 8
		"Model 256"
		"Model 128"
		"Model 64"
		"Model 32"
		"Model 16"
	variant 7
		"Model 256" 2
		"Model 128"
	variant 14
		"Model 256"
		"Model 64" 2
	variant 5
		"Model 128" 3
	variant 2
		"Model 256"
		"Model 128"
		"Model 64"
		"Model 32"
		"Model 16"
	variant 4
		"Model 256" 2
	variant 3
		"Model 128" 2
		"Model 64"
		"Model 32" 2
	variant 4
		"Model 128" 2
		"Model 64" 3
		"Model 32" 5
		"Model 16" 8
	variant 5
		"Model 256"
		"Model 64"
		"Model 32" 3
		"Model 16" 2
	variant 9
		"Model 256"
		"Model 64" 2
	variant 3
		"Model 256" 2
	variant 8
		"Model 128"
		"Model 64"
		"Model 32"
		"Model 16"
	variant 7
		"Model 256"
		"Model 128"
	variant 14
		"Model 256"
		"Model 64"
	variant 5
		"Model 128" 2

fleet "Kor Mereti Miners"
	government "Kor Mereti"
	names "kor mereti"
	cargo 0
	personality
		mining harvests
	variant 10
		"Model 8"
	variant 3
		"Model 8" 2
	variant 1
		"Model 8" 3


outfitter "Korath Basics"
	"Korath Piercer Rack"
	"Korath Mine Rack"
	"Command Center"
	"Hyperdrive"
	"Small Bunk Room"
	"Bunk Room"
	"Fuel Processor"
	"Outfits Expansion"
	"Cargo Expansion"
	"Local Map"<|MERGE_RESOLUTION|>--- conflicted
+++ resolved
@@ -228,8 +228,6 @@
 		"Korath Ravager (Grab-Strike Inferno)"
 
 fleet "Korath Miners"
-<<<<<<< HEAD
-=======
 	government "Korath"
 	names "korath"
 	fighters "korath"
@@ -282,28 +280,11 @@
 		"Korath Tanker (Jump)"
 
 fleet "Korath Planetary Raid"
->>>>>>> 9f88c199
 	government "Korath"
 	names "korath"
 	fighters "korath"
-	cargo 0
-	personality
-<<<<<<< HEAD
-		timid disables plunders frugal mining harvests
-	variant 5
-		"Korath Dredger (Fast Inferno)"
-
-fleet "Korath Civilian Miners"
-	government "Korath (Civilian)"
-	names "korath"
-	fighters "korath"
-	cargo 0
-	personality
-		# Mute avoids having them repair you during battle.
-		heroic frugal mining harvests mute
-	variant 5
-		"Korath Dredger (Civilian)"
-=======
+	cargo 1
+	personality
 		disables plunders opportunistic harvests
 	variant 5
 		"Korath Ravager (Quad Inferno)"
@@ -357,7 +338,6 @@
 		"Korath Tanker (Jump)"
 		"Korath Dredger"
 		"Korath Chaser" 4
->>>>>>> 9f88c199
 
 fleet "Korath Ember Waste Raid"
 	government "Korath"
@@ -365,88 +345,6 @@
 	fighters "korath"
 	cargo 1
 	personality
-<<<<<<< HEAD
-		timid opportunistic
-	variant 5
-		"Korath Ravager (Quad Inferno)"
-	variant 5
-		"Korath Ravager (Eight Diggers)"
-	variant 5
-		"Korath Ravager (Grab-Strike Digger)"
-	variant 5
-		"Korath Ravager (Dual Inferno)"
-	variant 5
-		"Korath Ravager (Grab-Strike Banisher)"
-	variant 5
-		"Korath Ravager (Grab-Strike Inferno)"
-	variant 7
-		"Korath Dredger (Fast Inferno)"
-		"Korath Chaser (Expeller)" 2
-		"Korath Chaser (Digger)" 3
-	variant 7
-		"Korath Dredger"
-		"Korath Chaser (Expeller)" 2
-		"Korath Chaser (Digger)" 3
-	variant 7
-		"Korath Dredger"
-		"Korath Chaser (Expeller)" 5
-
-fleet "Korath Planetary Raid"
-	government "Korath"
-	names "korath"
-	fighters "korath"
-	cargo 1
-	personality
-		disables plunders opportunistic harvests
-	variant 5
-		"Korath Ravager (Quad Inferno)"
-		"Korath Raider"
-		"Korath Chaser (Digger)" 2
-	variant 5
-		"Korath Ravager (Eight Diggers)"
-		"Korath Raider"
-		"Korath Chaser" 2
-	variant 5
-		"Korath Ravager (Grab-Strike Digger)"
-		"Korath Raider"
-		"Korath Chaser" 2
-	variant 5
-		"Korath Ravager (Dual Inferno)"
-		"Korath Raider"
-		"Korath Chaser (Digger)" 2
-	variant 5
-		"Korath Ravager (Grab-Strike Banisher)"
-		"Korath Raider"
-		"Korath Chaser (Expeller)" 2
-	variant 5
-		"Korath Ravager (Grab-Strike Inferno)"
-		"Korath Raider"
-		"Korath Chaser (Digger)" 2
-		
-	variant 5
-		"Korath Raider"
-		"Korath Dredger (Fast Inferno)"
-		"Korath Chaser (Expeller)" 2
-		"Korath Chaser (Digger)" 5
-	variant 5
-		"Korath Raider"
-		"Korath Dredger"
-		"Korath Chaser (Expeller)" 4
-		"Korath Chaser (Digger)" 3
-	variant 5
-		"Korath Ravager (Dual Heaver)"
-		"Korath Dredger"
-		"Korath Chaser (Expeller)" 5
-		
-
-fleet "Korath Ember Waste Raid"
-	government "Korath"
-	names "korath"
-	fighters "korath"
-	cargo 1
-	personality
-=======
->>>>>>> 9f88c199
 		disables plunders opportunistic harvests
 	variant 12
 		"Korath Raider (Ember)"
@@ -458,23 +356,15 @@
 		"Korath Raider (Ember)"
 		"Korath Chaser (Digger)" 2
 
-<<<<<<< HEAD
-fleet "Korath Civilian"
-=======
 # Korath Exiles don't do "small" so there is no
 # Korath Civilian Small fleet.
 
 fleet "Korath Civilian Large"
->>>>>>> 9f88c199
 	government "Korath (Civilian)"
 	names "korath"
 	fighters "korath"
 	cargo 3
 	personality
-<<<<<<< HEAD
-		# Mute avoids having them repair you during battle.
-		heroic frugal opportunistic mute
-=======
 		frugal opportunistic disables coward
 	variant 5
 		"Korath Dredger (Civilian)" 2
@@ -497,7 +387,6 @@
 	cargo 3
 	personality
 		frugal opportunistic disables coward
->>>>>>> 9f88c199
 	variant 2
 		"Korath Haven"
 		"Korath Chaser" 4
@@ -529,13 +418,6 @@
 		"Korath Chaser" 2
 		"Korath Chaser (Expeller)" 2
 		"Korath Chaser (Digger)" 2
-<<<<<<< HEAD
-	variant 5
-		"Korath Dredger (Civilian)" 2
-	variant 5
-		"Korath Dredger (Civilian)" 2
-=======
->>>>>>> 9f88c199
 	variant 12
 		"Korath Refuge"
 
@@ -546,22 +428,12 @@
 	cargo 3
 	personality
 		timid
-<<<<<<< HEAD
-	variant
-		"Efret fi Zujaja"
-	variant
-		"Efret fi Jara"
-	variant
-		"Efret fi Iibriq"
-
-=======
 	variant 5
 		"Korath Transport"
 	variant 5
 		"Korath Freighter"
 	variant 5
 		"Korath Tanker"
->>>>>>> 9f88c199
 
 fleet "Small Kor Sestor"
 	government "Kor Sestor"
