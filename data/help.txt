--- conflicted
+++ resolved
@@ -160,15 +160,6 @@
 help "friendly disabled"
 	`This ship is disabled and needs your help to patch them up! Pressing <Board selected ship> will fly you to their ship and get them up and running again. Just be sure to do it when no one is trying to kill you, or they could get caught in the crossfire!`
 
-<<<<<<< HEAD
-help "fighter fleet logistics"
-	`Fighter fleet logistics has been enabled. This enables carriers and fighters to support your escorted fleet. The following logistics are supported.`
-	``
-	`	Fleet refueling if your fighters have fuel and ramscoop.`
-
-help "try out fighter fleet logistics"
-	`You have a carrier which can support your fleet through logistics. In Preferences and Settings under AI section, turn on "Figher fleet logistics" to learn more.`
-=======
 help "control ship with mouse"
 	`You've enabled controlling your ship with your mouse.`
 	``
@@ -177,4 +168,11 @@
 	`<Reverse> is used to thrust reverse.`
 	`Right mouse click will fire primary weapons.`
 	`<Mouse turning (hold)> will toggle mouse turning while it is held.`
->>>>>>> 8a7a30c5
+
+help "fighter fleet logistics"
+	`Fighter fleet logistics has been enabled. This enables carriers and fighters to support your escorted fleet. The following logistics are supported.`
+	``
+	`	Fleet refueling if your fighters have fuel and ramscoop.`
+
+help "try out fighter fleet logistics"
+	`You have a carrier which can support your fleet through logistics. In Preferences and Settings under AI section, turn on "Figher fleet logistics" to learn more.`