# Copyright (c) 2014 by Michael Zahniser
#
# Endless Sky is free software: you can redistribute it and/or modify it under the
# terms of the GNU General Public License as published by the Free Software
# Foundation, either version 3 of the License, or (at your option) any later version.
#
# Endless Sky is distributed in the hope that it will be useful, but WITHOUT ANY
# WARRANTY; without even the implied warranty of MERCHANTABILITY or FITNESS FOR A
# PARTICULAR PURPOSE. See the GNU General Public License for more details.
#
# You should have received a copy of the GNU General Public License along with
# this program. If not, see <https://www.gnu.org/licenses/>.

mission "First Contact: Quarg"
	landing
	source
		attributes "hai quarg" "human quarg"
	on offer
		log "Factions" "Quarg" `The Quarg are tall, thin, inscrutable aliens who evolved on a very small planet and can live comfortably on worlds with atmosphere so thin that a human being could not breathe it. They discovered spaceflight millions of years ago. Many of them live on artificially constructed ringworlds, including one in human space. They live at peace with most sentient species and claim to be in communication with an even older species named the Drak.`
		log "Factions" "Drak" `The Drak are supposedly the oldest living species in the galaxy. The Quarg say that the Drak act as something like galactic peacekeepers or police, and will intervene if a species invents a weapon so terrible that it could drive that species to extinction.`
		conversation
			`You had seen pictures and videos of the Quarg before, but this is your first time in a spaceport that is owned by them. The architecture is truly alien: uncomfortably tall ceilings, strange colors, and walls that never quite seem to meet at right angles. The Quarg themselves are equally strange, towering above you, some nearly three meters tall. Their legs bend backwards at the bottom, like a dog walking on its hind feet, and they move gracefully and almost silently.`
			`	Most of the Quarg you see are dressed entirely in shades of gray, or only slight hints of color. Quarg fashion seems to revolve not around color, but texture: coarse and fine woven fabrics, patterns like lizard scales or cobblestones, and occasional decorative fringes of sponge-like material. Their skin is deep gray, sometimes with a hint of green or blue or brown beneath it, with a fine scale pattern like a reptile. But what makes their eyes startling is that they look very human, except that some of them have gold or violet irises instead of green or blue or brown. They have no hair, but many are wearing small cloth caps or hoods.`
			`	One of the Quarg notices you gawking at them and walks over. It squats down on its haunches so that its eyes are level with your own, and says, "Hello." Its voice is deep, sounding like an accordion or the buzz of a beehive blended with the hum of a starship engine.`
			choice
				`	"Hello."`
			`	Speaking slowly and deliberately, it says, "I think you are new here. Are you what is called a tourist?"`
			choice
				`	"Yes."`
				`	"No, I'm a merchant captain, I'm here to buy and sell cargo."`
			`	"I see." The Quarg blinks slowly. Its eyelids come from the sides of its eyes, instead of up and down. In an otherwise so human eye, the effect is disconcerting. "Many humans have many questions when they see us, and we the Quarg live for many lifetimes of humans, so it is not burdensome for this one to speak with you."`
			
			label choice
			choice
				`	"Can you tell me about the Quarg?"`
					goto quarg
				`	"Are there other alien species in the galaxy?"`
				`	"It is an honor to speak with you, but I do not have any questions."`
					decline
			
			`	"Many. Most of them young, so much younger than the Quarg. Many foolish. A few wise. Many travel only along the ancient roads between the stars. A few need no roads to travel by. And some reshape the galaxy at will. But the Quarg are like no other, because we have nothing that the others covet."`
			choice
				`	"What do you mean?"`
			
			label quarg
			`	"We the Quarg are unique of all the species in the galaxy. Our species began on the moon of a great gas giant, on a planet most small, that gathered about itself very little air. We cannot step many steps on the worlds that the Hai, the Korath, the other species desire. And the worlds like our home, you could not breathe their so thin air, for our lungs are very subtle. And we are an old race, and do not kill for sport or whimsy, so the Drak gave us the gift, that we may go among the other races and settle where we please, and make friends of all, because none dare be our enemy."`
			choice
				`	"Who are the Drak?"`
					goto drak
				`	"Why do none dare to be your enemy?"`
			
			`	"Because we are very strong, and because we speak with the Drak."`
			choice
				`	"Who are the Drak?"`
			
			label drak
			`	"The Drak are the eldest living. Not the firstborn, for they are long gone, but the eldest living, and yet they are far younger than the stars. They tend and cultivate the pathways between the stars, and prune away the paths that any species could travel to make war against another. And they hold the secret of travel beyond those pathways, and give the secret only to a worthy few, so that peace may prevail." It taps its chest with one hand, signaling that the Quarg are among those few.`
			`	"Not that the Drak are strangers to war. Planets and moons and even stars were consumed in their wars and are no more. But then they learned wisdom, and have fought no more wars, many millions of human years. They live nearby, but they keep to themselves, and intervene in the affairs of other races only to prevent their destruction or the use of obscene technologies of war."`
			choice
				`	"We humans have used some rather destructive weapons against each other, and no alien species ever stepped in to put a stop to it."`
				`	"Well, I hope we never do anything bad enough to force them to intervene."`
					goto closing
			
			`	"You have done what? Awakened the atom? There are weapons far worse than that. Consuming planets. Snuffing out stars. Tearing the flesh of space and time itself. Weapons of chaos I pray your reckless race cannot yet even conceive of. These things will attract the attention of the Drak, because they nearly destroyed this galaxy once, and must not be allowed to do so again."`
			choice
				`	"Well, if there are technologies that dangerous out there, I hope the Drak do continue to succeed in keeping them from being used."`
			
			label closing
			`	"I hope so too, human." The Quarg stands up, towering over you once again. "As long as you are a seeker of peace, you are most welcome on our worlds at any time." It bows to you. You are not sure if that is a Quarg gesture too, or if it is simply imitating a human custom, but you bow in return, and the Quarg walks quietly away.`
				decline



mission "First Contact: Kuwaru Efreti"
	landing
	source "Kuwaru Efreti"
	to offer
		has "First Contact: Quarg: offered"
	on offer
		conversation
			`In your past experience, you've never seen the Quarg move with anything approaching haste or excitement, but when you land on this station a group of them run up to you, moving faster than you thought they were able to. For a minute or two they just gawk at you and talk amongst themselves in their own language; you think you recognize the word "Humani," and perhaps, "Eartha."`
			`	Finally a Quarg appears who speaks your language, or at least is willing to try. It says, "Salutations, astonishing sojourner. Whither came you, and wherefore visit you us here in the unquiet graveyard of the Korathi?"`
			choice
				`	"I'm just here to explore. Can you tell me more about the Korath?"`
				`	"I came here to learn what happened to the Korath."`
			`	"Ah, the unwise Korath," it says. "Once a mighty empire, now sadly splintered and diminished. Their own thinking war machines, now breeding with abandon and inimical to all, hunt the survivors. And of them some, too, were exiled for their great crimes."`
			choice
				`	"What crimes did they commit?"`
					goto crimes
				`	"What do you mean, 'thinking war machines'?"`
			`	"Robotic starships, and autonomous factories to create them. Though now directed by no living being, they yet reproduce and wage against each other senseless war. Ware their ships should you wander north and east of here, for they wield weapons diverse and strange, and bring you can we no succor within the bourne of their space."`
			choice
				`	"You mentioned 'crimes.' What crimes did they commit?"`
			`	"Of that we shall not speak, lest awaken in you we the desire to in their footsteps follow. But you may observe the wreckage of their abominations and take warning."`
				goto korath
			
			label crimes
			`	"Of that we shall not speak, lest awaken in you we the desire to in their footsteps follow. But you may observe the wreckage of their abominations and take warning."`
			choice
				`	"You mentioned 'thinking war machines.' What are those?"`
			`	"Robotic starships, and autonomous factories to create them. Though now directed by no living being, they yet reproduce and wage against each other senseless war. Ware their ships should you wander north and east of here, for they wield weapons diverse and strange, and bring you can we no succor within the bourne of their space."`
			
			label korath
			`	You are interrupted as one of the Korath who inhabit this ringworld walks by, and the Quarg says, "Friend Korath, meet the human."`
			`	"<first> <last>," you say, holding out a hand automatically. The Korath does not shake your hand, but instead greets you by holding up both hands, palms toward you. It says something in its own language, then hurries away.`
			`	The Quarg says to you, "One faction among the Korathi sought peace. 'Korath Efreti,' they name themselves, which means 'Korath Friends.' They are under our protection and intend you no harm. But, they have not your language; here humans are rare. Another question have you?"`
			choice
				`	"Will the friendly Korath let me purchase their technology?"`
				`	"Why don't you destroy the robots, if they're such a threat?"`
					goto destroy
				`	"No, but I'm glad to meet you."`
					decline
			`	"Visit their worlds," says the Quarg. "Though they learn not your words, you are clever and may speak as does one without words, by pointing at things." You thank it for its time, and the crowd of Quarg that has been gawking at you slowly disperses.`
				decline
			
			label destroy
			`	It clicks its teeth together, which might be the Quarg equivalent of laughter. "It was hoped that one faction of robots would destroy the other, and leave for us less work to do, but they are sadly too evenly matched. Instead we merely restrain them from expanding, as one isolates a fire one cannot extinguish and for it to burn out waits." You thank it for its time, and the crowd of Quarg that has been gawking at you slowly disperses.`
				decline



mission "Quarg Satellites"
	minor
	name "Deploy Quarg Scanners"
	description "Head to each of the marked systems to deploy the Quarg scanning satellites, then head to <destination> to collect your payment."
	source
		near "Umbral" 1 3
		government "Quarg"
		not planet "Humanika"
	waypoint "Kappa Centauri"
	waypoint "Graffias"
	waypoint "Antares"
	waypoint "Han"
	to offer
		has "main plot completed"
		has "First Contact: Quarg: offered"
		not "Coalition: First Contact: offered"
		"pirate attraction" <= 1
	on offer
		conversation
			`A Quarg slowly makes its way to you when it notices you in the spaceport. "Greetings, human friend. Would you happen to have the time to listen to a proposal? We are looking for a pilot willing to help us deploy some scanning satellites."`
			choice
				`	"Sure, where am I deploying them?"`
					goto where
				`	"What are the satellites for?"`
				`	"I don't have the time, no."`
					decline
			`	"To help humans in the other end of this region, the South, be better prepared against incoming attacks, and help them keep track of ships that pass by their systems."`
			choice
				`	"I'd like to help with that then. Where am I deploying them?"`
					goto where
				`	"Help? Why do you want to help people there all of a sudden?"`
				`	"I am actually headed to a different part of the galaxy now, sorry."`
					decline
			`	"Why?" It pauses for a second. "Surely you have seen the foolish thugs that plague this whole region. We can deal with them here, but we do not usually travel far. To promote peace all around, without even more needless slaughter, providing some measures to deter further attacks is but a courtesy."`
			choice
				`	"I'd like to help with that then. Where am I deploying them?"`
				`	"I am actually headed to a different part of the galaxy now, sorry."`
					decline
			label where
			`	"To <waypoints>. Once you are done, return here and you will receive <payment>."`
			`	As soon as you arrive at your ship, you find various Quarg with loaderbots, putting the four satellites inside your ship's cargo hold. The satellites are shaped like triangular pyramids, with each point of the main pyramid being tipped with another, smaller triangular pyramid. You can't quite make it out from this distance, but you wonder if the smaller pyramids are also tipped with even smaller pyramids. Each of the devices is roughly half your size, but probably weigh a lot more than you.`
				accept
	on enter "Kappa Centauri"
		dialog "You open your cargo hold, and let a Quarg scanner drift out to the void."
	on enter "Graffias"
		dialog "Looking at the former slave-colony planet here as you deploy their scanner, you wonder if the Quarg heard about Poisonwood's history, and that's why they decided to help with surveillance."
	on enter "Antares"
		dialog "You set a Quarg scanner free, and let it leave your ship."
	on enter "Han"
		dialog "Although those that live on the planet here don't seem to mind the occasional pirates demanding tribute, maybe they will come to appreciate the reduced pirate presence here, assuming the Quarg scanner really does help with that."
	on visit
		dialog phrase "generic waypoint on visit"
	on complete
		payment 263000
		dialog `You land to find a Quarg waiting right at the docks. It hands you <payment>, and thanks you for your help.`



mission "Lagrange Ring: Cargo"
	minor
	name "Human Construction Materials"
	description "Head to <stopovers> to pick up <cargo>, then bring it all to <destination>, where the Quarg are preparing to open the first section of their ringworld for human visit."
	cargo "construction materials" 254
	source
		near "Enif" 1
		government "Quarg"
		not planet "Humanika"
	stopover "Chiron"
	destination "Lagrange"
	to offer
		has "First Contact: Quarg: offered"
		"pirate attraction" <= 3
	on offer
		conversation
			`In the spaceport, a group of Quarg is talking to dozens of human captains. Some nod and head right back to their ships, while a few others remain and appear to discuss a bit more with the Quarg.`
			choice
				`	(Join them to see what's going on.)`
				`	(Ignore them.)`
					decline
			`	You join the group, and one of the Quarg diverts its attention to you, while the others continue speaking with the human merchants.`
			`	"Would you also be someone willing to provide us a cargo service, Captain?" it asks, all the while checking a data pad, which seems to be related to the ships docked here. "Not many of you humans in this region have the cargo space required, much less proper defenses for cargo convoys. We are willing to pay adequately for whoever meets the criteria and is willing to help us."`
			choice
				`	"Are those other Captains also doing this? What do you need so much cargo for?"`
				`	"I'm not looking for any more cargo jobs right now, sorry."`
					decline
			`	"Many have agreed to help us already, but we still need many more. Those that have agreed to help are headed all to different portions of human space, to safely bring us the materials we have ordered.`
			`	"Our ringworld, under construction around the star of <system>, is to have a special open section for humans to visit soon. We wish to make the internal style and decoration of that section closer to human standards, so we are asking every capable captain to help. You are one such captain, are you willing to help us?"`
			choice
				`	"Alright, I'm interested. Where should I go to pick up the cargo?"`
				`	"Sorry, I'm not looking for any cargo job right now, I was just curious."`
					decline
			`	It fiddles with the data pad a bit more, then says, "You are to pick up <cargo> on <stopovers>, then deliver that cargo to <destination>. You will be paid <payment> for the service. Be well, human."`
			`	It gestures a bow to you, then leaves to speak with another merchant captain that got curious as well.`
				accept
	on stopover
		dialog `The <cargo> is loaded into your ship under strict supervision, each crate carefully accounted for.`
	on visit
		dialog phrase "generic missing stopover or cargo"
	on complete
		payment 953000
		conversation
			`Much like your own ship, several other human freighters and convoys are arriving, and the cargo being meticulously checked by the Quarg, as they use their own machinery to unload what must be tens of thousands of tons from all the ships.`
			`	About halfway through the unloading of your own cargo, a Quarg comes up to you and hands you <payment>.`



mission "Ask Quarg About Coalition Early"
	landing
	to offer
		has "First Contact: Quarg: offered"
		has "Coalition: First Contact: done"
		not "joined the lunarium"
		not "joined the heliarchs"
	source
		attributes "hai quarg" "human quarg"
		attributes "station"
	on offer
		conversation
			`You've met the Coalition, and the Heliarchs that rule their space from within the ringworlds the Quarg built there who claim that they "defeated the Quarg oppressors." Would you like to look for some Quarg here and ask for their side of the story?`
			choice
				`	(Yes.)`
				`	(No.)`
					decline
			`	You stop the first Quarg that passes by you, and ask if they could tell their side of the story about the Coalition.`
			`	"Ah, so you have encountered the foolish Coalition," it begins. "They once were three promising species, before they succumbed to the unwise desire for usurpation of the great deeds of others.`
			`	"Not that all of them are petty thieves, but sadly the civilization they have become is now ruled by a fanatical military, as I am sure you have seen, having spoken with those wretched Heliarchs."`
			choice
				`	"Is it true that they defeated you?"`
					goto defeat
				`	"Is it true what they told me? That you oppressed them and hindered their development?"`
					goto oppress
			label defeat
			`	It clicks its teeth together for a moment, and frowns a bit. "Do not underestimate us, human. We are numerous, and we are strong." It pauses for a moment, with a blank expression on its face, as if trying to remember something. "We just know better than to slaughter billions for the sake of maintaining our position."`
				goto end
			label oppress
			`	"Of course not. Have you seen us do such things with humanity? Or with any other alien species you might have reached in your travels with a jump drive? The Heliarchs, like any other fanatical military, merely fabricated an excuse to justify attacking us."`
			label end
			`	Before you can ask it anything else, the Quarg bids you farewell, and walks away.`
				decline



mission "Quarg Pug Arfecta Warning"
	minor
	landing
	source
		attributes "hai quarg" "human quarg"
		attributes "ringworld"
	to offer
		has "First Contact: Quarg: offered"
		has "ship model: Pug Arfecta"
	on offer
		conversation
			branch flagship
				has "flagship model: Pug Arfecta"
			`As soon as you land, you see a crowd of Quarg gathering around one of your escorts, the Pug Arfecta. The captain of the ship looks shaken as the Quarg surround them, seemingly being questioned by a rather tall Quarg, even by Quarg standards. The captain looks around and, seeing you, points in your direction, causing the Quarg to come your way. The tall Quarg towers over you and gives you a piercing stare.`
				goto choice
			label flagship
			`As soon as you land your ship, a crowd of Quarg start to gather around. As you go to disembark, you find a rather imposing Quarg blocking the exit. Tall even by Quarg standards, it towers over you and gives you a piercing stare.`
			label choice
			`	"It is as though a baby in swaddling has tamed a dragon and now rides it through the sky spewing fire with reckless abandon," it says while not breaking its gaze, unblinking.`
			choice
				`	"It's a long story..."`
					goto evasive
				`	"It was an act of righteous defiance."`
					goto righteous
				`	"The Pug fancy themselves gods, but since God is dead..."`
					goto anarchy
				`	"I saw something I liked, so I made it mine."`
					goto greedy
			label evasive
			`	It scoffs, "It matters not how it happened.`
				goto end
			label righteous
			`	"You fancy yourself a savior or a revolutionary then?" the Quarg says with what you assume is a sarcastic tone.`
				goto end
			label anarchy
			`	"So you deign to prove them wrong?" the Quarg says with an almost amused, or perhaps incredulous tone.`
				goto end
			label greedy
			`	"A baby in swaddling, indeed...`
				goto end
			label end
			`	"We give you a warning. You know not what you have, human - what weapon you wield.`
			`	"We have seen its power. We have felt it, and learned from it. But you and your kind know nothing of the burdens and dangers that follow it. Be careful that you are the one who directs this power, and not it you.`
			`	"Know well that we have learned how to overcome it."`
			`	The Quarg takes one last long look at your ship, then makes a curt farewell motion, leaving you to your business. The crowd, too, starts to disperse, with only a few staying behind to gawk at the ship.`
			`	As you make your way through the ring, you notice occasional glares from the Quarg onboard the ring.`
				decline



mission "Ask Quarg About Coalition Late"
	invisible
	landing
	source
		attributes "quarg"
		attributes "station"
	to offer
		or
			has "joined the heliarchs"
			has "joined the lunarium"
	on offer
		conversation
			branch heliarch
				has "joined the heliarchs"
			branch lunarium
				has "joined the lunarium"
			label heliarch
			`You've obtained the rank of Heliarch, the group who to this day remain hostile to the Quarg. Despite that, you were allowed to land here on <origin> - you don't know whether that's because the Quarg simply don't know that you've joined the Heliarchs, or don't care enough to stop you from coming to their rings. Would you like to ask the Quarg for their side of the story, in light of what you've learned from the Heliarchs?`
			choice
				`	(Yes.)`
					goto yes
				`	(Not now.)`
					defer
				`	(No, I'm not interested.)`
					decline
			label lunarium
			`You've joined the Lunarium in Coalition space, and even served as a messenger to bring the Quarg some information about the Lunarium itself, in the hopes that they might provide some help. Would you like to ask the Quarg for their side of the story, in light of what you've learned from the Lunarium and from your visit to the Quarg with Oobat?`
			choice
				`	(Yes.)`
					goto yes
				`	(Not now.)`
					defer
				`	(No, I'm not interested.)`
					decline
			label yes
			`	You're never quite sure who to speak with when it comes to the Quarg, but this time you're drawn to one that easily stands out. You judge it to be an older member of their species; its thin scales cover its fingers, and the more bony parts of its head have turned to a bright, silvery shade. Unlike most Quarg you've seen, it is wearing a pale, faded white robe, with patches of red-colored chains (that somehow perfectly transition into fabric again) becoming more and more prominent closer to the top, culminating in a firm, crimson hood covering its head. Most surprising of all for a Quarg, however, is the large scar taking up much of the left side of its face, completely covering where its left eye should be.`
			`	It is completely static, with a lost gaze focused on the ceiling until you approach it. It doesn't squat down to meet your eye level. Instead it says nothing, simply gazing at you with its one eye, colored a bright gold.`
			choice
				`	"Hello, I'm <first> <last>. What can you tell me about the Coalition?"`
				`	"Hello. Is it true that the Heliarchs defeated you and stole your ringworlds?"`
			`	It continues to stare at you for a while, without as much as blinking. It looks over to a bench in one of the quieter areas of the spaceport, and gestures for you to follow. As you two sit down, you notice it pauses mid-breath. After a few seconds of adjusting itself in the seat, the Quarg finally speaks up.`
			`	"Those three species arose in relative rapid succession, all in close proximity, compared to how other species tend to be separated by long periods of time, and longer still their distances." Its voice, while still sharing the buzzing, deep hums you've grown to expect from the Quarg, is broken up every other word by something like a crack - or a creak - as if certain vocal cords have grown sore, with an uncomfortable sound akin to an out of tune cello mixing its way into the Quarg's words. "So large are the gaps, that one might never learn of those that came before. But, that was not the case for the three. The first of them, the Saryds, were in many ways much like us Quarg in our younger days, and we perhaps were much too lenient because of that..." It stops, and brings one hand over its head, and then the other, closing its eye as if in a sudden headache. Your eyes almost instinctively go to its scales, expecting them to change like other Quarg you've seen. But, their colors remain unaltered, the same pale gray and silver shades. A few seconds pass, and it brings down its hands back to its lap, opening its eye as it continues. "The Kimek, traumatized by the billions fallen in their famines, sought help to make sure they would never face such a crisis again, and were eager to establish friendly relations with the Saryds. The Arachi, in a way, parallel humanity's development, though they were less keen on letting their inner conflicts be made public. They were the last of the three, and upon meeting their two seniors, invested heavily in research to catch up."`
			`	It pauses again, taking a look around the spaceport. It fixates on you for a bit, then on the ships landing and departing here. "In the intersecting point of their territories, we built our ringworlds. Seven thousand Earth years ago, the three species of the Coalition sought to take over those rings. After centuries... no, a millennium of fighting, we left that part of the galaxy."`
			choice
				`	"Why did they decide to start attacking you and your rings?"`
				`	"Even now you're more advanced than them, aren't you? How come you lost thousands of years ago, when they were weaker?"`
					goto lost
			`	"Whatever reasons they had, whatever drove them to attack us, we cannot quite comprehend... No." It stops, not sighing or showing much emotion, its scales still showing no sign of changing. It looks at the ceiling again, then back at you. "No. You are tired of hearing this same story from us Quarg, are you not? That the foolish and young species warred for no good reason." It pauses again, contemplating its words. "That war was not the first instance where we lost a ring of ours, but never did any of us wish for any ring to be lost in the first place. With three rings there, with the living space for over three trillion Quarg being constructed, we got awfully... protective of that region, in order to prevent outside interference from causing us trouble again. Our relations with the Kimek and Arachi were a far cry from the initial success and amicability we enjoyed with the Saryds, and when an Arach ship first showed signs of technology that repaired its hull platings mid-flight, an achievement even the Saryds were yet to make, we... jumped to conclusions."`
			choice
				`	"You 'jumped to conclusions'? What do you mean?"`
				`	"Even now you're more advanced than them, aren't you? How come you lost thousands of years ago, when they were weaker?"`
					goto lost
				`	"That's all. Thank you for speaking with me."`
					goto end
			`	It slowly turns its head over to face you, with its eye gazing into your own. An uncomfortable minute passes at a snail's pace, as you seem to struggle keeping eye contact with the Quarg, while at the same time finding it difficult to look elsewhere.`
			`	"We had gone there to protect the three species. To guide them. To observe them. We failed the latter, losing track of wisdom and reason in favor of fearing past shames. In that, our guidance became compromised, for they trusted us no longer. We were no longer seen as protectors, but as those they had to protect themselves against."`
			choice
				`	"Even now you're more advanced than them, aren't you? How come you lost thousands of years ago, when they were weaker?"`
				`	"That's all. Thank you for speaking with me."`
					goto end
			label lost
			`	"Are we so horribly powerful indeed, or is our might mere consequence of being elders in this galaxy littered with the premature deaths of other species?" it asks. "No... forgive me, I did not answer your question. We... many of our young ones and veterans alike vowed to never allow another ring to be lost. We do not kill for sport, but it has become as natural for a Quarg to defend a ring as it would be for a human to defend their family.`
			`	"By the billions, defenders arose, ignoring our ways of peace, what social customs we were expected to follow, and... what you may call 'orders.' After a few centuries, those that tolerated, or were forced to tolerate the request for a ceasefire, were evacuated from the rings, and then it was only a matter of time before those of us that remained were overrun by the Coalition."`
			`	It once again starts looking at the ceiling, remaining like that for a minute or so.`
			branch "heliarch 2"
				has "joined the heliarchs"
			branch "lunarium 2"
				has "joined the lunarium"
			label "heliarch 2"
			`	It then turns to face you once more. "We have of course noticed that headpiece the Heliarchs have provided you with. Though you have officially joined their ranks, you are human. You are not bound to that area of space. There is no need for you to obey their orders. You do not need to ever return there. There is no need for you and us Quarg to be enemies."`
			label "heliarch ask"
			branch end
				has "ask quarg coalition late: threat"
				has "ask quarg coalition late: aid"
			choice
				`	"Is that a threat?"`
					goto threat
					to display
						not "ask quarg coalition late: threat"
				`	"What if I do want to aid the Heliarchs?"`
					goto aid
					to display
						not "ask quarg coalition late: aid"
			label threat
			action
				set "ask quarg coalition late: threat"
			`	"No. It is advice. Though you have joined them, you are still welcome at our rings, for the time being. But, the Heliarchs are a group formed and bound by their distrust and revulsion for our kind. Should you continue to follow the Heliarchs, sooner or later they are sure to put you against us, at which point I can no longer guarantee you will retain safe passage through our systems, or will be granted landing clearance on our worlds still."`
				goto "heliarch ask"
			label aid
			action
				set "ask quarg coalition late: aid"
			`	"Your motives are your own, but if you were captivated by your own obsessions, then I can only hope you will come to see reason before you too are lost to their path."`
				goto "heliarch ask"
			label "lunarium 2"
			`	It then turns to face you again, saying, "I am aware that you brought one from the Coalition to us, for a conversation. One belonging to a group that seeks to overthrow the Heliarchs. Do be careful, human, they might not be as technologically advanced as us Quarg, but they are very strong still, and duty-bound unlike most others. You and your allies are bound to face tremendous hardship, if you are to oppose them."`
			label "lunarium ask"
			branch end
				has "ask quarg coalition late: help"
				has "ask quarg coalition late: tips"
			choice
				`	"Will the Quarg help us fight the Heliarchs?"`
					goto help
					to display
						not "ask quarg coalition late: help"
				`	"Any tips on how to fight them?"`
					goto tips
					to display
						not "ask quarg coalition late: tips"
			label help
			action
				set "ask quarg coalition late: help"
			`	"We agreed to that conversation, that 'interview' of yours. Beyond that, we cannot help much without provoking war, I fear. We seek not to strike fear into the hearts of those of the Coalition, we never did. It would burden your cause to have us take part in the fighting."`
				goto "lunarium ask"
			label tips
			action
				set "ask quarg coalition late: tips"
			`	"Do not be arrogant. Do not underestimate them. Do not take victory for granted, no matter how cornered they may seem, lest you shall be cornered yourself."`
				goto "lunarium ask"
			label end
			action
				clear "ask quarg coalition late: help"
				clear "ask quarg coalition late: tips"
				clear "ask quarg coalition late: threat"
				clear "ask quarg coalition late: aid"
			`	You get up and are just about to leave when it says, "<first> <last>." The Quarg's gaze pierces you, its eye on the same level as your own. "Where is your home?"`
			choice
				`	"I come from New Boston, on the Dirt Belt."`
					to display
<<<<<<< HEAD
						has "human space start"
					goto planet
				`	"I come from Greenwater, in Hai space."`
					to display
						has "hai space start"
					goto planet
=======
						has "start: default"
				`	"I come from Midgard, in the Deep."`
					to display
						has "start: deep"
				`	"I come from Mainsail of the Paradise Worlds."`
					to display
						has "start: paradise"
				`	"I was born on Earth."`
					to display
						has "start: syndicate"
					goto homeworld
>>>>>>> 2fe5a9bc
				`	"My ship is my home."`
					goto ship
				`	"I don't really have a home."`
					goto home
			`	It acknowledges your answer with the faintest of nods. "Sparse were my own visits to the rocky worlds inhabited by other species. They are unlike our own. So different, so... complete." Its eye darts around, looking at your surroundings, other Quarg here, then finally its own hands and arms. "But us Quarg must make do."`
				goto name
			label homeworld
			`	[follow up with arachi]`
				goto name
			label homeless
			`	Your response seems to have struck something in it, as it brings one hand over its scar, glancing downwards. "A harrowing sensation, is it not?"`
				goto name
			label ship
			`	After staring you down for a few seconds, it fixates upon the ceiling again. "I suppose others such as you may imagine that our own lives in our ringworlds are similar to your own within a ship or simple space station." It pauses again, for nearly a minute this time. "Considering the circumstances, that may be a reasonable conclusion on your part."`
			label name
			`	It faces you again, and asks, "Have you any more questions for me, Captain?"`
			choice
				`	"Who are you?"`
			action
				log "People" "Gohl" `Full name Gohl Salyi Memt-Wrik Laz. It is an old, odd Quarg that is more open than its species tends to be in answering questions about rather sensitive topics.`
			`	"I am called Gohl Salyi Memt-Wrik Laz. An old Quarg. Too old for my own good."`
			`	You thank it for its time, and see it get up to leave. As soon as it steps away from the bench, you notice a dozen heavily armored Quarg begin to follow it, some coming from the sides of the bench, others seemingly having materalized from the very walls and flooring. They follow Gohl in a machine-like formation, and never so much as acknowledge you.`
			`	When you last glance back at it before entering your ship again, you see the distinct reflection of Gohl's eye glancing at you from a distance, before being followed by the armorclad Quarg deeper into the station.`
				decline<|MERGE_RESOLUTION|>--- conflicted
+++ resolved
@@ -439,14 +439,6 @@
 			choice
 				`	"I come from New Boston, on the Dirt Belt."`
 					to display
-<<<<<<< HEAD
-						has "human space start"
-					goto planet
-				`	"I come from Greenwater, in Hai space."`
-					to display
-						has "hai space start"
-					goto planet
-=======
 						has "start: default"
 				`	"I come from Midgard, in the Deep."`
 					to display
@@ -454,11 +446,13 @@
 				`	"I come from Mainsail of the Paradise Worlds."`
 					to display
 						has "start: paradise"
+				`	"I come from Greenwater, in Hai space."`
+					to display
+						has "start: hai"
 				`	"I was born on Earth."`
 					to display
 						has "start: syndicate"
 					goto homeworld
->>>>>>> 2fe5a9bc
 				`	"My ship is my home."`
 					goto ship
 				`	"I don't really have a home."`
