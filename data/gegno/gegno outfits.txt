# Copyright (c) 2022 by Saugia
#
# Endless Sky is free software: you can redistribute it and/or modify it under the
# terms of the GNU General Public License as published by the Free Software
# Foundation, either version 3 of the License, or (at your option) any later version.
#
# Endless Sky is distributed in the hope that it will be useful, but WITHOUT ANY
# WARRANTY; without even the implied warranty of MERCHANTABILITY or FITNESS FOR A
# PARTICULAR PURPOSE. See the GNU General Public License for more details.
#
# You should have received a copy of the GNU General Public License along with
# this program. If not, see <https://www.gnu.org/licenses/>.

# Power:

outfit "R01 Skirmish Battery"
	plural "R01 Skirmish Batteries"
	category "Power"
	licenses
		"Gegno Civilian"
	cost 5900
	thumbnail "outfit/skirmish battery"
	"mass" 12
	"outfit space" -12
	"energy capacity" 4506
	description `Skirmish Batteries are very common outfits on Gegno ships. They can be either a cheaper alternative than upgrading to a larger reactor, or a nice addition alongside one where short bursts of high energy may be needed.`


outfit "R02 Battlezone Battery"
	plural "R02 Battlezone Batteries"
	category "Power"
	licenses
		"Gegno Civilian"
	cost 12600
	thumbnail "outfit/battlezone battery"
	"mass" 23
	"outfit space" -23
	"energy capacity" 8987
	description `Battlezone Batteries are primarily used on the Gegno's medium-range combat vessels, holding a moderate amount of power for long-lasting engagements. They also fit nicely on larger vessels as a buffer to power their more energy-hungry systems.`


outfit "R03 Warforge Battery"
	plural "R03 Warforge Batteries"
	category "Power"
	licenses
		"Gegno Civilian"
	cost 27800
	thumbnail "outfit/warforge battery"
	"mass" 41
	"outfit space" -41
	"energy capacity" 16646
	description `Warforge Batteries have proven their usefulness over the years as large, sturdy battery packs. They support the equally large volleys that are fired from Gegno ships, and help maintain an excess of power for engine usage.`


outfit "R04 Crusade Battery"
	plural "R04 Crusade Batteries"
	category "Power"
	licenses
		"Gegno Civilian"
		"Vi Evocati"
		"Vi Centurion"
		"Vi Lord"
	cost 44700
	thumbnail "outfit/crusade battery"
	"mass" 70
	"outfit space" -70
	"energy capacity" 28140
	description `As the largest battery mounted on power-hungry Gegno ships, the Crusade Battery holds an immense amount of energy, more than a Scrap Cell could produce in almost two minutes. However, the Gegno are inefficient at increasing density with size. As a result, these batteries are generally only used on ships that consistently need this sort of power reserve, while most other ships simply stack multiple smaller batteries that are more convenient to install or remove according to their needs.`


outfit "C3 Scrap Cell"
	category "Power"
	licenses
		"Gegno Civilian"
	cost 47000
	thumbnail "outfit/scrap cell"
	"mass" 25
	"outfit space" -25
	"energy generation" 1.4
	"heat generation" 2
	description `The Scrap Cell is a small radiothermal generator that produces a limited amount of energy. It is only used on the Gegno's smaller-sized vessels, or in tandem with their less energy-hungry internals.`


outfit "C7 Brawl Cell"
	category "Power"
	licenses
		"Gegno Civilian"
	cost 64000
	thumbnail "outfit/brawl cell"
	"mass" 39
	"outfit space" -39
	"energy generation" 2.7
	"heat generation" 3.4
	description `When developing the C7 Brawl Cell, the Gegno decided to scale up the smaller C3 Scrap Cell. Unfortunately, the new design became so tall that the Gegno struggled to fit it into some of their ships, requiring them to turn the entire thing sideways. This design still serves the Gegno well, though it will likely be phased out in favor of newer generators as they become more compact and efficient.`


outfit "C17 Warzone Core"
	category "Power"
	licenses
		"Gegno Civilian"
	cost 1620000
	thumbnail "outfit/warzone core"
	"mass" 87
	"outfit space" -87
	"energy generation" 10.2
	"heat generation" 22.9
	description `The Gegno began developing nuclear technology once their cities grew massive enough to require it. The Warzone Core is a medium-sized nuclear fission reactor that is a suitable power source for most of the Gegno's large ships, though it appears to lack many of the fail-safes you would expect to find on a human nuclear reactor.`


outfit "C27 Campaign Core"
	category "Power"
	licenses
		"Gegno Civilian"
		"Vi Evocati"
		"Vi Centurion"
		"Vi Lord"
	cost 3672000
	thumbnail "outfit/campaign core"
	"mass" 145
	"outfit space" -145
	"energy generation" 19.9
	"heat generation" 46.3
	description `In order to power the largest of vessels along with their energy-guzzling systems and engines, the Gegno designed the Campaign fusion reactor from earlier prototypes dating back to their generation ship era. It's still used to this day and is efficient enough to satisfy the requirements of the largest of Gegno warships, but just looking at it raises safety concerns.`


outfit "I70 Ameliorate Cell"
	category "Power"
	licenses
		"Gegno Civilian"
		"Scin Hoplologist"
		"Scin Architect"
	cost 57000
	thumbnail "outfit/ameliorate cell"
	"mass" 27
	"outfit space" -27
	"energy capacity" 2520
	"energy generation" 1.4
	"heat generation" 2.9
	description `The I70 Cell was designed by the Scin as a smaller, more compact power system for their Halite fighters. It has enough energy generation and capacity to fuel the Halite's thrusters and their weapons for a short period. Unfortunately, as a side effect, a bit more excess heat is also generated.`


# Engines:

outfit "RG15 Torch Thruster"
	category "Engines"
	licenses
		"Gegno Civilian"
	cost 17000
	thumbnail "outfit/small torch thruster vi"
	"mass" 31
	"outfit space" -31
	"engine capacity" -31
	"thrust" 17.355
	"thrusting energy" 0.7
	"thrusting heat" 1.5
	"flare sprite" "effect/vi flare/small"
		"frame rate" 2.5
	"flare sound" "ion torch small"
	description `The RG15 Ion Torch Thruster is the Gegno Vi's smallest torch thruster, found almost exclusively on the Slate. It is somewhat inefficient, weighing more and producing more heat than most thrusters of a similar size in exchange for using slightly less energy.`


outfit "RG15 Torch Steering"
	category "Engines"
	licenses
		"Gegno Civilian"
	cost 15000
	thumbnail "outfit/small torch steering vi"
	"mass" 25
	"outfit space" -25
	"engine capacity" -25
	"turn" 430.5
	"turning energy" 0.4
	"turning heat" 0.85
	"steering flare sprite" "effect/vi flare/small"
		"frame rate" 2.4
	"steering flare sound" "ion torch small"
	description `This steering system is meant for the smallest of Gegno Vi ships. However, some Gegno pilots use it to cheaply supplement their main steering engines.`


outfit "RG18 Torch Thruster"
	category "Engines"
	licenses
		"Gegno Civilian"
	cost 38000
	thumbnail "outfit/medium torch thruster vi"
	"mass" 51
	"outfit space" -51
	"engine capacity" -51
	"thrust" 30.6
	"thrusting energy" 1.25
	"thrusting heat" 2.9
	"flare sprite" "effect/vi flare/medium"
		"frame rate" 2.4
	"flare sound" "ion torch medium"
	description `The RG18 is a moderately large thruster used by the Gegno Vi. Ion Torch Thrusters are similar to human ion thrusters, but their explosive exhaust causes them to run hotter. However, they also require slightly less energy.`


outfit "RG18 Torch Steering"
	category "Engines"
	licenses
		"Gegno Civilian"
	cost 32000
	thumbnail "outfit/medium torch steering vi"
	"mass" 39
	"outfit space" -39
	"engine capacity" -39
	"turn" 784.5
	"turning energy" 0.65
	"turning heat" 1.5
	"steering flare sprite" "effect/vi flare/medium"
		"frame rate" 2.4
	"steering flare sound" "ion torch medium"
	description `The RG18 Steering system is quite large for a steering system of its power. Many Gegno Vi ships install these as a minimum to be able to turn their already heavy ships.`


outfit "RG3 Torch Thruster"
	category "Engines"
	licenses
		"Gegno Civilian"
		"Vi Evocati"
		"Vi Centurion"
		"Vi Lord"
	cost 84000
	thumbnail "outfit/large torch thruster vi"
	"mass" 83
	"outfit space" -83
	"engine capacity" -83
	"thrust" 54
	"thrusting energy" 2.2
	"thrusting heat" 5.4
	"flare sprite" "effect/vi flare/large"
		"frame rate" 2.3
	"flare sound" "ion torch large"
	description `Derived from the massive thrusters that powered early Gegno generation ships, RG3 Ion Torch Thrusters are the Gegno's largest thrusters and the oldest still used. Smaller ships that attempt to use these engines often end up overheating themselves.`


outfit "RG3 Torch Steering"
	category "Engines"
	licenses
		"Gegno Civilian"
		"Vi Evocati"
		"Vi Centurion"
		"Vi Lord"
	cost 70000
	thumbnail "outfit/large torch steering vi"
	"mass" 64
	"outfit space" -64
	"engine capacity" -64
	"turn" 1506
	"turning energy" 1.15
	"turning heat" 2.8
	"steering flare sprite" "effect/vi flare/large"
		"frame rate" 2.3
	"steering flare sound" "ion torch large"
	description `The oldest steering system used in Gegno space, RG3 Torch Thrusters can only fit on the largest Gegno vessels, and are rarely seen as a result.`


outfit "SC-1 Plasma Engines"
	plural "SC-1 Plasma Engines"
	category "Engines"
	licenses
		"Gegno Civilian"
		"Scin Hoplologist"
		"Scin Architect"
	cost 21200
	thumbnail "outfit/tiny plasma engines scin"
	"mass" 21
	"outfit space" -21
	"engine capacity" -21
	"thrust" 9.825
	"thrusting energy" 0.4
	"thrusting heat" 1
	"flare sprite" "effect/scin flare/tiny"
		"frame rate" 0.6
	"flare sound" "scplasma tiny"
	"turn" 240
	"turning energy" 0.35
	"turning heat" 0.8
	"steering flare sprite" "effect/scin flare/tiny"
		"frame rate" 0.6
	"steering flare sound" "scplasma tiny"
	description `In order to power the tiny Halite frame, the Gegno Scin developed this smaller engine system. Based on their larger plasma thrusters, these engines are much more efficient than the Vi's bigger, more sluggish ion engines, which would never be compact or light enough to run on a fighter.`


outfit "SC-12 Plasma Thruster"
	category "Engines"
	licenses
		"Gegno Civilian"
		"Scin Adjutant"
	cost 20900
	thumbnail "outfit/small plasma thruster scin"
	"mass" 25
	"outfit space" -25
	"engine capacity" -25
	"thrust" 20.31
	"thrusting energy" 0.85
	"thrusting heat" 2.25
	"flare sprite" "effect/scin flare/small"
		"frame rate" 0.5
	"flare sound" "scplasma small"
	description `Rather than developing on the Ion Torch design of the Vi, the Scin began work on a plasma-based thruster. They are more compact, weigh less, and produce significantly more thrust. However, since Ion Torches expel some of their heat in their thrust, the more stable and powerful SC thrusters tend to run hotter.`


outfit "SC-12 Plasma Steering"
	category "Engines"
	licenses
		"Gegno Civilian"
		"Scin Adjutant"
	cost 17000
	thumbnail "outfit/small plasma steering scin"
	"mass" 19
	"outfit space" -19
	"engine capacity" -19
	"turn" 445.5
	"turning energy" 0.45
	"turning heat" 1.15
	"steering flare sprite" "effect/scin flare/small"
		"frame rate" 0.5
	"steering flare sound" "scplasma small"
	description `The new SC plasma engines allow Gegno Scin ships to outmaneuver their opposing brothers. What might take a Vi ship a long time takes only a moment on a Scin ship.`


outfit "SC-14 Plasma Thruster"
	category "Engines"
	licenses
		"Gegno Civilian"
		"Scin Adjutant"
	cost 52500
	thumbnail "outfit/medium plasma thruster scin"
	"mass" 45
	"outfit space" -45
	"engine capacity" -45
	"thrust" 39.6
	"thrusting energy" 1.7
	"thrusting heat" 4.95
	"flare sprite" "effect/scin flare/med"
		"frame rate" 0.4
	"flare sound" "scplasma medium"
	description `SC-14 class thrusters power the Scin's average gunboat or transport, giving their ships reliable speed. They can quickly propel any medium-sized ship forward with reasonable efficiency.`


outfit "SC-14 Plasma Steering"
	category "Engines"
	licenses
		"Gegno Civilian"
		"Scin Adjutant"
	cost 41500
	thumbnail "outfit/medium plasma steering scin"
	"mass" 34
	"outfit space" -34
	"engine capacity" -34
	"turn" 957
	"turning energy" 1
	"turning heat" 2.95
	"steering flare sprite" "effect/scin flare/med"
		"frame rate" 0.4
	"steering flare sound" "scplasma medium"
	description `Larger than SC-12 engines, SC-14 class steering is one of the most powerful steering systems in Gegno space, allowing the Scin to reposition even their largest ships many times faster than their Vi counterparts.`


outfit "SC-15 Plasma Thrusters"
	plural "SC-15 Plasma Thrusters"
	category "Engines"
	licenses
		"Gegno Civilian"
		"Scin Hoplologist"
		"Scin Architect"
	cost 170400
	thumbnail "outfit/large plasma engines scin"
	"mass" 112
	"outfit space" -112
	"engine capacity" -112
	"thrust" 72.9
	"thrusting energy" 3.1
	"thrusting heat" 9.5
	"flare sprite" "effect/scin flare/large"
		"frame rate" 0.3
	"flare sound" "scplasma large"
	"reverse thrust" 22.75
	"reverse thrusting energy" 1.45
	"reverse thrusting heat" 4.45
	"reverse flare sprite" "effect/scin flare/large"
		"frame rate" 0.3
	"reverse flare sound" "scplasma large"
	description `The Gegno Scin have taken another step forward from the SC-14 class engine system, incorporating both reverse and forward thrust into a single engine. In order to field the SC-15, the Scin had to design their largest ships around the thrusters, rather than fit it on later. The ability to reverse is especially important in engagements with the Gegno Vi's forward-heavy combat vessels.`

# Weapons:

outfit "Irate Cannon"
	category "Guns"
	licenses
		"Gegno Civilian"
		"Vi Evocati"
	cost 12000
	thumbnail "outfit/irate cannon"
	"mass" 12
	"outfit space" -12
	"weapon capacity" -12
	"gun ports" -1
	weapon
		sprite "projectile/irate"
		sound "irate"
		"fire effect" "irate fire"
		"live effect" "irate smoke" 12
		"hit effect" "tiny explosion"
		"inaccuracy" 2
		"velocity" 22
		"lifetime" 15
		"reload" 20
		"firing energy" 1
		"firing heat" 9
		"shield damage" 6
		"hull damage" 16
		"hit force" 60
	description `Irate Cannons are a rudimentary cannon technology that fire explosive projectiles made out of condensed scrap metal, making them effective against armor. They fire decently fast, but one cannon alone is barely enough to output any sort of meaningful damage, which is why they are often found clustered together in numbers.`


outfit "Irate Cannon Turret"
	category "Turrets"
	licenses
		"Gegno Civilian"
		"Vi Evocati"
	cost 30000
	thumbnail "outfit/irate turret"
	"mass" 28
	"outfit space" -28
	"weapon capacity" -28
	"turret mounts" -1
	"required crew" 2
	weapon
		sprite "projectile/irate"
		"hardpoint sprite" "hardpoint/irate"
		"hardpoint offset" -0.8 12
		sound "irate"
		"fire effect" "irate fire"
		"live effect" "irate smoke" 12
		"hit effect" "tiny explosion"
		"inaccuracy" 2
		"turret turn" 2
		"velocity" 22
		"lifetime" 15
		"reload" 10
		"firing energy" 1
		"firing heat" 9
		"shield damage" 6
		"hull damage" 16
		"hit force" 60
	description `While the Irate Cannon Turret originally saw little use due to Vi ships having enough space to field larger caliber weapons in their turret mounts, this turret has become more popular as the Vi produce smaller ships with more limited weapon space. To offset the lack of raw firepower from a single cannon, the turret boasts two mounted on a rotating platform, doubling its rate of fire in a single mount.`

effect "irate fire"
	sprite "effect/irfire"
		"frame rate" 40
		"no repeat"
	"lifetime" 5
	
effect "irate smoke"
	sprite "effect/smoke"
		"scale" 0.1
		"no repeat"
		"frame rate" 20
	"lifetime" 2
	"random spin" 6
	"random angle" 360
	"random velocity" 1
	"velocity scale" 0.4


outfit "Choleric Cannon"
	category "Guns"
	licenses
		"Gegno Civilian"
		"Vi Evocati"
		"Vi Centurion"
	cost 45000
	thumbnail "outfit/choleric cannon"
	"mass" 37
	"outfit space" -37
	"weapon capacity" -37
	"gun ports" -1
	weapon
		sprite "projectile/choleric"
		sound "choleric"
		"fire effect" "choleric fire"
		"live effect" "choleric smoke" 24
		"hit effect" "small explosion"
		"inaccuracy" 2
		"velocity" 11
		"lifetime" 55
		"reload" 100
		"firing energy" 65
		"firing heat" 222
		"shield damage" 106
		"hull damage" 311
		"hit force" 270
	description `A higher caliber than the Irate Cannon, Choleric Cannons fire larger, slower rounds that do a noticeable chunk of damage to a ship's hull. However, due to the nature of the cannon, it is, along with other Gegno weaponry, very ineffective against any sort of shielding.`


outfit "Choleric Cannon Turret"
	category "Turrets"
	licenses
		"Gegno Civilian"
		"Vi Evocati"
		"Vi Centurion"
	cost 112500
	thumbnail "outfit/choleric turret"
	"mass" 42
	"outfit space" -42
	"weapon capacity" -42
	"turret mounts" -1
	"required crew" 2
	weapon
		sprite "projectile/choleric"
		"hardpoint sprite" "hardpoint/choleric"
		"hardpoint offset" 15
		sound "choleric"
		"fire effect" "choleric fire"
		"live effect" "choleric smoke" 24
		"hit effect" "small explosion"
		"inaccuracy" 2
		"turret turn" 1.2
		"velocity" 9
		"lifetime" 55
		"reload" 80
		"firing energy" 65
		"firing heat" 222
		"shield damage" 106
		"hull damage" 311
		"hit force" 270
	description `Mounted on a turret, a Choleric Cannon is much more devastating without the need to keep a target in front of the ship to land shots. It can consistently put out damage to a target's hull, and with multiple turrets, any shieldless vessel is forced to retreat after a decent enough bombardment lest they be destroyed.`
	
effect "choleric fire"
	sprite "effect/chfire"
		"frame rate" 25
		"no repeat"
	"lifetime" 7

effect "choleric smoke"
	sprite "effect/smoke"
		"scale" 0.1
		"no repeat"
		"frame rate" 18
	"lifetime" 16
	"random spin" 6
	"random angle" 360
	"random velocity" 0.5
	"velocity scale" 0.4
	

outfit "Ballistic Cannon"
	category "Guns"
	licenses
		"Gegno Civilian"
		"Vi Evocati"
		"Vi Centurion"
		"Vi Lord"
	cost 128000
	thumbnail "outfit/ballistic cannon"
	"mass" 96
	"outfit space" -96
	"weapon capacity" -96
	"gun ports" -1
	weapon
		sprite "projectile/ballistic"
		sound "ballistic"
		"fire effect" "ballistic fire"
		"live effect" "ballistic smoke" 36
		"hit effect" "ballistic hit"
		"inaccuracy" 3
		"velocity" 8
		"lifetime" 100
		"reload" 120
		"firing energy" 252
		"firing heat" 566
		"shield damage" 181
		"hull damage" 970
		"hit force" 540
		"stream"
		"missile strength" 18
	description `The Gegno Vi Ballistic Cannon tops its sister cannons as the highest caliber weapon that the Gegno field. Each cannon round can inflict tremendous damage to a target's exposed hull. Due to the size and power of these cannons, their shells have a slow reload time and travel speed. As such, they can often be dodged by faster or smaller craft, but if able to be equipped in numbers, they can create a deadly wall of fire.`


outfit "Ballistic Cannon Turret"
	category "Turrets"
	licenses
		"Gegno Civilian"
		"Vi Evocati"
		"Vi Centurion"
		"Vi Lord"
	cost 320000
	thumbnail "outfit/ballistic turret"
	"mass" 120
	"outfit space" -120
	"weapon capacity" -120
	"turret mounts" -1
	"required crew" 3
	weapon
		sprite "projectile/ballistic"
		"hardpoint sprite" "hardpoint/ballistic"
		"hardpoint offset" 10
		sound "ballistic"
		"fire effect" "ballistic fire"
		"live effect" "ballistic smoke" 36
		"hit effect" "ballistic hit"
		"inaccuracy" 3
		"turret turn" 0.6
		"velocity" 8
		"lifetime" 100
		"reload" 100
		"firing energy" 328
		"firing heat" 537
		"shield damage" 181
		"hull damage" 970
		"hit force" 540
		"missile strength" 18
	description `As the largest caliber cannon in the Gegno Vi's arsenal, Ballistic Cannons require a lot of work to be fitted on even the largest of ships. A huge, self-sustaining base with its own vent ports is necessary for one of these cannons to even be fitted on a turret mount, provided there are crew to operate it. Combining destructive force with adjustable aim, Ballistic Cannon Turrets are the deadliest weapons of Vi warships.`

effect "ballistic fire"
	sprite "effect/balfire"
		"frame rate" 15
		"no repeat"
	"lifetime" 25

effect "ballistic hit"
	sprite "effect/explosion/medium"
		"frame rate" 15
		"no repeat"
	sound "explosion huge"
	"lifetime" 36
	"random angle" 360
	"random frame rate" 5
	"random velocity" 1
	"random spin" 5
	"velocity scale" 0.4
	
effect "ballistic smoke"
	sprite "effect/smoke"
		"scale" 0.1
		"no repeat"
		"frame rate" 10
	"lifetime" 30
	"random spin" 6
	"random angle" 360
	"random velocity" 0.5
	"velocity scale" 0.01

outfit "Astuit Battery"
	category "Turrets"
	licenses
		"Gegno Civilian"
		"Scin Adjutant"
	cost 42000
	thumbnail "outfit/astuit"
	"mass" 28
	"outfit space" -28
	"weapon capacity" -28
	"turret mounts" -1
	weapon
		sprite "projectile/astuit"
		"hardpoint sprite" "hardpoint/astuit"
		"hardpoint offset" 8
		sound "astuit"
		"hit effect" "astuit hit"
		"inaccuracy" 5
		"turret turn" 2.2
		"velocity" 8
		"lifetime" 44
		"reload" 6
		"firing energy" 10
		"firing heat" 25.5
		"shield damage" 8.8
		"hull damage" 9.4
	description "The Gegno Scin are the first Gegno to advance plasma technology to the point where it can be used in combat, although the energy requirement of such technology is still significant. Astuit Batteries work very similar to human Energy Blasters, firing small condensed plasma projectiles at high rates of fire. With four Astuit Blasters on a turreted mount, it produces a constant stream of damage which adds up over time, despite the minor damage that each individual projectile creates."

effect "astuit hit"
	sprite "effect/ast hit"
		"no repeat"
		"frame rate" 30
	"lifetime" 6
	"velocity scale" .001


outfit "Acuit Artillery"
	plural "Acuit Artillery"
	category "Turrets"
	licenses
		"Gegno Civilian"
		"Scin Hoplologist"
	cost 244000
	thumbnail "outfit/acuit"
	"mass" 81
	"outfit space" -81
	"weapon capacity" -81
	"turret mounts" -1
	"required crew" 1
	weapon
		sprite "projectile/acuit"
			"random start frame"
		"hardpoint sprite" "hardpoint/acuit"
		"hardpoint offset" 14
		"hit effect" "acuit hit"
		sound "acuit"
		"inaccuracy" 3
		"turret turn" 1.3
		"velocity" 18
		"lifetime" 60
		"reload" 60
		"firing energy" 195
		"firing heat" 306
		"shield damage" 195
		"hull damage" 332
		"hit force" 60
	description `With a better grasp on plasma and energy weaponry, the Gegno Scin developed a larger blaster weapon to mount on the Feldspar Carrier as a counter to the Gegno Vi's huge cannon weaponry. Acuit Artillery turrets outrange most weapons in Gegno space, while having a higher rate of fire as well, making them very efficient bombardment weapons.`

effect "acuit hit"
	sprite "effect/acuit hit"
		"frame rate" 18
		"no repeat"
	"lifetime" 18
	"velocity scale" -0.004


outfit "Acumen Bolt Cannon"
	category "Guns"
	licenses
		"Gegno Civilian"
		"Scin Hoplologist"
	cost 58000
	thumbnail "outfit/acumen"
	"mass" 15
	"outfit space" -33
	"weapon capacity" -33
	"gun ports" -1
	weapon
		sprite "projectile/neutron bolt"
			"scale" 0.5
		"hit effect" "neutron explosion"
		sound "neutron bolt"
		"inaccuracy" 9
		"velocity" 5
		"lifetime" 62
		"reload" 20
		"turn" 4
		"firing energy" 26
		"firing heat" 66
		"shield damage" 46
		"hull damage" 60
		"hit force" 129
	description `Further progressing their research in energy weaponry, the Gegno Scin recently designed the Acumen Bolt Cannon - a proof-of-concept neutron cannon that fires dangerous balls of plasma capable of dealing decent damage to armor and shielding alike.`
	description `	Although more powerful than Astuit blaster projectiles, Acumen plasma bolts are harder to fire accurately, travel much slower, and require more energy to fire.`

effect "neutron explosion"
	sprite "effect/explosion/neutron"
		"no repeat"
		"frame rate" 15
	sound "explosion tiny"
	"lifetime" 20
	"random angle" 360
	"random frame rate" 5
	"random spin" 1
	"random velocity" .2
	"velocity scale" .4


outfit "Guile Pulse Laser"
	category "Guns"
	licenses
		"Gegno Civilian"
		"Scin Hoplologist"
	cost 31000
	"thumbnail" "outfit/guile pulse laser"
	"mass" 15
	"outfit space" -15
	"weapon capacity" -15
	"gun ports" -1
	weapon
		"sprite" "projectile/guile pulse laser"
			"frame rate" 6
		sound "guile pulse"
		"hit effect" "heavy laser impact"
		"inaccuracy" 0.2
		"velocity" 150
		"lifetime" 1
		"reload" 6
		"burst count" 3
		"burst reload" 1
		"firing energy" 8.2
		"firing heat" 6.7
		"shield damage" 12.4
		"hull damage" 20.2
		"cluster"
	description `The Guile Pulse Laser is a recent experimental advancement in Scin plasma weapon technology. Rather than rapid firing plasma slugs, this weapon fires concentrated pulses of energy that only last for a brief moment. Each blast impacts the target ship almost instantaneously with a powerful hit, and a consistent amount of fire from Guile Lasers is extremely effective against slow moving targets.`
	description `	Guile Pulse Lasers have noticeable drawbacks as they quickly consume energy and generate notable heat per shot. Unlike a beam-type weapon, they are incapable of consistent output, and have a fairly short range.`


outfit "Excavator"
	category "Guns"
	licenses
		"Gegno Civilian"
	cost 500000
	"thumbnail" "outfit/excavator"
	"mass" 42
	"outfit space" -42
	"weapon capacity" -42
	"gun ports" -1
	"drill port" -1
	"drill lock" 1
	weapon
		sound "excavator"
		"hit effect" "excavate"
		"inaccuracy" 90
		"velocity" 20
		"lifetime" 1
		"reload" 1
		"range override" 50
		"firing energy" 4
		"firing heat" 72
		"shield damage" 6
		"hull damage" 14
		"minable damage" 104
<<<<<<< HEAD
		"hit force" -6
=======
		"prospecting" 145
		"hit force" -4
>>>>>>> ee561898
	description `Excavator Drills are large drills designed by the Gegno that rip materials out of asteroids in an efficient manner. These types of drill systems are only found on ships specifically designed around them as they require substantial infrastructure to be functional.`

effect "excavate"
	sprite "effect/smoke"
		"no repeat"
	sound "explosion tiny"
	"lifetime" 20
	"random angle" 360
	"random frame rate" 5
	"random spin" 2
	"random velocity" 0.4
	"velocity scale" -0.01


outfit "Burrower"
	category "Guns"
	licenses
		"Gegno Civilian"
		"Gegno Driller"
	cost 326000
	"thumbnail" "outfit/burrower"
	"mass" 32
	"outfit space" -28
	"weapon capacity" -28
	"gun ports" -1
	"drill spar" -1
	weapon
		sound "drill"
		"hardpoint sprite" "hardpoint/burrower"
		"hardpoint offset" 14
		"hit effect" "burrow"
		"inaccuracy" 0.4
		"velocity" 30
		"lifetime" 1
		"reload" 1
		"range override" 56
		"velocity override" 22
		"firing energy" 1.8
		"firing heat" 24
		"shield damage" .4
		"hull damage" 6
		"minable damage" 3
<<<<<<< HEAD
		"hit force" 6
=======
		"prospecting" 10.5
		"hit force" 4
>>>>>>> ee561898
	description `Burrower Drills are longer, thinner, and more precise than the larger Excavator Drill system, although they are nowhere near as powerful. Burrowers can mine asteroids more carefully, preserving more materials in the process. Rather than constructing the spaceship around the base system, these drills are more compact and are mounted on self-sustaining drill spars, resulting in lower required internal space and machinery.`
	description `	This mining outfit requires a drill spar port, in addition to a gun port, in order to be mounted.`

effect "burrow"
	sprite "effect/smoke"
		"no repeat"
		"scale" 0.25
	sound "explosion tiny"
	"lifetime" 12
	"random angle" 360
	"random frame rate" 5
	"random spin" 2
	"random velocity" 0.5
	"velocity scale" -0.01


outfit "Ion Torch"
	category "Guns"
	licenses
		"Gegno Civilian"
		"Gegno Driller"
	cost 410000
	"thumbnail" "outfit/ion torch"
	"mass" 36
	"outfit space" -32
	"weapon capacity" -32
	"gun ports" -1
	"drill spar" -1
	"reverse thrust" 6.9
	"reverse thrusting energy" 0.4
	"reverse thrusting heat" 0.9
	weapon
		"sprite" "projectile/torch"
			"frame rate" 15
			"scale" 0.75
		"inaccuracy" 0.4
		"velocity" 50
		"lifetime" 1
		sound "ion torch"
		"hardpoint sprite" "hardpoint/ion torch"
		"hardpoint offset" 10
		"hit effect" "burning spark"
		"reload" 1
		"range override" 74
		"velocity override" 12
		"firing energy" 2.3
		"firing heat" 46.2
		"shield damage" 1.2
		"hull damage" 1
		"heat damage" 90
		"minable damage" 6
	description `Based on the RG-series Torch engine, Ion Torches are a unique type of utility mining weapon that focus the originally explosive exhaust into a thinner, more powerful flare. The more-controlled flame is akin to a heated blade allowing for more precise handling. In contrast to the Excavator, which aggressively grinds asteroids down, an Ion Torch can remove materials more accurately and safely from an asteroid. Additionally, the flare can be tuned down to serve as a makeshift reverse thruster.`
	description `	This mining outfit requires a drill spar port, in addition to a gun port, in order to be mounted.`


outfit "Savagery Bludgeon"
	category "Guns"
	cost 10000
	licenses
		"Vi Evocati"
	thumbnail "outfit/unknown"
	"mass" 10
	"outfit space" -10
	"weapon capacity" -10
	"gun ports" -1
	"unplunderable" 1
	weapon
		"hit effect" "bludgeon impact"
		"inaccuracy" 360
		"velocity" 30
		"lifetime" 1
		"reload" 40
		"shield damage" 8
		"hull damage" 40
		"hit force" 750
	description `A Savagery Bludgeon is a mace-like weapon found jammed into the Gegno Vi's Dunite duelist ships. They are used as melee weapons for close-quarter rams and jousts during duels. However, they have hardly any use as a weapon outside of this as they merely scratch larger ship's hulls and barely put a dent into anything shielded.`
	
effect "bludgeon impact"
	sound "bludgeon impact"



# Hand to Hand Weapons

outfit "Savagery Pike"
	category "Hand to Hand"
	licenses
		"Vi Evocati"
		"Vi Centurion"
	cost 13000
	thumbnail "outfit/savagery pike"
	"capture attack" .9
	"capture defense" .9
	"unplunderable" 1
	description `This is a ceremonial spear-like weapon presented to Vi warriors when they officially become part of the military. On the forward end are several long, sharp pikes that can easily pierce enemies, and on the rear end is a built-in cannon that can fire up to two explosive rounds. The cannon rounds are rarely used by the Vi unless they deem it absolutely necessary to defeat their foe or deal with unanticipated outside factors.`

outfit "Irate Carronade"
	category "Hand to Hand"
	licenses
		"Vi Centurion"
	cost 39000
	thumbnail "outfit/irate carronade"
	"mass" 3
	"outfit space" -3
	"capture defense" 3.7
	"unplunderable" 1
	description `Miniaturizing ship-to-ship cannons and haphazardly shoving them into small makeshift barricades isn't exactly the safest way to install boarding defenses. Despite this, the hard-armored hulls of larger Gegno warships prove resilient enough to field Irate Carronades. Anyone, or anything, that unknowingly approaches a corridor where one is installed will likely become a new paint layer on the nearby walls.`
	
outfit "Plasmasickle"
	category "Hand to Hand"
	licenses
		"Scin Hoplologist"
	cost 11000
	thumbnail "outfit/plasmasickle"
	"capture attack" .7
	"capture defense" .6
	"unplunderable" 1
	description `Plasmasickles are weapons specialized for close-quarters combat. Incorporating the Scin's recently developed plasma technology, the blade is heated to high temperatures, enabling it to slice through tough targets. Only select groups of Scin crew are equipped with these, but they are trained well enough to use them effectively.`

outfit "Plasma Grenades"
	plural "Plasma Grenades"
	category "Hand to Hand"
	licenses
		"Scin Hoplologist"
	cost 60000
	thumbnail "outfit/plasma grenades"
	"capture attack" 1.9
	"capture defense" 1.2
	"unplunderable" 1
	description `With development of more plasma-based weaponry, the Scin invented their own type of grenades using plasma to create powerful explosions. They are effective at clearing out large groups of enemies and are less of a hazard than unpredictable fragmentation grenades, allowing them to be a bit more reliable for defensive use. These grenades are kept in odd magnetic storage devices that prevent them from accidentally detonating - except on rare occasions.`
	


# Special Outfits

outfit "Gegno Civilian License"
	category "Licenses"
	thumbnail "outfit/unknown"
	description "You have been accepted as a titular Gegno citizen who provides benefits for the Gegno race, and have been awarded access to their civilian technology."

outfit "Gegno Driller License"
	category "Licenses"
	thumbnail "outfit/unknown"
	description "The Gegno now acknowledge your resourcefulness and ability to deliver more than acceptable results of work. You have been bestowed the right of access to their mining technology."

outfit "Vi Lord License"
	category "Licenses"
	thumbnail "outfit/unknown"
	description "A majority of the Vi's military hierarchy recognizes you as a respectable foe and invaluable asset for their ambitions. The responsibility of maintaining the largest of Vi vessels is now within your grasp."
	
outfit "Vi Centurion License"
	category "Licenses"
	thumbnail "outfit/unknown"
	description "Amongst the Vi's Evocati you have proven yourself as a powerful leader in combat and a successful user of judgment. Access to a portion of the Vi's military arsenal awaits your interests."

outfit "Vi Evocati License"
	category "Licenses"
	thumbnail "outfit/unknown"
	description "The Gegno Vi have recognized you as a committed warrior to their cause, and see usefulness in you. Low level Vi technology now becomes accessible for your leisure."

outfit "Scin Hoplologist License"
	category "Licenses"
	thumbnail "outfit/unknown"
	description "Your intelligence is most desirable in the eyes of the Gegno Scin, and your reward is the usage of advanced Scin weaponry."

outfit "Scin Architect License"
	category "Licenses"
	thumbnail "outfit/unknown"
	description "Showing that you are advantageous to the Scin's constructive efforts, you are now given permission to operate their most advanced vessels."

outfit "Scin Adjutant License"
	category "Licenses"
	thumbnail "outfit/unknown"
	description "Productive acts perpetrated by you have raised the interests of the Gegno Scin, and they authorize you to purchase their most basic technology."<|MERGE_RESOLUTION|>--- conflicted
+++ resolved
@@ -817,12 +817,8 @@
 		"shield damage" 6
 		"hull damage" 14
 		"minable damage" 104
-<<<<<<< HEAD
+		"prospecting" 145
 		"hit force" -6
-=======
-		"prospecting" 145
-		"hit force" -4
->>>>>>> ee561898
 	description `Excavator Drills are large drills designed by the Gegno that rip materials out of asteroids in an efficient manner. These types of drill systems are only found on ships specifically designed around them as they require substantial infrastructure to be functional.`
 
 effect "excavate"
@@ -865,12 +861,8 @@
 		"shield damage" .4
 		"hull damage" 6
 		"minable damage" 3
-<<<<<<< HEAD
+		"prospecting" 10.5
 		"hit force" 6
-=======
-		"prospecting" 10.5
-		"hit force" 4
->>>>>>> ee561898
 	description `Burrower Drills are longer, thinner, and more precise than the larger Excavator Drill system, although they are nowhere near as powerful. Burrowers can mine asteroids more carefully, preserving more materials in the process. Rather than constructing the spaceship around the base system, these drills are more compact and are mounted on self-sustaining drill spars, resulting in lower required internal space and machinery.`
 	description `	This mining outfit requires a drill spar port, in addition to a gun port, in order to be mounted.`
 
