--- conflicted
+++ resolved
@@ -1219,12 +1219,8 @@
 		"outfit space" 200
 		"weapon capacity" 0
 		"engine capacity" 86
-<<<<<<< HEAD
-		"shield color" "shields gegno" 1
-		
-=======
-
->>>>>>> a3da689c
+		"shield color" "shields gegno" 1
+		
 		"outfit scan power" 18
 		"outfit scan efficiency" 8
 		"cargo scan power" 6
