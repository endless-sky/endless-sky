--- conflicted
+++ resolved
@@ -65,13 +65,8 @@
 			`	Much to your dismay, the shot almost immediately ricochets off of it. You watch as the massive monster tumbles over you, just barely leaping into the air above. The monster plunges into the earth behind you, and you fall to your back with the wind knocked out of you. You raise your sidearm once more. The creature explodes out of the ground with its gaping mouth pointed upward to the sky. With shaking hands, you take aim once again and pull the trigger.`
 			`	A loud, cannon-like bang follows, but it most certainly did not come from your weapon. The beast before you falls downward in a cloud of black smoke, blasting sand and rubble everywhere with a thud. Once you come to your senses, you see the alien marching out of the creature's mouth.`
 			choice
-<<<<<<< HEAD
 				`	(Approach the alien.)`
 				`	(Get up and run to your ship.)`
-=======
-				`	(Stand up and approach the alien.)`
-				`	(Get up and run to my ship.)`
->>>>>>> fb3e20f4
 			`	Before you can collect yourself, you realize the alien is now much closer to you. Within a matter of moments, the alien stands before you, giving you a much better look at them. They are much taller than you, extremely bulky, and slightly hunched over. Heavy-looking metal surrounds their body, and in any exposed areas are rough-looking patches of skin and hair. Thick facial hair covers their face, and above their human-like eyes are a pair of horns curved inward towards you.`
 			`	Awkward silence ensues, and the alien looks you up and down in an unenthused way. They emit a very deep grumble, and with a loud snort, reach into a crevice in their armor to grab something. Pulling out what looks to be some sort of star map, they point to a location on it, gesture to themselves, then lower the device slowly to you. It seems they want to be taken to one of their species' planets.`
 			choice
@@ -127,13 +122,8 @@
 			`	Much to your dismay, the shot almost immediately ricochets off of it. You watch as the massive monster tumbles over you, just barely leaping into the air above. The monster plunges into the earth behind you, and you fall to your back with the wind knocked out of you. You raise your sidearm once more. The creature explodes out of the ground with its gaping mouth pointed upward to the sky. With shaking hands, you take aim once again and pull the trigger.`
 			`	A loud, cannon-like bang follows, but it most certainly did not come from your weapon. The beast before you falls downward in a cloud of black smoke, blasting sand and rubble everywhere with a thud. Once you come to your senses, you see the Vi marching out of the creature's mouth.`
 			choice
-<<<<<<< HEAD
 				`	(Approach the Vi.)`
 				`	(Get up and run to your ship.)`
-=======
-				`	(Stand up and approach the alien.)`
-				`	(Get up and run to my ship.)`
->>>>>>> fb3e20f4
 			`	Before you can collect yourself, you realize the Vi warrior is now much closer to you. Within a matter of moments, the alien stands before you, giving you a much better look at them. They are much taller than both you and the other Gegno you've seen, extremely bulky, and slightly hunched over. Heavy-looking metal surrounds their body, and in any exposed areas are rough-looking patches of skin and hair. Thick facial hair covers their face, and above their human-like eyes are a pair of horns curved inward towards you.`
 			`	While the Gegno are known to dislike outsiders, this particular Gegno seems to at the very least acknowledge you. After a period of awkward and what seems to be judgmental silence, the Vi looks you up and down in an unenthused manner. They emit a very deep grumble, and with a loud snort, reach into a crevice in their armor to grab something. Pulling out what looks to be some sort of star map, they point to a location on it, gesture to themselves, then lower the device slowly to you. It seems they want to be taken to one of the Gegno's planets.`
 			choice
