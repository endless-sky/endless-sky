# Copyright (c) 2014 by Michael Zahniser
#
# Endless Sky is free software: you can redistribute it and/or modify it under the
# terms of the GNU General Public License as published by the Free Software
# Foundation, either version 3 of the License, or (at your option) any later version.
#
# Endless Sky is distributed in the hope that it will be useful, but WITHOUT ANY
# WARRANTY; without even the implied warranty of MERCHANTABILITY or FITNESS FOR A
# PARTICULAR PURPOSE. See the GNU General Public License for more details.
#
# You should have received a copy of the GNU General Public License along with
# this program. If not, see <https://www.gnu.org/licenses/>.

planet "Ablub's Invention"
	attributes arach factory
	landscape land/sky3
	description `This ancient and quiet world, orbiting a dim red sun, is home to the microchip foundries of House Idriss, the Arach guild that specializes in computers and advanced electronics. Outside of the cities, which are clustered around the equator, Ablub's Invention is uninhabited except by the native lifeforms, including strange, spindly-legged quadrupeds, awkward birds with leathery wings, and amphibians with webbed feet and long, whiskered snouts.`
	spaceport `The day-night cycle here is at least three times as long as any of the Coalition's species are habituated to, so the entire city enters a "false nighttime" in the middle of the day, shuttering all the windows so that the locals can rest and reset their biological clocks. And in the middle of the night, the city is brightly lit for a "false day."`
	spaceport `	The local work schedule has adapted to this unusual cycle, with the two true daytime periods serving the equivalent of the human work week, and the false daytime treated as a weekend, a time for socializing or working at home.`
	outfitter "Coalition Advanced"
	"required reputation" 25
	security 0.15

planet Ada
	attributes factory mining paradise research
	landscape land/canyon4
	description `Ada is the home planet of Lovelace Labs, one of the most highly respected designers of starship systems and weaponry. Ada was originally settled as a mining planet, and the mines here still produce a steady stream of metal to supply the Labs and the many other industrial companies here.`
	description `	From above, the planet looks almost lifeless and barren. Most of the major cities on Ada are built into the walls of the canyons, where they are protected from the high winds and occasional dust storms that sweep across the surface.`
	spaceport `The spaceport is built into the walls of a canyon which has been blasted out to create trenches that are hundreds of meters wide and deep, a network of flight lanes that are well marked out with lights and beacons.`
	spaceport `	Behind the docking caves is a bustling subterranean city where bare rock and gleaming metal have been woven together in an architecture that is both functional and elegant. The lighting in the caverns varies over the course of the day to match the sunlight outside.`
	shipyard "Basic Ships"
	shipyard "Betelgeuse Basics"
	shipyard "Betelgeuse Advanced"
	shipyard "Navy Basics"
	shipyard "Megaparsec Basics"
	shipyard "Tycho Crater Advanced"
	outfitter "Lovelace Advanced"
	outfitter "Common Outfits"
	outfitter "Ammo North"
	"required reputation" 2
	bribe 0.1
	security 0.9
	tribute 4200
		threshold 8000
		fleet "Large Republic" 16

<<<<<<< HEAD
planet Aera
	attributes "requires: gaslining"
	landscape land/aera
	description `Aera is a large tidally locked ice giant close to its parent star. Its methane atmosphere is dominated by a titanic hurricane covering the dayside half of the planet, the result of tidal forces drawing streams of air and clouds into a planet sized storm. The eye of the hurricane is surprisingly calm, but the heat of perpetual daylight drives temperatures higher than what is habitable for most life.`
	government Uninhabited

planet "Aetuah"
=======
planet Aetuah
>>>>>>> eb238b0c
	attributes "gas giant" "requires: gaslining" uninhabited
	landscape land/nasa30
	description `The close proximity of Aetuah and the neighboring ice moon causes various ebbs and flows in the storms on the gas giant as well as constant reshaping of the moon's surface. The ice moon may have been captured by Aetuah in times past as a rogue planet, and the distance of the gas giant from the system center suggests it might be a rogue planet itself as well. In time, the gravitational force exhibited by Aetuah will tear apart the ice moon, plummeting it into the abyss.`
	description `	The most striking features of Aetuah are large oval-shaped organisms inhabiting the upper atmosphere. These lifeforms resemble some of the space fauna of nearby systems, and have a strange behavior of slingshotting themselves away from Aetuah once they reach a certain size through some unknown propulsion method.`
	government Uninhabited

planet Ahr
	attributes arach factory folklore shipping tourism urban
	landscape land/forest4
	description `The homeworld of the Arach people, Ahr is a metropolitan world with nearly nine billion inhabitants, enough that they cannot all be fed by what this world produces. The government maintains a storehouse with a month's supply of food in each major metropolitan center, as well as a collection of bioreactors, built according to Kimek designs, that can produce a tasteless but nutritious paste as emergency rations in the unlikely event that shipments of food from off-world are somehow disrupted for a prolonged period of time.`
	spaceport `A constant line of cargo barges and trucks streams through this spaceport city, collecting goods to be distributed to the outlying suburbs and neighboring cities. Inside the main terminal, members of all three Coalition species mix freely, but the Heliarch agents and interpreters here are all Arach.`
	spaceport `	Carts carrying passengers and cargo whiz past at frightening speeds, expertly navigating to dodge the pedestrians.`
	shipyard "Coalition Basics"
	shipyard Arach
	outfitter "Coalition Advanced"
	security 0.6

planet Aksaray
	attributes moon uninhabited
	landscape land/mountain26
	description `At first glance, Aksaray appears to be a fairly generic moon formed from eons of dust and debris compressed into a tight ball by constant gravitational pressure. What is not commonplace is the presence of almost perfectly pyramidal piles of regolith scattered across the world. Querying an orbiting Remnant satellite suggests that these are believed to have been remote mining sites for mineral processing.`
	description `	A brief consultation of your navigational computer's economic database, however, indicates that all the minerals present in this variant of regolith are very common across the galaxy and have an extremely low value.`
	government Uninhabited
	security 0

planet Albatross
	attributes frontier pirate south "south pirate"
	landscape land/snow6
	description `Albatross is a cold ocean world orbiting a small, cold sun. The first settlers on Albatross were anarchists who believed that in a society free from unnatural laws and constraints, everyone would happily and freely work for the common good. The next settlers were pirates who believed that a planet free from laws and constraints would be a great base of operations.`
	description `	The anarchist farming communes, each operating independently but trading with outsiders to gain necessary supplies, are clustered in the barely temperate climate near the equator. The pirate bases, having a much more ready source of supplies, are located wherever there are flat landing areas close to craggy, defensible mountains.`
	spaceport `You are glad you put on a warm coat before leaving your ship. The wind blows in strong gusts down the streets of this small spaceport town. You pass by ranchers herding cattle, a few farmers driving old, rusted-out trucks full of produce, and a couple of shady figures huddled in an alleyway negotiating what looks like a drug deal. In the center of town is a small merchant's exchange and a couple of greasy spoon diners.`
	spaceport `	The sign over the spaceport bar reads, "No Gods, No Masters." Below it in slightly smaller writing is another sign which reads, "No Cybernetic Implants. No Badgers, Weasels, Or Polecats." You have no idea what a "polecat" is.`
	outfitter "Ammo North"
	outfitter "Ammo South"
	outfitter "Common Outfits"
	outfitter "Pirate Outfits"
	"required reputation" -20
	security 0
	tribute 400
		threshold 2500
		fleet "Small Southern Pirates" 20

planet Alexandria
	attributes deep station tourism
	landscape land/space7
	description `At the height of the Alpha War, the government of the Deep constructed Alexandria as the galaxy's largest storehouse of human literature, scientific writing, and technology. It also houses a vast museum of cultural artifacts dating back to long before the start of the space age. Today the station is mostly populated by visitors looking for particularly arcane writings or information, and librarians who have devoted their lives to keeping the archives well-indexed and up to date.`
	description `	Entire sections of the station are off limits to ordinary visitors. There are many rumors about what those restricted areas contain.`
	spaceport `The station's cavernous visitor center is by far the quietest spaceport you have ever been in. Many people are bustling back and forth, wheeling carts of old books or carrying data pads, but they are entirely silent except for the occasional startled outburst when a scholar, walking deep in thought or immersed in reading, accidentally collides with someone.`
	spaceport `	From here, passageways lead off into the wings of the library in a veritable labyrinth of hallways, stairs, and library stacks. A few particularly heavy doors require key cards to enter, and others have no opening controls of any sort that you can see.`
	"required reputation" 100
	bribe 0.1
	tribute 1000
		threshold 8000
		fleet "Large Republic" 7

planet Alfheim
	attributes deep factory oil
	landscape land/nasa3
	description `Alfheim is a world of wide grassy plains, deserts, a few small oceans, and scattered rainforests. Not a pleasant enough planet to support large cities, it is instead mostly a site for oil drilling and manufacturing. So far only a tiny fraction of the surface has been developed, mostly clustered around the sites where the largest oil deposits have been discovered.`
	description `	Settlements show up as small bright points on the dark side of the planet - not from city lights, but from natural gas burnoff at the drilling stations.`
	spaceport `The spaceport is in the middle of a field of oil derricks so vast that from above, the desert seemed to be covered in spiky gray fur. The spaceport itself is a soaring canopy, made to look like a tent, or sails on a ship. But it is built of a sturdy composite of plastic and carbon fiber, and coated in reflective plastic. Inside, hovercraft and massive sand-crawlers are bringing cargo to and from the refineries and factories scattered across the planet's surface.`
	outfitter "Basic Outfits"
	outfitter "Deep Sky Basics"
	outfitter "Ammo North"
	bribe 0.05
	security 0.7
	tribute 1200
		threshold 5000
		fleet "Small Deep Security" 27

planet Alix
	attributes ka'het uninhabited
	landscape land/canyon13
	description `Alix is a small moon of the gas giant Pathera, lacking a breathable atmosphere but rich in minerals. While settlements on the moon have been destroyed to the extent that all that remains are debris scattered across the terrain, some automated facilities are still functioning and see a constant flow of cargo drones that stop by the moon to gather raw materials before quickly bringing them to the nearby station's reserves.`

planet Allhome
	attributes farming hai "hai: human presence" "human tourism" urban
	landscape land/dmottl0
	description `This Earth-like planet has been settled both by human beings and by the Hai, the species that controls this region of space. The human settlements are relatively small, mostly farming communities founded by people who came here to escape the chaos and uncertainty of human space. More substantial urban settlements exist, particularly near the spaceport, but from the air they appear to exist within strict boundaries.`
	spaceport `In the spaceport, a handful of human merchants and colonists wander about amid throngs of Hai - vaguely squirrel-like aliens who are somewhat shorter than the average human being, but make up for it with an abundance of energy. You feel a little bit like an adult wading through a sea of hyperactive children as you try to locate the commodity exchange and the other services offered here.`
	outfitter "Hai Basics"
	security 0.6

planet "Alta Hai"
	attributes "hai quarg" quarg ringworld station
	landscape land/station19
	description `This is a complete Quarg ringworld, the product of millennia of construction effort which has consumed every other stellar object in this system in order to provide the raw materials. The inner edge of the ring is filled with solar panels, hydroponic gardens, living quarters, and sunlit common spaces. The outer edge contains hangars and docks for ships, and storage facilities for cargo.`
	description `	Massive station-keeping thrusters on the ring's exterior keep its orbit from becoming unstable.`
	spaceport `If this section of the ring is any indication, there must be trillions of Quarg here. Since the construction work on the ring has long since ended, many of them seem to spend their time with creative or scientific endeavors instead. The spaceport is decorated with artwork of every imaginable kind: sculptures, mobiles, paintings, music, and even one hallway that cycles through various artificial odors, some of them intensely unpleasant to your human senses.`
	bribe 0
	security 0.9

planet Alvorada
	attributes ccor frontier military pirate south "south pirate" station
	landscape land/station46
	description `Formerly "Fortaleza da Alvorada," Alvorada was hollowed out centuries ago to make an extensive network of bunker complexes that used to house the Politburo of the CCOR and the extensive computer system they built that administered their centrally-planned economy. Rumor has it that, in the deepest reaches of the complex where no pirates have yet been able to breach, they're still there, having adapted the system to instead direct the guerrillas in the reestablishment of their homeland.`
	spaceport `Alvorada's spaceport was built into one of the larger craters. Everything about the installation here is as fortified as possible - various hangars for even heavy warships are dug into the walls. From the ground, you can see where artillery pieces were stationed, obscured from above but with clear firing lines at incoming vessels. Now that you've seen them, you can think of hundreds of places across the asteroid where similar emplacements could have been hidden.`
	bribe 0.1
	security 0
	tribute 600
		threshold 2500
		fleet "Large CCOR" 8

planet Amazon
	attributes core fishing forest frontier oil tourism
	landscape land/forest7
	description `Amazon is a lush, green, tropical world, a popular tourist destination for many who live in this region of space. The indigenous forests are dense and hardy enough that growing human crops here is a constant battle, and none of the native plants or fruits are edible. Aside from tourism, most of the planet's income is from petroleum mining.`
	description `	The forests are home to a stunning variety of wildlife, some of it dangerous but most of it entirely indifferent to human presence. Plant life is so abundant here that even the oceans are green rather than blue, teeming with kelp and algae.`
	spaceport `The Amazon spaceport is unique, built on top of tall pillars more than fifty meters above the ground, directly above the forest canopy. The landing pads, buildings, and catwalks between them are laid out in a random branching pattern, forming a shape that from above looks almost organic. Directly over the railings, you can see brightly colored birds circling beneath your feet.`
	security 0.3
	tribute 900
		threshold 3500
		fleet "Small Syndicate" 10

planet Angko
	attributes bunrodea factory manufacturing
	landscape land/water6
	description `Angko is a massive industrial world, with most cities on its surface supporting vast manufacturing sectors, factories, and warehouses. The level of industrial progress has not gone without its environmental impacts, however. At some time in the planet's past, the ice caps melted, causing sea levels to rise globally. The Bunrodeans have since moved to less environmentally negative practices, but the damage was already done, and the planet hasn't been the same since.`
	spaceport `The main spaceport of Angko is in a precarious situation: established ages ago on a coastline, the oceans of the planet have risen significantly enough that the entire region would be submerged in water were it not for the massive sea walls that enclose the city. Even with the flooding of the city being a constant concern should the sea walls fail, the Bunrodeans have determined that it's still easier to keep maintaining the main spaceport rather than move it to high ground.`
	outfitter "Bunrodea Basic"
	"required reputation" 10
	bribe 0
	security 0

planet Antipode
	attributes core frontier frozen mining
	landscape land/snow17
	description `Antipode is a world of creeping glaciers and year-round snow, orbiting far enough from a dim star that even when the sun breaks through the clouds, it brings little warmth. The few settlements that exist here are built near surface deposits of rare earth metals that were discovered recently, and that are mined for use in electronics and equipment throughout this sector.`
	description `	The inhabitants of Antipode are among the best downhill skiers in the galaxy, and they have made some attempts to draw off-world tourists to the ski resorts here, but the weather is so hostile that they have had very little success.`
	spaceport `The spaceport consists of a single enormous warehouse. The air inside is cold, but you are glad to get out of the howling wind. In one corner is a counter advertising skiing adventures, but no one is staffing it; they must be out to lunch or taking the day off.`
	spaceport `	As with many of these small spaceports, it seems that the only option for food is a pub, but the smells coming from it are enticing; for once, you may have found a spaceport bar whose chef actually knows how to cook.`
	security 0.1
	tribute 600
		threshold 2500
		fleet "Small Syndicate" 7

planet Arabia
	attributes "dirt belt" oil
	landscape land/nasa0
	description `Arabia is an uncomfortably hot and humid world of deserts, savanna, and a few small and scattered rainforests. Large herds of bison-like animals roam the plains, providing the locals with a steady source of food. Occasional stampedes, involving tens of thousands of these animals, have been known to level entire towns here.`
	description `	Aside from hunting, most of the industry takes the form of harvesting and refining petrochemicals to make plastics, polymers, and oils. In some parts of Arabia, the pumpjacks outnumber the people a hundred to one.`
	spaceport `The spaceport consists mostly of a wide, open field paved in asphalt, the cheapest material available here. The pavement shimmers with heat, and is pockmarked with divots where ships' landing gear has sunk several centimeters in to the surface.`
	spaceport `	At the center of the pavement is a small cluster of refrigerated sheds and stacks of crates carrying various goods for trade; a few armed guards patrol around them to prevent theft. A food truck is parked nearby, serving burgers and tacos to the port workers and to the crews of the few starships that are parked here at the moment.`
	security 0.1
	tribute 600
		threshold 2500
		fleet "Small Militia" 45

planet "Arachne Station"
	attributes south station
	landscape land/station10
	music ambient/machinery
	description `Arachne Station is privately owned by Tarazed Corporation, and there are no services available here for people who are not Tarazed employees.`
	"required reputation" 20
	bribe 0.05
	security 0.4
	tribute 900
		threshold 3000
		fleet "Large Militia" 14

planet "Aresepru Nat"
	attributes korath
	landscape land/sea0
	description `Now that the Korath are gone, the oceans on this planet have begun to teem with fish and other living creatures once again, and the levels of dissolved oxygen and carbon dioxide are slowly swinging back into balance. Species of algae and bacteria that are able to metabolize the plastics and chemicals that the Korath left behind have spread throughout the oceans.`
	security 0

planet Arroharg
	attributes "gegno quarg" quarg
	landscape land/canyon12
	description `Arroharg is a low-gravity moon that the Quarg have converted to some sort of harvesting grounds. Massive machines that dwarf your ship seem to be displacing mountainous formations while smaller ones collect from the zones left behind. Most of the architecture here is Quarg-like and is not designed in a way that welcomes visitors very comfortably. The lower levels of the outpost seem to dig deeper into the surface of the moon, but the farther they go down, the more complex they become. There's no telling how deep into the moon they go, as they are restricted to everyone but the Quarg.`
	spaceport `A few Quarg greet you with astonished expressions, but kindly assist you in anything you have trouble with due to the spaceport being designed for them. They communicate mostly in gestures and facial expressions, although they are sometimes hard to decipher. It seems they aren't used to outside visitors here and don't speak your language.`
	government "Quarg (Gegno)"
	"required reputation" 1
	bribe 0
	security 0.9

planet Asgard
	attributes deep factory research rich urban
	landscape land/city13-sfiera
	description `Asgard was one of the first worlds to be settled in the Deep. It is now home to many crowded cities, with soaring skyscrapers that are made of lightweight composite materials rather than the steel and concrete so commonly used elsewhere.`
	description `	This is also the home of Deep Sky, a manufacturing firm that produces a wide variety of expensive and useful starship equipment.`
	spaceport `As with many of the worlds here in the Deep, walking around this spaceport feels like making a visit to the future. Everything is immaculately clean. The port is a single building reminiscent of a sand castle or termite mound: a jumble of spires, each a slightly different shape, all piled on top of each other. Docking bays open on various sides of the spires in a haphazard arrangement. It feels like this building is an organic thing, rather than the work of human hands.`
	spaceport `	The locals hurry by, seemingly oblivious to your presence; the only people who meet your gaze are your fellow wide-eyed visitors.`
	shipyard "Lionheart Basics"
	shipyard "Lionheart Advanced"
	outfitter "Deep Sky Advanced"
	outfitter "Lovelace Basics"
	outfitter "Common Outfits"
	outfitter "Ammo North"
	bribe 0.05
	security 0.7
	tribute 4000
		threshold 7000
		fleet "Large Deep Security" 39

planet "Ashy Reach"
	attributes kimek moon shipping
	landscape land/canyon2
	description `The thin, unbreathable atmosphere and low gravity mean that Ashy Reach will never become popular as a residential world, but it serves a useful role as a hub for shipping and commercial exchange. There is only one settlement here, built around the spaceport, and consisting mostly of pressurized underground caverns. Outside the settlement, the planet's surface is drab and almost lifeless.`
	spaceport `Only a handful of towers, most of them windowless, protrude above the planet's surface at the center of the spaceport settlement. The hangars and warehouses are all underground. The surface is visible through a few thick acrylic polymer windows on the lower levels of the towers. Lit by the glow of the gas giant that this moon orbits, the towers form a surreal landscape, like a city abandoned and only halfway formed.`
	outfitter "Coalition Basics"
	"required reputation" 15
	security 0.1

planet Aspiration
	attributes pirate
	landscape land/sea17-harro
	description `The world of Aspiration appears to be a mild, habitable world, but one currently in an advanced ice age now slowly retreating. The equatorial region of the planet is warm and comfortable, a cool temperate at the present time. The native biosphere seems to be mostly grasses and something resembling pine trees. In a few thousand years, it might look similar to Earth before it was paved over. For now, it's a sparse world with a single major town built on a promontory, overlooking a wide river mouth which carries runoff from continental scale glaciers to the sea.`
	spaceport `The spaceport on Aspiration is a spaceport in the same way that an airport at a regional town is an airport. It has the most minimal facilities to handle a ship landing without disturbance to the nearby town, and that is it. There are no shops or stalls. Aspiration is not on any trade routes and it does not expect visitors. A lone freighter is parked permanently on the outskirts.`

planet Avalon
	landscape land/sea22
	description `This is a pristine and perfectly habitable world, with warm oceans and a temperate climate. The land is dominated by large reptiles similar to the dinosaurs that roamed the continents of ancient Earth. Some of the land reptiles are over twenty meters in length, and the sea holds monsters more than twice that size.`
	description `	Deep in the jungles near the equator, small mammals are working hard to avoid being eaten by the great lizards, and to survive for long enough that they will be able to evolve into the dominant life form.`
	security 0

planet Aventine
	attributes remnant "remnant primary"
	landscape land/mountain17-harro
	description `This is not a particularly warm world, but it is the best that the first Remnant refugees were able to find when they explored the Ember Waste. It is here that they built their capital, in a deep valley that is almost always shrouded in clouds. In meadows farther up the mountain slopes, a few particularly hardy food crops are grown, but for the most part the Remnant rely on artificial greenhouses or cultured yeast for protein supplements. Remnant cuisine is unlikely to ever become a draw for tourists, even if their isolation here is broken.`
	spaceport `The oldest buildings in the Remnant capital city harken back to classic human architecture, with stone facades and columns reminiscent of ancient Rome. But as you walk outward toward the more recent additions, the buildings become less and less recognizably human, with curved organic shapes and hundreds of overhanging walkways and balconies. It is as if the layers left behind by centuries of habitation are a frozen record of the slow transition of Remnant culture into something bizarre and almost alien.`
	shipyard Remnant
	outfitter Remnant
	bribe 0
	tribute 4000
		threshold 8500
		fleet "Remnant Decoy Defense" 3
		fleet "Light Remnant Defense" 10
		fleet "Heavy Remnant Defense" 30

planet Babiali
	attributes frozen "ice giant" uninhabited
	landscape land/canyon12
	description `Babiali's surface is a bona fide example of cataclysm. Ice and rock extends from horizon to horizon, with vast networks of cracks and fissures suggesting it was subject to some kind of sudden force fairly recently in its geological history.`
	description `	At present, Babiali has a regular stream of mining and research craft systematically flying over the crust looking for rare metals or anything else of value. Despite the activity, no one has bothered to set up anything resembling a spaceport.`
	government Uninhabited
	security 0

planet Baianus
	attributes frozen uninhabited
	landscape land/snow20
	description `This frozen water world is reminiscent of Titan back in Sol: the surface is little more than a shattered wasteland of ice and the occasional rock outcropping, but the unbreathably thin atmosphere contains countless tantalizing traces of chemicals that suggest that something more might exist below the surface.`
	description `	Unlike Titan, however, Baianus is regularly wracked by both waves of heat and energy, and a stay of any length on the surface is likely to see waves of auroras accompanied by glows and sparks rippling across the terrain. Your environmental system strongly recommends remaining inside your ship whenever ion storms are active.`
	government Uninhabited

planet Bailey
	attributes ccor frontier mining pirate south "south pirate"
	landscape land/mercury1
	description `Bailey is a dead, nearly tidally locked world scarcely larger and more habitable than Mercury. As the planet slowly rotates relative to its host stars, its hot side is blasted into a molten wasteland, while its cool side hardens into a mineral-rich crust, a rarity in this region of space.`
	description `	Like aphids sucking the sap from a plant, semi-mobile mining stations strip and refine the minerals, a method originally developed by the Confederated Councils. Since their fall, the pirates of the region have maintained the stations - although with considerably less organization than what was upheld by the central government.`
	spaceport `Given the uninhabitability of the hot side of the planet, the spaceport and other major infrastructure is just as mobile as the mining stations. The spaceport is located close to the planet's terminator, cast in a perpetual twilight. Whenever the stars threaten to rise over the horizon, each building activates repulsor-lifts located under their foundations, causing the entire spaceport to rise above the ground and move in unison several kilometers away from the terminator, ensuring that the spaceport remains relatively habitable.`
	bribe 0.03
	security 0
	tribute 300
		threshold 1500
		fleet "Small CCOR" 11

planet "Bank of Blugtad"
	attributes arach urban wealthy
	landscape land/valley14-harro
	description `This idyllic planet is home to almost as many Arachi as their homeworld in the neighboring system. It is also home to House Plumtab, the Arach guild in charge of banks and finance. Because pretty much every other sector of the Arach economy depends on loans from House Plumtab and trades stock on their equity exchanges, this House is quite influential throughout Arach space.`
	spaceport `The central concourse of the spaceport is reminiscent of a major stock exchange on a human world, with video screens everywhere displaying constantly fluctuating line graphs and lists of numbers and symbols. The only difference is that the graphs run top to bottom, rather than left to right.`
	spaceport `	Every once in a while, one of the Arachi will cause a minor pedestrian traffic jam by abruptly stopping to look at one of the displays.`
	shipyard "Coalition Basics"
	shipyard Arach
	outfitter "Coalition Advanced"

planet "Belug's Plunge"
	attributes arach mining research
	landscape land/mountain6
	description `Although it is in Arach territory, Belug's Plunge is a cold enough planet that most of the native population is Saryds rather than Arachi. Most of the industry here focuses on mining metals and exotic elements to be used in building new extensions to the Rings. There is also a Saryd materials research lab trying to learn how to duplicate the advanced composites used by the Quarg. But Belug's Plunge is best known for the Academy, where cadets for the Heliarch defense forces are trained.`
	spaceport `The central spaceport terminal is a large chamber with a hushed atmosphere reminiscent of a library's reading room. In small nooks along the periphery, small groups are engaged in quiet conversation. Most cargo is carried by robotic carts, wheeling around on a floor so smooth that the only time they make noise is when they politely speak up to warn people to get out of their way.`
	spaceport `	Occasionally a group of cadets wearing yellow baldrics marches through, stepping as lightly as they can to avoid disturbing the quiet.`
	outfitter "Coalition Advanced"
	security 0.5

planet Beryl
	attributes gegno "requires: scin access" scin uninhabited
	landscape land/station16
	description `Beryl is a small space telescope deployed by the Gegno Scin to observe a nearby section of space home to mysterious dark nebulae and black holes. Only select Scin scientists are allowed to acquire research data from Beryl, which is otherwise not publicly accessible.`
	government "Gegno Scin"
	bribe 0
	security 0

planet "Big Sky"
	attributes "dirt belt" farming forest frontier
	landscape land/mountain12-sfiera
	description `Big Sky is a warm and fertile world, teeming with indigenous life. It would be an ideal farming world if it were not for the fact that the native plants are so abundant and so well adapted to this environment that they can take over an untended field in a matter of months. Farmers typically start the growing season by slashing and burning the plants that have taken root in their fields over the winter, and even so they must be constantly vigilant for weeds throughout the summer.`
	description `	The Big Sky government recently financed a major project to genetically engineer a goat species so ravenous that it can control the growth of local vegetation. These "ubergoats" pose so great a threat to the typical biosphere that they are export-controlled as biological weapons.`
	spaceport `The landing pads here are being gradually consumed by the local plant life. In most places grass and ivy has crept out to cover at least a meter of the pad on all sides, and every small crack or crevice has been colonized by moss and by the roots of larger plants.`
	spaceport `	In places the forest has been cleared to make roads leading to the nearby farming villages, but in most directions all you see is green. It is a beautiful sight, and oddly peaceful, but you know what a nuisance these plants are to the locals.`
	security 0.1
	tribute 600
		threshold 3000
		fleet "Small Militia" 50

planet Bivrost
	attributes deep factory mining urban
	landscape land/city14-sfiera
	description `Bivrost is the one planet in the Deep where heavy metals are relatively abundant. What began as a mining colony has developed into one of the most prosperous worlds in the region.`
	description `	Unlike most worlds that are strip mined for uranium, the environment outside the cities is relatively unspoiled. Strict controls are placed on the emissions and waste products of the local manufacturing plants to ensure that it stays that way.`
	spaceport `The spaceport is within sight of the capital city, Rainbridge, but far enough away that the sound of ships taking off and landing will not be too disturbing to the locals. The warehouse space here is underground, level after level of tunnels and caverns stocked with lead-lined trunks filled with uranium and plastic crates of manufactured goods. Above ground, the spaceport is entirely enclosed within a dome of glass and plastic composite.`
	spaceport `	A video screen plays a looping advertisement from the local chamber of commerce. A prosperous-looking man is saying, "I knew there was a fortune to be made in uranium - but I was afraid my children would start glowing in the dark."`
	outfitter "Basic Outfits"
	outfitter "Deep Sky Basics"
	outfitter "Ammo North"
	security 0.8
	tribute 3600
		threshold 7000
		fleet "Large Deep Security" 35

planet Bloodsea
	attributes frontier pirate south "south pirate"
	landscape land/beach5
	description `Bloodsea is nearly uninhabited, except for a few pirate outposts. Its name comes from the planet's oceans, which are blood-red due to rhodophyte algae. Although the climate is temperate and there are many white sand beaches, no one comes here hoping to go swimming.`
	description `	The pirates have no industry of their own, but instead make a living by reselling stolen cargo from raids on merchant fleets.`
	spaceport `When you landed your ship near one of the larger outposts, no one even came out to greet you or to check your paperwork - not that anyone on a pirate world would care about such things. In the center of town is an open-air marketplace where large men armed with large guns stand guard over piles of crates, while others examine the wares that are for sale and haggle over prices.`
	spaceport `	The local slang incorporates threats of extreme violence as a seemingly meaningless verbal tic. "Hey, I'm gonna cut off your fingers one by one until you buy a meat patty!" a vendor calls out cheerfully as you pass. "First one's free, and I'll tie a knot in your spine if you don't like it."`
	outfitter "Basic Outfits"
	outfitter "Ammo North"
	outfitter "Ammo South"
	outfitter "Pirate Outfits"
	"required reputation" -10
	security 0
	tribute 200
		threshold 1500
		fleet "Small Southern Pirates" 12

planet "Bloptab's Furnace"
	attributes arach mining
	landscape land/badlands7
	description `The surface of Bloptab's Furnace is rich in mineral deposits but too hot for any but the hardiest plants and insects to survive. The locals live deep underground in caverns carved out by the same automated mining machines that are used for collecting ore on the surface. When maintenance is needed for the surface robots, crews of engineers will wait until nightfall and then emerge from underground and do their best to complete the repairs before sunrise.`
	spaceport `This is not a planet that any sane tourist would visit. The artificial underground dwelling places are so alike and so monotonous that it's no different than being on a space station, except without the stunning views that a station affords.`
	spaceport `	Nearly everyone you see here is an Arach, and they are walking around with an air of purpose that suggests that they are locals hard at work, rather than visitors to this planet.`
	"required reputation" 15
	security 0.3

planet "Blubipad's Workshop"
	attributes arach factory tourism urban
	landscape land/hills11
	description `Dozens of small cities dot the valleys and hilltops of this warm and pleasant forest world. Due to a high tech manufacturing industry, there is plenty of work here for all the inhabitants, who hail from planets throughout Coalition space. With broad streets, ample parks, and gleaming skyscrapers, the cities bear witness to the very best of what Coalition society can accomplish when the three species work together.`
	spaceport `The spaceport here has become a popular destination for tourists interested in exotic foods. The blend of smells drifting from the many restaurants, cafes, and open-air markets is almost overwhelming, and not always pleasant to your human senses; the Kimek, in particular, appear to consider food that has already been partly broken down by decomposition to be a delicacy.`
	outfitter "Coalition Basics"
	security 0.3

planet "Blue Interior"
	attributes kimek tourism urban
	landscape land/water10-harro
	description `Blue Interior is a strikingly beautiful earthlike world, covered mostly in oceans but with regions of rainforest, desert, mountains, and frozen tundra. Billions of Kimek live here, and there are also large Saryd and Arach populations in the cities whose climates are most agreeable to them. The Coalition often presents this world as a model of how their three species can benefit from sharing space with each other.`
	spaceport `This is a truly cosmopolitan spaceport, with members of all three Coalition species mixing freely, conversing and doing business with each other. There are also a large number of Heliarch interpreters and mediators mingling with the crowds, helping those interactions to go as smoothly as possible.`
	shipyard "Coalition Basics"
	shipyard Kimek
	outfitter "Coalition Advanced"
	security 0.3

planet Bluerun
	attributes hai station uninhabited
	landscape land/station33
	description `This station was mothballed sometime in the last sixty thousand years. The docking area has an atmosphere, and a status panel indicates that the station's generators are functional but shut down, with standby mechanisms running on solar power alone.`
	description `	Bluerun seems to have been mainly built for civilian habitation, but extensive mineral processing facilities indicate that ore refining was once a sizable industry here. No doubt the designers of this station sought to take advantage of the large number of metallic asteroids in this system and process ores stationside.`
	government Uninhabited
	bribe 0
	security 0

planet Bluestone
	attributes core frontier oil research
	landscape land/mountain2
	description `The sunlight that filters through Bluestone's atmosphere is too dim and reddish for ordinary Earth plants to thrive. The native plants, mostly grasses and lichens, have adapted their own unique chlorophyll-like molecules in response.`
	description `	Bluestone is sparsely populated. Aside from one small research village dedicated to cultivating edible hybrid crops that can grow on similar worlds, most of the industry here is focused on drilling and refining oil to make a variety of plastics.`
	spaceport `Aside from the metal roofs on a few of the largest warehouses, the spaceport buildings are constructed largely of durable plastic resin, pre-cast into interlocking beams and panels.`
	spaceport `	There is a small pub in the center of the port, with its exterior walls painted a cheerful yellow. All the other buildings are the same red-brown color of the raw plastic.`
	security 0.2
	tribute 400
		threshold 3000
		fleet "Small Syndicate" 6

planet Bosunothro
	attributes bunrodea guild manufacturing mining
	landscape land/canyon5
	description `Bosunothro is a major mining world, and also home to some of the largest shipyards in Bunrodean space. Larger shipyards than the ones found here only exist on the capital world of Erabuthro.`
	description `	The planet's success as a mining world can be owed to its many deep canyons found across most of the planet's above water surface, which allow for easier access to mineral-rich deposits in the crust. The major shipyards developed alongside these mines allowed for easy transportation of material directly to the shipyards instead of requiring lengthy journeys through space.`
	spaceport `The main spaceport of Bosunothro is almost entirely taken up by shipyards. That area which isn't dedicated to the shipyards is dedicated to the transportation of materials to them. This leaves very little space left over for the usual amenities that you would expect of a spaceport. There is only one single small outfitter tucked in between two large shipyards near the edge of the spaceport; the shipyards must receive direct shipments of the more advanced outfits that they need.`
	shipyard "Bunrodea Basic"
	shipyard "Bunrodea Advanced"
	outfitter "Bunrodea Basic"
	"required reputation" 50
	bribe 0
	security 0

planet Bounty
	attributes "dirt belt" factory farming
	landscape land/hills2
	description `All the land near Bounty's equator is desert, but closer to the poles, the weather is temperate and there is enough rain for farming. The land near the northern pole is sparsely populated, but the other hemisphere is quite well developed, with many of the inhabitants now working in factories that produce fancy watches and intricate electronic components.`
	description `	The focus on skilled manufacturing has had a dramatic effect on both the local education system and the sports scene. One can garner great respect - and a sizable income - simply by being the best at folding tiny paper cranes by microscope.`
	spaceport `The spaceport is not fancy, but it is serviceable: the landing pads are very level and show only minor signs of wear and tear, and the one warehouse is tiny but recently built, and its roof is in good repair. Next to it is a marketplace building, with three walls and a pitched roof, and the fourth side open for people and trucks to come and go. An enterprising cook is selling lamb kebabs from a small grill and cart in one corner of the building.`
	security 0.1
	tribute 700
		threshold 3000
		fleet "Large Militia" 11

planet Bourne
	attributes factory rim urban
	landscape land/city8
	description `Bourne is a well-developed industrial world that was first settled four centuries ago. Its cities are home to some of the richest individuals in this section of the galaxy, but also home to tens of thousands of homeless people, and many others whose factory jobs are barely providing enough to make ends meet.`
	description `	Outside the cities, the climate is somewhat dry, but the deep valleys and some coastal regions are suitable for farming. Very little of the planet remains that is untouched by human hands.`
	spaceport `The spaceport on Bourne is a collection of granite and steel towers with platforms for ships to land. The tops of the towers are blackened by factory soot and etched by acid rain, but the granite gives them a timeless, classic look very unlike many of the ports you have visited.`
	spaceport `	The port authorities warned you when you landed to be careful of pickpockets, so you are guarding your wallet very closely.`
	outfitter "Common Outfits"
	outfitter "Kraz Advanced"
	outfitter "Delta V Basics"
	outfitter "Ammo South"
	security 0.4
	tribute 2200
		threshold 4500
		fleet "Large Militia" 32

planet "Brass Second"
	attributes farming folklore kimek shipping urban
	landscape land/sky9
	description `This is a farming world. In the century prior to their discovery of space flight, billions of Kimek starved in a series of increasingly severe global famines. Fourteen thousand years later, their culture is still haunted by fear of not having enough food, and in response they have developed enough farms in their region of space to feed a population three times their size. Much of the food that they produce each year is either put into storage or simply recycled back into fertilizer for next year's crop.`
	spaceport `The farms on Brass Second operate on a colossal scale. The spaceport is not the sort of rustic farmers' market typical of other farming worlds; it is a major commercial enterprise, complete with cargo-loading robots, climate-controlled warehouses, and a supply chain management system that ensures that fresh produce works its way to the head of the shipping queue in time for it to reach its destination unspoiled.`
	outfitter "Coalition Basics"
	security 0.5

planet "Bright Echo"
	attributes folklore saryd tourism urban
	landscape land/snow21
	description `This is the first world that the Saryds colonized outside of their own solar system. Although somewhat colder than their native planet, it developed into a thriving metropolitan world. The original settlers planned out in exacting detail how every part of the planet's land mass should be used, in order to satisfy their aesthetic ideal of blending residential areas with parks and farms. Large areas have also been set aside as undeveloped wilderness.`
	spaceport `The spaceport is in what, by Saryd standards, is a major city, with scattered skyscrapers surrounded by forests and grassy park land along with smaller dwellings and occasional factories or power plants. The city is built on either side of one of this continent's largest rivers, a few kilometers downstream from a dam and hydroelectric plant. Here, the river cuts through a deep gorge, and the graceful bridges that cross the gorge are often shrouded in mist.`
	shipyard "Coalition Basics"
	shipyard Saryd
	outfitter "Coalition Basics"
	security 0.4

planet "Buccaneer Bay"
	attributes core "core pirate" fishing frontier pirate
	landscape land/beach0
	description `Pirates who have struck it rich dream of retiring on Buccaneer Bay. It is a warm ocean planet, with many places reminiscent of the islands in the ancient Caribbean where humanity's greatest pirate fleets sailed.`
	description `	Many of the inhabitants are in fact not pirates, but their descendants, and these children and grand-children of anarchist outlaws have built a system of regional government that oversees hospitals, schools, and other public services, all created without funding from the Republic or taxes paid to it. The planet even sports its own shipyard, although many of the ships built here are, not surprisingly, based on designs pirated from the Syndicate and Republic shipyards.`
	spaceport `This is the sort of spaceport you picture in your head when you think of pirates. Half the storefronts are bars, and rum seems to be on the menu everywhere. It is almost like the stories of ancient Earth, except that the eye patches are cybernetic implants and the peg legs are motorized prostheses. Swarthy, dangerous-looking women glance at you as you pass by, and scantily clad men crowd around the bars, which is what you seem to remember the stories said it was like on Earth, too, although there it may have been the other way around.`
	shipyard "Core Pirates"
	shipyard "Advanced Core Pirates"
	shipyard "Southern Pirates"
	shipyard "Northern Pirates"
	outfitter "Syndicate Basics"
	outfitter "Common Outfits"
	outfitter "Ammo North"
	outfitter "Ammo South"
	outfitter "Pirate Outfits"
	security 0
	tribute 800
		threshold 3000
		fleet "Large Core Pirates" 9

planet "Builder Settlement"
	attributes ka'het "requires: ka'sei" uninhabited
	landscape land/asteroid0
	description `This asteroid has seen hundreds of thousands of years of excavation done by swarms of Ka'sei drones. Although its size rivals that of a small moon, a large section has been hollowed out by the Builders to be filled with iridium, presumably as a long term storage facility. Due to its very low gravity, the asteroid is permanently covered in clouds of dust that hover only a few meters above the surface.`

planet Bunthro
	attributes bunrodea religious
	landscape land/mountain27
	description `Despite being a pristine world for colonizing, Bunthro appears to be almost entirely untouched by the Bunrodea. Aside from the spaceport, there are hardly any structures on the planet, most that you can find being small shrines built atop high locations such as hills or mountains.`
	description `	Permission to land is even more restricted than the capital; the entire world of Bunthro appears to be a religious site of some sort to the Bunrodea.`
	spaceport `The spaceport is practically nonexistent, consisting of little more than a few landing pads, a refueling station, and a few buildings for shelter. Beyond the landing pads are paths that branch out into the wilderness, presumably off toward the shrines that can be spotted from above.`
	spaceport `	The few Bunrodeans who staff the spaceport don't look particularly happy to see you here, but they give you no trouble as they refuel your ship.`
	"required reputation" 500
	bribe 0
	security 0

planet Burthen
	attributes core mining
	landscape land/fields9
	description `Burthen is only sparsely populated due to crushingly high gravity. The locals - exceptionally strong and short - take a stoic pride in this misery and the many health issues that result.`
	description `	The land in most regions is suitable for farming, but mining of heavy metals is the primary industry, and the source of ready wealth that ties people to this uncomfortable planet.`
	description `	Some of the excavation vehicles used here are as large and costly as a capital starship and as noisy as a volcano. Vast scars of strip mines span across the landscape. On this planet the environment is something to be endured rather than cherished.`
	spaceport `You could feel the oppressive force of this planet's gravity as soon as you landed. The spaceport is a small cluster of single-story buildings. More cargo seems to be handled by robotic vehicles than by actual human operators, but the few people walking past you are all much shorter than you are. You feel like a giant, clearly out of place.`
	security 0.2
	tribute 500
		threshold 4000
		fleet "Small Syndicate" 7

planet Byruca
	attributes bunrodea uninhabited
	landscape land/sea2
	description `Judging by Byruca's distance from its host star, you would assume that the planet would be habitable, albeit a little on the hot side. But as you approach, you find nothing but a lifeless wasteland; the surface of the planet looks as though it once harbored a teeming ecosystem, but now there's nothing but dead trees and deserts.`
	description `	As you observe more of the planet, you even managed to find evidence of intelligent life in the form of entire towns and cities of buildings, but they all seem long abandoned.`
	description `	Your ship's sensors detect high levels of ultraviolet radiation, and cursory scans of the atmosphere reveal a distinct lack of ozone or any other gas that would prevent the nearby star's UV light from reaching the surface.`

planet Caelian
	attributes remnant "remnant primary"
	landscape land/sky7
	description `When the first members of the Remnant discovered this region of space, Caelian was the only habitable world they found with enough insolation to be able to operate solar-powered factories and bioreactors. The first settlements were scattered widely, with the houses hidden underground in order to be less visible from space, because they feared that the Alphas would overrun human space and eventually find their way into the Waste. Centuries later, when they learned that the Alpha Wars had ended, they began to expand the factories and settlements more openly.`
	spaceport `Nearly all members of the Remnant are dark-skinned, either from exposure to high levels of ultraviolet radiation or because that is what their first ancestors who came here looked like. So, they walk around this spaceport village without much fear of the scorching desert sun, bringing supplies back and forth to the houses and to the flat clay pavement of the landing zone. Aside from some camels that the settlers brought with them, there are very few animals here.`
	shipyard Remnant
	outfitter Remnant
	bribe 0
	tribute 3000
		threshold 8000
		fleet "Remnant Decoy Defense" 3
		fleet "Light Remnant Defense" 8
		fleet "Heavy Remnant Defense" 25

planet Calda
	attributes paradise rich tourism
	landscape land/lava4
	description `Calda is a tropical resort world, a pleasant place to unwind after a few days skiing on its sister planet, Vail. The most popular tourist destination is the hot springs, and the spa complexes that have been built up around them. Constant pesticide use has nearly eliminated insect pests. Because of the uncomfortably warm and humid summer months, the very rich view Calda more as a tourist destination than as a place to live.`
	description `	In Calda's early days as a spa planet, a nearly silent eruption of carbon dioxide filled a resort valley and suffocated the whole population. This incident shocked the Paradise Worlds and led to a very large drop in tourism here. Fortunately for Calda's economy, this effect ceased within six months, which was about how long it took for most potential tourists to forget about the incident.`
	spaceport `This is one of the few planets in this sector whose spaceport does not include private hangars, or at least gangway tunnels connecting to ships that land. The reason, of course, is so that visitors can experience the warm and pleasant air the moment they disembark. There is, however, a network of canvas-covered awnings branching out from the main buildings, offering shade and protection from the weather.`
	spaceport `	Inside, the counters for hotel shuttles and rental vehicles (including hovercraft and helicopters) are far more prominent than the amenities that would interest a merchant captain.`
	bribe 0.05
	security 0.5
	tribute 3300
		threshold 5500
		fleet "Large Republic" 13

planet Canyon
	attributes core farming frontier
	landscape land/canyon1
	description `Canyon is a large world, with gravity near the high end of what human beings can comfortably bear. Much of its surface is sandstone, leading scientists to believe that the planet was once home to large oceans, before some cataclysmic event, perhaps a rogue star drifting through the system, caused much of the planet's water to boil away. The few settlers who live here mostly farm the deep canyons; the mesas above are dry and almost lifeless.`
	description `	The angular rock formations that cover most of the mesa land are identified in local mythology as the ruins of an unspeakably vast and ancient alien city. A gullible tourist can find any number of opportunities to tour these alleged sites. Off-world science has been largely skeptical of these claims.`
	spaceport `The spaceport is a wide, flat stone field with no individual landing spots marked out; you're simply responsible for finding an unoccupied space large enough for your ship. There are only a few starships parked here.`
	spaceport `	A half kilometer away from the field is a small village with a marketplace and a pub. In the village, you can recognize the locals because of their stout, muscular stature; you are taller than almost everyone here.`
	security 0.1
	tribute 400
		threshold 3000
		fleet "Small Syndicate" 5

planet Capitoline
	attributes lava uninhabited
	landscape land/lava8
	description `The harsh landscape of Capitoline is a demonstration of the forces of nature at work. Lava flows and eruptions are regularly seen, and seismic activity is a daily occurrence. As a result, the surface is of comparatively recent origin. Despite this, you can spot a small survey station in the middle of an old lava field. In response to your landing computer's query, the transponder issues a terse statement about the automated scientific station and a warning that its defense systems are active.`
	description `	Heeding the warning, you land over the horizon from the station. Stepping out onto the surface, you can feel the rumble of the planet beneath you. Despite the ever-present seismic heaving, it feels like you can pick up a subtle pulse in the vibrations. The impression never goes away, but neither you nor your sensors can determine an actual pattern.`
	government Uninhabited
	security 0

planet "Carbuncle Station"
	attributes north research station
	landscape land/station3
	music ambient/machinery
	description `Carbuncle is a tiny station owned and operated by Lovelace Labs. You assume that like most such stations, it is primarily a deuterium refinery, but aside from the docking bay the rest of the station is closed off to visitors. Given the reputation of Lovelace Labs for exotic research, there could be almost anything beyond those sealed-off bulkheads.`
	"required reputation" 100
	bribe 0.05
	security 0.9
	tribute 2700
		threshold 5500
		fleet "Large Republic" 10

planet "Ceaseless Toil"
	attributes factory saryd uninhabited
	landscape land/canyon01
	description `The Saryds prefer to build their largest factories on sun-drenched, uninhabitable worlds, in order to allow more hospitable planets to be used for residences and recreation. Where possible, their factories harness solar power: either using mirrors to concentrate sunlight for solar foundries, or collecting energy through large fields of solar panels. The factories are almost entirely maintained by robots, which are capable not only of repairing damage but also of constructing entire new factories according to predefined plans.`
	description `	The solar collectors are mounted on frames about ten meters above the shifting sand dunes. In addition to turning to face the sun, they can be turned upside-down as necessary to dump off any sand that accumulates on them.`
	"required reputation" 15

planet Ceilia'sei
	attributes ka'het uninhabited
	landscape land/station14
	description `Apart from one large, solid module, very little of this space station remains intact: the cloud of debris surrounding the core makes docking with it very difficult, and one side of the station even appears to have been blown up. The other part, however, has suffered much less damage, and the surface bristles with dozens of well-maintained turrets.`

planet Celeatis
	attributes ka'het uninhabited
	landscape land/canyon14
	description `Celeatis is a barren planet with mountains covering most of its surface. Even in the few flat highlands, the terrain is too sterile for any kind of vegetation to grow naturally. On some slopes, the outline of an outpost can still be recognized, but they are all uninhabited: some of the villages have been partially destroyed, and large amounts of dust cover the remains to the point that the original color can't be recognized anymore.`

planet "Celestial Third"
	attributes factory farming folklore kimek urban
	landscape land/fields4
	description `Celestial Third is the breadbasket of Kimek space. Most of its land mass is used for farming, augmented by seaweed farms and fisheries in the oceans and factories near the equator producing yeast and bacterial cultures as nutritional supplements. The first settlers came here more than thirteen thousand years ago, at a time when their home world had run out of arable land for farming and food was desperately needed.`
	spaceport `The constant stream of freighters passing through this spaceport is a testament to how much food is needed to feed the densely populated Kimek worlds, in particular their homeworld in the neighboring star system. The city that hosts the spaceport has also become something of a tourist destination for those with adventurous culinary tastes; restaurants here serve recipes native to each of the Coalition species, along with some dishes that blend their three cuisines in unique and sometimes surprising ways.`
	security 0.5

planet "Charon Station"
	attributes south station
	landscape land/sivael6
	music ambient/machinery
	description `Charon Station provides hyperspace fuel for much of the southern galactic rim. It is a tiny, cramped, and aging station, with twice as many workers here as it was originally designed for.`
	description `	Centuries ago, before much of the Dirt Belt was settled, this was the first spot below Algorel where merchant caravan fleets from the Deep could stop over on their way to the worlds farther up the Rim.`
	description `	The close quarters have fostered an extreme scrupulosity about personal space. It is unnerving to walk down a densely crowded hallway and fail to make eye contact with anyone.`
	spaceport `The refinery here operates in shifts, non-stop, so there are always people coming and going in the hallways and docking bays. The cafeteria is so crowded that many workers are just standing up against the walls eating off their trays instead of trying to find a place to sit.`
	spaceport `	Every few minutes, light flashes in through one of the windows from welders outside in space suits trying to keep the aging hull in perfect shape. Others drift around outside checking up on the solar panels and replacing burnt-out modules.`
	security 0.4
	tribute 200
		threshold 1500
		fleet "Small Militia" 15

planet "Charybdis Station"
	attributes core station
	landscape land/sivael8
	music ambient/machinery
	description `Charybdis Station is privately owned by the Syndicate. It is a massive deuterium refinery, with harvester drones constantly flying in and out to scoop hydrogen gas out of the upper atmosphere of the planet below. If you need to repair or refuel in this system, you will need to visit the neighboring world of Delve, instead of this station.`
	"required reputation" 20
	bribe 0.05
	security 0.6
	tribute 300
		threshold 2500
		fleet "Small Syndicate" 4

planet Chiron
	attributes factory "near earth" research urban
	landscape land/city21
	description `Chiron is the only planet outside the solar system that was colonized by humanity prior to the discovery of the hyperdrive. It is now the second most populous planet in the Republic, with many sprawling cities and a burgeoning pollution problem.`
	description `	Although Earth still has the most prestigious universities in the galaxy, Chiron has become the de-facto leader in higher education, catering to those who value excellent teaching more highly than an illustrious name. As a result, off-world students form a noticeable fraction of the population.`
	spaceport `There are two spaceports on Chiron. The Old Port was built back when it was first settled, and was placed in a desert region, far from where people would want to live, so that they would not be as affected by the fallout from the nuclear propulsion that was used in the first, pre-hyperspace starships.`
	spaceport `	The New Port, on the other hand, is in the center of New Sydney, one of Chiron's largest cities. Its soaring architecture and gleaming mirrored glass is intended to make a clear statement, that Chiron is everything Earth is not: clean, modern, prosperous.`
	shipyard "Basic Ships"
	shipyard "Betelgeuse Basics"
	shipyard "Betelgeuse Advanced"
	shipyard "Tycho Crater Advanced"
	outfitter "Common Outfits"
	outfitter "Ammo North"
	outfitter "Lovelace Basics"
	outfitter "Syndicate Basics"
	bribe 0.02
	security 0.3
	tribute 4400
		threshold 7500
		fleet "Large Republic" 17

planet "Chosen Nexus"
	attributes saryd shipping urban
	landscape land/mountain23-spfld
	description `The Saryds established a trading colony here in the early days of their era of space exploration, when they first made contact with the Quarg. When the Quarg gave them the gift of a small number of jump drives, in order to build relationships with the neighboring species, Chosen Nexus grew into a far larger and more important trading hub.`
	description `	It has now been many millennia since the Quarg were driven out and free travel began between the members of the Coalition, and Chosen Nexus now has nearly as many Arach and Kimek inhabitants as native Saryds.`
	spaceport `This is a truly cosmopolitan spaceport, a city where the distinctive architectures of the Coalition's species are blended together and where the food or lodgings unique to each of them can easily be found. Cargo drones hover over the landing pads, constantly loading and unloading the merchant ships that are parked here as their captains arrange to buy or sell cargo.`
	spaceport `	Mingling among the crowds, Heliarch representatives wearing golden bands as a mark of their authority serve both as translators and as peacekeepers.`
	shipyard "Coalition Basics"
	shipyard Arach
	shipyard Kimek
	shipyard Saryd
	outfitter "Coalition Advanced"
	security 0.6

planet Cipi
	attributes gegno moon scin
	landscape land/mountain5
	description `Cipi's forests and mountains are a suitable place for the Gegno Scin's less active population, home to more quiet industries. The population of this planet is limited, and architecture is built high in mountain ranges to avoid hurting the natural landscapes of the planet. This provides the Scin with healthy crop and hunting seasons to supply their main population without the interference of polluting industry.`
	spaceport `The spaceport is built protruding off the side of a mountain, supported underneath by several pylons in a half-oval formation. The valley down below is extremely narrow, which seems to invite Scin fighters to test their skills. You spot a few Halites zipping through the valley while dodging between the supporting pylons before pulling upward and flying past the edge of the port. Despite their speed, they are not particularly loud.`
	government "Gegno Scin"
	"required reputation" 1
	bribe 0
	security 0

planet Clark
	attributes "dirt belt" factory forest
	landscape land/valley3
	description `Clark is a recently settled world, and most of its surface remains covered in dense forests and uninhabited mountains. Because clearing new land is so difficult, agriculture here has not grown far beyond the level of subsistence farming. But the temperate climate has drawn tens of millions of settlers, most of whom work in factories that have been planted here by off-world corporations to take advantage of the cheap labor.`
	description `	The low cost of living and virtually zero unemployment rate make poverty and crime relatively rare occurrences. Instead there is a pioneering spirit, a startup-world attitude that anything is attainable with a bit of hard work and frugality.`
	spaceport `The spaceport is at the heart of one of Clark's largest cities, surrounded by smokestacks and factories. There are a few hangars owned by different corporations where their cargo ships can load and unload, but you are relegated to a set of concrete landing pads farther from the main buildings. Large trucks rumble by carrying carts loaded down with cargo crates.`
	spaceport `	In the central building, dozens of workers fill a large cafeteria with several stations serving different types of food. The mood here feels boisterous and energetic, very different from most of the Dirt Belt worlds you have visited.`
	shipyard "Basic Ships"
	outfitter "Basic Outfits"
	security 0.1
	tribute 400
		threshold 2500
		fleet "Small Militia" 30

planet Clink
	attributes mining moon south
	landscape land/desert3
	description `About a decade ago, a mining corporation from Zug planted a colony on Clink for harvesting some rare earth minerals that are present in this moon's crust due to its unusually high rate of asteroid impacts. The atmosphere here is too thin to breathe without a respirator, and because of the low gravity, the dust raised by the mining operations hangs perpetually in the air.`
	description `	The miners who work here are a tight-knit group, since most of them were part of the original colonization team. They are not particularly open to outsiders, and the facilities here are so rudimentary that they do not even stock fuel for visiting ships.`
	tribute 200
		threshold 1500
		fleet "Small Militia" 15

planet Cloudfire
	attributes hai military
	landscape land/sea11-sfiera
	description `Cloudfire's atmosphere is unusually hazy, with almost constant cloud cover, making agriculture unproductive here even though it is a warm and damp environment. There are several major cities here that were abandoned centuries ago, due to conflict with the Unfettered. The one major city that remains is the closest thing the Hai have to a military base, with new supplies of weapons and ammunition constantly pouring in from the rest of Hai space.`
	spaceport `The spaceport has massive hangars and advanced repair facilities designed to accommodate the largest Hai warships. Where a fleet has just returned from a recent battle, the hangars are lit with flashes from robotic welders as damaged hull plates are swapped out for fresh ones and weakened joints are reinforced. The actual process of building these warships, however, takes place on the Hai homeworld, where the facilities will not be vulnerable to attack.`
	shipyard "Imo Loo Mer Basics"
	shipyard "Mon Ki i'Hiya Basics"
	outfitter "Hai Intermediate"
	security 0.9

planet "Cold Horizon"
	attributes folklore frozen saryd tourism
	landscape land/snow11-sfiera
	description `In the early mornings on Cold Horizon, the trees are often coated in a thin layer of glittering frost that burns away a few hours after sunrise. In the short summer season, flocks of migratory birds arrive in the forest, bringing a cacophony of music and a riot of color to the otherwise serene woodlands.`
	description `	Half a billion Saryds live here, drawn not so much by the planet's resources, which are scarce, as by its natural beauty.`
	spaceport `The spaceport on Cold Horizon is only a tiny village; most of the natives prefer to stay as far as possible from the bustle and confusion of interstellar life. The spaceport is also a railway hub, with trains departing from here to bring tourists to and from the larger population centers in the forest, on the shore, and far up in the mountains.`
	"required reputation" 15

planet "Cool Forest"
	attributes saryd shipping urban
	landscape land/myrabella0
	description `Much of Cool Forest's land mass is covered by the sort of temperate woodlands that the Saryds prefer to build their residential neighborhoods in. The total population is over a billion, but living in small settlements so well integrated with the surrounding forest that from space only a few major cities are visible.`
	spaceport `The spaceport here is a major city, with a continuous stream of cargo transports bringing goods manufactured on Cool Forest's sister planet, Diligent Hand. Here, some final assembly, testing, and repackaging is performed before those goods are shipped out to the rest of Saryd space and beyond.`
	security 0.3

planet Cornucopia
	attributes farming forest frontier research south
	landscape land/fields0
	description `Cornucopia is a mostly agrarian world, and like several of its neighbors it has been inhabited since the early days of interstellar travel, when settlers seeking to get as far as possible from old Earth and its troubles landed here.`
	description `	Through careful stewardship and attention to the rhythms and balances of nature, generation after generation of farmers have transformed this world into one of the most fertile in human space. The Cornucopia College of Agriculture is famous, and justly so.`
	description `	From orbit, most of the landmass seems covered with a bizarre pixelated pattern. On approach, this resolves into a vast patchwork of fields and irrigation circles.`
	spaceport `The spaceport on Cornucopia is a set of massive hangars in the center of a wide-open plain. Before leaving your ship you had to sign several documents regarding the use and disposal of various chemicals used in ship operations, and the department of agriculture requires that any luggage you bring on or off-world be submitted to a scan for biological material.`
	spaceport `	When you leave your hangar, you find yourself in an immense farmers' market, with hundreds of fruits and grains that you do not even know words for. The smell of this world is rich and earthy - you feel like you could almost receive all the nourishment your body needs just by breathing this air.`
	security 0.1
	tribute 800
		threshold 4000
		fleet "Large Militia" 12

planet "Corral of Meblumem"
	attributes arach farming longcows mining
	landscape land/fields13-sfiera
	description `The Corral of Meblumem is home to two major industries: uranium mining, and longcow ranching. The long lifetime of the longcows means that their bodies can easily accumulate dangerous loads of heavy metals if exposed to them, so the two industries are kept separated by conservation zones dozens of kilometers wide. The dark strips of primal forests separating the red-brown pit mines from the tan and light green of the pastures makes the land look like a stained glass patchwork from above.`
	spaceport `The spaceport is a small facility, a five-story tower and some warehouses surrounded by landing pads, with tall fences around them to make sure that a herd of longcows does not accidentally wander in. Outside the fences, longcows mill about like hundred-ton centipedes, and visiting spacecraft are strictly required to approach using repulsors only rather than their main thrusters to avoid spooking the cattle.`
	"required reputation" 15
	security 0.4

planet Covert
	attributes core "core pirate" frontier mining pirate
	landscape land/badlands10
	description `Covert is home to a powerful mining cartel, operating outside the control of Republic law or any other external authority. It is rumored to be one of the few planets in human space where weapons-grade uranium and plutonium is mined and enriched. Any goods for sale here were most likely produced by slave labor, often by survivors of ships that have been captured by pirates. A massive pirate fleet is docked on the outskirts of the spaceport, a warning to any private pilot who might think of cheating or opposing the cartel.`
	spaceport `From the moment you landed, you have been followed by a pair of security guards with earpieces and laser guns. The spaceport is one enormous building, with square, straight hallways and featureless walls, and nearly every door you pass is locked. Cameras at each hallway intersection pivot to watch as you approach. This is simultaneously one of the most secure spaceports you have visited, and one of the most dangerous, although if you do not do anything to provoke the animosity of the cartel, you will probably be able to leave in peace.`
	shipyard "Southern Pirates"
	shipyard "Core Pirates"
	outfitter "Ammo North"
	outfitter "Ammo South"
	outfitter "Pirate Outfits"
	"required reputation" 10
	bribe 0.1
	security 0
	tribute 1300
		threshold 3000
		fleet "Large Core Pirates" 16

planet Crataegusa
	attributes "gas giant" "requires: gaslining" uninhabited
	landscape land/nasa30
	description `At a distance, Crataegusa has a plain appearance, with linear shear cloud lines circling the planet. Beneath the surface, however, the atmosphere is a turbulent maelstrom of cyclonic winds at odds with the surface appearance.`
	description `	As you skim through the clouds your sensors report intense energy fluctuations from all directions, some of which echo the readings from the wormholes.`
	government Uninhabited
	security 0

planet Crossroads
	attributes core mining
	landscape land/valley1
	description `Crossroads is a thoroughly unbeautiful planet. The scrawny local vegetation has blue and purple leaves, shocking to your human eyes, and grows only reluctantly, leaving the land looking like a blighted wasteland.`
	description `	The Syndicate's vast operation strip mining for uranium ore does nothing to improve this situation. They say that sandstorms were frequent here even before the Syndicate arrived, but the storms have gotten far worse in recent years, with some storms now reaching several kilometers high and dozens of kilometers in diameter.`
	spaceport `The spaceport is marked out with radio beacons to allow ships to land or take off even if the air is too dusty to see the ground. The dusty air tastes metallic on your tongue. It is laced with radioactive elements, and you try your best not to breathe in too much of the dust while making your way from your ship to the low stone buildings of the port.`
	outfitter "Syndicate Basics"
	outfitter "Basic Outfits"
	outfitter "Ammo North"
	security 0.2
	tribute 1100
		threshold 3500
		fleet "Small Syndicate" 11

planet Cyife
	attributes frozen moon uninhabited
	landscape land/snow13
	description `This lonely, icy moon is the only non-gaseous celestial body within this rather quiet star system. Although there are no signs of life here due to the extremely low temperatures, certain parts of the surface glimmer oddly compared to others, as if to imply something may once have been here before.`
	government Uninhabited

planet Dancer
	attributes research south
	landscape land/nasa7
	description `Dancer is a resource-rich world, but with unusually violent weather and strong atmospheric convection, which leads to lightning storms stronger than on any other settled human world. Straying outside on foot is unthinkable, and it is not uncommon to find a small crater blasted out by a particularly energetic strike.`
	description `	A fair number of scientists have settled here to study the planet's weather systems, as well as others who do not mind, or who even enjoy, the wild weather. It might be possible for terraforming to moderate Dancer's atmospheric activity enough to make it a less dangerous place to live, but the cost would be prohibitive.`
	spaceport `The spaceport town is a rather normal collection of wood and stone buildings, with large sheds for trade goods and a handful of pubs and restaurants. The only unusual thing is the fact that every single building has lightning rods mounted on its roof. The sky is perpetually cloudy here, with only occasional beams of sunlight glancing through. The clouds are moving awfully fast.`
	outfitter "Basic Outfits"
	security 0.05
	tribute 300
		threshold 2000
		fleet "Small Militia" 23

planet Darkcloak
	attributes unfettered
	landscape land/water6
	description `Darkcloak is a world that is almost always obscured by a thick layer of clouds, making it difficult to produce food here.`
	description `	Although the Hai tend to be an easygoing and nonviolent species, there are always a few in each generation that yearn for excitement, warfare, and conquest. These "Unfettered" Hai have built a major military base here, and they launch raids from here on convoys traveling through the nearby systems.`
	spaceport `The occupants of this spaceport are not visibly different from the Hai you have encountered elsewhere, but they seem much more tense, angry, and hostile. As the only human here, you are being watched very closely, but no one threatens you directly.`
	spaceport `	It is likely that most of the goods available for trade here were stolen from one of the nearby Hai systems.`
	shipyard "Mon Ki o'Uden Advanced"
	outfitter "Unfettered Basics"
	tribute 3500
		threshold 10000
		fleet "Large Unfettered" 25
		fleet "Small Unfettered" 15

planet Darkmetal
	attributes hai "hai tourism" mining
	landscape land/canyon02
	description `Darkmetal is a cold, dry mining world, the source of much of the heavy metals that are used in Hai space. A haze of slightly radioactive dust hangs in the sky whenever it has been more than a week since the last rainstorm. Most of the mining is carried out by slow-moving vehicles the size of a small city, which ingest layers of dirt and bedrock, crush it to extract any valuable elements, then mix the remaining material with water to form a concrete-like slurry that can be extruded in solid blocks, to reduce the amount of additional dust that is added to the atmosphere.`
	spaceport `The spaceport is hermetically sealed, with gantry tubes that can adapt to fit the hatches of human ships as well as Hai. The seal is to keep radioactive dust out of the living spaces, but its purpose is primarily to reduce the long-term exposure of the station's permanent inhabitants; for visitors, the risks are minimal.`
	security 0.2

planet Darkrest
	attributes hai station uninhabited
	landscape land/station34
	description `This station was mothballed sometime in the last sixty thousand years. The docking area has an atmosphere, and a status panel indicates that the station's generators are functional but shut down, with standby mechanisms running on solar power alone.`
	description `	An immediately obvious difference between this station and the others in Hai space is the presence of a solemn plaque that takes up a sizable portion of the nearest wall. Upon further inspection, it seems to commemorate an engineering malfunction that occurred thousands of years ago, when this station was still inhabited. In a freak accident, an entire habitation section of Darkrest lost power and depressurized, causing the deaths of countless civilians. Thousands of years later, no one knows for sure what caused the incident. Legends, stories, and conspiracy theories have blossomed from the event.`
	government Uninhabited
	bribe 0
	security 0

planet Darkstone
	attributes farming forest frontier south
	landscape land/valley8
	description `Darkstone is a rainy, mountainous planet. The major continents are spidered with rivers and green valleys. A few enterprising settlers have built farming communities here, but the population remains low because of the threat of piracy from neighboring systems.`
	description `	Among the farmers who choose to stay, the attitude seems to be that piracy can't last forever, but good land will always be good land. Despite some low-level cynicism and bitterness, there is surprisingly little outright anger at either the pirates themselves or any government that might have been expected to control them.`
	spaceport `Once every few months, one pirate band or another will land here demanding tribute in the form of food. The locals respond by just keeping a big enough supply on hand to satisfy them; any sort of planetary defenses would cost far more than the price of the amount of food that an average fleet of warships can carry. But once they recognize that you are here to trade and not to steal, they greet you quite enthusiastically.`
	outfitter "Ammo South"
	security 0.1
	tribute 200
		threshold 1500
		fleet "Small Militia" 18

planet Darkwaste
	attributes uninhabited
	landscape land/canyon10-harro
	description `This planet seems to have all the conditions necessary for a vibrant, Earth-like ecology. The gravity and temperature are moderate, and there is a fair amount of surface water, although the oceans are quite small. However, aside from a few stunted plants and lichen, there is almost no native life here. Given how skilled the Hai appear to be at terraforming other worlds, it is strange that this one has been left barren.`

planet "Deadman's Cove"
	attributes core "core pirate" fishing frontier pirate
	landscape land/sea1
	description `Deadman's Cove is an ocean planet; the continents take up only a tenth of its surface area. Legends tell of massive sea creatures hiding in the deeps: serpents hundreds of meters long; colossal sea turtles; strange tentacled monsters and exotic fish.`
	description `	One island archipelago is home to the spaceport, the only part of the planet where it is safe to land uninvited. The other islands - even some that seem from a distance to be uninhabited - are often used as staging bases for pirate fleets, who guard their secrets closely.`
	spaceport `Your ship is on a landing pad only a few meters above the pounding surf, and you can't help worrying about what might happen if the tide rises any higher. If nothing else, the salt water is bound to corrode your hull if you stay here too long. You make your way to a bar where a cage hanging from the ceiling holds an actual parrot. After trying for a while to get it to talk to you, you realize that it is dead, stuffed and nailed to its perch.`
	outfitter "Ammo North"
	outfitter "Ammo South"
	outfitter "Pirate Outfits"
	bribe 0.03
	security 0
	tribute 600
		threshold 2500
		fleet "Small Core Pirates" 45

planet Deep
	attributes fishing south
	landscape land/sea3
	description `Deep is a sparsely populated world of small island archipelagos surrounded by vast expanses of empty ocean. There is not enough land for any large cities or serious industry to emerge, so most of the inhabitants live in small fishing villages. The climate is temperate and Earth-like, but the sunlight is somewhat dimmer than you are used to.`
	description `	The fishing settlements are actually the second colonization attempt on this planet. In the early days of hyperdrive the Kingsburg Corporation sent out what was then one of the largest and most technologically advanced colonization fleets, penetrating deep into the then-unexplored southern galactic rim. After two centuries of sporadic and guarded contact, the colony fell silent, and when human expansion finally reached this area again, no trace of the original colony was found.`
	spaceport `The spaceport is built on a large island, a now-extinct volcano with an elevation of several kilometers at its center. Most of the large-scale fishing here is done by a single company, Poseidon Industries, which also built and maintains the spaceport. Steep winding roads and sturdy concrete homes and warehouses line the mountain slopes, and below you in the harbor several massive trawling vessels are moored. On the outskirts of the spaceport are the ramshackle houses and open-air marketplace used by the smaller, independent fishing families.`
	security 0.1
	tribute 500
		threshold 3000
		fleet "Small Militia" 37

planet "Deep Treasure"
	attributes farming oil saryd
	landscape land/sea10-sfiera
	description `Thick layers of kelp and plankton sediment have gathered on the floors of Deep Treasure's oceans over the eons, leaving behind rich deposits of oil that the Saryds harvest to make plastics and other hydrocarbon products. In the shallower seas, shoals of fish swim among some of the most varied and extensive coral reefs found anywhere in Coalition space.`
	spaceport `The spaceport is built in a ring along the lower slopes of an extinct volcano that rises from the ocean near Deep Treasure's equator. Landing pads and hangars have been cut into the rock, and below them are a system of docks and oil refineries. The residences are on the volcano's upper slopes, where they have a clear view of the glittering water stretching out in every direction.`
	"required reputation" 15

planet "Deep Water"
	attributes research saryd
	landscape land/fog3
	description `The upper layers of Deep Water's mantle are unusually hot, resulting in continuous volcanic eruptions that shroud its skies in ash and particulate matter. Aside from one small continent most of the surface is ocean, but the volcanoes have formed hundreds of separate island chains and archipelagos, each of which is home to unique plant and animal species.`
	description `	To preserve the planet's rich biodiversity, the Saryds do not allow permanent settlements to be built on the islands, but village-sized research stations have been built that can be anchored near an island while scientists work there.`
	spaceport `The entire spaceport on Deep Water is an artificial island, a mesh of floating platforms the size of city blocks connected to each other by flexible bridges, leaving a system of canals in between them. The platforms are large enough that even the weight of a Bulk Freighter landing only causes them to ride a meter or two lower in the water.`
	spaceport `	The spaceport is moored in place to keep it from drifting on the ocean currents and colliding with the natural islands that dot the planet's surface.`
	"required reputation" 15
	security 0.35

planet "Deka Dathnak"
	attributes "gas giant" "requires: gaslining" uninhabited
	landscape land/nasa21
	description `For whatever reason, someone has gone to the trouble of bombarding this gas giant with thousands of nuclear warheads. Swirls of radioactive isotopes are plainly visible in the lower atmosphere, and the amount of soot floating around points towards a large amount of some material having been incinerated in the recent past. The Korath were presumably the ones who decided to drop several gigatons worth of nuclear weapons into this gas giant during their civil war, but exactly why they did so remains unknown.`
	description `	Unfortunately there is no eerie green radioactive glow to illuminate the layers beneath the clouds. Instead, your ship is shrouded in shadow and ash, plunging your viewports into darkness.`
	government Uninhabited

planet "Deli Kasi"
	attributes bunrodea farming
	landscape land/fields3
	description `Deli Kasi is a world of vast oceans and mountainous continents. At many locations across the planet, the tall mountain ranges trap moist air from the oceans, causing large amounts of rainfall in concentrated areas. This, combined with snow melt from the mountains, creates large fertile plains across much of the habitable land area, which has led to Deli Kasi becoming a major farming world.`
	spaceport `In addition to the usual services you would expect, the spaceport of Deli Kasi is also home to a number of genetic engineering labs geared toward the creation of more bountiful plant seeds. It's unsurprising that the Bunrodeans would genetically modify their food, but for as much as the Bunrodeans are capable of, nothing beats the usefulness of fertile farmland like what can be found on this planet.`
	"required reputation" 10
	bribe 0
	security 0

planet "Deli Kat"
	attributes bunrodea farming
	landscape land/fields0
	description `Deli Kat orbits the dimmest star out of any of the inhabited systems in this region of space, a star not too dissimilar to Sol. Although the planet orbits farther from its host star than Earth does, its slightly thicker atmosphere seems to balance that out, resulting in a mostly Earth-like climate. The planet's many vast plains and river systems additionally help to make Deli Kat a fertile farming world.`
	spaceport `The spaceport of Deli Kat is in a remote location where the coming and going of spaceships is unlikely to disturb any livestock. Goods are brought into the spaceport via high speed train-like vehicles, except without the need to travel on rails thanks to the use of technology that looks similar to the repulsor engines on human ships. Deli Kat's flat terrain makes it easy for these amphibious vehicles to bullet across the surface, picking up supplies from farms and bringing them to the spaceport for transportation off-world.`
	"required reputation" 10
	bribe 0
	security 0

planet Delve
	attributes core mining
	landscape land/snow1
	description `Delve is a world of towering mountains and valleys so steep that some slopes never see the light of the sun, where snow and ice remain on the topmost peaks year-round.`
	description `	The Syndicate's mining operations here are among the most extensive in the region, with some shafts descending several kilometers below the surface. Some of the mines are as large as a city, and in fact many of the mining cities are under ground, built in sections of old mines that have long since run out of useful metals.`
	description `	With all the mines and underground cities reliant on mechanical ventilation from the surface, the miners live in constant fear of two things: cave-ins, and power failures.`
	spaceport `The spaceport is an enormous hollow carved out of the side of a mountain, with a network of steel beams and mesh holding the rock in place. Inside the hollow, the hangars are caves carved into the rock itself, with more steel beams overhead to protect the ships.`
	spaceport `	A tiered set of cog railways transport passengers and cargo between the hangars and the large town at the base of the hollow. Beyond the hollow, the mountainside falls off into a steep cliff and a mist-filled valley below.`
	spaceport `	Although the port is well-built and modern, you cannot help an irrational fear that the whole place will slide off the edge of the mountain one day.`
	shipyard "Basic Ships"
	shipyard "Syndicate Basics"
	outfitter "Syndicate Advanced"
	outfitter "Basic Outfits"
	outfitter "Ammo North"
	security 0.2
	tribute 1600
		threshold 4500
		fleet "Large Syndicate" 9

planet "Delve of Bloptab"
	attributes arach mining
	landscape land/hills0
	description `This is a mining world, hotter than even the Arachi would prefer but still much more habitable than its sister world of Bloptab's Furnace. It is home to House Ablomab, the guild of mining and metalworking, and the dry climate makes it possible to store stockpiles of iron, steel, and other metals here without worrying about rust. Supposedly the warehouses here contain enough raw materials to double the size of the Heliarch war fleet if needed; the Arachi like to be able to trust that they are prepared for any eventuality.`
	spaceport `This is one of the few Coalition worlds where the Heliarch agents openly carry weapons, due to the fear that the Lunarium might see the storehouses here of base and precious metals as a tempting target. Although there are plenty of civilians of all three species milling about, the spaceport has something of the atmosphere of a military base.`
	"required reputation" 25
	security 0.6

planet "Desi Seledrak"
	attributes frozen korath
	landscape land/lava13
	description `Plumes of soot and ash rise from a cluster of several dozen volcanoes on this planet's main continent, shrouding the planet in a thick layer of clouds and choking out the sunlight. The ruins of several Korath cities and the geometric grids of cleared land surrounding them show that this was once a farming world, but now few plants are able to survive and kilometer-high glaciers have begun creeping down from the poles. It may be centuries before the skies clear and this world begins to thaw.`
	security 0

planet Devil-Eye
	attributes "whispering void"
	landscape land/badlands6
	description `There are a few sturdy mesas on which to land, but most of this planet is rough rock and dirt. Despite the lack of sunlight, the surface is warm. There must be internal processes in the planet generating heat. The scanners on your computer show a network of caves reaching deep below ground. There's high radiation in the caves, too much to support human life. Crystalline formations that coat the cave walls block detailed scans. Advanced geological scanners might enlighten you further.`
	description `There are automated deuterium refineries on this planet, siphoning deuterium from cave walls. The refinery equipment looks Hai in origin. Some mesas have fuel pumps, filling containers with fuel for later transport to the planet's moon.`

planet "Devil-Run Wormhole"
	spaceport ``
	wormhole "Devil-Run Wormhole"

wormhole "Devil-Run Wormhole"
	mappable
	link "Deep Space 7C" Devil-Run
	link Devil-Run "Deep Space 7C"

planet "Devru Kaska"
	attributes korath station
	landscape land/station27
	music ambient/machinery
	description `The Kor Sestor prefer to develop planets rather than planting stations in space, but this is a necessary exception: a deuterium refinery that harvests hydrogen both from the gas giant it orbits, and from the strong solar wind from this system's primary star.`
	spaceport `As the station's orbit carries it in and out of the gas giant's shadow, the station cools by a considerable amount, and the metal of the hull creaks and groans in protest. When the station is not in shadow, the temperatures here are almost too hot for human survival.`
	"required reputation" 1
	bribe 0
	security 0

planet "Diligent Hand"
	attributes factory saryd uninhabited
	landscape land/badlands12
	description `On this factory world, robotic workers operate the factories, repair themselves, and keep the solar power stations free of sand with very little direction or assistance from their Saryd creators. Each factory complex has its own landing pads for the freighters that drop off raw materials and receive the processed goods.`
	"required reputation" 15

planet Disara
	attributes bunrodea military urban
	landscape land/forest2
	description `Disara is a highly developed world, with multiple large cities on each of the planet's continents. Each of the cities spread out into more suburban-like regions, which extend further into rural and wilderness zones. Unlikely many other worlds, Disara has no one primary industry that it dominates in. Instead, the planet does a bit of everything, having a rather strong internal economy.`
	spaceport `Part of the outskirts of the planet's main spaceport has been converted into a military installation, which a large base garrisoned with a considerable number of royal guards and their many ships. Apart from that, the spaceport feels rather normal, at least by Bunrodean standards. You spot the occasional Bunrodean with an excessive number of cybernetic or genetic modifications, but most appear to have few, if any, alterations done to them.`
	shipyard "Bunrodea Basic"
	shipyard "Bunrodea Advanced"
	outfitter "Bunrodea Basic"
	outfitter "Bunrodea Advanced"
	"required reputation" 25
	bribe 0

planet "Dlia Jzaur"
	attributes uninhabited
	landscape land/mountain2
	description `Dlia Jzaur has a few hotter seasons than normal due to the binary stars at the system's center, where beautiful eclipses can be seen weekly. The much smaller secondary star is believed to be a rogue captured by the larger one, but it is slowly drifting away. There seems to be evidence of recent colonization efforts by the Gegno, but they appear to have been abandoned due to increasing warfare in nearby systems.`
	description `	Oddly enough, Dlia Jzaur has many unnatural looking formations on the surface that seem to reach up to the sky in areas where eclipses often occur. The formations are hollow underneath, but show no signs of Gegno involvement.`
	government Uninhabited

planet "Double Haze"
	attributes factory farming kimek urban
	landscape land/fields2
	description `The haze that perpetually blankets this world is actually an organic soup rich in nutrients and airborne bacteria, and the rain that falls here forms a sort of natural fertilizer. The entire planet's surface, including every quiet nook or alleyway in the cities, is covered in moss, grass, shrubs, or other green and growing things.`
	description `	Billions of Kimek live here, working either in the farms or in the mines and factories that operate in the hill country where harvesting crops would be more difficult.`
	spaceport `This is a bustling commercial spaceport, with trucks carrying cargo crates to and from the landing pads and merchants haggling over prices. Everyone is moving around with purpose; not many people come to this particular planet for sightseeing.`
	spaceport `	The air here smells sour and salty, and seems to leave a thin, slimy residue on your tongue. Presumably if you lived here you would get used to it after a while, but it is a bit unnerving.`
	"required reputation" 15
	security 0.3

planet "Drekag Firask"
	attributes korath
	landscape land/sea5
	description `Much of the surface of this world is covered in water. Ships the size of small cities float in the oceans, carried by the tides. The ships are designed to incubate algae and other microorganisms that once provided the Korath both with food and with a source of mixed hydrocarbons similar to petroleum. With the Korath gone and the food no longer needed, many of the ships have fallen into disrepair, or have drifted into the polar regions and been crushed against icebergs.`
	spaceport `This is one of the few city-ships still in operation, probably because it was designed to produce oils and petroleum rather than raw food stuff. But even this ship is in poor repair, drifting low enough in the water that when storms arise, the waves break over the outer walls of the city and flood the streets where the Korath inhabitants once lived.`
	"required reputation" 1
	bribe 0
	security 0

planet "Dueitch Ae"
	attributes gegno scin
	landscape land/mountain1
	description `In order to pursue biological and other important scientific research, this green, lush world was designated as the Gegno Scin's capital. Much unlike the heavy industry of the core Gegno worlds, Dueitch Ae's surface still supports many natural ecosystems, and most importantly, is home to a notable amount of water bodies. The Scin effectively limit their expansion on the planet, even at the cost of their population's growth, in order to preserve the flourishing life on it as long as possible.`
	description `	Although preservation is a primary goal, the Scin still manipulate the planet for the sake of research. Even if it's not harming the environment directly, patches of the planet have been converted into large experimentation grounds, some a bit less humane than others.`
	spaceport `The spaceport you are staying at is one huge circular construction outfitted with strange looking devices and technology, very much in contrast to the surrounding natural environment. In an open section located at the center is a small forest being observed by the nearby Scin. Some of them, however, seem to be more interested in observing you.`
	government "Gegno Scin"
	shipyard "Scin Cargo"
	outfitter "Scin Basic"
	"required reputation" 1
	bribe 0
	security 0

planet "Dueyu Eitch"
	attributes gegno
	landscape land/desert4
	description `The historic homeworld of all Gegno, Dueyu Eitch is a rugged, rocky world covered with enormous metropolises and megastructures. Each city is based on an elevated platform, and starting from the bottom up, the buildings are more advanced the farther they reach into the sky. Larger cities are lit by the varying reds and oranges of industrial forges, and more urban areas are speckled with yellow and green. Beneath the heavily populated surface are traces of enormous cavities, suggesting the Gegno began a majority of their ancestry in the ground.`
	description `	Three distinct subspecies can be seen walking about: one that is very bulky and scaly in appearance, another slimmer and more bony, and the third a combination of the first two; all stand at heights varying between those of a human being and a Quarg.`
	spaceport `You get many strange looks while you are in what is presumably one of the busiest spaceports on the planet, and it's hard to interpret the moods of beings you are not familiar with, especially as they vary among different subspecies. Strange foods and drinks are passed around occasionally, and radically different behaviors at every corner make all of this seem very overwhelming. In the end, the watchful eyes of warriors from each group of Gegno remind you that this is not your place to indulge in either curiosity or complacency.`
	government Gegno
	shipyard "Gegno Basic"
	shipyard "Gegno Intermediate"
	outfitter "Gegno Basic"
	outfitter "Gegno Intermediate"
	"required reputation" 3
	bribe 0
	security 0

planet Dune
	attributes mining rim
	landscape land/dune2
	description `Dune is a mostly desert world, which was uninhabited until very recently when geologists discovered that the bedrock under the desert is home to many rare mineral deposits and gemstones.`
	description `	Most of the inhabitants live deep underground to avoid the hot sunlight and frequent sandstorms. It is a dangerous life; cave-ins are common in the mines, and the sand on the surface can shift so suddenly that it is not uncommon for one of the underground villages to find its surface entrance buried, and to need to call for help from another village. But the mines operate with a joint ownership model where all the workers profit equally, so working here pays well. Many of the miners stay here only for five or ten years, while sending money back to their families off-world.`
	spaceport `The spaceport is an enormous concrete tower rising a hundred meters above the sand, with the intention that it should be high enough to avoid being buried in even the largest of sandstorms. Each pad has landing clamps to secure your ship in case of high winds. Even so, you are a bit nervous as you leave your ship behind and board one of the cargo elevators to the complex below.`
	spaceport `	There are no windows inside the port, but the tall ceilings and bright strips of sun-lamps keep it from feeling too claustrophobic.`
	outfitter "Ammo South"
	outfitter "Kraz Basics"
	security 0.05
	tribute 300
		threshold 3000
		fleet "Small Militia" 23

planet "Dusk Companion"
	attributes kimek oil
	landscape land/mountain9
	description `Dusk Companion's moon is so large and orbits so close to the planet that the tidal forces even affect the planet's plate tectonics. The skies here are frequently blanketed in a volcanic haze. This world is rich in oil deposits, a relic of a past when more life flourished here, but drilling for oil is costly because the shifting ground can damage drills or seal up previously productive bore-holes. Since this also makes processing difficult, the oil is exported off-world for processing into plastics, instead of having the manufacturing performed locally.`
	spaceport `The spaceport is in a particularly dingy corner of Dusk Companion's largest city. The windows are caked with soot and grime, and the few plants that grow here have a thin layer of volcanic ash on their leaves. The thick clouds overhead cloak the city in a perpetual twilight, and the streetlights remain lit even at midday.`
	"required reputation" 15

planet Dustmaker
	attributes hai "hai tourism" manufacturing
	landscape land/badlands0
	description `The surface of this planet, when it is not obscured by dust storms, receives enough sunlight to power not only large solar farms, but solar furnaces as well, which the Hai use for manufacturing a large variety of goods. Some of the solar farms are so large that from orbit, the light reflecting off them could almost be mistaken for lakes and small oceans. However, there is almost no water on the planet's surface except near the poles.`
	spaceport `Like most Hai architecture, the spaceport is made of bare, unpainted metal, so weathered that you would not be surprised to learn that it is tens of thousands of years old. Tall, curved walls around the outskirts of the port create a sort of labyrinth with the port building itself at the center; they are probably intended to block sandstorms while allowing gentler breezes to pass through.`
	security 0.2

planet "Dwelling of Speloog"
	attributes arach folklore shipping urban
	landscape land/fog10
	description `With a wide band of tropical rainforests around its equator, this planet's climate is ideal for the Arachi. Several billion of them live here, and many of the workers assisting with the expansion of the Heliarch ringworlds come from this planet.`
	spaceport `The air in the spaceport facility is uncomfortably damp, and you imagine that you can see a thin sheen of moss or algae on nearly every surface here that receives any sunlight. Except for the largest cargo bays, all the rooms smell faintly of mildew.`
	spaceport `	One entire wing of the spaceport is dedicated to the Heliarch recruitment office for construction workers, and the waiting room is packed; many Coalition citizens are excited at the chance to help build something that will last thousands of years.`
	outfitter "Coalition Basics"
	security 0.4

planet Earth
	attributes factory "near earth" research tourism urban
	landscape land/city20
	description `The ancestral home world of humanity, Earth has a population twice that of any other inhabited planet. Sprawling cities cover large portions of its surface, many of them overcrowded and dangerous. Some people work to scrape together enough money to leave, while at the same time others, born on distant worlds, make a pilgrimage of sorts to see this planet that once cradled the entirety of the human species.`
	description `	Earth is also the capital of the Republic. Representative government becomes complicated when one planet has a greater population than a hundred planets elsewhere. As a result, settlements of less than a million are grouped together into planetary districts that elect a single representative between them - a source of much frustration in the frontier worlds.`
	spaceport `Earth's spaceport is a series of massive buildings; the gaps between them form narrow concrete canyons a hundred stories deep. From a distance it has the appearance of a bustling termite mound.`
	spaceport `	Inside the towers is a warren of dim hallways and dingy shops. Hitchhikers sleep in the corners of unused docking bays under old army blankets, a few uniformed cleaners try to keep the litter and dust in check, and rich tourists from other stars cling tightly to their expensive cameras.`
	outfitter "Common Outfits"
	outfitter "Lovelace Basics"
	outfitter "Syndicate Basics"
	outfitter "Ammo North"
	"required reputation" 2
	bribe 0.03
	security 0.3
	tribute 10000
		threshold 20000
		fleet "Large Republic" 50

planet Eavine
	attributes frozen ka'het uninhabited
	landscape land/snow8
	description `Although its climate is very cold and most of the surface is covered in snow, Eavine has a crust rich with rare metals and minerals hard to find elsewhere. Entire valleys on the surface have been completely stripped of their resources, likely used in the massive complex of half buried buildings which appears to be the only settlement on this moon that remains today.`

planet Echo
	attributes "human quarg" moon quarg
	landscape land/desert2
	description `This is a small Quarg outpost, which you suspect was built mostly to keep an eye on Tarazed Corporation and their alien-influenced research on the planet below. Like most Quarg worlds, the gravity is much too low here for it to be a feasible human colony, and although there is an atmosphere, it is too thin for a human being to breathe. Supposedly the Quarg have lungs designed for a continuous one way airflow, like a bird's lungs, rather than the ordinary in and out flow of human lungs; this is what enables them to survive on low-gravity, low-atmosphere worlds.`
	spaceport `This outpost was really not designed with human beings in mind. The indoor air is not pressurized, so even there you need an oxygen mask to be able to breathe comfortably. And all the rooms and hallways are taller and narrower than you are used to. The station feels like a maze, full of winding passageways with no clear order or pattern to them, although perhaps the order would be readily apparent if you had an alien mind.`
	government Quarg
	bribe 0
	security 0.9

planet "Eeu Mnai"
	attributes uninhabited
	landscape land/canyon03
	description `In contrast to the flourishing world of Mnai, Eeu Mnai is a dull dwarf planet composed mostly of rock and stone. While still within habitable range of the system's binary stars, the surface of this world is rough and jagged, and is dominated by cold fall and winter seasons. This environment is not inhospitable, however, as various forms of life, such as subterranean mammals and insectoid creatures, have adapted to these conditions.`
	government Uninhabited

planet "Ef Aourtdye"
	attributes gegno
	landscape land/lava10
	description `Ef Aourtdye is primarily a factory world where a large portion of mined materials are refined, processed, and re-distributed across parts of Gegno space. Large factory and refinery structures can be seen engraved into the mountainous surfaces of the planet, with some cities found in less crowded valleys. Once home to a much larger population, a major portion of the cities are now desolate as efforts have been pushed to either more distant planets, or pulled back to the ever-growing homeworld of the Gegno.`
	description `	A majority of the mining, cargo, and refinery vessel shipyards in Gegno space are also found here, newly constructed out of the freshly processed materials and quickly prepared to be put into service.`
	spaceport `The Gegno here are much too busy to pay any attention to you as it seems this spaceport is part of a larger refinery site. The largest Gegno heave around big metallic containers of either processed materials or various structural parts, while the Gegno closer to your own height are working with machinery. At the far end of the spaceport you can see large rugged vehicles leaving or entering the site on paths that branch out to several more factories in the distance.`
	government Gegno
	shipyard "Gegno Intermediate"
	shipyard "Gegno Advanced"
	outfitter "Gegno Basic"
	outfitter "Gegno Intermediate"
	"required reputation" 2
	bribe 0
	security 0

planet "Ef Osch"
	attributes gegno scin
	landscape land/beach11-harro
	description `Ef Osch is the first world found by the Gegno to have a substantial part of the surface covered in water. Pristine beaches surround tropical land masses, and many strange creatures occupy the depths. Despite being appropriated by the Gegno Scin, there is a relatively low amount of construction work done on the mainland. Most industrial work takes place on large, vessel-like complexes that travel the oceans.`
	spaceport `Each island vessel serves as a makeshift yet functional spaceport with all of the basic facilities. As far as you can see, there are two lines of vessels in your area, and although they are miles apart, they form a runway-like pattern.`
	spaceport `	The island ports are built in a variety of sizes. The Scin fly their ships down the pattern as if it's a highway, staying neatly in the center until they find a port that can accommodate the ship they are piloting.`
	government "Gegno Scin"
	outfitter "Scin Basic"
	"required reputation" 1
	bribe 0
	security 0

planet Eldergrasp
	attributes hai retirement station
	landscape land/station32
	description `A visitor to this station will immediately notice that the gravity is lower than most planets by about a third. There is a generously appointed reception area with an orderly on duty who informs you that this is a respite home for the elderly, and unless you have family here, you will not be permitted to wander the station.`
	port
		recharges all
		services "offers missions"
		description `The spaceport is virtually non-existent, with just a single cafeteria, a fuel pump for the desperate, and a dedicated loading area for loading and unloading the facility's regular deliveries. Despite its small size, everything is in excellent condition.`
	government Hai
	bribe 0.1
	security 0.8

planet "Elek Kartanu"
	attributes korath
	landscape land/lava2
	description `You have no idea what has happened to this planet, and you are not sure you want to know. The atmosphere is unusually hot and wet for a planet this distance from its sun, and the ocean levels seem to have dropped significantly in the recent past, leaving barnacles and bleached coral exposed to the air all around the shorelines. The wind is frenzied and full of wild energy, and the fog moves like a living creature.`
	security 0

planet Elenchus
	attributes "whispering void"
	landscape land/space2
	description `Beneath the surface of this small moon, there is a network of corridors and large rooms. The architecture looks mostly human, but with a hint of Hai. Most are blocked off by sturdy doors with keycard access and plentiful security cameras. Frequently, you see a symbol similar to the Syndicate logo. Everywhere you walk, a security camera turns to track your movement. You get the feeling that you're not welcome here.`
	"required reputation" 10
	bribe 0

planet "Ember Gegno"
	attributes "requires: quantum keystone"
	wormhole "Ember Gegno"

wormhole "Ember Gegno"
	mappable
	link Lucina Rouseu
	link Rouseu Lucina
	color "wormholes: Ember Waste"

planet "Ember Graveyard"
	attributes "requires: quantum keystone"
	wormhole "Ember Graveyard"

wormhole "Ember Graveyard"
	mappable
	link Polerius Ossipago
	link Ossipago Polerius
	color "wormholes: Ember Waste"

planet "Ember Reaches"
	attributes "requires: quantum keystone"
	spaceport ``
	wormhole "Ember Reaches"

wormhole "Ember Reaches"
	mappable
	link Coluber Convector
	link Convector Coluber
	color "wormholes: Ember Waste"

planet "Ember Threshold"
	attributes "requires: quantum keystone"
	wormhole "Ember Threshold"

wormhole "Ember Threshold"
	mappable
	link Cardea Terminus
	link Terminus Cardea
	color "wormholes: Ember Waste"

planet "Ember Wormhole"
	attributes "requires: quantum keystone"
	spaceport ``
	wormhole "Ember Wormhole"

wormhole "Ember Wormhole"
	mappable
	link Aescolanus Cardea
	link Cardea Insitor
	link Insitor Segesta
	link Segesta Aescolanus
	color "wormholes: Ember Waste"

planet Eminonu
	attributes frozen uninhabited
	landscape land/snow12
	description `Eminonu's notably green rocks show a remarkably high copper content and the historic presence of atmospheric water. Scattered vegetative debris suggests that this world was, until recently, some variety of garden planet, albeit likely a cold one. Today the vast majority of moisture is locked up in ice fields, and the ambient temperatures are far too cold for even hardy lichens to survive.`
	government Uninhabited
	security 0

planet Enbye
	attributes gegno vi
	landscape land/fog0
	description `A cold, mountainous world on the very edge of the binary system's habitable area, Enbye maintains the massive shipyards of the Gegno Vi, using raw resources gathered from the nearby volcanic planet to churn out hull after hull for warships. Many large canyons decorate the surface and are used as weapon test sites, and in one of the largest canyons lies a shipyard several times larger and older-looking than the rest.`
	description `	On closer inspection, the method that created the canyons does not seem entirely natural, and there are slight glints of light shimmering down in the deepest regions. You haven't seen anything like this on other Gegno worlds.`
	spaceport `Rows of alternating towers stretch far ahead and behind the one your spacecraft is stationed at, and a thick layer of fog surrounds them like a floor blocking your view. Every now and then, the fog breaks, revealing the large shipyards down below either side of you, followed by a new row of towers.`
	spaceport `	Off in the distance of the breaking fog is one vast gray structure, almost taking up your field of view. The closer you look at the mass, the more buildings there seem to be. If you stare too long, though, the nearby guards gesture more aggressively towards you, suggesting you keep your attention to yourself. It is unlikely you could get anywhere near there without being labeled a threat.`
	government "Gegno Vi"
	shipyard "Vi Warships I"
	shipyard "Vi Utility"
	outfitter "Vi Basic"
	outfitter "Vi Intermediate"
	"required reputation" 1
	bribe 0
	security 0

planet "Enn Bue"
	attributes gegno scin
	landscape land/canyon01
	description `Lengthy oval-like shipyards speckle the surface of this otherwise inhospitable desert planet, home to most of the Gegno Scin's ship production. A majority of material wealth comes from the neighboring gas giant's moons; however, the strong gravitational pull occasionally generates natural disasters that ravage the surface. Despite all of this, the Scin remain vigilant and efficient in their craftworks.`
	spaceport `Enveloped in a large black dome, this spaceport is a lot quieter inside than the loud winds and storms often found outside. It has definitely seen a severe dust storm or two, but still holds tight together. The Gegno Scin here give you lengthy stares, and oddly enough you notice that they take turns to observe you. One will look up then look back down to themselves, which is soon followed by another's attention.`
	government "Gegno Scin"
	shipyard "Scin Cargo"
	shipyard "Scin Warships"
	outfitter "Scin Basic"
	outfitter "Scin Intermediate"
	"required reputation" 1
	bribe 0
	security 0

planet Erabuthro
	attributes bunrodea urban
	landscape land/mountain5
	description `Erabuthro is the capital of the Bunrodean Hegemony, home to the throne of the Queen. Only those with the blessings of the Queen are allowed to set foot on the planet's surface, although receiving such blessing doesn't necessarily guarantee a warm welcome.`
	description `	Much of the planet's land area is covered in a hexagonal pattern of city and wilderness, with every hexagonal urban area bordering an area of wilderness, as if the planet consisted of one giant city with hundreds or maybe even thousands of parks scattered across it.`
	spaceport `The central hub of the spaceport is an engineering marvel of impossible looking structures, such as buildings with large unsupported overhangs that look as though they should collapse under their own weight. The spaceport includes many of the typical services that you would expect, but also has a number of buildings that seem to act as embassies or consulates from other worlds.`
	spaceport `	Being an outsider on royal grounds, you are at all times escorted by a group of armed guards and a translator, although they seem to give you free rein to go wherever you want without any trouble. Only when approaching the royal palace without an invitation do they stop you.`
	shipyard "Bunrodea Basic"
	shipyard "Bunrodea Advanced"
	shipyard "Bunrodea Capital"
	outfitter "Bunrodea Basic"
	outfitter "Bunrodea Advanced"
	outfitter "Bunrodea Capital"
	"required reputation" 100
	bribe 0
	security 0

planet Eragarthro
	attributes academy bunrodea guild moon
	landscape land/sea5
	description `Eragarthro is a large ocean moon of a moderately sized gas giant in the system of Eragaru Le. Although orbiting a gas giant means that the moon is often cast in shadow for multiple days at a time, the planet that the moon orbits is also firmly in the nearby star's habitable zone, making it a not too unpleasant place to live.`
	description `	This moon is also home to the Bunrodea's most prestigious academies, including the Royal University of Dogen and Military Academy of Fuhtiiski.`
	spaceport `Being the major hub of education in this region, the population of the spaceport on this planet is bustling with young Bunrodeans. You note how very few of the Bunrodeans here appear to have any visible cybernetics. It must be the case that Bunrodeans only receive their cybernetics after reaching a certain age. Or it could be a matter of whose parents are able to afford the cybernetics for them.`
	shipyard "Bunrodea Basic"
	outfitter "Bunrodea Basic"
	outfitter "Bunrodea Advanced"
	"required reputation" 50
	bribe 0
	security 0

planet "Esayaku Fen"
	attributes korath
	landscape land/badlands5
	description `The Kor Mereti robots seem to prefer to build their factories and refineries in space rather than on planets, harvesting their raw materials from asteroids so that they do not have to deal with gravity, or atmosphere, or rain, or sandstorms. They have left this desert world unoccupied.`
	description `	The deserts here are home to an unusual number of plant species, which have adapted to survive the occasional catastrophic flash floods.`
	security 0

planet "Esek Stovar"
	attributes korath station
	landscape land/station28
	description `This Kor Mereti outpost is far enough from the front in their war with the Kor Sestor that it has fallen somewhat into disuse. The largest docking bays are still kept open for refueling and repairs, but the sections of the station that used to be living quarters have been sealed off.`
	spaceport `Because this station is only in use now by autonomous vehicles, there is no atmosphere, and no need for airlocks or containment fields. The hangar bay doors have all been left wide open, so ships can come and go as they please.`
	"required reputation" 1
	bribe 0
	security 0

planet "Eskar Kortuka"
	attributes frozen korath
	landscape land/snow19
	description `This is a barely habitable frozen world. The Korath built nothing here except for a few small mining facilities, now abandoned. There is no sign that the occupants were forced to leave by violence. Rather, it seems that they simply packed up their things one day and moved out. The buildings they left behind are now half-covered by snowdrifts.`
	security 0

planet "Esperaktu Station"
	attributes korath station
	landscape land/station0
	description `This small space station has plenty of blast marks on its outer hull, but they have all been patched and the interior still holds atmosphere. But although still intact, the station is entirely abandoned.`
	description `	For food, the Korath set up vats of photosynthetic yeast and bacteria in some rooms on the outer shell of the station. In their absence, the bacterial soup has worked its way through the ventilation system into the rest of the station and formed a thin layer of slime on almost every sun-facing wall.`
	security 0

planet Esquiline
	attributes "gas giant" "requires: gaslining" uninhabited
	landscape land/nasa13
	description `Esquiline's wispy skies billow with raging winds and continuous storms. The Remnant have discovered that its upper atmosphere contains a useful source of certain chemicals. Although few spacecraft can penetrate its depths, specially-designed aero scoop drones can be seen regularly dipping into the atmosphere for shipments to Aventine.`
	government Uninhabited
	security 0

planet Essime
	attributes gegno vi
	landscape land/mountain4
	description `Starting from an early age, most Vi devote their lives to their endless trials of survival, finding themselves either on the frontlines of conflict or in the backlines of industry. As they grow old, they retire and spend the rest of their lives on green planets such as this one, where they hunt animals for food and till acres of land.`
	spaceport `The spaceport here is a very large circular shape with tall pillars reaching up into a dome roof. The empty space between each pillar is occasionally interrupted by a freighter or two, and in the center is a main platform where most pilots are gathered. Surrounding the pilots are what appear to be older members of the Vi deep in conversation.`
	spaceport `	Several Vi are chuckling deeply, likely telling stories of hunts they've had on the planet. Strangely, they pay you no attention - not even offering looks of distrust as they carry on about their day as if you aren't even present.`
	government "Gegno Vi"
	"required reputation" 1
	bribe 0
	security 0

planet Esstch
	attributes gegno uninhabited
	landscape land/badlands2
	description `This hot desert world is the first world the Gegno left their imprint on outside of their home. Littered about with various recording instruments of times past, Esstch represents a historical stepping stone for the Gegno. However, due to the proximity of the system's star, it is too hot to be colonized.`
	government Uninhabited
	bribe 0
	security 0

planet Everhope
	attributes hai station
	landscape land/station35
	music ambient/machinery
	description `This station consistently has a large number of Hai warships docked at it, and further investigation reveals that it serves as the principal supply of fuel for the Hai military, as well as the staging point for resupplying ships heading to defend Wah Ki from the Unfettered. A monument beyond the docking area entrance attests to its history performing a similar role during the Korath raids before that.`
	spaceport `The spaceport is dominated by its function as a military station, though it still has a dual-level promenade like its civilian counterparts of Ochrescoop and Greymoon. Several areas are restricted, but there are also freely accessible pubs and eateries, as well as an impressive cinema and a warehousing section for trading goods. The flooring is textured to prevent slipping and appears to be fairly new, while the rest of the station has a polished but well-worn feel to it.`
	bribe 0.5
	security 1

planet "Factory of Eblumab"
	attributes arach factory mining
	landscape land/mountain22-spfld
	description `The tiny sun that the Factory of Eblumab orbits is too small to provide much power, so the manufacturing plants here are mostly powered by nuclear reactors running on radioisotopes that are mined and refined locally. It is a hot, dry, and mostly barren world, and most of the workers here are young and single, hoping to build up enough wealth to move somewhere more pleasant.`
	spaceport `The spaceport village is under an artificial climate-controlled dome, and consists largely of pedestrian thoroughfares winding past fancy shops and restaurants. On torch-lit patios, young Arach couples sit gazing soulfully into each other's multiple eyes. This is where they come on their time off from the factories to dream of the day when they will hop aboard one of the ships parked here and start a more stable life elsewhere.`
	"required reputation" 15

planet "Far Garden"
	attributes farming saryd tourism urban
	landscape land/mountain15-sfiera
	description `Saryd culture places high value on connection to the natural world and to settings suitable for silent reflection. This is one of their most populous worlds, but even in the cities more land is set aside for parks and wild spaces than for buildings.`
	description `	Farther out from the city, the Saryds live in communal buildings that each house up to a dozen families, surrounded by gardens and cultivated forests. Unlike on many human worlds, here the most remote real estate locations are often the most valuable.`
	spaceport `This spaceport is, in some ways, quite similar to the ports on human agricultural worlds, with large warehouses and open-air markets and heavy trucks bringing in piles of produce from the farms to be shipped off-world. The fact that it is inhabited by utterly alien creatures, each with six or eight limbs, makes the sight somewhat surreal.`
	outfitter "Coalition Basics"
	security 0.4

planet "Far Home"
	attributes saryd tourism urban
	landscape land/valley10-sfiera
	description `The weather on Far Home is a nearly perfect blend of what is most comfortable for each of the three member species of the Coalition. The mountains and boreal forests have been settled by the Saryds, the grasslands and savanna by the Kimek, and the rainforests by the Arachi, even though this is technically part of Saryd territory.`
	description `	This world is also home to the annual Coalition Games, where athletes from throughout Coalition space compete. The winners become eligible for immediate elevation to Heliarch rank.`
	spaceport `The spaceport is a large city on the edge of a temperate forest. The city's layout, with green space and parks woven throughout it, is clearly a Saryd design, but the architecture borrows equally from all three cultures. As with the other ports where interspecies interactions are frequent, hundreds of Heliarch representatives wander around to mediate conversations and prevent misunderstandings.`
	spaceport `	Once a year, when the Games begin, the spaceport city grows to nearly four times its usual population.`
	shipyard "Coalition Basics"
	shipyard Arach
	shipyard Kimek
	shipyard Saryd
	outfitter "Coalition Advanced"
	security 0.5

planet "Far Monad"
	landscape land/hills8
	description `The weather on Far Monad is actually rather pleasant. If it were not a lonely planet orbiting a dying sun in a region of space that few species visit and none claim for their own, it could have become a fruitful farming world or perhaps even a metropolitan center.`
	security 0

planet "Far'en Lai"
	attributes uninhabited
	landscape land/dune3
	description `When the Korath were banished to the Core, they were left with only one living world, a planet they call "Far'en Lai," meaning, "the last candle-flame." Afraid that this planet's biosphere will turn to dust in their hands like all the other worlds they once controlled, the Korath have left Far'en Lai entirely unsettled and unexploited. It is rumored that the terms of their exile dictate that if Far'en Lai withers and dies, the remaining Korath exiles will be exterminated, but that if they can learn to make the planet flourish, their place in the galaxy will be restored.`
	government Uninhabited

planet "Fara Skaeruti"
	attributes korath station
	landscape land/station24
	music ambient/machinery
	description `This station serves both as a deuterium refinery and as a factory. A large number of small spires protrude from the hull of the station, each carrying fuel pipes, so that ships can simply dock with one of the spires to refuel instead of having to navigate inside a hangar.`
	spaceport `A swarm of robotic spacecraft flows around this station. The traffic pattern is chaotic, yet efficient, adapting from moment to moment depending on which ships are coming or going. The robots never crash into each other, even though they sometimes pass each other with less than a meter in between, while traveling at high speeds.`
	"required reputation" 1
	bribe 0
	security 0

planet Farpoint
	attributes frontier military north
	landscape land/desert4
	description `Farpoint, on the northernmost end of human space, is a rocky desert planet home to a Republic Navy base and not much else. Farming is possible only within greenhouses, and this system is too far from the galactic center to be desirable for trade or industry.`
	spaceport `The spaceport is the Navy base; there are no other settlements. There are a few pubs filled mostly with off-duty officers, and a quartermaster's warehouse where you can trade goods. The most striking aspect of the base, however, is how empty it is. There are enough buildings here to make it feel like a small city, but only one small corner of the port is in use; the rest of the buildings are boarded up. And there are enough landing pads and hangars to house perhaps a fifth of the entire fleet, but they are nearly all empty at the moment.`
	spaceport `	The massive scale of the fortifications, coupled with their state of near-total disuse, puts you in mind of the fabled Maginot Line on Earth - a relic of an anticipated battle that failed to materialize according to plan.`
	outfitter "Common Outfits"
	outfitter "Lovelace Basics"
	outfitter "Ammo North"
	"required reputation" 2
	bribe 0.08
	security 0.8
	tribute 900
		threshold 5500
		fleet "Large Republic" 6

planet Farseer
	attributes paradise rich tourism
	landscape land/sea8
	description `With enough money, you can buy a sunny day. Farseer is an ocean resort world, where much of the local tax revenue is spent on the terraforming equipment that moderates the weather. Real estate prices fluctuate wildly in times of political anxiety, because the idyllic climate exists only by government fiat.`
	description `	Industry here mostly takes the form of executive offices for interplanetary banks, law firms, and software companies. Strict zoning laws limit construction of skyscrapers or factories to the continents that are in the less pleasant polar regions.`
	spaceport `The spaceport is in one of the industrial regions near the pole; presumably the sight and sound of starships landing and taking off is too distasteful and plebeian for this world's richer inhabitants.`
	spaceport `	Most of the people here are terraforming technicians or mechanics; they hurry through the streets without giving you a second glance. Next to the tin-roofed marketplace, children are playing in a concrete-paved lot; across the street are a few run-down pubs and a restaurant.`
	bribe 0.05
	security 0.6
	tribute 3500
		threshold 6500
		fleet "Large Republic" 14

planet Farwater
	attributes hai "hai tourism" medical
	landscape land/beach13
	description `In human space, this system would probably have been left unsettled, because its sun produces too much ultraviolet radiation for animals to survive for long on its surface. But the Hai have instead turned this warm ocean world into a massive incubator for photosynthetic algae and bacteria. Each species is genetically engineered to produce one or more medical or nutritional compounds that they can make use of. Barges travel slowly through the oceans harvesting these microorganisms out of the water and separating out the chemical compounds they provide.`
	spaceport `The spaceport appears to have been built by expanding a natural set of caves in a cliff facing the ocean. At high tide the lower caves flood, allowing barges to dock and unload the compounds they have harvested. Tunnels lead deep into the rock to rooms that have been carved out as warehouse space and living quarters. The rock remains somewhat cool, even at midday, but the air is still oppressively humid.`
	security 0.2

planet Featherweight
	attributes frontier north research
	landscape land/sky6
	description `Featherweight is a small world, with lighter than normal gravity. Centuries ago, because of its remoteness, this world was the site of some illegal genetic experiments, and rumors say that the current inhabitants are the result of those experiments. Because they are so well adapted to low gravity, few of them choose to leave, and very few outsiders choose to settle here, so this world's culture remains quite insular and detached from the rest of the galaxy.`
	spaceport `Although this is a human planet, as you walk through this spaceport you feel as if you are on an alien world. The ceilings and doorways are all a bit higher than you are used to, and the locals tower over you. Aside from a few food carts in the marketplace, there are no shops or restaurants in the spaceport, and the nearest village is several kilometers away. It is as if the entire port was designed in order to limit interactions with outsiders to the bare minimum that is necessary.`
	security 0.5
	tribute 800
		threshold 4500
		fleet "Small Republic" 30

planet "Fek Rembatu"
	attributes korath
	landscape land/beach10-sfiera
	description `Everything on this planet that is made of metal is overgrown with a thick layer of a reddish lichen or fungus. In the cities, the tallest buildings look like they have been melted or half digested by the fungus: tall towers lean at crazy angles, and smaller buildings are entirely buried and indistinct. The air smells like sauerkraut and roses.`

planet "Fenrir Station"
	attributes deep station
	landscape land/station4
	music ambient/machinery
	description `Fenrir Station is a bustling refinery, and from the way the foremen looked at you when you stepped off your ship, they seem to be eager for new recruits. In addition to harvesting deuterium, this is one of the few refinery stations in human space which also collects helium-3, an isotope with some exotic uses in medical imaging and in energy research.`
	description `	The diversity of isotopes found here is partly due to the station being a relatively new construction and benefiting from modern technology. But the gas giant which the station harvests from also has a composition unlike any other known planet. One theory is that it is on the cusp of becoming a brown dwarf star, in which case the isotopes now being stirred into the upper atmosphere by convection will eventually be depleted by fusion.`
	spaceport `This station is composed of two rings, one containing the refinery and the other, the living quarters and cafeteria for the workers, in addition to a docking bay for visiting freighters. The workers all seem to be very busy, and few of them pay any attention to you.`
	bribe 0.05
	security 0.8
	tribute 600
		threshold 3000
		fleet "Small Deep Security" 14

planet Fertriery
	attributes "requires: gaslining"
	landscape land/nasa10
	description `Fertriery is a fairly typical world with a particularly dense atmosphere that includes significant levels of chlorine and fluorine. The only unusual factor is the above-average temperatures, likely due to the decreased energy loss into the surrounding space.`
	government Uninhabited
	bribe 0
	security 0

planet Firefall
	attributes hai station uninhabited
	landscape land/station36
	description `This station was mothballed sometime in the last sixty thousand years. The docking area has an atmosphere, and a status panel indicates that the station's generators are functional but shut down, with standby mechanisms running on solar power alone.`
	description `	Dwarfed by the nearby Quarg ringworld, Firefall is nevertheless capable of holding countless Hai. The station, like others of its type in Hai space, was once used to house those who migrated from the Hai's crumbling galactic empire. Now it is quite literally a shell of its former self, having been emptied of all non-essential equipment long ago.`
	government Uninhabited
	bribe 0
	security 0

planet Firelode
	attributes unfettered
	landscape land/mountain25-spfld
	description `The Unfettered are operating several large strip mines here to collect uranium and plutonium to fuel the generators in their warships. Older, abandoned mining pits are scattered throughout the planet's surface. As a result of the mining activity, the groundwater here has become badly contaminated.`
	spaceport `The spaceport is in the middle of a large city with typical Hai architecture: raw metal and chamfered corners. However, much of the city appears to have been ruined long ago, probably in a battle. The ruins have not been rebuilt, but instead it appears that most of the ruined buildings have been torn down for scrap metal. Several of the spaceport hangars are in bad repair, as well.`
	tribute 2000
		threshold 10000
		fleet "Large Unfettered" 15
		fleet "Small Unfettered" 5

planet "Firka Tesk"
	attributes korath
	landscape land/lava0
	description `This appears to have once been an inhabited world, and the remnants of a few cities still remain. But the planet's crust has been cracked like an eggshell, releasing rivers of lava and leaving behind unnaturally steep mountains and fault lines. The wind whistles and howls through the rifts and fissures as if the planet itself is screaming in pain. A thick haze of sulfur dioxide and ash hangs over everything.`

planet Flood
	attributes farming rim tourism
	landscape land/water8
	description `The scenic fjords and rugged mountains make Flood a popular tourist destination. Nearly all the land in the planet's temperate zone is covered in mountains, making traditional agriculture difficult.`
	description `	The locals subsist mainly on sheep and goats, plus a few native species, and grow fruit and vegetables in small terrace gardens tended by hand rather than by tractor. Most of the population is employed in the tourism industry, running inns for the visitors to their quaint mountainside villages, or making handcrafts for sale as gifts.`
	spaceport `You have never seen this many shops in a single spaceport. Hand-glazed pottery, wooden furniture, dolls, sweaters, scarves, paintings - the variety is overwhelming. Crowds of tourists bustle around from shop to shop, making it very difficult for you to get through.`
	spaceport `	This mountainside spaceport is designed to look like a village, except that in place of terrace gardens are landing pads (placed haphazardly to look more natural), and the buildings are much larger than you imagine huts in the villages are. The concrete tiles covering the roofs have been molded and colored to look like wood shingles, and although some of the larger buildings must have steel structures underneath, they have been made to look as if they are held up only by wooden beams.`
	security 0.2
	tribute 700
		threshold 3000
		fleet "Large Militia" 11

planet "Flowing Fields"
	attributes farming saryd
	landscape land/dune0
	description `During the rainy season, the plants on Flowing Fields grow so rapidly that the grass can tower more than three meters tall. Although they look verdant and serene when viewed from a distance, the grasslands are also home to many dangerous predators, including hundreds of species of snakes and ferocious packs of carnivorous rodents that can bring down animals many times their size. During the dry season, the rodent packs build domed hutches out of woven grass and mud where they shelter from the sun and the dusty wind.`
	description `	Most of the Saryd dwellings are in the temperate forests, but they have converted almost a tenth of the grasslands into farms.`
	spaceport `Nearly everything within a hundred kilometers of the spaceport is farmland, punctuated with occasional small villages where the farm workers live. The villages and the spaceport itself are each surrounded by walls that keep dangerous animals at bay, as well as shielding the inhabitants from the flash floods that come at the very start of the rainy season.`
	spaceport `	The farms operate by embedding seeds in the dirt during the dry season, when the ground is hard baked clay and heavy machines can drive over it without sinking in. When the rains come, the clay turns to mud and the crops begin to sprout.`
	"required reputation" 15

planet Follower
	attributes factory paradise
	landscape land/city10
	description `Follower is on the edge of the Paradise Planets region of space: not really one of them yet, but aspiring to be. It is prosperous, but from manufacturing rather than law or finance or venture capitalism. A significant fraction of the local taxes collected here are being spent on terraforming, raising global temperatures and reducing seasonal fluctuations. The goods produced here always have a ready market to purchase them, so Follower's job economy is considered very stable.`
	description `	As one of the few planets still actively engaged in terraforming, Follower has been the location of several experiments with new technology, trying to leapfrog the centuries-slow process that other worlds have gone through. Unfortunately most of these experiments have failed, sometimes spectacularly.`
	spaceport `The spaceport is a single skyscraper, fifty floors tall and as wide as it is high, with the floors twisting around each other in a helical pattern so that on each level, the landing bays are approached from a slightly different angle. The whole structure is built of steel and gleaming glass. Inside, the soaring ceilings give you more of a sense of opulence than of comfort.`
	shipyard "Betelgeuse Basics"
	shipyard "Betelgeuse Advanced"
	shipyard "Lionheart Basics"
	outfitter "Common Outfits"
	outfitter "Deep Sky Basics"
	outfitter "Ammo North"
	bribe 0.03
	security 0.4
	tribute 2400
		threshold 4500
		fleet "Small Republic" 86

planet Forpelog
	attributes "human quarg" moon quarg
	landscape land/canyon03
	description `Forpelog is a Quarg mining world, barely habitable by their standards and, because of its low gravity, unsuitable for long-term human habitation. The Quarg city is a marvel of advanced technology, entirely enclosed within glass and steel, with gardens and terraces where alien trees and plants grow. Outside the city, the landscape is rugged and beautiful, but the atmosphere is too thin to breathe and contains almost no oxygen.`
	spaceport `Your ship is docked on a metal pad immediately outside the dome of the city, which towers over you. Immediately after you landed, a smaller canopy unfolded around your ship, sealing it in and providing enough air for you to breathe as you make your way inside. The stark, lifeless badlands outside give way to bustling streets and lush blue foliage within. No other human beings are in sight.`
	bribe 0
	security 0.9

planet Foundry
	attributes core factory forest urban
	landscape land/city1
	description `Foundry is home to Syndicated Shipyards, where more than half of the commercial freighters in human space are manufactured. Although much of the planet is blanketed in smog from the factories, there are also regions of pristine forests and majestic mountains.`
	description `	The Syndicate has a generous vacation policy on Foundry that allows workers to take as much as a month of vacation time every year, and many choose to take that time to escape from the cities and explore the wilderness. The shipyards claim that this vacation time is partly responsible for the high reliability of the ships built here, because a well-rested and relaxed worker is less likely to make the sort of mistakes that can quickly become disastrous in outer space.`
	spaceport `The spaceport is surrounded by kilometers of hangars and factories where new ships are being assembled.`
	spaceport `	The port itself is a trio of towering buildings, with a skywalk on the top floors to provide a view of the surrounding area. Larger ships land on pads around the base of the towers, while smaller ships can fly into hangars built into the sides of the towers themselves.`
	spaceport `	Everything is made of gleaming metal, and each tower is slightly tapered and adorned with painted fins that make it resemble an enormous starship.`
	shipyard "Basic Ships"
	shipyard "Syndicate Basics"
	shipyard "Syndicate Advanced"
	shipyard "Megaparsec Basics"
	shipyard "Megaparsec Advanced"
	outfitter "Common Outfits"
	outfitter "Syndicate Advanced"
	outfitter "Ammo North"
	bribe 0.1
	security 0.5
	tribute 2900
		threshold 5500
		fleet "Large Syndicate" 18

planet "Fourth Shadow"
	attributes factory kimek urban
	landscape land/mountain13-sfiera
	description `In all of Coalition space, this is the one planet that comes closest to deserving being called a slum world. More than ten billion Kimek live here, mostly in densely packed and run-down apartment buildings on the outskirts of the cities. Unlike more prosperous Coalition worlds, the city centers here are reserved for factories rather than for parks or government buildings or civic centers.`
	spaceport `The spaceport is crowded with travelers, about equally divided between those who are freshly arriving, drawn by the promise of plentiful work and a cheap cost of living, and those who are preparing to leave and attempt to build a better life somewhere else. Most Kimek choose to specialize as workers rather than raising families, so the vast majority of the travelers are alone or traveling only with a loosely knit group of friends.`
	security 0.1

planet Freedom
	attributes farming frontier north "north pirate" pirate
	landscape land/bwerner7
	description `Freedom is home to the oldest and largest anarchist colonies in human history. The original settlers arrived in the first century after the invention of the hyperdrive, coming with the goal of simply getting as far away from civilization as possible. The colony has reinvented itself countless times since then as different leaders have taken control, and in fact at present it is split into two separate towns, East Mesa and West Mesa.`
	description `	The environment is a mix of deserts and brackish oceans, with a fair amount of native wildlife and good potential for farming. Anywhere else in human space, this planet would have become densely settled, but out here it has remained mostly empty.`
	spaceport `Apparently anarchists are not opposed to commerce as long as no one is regulating it. Half of the landing pads in the spaceport are available for ships; the other half have been taken over by farmers busy selling their produce, or merchants buying from incoming ships and piling crates into large trucks.`
	spaceport `	A sign above the entrance to the spaceport bar reads, "Fine home-brewed whiskey! Get smashed without getting taxed!" Further down the street, a sign over what appears to be a real estate office reads, "Why not settle where The Man can't reach you?"`
	spaceport `	Inexplicably, the only advertising on the seafood restaurant across the street is an enormous banner proclaiming, "We have brown rice."`
	shipyard "Basic Ships"
	shipyard "Northern Pirates"
	shipyard "Betelgeuse Basics"
	outfitter "Ammo North"
	outfitter "Ammo South"
	outfitter "Basic Outfits"
	"required reputation" -10
	security 0
	tribute 500
		threshold 2000
		fleet "Small Northern Pirates" 15

planet Frostmark
	attributes hai "hai tourism" urban
	landscape land/dmottl5
	description `There are several large Hai cities near the equator on Frostmark, but much of the planet's surface is cold and uninhabited except by herds of extremely large, six-legged herbivores, and other equally large and frightening animals that prey on them.`
	spaceport `Every Hai city has an appearance of great age and permanence, but this one, even more so. In Hai cities, transport vehicles carry freight and passengers along underground passages or elevated railways, while the pathways at ground level are reserved for foot traffic. Here, millennia of foot traffic have rounded off the corners of every metal staircase, and polished the railings as smooth as glass. The Hai locals do not seem to have trouble keeping their footing, but you wish your shoes gave you more traction.`
	security 0.2

planet Furnace
	attributes core military moon
	landscape land/bwerner4
	description `Furnace is a nearly uninhabited world, used mostly as a waypoint for shipping and as a staging point for the Syndicate fleets that seek to keep this region of space free from pirates. The atmosphere is barely thick enough to be breathable, and none of the plants that grow here are useful for eating. However, because it is only a large moon instead of a full-sized planet, moving cargo and fleets of ships to and from its surface is fairly easy and inexpensive.`
	description `	Conducting any business here is a nightmare of tedium. Syndicate doctrine claims that corporate structure and process produce a leaner and more effective military force without the perceived wastage of the Republic Navy. But in practice, they seem to have combined all the worst aspects of military and corporate bureaucracy.`
	spaceport `The spaceport is mostly a military base. Uniformed crew members hurry back and forth without giving you a second glance. The food in the mess hall is standard military fare, hearty but bland and unappetizing, and there are few shops or other services catering to civilians.`
	outfitter "Syndicate Basics"
	outfitter "Basic Outfits"
	outfitter "Ammo North"
	bribe 0.05
	security 0.1
	tribute 1200
		threshold 3500
		fleet "Large Syndicate" 7

planet Gagarin
	attributes ccor factory frontier pirate south "south pirate" urban
	landscape land/city16-sfiera
	description `Gagarin is the most populous planet in what used to be the Confederated Councils of the Outer Rim, and it was one of the first colonies established in this region. All of the settlements on Gagarin are connected to a planetary transport and infrastructure grid... although the grid hasn't been able to keep pace with Gagarin's growing population. Despite having been designed for expansion commensurate with increasing demand, such a resource-intensive infrastructure project became harder and harder to maintain due to continuous supply shortages. The collapse of the CCOR has only exacerbated the grid's deficiencies.`
	spaceport `The heart of the planetary infrastructure network, Gagarin's spaceport is perpetually crowded. Materials are constantly coming and going with ships landing, taking off, or being moved to underground hangars if they can't be unloaded on time. At least the spaceport appears to be able to meet demand, if just barely.`
	spaceport `	On the walls of the spaceport you see faded emblems for the CCOR, some of which have been plastered over by the local authorities, and others which have been plastered over again by the CCOR guerrillas.`
	outfitter "Ammo South"
	outfitter "Basic Outfits"
	outfitter "Common Outfits"
	outfitter "Pirate Outfits"
	bribe 0.07
	security 0
	tribute 800
		threshold 3000
		fleet "Large CCOR" 15

planet "Gara Pvu"
	attributes uninhabited
	landscape land/sky3
	description `Beautiful landscapes cover this planet, and unlike nearby systems, the climate is more than welcoming to a human being. Most remarkably, there are small selections of elegant curved structures and overpasses spread out in patches along the surface. While they are fantastical in appearance, they are unmistakably not part of the land itself, and must have been left long ago by some other species that also managed to leave the natural beauty of this planet intact - either that, or it's been so long since their disappearance that nature has retaken everything.`
	government Uninhabited
	bribe 0
	security 0

planet "Garden Empyreal"
	attributes "coalition station" kimek shipping tourism wealthy
	landscape land/clouds_03
	description `Not including the trio of Quarg ringworlds, this is the largest megastructure in Coalition space. Arrays of gigantic metal pyramids lay at every angle, each nearly a dozen times larger than the average space station. Spread out over the planet's upper atmosphere, these so-called "hubs" are connected by long, inextensible, and extremely sturdy wires, ensuring no part of the structure is destabilized.`
	description `	First devised by the Kimek before the Coalition's war against the Quarg, the structure was completed relatively recently two thousand years ago. Populating the gas giant's uppermost atmosphere lay several hardy species of artificially engineered bacteria, periodically being "scooped" by the lower body of each hub and then later mass-produced into a nutritious soup.`
	spaceport `When not in "harvest season," the hubs are relatively quiet, and serve mostly as a tourist destination. Many come for the unique, close-up view of a sea of clouds, swarming with furious storms and dotted with more of the silver pyramids in the distance.`
	spaceport `	Each hub shares the same overall design in general, but the decoration pieces, services, and local amenities for each one have grown in their own way over the centuries. The only common thing they have between all of them is the signature restaurant, which serves a variety of dishes, drinks, and even desserts all based on the processed, scooped up produce.`
	"required reputation" 20
	security 0.4

planet Geminus
	attributes factory military mining paradise
	landscape land/mountain18-harro
	description `Geminus, although not the most hospitable of worlds, is a young enough planet that large stores of iron, titanium, and other metals are easily accessible near the surface. For that reason, it has become one of the Republic's primary shipyards. More than half of the warships in the Navy were constructed here.`
	description `	The constant volcanic activity leaves the planet perpetually shrouded in clouds of ash and fog, so that being outside means being in a twilight haze with low visibility. Probably in compensation for this, interior spaces tend to be brightly lit and painted in bold colors.`
	spaceport `Like everything else on Geminus, the spaceport is not terribly pretty, but is functional and efficient. Each of the wide hallways is marked out like a road, with space in the center for electric carts carrying cargo, while pedestrians are relegated to the edges.`
	spaceport `	The hub of the spaceport is a food court with a ring of shops in the center and seating on the outside, where you can look out of plate glass windows at the lava fields and caldera outside. By night, you can see the volcanic glow all around the horizon.`
	shipyard "Basic Ships"
	shipyard "Navy Basics"
	shipyard "Navy Advanced"
	shipyard "Betelgeuse Basics"
	shipyard "Lionheart Basics"
	outfitter "Common Outfits"
	outfitter "Ammo North"
	outfitter "Lovelace Advanced"
	outfitter "Syndicate Basics"
	bribe 0.1
	security 0.9
	tribute 4800
		threshold 7500
		fleet "Large Republic" 18

planet Gemstone
	attributes "dirt belt" mining
	landscape land/lava7-sfiera
	description `Gemstone is a hot and unpleasant world, mostly due to a smoggy atmosphere high in methane. Much of the surface is covered in rugged mountains, making ground transport very difficult. However, the powerful tectonic forces here have created rich deposits of diamonds, emeralds, and sapphires, which are mined for use in jewelry and certain electronic components.`
	description `	Mining a tectonically active world is an insane project. Earthquakes cause frequent cave-ins, but the potential for riches draws miners here despite high mortality rates. Most miners are dirt poor as a result of being paid on commission for their finds, but they are full of stories of some distant acquaintance who became mind-bogglingly wealthy after striking a previously untapped gemstone deposit.`
	spaceport `The spaceport is perched on top of a peak in an older and more stable mountain range. The landing pads here are used both by starships and by the helicopters that bring cargo to and from the mines. Overhead, helicopters fly by carrying heavy loads dangling from cables. A few low concrete buildings serve as warehouses, and on the far end of the port, where an explosion would do the least damage if a sudden, severe earthquake struck, large steel tanks hold deuterium for refueling ships. Asphalt roads with flimsy guard rails connect the landing pads to the warehouses.`
	security 0.2
	tribute 500
		threshold 2500
		fleet "Large Militia" 8

planet "Gentle Rain"
	attributes saryd tourism
	landscape land/forest5
	description `The rainforests on Gentle Rain are home to spiders so large that their webs are strung from one tree to another, and their typical prey is birds rather than insects. Another, equally large species of spider is able to leap four or five meters into the air in order to snatch a bird out of a passing flock. The rainforest trees grow so thick that except for occasional clearings, very little light actually filters through the leaves and reaches the ground, and during the rainy season the dirt is transformed into pools of stagnant mud.`
	spaceport `The spaceport is shaped like a giant tree: raised landing platforms branching out from a central hub where several towers provide lodging for visitors. In every corner of the platforms where the foot traffic is not enough to keep them clear, moss and vines have begun to take over.`
	spaceport `	Judging from the number of Arach visitors here in addition to the Saryd natives, this must be a popular tourist destination.`
	security 0.4

planet Geyser
	attributes factory "near earth" oil
	landscape land/bwerner8
	description `Terraforming can change many things, but it cannot fix low gravity. Geyser was settled in the very first wave of space colonization, before refueling depots were available anywhere but Earth itself, so the only systems that could maintain trade with Earth were those that were only a few jumps away. Today, most of the industry centers around oil drilling and manufacturing, and the remaining workers are those who are too poor to leave.`
	description `	In recent years, Geyser's economy has not been able to support repairs to the centuries-old terraforming equipment, and as a result the climate has become increasingly arid, and it is difficult to grow food crops here.`
	spaceport `This spaceport was built seven or eight centuries ago, and its once-grand architecture has now fallen into decay. A ring of hangars with arched concrete ceilings surrounds a central complex of warehouse towers, whose upper stories once held food courts and luxury hotel rooms.`
	spaceport `	By now many of the hangars have collapsed, and the ones that remain have rugged plastic netting bolted to the ceilings to protect ships from falling fragments of concrete. Only one of the food courts remains active, and although a few of the hotel rooms are still used, the marble fixtures and tile floors that were once so polished and clean are now chipped and cracked and worn down.`
	outfitter "Basic Outfits"
	outfitter "Ammo North"
	outfitter "Syndicate Basics"
	outfitter "Lovelace Basics"
	security 0.3
	tribute 1300
		threshold 3500
		fleet "Large Militia" 20

planet Ghneoe
	attributes uninhabited
	landscape land/hills10
	description `Ghneoe's orbital period is dominated by a very long dry season due to the binary stars at the system's center. However, during a short portion of the year, Ghneoe experiences an intense water cycle that results in a boom of greenery and wildlife activity, developing a short-lived but flourishing ecosystem. Much of the flora and fauna have adapted to such drastic shifts in climate, and return to a dormant state once the intense heat cycle returns.`
	description `	Unlike its moon, Ghneoe has yet to see any sort of colonization efforts by the nearby Gegno Scin, perhaps due to the abnormal weather cycles, system warfare, or a combination of both.`
	government Uninhabited

planet "Giaru Gegno"
	attributes "gegno quarg" quarg ringworld station
	landscape land/station2
	description `The quality of its structure suggests that this Quarg ringworld has to have been completed rather recently, but there are some notable differences that don't seem Quarg-like. Some of the hangars and docks on the ring are oddly larger than others, and the inner quarters are wider and taller than what is normal for a Quarg. The hangar you currently are parked in, however, seems to be devoid of these characteristics, and is similar to ones in the Quarg ringworld in human space.`
	description `	Despite seeing numerous non-Quarg ships before landing on the ring, you are only guided around parts of the ring where they are not present.`
	spaceport `There are probably many hundreds of billions of Quarg on this ring, and yet it still manages to feel spacious and lightly populated. They shift past you at a normal walking pace for a Quarg, and don't give you much attention except from the occasional uninterested glance or two. There seems to be little conversation and effort to accommodate you as the only non-Quarg in sight. It seems areas containing the aliens from nearby are off-limits to you.`
	government "Quarg (Gegno)"
	"required reputation" 1
	bribe 0
	security 1

planet Giverstone
	attributes hai mining
	landscape land/mountain19-harro
	description `On this mining world, the Hai are using boring machines to drill tunnels straight into the hearts of the mountains. Each tunnel twists and turns to intersect the regions of rock with the highest concentrations of valuable ore. Most of the tunnels also join up with other tunnels that have been dug through the same mountains, so that there are multiple exits from any given point in the mines.`
	spaceport `The spaceport is in the center of one of the large cities that are built high up in the mountains where the air is cooler. It consists mostly of open-air landing pads: enormous slabs of metal embedded into the mountainside at different levels, with winding roads connecting them to the main marketplace and warehouse district. Several old mine entrances, well reinforced with metal struts, have been converted into hangar bays or warehouse space.`
	shipyard "Imo Loo Mer Basics"
	shipyard "Mon Ki i'Hiya Basics"
	shipyard "Yeer e Ki Basics"
	outfitter "Hai Intermediate"
	security 0.2

planet Glaze
	attributes south tourism
	landscape land/canyon8
	description `Glaze is a varied world with everything from sunny beaches to frozen tundra, but it is perhaps best known for its sandstone canyons and deserts. This world's wildlife has never been studied in great detail.`
	description `	Local rumors tell about an alien species of "canyon people" who live in caves in some of the deepest canyons, leading to a constant stream of visiting xenobiologists. The scientific consensus, however, is that these sightings have only been of a reclusive ape-like species that lives in the canyons, and is not known to dig caves or show any other sign of civilization.`
	spaceport `The spaceport is a tower of glass and steel perched on top of a mesa, overlooking the canyonlands: spires of red and pale yellow stone, with a sprinkling of trees at the lower elevations. A wide highway winds down the side of the mesa, through several tunnels, and then off to the horizon. The port itself is not terribly busy.`
	spaceport `	You notice quite a few families with children sitting by the windows on the upper stories of the tower, watching starships landing and taking off. Many of them have brought folding chairs or blankets to sit on. That must be what passes for entertainment on this world.`
	shipyard "Basic Ships"
	shipyard "Southbound Basics"
	outfitter "Common Outfits"
	outfitter "Delta V Basics"
	outfitter "Kraz Basics"
	outfitter "Ammo South"
	security 0.2
	tribute 1700
		threshold 3500
		fleet "Large Militia" 25

planet "Glittering Ice"
	attributes frozen saryd
	landscape land/snow7
	description `The climate on Glittering Ice is so cold for most of the year that the creatures here have evolved thick layers of feathers, fur, or fat to keep themselves warm. As a result nearly all of them, from the smallest rodents to the largest predators, are practically spherical, appearing as shapeless blobs; for many of them it is hard for a casual observer to even figure out which side of them is their head.`
	description `	Colonies of one particularly clever species of large rodents that live near the equator are capable of using ice and snow to build interconnected, multi-layered warrens.`
	spaceport `The spaceport here is almost deserted, and most of the Saryds who are walking around in the frigid air seem completely uninterested in talking to strangers. Saryd culture places a high value on experiences of solitude and isolation, and the cold and stark landscape of Glittering Ice provides them with the perfect setting for quiet retreats. Not surprisingly, the other species of the Coalition seldom find reason to visit here.`
	"required reputation" 15
	security 0.3

planet Glory
	attributes medical paradise research
	landscape land/garden1
	description `Elsewhere in the galaxy, people speak dismissively of the "boughten sunshine" that rich terraformed worlds can afford. On Glory, even many of the lakes and hills are artificial, crafted to garden-like perfection.`
	description `	Fittingly, the chief industry on Glory is plastic surgery, along with other medical efforts aimed at prolonging life, funded by rich, elderly folks who have settled here.`
	description `	Glory is also home to the Academy of Planetary Sciences, the organization at the forefront of terraforming research. The Academy takes on only a handful of apprentices each year, and guards its secrets very closely.`
	spaceport `The starport is as perfectly sculpted as the rest of the planet, a hive-like structure with hexagonal openings of various sizes for docking bays. Gardens have been planted on the roofs and on terraces on all different levels, and a small artificial river flows from a fountain on the roof down among the terraces and out to the ground below.`
	spaceport `	It is almost impossible to tell the age of the locals who are walking by: there is a frightening monotony of wrinkle-free, nearly identically proportioned faces. When they speak, only their lips move; their expressions remain mask-like, immobile.`
	bribe 0.05
	security 0.6
	tribute 4300
		threshold 7500
		fleet "Large Republic" 16

planet Goldcrawl
	attributes hai retirement station
	landscape land/station37
	music ambient/machinery
	description `A visitor to this station will immediately notice that the gravity is lower than most planets by about a third. There is a reception area just beyond the docking bay with an extremely long desk and a receptionist who informs you that this is a respite home for the elderly, and unless you have family here, you will not be permitted to wander the station. There are different service functions at various kiosks along the desk, as well as a small sales counter with handicrafts made by the residents.`
	port
		recharges all
		services "offers missions"
		description `The spaceport is virtually non-existent. A trio of vending machines occupy the entranceway from the dedicated loading area for the facility's regular deliveries. The entire place has a somewhat tacky vibe to it, and its ventilation system doesn't quite cover up the antiseptic hospital smell familiar to anyone who has visited terrestrial aged care facilities.`
	government Hai
	bribe 0.1
	security 0.8

planet Graede
	attributes gegno vi
	landscape land/forest2
	description `Unlike the homeworld of the Gegno, the capital of the Vi is covered in astounding natural beauty where the land is untouched. Vast tracts of forests spread across relatively low mountain ranges, and a variety of both small and large marsupials can be seen running to and fro. Despite all of this, there are many plowed fields that have been converted to industrial ranges and shipyards, and several large cities have begun to grow towards the sky.`
	spaceport `The structure you're parked at seems to be just a section of a much larger rectangular building with many other sections and rods projecting out from it. From the height you are at, you can see the wilderness stretch on for miles, occasionally interrupted with another tall-reaching spaceport or factory.`
	government "Gegno Vi"
	shipyard "Vi Cargo"
	shipyard "Vi Warships I"
	outfitter "Vi Basic"
	outfitter "Vi Intermediate"
	"required reputation" 1
	bribe 0
	security 0

planet Grakhord
	attributes "human quarg" moon quarg
	landscape land/badlands6
	description `Although human beings who do not mind living in low gravity are welcome to settle here, Grakhord is part of Quarg territory, and has been terraformed to meet their environmental needs rather than those of human beings. The full extent of the Quarg mining operations here are not known, but rumors say that they have tunnels reaching down almost halfway to the moon's core, and Quarg ships can also sometimes be seen harvesting hydrogen gas from the upper atmosphere of the gas giant that Grakhord orbits.`
	spaceport `Here, you feel like a young child lost among a crowd of tall, indifferent adults. The average adult Quarg is over three meters tall, and although they move slowly and gracefully, on their long legs they easily speed by you. Worse, the counters for the merchant exchange, bank, and job board are high enough that you can barely see over them. But, the Quarg have helpfully provided stepping stools stashed under the counters so that shorter humans can carry out business without having to constantly crane their necks upwards.`
	bribe 0
	security 0.9

planet "Graveyard Wormhole (Stable)"
	wormhole "Graveyard Wormhole (Stable)"

wormhole "Graveyard Wormhole (Stable)"
	mappable
	link Ritilas Fearis
	link Fearis Ritilas

planet "Graveyard Wormhole (Unstable)"
	attributes "requires: quantum keystone"
	wormhole "Graveyard Wormhole (Unstable)"

wormhole "Graveyard Wormhole (Unstable)"
	mappable
	link Esix Relifer
	link Relifer Esix
	color "wormholes: Ember Waste"

planet Greenbloom
	attributes hai "hai tourism" "hai: human presence" "human tourism"
	landscape land/water3
	description `The islands and continents on this planet are almost entirely covered in marshes, rainforests, and (near the poles) dense coniferous forests, and the oceans appear green from above due to thick algae blooms and floating kelp mats. The overabundance of flora is caused by Greenbloom's major volcanoes, which constantly spew carbon dioxide into the atmosphere.`
	spaceport `The spaceport is a massive floating island built by the Hai - a network of hexagonal platforms, each roughly half a kilometer in diameter, linked by bridges that can bend to accommodate the platforms rising and falling in rough weather. You are not sure what sort of alloy the platforms are built from, but judging by the fact that some of them have coral colonies growing on their edges, they can probably last for centuries without requiring any maintenance.`
	security 0.1

planet Greenrock
	attributes forest frontier pirate south "south pirate"
	landscape land/sky0
	description `Greenrock is the closest thing that the pirates in southern human space have to a center of government, but taking the form of large, powerful corporations rather than elected officials. When rival pirate bands seek to negotiate on neutral territory, this is where they meet. Nearly everything is for sale here: illegal weapons, ships customized for pirating, and even slaves.`
	spaceport `You have heard enough about this port's reputation that you are not surprised to see the slave markets, heavily guarded in case any visitors happen to find themselves in possession of a conscience. Nor are you shocked by the shady establishments catering to all manner of prurient interests. This is, after all, a pirate port, and everything is for sale here.`
	spaceport `	Everything, in fact, including the very bizarre. At the end of one dark alley you see a shop called "Mike's Mustelids," with weasels and ferrets in cages in the window. Beside them, a fully-grown wolverine glares at you from behind the bars of a large and sturdy cage.`
	shipyard "Core Pirates"
	shipyard "Southern Pirates"
	shipyard "Advanced Southern Pirates"
	shipyard "Northern Pirates"
	outfitter "Common Outfits"
	outfitter "Ammo North"
	outfitter "Ammo South"
	outfitter "Delta V Basics"
	outfitter "Kraz Basics"
	outfitter "Syndicate Basics"
	outfitter "Pirate Outfits"
	outfitter "South Pirate Outfits Advanced"
	bribe 0.05
	security 0
	tribute 1800
		threshold 3500
		fleet "Large Northern Pirates" 13

planet Greenview
	attributes hai "hai tourism" "hai: human presence" "human tourism" station
	landscape land/station38
	description `Although not strictly humid by the standards of a planet, the air here has a rich, moist, and faintly verdant quality atypical of a space station. The station is run by the Hei Low Io species preservation foundation, and each of its four branches features a different internal climate showcasing life from distant worlds. An infographic proclaims it to be the largest collection in the galaxy of rare organisms sourced from private collections, rebuilt from genetic samples, or rescued before being exterminated after being deemed invasive on Hai worlds. It also mentions that certain exhibits have been improved in some cases with species recently acquired from human space through secret trade deals.`
	description `	The central spire is still largely residential, with some nursery and laboratory facilities.`
	spaceport `The spaceport's wide, two-level promenade is dedicated to a variety of themed eateries and gift stores, as well as some local artist galleries, a handicrafts store selling traditionally made curios from a long-abandoned world, and what appears to be an expansive and very well-equipped hospital which also services the planet below. The docking access opens directly onto the mezzanine, where a pair of information desks detail every possible route to ensure that the sizable number of tourists that visit here daily need not look far for assistance.`
	bribe 0.1
	security 0.5

planet Greenwater
	attributes farming fishing hai "hai: human presence" "human tourism"
	landscape land/myrabella2
	description `Greenwater is one of the few worlds in Hai space that is home to a sizable human population. The temperature on most of the planet's surface is too warm for the Hai, but tolerable for human beings. Close to the equator are scattered human settlements for farming or fishing, which trade with the Hai cities closer to the poles for technology and equipment.`
	spaceport `In this bustling spaceport, deeply tanned human merchants are busy haggling with the Hai natives over the price of loads of fish and produce. The atmosphere is quite friendly and relaxed - even here, well into the planet's temperate zone, it is warm enough that everyone, Hai and human alike, moves at a languid pace.`
	shipyard "Imo Loo Mer Basics"
	shipyard "Mon Ki i'Hiya Basics"
	shipyard "Yeer e Ki Basics"
	outfitter "Hai Basics"
	security 0.4

planet "Gresku Fodar"
	attributes korath station
	landscape land/station29
	music ambient/machinery
	description `Situated an ideal distance from this system's twin suns, this station holds greenhouses where the Korath grow a highly nutritious bacterial sludge that serves the exiles as their main food source. A few of the greenhouses are also growing more traditional crops, but these are clearly a luxury that the Korath cannot afford to waste more of their resources on.`
	spaceport `The bacterial soup that is being served in the food court has a texture like wet silt and an unpardonably bland flavor. Someone who could supply the Korath with a steady stream of the right sorts of spices could make a killing in trade here.`
	security 0

planet Greymoon
	attributes hai "human tourism" station
	landscape land/station13
	description `This station is owned and operated by the Far Loo Bah fuel collection corporation. Their logo is emblazoned on nearly every possible surface and sign, indicating their sponsorship of all manner of services and features on the station. Interestingly, this includes a "History of Spaceflight" museum which takes up an entire wing of the facility. Naturally, the museum focuses very heavily on the Far Loo Bah corporation's role in that history.`
	spaceport `The spaceport consists of a wide, two-level promenade encircling the interior of the station, with the docking access opening directly onto the mezzanine. The upper level is mostly devoted to amenities, light commercial businesses, a medical center, and a bank. The lower level has all of the real businesses: multiple manufacturers, which are supplied by the heavier elements filtered out from the supply of fuel stock from the planet below, have store frontage here. A virtual outfitter provides sale options for locally-manufactured outfits that can be installed on your ship without you ever leaving the comfort of the promenade.`
	outfitter "Hai Basics"
	bribe 0.1
	security 0.5

planet "Guardian Array Sapphire"
	attributes arach "coalition station" heliarch
	landscape land/station33
	description `More commonly referred to as "Checkpoint of Ablodab," this enormous station was built shortly after the end of the Coalition's war against the Quarg, meant to serve as a regional dry dock and supply base that damaged combat ships could return to after some time at the front lines. The lack of any subsequent counterattack, though, shifted its role to being a simple refueling hub for passing merchant ships, its dozens of warship-sized hangars remaining mostly unused.`
	description `	Despite the apparent lack of combat activity the station was designed to support, the local Heliarchs run a tight schedule even for civilian visitors as they land, ensuring ships are refueled and tended to as quickly as possible.`
	spaceport `Built to serve as a purely strategic military repair port, the station has very little in the form of amenities, with a few basic cantinas and large, mostly empty living quarters intended to house troops stationed here. There are no shops, and nearly every civilian you see is moving as if they are trying to finish their business on the station as quickly as possible.`
	spaceport `	On certain days every month, Heliarch ships "damaged" during combat exercises dock to stress test the station's turnover capabilities, breathing new life into the station's population, and causing extreme overcrowding of the facilities...`
	"required reputation" 25
	security 0.6

planet "Gue Faur"
	attributes gegno scin
	landscape land/forest3
	description `Like most Gegno Scin planets, Gue Faur is a steep jungle world bursting with many different forms of life. Surprisingly, a majority of the Scin's population resides on this planet rather than their capital. A great percentage of inhabitants consists of researchers and scientists, and all sorts of greenhouses and biodomes are visible everywhere.`
	spaceport `The spaceport seems very busy with all sorts of Gegno Scin walking around in a hurried fashion. Some of them are wearing long, sleek jackets while others wear more feather-like plating. Once in a while, a Scin stops nearby to observe and record you and then carries on as if nothing happened.`
	government "Gegno Scin"
	shipyard "Scin Utility"
	outfitter "Scin Advanced"
	"required reputation" 1
	bribe 0
	security 0

planet Hai-home
	attributes hai urban
	landscape land/valley2
	description `This is the home world of the Hai. Well over half the planet's surface is oceans. The land is mostly covered by sprawling cities, except for some mountain ranges too high or too snowy to build on. Despite its population of nearly eight billion, Hai-home is relatively free of pollution or overcrowding.`
	spaceport `The spaceport in the capital city of Haimat is massive, with towers well over a kilometer high and hangars large enough to park an entire fleet of capital ships in. Although the port is bustling, with ships taking off and landing almost every minute, nearly three quarters of the landing pads and hangars are empty, and whole sections of the spaceport appear to be unused. Clearly, this port was designed to handle far more traffic than this.`
	shipyard "Mon Ki i'Hiya Advanced"
	shipyard "Mon Ki i'Hiya Basics"
	shipyard "Imo Loo Mer Advanced"
	shipyard "Imo Loo Mer Basics"
	shipyard "Yeer e Ki Basics"
	outfitter "Hai Advanced"
	"required reputation" 100
	bribe 0
	security 0.4

planet "Hammer of Debrugt"
	attributes arach mining shipping urban
	landscape land/sky10
	description `House Chamgar claims that their advances in aerospace and weapon technology were instrumental in driving the Quarg out of Coalition space about six millennia ago. Given how much more advanced the Saryds and Kimek were at the time, their claims are likely an exaggeration. But, there is no doubt that in the present day the home of House Chamgar has developed into an industrial world as productive as any in Coalition space, partly because this world is rich enough in natural resources that there is little need to import raw materials from elsewhere.`
	spaceport `The spaceport is a multi-tiered, gravity-defying structure reaching hundreds of meters above the ground, with steel and glass arches, cantilevered platforms, and luxury-class docking bays on its upper levels. On the ground level surrounding the facility are landing pads for heavy cargo ships, along with the associated warehouses and repair shops.`
	shipyard "Coalition Basics"
	shipyard Arach
	outfitter "Coalition Advanced"
	"required reputation" 25
	security 0.45

planet Harmony
	attributes farming frontier religious south
	landscape land/mountain4
	description `The first settlers who came to Harmony were an Amish community seeking a place where they could live a quiet life and do work with their own hands instead of relying on machines and computers. Their community grew to millions of people, who now live side by side with other, more modern settlers. There are still regions of the planet where motorized vehicles are prohibited, but in other places trucks and horse-drawn buggies share the same roads.`
	spaceport `The spaceport is on the outskirts of one of the larger cities, with a few medium-sized skyscrapers and many tall smokestacks for factories and oil refineries. The starship hangars here are shaped like oversized barns, and close to the hangars, grain is stored in silos. The spaceport police are on horseback.`
	spaceport `	Inside the building at the center of the port is a large cafeteria, with food of the simple "meat and potatoes" variety. You notice a few children and teenagers in rough, homemade clothing staring out the windows at the ships taking off and landing.`
	security 0

planet Haven
	attributes frontier mining north "north pirate" pirate
	landscape land/dune1
	description `Haven was founded by highly successful "privateers" nearly two centuries ago. Since then, as rival bands of pirates have fought over it, it has changed hands fourteen times, but has never been successfully invaded by the Republic. Numerous small manufacturing shops sell outfits that cannot be bought legally, and there is even a small shipyard where customized ships are sold to those who have the right connections.`
	description `	Much of the planet is desert, but with enough moisture to grow enough crops to feed the entire population. Strip mining has turned other parts of the planet into barren wastelands, and has polluted many of the rivers.`
	spaceport `The spaceport is old and dingy, with piles of litter in the gutters and graffiti on many of the alley walls. Many of the shops are closed, the windows boarded over or covered with yellowing paper.`
	spaceport `	This is an independent world, and a relatively stable settlement, but the effects of its separation from the rest of the galaxy are evident. A few young people carrying large backpacks eye you with interest, perhaps trying to gauge their chances of getting you to give them a cheap lift off-planet.`
	shipyard "Core Pirates"
	shipyard "Northern Pirates"
	shipyard "Advanced Northern Pirates"
	outfitter "Basic Outfits"
	outfitter "Ammo North"
	outfitter "Ammo South"
	outfitter "Pirate Outfits"
	outfitter "Northern Explorers"
	bribe 0.03
	security 0
	tribute 700
		threshold 3000
		fleet "Small Northern Pirates" 21

planet Haze
	attributes deep factory
	landscape land/city24
	description `Haze is a manufacturing world, covered in sprawling cities. It is a relatively prosperous planet, but so far the inhabitants have chosen to spend more of their terraforming budget on climate control than on pollution reduction.`
	description `	Very few regions of this planet remain untouched by human hands, but a few of the particularly mountainous or marshy areas have been set aside as nature preserves. More than half of the indigenous life forms have gone extinct since human settlement began here four centuries ago.`
	spaceport `The spaceport is constructed purely for efficiency and functionality. It is a long building, stretching in a straight line across more than a kilometer. Through the center, on tracks elevated at various levels, run monorail trams for carrying passengers and cargo. Along the sides of the building are docking bays alternating with storage rooms. The wide corridors are packed both with people and with robotic freight carts.`
	spaceport `	As the planet's economy grows and the spaceport becomes too cramped, the port authority simply clears more land and extends the building, the tramways, and the docks out farther along the same line.`
	shipyard "Lionheart Basics"
	outfitter "Basic Outfits"
	outfitter "Deep Sky Basics"
	outfitter "Ammo North"
	security 0.6
	tribute 2600
		threshold 5500
		fleet "Large Deep Security" 26

planet Heartland
	attributes "dirt belt" factory farming
	landscape land/city2
	description `Heartland is a pleasant world, with a geography mostly consisting of low hills, plains, and oceans. The farms here produce bountiful crops, and as a result it has drawn tens of millions of settlers. Many of them now work in factories or assembly lines, in which most of the farm equipment used here and in the surrounding systems is built.`
	description `	Tractors from Heartland are trusted to be well-built and sturdy, and easy to repair; some are still in use that were built over a century ago.`
	spaceport `The spaceport is a cluster of low buildings. At the center of the port is a special, taller building with glass walls on all sides. It houses the tractor showroom. The farmers visiting the showroom look about as excited as you do when touring a large and well-appointed shipyard. There are tractors with rubber wheels, spiked wheels, and tracks; with plows, combines, balers, and chaser bins; tractors barely big enough to sit on and tractors the size of a small freighter. It's somewhat overwhelming.`
	outfitter "Basic Outfits"
	outfitter "Ammo South"
	security 0.2
	tribute 900
		threshold 3500
		fleet "Large Republic" 4

planet Heartvalley
	attributes hai "hai tourism" manufacturing
	landscape land/mountain28
	description `An extreme amount of tectonic activity in its distant past has left Heartvalley with mountain ranges five to ten kilometers high in some places. Most of the Hai settlements here are in the valleys closer to sea level, where the air is dense enough for them to breathe comfortably. The tectonic activity has left many ancient sea-beds exposed, providing access to bountiful supplies of oil. To the Hai, oil is too precious a resource to be used for fuel; instead they process it into plastic and use the byproducts in other chemical processes.`
	spaceport `The spaceport is built halfway up the slope of one of the most heavily settled valleys. Farther down the valley, the tallest buildings of the city seem tiny compared to the mountains that surround them. On the outskirts of the city sit strange engines the size of a spacecraft, with pipes snaking out from them in all directions and sinking deep into the ground.`
	shipyard "Imo Loo Mer Basics"
	shipyard "Mon Ki i'Hiya Basics"
	outfitter "Hai Basics"
	security 0.1

planet Helheim
	attributes deep mining volcanic
	landscape land/lava1
	description `Helheim is not a pleasant place. Much of the surface is volcanic, pockmarked with craters and steam vents leading deep into the planet's crust. The air is slightly caustic, but breathable.`
	description `	However, it is also a world rich in easily accessible deposits of nickel, aluminum, and magnesium. The mining industry here has been booming for centuries, and in all of the Deep it is the one world where work is never hard to find - if you are willing to face the health risks and the lack of green and growing things.`
	spaceport `The spaceport is also the main city in Helheim, and it is built around a series of glass domes of all different sizes. Each dome is a greenhouse housing a different sort of plant life, and in some cases animals as well: hermetically sealed parks, protected from the caustic air outside, where the locals can come when their hunger to be among living things becomes unbearable. The docking bays each have an airlock to protect the atmosphere inside the city.`
	bribe 0.05
	security 0.6
	tribute 700
		threshold 3000
		fleet "Small Deep Security" 15

planet Hephaestus
	attributes core factory research urban
	landscape land/city0
	description `Hephaestus is home to Syndicated Systems, which manufactures parts used in shipyards throughout human space. Although not always the highest quality or most technologically advanced, ship outfits produced by the Syndicate are quite affordable and sufficient for any ordinary pilot's needs. The executives of many other companies have been known to make a pilgrimage of sorts to this planet, to witness firsthand how the Syndicate has made their production lines here so efficient and dependable.`
	description `	Nearly all the inhabitants of Hephaestus live in a single metropolitan area that has spread to cover almost an eighth of the total land mass. As with many Syndicate worlds, pollution is a growing problem that they are working hard to address.`
	spaceport `In many of the spaceport hangars you pass, mechanics are busy installing new parts or making repairs to old ones. The flash of arc welders and the squeal of bolt drivers and rivet guns is everywhere.`
	spaceport `	Above the ground-level hangars, shops, and warehouses is a tier of supply rooms with all different sorts of ship outfits on display, rows and rows of gleaming, identical parts. Robotic gantries swing overhead at frightening speeds, stocking and fetching parts. It serves as both a functional storage space and a massive advertisement for Syndicated equipment.`
	shipyard "Basic Ships"
	shipyard "Megaparsec Basics"
	shipyard "Syndicate Basics"
	shipyard "Syndicate Advanced"
	outfitter "Common Outfits"
	outfitter "Lovelace Basics"
	outfitter "Syndicate Advanced"
	outfitter "Ammo North"
	bribe 0.1
	security 0.7
	tribute 3400
		threshold 6500
		fleet "Large Syndicate" 20

planet Hermes
	attributes medical paradise research
	landscape land/myrabella3
	description `No one is permitted to settle on Hermes without a government permit. It is a sparsely populated world, mostly used for medical research and development - including some research that, if the rumors are true, are carried out here in isolation so that if something goes wrong, entire districts can be quarantined or even "sterilized" by orbital bombardment.`
	description `	The landscape is nondescript, mostly rolling plains and forests. The oceans are relatively small, and as a result it is a somewhat dry planet.`
	spaceport `The spaceport is far removed from any of this world's cities. It consists of a single, ring-shaped building; the docking bays open onto the central atrium, which visiting ships fly through to reach them. Industrial strength ultraviolet lasers are mounted on turrets throughout the atrium, and fire automatically at entering and departing ships to sterilize them. Once you land, the docking bay is hermetically sealed. Based on the precautions they are taking, you find yourself wanting to spend as little time as possible breathing the air here.`
	outfitter "Ammo North"
	outfitter "Lovelace Advanced"
	"required reputation" 10
	bribe 0.1
	security 0.9
	tribute 1400
		threshold 3500
		fleet "Large Republic" 6

planet Hestia
	attributes paradise rich
	landscape land/sky5
	description `In the distant past, Hestia was a nearly lifeless ice world. It is now a subtropical paradise, one of the great victories from the heyday of planetary engineering back when the galactic economy had more money to spare for terraforming.`
	description `	Today it is mostly a retirement community for those who can afford it, although most of the population consists of young service workers in rented housing who take care of the retirees.`
	description `	On Hestia, the poor live in cities; the rich live in country estates. Aside from the urban centers, most of this world is covered in rolling green hills and oceans.`
	spaceport `Hestia has two separate spaceports. The port where rich residents and their visitors arrive and depart is private, owned by a local company. Here in the public spaceport, no attempt has been made at impressive architecture: everything is spare and utilitarian, with floors of bare concrete. There are a few trucks and forklifts carrying cargo, but the streets that connect the landing pads are mostly full of people on foot, walking toward the customs building.`
	outfitter "Common Outfits"
	outfitter "Ammo North"
	outfitter "Lovelace Basics"
	bribe 0.04
	security 0.5
	tribute 4900
		threshold 8500
		fleet "Large Republic" 18

planet Hippocrates
	attributes core frontier research
	landscape land/water11-harro
	description `Hippocrates is a sparsely settled world, home mostly to scientific research outposts.`
	description `	The environment here, orbiting so close to a red dwarf star, is very different from most other settled planets. The scientists estimate this star system to be over ten billion years old, enough that life here has had much more time to develop and evolve than on any planet orbiting a brighter, more short-lived star.`
	spaceport `The spaceport is a single building, and half the landing pads are just packed dirt. This port was not designed for large volumes of cargo or of visitors.`
	spaceport `	Within the building is a sun-lit atrium, with separate storefronts for the commodity exchange, the job center, and the bank. The only place you can see where you might be able to get something to eat is a bar, advertised by a sign showing an Erlenmeyer flask with a folding paper umbrella hung over the rim.`
	outfitter "Ammo North"
	security 0.1
	tribute 800
		threshold 2500
		fleet "Small Syndicate" 9

planet Hope
	attributes frozen uninhabited
	landscape land/snow9
	description `In the year 2994, Hope was a somewhat cold but otherwise hospitable planet, home to a burgeoning population of almost two million people. But that year, a supervolcano eruption ejected so much dust into the upper atmosphere that a new ice age set in and the planet became unlivable.`
	description `	As the temperatures steadily dropped, nearly half the Republic Navy was mobilized to evacuate settlers from Hope and transport them to nearby colonies. The evacuation effort took six months.`
	description `	The abandoned villages and towns are now buried deep beneath the snow, and occasional treasure hunters come here to explore them and find items of value that were left behind.`
	"required reputation" -1000

planet Hopper
	attributes "dirt belt" mining
	landscape land/myrabella1
	description `Hopper is a temperate world of oceans, mountains, and plains, but with unfortunately high levels of sulfuric acid in its atmosphere. Metal and stone that are exposed to the atmosphere corrode quickly, requiring frequent maintenance. As a result, Hopper has only a few small settlements on it, and most of the industry is focused on underground mining.`
	description `	The oceans are populated only by a few indigenous life forms that have adapted to their high acidity; Earth fish could not be introduced successfully here.`
	spaceport `The spaceport consists mostly of a cluster of steel-framed warehouses with tin roofs, surrounded by concrete slabs for ships to land on. Scattered among the warehouses are a few smaller wooden buildings, housing a pub, a restaurant, and a small inn.`
	spaceport `	Some of the warehouses are relatively new, with metal that still gleams; others are covered in rust, and a few stand in ruins, with large holes worn through their roofs and rusted girders poking through like dead trees.`
	outfitter "Ammo South"
	security 0.05
	tribute 300
		threshold 2000
		fleet "Large Militia" 5

planet "Huginn Station"
	attributes deep station
	landscape land/sivael2
	music ambient/machinery
	description `Huginn and Muninn stations, together, are the gateway to the Deep, the region of space north of here. The Deep was the first large region of space to have a democratic government, predating the Republic by nearly two centuries.`
	description `	Huginn Station is a prison station where convicted pirates must work at harvesting and refining deuterium to atone for their crimes against humanity. There are no services available for you here and the security guards, surprised by your visit and wondering at your motives, watch you closely.`
	"required reputation" 20
	bribe 0.1
	security 0.9
	tribute 1800
		threshold 5500
		fleet "Large Deep Security" 18

planet Humanika
	attributes farming human south
	landscape land/beach2
	description `The gravity is too strong on this planet for the Quarg to inhabit it, so they have welcomed human settlers instead. Many people who want freedom from the dangers of human space and the endless instability of human government have settled here.`
	description `	Although the regions near the equator are far too warm to be comfortable, the climate closer to the poles is almost ideal; the only reason Humanika is not as densely populated as some of the worlds farther to the galactic north is the distrust with which most humans view the Quarg.`
	spaceport `The spaceport is a towering steel structure, built by the Quarg, with docks for their pilot-less cargo drones as well as platforms for human ships. The hallways inside have disconcerting proportions, somewhat narrow but with very tall ceilings.`
	spaceport `	In addition to the human inhabitants, there are a few tall, almost fragile-looking robots with digitigrade limbs and narrow torsos patterned after the anatomy of a Quarg. Most of the robots stand still in the corners, like statues, but a few are moving around and interacting with people, apparently as remote control proxies for Quarg in orbit. It is a clear reminder of who owns this planet.`
	outfitter "Ammo South"
	bribe 0.05
	security 0.9
	tribute 1000
		threshold 8000
		fleet Quarg 2

planet "Hydra Station"
	attributes "dirt belt" station
	landscape land/sivael5
	music ambient/machinery
	description `This station is so run-down that most of the workers carry oxygen masks in case a meteoroid punctures the hull, and a few of them are even dressed in full space suits. The deuterium refinery here is barely operating, the number of workers is minimal, and nearly half of them seem to be busy just welding patches onto the hull to hold the station together. At the moment, there are no repair or refueling services available here.`
	security 0.3
	tribute 100
		threshold 3500
		fleet "Small Militia" 8

planet Icefall
	attributes core farming frontier frozen oil
	landscape land/dmottl3
	description `Icefall is far from its sun, with an axial tilt of roughly 38 degrees. This means that the climate is cold, the year is also long, and each hemisphere has a short summer - barely enough to fit a terrestrial growing season. Nevertheless, most of the inhabitants are farmers, with the exception of the oil drilling industry at the equator. There are only a few major towns, and no major metropolitan centers. Icefall's oceans are filled with constantly shifting pack ice and icebergs, making them nearly unnavigable.`
	description `	The most distinctive feature of the local ecology is the vast flocks of gooselike migratory birds, which raise two broods a year: one in each hemisphere's summer. The farm workers migrate in similar fashion, and many landowners have farms in both hemispheres.`
	spaceport `The spaceport is located near the equator, in this world's industrial zone. Along the horizon are fields of pumpjacks and oil derricks.`
	spaceport `	The port consists of rows of hangars, plus two large square towers that house the marketplace and storage space for cargo. A constant howling wind sweeps in between the buildings, but thankfully they are well constructed out of sturdy concrete.`
	security 0.2
	tribute 700
		threshold 3000
		fleet "Small Syndicate" 8

planet Icelake
	attributes factory hai "human tourism" urban
	landscape land/sky4
	description `Icelake is the second most populous Hai planet. Since its oil and natural gas reserves have long since been depleted, the large cities and factories here rely heavily on geothermal and wind energy. One fortunate side effect of that is that the air here is almost as pristine as on a non-industrial world.`
	spaceport `The largest hangars in the spaceport are built of metal beams more than a meter wide, with thick glass panels between them to let in the sunlight. Even the smaller and newer warehouses on the outskirts of the port seem as solid and permanent as the mountains themselves. Thousands of Hai are walking back and forth between the buildings, and many of them regard you with curiosity; there are very few human visitors here.`
	shipyard "Imo Loo Mer Basics"
	shipyard "Mon Ki i'Hiya Basics"
	shipyard "Yeer e Ki Basics"
	outfitter "Hai Advanced"
	security 0.3

planet Iddesato
	attributes bunrodea research station
	landscape land/space2
	description `Iddesato is a considerably large station, at least when compared to a human one, but much of its size can be attributed to the large constructs sticking out of its front, the purpose of which you can only guess at. The rest of the station seems more normal, with a large hangar that acts as the station's spaceport.`
	spaceport `The station's spaceport is extremely large compared to the size of the entire station itself, taking up almost half of the interior. A variety of ships enter and exit, but a good chunk of the parked ships seem to be kept here and fitted for combat.`
	spaceport `	You're able to use some basic services in the spaceport, and there's even a small outfitter you can access, but you're prevented from entering the station beyond the spaceport.`
	outfitter "Bunrodea Basic"
	"required reputation" 50
	bribe 0
	security 0

planet "Iemn Eitch"
	attributes frozen gegno
	landscape land/desert2
	description `Although too cold for a proper civilization, Iemn Eitch has been extensively used in the past as an outpost for the growing Gegno space race. As one of their first few explored worlds, antique-looking architecture is scattered about the surface and looks significantly different to structures found on Dueyu Eitch, perhaps due to the nature of construction in an unfamiliar environment. A few large shipyard-esque platforms continue to service a small number of still active Gegno generation vessels from times past, presumably at a much slower pace than during the earliest days of their space colonization.`
	spaceport `	Rather than a traditional spaceport, a large and extensive shipyard engulfs a portion of the moon's surface, cluttered with numerous structures from an early colonial period. Several immense hangars, mostly reduced to their bare metal frames, house various archaic spacecraft of times past, with a few of them still servicing the remaining active vessels.`
	government Gegno
	"required reputation" 2
	bribe 0
	security 0

planet "Igna"
	landscape land/igna
	attributes "requires: gaslining"
	description `This gas giant has an extremely hot atmosphere due to its proximity to the central star. The clouds emit a warm, orange glow enabling good visibility even into deeper layers. Occasional storms break the almost peaceful atmosphere, raging violently but disappearing as quickly as they appeared.`
	government Uninhabited

planet "Illbo Avo"
	attributes bunrodea military moon
	landscape land/badlands6
	description `Illbo Avo is a barren moon with little to no atmosphere, but it is also the only solid ground in this system that isn't prone to sliding out under your feet as a result of volcanism. As such, because of the system's proximity to Paru Paru and to the Korath, the Bunrodea have turned the crust of this small moon into a dense network of subterranean structures with purposes ranging from large ship hangars to factories that pump out military-grade ships and outfits, essentially making it one big war factory.`
	spaceport `The main spaceport of Illbo Avo is accessed by entering a large, artificial, circular cavern near the moon's equator. The walls of the cavern are lined with hangar bays; available bays have their hangar doors open. Once you find a vacant bay to land in, the door closes and the hangar becomes pressurized.`
	spaceport `	The inside of the spaceport is buzzing with activity, from shipments of new weapons being moved around to military squads marching in unison.`
	shipyard "Bunrodea Basic"
	shipyard "Bunrodea Advanced"
	outfitter "Bunrodea Basic"
	outfitter "Bunrodea Advanced"
	"required reputation" 25
	bribe 0
	security 0

planet "Illbo Elo"
	attributes bunrodea military
	landscape land/badlands0
	description `Illbo Elo is a sparsely populated world, with much of the planet's surface being barely habitable deserts. The climate becomes more temperate as you approach the poles, where most of the population is located. The Bunrodea appear to be constructing entirely new cities within these temperate zones, as evident by the large fleets of freighters bringing supplies to cities of mostly skeletal buildings with exposed foundations and metal beams.`
	spaceport `The main spaceport of Illbo Elo appears to be a major military installation, with most of the landing pad being occupied by Bunrodean warships. Moving away from the more military-focused center, you find that the edges of the spaceport are packed with civilians barely supported by the current infrastructure, which is perhaps why the Bunrodea are constructing new cities elsewhere.`
	outfitter "Bunrodea Basic"
	outfitter "Bunrodea Advanced"
	"required reputation" 25
	bribe 0
	security 0

planet Ingot
	attributes "dirt belt" mining moon volcanic
	landscape land/mountain8
	description `Ingot is a volcanic moon, totally unsuitable for life but rich in metal. The miners who work here must spend all their time inside pressurized buildings.`
	description `	Because Ingot has almost no atmosphere to slow them down, meteorites are a constant danger to the colonists. The shells of the buildings have multiple layers, designed to be self-sealing in any but the largest of impacts. Most of the mining is done remotely by robotic vehicles, but someone still needs to be present to control them and to make repairs when something goes wrong.`
	spaceport `In this spaceport, ships dock inside a hangar whose ceiling protects them from meteorite impacts. The hangar is not pressurized, so there are also landing tubes that connect to each of the visiting ships. Many of the people inside are carrying emergency oxygen masks in case a sudden impact ruptures the building.`
	spaceport `	In addition to being the spaceport, this complex is also the repair and control center for the mining robots. There are a handful of buildings elsewhere on Ingot, but not many. You cannot imagine spending so much time with so little space or change of scenery.`
	outfitter "Basic Outfits"
	security 0.1
	tribute 200
		threshold 1500
		fleet "Small Militia" 15

planet "Inmost Blue"
	attributes farming kimek urban
	landscape land/water14
	description `Inmost Blue is an ocean world, one of the first planets that the Kimek settled outside their own solar system. About two billion Kimek live on the low-lying islands and the one major continent, and the shallow ocean regions have been entirely converted into kelp farms. The Kimek take a utilitarian approach to food, and processed seaweed is a nutritious but highly unappetizing staple of their diet.`
	spaceport `The spaceport city is built on the mountain slopes overlooking a fjord, whose water is deep enough for even the largest of cargo barges to enter. Many of the barges have landing pads on their decks so that the cargo can be transferred directly to freighter starships without needing to be stored on land first. The chief export is a gray-green meal made from dried and ground up seaweed.`
	security 0.3

planet "Into White"
	attributes frozen kimek
	landscape land/snow10
	description `Formerly a fruitful farming world, this planet is now in the grips of an approaching ice age. The Kimek have chosen to wait it out rather than risking destabilizing the planet's ecosystems by trying to correct the temperature change, and the population has dwindled to less than a billion, mostly living near the equator where the climate is still somewhat temperate.`
	spaceport `The spaceport city was once the largest on the planet, but now more than half of it is uninhabited, buried in snowdrifts. Within the next century, the Kimek will probably need to build a new spaceport closer to the equator, unless they choose to abandon this world altogether.`
	spaceport `	The Kimek who live here are dressed in puffy winter coats that entirely cover their bodies and heads; only their spindly legs protrude out.`
	"required reputation" 15
	security 0.15

planet Iritoroost
	attributes hai station uninhabited
	landscape land/station23
	description `This station was mothballed sometime in the last sixty thousand years. The docking area has an atmosphere, and a status panel indicates that the station's generators are functional but shut down, with standby mechanisms running on solar power alone.`
	description `	Despite Iritoroost's relative isolation from any inhabited planets, the station appears to be visited with remarkable frequency. It may have become something of a destination for those looking to do shady business, but the evidence left behind by visitors is eclectic. As virtually all but the most basic systems are inactive, it seems the lack of continuous surveillance has proven attractive to those looking for an extra measure of privacy, for whatever reasons they may have.`
	government Uninhabited
	bribe 0
	security 0

planet Ironfirth
	attributes hai station uninhabited
	landscape land/station44
	description `This station was mothballed sometime in the last sixty thousand years. The docking area has an atmosphere, and a status panel indicates that the station's generators are functional but shut down, with standby mechanisms running on solar power alone.`
	description `	Judging by the size of the docking bay in this station, there appears to have been a substantial level of intra-system traffic between Ironfirth and Makerplace. The station's former population most likely commuted to the planet for work, filling up its factories and ballooning their output. Considering how busy it must have been in its prime, the docking bay is eerily quiet.`
	government Uninhabited
	bribe 0
	security 0

planet Jakobsen
	attributes ccor farming frontier pirate south "south pirate"
	landscape land/sea23
	description `Jakobsen is an ocean world with only 6% of its surface above sea level. The land consists almost exclusively of volcanic islands and atolls, as any land not refreshed by plate tectonics is slowly being eroded away by the immense seasonal storms that wreathe the planet.`
	description `	Despite these conditions, Jakobsen is an agricultural world, with vast fields of algae cultivated both to sustain the atmosphere's oxygen content and to provide a nutritious, if bland, staple food.`
	spaceport `The spaceport is a wholly artificial island constructed near the center of one of the larger archipelagos. Surrounded by breakwaters and raised several meters above the water line, the landing platforms are partially protected from the dangers of the planet's storms; additionally, the smaller pads can be lowered into underground hangars to prevent them from being swept away.`
	outfitter "Basic Outfits"
	outfitter "Common Outfits"
	outfitter "Ammo South"
	security 0
	tribute 300
		threshold 2500
		fleet "Small CCOR" 19

planet Janiculum
	attributes uninhabited
	landscape land/canyon11
	description `As you pass low over Janiculum, you see that its surface is little more than a gravitational graveyard for asteroids and debris. Impact craters litter the surface, with some looking fairly recent.`
	description `	Janiculum is the subject of regular surveillance by the Remnant, who track impacts and investigate them whenever they occur. While it is not clear what the Remnant are recovering from these investigations, they continue to do them with meticulous regularity.`
	government Uninhabited
	security 0

planet Jentuthro
	attributes bunrodea guild medical
	landscape land/sky5
	description `Jentuthro orbits one of the dimmest stars in this region of space, making it an unusual place to find the Bunrodea. It is also where you will find their major genetic engineering research facilities. These facilities attract the brightest minds in genetic engineering from across all of Bunrodean space, where they work to further their understanding and control over genetics.`
	description `	Although the majority of genetic research is done here, much of its practice is done on the world of Melenci in the region north of Paru Paru.`
	spaceport `A large number of the genetic research facilities on Jentuthro are located close to the major spaceport, with most of the remaining facitilies being located in more minor cities scattered across the planet. There are a few facilities located in more remote locations, access to which is highly restricted.`
	spaceport `	The use of cybernetics on this world seems to be almost entirely nonexistent. There may be a bit of a rivalry between the cybernetics world of Thshybothro and this one, hence the lack of cybernetic usage.`
	shipyard "Bunrodea Basic"
	outfitter "Bunrodea Basic"
	outfitter "Bunrodea Advanced"
	"required reputation" 50
	bribe 0
	security 0

planet Jupiter
	attributes "gas giant" "requires: gaslining" uninhabited
	landscape land/nasa12
	description `Once called the King of the Solar System, Jupiter is just as impressive even considering the variety of gas giants in the galaxy. Its famous Great Red Spot is still well-known by most of humanity, and you make sure to steer clear of it while taking in the rich yellows and browns of the planet's atmosphere.`
	description `	From your vantage point, deep below the furthest excursions of human probes, you can see the glint of a few sensor balloons and floating deuterium collectors high above you.`
	government Uninhabited

planet Kaeyin
	attributes uninhabited
	landscape land/sky11
	description `The world of Kaeyin now seems to be completely uninhabited, but it hasn't always been like that. Large, empty cities with towers of indescribable design encompass a portion of one single continent. The rest of the land remains almost untouched by anything not native to this planet, as if the buildings were simply lowered down onto the land rather than built up over time.`
	port
		recharges all
		services "offers missions"
		description `The only word you can think of to describe the spaceport is "impressive." It is on the top of the largest tower, placed in the exact center of a gargantuan city. With a base almost as big as a sizable village, very quickly getting thinner as it raises into the city's skyline.`
		description `	Tiny, four-legged robots walk on the walls of every room, cleaning them in a matter of seconds. You can see more on the road below, and you presume they are everywhere in this city; this makes it impossible to estimate how long the planet has been abandoned, since everything here is perfect and clean.`

planet Kalbai
	attributes bunrodea uninhabited
	landscape land/forest4
	description `For some reason, this apparently fruitful world has been left largely unsettled by the Bunrodea. Kalbai is teeming with life of all kinds, from varieties of plants across the various forests and plains of the planet's surface to the critters of varying sizes that scurry through the underbrush.`
	description `	There are only minimal signs that anyone has ever set foot on this world; there are a number of ancient ruins scattered across the largest continent. A few appear to have been abandoned and reclaimed by nature, but most look as though they were destroyed, creating strikingly lifeless circles in the landscape around the center of the ruins.`

planet "Karek Fornati"
	attributes efret korath
	landscape land/desert1
	description `Karek Fornati was once a farming world, before global temperatures began to rise and the overworked farmland slowly deteriorated into deserts. The Korath who remain have dedicated their lives to finding a way to keep the "sand seas" from swallowing up the last of the fertile land, but without much success, and there are regions near the equator where sandstorms rage continually and no living things can survive.`
	spaceport `The spaceport city is built around an enormous public square, with stalls around its periphery for produce or grain or cattle to be sold and shipped off-world. But only one corner of the square is still active as a market; the rest has fallen into disrepair.`
	spaceport `	Outside the city, the land is divided up by perfectly straight strips of pine trees laid out perpendicular to the prevailing wind direction. Many of the fields are growing what looks like hay, or clover, or black, nearly leafless shrubs; only a few of the fields are actively being harvested.`

planet "Kasichara Fet"
	attributes korath
	landscape land/sky8
	description `This planet appears to have suffered irradiation when the neighboring star of Peresedersi went nova. The local flora and fauna are alive but still struggling to recover from the loss. Several large Korath cities remain. It seems that they were not able, or not willing, to evacuate the entire population in time to escape the nova's gamma radiation; sun-bleached bones are scattered in the streets of the largest cities.`

planet "Keneska Fek"
	attributes korath
	landscape land/desert10-harro
	description `The Kor Sestor apparently use this as a mining world, but rather than digging for minerals they have been intentionally crashing metal-rich asteroids into undeveloped sections of the desert where the robots can then break them apart and extract the ore. Predictably, the ecological effects of this sort of mining are devastating.`
	spaceport `The Kor Sestor refineries are laid out in a grid pattern. Each square of the grid is a few kilometers on each side, and is laid out in exactly the same way: a central power station, surrounded by smelters and repair bays and factories and storehouses laid out like spokes of a wheel. Each square produces and maintains a fleet of worker robots that occasionally collaborate to construct a new square, extending the city farther outward. Lines of harvester robots snake out from the refineries to the downed asteroids like trails of ants.`
	"required reputation" 1
	bribe 0
	security 0

planet "Kessel Sepret"
	attributes korath station
	landscape land/station1
	music ambient/machinery
	description `In this factory station, raw metal harvested in the other Korath systems is shaped into ships and weapons, the war materiel for their raids on human space. Sections of the ships are assembled and tested in pressurized hangars, but the Palavret is a large enough ship that the final assembly must be done in space, outside the station.`
	spaceport `This station is run with military discipline reminiscent of a human Navy base. All the Korath, even the construction workers, are in full uniform with some sort of rank insignia: epaulettes that vary both in shape and color. The largest ones appear to mark the officers in charge.`
	security 0

planet "Ki Patek Ka"
	attributes farming folklore kimek tourism urban
	landscape land/fields10-sfiera
	description `This is the Kimek home world. Before they developed spaceflight, billions of Kimek died either from famine or from civil wars brought on by overpopulation. Today, every major city still has "hunger towers": kilometer-high skyscrapers where yeast and bacterial cultures are grown in massive vats in order to provide a bland but stable source of emergency rations if the crops and the food shipments from off-world should ever fail.`
	spaceport `Nearly all the land mass on Ki Patek Ka is covered in cities; the only undeveloped land is the high mountain peaks and the ice caps near the poles. The spaceport alone is larger than most human cities, stretching from horizon to horizon, with a ship taking off or landing every few seconds. The sheer number of people here - mostly Kimek, but a fair number of Saryds and Arachi as well - is overwhelming.`
	shipyard "Coalition Basics"
	shipyard Kimek
	outfitter "Coalition Advanced"
	security 0.6

planet Kisarra
	attributes bunrodea mining
	landscape land/desert2
	description `Kisarra's surface is one vast desert as far as the eye can see. The sandy nothingness is only occasionally broken up by oases and rocky outcrops. Many of the oases have small towns that have formed around them and some of the outcrops seem to used as entrances to mines. Strikingly, all of the towns and mines have large walls constructed around them.`
	spaceport `Although most spaceports typically double as a massive population center for the planet, in many cases being the most populous region on the planet, Kisarra's spaceport acts only as a location to ferry minerals brought from the mines off-world, with most of the planet's population living in the small oasis towns.`
	spaceport `	Just as with the small towns and mines, the spaceport has a large wall constructed around it. From what you can tell, this is to keep out the gigantic spider-like creatures that inhabit Kissara's deserts. These spiders burrow through the sand and consume any unfortunate creature they can find.`
	outfitter "Bunrodea Basic"
	"required reputation" 10
	bribe 0
	security 0

planet "Korati Efreti"
	attributes efret station
	landscape land/station15
	music ambient/machinery
	description `This small Korath station is positioned at the Lagrangian point in between this system's sun and the planet that the Quarg had been mining for material to build the ringworld. The station is dwarfed by the ringworld, but nonetheless manages to make a statement: re-asserting the territorial rights of the Korath in the face of an alien species that chose to build a settlement in one of their systems.`
	spaceport `As the Korath civil war became more and more brutal, the safest home for those who wanted to avoid the fighting was right here in the shadow of the Quarg. This small station is still home to well over a thousand Korath, and they are constantly on the move from one section to another, their boots ringing loudly on the metal floors.`
	spaceport `	The Korath studiously avoid staring at you or even making eye contact, but you get the sense that many of them are quite curious about who you are and what you are doing here.`
	government "Kor Efret"
	bribe 0.1
	security 0.5

planet "Korbatri Eska"
	attributes korath
	landscape land/forest6
	description `The cities on this world have been hit by an astonishing variety of weapons. Some were leveled by massive explosions, while others show signs of strafing by low-flying ships or of orbital bombardment. Outside the cities, the land is fruitful and varied: forests, mountains, oceans, desert, and tundra.`

planet "Kort Kehai"
	attributes wanderer
	landscape land/lava6
	description `This planet has a temperate climate, yet its surface is nearly lifeless, perhaps due in part to the high concentration of radioactive isotopes in the soil. The only plant growing on most of the land is a hardy bioengineered moss designed by the Wanderers to accumulate heavy metals and other toxins in its root system. These plants are then periodically harvested by flocks of unpiloted robots and buried in deep pits near the planet's poles.`
	spaceport `This is the only Wanderer spaceport on the entire planet, with a population of no more than a few hundred Wanderers, most of them engineers and robot technicians. At the center of the port is a glass dome nearly a hundred meters tall, enclosing a garden with cliffs, streams, and towering trees, where the Wanderers can stretch their wings and relax in a green and growing environment without being exposed to the outside air.`
	spaceport `	The hallway that loops around the outside of the garden is decorated with an incredibly detailed mural. At one end the mural depicts a barren and blasted landscape, which gradually transitions along the length of the hallway to a green and growing world. The mural must be a reminder to the workers of what they are striving to accomplish here.`
	"required reputation" 2
	bribe 0

planet "Kort Vek'kri"
	attributes wanderer
	landscape land/mountain10-sfiera
	description `This world is nearly unpopulated, with very little animal life and strange, twisted plants with odd coloration. In small patches of land, the native vegetation gives way to green forests and fields, which were probably planted there by the Wanderers. In some of the larger forests, birds and insects have begun to flourish.`
	spaceport `This small spaceport is unmistakably a research station, and the Wanderers walking or flying from one building to another have a self-absorbed attitude not unlike what you would expect from human scientists. Around the outskirts of the port village are pens that hold a staggering variety of animals, mostly ruminants and other herbivores, and the work of the scientists seems to revolve around convincing these animals to eat the local flora.`
	"required reputation" 2
	bribe 0

planet "Kraken Station"
	attributes "near earth" station
	landscape land/station8
	music ambient/machinery
	description `Kraken Station is seven centuries old; it was the first space station built outside of the Sol system. The station has been modified and repaired so often since that time that in all likelihood not a single deck panel or bulkhead that was part of the original station remains.`
	description `	Four centuries ago it was nearly destroyed by an asteroid impact, but other than that it has been a working deuterium refinery for its entire lifetime.`
	spaceport `The main ring of the station consists of three different levels, with living quarters, repair shops, a few small cafeterias, and even a barber. The lower levels also house some of the refinery equipment, but much of the harvesting is done automatically by robotic drones.`
	spaceport `	For a station that is so old, everything feels surprisingly sturdy; the bolts and beams that make up the station are much thicker than they probably need to be.`
	security 0.3
	tribute 500
		threshold 3500
		fleet "Small Syndicate" 7

planet Kumkapi
	attributes moon uninhabited
	landscape land/mars0
	description `While this moon's minerals aren't particularly rare or exotic, its closeness to Viminal has made it the subject of many mining projects over the centuries - efforts to find traces of the valuable Key Stones which permit travel through this region of space. None of them were successful, and most Remnant scientists believe that Kumkapi formed somewhere else and was captured by Vimnal's gravitational pull at some time during its formation.`
	description `	When the absence of Key Stones became clear, most scientific and mining interests faded away, and today the surface is scattered with abandoned outposts whose somber tunnels are thousand-kilometer labyrinths.`
	government Uninhabited
	security 0

planet "Kuwaru Efreti"
	attributes "korath quarg" quarg ringworld station
	landscape land/station20
	description `This Quarg ringworld is almost half completed, but there are no signs of active construction, and your ship's sensors picked up no energy signals from any section of the ring except for this one. You also observed superficial weapon scars on some parts of the ring, damage that the Quarg have not bothered to repair - although clearly the attackers did not possess weapons powerful enough to do any serious harm to the ring.`
	spaceport `Despite their size, the Quarg are generally almost silent when they move, and there seem to be very few of them left inhabiting this ringworld. As you walk through some parts of the spaceport it is utterly silent and seemingly deserted, and you are jolted by surprise each time the illusion of solitude is broken by a Quarg emerging suddenly from a doorway and striding silently past you. Every once in a while, louder footsteps announce the presence of a group of Korath visiting the station.`
	spaceport `	Although the spaceport offers all the usual amenities, including a small merchant's exchange for trading goods, you feel slightly self-conscious about breaking the silence of the station to speak to anyone.`
	bribe 0
	security 1

planet Lagrange
	attributes "human quarg" quarg station tourism
	landscape land/station5
	description `The Quarg built this station centuries ago, before they began construction on the ringworld. From the dark side of the station, the ring is visible as a thin bright filament stretching out to either side of the system's sun. The ring itself is closed to human visitors, but tour shuttles depart from here on a regular basis, giving human tourists a closer view of this engineering feat that is so far beyond anything human beings have ever attempted to build.`
	spaceport `In the docking section are flexible, oddly organic-looking tubes that snaked out to connect to your ship as it approached. Walking through the tube and into the station was a somewhat disconcerting experience. Inside, crowds of human tourists gawk at the tall, thin Quarg, who for the most part seem unfazed by the attention. The station is perfectly clean; every surface shines.`
	bribe 0
	security 0.9

planet "Laki Nemparu"
	attributes efret korath
	landscape land/sea2
	description `This is an old factory world, so shrouded in smog that only tiny glimpses of the land are visible from above. Deep under the oceans of Laki Nemparu are oil reservoirs so vast that centuries of industry have not yet drained them dry. All but the hardiest of the native vegetation and wildlife is now long extinct from lack of direct sunlight or from pollution and chemical exposure.`
	spaceport `All the Korath you encounter in the spaceport are wearing ventilator masks, and if you were staying here for longer you would probably do the same. The air leaves a metallic taste in your mouth, and your eyes feel dry and sting when the wind hits them. On the outskirts of the city, factory smokestacks are belching more pollution into the air; the Korath have either given up on preserving this planet, or simply have too great a need for the goods manufactured here to be willing to shut the factories down.`
	outfitter "Korath Basics"

planet "Lenz's Loop"
	attributes "gas giant" "requires: gaslining" uninhabited
	landscape land/nasa28
	description `Lenz's Loop takes its name from the powerful magnetic field produced by its metallic hydrogen core. As one of the most powerful natural sources of magnetism known to humanity, it is named for Emil Lenz and his discoveries about the interactions between magnetism and electric currents.`
	description `	While your ship's shielding fortunately keeps it safe from the dangerously strong magnetic field, captured charged particles from Kochab's frequent flares are channeled into the atmosphere near the poles, where it would be exceedingly dangerous for you to venture.`
	government Uninhabited

planet Letis'sei
	attributes ka'het uninhabited
	landscape land/loc3
	description `Letis'sei is an ancient station with cramped interiors and massive inaccessible sections. Completely unpressurized and lacking an internal atmosphere, it is hard to imagine what this station originally looked like. Nonetheless, three impressive cannon-like structures are still recognizable, floating outside the rest of the station. The ring that used to keep them together is destroyed, but they continue rotating around the main body in the circular formation that they were made to follow.`

planet "Leviathan Station"
	attributes deep station
	landscape land/sivael3
	music ambient/machinery
	description `Leviathan Station is the Deep's most productive deuterium harvesting station. Built nearly four hundred years ago, the station was one of the first to fuel the massive cargo caravans sent out from the Deep back when this was one of the only regions of the galaxy with a prosperous economy and a democratic government. Today it remains under government control, because the citizens of the Deep are wary of any private corporation controlling the industry that makes interstellar travel possible.`
	spaceport `This is a refinery, not a tourist destination. You were allowed to dock here, and the massive cafeteria used by the local workers is available to you if you want to eat, but beyond that no one seems particularly interested in entertaining you or interacting with you.`
	spaceport `	On the other hand, you get some small satisfaction from knowing that you refueled your ship with deuterium that just yesterday was most likely still floating around in the upper cloud banks of the gas giant below.`
	"required reputation" 10
	bribe 0.08
	security 0.9
	tribute 1200
		threshold 3500
		fleet "Small Deep Security" 27

planet Lichen
	attributes farming forest frontier south
	landscape land/fields3
	description `Lichen is a rainy world of marshes, fields, and streams. More than half the rice consumed in this administrative district is grown on Lichen, because of its near-optimal climate. However, because of the constant rain and overcast weather, few people aside from farmers have settled here.`
	description `	Planetary government, or indeed any government above the village level, is virtually nonexistent. Most farms are small and family-owned, negotiating sales directly with off-world corporations who then arrange for transportation of the produce.`
	spaceport `The spaceport is built on a small mountain, one of the rare places where enough bedrock rises above the soil to provide a firm foundation for large buildings and high ground during floods.`
	spaceport `	The warehouses and market are built of concrete, but the smaller buildings on the outskirts of the port are wood framed. Moss is growing everywhere, and in places the wood is stippled with mold. But the people are friendly enough, unhurried and peaceful.`
	spaceport `	A noodle soup restaurant near the center of the port town seems to be the gathering place of choice. Whatever they're cooking inside, it smells delicious.`
	outfitter "Ammo South"
	security 0.05
	tribute 500
		threshold 3000
		fleet "Large Militia" 8

planet Limejog
	attributes hai station uninhabited
	landscape land/station45
	description `This station was mothballed sometime in the last sixty thousand years. The docking area has an atmosphere, and a status panel indicates that the station's generators are functional but shut down, with standby mechanisms running on solar power alone.`
	description `	Though it had long since been abandoned by the time the raids began, this station came under repeated attack during the Hai-Korath war and still bears the marks to this day. Even so, the station is remarkably intact, a testament to the durability and longevity, if not necessarily the beauty, of Hai engineering.`
	government Uninhabited
	bribe 0
	security 0

planet Lodestone
	attributes core mining volcanic
	landscape land/lava5
	description `Lodestone is a young, volcanically active world. The atmosphere is often filled with choking dust or sulfur dioxide, and new eruptions can occur with hardly any warning. Building any sort of structure here is an exercise in futility.`
	description `	The only reason Lodestone is inhabited is because of the planet's unusually rich reserves of heavy metals and other rare minerals.`
	spaceport `This port is known as "Fourth Port." The previous three ports are partly or completely buried under lava flows. The present port is built on a raised platform a hundred meters above the ground. The steel stilts supporting the platform are intended to keep the port from being buried by any encroaching lava flow. However, given that some explosive eruptions here have been known to launch lava nearly a kilometer into the air, sooner or later Fourth Port will need to be replaced by a fifth.`
	security 0.05
	tribute 500
		threshold 3000
		fleet "Small Syndicate" 6

planet Longjump
	attributes factory rim tourism
	landscape land/city9
	description `Longjump is a mostly industrial world, with lower than normal gravity that makes it relatively easy to operate and transport heavy equipment. Hang-gliding is also a popular sport here, although for safety reasons it is prohibited anywhere near the spaceport.`
	description `	Longjump was the first planet discovered in the region of space known today as the Rim. Every year in the month of August, the Rim celebrates Han Sizer month, a whole month of activities commemorating the first explorer of the region. Wealthier citizens of the Rim celebrate by visiting as many Rim worlds as they can in the month, paralleling Han Sizer's month-long exploration of the region.`
	spaceport `The spaceport consists of four large towers connected by bridges, with openings for hangars in the sides. The upper stories are for landing ships; business takes place down below, at street level.`
	spaceport `	You can recognize the natives immediately because they are almost all taller than you, a result of growing up in a low-gravity environment.`
	outfitter "Basic Outfits"
	outfitter "Delta V Basics"
	outfitter "Ammo South"
	security 0.1
	tribute 600
		threshold 3000
		fleet "Large Militia" 9

planet Luna
	attributes factory moon "near earth" tourism
	landscape land/earthrise
	description `In the early days of space travel, back when engines were still so inefficient that escaping from a planet's gravity was costly and difficult, an enormous shipyard was built on the Moon where asteroids, harvested from the asteroid belt, were mined for raw materials for ships.`
	description `	The facility is still in operation, although it is now overshadowed by the far more advanced shipbuilding centers like Geminus in the Castor system.`
	spaceport `The spaceport is rudimentary, and the main pressurized dome of the facility is probably at least half a millennium old. So many metal foil patches have been cemented to its outer wall to stop slow air leaks that in places they entirely cover the surface.`
	spaceport `	Everything is so ancient and ramshackle that it feels almost like you have stepped back in time to the early days of human space flight. Perhaps that's what the tourists come here to experience.`
	shipyard "Basic Ships"
	shipyard "Navy Basics"
	shipyard "Betelgeuse Basics"
	shipyard "Syndicate Basics"
	shipyard "Tycho Crater Advanced"
	outfitter "Common Outfits"
	outfitter "Lovelace Basics"
	outfitter "Syndicate Basics"
	outfitter "Ammo North"
	bribe 0.05
	security 0.2
	tribute 2500
		threshold 7500
		fleet "Large Republic" 10

planet Maelstrom
	attributes frontier mining north
	landscape land/mountain21-harro
	description `Maelstrom is a stormy, geologically young world with towering mountains and frequent earthquakes. Most of the large cities are near the center of the planet's main continent, where the iron beds from an ancient ocean are exposed. Maelstrom is one of the chief exporters of iron, copper, gold, titanium, and other metals to Ada, where Lovelace Labs and the associated industries have a continuous need for raw materials.`
	description `	Extreme rock climbing is a hugely popular sport among the mining workers here, who have a tendency to be young, male, and reckless. The mountains are dramatic enough to even attract off-world climbers as tourists, though more than once a favorite climbing face has been sloughed off its mountain in an earthquake.`
	spaceport `The spaceport is a single massive complex of buildings, with hangars large enough for even a Bulk Freighter or a Navy flagship. A railroad runs through several of the nearby mining towns and straight into the spaceport building itself, allowing ore and processed metal to be loaded directly from the mine cars into the waiting freighters.`
	outfitter "Lovelace Basics"
	outfitter "Common Outfits"
	outfitter "Ammo North"
	security 0.5
	tribute 2700
		threshold 5500
		fleet "Large Republic" 11

planet Mahoganybox
	attributes hai retirement station
	landscape land/station41
	description `A visitor to this station will immediately notice that the gravity is lower than most planets by about a third. Leaving the docking bay brings you into a tastefully decorated room with a donut-shaped reception desk made of an exotic material that you can't immediately identify. A smiling Hai in a suit behind the desk informs you that this is a respite home for the elderly, and unless you have family here, you will not be permitted to wander beyond this room. You are, however, welcome to visit with anyone who has come down or ask an orderly if you need to contact someone on business.`
	port
		recharges all
		services "offers missions"
		description `The spaceport here is scarcely worthy of the name and does not facilitate trading, but is well equipped to handle regular traffic bringing people to and from the station. This place appears to service the fit but retiring demographic, whose minds are as sharp as ever but benefit from fewer demanding pressures on their physical bodies.`
	government Hai
	bribe 0.1
	security 1

planet Mainsail
	attributes paradise rich
	landscape land/water13
	description `Mainsail is a water world: although there are some settlements on dry land, the largest cities are floating, artificial islands, which travel between hemispheres over the course of the year pursuing the most ideal weather. Other, smaller islands are privately owned by single families or corporations. Mainsail is a prohibitively expensive place to live.`
	description `	Centuries ago Mainsail was home to pirates of the old-fashioned variety, fleets of motor boats or even old-fashioned sailing vessels that would launch raids against the city-ships.`
	spaceport `The spaceport is on its own city-ship floating some distance away from the others, so that the locals need not deal with the noise and uncouth manners of spacefarers. Surrounding the port is a ring of docks where barges are moored; on platforms farther "inland," starships land.`
	spaceport `	Few goods are produced here; most of the people rich enough to live on Mainsail are connected with interplanetary corporations whose physical business takes place elsewhere.`
	shipyard "Basic Ships"
	shipyard "Betelgeuse Basics"
	outfitter "Basic Outfits"
	outfitter "Lovelace Basics"
	outfitter "Ammo North"
	bribe 0.06
	security 0.5
	tribute 1600
		threshold 3500
		fleet "Small Republic" 57

planet Maker
	attributes core factory mining
	landscape land/bwerner3
	description `When families or young adults on Earth find themselves stifled by the crowded conditions on humanity's home world, Maker is where many of them end up. The Syndicate offers free transportation and housing in exchange for anyone willing to sign a five years contract to the mines or factories on Maker. The living conditions are often unpleasant, with young men and women packed into dormitories, and with those who are most in need of income taking dangerous jobs in the mines. Five or ten years of work will earn you enough to set up a homestead on any of the frontier worlds, and to many, those years are worth it.`
	spaceport `The spaceport on Maker is enormous, but laid out very efficiently. In one sector, a steady stream of passengers, most of them young and dressed somewhat shabbily, are disembarking. They are funneled straight to a labor and immigration center, from which they will be assigned to different factories. Meanwhile, a smaller stream of older, tired-looking but better dressed workers flows in the other direction; people who have finished their terms of service and are boarding ships for other worlds.`
	spaceport `	In the commercial sector of the port, robotic cargo trucks rumble through the streets at frightening speeds, while pedestrians walk from building to building along skyways several stories up.`
	outfitter "Basic Outfits"
	outfitter "Syndicate Basics"
	security 0.4
	tribute 1700
		threshold 4500
		fleet "Large Syndicate" 10

planet Makerplace
	attributes hai "hai tourism" manufacturing urban
	landscape land/lava12
	description `Makerplace has an unusual degree of volcanic activity due to high concentrations of radioactive elements in the planet's mantle. Although it is warm by Hai standards, the abundance of geothermal energy, combined with plentiful solar energy and wind power, has made it an ideal world for manufacturing. Several cities in the temperate regions have populations of over a hundred million Hai, and the factories surrounding the cities spread out for dozens of kilometers in all directions. Near the equator, much of the land is desert or volcanic wasteland.`
	spaceport `A fair number of the Hai walking through this spaceport are wearing no clothing at all, perhaps as a response to the warm temperatures. Given that they seem to attract no notice or disapproval by doing so, it appears that this is perfectly normal behavior. Others appear to have trimmed their fur shorter than normal as an alternative way to deal with the heat.`
	shipyard "Yeer e Ki Advanced"
	shipyard "Yeer e Ki Basics"
	shipyard "Imo Loo Mer Basics"
	shipyard "Mon Ki i'Hiya Basics"
	outfitter "Hai Advanced"
	security 0.2

planet Mani
	attributes deep moon
	landscape land/nasa6
	description `Mani is a small moon, with an atmosphere thick enough to keep your blood from boiling off but too thin to breathe without assistance. It is used only as a cargo depot and a spot for refueling and repairs.`
	description `	The native plant life mostly consists of pale-colored lichens and a few species of grass. The only animals are insects.`
	spaceport `The spaceport is shaped like a wheel with no rim: a series of spokes jutting out from a central hub, where each spoke is a docking tunnel that can connect to any ship that lands beside it.`
	spaceport `	Inside are about a dozen people and a couple hundred robots. The people and robots alike seem uninterested in any interactions with you. It is a strange sort of aloofness that you have heard is common to all the worlds in the Deep.`
	outfitter "Ammo North"
	security 0.6
	tribute 500
		threshold 3000
		fleet "Small Deep Security" 11

planet "Market of Gupta"
	attributes arach folklore shipping
	landscape land/mountain16-striker
	description `This mountain world is the home base of House Mallob, the powerful Arach guild in charge of commerce and shipping. All the Arach starships that are currently in use were designed here, and many of them are manufactured here as well. The motto of House Mallob's shipyards is "strong as the mountains, spacious as the skies," referring to their focus on durable hulls and high cargo capacity.`
	spaceport `This spaceport serves as the primary repair and service center for the Arach merchant marine. At any given time hundreds of ships may be in dry-dock here to have new equipment installed or their engines or internal systems tuned for better efficiency. Meanwhile, thousands of analysts and software experts work to plan out delivery routes, schedules, and supply chains for the merchant fleets to ensure that goods are always delivered where they will be most needed, and will earn the best profit. House Mallob's finances and organizational structure are legendary for their complexity.`
	shipyard "Coalition Basics"
	shipyard Arach
	outfitter "Coalition Advanced"
	security 0.3

planet Mars
	attributes farming "near earth" tourism
	landscape land/desert0
	description `Mars was humanity's first attempt at terraforming. Although it remains a dry, cold desert, the air is now breathable without an oxygen tank, and there are sections of the planet where a fair number of plants can grow.`
	description `	Because far more hospitable planets are available to those with enough money to pay for interstellar travel, the farms and ranches of Mars are run mostly by poorer Earth families who want to escape the pollution and congestion, along with some young adults who do farm work to help finance their once-in-a-lifetime opportunity to stand on another world.`
	spaceport `The spaceport on Mars is situated next to the northern Polar Basin, one of the few places where, post-terraforming, a natural lake exists. Here, far more trees grow than elsewhere on the planet, and in the few warm months when the lake is not frozen, Mars almost looks like a friendly place.`
	security 0.2
	tribute 1800
		threshold 4500
		fleet "Small Republic" 64

planet Martini
	attributes paradise rich tourism
	landscape land/myrabella4
	description `Martini is a world of exotic beaches and perfect weather. The Republic's central bank and the galactic stock exchange are headquartered here, and so much money flows through this world's economy every day that the cost of utterly controlling its weather and climate is only a drop in the bucket. Not surprisingly, real estate prices here are astronomical; a small condo in one of Martini's main cities costs more than a capital starship.`
	spaceport `The spaceport is a set of four skyscrapers joined by bridges and platforms at various levels. Hangars are built directly into the towers themselves, with deflector shield generators set up to ensure that ships do not crash, intentionally or otherwise, while approaching the towers to dock. Inside, all the floors and walls are gleaming granite, with teams of workers constantly polishing everything to ensure that not even so much as a fingerprint smudge is visible.`
	bribe 0.1
	security 0.5
	tribute 5600
		threshold 8500
		fleet "Large Republic" 22

planet "Mebla's Portion"
	attributes arach urban
	landscape land/fog5
	description `A stormy world with unpredictable and rapidly changing weather, Mebla's Portion is nonetheless home to several billion Arachi and millions of members of the other Coalition species, in part because rent is cheaper here than on worlds with more idyllic weather. Many of the residents are artists or work in other creative fields that allow them to work from home on days when the weather is too violent for them to venture outside.`
	spaceport `The spaceport is a sprawling complex of hangars and warehouses connected by covered walkways and underground tunnels. Because it has grown larger and larger over the millennia as this world's population increased, the spaceport's current layout is maze-like and seemingly random. Colored stripes painted on the floors mark the pathways between the major sections of the complex, and many local children earn a living just by wandering around offering to give directions to visitors who seem to be lost.`

planet Melenci
	attributes bunrodea medical moon
	landscape land/badlands8
	description `While the southern world of Jentu Le is where genetic research is mainly done, the small moon of Melenci here in the north is where much of that research is put to practice. The moon has only one settlement where Bunrodeans come to receive modifications to their genome. However, the Bunrodeans ensure that any modifications that are done will affect only the individual they are being done to, and will not be passed down to any offspring.`
	spaceport `The spaceport of Melenci has a variety of what you would assume to be advertisements for genetic operations. One displays a graphic of two animated Bunrodeans in a mine. One is injected with a needle and then becomes much bulkier. The mine then collapses in on the two, and the Bunrodean who was genetically modified is shown coming out of the rubble unscathed, while the other is pulled out with bent limbs and placed on a stretcher.`
	shipyard "Bunrodea Basic"
	outfitter "Bunrodea Basic"
	"required reputation" 50
	bribe 0
	security 0

planet Memory
	attributes deep factory medical research
	landscape land/badlands9-harro
	description `Memory is a dry world, but with enough local plants to maintain a breathable atmosphere. Some of the indigenous forms of cactus-like, drought-resistant plants grow dozens of meters high. Most of the animals that have evolved here are nocturnal.`
	description `	This planet was first settled only a few centuries ago, and the population is still relatively low, but they have developed a diverse set of industries including manufacturing and medical research.`
	spaceport `The local government has not yet seen the need to set aside funds to replace the spaceport built by the original settlers: mostly just a collection of poured concrete pads where larger ships can land without sinking into the sand of the desert.`
	spaceport `	They have added some large hangars for richer clients and Navy ships, however, and over the years more and more buildings have sprung up along the periphery of the landing field.`
	outfitter "Deep Sky Basics"
	outfitter "Ammo North"
	security 0.8
	tribute 700
		threshold 4000
		fleet "Small Deep Security" 16

planet "Mendez Station"
	attributes ccor station uninhabited
	landscape land/station47
	music ambient/machinery
	description `Mendez Station is the closest object to Alpherg's twin stars. Constructed by the CCOR as part of its efforts to build self-sufficiency in the Outer Rim, the station's gigantic ramscoops collect charged particles from the system's solar winds and refine them into hyperdrive fuel.`
	description `	Since its establishment, Mendez has been uninhabited for most of its operational life. The station's location makes it uncomfortably hot, and as a result, Mendez is almost entirely automated apart from a small control room used during maintenance.`
	government Uninhabited
	bribe 0
	security 0

planet "Merask Fortuno"
	attributes korath station
	landscape land/station25
	music ambient/machinery
	description `This station was built primarily for harvesting hyperspace fuel. Even when the Korath were still here, the harvesting was almost entirely automated, so the station only has living quarters for a handful of people.`
	spaceport `Despite their masters being gone, the machines and robots of this station carry out their work just as diligently as before, harvesting fuel that will now be used only by other automata.`
	"required reputation" 1
	bribe 0
	security 0

planet Mere
	attributes fishing rim
	landscape land/sea7
	description `Mere is a world almost entirely covered by oceans. The locals live most of their lives on enormous ships, almost like floating cities, which travel around collecting fish and seaweed for food or harvesting pearls from the shallows to be sold off-world. The city-ships must do their best to avoid certain latitudes where hurricanes are most common, and even so storms are a continuous threat to anyone who lives here. Weather conditions are tracked constantly by a network of satellites.`
	spaceport `The spaceport is on the largest island on the planet. The marketplace is a large, open plaza down by the docks, where the captains of whichever city-ships are moored here at the moment can sell their goods directly to customers. Behind the plaza are large warehouses. If a storm approaches, the goods can quickly be moved inside, while the ships launch out into the deep sea where they have a better chance of weathering the storm without being smashed against the rocks.`
	spaceport `	The entire port is filled with the almost overpowering smell of fish. You have heard that this is the best place in the galaxy for good, cheap sushi, but the smell is doing nothing for your appetite.`
	security 0.1
	tribute 900
		threshold 3000
		fleet "Large Militia" 14

planet "Mereti Station"
	attributes korath station
	landscape land/station16
	music ambient/machinery
	description `This large station serves as the "mission control" for the robotic ships of the Kor Mereti faction. Warships of every shape and design are clustered in its docking bays or flying patrol outside.`
	spaceport `The central core of this station is entirely sealed off, running on its own power generators serviced by self-maintaining repair robots. Inside the core are the advanced computers that direct the Kor Mereti war effort.`
	"required reputation" 1
	bribe 0
	security 0

planet "Miblulub's Plenty"
	attributes arach farming folklore longcows
	landscape land/fields7
	description `Miblulub's Plenty was the first colony created by the Arachi outside of their home system, founded at a time when their home world could not produce enough food to reliably feed its entire population. This planet has long seasons and plentiful rainfall that make its temperate zones ideal for farming, while the grasslands near the tropics are mostly used for longcow ranching. Longcows are a distinctive and ill-behaved species of multi-legged cattle; their meat is a key part of the Arach diet.`
	spaceport `Although most of this planet is rural agricultural land, the spaceport is on the outskirts of a large and prosperous city. Ten thousand years ago, in the early days of Arach interstellar travel, this city was the home of the wealthy investors and business people who funded the farming settlements, and who moved here with their families to escape the pollution and conflict on their home world of Ahr.`
	"required reputation" 15

planet Midgard
	attributes deep factory mining urban
	landscape land/city5
	description `Midgard is a world with as much geographic diversity as Earth itself: mountains, tundra, desert, oceans, marshes, plains. It was the second world in the Deep to be settled, seven centuries ago. It is now home to dozens of major metropolitan areas and a population of over four billion. Although a select few live outside the cities and work in farming or ranching, the vast majority of people here have jobs in manufacturing.`
	description `	Food, fashion, and entertainment here all strike you as out of pace with broader galactic culture. The deep independent history of the planet makes it less likely to simply follow the latest Earth trends as the more recent colonies do.`
	spaceport `The spaceport is located in the center of the city of New Reykjavik, a bustling metropolis which is also Midgard's center of government. The port was built five hundred years ago, and its architecture is much more conservative than other ports in the Deep: instead of domes and rounded, wavy surfaces, it is a collection of tall, square granite towers, connected by bridges at various levels. Most of the hotels and restaurants are in a central tower, slightly higher than the others.`
	spaceport `	There is no central marketplace; instead, you can just buy or sell cargo from a computer terminal and a robotic forklift will arrive at your docking bay to carry it.`
	shipyard "Basic Ships"
	shipyard "Lionheart Basics"
	shipyard "Lionheart Advanced"
	outfitter "Common Outfits"
	outfitter "Ammo North"
	outfitter "Deep Sky Advanced"
	bribe 0.05
	security 0.8
	tribute 3000
		threshold 6000
		fleet "Large Deep Security" 30

planet "Midway Emerald"
	attributes kimek shipping urban wealthy
	landscape land/forest8
	description `Wealthy Kimek prefer to live as close as possible to the centers of power, and in Coalition space the center of power is the Heliarch ringworlds. The dwellings here are a bit more luxurious and less densely packed than on other Kimek worlds, and the total population is less than two billion. Outside the cities, this is a hot forest world, without much local industry or natural resources.`
	spaceport `The relative opulence of this spaceport means that the walkways and doorways are big enough to be comfortable not only for the diminutive Kimek, but for the Arachi and even the Saryds as well, and the three species mingle here in roughly even numbers. The spaceport even has a few gardens and parks, as a concession to the Saryd need for quiet and beautiful spaces.`
	shipyard "Coalition Basics"
	outfitter "Coalition Basics"
	security 0.4

planet Millrace
	attributes factory "near earth" urban
	landscape land/city25
	description `Millrace is an overpopulated world, full of factories and manufacturing plants. It is one of several planets in this region of space where people trying to escape from the crowded squalor and polluted cities of Earth come looking for work. Most of the goods manufactured here end up being used by the Syndicate for constructing starships or driving industry on other worlds.`
	description `	The Syndicate is a fair employer: living conditions here may be squalid, but most workers are earning a living wage and some are able to save up for a new life on a more pleasant planet. The Syndicate trusts there will never be a shortage of new immigrants to replace them.`
	spaceport `This spaceport is ugly. It was designed not for the pleasure of sight, but for processing as many people through it as possible, without collapsing onto itself.`
	spaceport `	As the population of Millrace has grown, the spaceport has been continually expanded to support the increase in immigration; you can recognize the different sections because in the newer ones the bare concrete walls are lighter and have accumulated less soot and grime. Most of the restaurants are of the greasy spoon variety.`
	spaceport `	Beyond the spaceport, you can see endless rows of apartment buildings receding into the horizon. Any variation in design or color from one to the next is well-hidden by the layers of filth.`
	outfitter "Basic Outfits"
	outfitter "Syndicate Basics"
	outfitter "Ammo North"
	security 0.2
	tribute 1400
		threshold 4000
		fleet "Large Syndicate" 8

planet Mirrorlake
	attributes hai "hai tourism" moon
	landscape land/bwerner1
	description `The Hai homeworld is orbited by a moon that is large and dense enough to have been able to hold on to its own supply of surface water, and although the atmosphere is cold, much of that water is in liquid form due to the strong tides. In a few places, granite and basalt cliffs rise out of the water, and the Hai have built a few small settlements on the moon, as well.`
	spaceport `This spaceport appears to be a tourist destination. The architecture is different than on other Hai worlds, and much more primitive: stone and mortar instead of polished metal. However, all the buildings are in good repair: despite their ancient appearance, they must be maintained and rebuilt on a regular basis.`
	security 0.2

planet Mnai
	attributes uninhabited
	landscape land/canyon1
	description `The environment of this world is quite pleasant by human standards. A majority of Mnai's yearly seasons consist of extended warm summer periods that provide healthy conditions for wildlife to thrive. Canyons are a common sight, sometimes harboring their own smaller ecosystems both in their higher mountainous regions and down in the valleys. Other patches of Mnai's surface have mesas that are home to mammals that look like large bears with antlers.`
	description `	Although this world remains an uncolonized paradise, there is some indication that the planet has been visited recently by the Gegno. A few landing sites can be found atop the taller ridges, but none are intricate enough to indicate any attempt to establish a settlement.`
	government Uninhabited

planet Moonshake
	attributes core factory forest urban
	landscape land/city7
	description `Moonshake is a planet of overpopulated cities side by side with dense wilderness. A few centuries ago it became a local center of industrial production when the Syndicate began building factories here. Since then, immigrants looking for steady work have been pouring in, doubling the planet's population every few decades. It is now a regional center for the production of everything from textiles to molded plastic parts to reactor-grade plutonium.`
	description `	It is characteristic of the Syndicate that the wilderness is entirely ignored, both scientifically and agriculturally, until it is plowed under to make way for expanding industry. Nowhere else in the galaxy is the local fauna so plentiful and yet so poorly characterized.`
	spaceport `The smog is so thick here that you could barely see the landing pad until you were only half a kilometer above it. At street level, the smog is less evident, but the air leaves a faint metallic taste in your mouth.`
	spaceport `	The spaceport, like the rest of this city, is overcrowded, with people walking along the narrow streets and trying to thread their way in between large cargo trucks loaded with crates. You see signs for restaurants of every variety imaginable, but most of them look dirty and dimly lit.`
	outfitter "Common Outfits"
	outfitter "Syndicate Basics"
	security 0.2
	tribute 1200
		threshold 3500
		fleet "Large Syndicate" 7

planet Mordente-Bridi
	attributes ccor frontier military pirate south "south pirate" station urban
	landscape land/station48
	music ambient/machinery
	description `A testament to the ingenuity of the engineering corps of the now defunct Confederated Councils of the Outer Rim, the massive Mordente-Bridi Station is one of the largest in human space. Twin cylinders Mordente and Bridi make up the station's hull, built from the strongest alloy the CCOR could manufacture at scale. Bridi Cylinder is pressurized and contains crew quarters and logistical infrastructure amounting to that of a sizable city, while Mordente Cylinder contains what was the Outer Rim's main shipyard.`
	spaceport `Apart from the spaceport facilities, almost none of Mordente Cylinder is pressurized. Making up most of its armored hull is a micro-gravity shipyard, which despite not being subject to a central government and defense force has remained quite busy. Worker shuttles are busily flying about the large space, tending to a multitude of ships; you notice that a few of them are also engaged in constructing new vessels.`
	shipyard "Advanced Southern Pirates"
	shipyard "Betelgeuse Advanced"
	shipyard "Betelgeuse Basics"
	shipyard "Southern Pirates"
	outfitter "Ammo South"
	outfitter "Basic Outfits"
	outfitter "Basic Weapons"
	outfitter "Common Outfits"
	outfitter "Pirate Outfits"
	outfitter "South Pirate Outfits Advanced"
	bribe 0.08
	security 0
	tribute 600
		threshold 2500
		fleet "Small CCOR" 14
		fleet "Large CCOR" 4

planet "Muninn Station"
	attributes deep military station
	landscape land/station9
	music ambient/machinery
	description `Muninn Station, along with its brother station Huginn, serves as the gateway to the region of space known as the Deep. They both harvest and refine deuterium for use as rocket fuel, and in addition Muninn Station is used as a military base for the local defense fleets.`
	spaceport `Most of the station is closed off to you, but you are told that if you want you may visit the large military mess hall, where hundreds of Navy members and local militia sit and eat or watch the news videos. You would normally expect a military mess hall to be a noisy, rowdy place, but this one is almost eerily silent, with a few quiet conversations going on in the corners but otherwise no noise except the video screens.`
	"required reputation" 10
	bribe 0.05
	security 0.8
	tribute 1100
		threshold 5500
		fleet "Small Deep Security" 25

planet Muspel
	attributes deep factory mining
	landscape land/canyon9
	description `Muspel is a hot world of deserts, canyons, and warm-water oceans. It is mostly a mining and manufacturing planet, and as a result there are few lifelong inhabitants; most of the people here are migrant workers who are just trying to save up enough money to settle down somewhere more hospitable.`
	description `	Some tourists also come here, to walk through the sandstone canyons where the wind and rain has carved the rock into tall pillars and spires. A few particularly beautiful canyons are protected against strip mining by local law.`
	spaceport `The spaceport here is rudimentary: a collection of concrete landing pads clustered around a single large building. The building is designed with layers of color and rounded spires that mimic the canyonlands. From a distance, it would be indistinguishable from the natural rock outcroppings if it were not for the glitter of sunlight off the windows. Inside, people move at a slower and calmer pace than you have seen elsewhere in the Deep.`
	bribe 0.03
	security 0.6
	tribute 600
		threshold 3000
		fleet "Small Deep Security" 14

planet Mutiny
	attributes core "core pirate" pirate
	landscape land/badlands13
	description `Centuries ago, Mutiny was used as a sort of prison world for a powerful band of pirates, a place where rivals could be marooned or held for ransom, rather than killing them outright. It is a cold, dark planet, and food is scarce, but over time several villages developed in the more hospitable regions. No longer prisoners, the inhabitants who remain do so because they prefer a simple life beyond the reach of any government, on a planet that will never be stolen from them because it carries nothing of value.`
	security 0

planet Mystery
	attributes moon saryd uninhabited
	landscape land/canyon05
	description `The Saryd culture's fascination with the movement of the stars and planets can perhaps be attributed to the fact that their homeworld is orbited by two moons, which cause a complex and seemingly unpredictable cycle of tides as well as a variety of subtle effects on the circadian rhythms of the creatures that evolved on Saros. Saryd homes on other worlds often have night lighting cycles designed to mimic the moons of their homeworld.`
	"required reputation" 15

planet Nasqueron
	attributes "requires: gaslining"
	landscape land/nasa8
	description `Beneath Nasqueron's cloudy surface is a complex and thriving ecosystem of gas-dwelling organisms, from the massive void sprites all the way down to bacteria that inhabit tiny water droplets suspended in the air. Although the void sprites mostly feed on these organisms, it appears that in order to grow into their adult form or to give birth to young, they also need rare minerals that they can only find by feeding on asteroids, far beyond the planet's atmosphere.`

planet "Nearby Jade"
	attributes farming kimek longcows urban
	landscape land/fields12-sfiera
	description `Aside from fish, the Kimek diet is mostly vegetarian, but a few centuries ago an Arach entrepreneur decided to start ranching longcows here. It is an ideal world for ranching, with plenty of grassy fields. The ranches have begun a major industry, although generally only the wealthiest of Kimek are willing to spend money on longcow meat.`
	spaceport `The spaceport is at the very center of a city that is laid out with perfect radial symmetry: six sectors, each with their own markets, schools, and other public services, and clusters of skyscrapers that can each house a million individuals. The spaceport itself is also symmetrical, with a concourse in the center and smaller and smaller landing pads radiating out from it so that the largest freighters have easiest access.`

planet Nepheritis
	attributes "gas giant" "requires: gaslining" uninhabited
	landscape land/clouds_08
	description `An unusually large ice giant, Nepheritis is well-known among the denizens of the Paradise Planets for its prodigious rains of large diamonds. While this phenomenon is common on most ice giants of sufficient size, Nepheritis is a scientific curiosity due to the sheer size of the diamonds formed in its atmosphere, with some even becoming large boulders during their plummet into the depths.`
	description `	While these diamonds are unfortunately not economical to collect with current human technology, if you were so inclined you could perhaps make an attempt at catching one as it fell, deep within the atmosphere where they are largest.`
	government Uninhabited

planet "New Argentina"
	attributes "dirt belt" farming
	landscape land/fields1
	description `New Argentina is a world that is ideal for ranching but suitable for little else. Ranchers live as individual families or small communities surrounded by hectares of grazing land for cattle. As a result, the population is still quite low here, and the locals live isolated lives, with most families living many kilometers away from the nearest school or hospital or even from their nearest neighbor.`
	description `	Cattle handlers here do their work on horseback, because they believe modern vehicles are more likely to spook the animals.`
	spaceport `The spaceport is on the outskirts of one of New Argentina's largest towns... which has a population of barely ten thousand people. Many of the dock workers are teenagers or barely past their teens, children of ranchers who are not drawn to the solitary sort of life that their parents enjoy. Aside from the church and the hospital, the largest building in town is "The Grange," a function hall with a sign out front advertising square dances and line dances three nights a week.`
	outfitter "Basic Outfits"
	outfitter "Ammo South"
	security 0.05
	tribute 1000
		threshold 3500
		fleet "Large Republic" 4

planet "New Austria"
	attributes "dirt belt" mining
	landscape land/valley9
	description `New Austria is a rugged mountain world, full of snow-capped peaks and valleys so deep and so steep that they rarely see sunlight.`
	description `	The few settlements that have been built here were developed for mining sapphires and rubies. The sapphires found in New Austria range from blue to yellow to black to clear in color, and are used both for industrial abrasives and for jewelry.`
	description `	For centuries the locals have been trying to find a deposit of diamonds, which would sell for much higher prices than sapphires, and local folklore revolves around the prosperity that would come to this world if diamonds were ever discovered.`
	spaceport `The spaceport is nothing but a couple of landing pads on the outskirts of one of the larger mining villages, high up on a mountain ridge to allow easy access for starships. A few roads lead down from there to the village, where you can trade for local goods or get food from the miners' cafeteria.`
	spaceport `	By the time you have walked to the center of the town, several people have already tried to sell you large "diamonds" that you strongly suspect are just clear sapphires.`
	security 0.05
	tribute 500
		threshold 3000
		fleet "Large Militia" 5

planet "New Boston"
	attributes "dirt belt" farming textiles
	landscape land/water2
	description `New Boston is a completely unremarkable world... except, of course, for the fact that you happen to have been born here.`
	description `	Most of the land is wet and marshy, and the coastal regions are prone to flooding. Some food crops are grown here, but most of the farmers instead plant flax and jute, which grow well in wet soil and are used to make linen and burlap cloth. The textile mills are hot and poorly ventilated, but they offer higher and more reliable income than farming.`
	spaceport `Someday New Boston may be a prosperous enough planet to afford a better spaceport, but not yet. Many of the concrete landing pads have sunk into the muddy soil over the years since they were poured, and are now tilted and uneven.`
	spaceport `	The market where ship captains buy and sell cargo is a large tent rather than a permanent building, but it is sturdy enough to keep off the rain. Loads are brought in and out by trucks and the occasional hovercraft. Here some enterprising local mechanics have set up not only a repair shop and outfitter, but also a shipyard with several small, refurbished ships for sale.`
	shipyard "Basic Ships"
	outfitter "Basic Outfits"
	outfitter "Ammo South"
	security 0.05
	tribute 300
		threshold 2500
		fleet "Small Militia" 23

planet "New Britain"
	attributes "dirt belt" factory farming urban
	landscape land/city6
	description `New Britain is one of the few worlds in the Dirt Belt region of the galaxy that is relatively prosperous and has a large population. Although the gravity here is slightly low, it is otherwise a nearly ideal Earth-like world, rich enough in natural resources that all the raw materials for the local industry can come from on-planet.`
	description `	Among the native life forms, the most striking are the many species of large and colorful birds, most of which have learned to give the cities and the spaceport a wide berth.`
	spaceport `The spaceport is a granite ziggurat, a step pyramid with landing pads and hangars on each level. On the top levels are the dining areas and meeting rooms for corporate visitors; the lower floors provide warehouse and storage space.`
	spaceport `	Compared to the relatively traditional architecture of the city nearby, the spaceport looks out of place, even absurd. But to the locals, it is meant as a clear display to visitors that even though they are in a region of space known for poor and sparsely populated worlds, this particular world is far more developed.`
	shipyard "Basic Ships"
	shipyard "Tarazed Basics"
	outfitter "Common Outfits"
	outfitter "Ammo South"
	outfitter "Delta V Basics"
	outfitter "Kraz Basics"
	security 0.2
	tribute 1300
		threshold 4500
		fleet "Large Militia" 20

planet "New China"
	attributes "near earth" urban
	landscape land/city22
	description `In the very early days of hyperspace travel, most settlers chose to put down roots within a few jumps of Earth, because until more fuel depots were built, colonies farther out would seldom be visited by cargo ships. As a result, a lot of effort was put into terraforming and developing worlds that would have been passed over by most colonists today.`
	description `	New China is one such world, and it is now overpopulated, and poor enough that maintaining the terraforming equipment and climate requires almost a third of the planetary government's tax income.`
	spaceport `The "new port" here was built several centuries ago, when the grand but impractical spaceport built by the original settlers had deteriorated to the point where it was no longer usable. This port is much simpler by comparison: just a ring of landing pads of various sizes around a large central building with ten levels of warehouse space accessible by freight elevator.`
	spaceport `	There are always locals hanging around the port, some of them mere children, who are trying to find a cheap ride off-planet.`
	outfitter "Common Outfits"
	outfitter "Ammo South"
	outfitter "Delta V Basics"
	outfitter "Kraz Basics"
	security 0.1
	tribute 1400
		threshold 4000
		fleet "Small Republic" 50

planet "New Finding"
	attributes research saryd
	landscape land/canyon6
	description `Due to complex atmospheric currents and swiftly changing seasons, the surface of New Finding is constantly scoured by powerful winds, making it difficult for soil to accumulate except in sheltered canyons and gorges. Each of these patches of greenery stands like an island amid a sea of bare rock. Over time, where the forests are able to take hold and grow, they spread outward and begin to turn more of the rock into habitable soil. On the exposed slopes, rock slides are a constant danger.`
	description `	Due to the limited habitable land, the local economy focuses on high tech medicine and equipment that can be produced by relatively small laboratories.`
	spaceport `The New Finding spaceport is in a canyon, with hangars cut into both the canyon walls and delicate covered bridges linking them together. Attempting to land here without crashing into anything is a harrowing experience.`
	spaceport `	The bottom of the canyon is a bright green ribbon of trees and plants that stands out in sharp contrast against the red and yellow layers of sandstone.`
	"required reputation" 15
	security 0.3

planet "New Greenland"
	attributes "dirt belt" forest frozen textiles
	landscape land/snow16
	description `New Greenland was first settled about six hundred years ago, at the peak of the "Turf Wars" era where most planets were controlled by powerful corporations and their struggles often turned into outright warfare with privately owned fleets and armies. The people who came to New Greenland were looking for a world so marginal and undesirable that they could live here in peace without being caught in the crossfire.`
	description `	The locals here grow food in greenhouses and specialize in making warm winter clothing, which is this planet's only export.`
	spaceport `The spaceport is near the equator, but it is still cold enough that there is always some snow on the ground.`
	spaceport `	You have never seen as many people in fur coats as there are here; what might be considered a luxury in other parts of the galaxy is a necessity here, where the cheapest clothing material is the pelts of indigenous animals.`
	spaceport `	From the size of the claws hanging decoratively off some of the coats, you have to give a grudging respect to the hunters. High fashion is not an industry that usually involves risk of dismemberment.`
	security 0.05
	tribute 200
		threshold 2000
		fleet "Small Militia" 15

planet "New Holland"
	attributes "dirt belt" factory farming fishing
	landscape land/water7
	description `Like its namesake on ancient Earth, New Holland is a world of oceans and low country. It is an old planet, its tectonic activity long since silenced, worn smooth by eons of weather. For those who live here, flooding is a constant threat, requiring a vast network of dikes and levees. But the floods also refresh the soil, making this one of the most fertile farming worlds in the region.`
	description `	As the population has boomed, and as the farms have been consolidated and become more mechanized, large cities have grown to house factories and workers.`
	spaceport `The spaceport is on the fringes of one of the factory towns. In the distance are row after row of identical brick buildings; in the opposite direction, a safe distance from the city, are the cooling towers of several nuclear power plants. The port itself is laid out for maximum efficiency in loading and unloading cargo regardless of the weather or time of day: a row of hangars, open at one side to ships coming in and departing, and on the other to a road carrying a steady stream of trucks.`
	outfitter "Basic Outfits"
	outfitter "Ammo South"
	outfitter "Delta V Basics"
	security 0.1
	tribute 700
		threshold 3000
		fleet "Large Militia" 11

planet "New Iceland"
	attributes "dirt belt" factory mining oil volcanic
	landscape land/valley0
	description `New Iceland is a perpetually hazy volcanic world, with a slightly caustic atmosphere but enough reserves of metal and petrochemicals to draw a large number of settlers. Some of those settlers also make a living as farmers, and a few well-developed factory towns produce goods for export to other worlds.`
	description `	Many of the inhabitants wear dust masks to avoid letting the particulate matter from the volcanoes accumulate in their lungs.`
	spaceport `Almost as soon as you stepped off your ship, your eyes began to sting. You try to breathe as shallowly as possible.`
	spaceport `	This port consists of a single large hangar, only big enough for two or three Bulk Freighters, plus some overflow landing pads and old rusted storage sheds outside. There is a small cafeteria, offering you a choice between two kinds of soup, some pre-made sandwiches, or the hot meal of the day.`
	security 0.05
	tribute 300
		threshold 2000
		fleet "Small Militia" 24

planet "New India"
	attributes "dirt belt" farming forest frontier textiles
	landscape land/forest0
	description `New India was first settled less than a century ago, and the settlers are still struggling to establish themselves. It is a hospitable climate, but the amount of labor needed to clear forests and to plow rocky fields has meant that the towns here can only grow very slowly.`
	description `	The farms grow both food crops and cotton, and very recently they have begun manufacturing their own textiles instead of just shipping the raw cotton off-world for processing.`
	spaceport `New India's spaceport is a ring of low wooden buildings around a wide landing area paved with concrete slabs. Around the perimeter carts of trade goods are driven, some being pulled by tractors and others, by horses or oxen. You even think you see a few carts being pulled by water buffalo.`
	spaceport `	Most of the buildings are for storage, but from somewhere nearby you can smell fresh-baked bread.`
	outfitter "Ammo South"
	security 0.05
	tribute 200
		threshold 2000
		fleet "Small Militia" 16

planet "New Kansas"
	attributes "dirt belt" forest textiles
	landscape land/fields6
	description `Wool clothing is considered a luxury in most of human space, because enough oil is mined on most planets to make synthetic clothing much cheaper than raising and shearing sheep. However, here on New Kansas, wool is the primary industry.`
	description `	The land is mostly rolling green hills and shallow streams, ideal for grazing. However, unwary travelers hiking through the idyllic countryside have been known to be attacked by savage packs of feral sheep, so this world is not without unique dangers of its own.`
	spaceport `The spaceport includes several stores selling wool garments, each worth easily ten times as much as the clothes you are wearing. A few of the visitors milling around seem genuinely interested in the clothing, but most of them, like you, are just ship captains who see wool clothing as nothing more than a pricey luxury good that can be sold elsewhere for a good profit.`
	spaceport `	The port authority employs several people on horseback whose sole job is to keep the landing pads clear of wild sheep.`
	security 0.05
	tribute 300
		threshold 2500
		fleet "Small Militia" 22

planet "New Portland"
	attributes "dirt belt" farming
	landscape land/fog8
	description `New Portland is a cloudy planet orbiting a dim star; the only reason it is not completely frozen is because of the heat trapped by its upper atmosphere. There are only a handful of towns here, and nothing big enough to warrant being called a city. Most of the settlers are subsistence farmers who can only dream about life on other worlds. Many houses here do not even have running water or personal computers.`
	description `	Some of the farms near the spaceport are planted with different crops forming abstract patterns visible from the air. Such a whimsical extravagance seems particularly odd when you consider that the owners will never be able to afford to see their fields from that angle. But perhaps that is precisely the point.`
	spaceport `The largest town on New Portland has set aside a landing area for ships, but it is barely what could be called a spaceport. Aside from the refueling station and a few sheds, there are no other buildings, just an open field of packed gravel, with grass and weeds peeking up in places where it has avoided the blast from landing spacecraft. A few farmers have parked wagons here and are trading food and other goods with the visiting ships.`
	security 0.05
	tribute 200
		threshold 2000
		fleet "Small Militia" 12

planet "New Sahara"
	attributes "dirt belt" factory
	landscape land/water1
	description `New Sahara is mostly desert and savanna, with very little precipitation.`
	description `	A century ago, some entrepreneurs settled here and built a factory complex that is entirely powered by wind and solar energy, because there are so few cloudy days here and the wind and sunshine are so reliable. The factory is mostly autonomous, with only a few thousand people living here to perform maintenance or to grow crops in irrigated fields.`
	spaceport `The spaceport consists of a few large concrete slabs, each big enough for a dozen small ships or a pair of Bulk Freighters to land on. Farther away are fields of solar panels and the factories that they power. The spaceport buildings themselves, however, are underground, where less energy is needed to keep the air cool. Light pipes bring sunlight down from the surface to illuminate the subterranean storage caverns and living quarters, while keeping the searing heat of the sunlight out.`
	security 0.05
	tribute 400
		threshold 3000
		fleet "Small Militia" 30

planet "New Switzerland"
	attributes mining "near earth" tourism
	landscape land/mountain5
	description `New Switzerland is a world where tectonic activity has left deeply folded and fractured mountains across much of the planet's surface.`
	description `	In many places, the topsoil is too thin and rocky to support farming, but many people have settled here anyway, drawn to the beauty of the mountains. A few ski resorts operate in the mountains, and in recent years a gemstone mining industry has begun to develop as well.`
	spaceport `The spaceport is in a valley, surrounded by mountains so high that their tops are often lost in the clouds. From the port town, tourists can ride a cog railway to the tops of several of the tallest mountains nearby.`
	spaceport `	Most of the buildings in town are wood framed, and some are old fashioned half-timber buildings with whitewashed plaster packed in between the beams. It is not a technologically advanced world, but it is a very beautiful place.`
	security 0.1
	tribute 300
		threshold 2000
		fleet "Small Republic" 11

planet "New Tibet"
	attributes "dirt belt" factory religious
	landscape land/mountain0
	description `New Tibet is a world of jagged mountains and deeply shadowed valleys.`
	description `	Although it has been inhabited for centuries, in many places the terrain is so rugged that roads cannot be built, leaving several of the smaller towns almost completely isolated. Taking advantage of this isolation, several orders of Buddhist monks have built monasteries here.`
	description `	In the lowlands, large farms support sprawling cities full of factories, a striking contrast to the simplicity and isolation of the mountain villages.`
	spaceport `The spaceport is in a hilly region, just outside of the largest city, with a view of a valley full of farms that stretch for tens of kilometers, all the way down to the ocean.`
	spaceport `	The port is much less modern than the city nearby; it was built by the early settlers and has not been significantly updated since then, because the focus has been on improving life for the locals, not for their occasional visitors.`
	security 0.1

planet "New Tortuga"
	attributes core "core pirate" factory pirate religious
	landscape land/fog6
	description `A planet of violent storms and frequent earthquakes, New Tortuga does not have a lot to offer the average spacefarer. The most significant settlements on the planet are built predominantly underground, far from any fault lines, with only obscure, hardened access areas. Combined with the fortress-like blast doors that blockade the spaceport entrances, New Tortuga is the perfect place for those looking for somewhere to hide.`
	description `	Most of the inhabitants of this planet are Syndicate dissidents who mainly support themselves through manufacturing. The Syndicate often destroys pirate factories at their borders, but their fleets do not find the monetary cost of venturing as far as New Tortuga worth the benefit. Here, shipyards, factories, and outfitters provide a continuous supply of goods and services for the system.`
	spaceport `As you walk through the spaceport, scattered amidst the bars and black-markets, you notice a surprising number of religious buildings. There are a variety of churches, synagogues, mosques, temples, and others you can't quite remember the names of. Most of the shops are run not by pirates, but by ordinary folk, many wearing religious garb. The citizens here interact with pirates with friendliness and warmth, rather than the hostility and fear you see on other pirate worlds.`
	spaceport `	The relative peace is frequently broken by a pirate band wandering through the spaceport. While perhaps an auditory nuisance, the pirates here are generally more obedient and disciplined than those seen on other planets. Their ships are more advanced too, judging by the armaments and engines you noticed in the hangar.`
	shipyard "Basic Ships"
	shipyard "Core Pirates"
	shipyard "Advanced Core Pirates"
	shipyard "Southern Pirates"
	shipyard "Northern Pirates"
	shipyard "Megaparsec Basics"
	outfitter "Basic Outfits"
	outfitter "Common Outfits"
	outfitter "Ammo North"
	outfitter "Ammo South"
	outfitter "Pirate Outfits"
	outfitter "Syndicate Basics"
	outfitter "Syndicate Advanced"
	"required reputation" -10
	bribe 0.03
	security 0
	tribute 1400
		threshold 5000
		fleet "Large Core Pirates" 10
		fleet "Small Core Pirates" 15

planet "New Wales"
	attributes "dirt belt" mining
	landscape land/mountain7
	description `New Wales is home to a few mining outposts which extract and refine rare earth minerals and heavy metals. It is dangerous work: the mines are deep underground and prone to noxious gases and cave-ins, and the refineries work with molten radioactive materials and caustic chemicals.`
	description `	Due to the somewhat dim light of the star Algorel, and the cloudiness of the atmosphere, this is not a good world for farming, and the population remains quite small.`
	spaceport `The warehouses at the spaceport are kept under continuous guard due to the high value of the refined metals they contain. There are several missile silos and surface-to-air laser turrets as well; New Wales has survived multiple pirate attacks in the last decade.`
	spaceport `	Within the spaceport cafeteria, however, the locals are quite friendly and excited to connect with visitors and hear news of the outside world. The cafeteria is cooking lamb stew, and the smell of it pervades the whole building.`
	outfitter "Ammo South"
	outfitter "Basic Outfits"
	security 0.2
	tribute 400
		threshold 3000
		fleet "Large Militia" 6

planet "New Washington"
	attributes "dirt belt" mining oil
	landscape land/nasa4
	description `New Washington is a planet huddled close to a dim, red sun in an otherwise frozen system. It orbits so close to the sun that the two are locked together, with one side of New Washington continuously facing the sun and the other in perpetual darkness.`
	description `	The only villages are in the twilight region in between, and there the settlers make a living by mining for metal and for oil, a relic of a warmer period when more life flourished here and the planet spun more quickly on its axis.`
	spaceport `In this narrow ring between the baking sun of New Washington's day side, and the endless night beyond, a few native plants and animals still flourish: weirdly colored trees and grasses, and a few insect-like creatures flying among them.`
	spaceport `	Rats, accidentally introduced by the settlers, also flourish here. A small, nearly deserted cafeteria is selling stew and mashed potatoes. You are almost certain the stew is made with rat meat.`
	security 0.05
	tribute 200
		threshold 2000
		fleet "Large Militia" 3

planet Newhome
	attributes hai "hai: human presence" textiles urban
	landscape land/myrabella7
	description `Newhome's gravity, climate, and geography is very similar to the Hai homeworld. Several billion Hai live here. Most dwell in large factory cities, but there are also ranches in the undeveloped areas where the Hai raise animals that are larger than elephants but produce wool similar to sheep. Shearing them is a dangerous undertaking, but their wool can be used to make excellent, long-lasting clothing.`
	spaceport `The roads in the spaceport are very wide, so that Hai ranchers can lead their massive, sheep-like beasts along them. The animals seem docile enough, but their size is alarming.`
	spaceport `	Most of the shops only sell clothing made for the Hai, but a few enterprising artisans have responded to the growing human population in the spaceport district and begun making clothing for humans as well: larger dimensions, and no tail holes in the pants.`
	outfitter "Hai Basics"
	security 0.2

planet Nifel
	attributes deep frozen medical research
	landscape land/mountain3
	description `Nifel is a cold world, with summers too short to grow most crops, and very little indigenous wildlife aside from thick-furred mammals and some migratory birds that travel from one hemisphere to the other every year.`
	description `	Four centuries ago, when much of human space had been in travel quarantine for a decade to block the spread of the Rigellian Plague, it was here that researchers discovered a cryophilic bacterium growing in the permafrost that could be used to combat and eventually eliminate the plague. Some research labs and manufacturing plants still remain in operation here.`
	spaceport `The port is located near the equator, but the air is still uncomfortably cold. As with many of the fanciest buildings in the Deep, the spaceport here is built of carbon fiber and plastic composite instead of more traditional materials. The particular composite used here is slightly translucent, so the hallways and hangars are all bathed in dim and diffuse sunlight.`
	spaceport `	The spaceport is large enough to house ten times the number of people and ships that are currently here.`
	outfitter "Basic Outfits"
	outfitter "Deep Sky Basics"
	outfitter "Ammo North"
	bribe 0.05
	security 0.7
	tribute 1500
		threshold 4000
		fleet "Large Deep Security" 16

planet Nimbus
	attributes core fishing medical
	landscape land/beach15
	description `Nimbus is a stormy ocean world, where a rain shower can descend on you almost without warning, only to be replaced with equal suddenness by bright sunshine. It draws mostly the sort of people who can weather such changes with placid, unperturbed calm; tourist guidebooks often rank Nimbus near the top in their lists of "friendliest natives."`
	description `	All the industry on Nimbus is driven by the sea. Fish are plentiful, and the oceans here also contain some unique microorganisms that are harvested to extract useful medical compounds.`
	spaceport `The spaceport is on a small island, but well above the high water mark. The mixture of ocean spray and fog and drizzling rain is enough to turn your clothes damp even just on the short walk from your landing pad to the main cluster of buildings.`
	spaceport `	Thankfully the weather is warm, but you are glad to find a cozy, dry, and welcoming space in the coffeehouse across from the warehouse district.`
	outfitter "Basic Outfits"
	outfitter "Syndicate Basics"
	outfitter "Ammo North"
	security 0.3
	tribute 300
		threshold 2500
		fleet "Small Syndicate" 4

planet Norn
	attributes deep fishing moon
	landscape land/beach4
	description `Norn is a water world, with low gravity but an atmosphere dense enough to breathe easily. Large mats of seaweed and algae form natural rafts that drift around with the ocean currents, and a few intrepid settlers have colonized them, people who prefer a life of relative solitude and are willing to trust their fates to wherever the winds might take them. Others have settled the few, low islands, which are prone to frequent flooding.`
	description `	Fish are common here, including a few species of flying fish which travel in large packs and are a considerable nuisance for the land-dwellers.`
	spaceport `The spaceport is on one of the larger islands, a network of small buildings connected by bridges and raised up on enormous stilts about fifty meters high. Cargo winches are used to load and unload cargo from the boats that dock below. Starships dock in individual hangars, to protect them from the wind.`
	spaceport `	The whole complex sways slightly, almost imperceptibly, as if it were a large boat at sea. The walkways all have tall railings, but you still find yourself afraid to venture too near the edge or to look down at the island and the sea below. The locals, however, walk swiftly and gracefully, with no sign of fear.`
	shipyard "Lionheart Basics"
	outfitter "Ammo North"
	outfitter "Basic Outfits"
	outfitter "Deep Sky Basics"
	bribe 0.04
	security 0.6
	tribute 500
		threshold 3000
		fleet "Small Deep Security" 12

planet Oasis
	attributes farming rim textiles
	landscape land/dune4
	description `Although much of Oasis is desert, a few tropical regions exist that are more suited to human habitation. The settlements are small, and rely mostly on agriculture, ranching, and textiles to produce goods that can be sold off-world.`
	description `	For those who are drawn to simple frontier living, it is a paradise, where you can earn a living just by working with your hands, and where the only mode of transportation anyone needs is a horse. Many outsiders, of course, view the Oasis lifestyle as backward and primitive.`
	spaceport `Most cargo on Oasis is carried by horse-drawn wagons. Some of them are made of steel, but others seem to be built of hand-hewn wood. The sight of horses drawing loads onto and off of gleaming starships is almost surreal.`
	security 0.05
	tribute 300
		threshold 2000
		fleet "Large Militia" 5

planet "Oberon Station"
	attributes core station
	landscape land/sivael9
	music ambient/machinery
	description `Oberon Station is a deuterium refinery owned and operated by the Syndicate, and aside from a few docking bays for visiting ships to use in an emergency, the rest of the station is sealed off to non-employees.`
	"required reputation" 10
	bribe 0.03
	security 0.4
	tribute 400
		threshold 2000
		fleet "Small Syndicate" 5

planet Oblivion
	attributes "dirt belt" mining oil
	landscape land/industrial0-iridium
	description `The atmosphere here is a toxic mix of ammonia, sulfur, and methane. Although breathable by human beings if necessary, the locals use masks to reduce the risk of chronic respiratory problems. Even so, the life expectancy here is short, but that is partly because the two best-paying industries are oil drilling and mining for radioactive elements.`
	spaceport `The spaceport is a long landing strip paved in asphalt, with warehouses on either side of it constructed from stone and mortar. Inside are stacked lead-lined crates of radioactive materials for sale.`
	spaceport `	Unlike many Dirt Belt worlds, you see few curious children watching ships land or playing among the buildings; this is not the sort of world where many people choose to put down roots and build a family.`
	outfitter "Ammo South"
	security 0.05
	tribute 500
		threshold 3000
		fleet "Large Militia" 8

planet Ochrescoop
	attributes hai station
	landscape land/station43
	music ambient/machinery
	description `A massive plaque attached to a bulkhead in the promenade entry proudly indicates that station has been run by Yoot Ki Magnetic Fuel Harvesting for over 75,000 years. It seems that the powerful magnetic field of the gas giant below makes this station an ideal location for harvesting and re-harvesting the massive volume of fuel demanded by the Hai space industry. Despite its long history of operation, the station seems to be in an excellent state of repair.`
	spaceport `The spaceport, which consists of a wide promenade running around the interior of the station, seems to be divided into two distinct areas: the lower level, which contains all manner of amenities, services, and food places, and the upper level, which hosts the official Yoot Ki sales center in addition to a suite of different facilities for various research institutes. As it turns out, the powerful magnetic field of the world below also has certain advantages for scientific experiments.`
	spaceport `	A holographic sign floating next to the stairs proudly states that over 7,000 years have elapsed since the last fatal safety accident.`
	bribe 0.1
	security 0.5

planet "Occupas"
	attributes "requires: gaslining"
	landscape land/occupas
	description `There are no places to land on this planet, so you end up simply gliding through the upper layers of clouds. From time to time some strange giant shadows appear in the deeper layers, but they never stay long. This gas giant has relatively calm weather; the winds are mild and storms do not appear very often.`
	government Uninhabited

planet "Ogmur's Siphon"
	attributes arach "coalition station" research
	landscape land/station36
	music ambient/machinery
	description `This refinery was built shortly after the nearby dry dock station was finished, to ensure the system was self-sufficient to provide the hyperspace fuel needed for the visiting ships. A small fleet of tanker ships is docked on specially marked hangar bays, always ready to bring the fuel elsewhere if needed.`
	description `	"Ogmur" is the name of the gas giant below, named after a giant snake-like creature of Arach mythology. With an abnormally dense core and storms more ruthless than in any other gas giants in the Coalition, it swallowed the first five predecessors of this station before they could be completed, and though this one has remained in a stable orbit for thousands of years after its completion, superstition surrounding the planet makes it so that the Siphon receives very few visitors.`
	spaceport `While technically part of the system's "Guardian" military complex, there's little to no Heliarch control over the free space in this station, so a few shops and branded restaurants have opened up to serve the local workers and occasional visitors. Whether by necessity due to the lack of services in the system, or simply out of boredom within the monotony of the station, the food here is by far the best in the system and even better than on some Coalition planets.`
	spaceport `	With the exclusive goal of serving as a large-scale refinery, the station has far less living space than the system's main attraction, often leading to semi-crowded areas in spite of the low amount of pedestrian traffic here.`
	"required reputation" 15

planet Okoity
	attributes bunrodea urban
	landscape land/fog2
	description `Due to an overabundance of natural resources and arable land when the planet was discovered, Okoity has achieved the highest population of any Bunrodean world, with a staggering 24 billion people. All but the most inhospitable regions of the planet have been settled in some shape or form.`
	description `	Unfortunately, time has taken its toll on the planet, as the once prosperous lands have run dry as a result of millennia of industrial habitation. While the planet isn't completely barren of natural resources, an increasing large amount of supplies must be brought in from other worlds to sustain the population.`
	spaceport `The spaceport of Okoity is completely packed with Bunrodeans. You have little room to maneuver as you explore the spaceport while trying to not bump into anyone. Many of the Bunrodeans here show signs of being genetically engineered, from Bunrodeans with extra limbs to one that you see up high climbing on walls and jumping from building to building to avoid the crowd below.`
	shipyard "Bunrodea Basic"
	outfitter "Bunrodea Basic"
	"required reputation" 25
	bribe 0
	security 0

planet Olohoa
	attributes bunrodea uninhabited
	landscape land/sky3
	description `From afar, Olohoa looks like it might be a pleasant place to live, with clear oceans not too dissimilar to what you might find on a Paradise World. But your ship's sensors tell you a different story, one of a planet with immense amounts of ultraviolet radiation bombarding its surface. Nothing short of an extremophile could survive on the surface here, and any life in the oceans is likely deep down where no radiation can reach.`

planet Osaeli
	attributes ka'het uninhabited
	landscape land/fields15
	description `An Earth-like planet with high biodiversity, at first glance Osaeli appears to be an idyllic world where no lifeform ever became predominant; but looking more closely, the signs of an ancient devastation can still be seen. In the middle of the forests, huge amounts of debris are scattered across large areas, and scans reveal many underground bunkers, partly destroyed and filled with water.`

planet "Oup Je"
	attributes gegno scin
	landscape land/canyon4
	description `The many beveling formations here provide the Gegno Scin with a rich amount of materials for their cities and ships. Below are small woodlands that seem to be stripped down one way or another, with few living areas scattered about. It is apparent that this planet has been worn down over time, due to both natural and unnatural causes.`
	spaceport `A few Scin in the spaceport are equipped with what looks like heavy mining gear instead of normal pilot attire, and are never seen boarding any spacecraft. Rather than cautious, they appear to be genuinely curious of your presence, staring at you in fascination. Presumably, these Scin spend most of their days deep in this planet's mines, so seeing anything beyond minerals or machinery, let alone foreigners, is quite astonishing to them.`
	government "Gegno Scin"
	"required reputation" 1
	bribe 0
	security 0

planet Palarei
	attributes ka'het uninhabited
	landscape land/valley5
	description `While its short distance from Gerenus makes it seem only barely capable of supporting life, Palarei's surface is full of thickets of a small spiky bush native to this planet. Oddly enough, very few settlements on the planet appear to have been destroyed by weapons fire; most facilities are covered in meters of dust and sand but, other than that, appear to be quite operative.`

planet Palatine
	attributes "gas giant" "requires: gaslining" uninhabited
	landscape land/nasa12
	description `The whipping winds of Palatine are a prime example of how the inner mechanics of gas giants are poorly understood; when it was initially discovered by the Remnant, its winds spun around the globe at speeds far in excess of what astrophysical models predicted, as if they had recently been subject to a massive acceleration.`
	description `	Over the subsequent centuries the winds have been imperceptibly slowing toward normally predicted velocities, but at their current rate it will be many millennia before they reach them.`
	government Uninhabited
	security 0

planet Parii'het
	attributes ka'het uninhabited
	landscape land/station42
	music ambient/machinery
	description `Very similar to its sister station of Seli'het, Parii'het was still under construction when it was abandoned by its creators. Today, it floats uninhabited in this rarely visited section of space, approached occasionally by the automated drones that mindlessly continue to carry new supplies to the massive cargo section. If the Ka'het attacked this station, it would be made entirely inoperable in a short time.`
	government Builder

planet Passaritus
	attributes "gas giant" "requires: gaslining" uninhabited
	landscape land/nasa27
	description `Decades ago, Passaritus was the subject of an ambitious project by the Deep to mine metallic hydrogen from its mantle. Being barely large enough to form metallic hydrogen in the first place, the gas giant's gravity was thought to be low enough to make extraction feasible. Unfortunately, the Deep had overestimated their ability to build an extraction device that was not only functional, but economical, and the project has since been moved to the backburner.`
	description `	Passaritus still happens to be an interesting locale to visit, at least if you have a gaslined ship. Its small size and relatively rapid rotation gives it sweeping bands of color, each corresponding to a different layer or wind speed, and the lower gravity allows updrafts to carry your ship upwards for kilometers.`
	government Uninhabited

planet Pearl
	attributes forest medical paradise tourism
	landscape land/forest10
	description `Pearl is an idyllic, forested world, mostly set aside as a wildlife sanctuary for imported exotic species. Each of the islands and continents houses animals and plants from a different planet's biosphere. Terraforming stations and satellites maintain the atmospheric gas levels in order to keep each island at the proper temperature and rainfall level.`
	description `	Some of the islands are open for tourists and safari tours, and even for hunting. Others are owned by private companies and used for medical research. People with training in veterinary medicine are always in high demand here.`
	spaceport `The spaceport is on one of the smaller islands, where the outside contagions brought in by visiting ships - including the rats and insects that inevitably stow away inside cargo crates - can be kept in isolation. The spaceport is located on a mountain slope immediately above a sea port, where visitors can charter a ship to one of the other islands. The warehouses for incoming and outgoing supplies are massive, but have been dug partly into the mountain so that the part of them that extends above ground is less prominent.`
	bribe 0.03
	security 0.7
	tribute 2800
		threshold 6000
		fleet "Large Republic" 11

planet "Pelubta Station"
	attributes arach "coalition station" research
	landscape land/station7
	music ambient/machinery
	description `Pelubta Station was built shortly after the Arachi discovered the hyperdrive, initially to take advantage of the massive amounts of solar power generated by the nearby stars. However, now it is mainly used as a hyperspace fuel refinery. Although it has endured some solar flares, constant maintenance means that the station still doesn't show its age.`
	description `	Pelubta Station is also used to study one of the binary stars in this system, since it has a similar makeup and age to one orbited by a Heliarch ringworld. Most of this research is focused on predicting stellar phenomena, especially the most abnormal ones.`
	spaceport `The intake section has a consistently high traffic, mostly made up of Coalition merchants supplying the station and leaving with shipments of fuel to take to other Arach worlds. The science section seems to be completely closed off to non-Heliarchs. Considering that the work done here should be relatively benign, the station may also serve other purposes.`
	"required reputation" 20
	security 0.4

planet "Periaxle Circuit"
	attributes "coalition station" research saryd
	landscape land/station34
	music ambient/machinery
	description `The first structure of such scale the Coalition ever built, this station was designed and fully built before the War of Independence. Originally a Saryd attempt at emulating the Quarg's own ringworlds, almost all living quarters and amenities were stripped away over the course of the war in favor of a gigantic particle accelerator used by the Saryds to research weapons and shielding technology. Nowadays, its use has shifted into a more general-purpose research facility.`
	description `	Completed dozens of centuries before the war, the structure's original plating failed to last the test of time unscathed, unlike the Quarg's own, and is in a constant need of replacement to prevent the miniature ring's integrity from being compromised. Every so often, maintenance crafts can be seen conducting repairs on some outer section of the ring.`
	spaceport `Having very little in the form of windows to look out into the system, and not much to gaze at the small, barren planet it encompasses, the station sees very few visitors--mostly cargo haulers bringing in supplies for the crew staffed here or the occasional university groups coming to visit the particle accelerator and deepen their knowledge.`
	"required reputation" 15

planet "Phoenix Station"
	attributes deep station
	landscape land/sivael4
	music ambient/machinery
	description `As with all refineries in the Deep, Phoenix Station is government-owned. You cannot imagine who would want to live here; despite reflective hull plating and active cooling systems, the station is uncomfortably hot. Nearly all the work is done by robots and computers, with only a skeleton crew of people supervising. Every time the station's orbit brings it through the planet's shadow, the temperature drops briefly and the entire station creaks ominously as it cools.`
	"required reputation" 10
	bribe 0.07
	security 0.7
	tribute 500
		threshold 2000
		fleet "Large Deep Security" 5

planet Pilot
	attributes north research
	landscape land/bwerner2
	description `Pilot is used as a research and testing station for Lovelace Labs. The research buildings are not open to non-employees. From a distance it looks almost like a small war is going on, with missiles being fired from a silo toward a hilltop where an anti-missile turret is picking them off one by one.`
	description `	Rumors say that the Sidewinder Missile engineering team and the Missile Defense team are in fierce competition with each other, and whichever team is currently losing to the other must buy them lunch every Friday.`
	spaceport `The workers grudgingly refuel your ship, but it is quite clear that you are out of place here. Nearly everyone in the spaceport is wearing a lab coat or a uniform, and several groups of people halt their conversations as soon as you pass within earshot.`
	"required reputation" 100
	bribe 0.1
	security 0.9
	tribute 600
		threshold 2000
		fleet "Small Republic" 21

planet Pincian
	attributes moon uninhabited
	landscape land/mars3
	description `Pincian is a small rocky moon, tiny enough to avoid most asteroids attracted by the nearby gas giant of Palatine. Nevertheless, a huge crater, old enough to have collected some dust and regolith, dominates its surface. Whatever crashed here, it must be tens of thousands of years since the impact.`
	description `	There are some small-scale mining operations all around Pincian, but everything around the crater has been left untouched except for a Remnant research station nestled into one of its edges.`
	government Uninhabited
	security 0

planet Placatious
	attributes "gas giant" "requires: gaslining" uninhabited
	landscape land/clouds_07
	description `Half a century ago, Placatious was the subject of a Syndicate marketing campaign, advertising the view of its deep blue sky from orbit to be "the most agreeable sight in the galaxy." Construction on a large station, intended to be a massive hub of conference rooms with panoramic views of the supposedly breathtaking gas giant below, was started but never completed after numerous delays and budget overruns. Eventually, the executive responsible for the entire scheme was forced into an early retirement, and the idea was quietly dropped.`
	description `	From within, Placatious really is quite beautiful, with wisps of aquamarine vapor trailing vertically as far as the eye can see. Perhaps the Syndicate would have had more success had they managed to suspend a conference room inside the gas giant's atmosphere.`
	government Uninhabited

planet Placer
	attributes core frontier mining
	landscape land/mfield5
	description `Placer is uninhabited aside from one small mining outpost; the atmosphere contains uncomfortable levels of ammonia and sulfur dioxide. To avoid respiratory injury from long term exposure, those who live here must wear breathing gear when they leave their pressurized homes and mine shafts.`
	description `	Several scientific experiments over the last few centuries have sought to introduce microorganisms that would break down the harmful chemicals and transform the atmosphere to make it safer for human beings to breathe, but none have been successful.`
	spaceport `The port consists of a large atmospheric dome, with landing pads and airlocks around the periphery. Although brief exposure to the air is not considered harmful, you find yourself holding your breath as you run from your ship to the airlock.`
	spaceport `	Inside the dome, hanging gardens and open park land create a much more hospitable place, but the spaceport is nearly deserted, aside from one small pub that seems to be full of mine workers whose shift has just ended.`
	security 0.2
	tribute 300
		threshold 2000
		fleet "Small Syndicate" 4

planet "Plort's Water"
	attributes arach research
	landscape land/sea15-harro
	description `Plort's Water is an ocean world, with no landforms except for some scattered volcanic archipelagos. A few of the larger islands are home to small Arach settlements, and others live aboard "island-ships" that can each carry tens of thousands of individuals. There is very little industry here, but many of the locals are involved in biological experiments or in categorizing the millions of species that inhabit the oceans.`
	spaceport `The spaceport is built on the slopes of a dormant volcano, and only has space for a few dozen ships to land at any one time. Too few visitors come here to support any shops or restaurants in the spaceport itself. In the village, the cheapest and most abundant food is a variety of soups, cakes, and puddings that all look and smell as if they are made from processed algae.`
	"required reputation" 15

planet Poisonwood
	attributes factory farming frontier south
	landscape land/bwerner6
	description `Until very recently, Poisonwood was home to a slave colony run by a powerful outlaw cartel. Tens of thousands of slaves were forced to work in hot, dirty manufacturing plants or irrigating fields out under the burning sun. Finally, in the year 2985, a Republic Navy strike force defeated the cartel and liberated the slaves. The Navy also supplied the manpower and equipment necessary to transform the factories and towns into a more livable setting for those who chose to remain, while giving others free passage off-world.`
	description `	Today, most of the inhabitants are children of the liberated slaves, and like their parents they remain grateful and fiercely loyal to the Republic.`
	spaceport `The starport is a hodgepodge of small metal structures, built from the remains of Navy and pirate ships that fought for control of this world. The locals are unusually courteous and proud to welcome you to their planet.`
	spaceport `	The tavern in the center of the port is named The Parting Glass. The walls are covered with photographs from after the war: liberated slaves boarding Navy ships to leave this planet that had brought them so much pain; Navy officers leaving their ships to retire on this world that they liberated; friends gone away, and friends left behind. It is a strange feeling to sit here so deeply immersed in signs of a history that you had no part in.`
	outfitter "Ammo South"
	"required reputation" 2
	bribe 0.04
	security 0.5
	tribute 300
		threshold 2000
		fleet "Large Militia" 7

planet "Pon'tes"
	government "Hicemus"
	landscape land/station16
	"required reputation" 1.0
	outfitter "Hicemus"
	shipyard "Hicemus"
	description "Pon'tes is uncomfortable, even by the standards of a station. As the Incipias are able to propel themselves through the air, there are no handles or surfaces for you to grip onto. The simulated gravity caused by the rotation of the station is not helping."
	description "The station is a bit larger than the most human ones and a lot of Incipias are living here. They all seem very busy as they float through the tube-like hallways."
	spaceport "The station has no normal spaceport - only a small docking area. Most of the people present appear to be workers, as opposed to visiting captains."
	spaceport "Most of the ships are delivering minerals but some also deliver supplies from Redias. Only a few seem to transport people."

planet Poseidos
	attributes fishing rim
	landscape land/sea9
	description `Poseidos is an ocean world, speckled with tiny islands. The people who live on the islands almost all make a living by fishing. The oceans are so bountiful that the locals say that only a fool or a very lazy person would starve here; there are enough fish even near shore that most families just own a small boat rather than the larger vessels designed for the deep ocean.`
	description `	The only scarce resource here is fresh drinking water. The village roofs are designed so that every drop of rain can be collected and conserved.`
	spaceport `The spaceport is on one of the larger archipelagos. It is built half on land, and half over the water, with a series of bridges and wide canals allowing foot traffic above and cargo barges below. The bridges are built with stone arches rather than steel truss structures, partly to allow more clearance for boats below but also partly just for appearance. For a spaceport, it is an unusually beautiful place.`
	outfitter "Basic Outfits"
	outfitter "Kraz Basics"
	outfitter "Ammo South"
	security 0.1
	tribute 400
		threshold 3000
		fleet "Large Militia" 6

planet Prime
	attributes factory north urban
	landscape land/city11
	description `Prime is a very Earth-like ocean world, with a population of over a billion people. It is home to Betelgeuse Shipyards, and much of the industry on the planet is related to ship-building in one way or another, like refining and working metal, or developing exotic new hull and framing materials. Although some mining is done in more remote regions of the planet, Prime is reliant on shipments of metal and other goods to feed its industries.`
	spaceport `The spaceport is a long, multi-story building designed to look like a carrier starship, but much larger. It is built mostly of steel and glass, with the sturdy beams and girders that support the building visible on the inside, giving it the look of a ship still in construction, whose interior has not yet been fully fitted out. In nearby hangars, final assembly is being done on ships, some of which have been completed and are now for sale.`
	shipyard "Betelgeuse Basics"
	shipyard "Betelgeuse Advanced"
	shipyard "Navy Basics"
	shipyard "Megaparsec Basics"
	outfitter "Common Outfits"
	outfitter "Ammo North"
	outfitter "Lovelace Basics"
	outfitter "Northern Explorers"
	"required reputation" 2
	bribe 0.05
	security 0.6
	tribute 4400
		threshold 8000
		fleet "Large Republic" 17

planet "Pug Wormhole"
	wormhole "Pug Wormhole"

wormhole "Pug Wormhole"
	link "Over the Rainbow" Deneb
	link Deneb "Over the Rainbow"

planet Pugglemug
	landscape land/myrabella5
	description `This planet appears to be the Pug capital. Cities with impossibly high towers, connected by arches and bridges, are sprinkled across the landscape, and surrounding the cities are shorter, uglier buildings used as factories. However, a surprising amount of the land area is unsettled, its natural beauty untouched. Given how much damage humans did to Earth before discovering the hyperdrive, you find it hard to fathom how a species isolated in a single star system could have enough restraint to leave their home so pristine.`
	spaceport `The primary spaceport here is marked by an enormous collection of arches forming an open-air dome. Based on the power cables and devices attached to the sides of the arches, you suspect that the entire dome can be protected by an energy shield if necessary. Inside it, landing platforms jut out from the arches at many different levels.`
	"required reputation" 2
	security 1

planet Pugglequat
	landscape land/valley15-harro
	description `This planet has a handful of Pug cities on it, full of tall, graceful spires and arches. However, most of the land area is either left in its natural state, or in use for mining; it seems to abound in both oil reserves and metal ore. The climate is somewhat cold by human standards, but still quite livable. You are not sure if that is because the Pug were just lucky enough to have a star system with two hospitable planets, or whether they have employed some sort of terraforming.`
	spaceport `The spaceport here is a set of seven tall towers of varying heights, each with landing pads jutting out from its sides like leaves from the stalk of a plant. The towers are joined to each other at various levels by arches.`
	"required reputation" 2
	security 1

planet Pyriphlegethon
	attributes "gas giant" "requires: gaslining" uninhabited
	landscape land/clouds_02
	description `Despite its poorly received name, Pyriphlegethon was famous in the early history of human interstellar travel as the first "hot Jupiter" to be explored in detail. Colorful images of its incandescent clouds and glowing night sky became some of the most iconic images of space in the 23rd century, when the invention of the hyperdrive was still recent.`
	description `	Even on the planet's night side, everything is washed in a deep red glow that seems to come from all directions at once. You are glad that gaslining technology protects your ship from the extreme temperatures outside, keeping your own atmosphere from becoming similarly incandescent to the one outside.`
	government Uninhabited

planet Quicksilver
	attributes core mining volcanic
	landscape land/snow0
	description `Quicksilver is a world of highly variable, violent weather: hurricanes, hail, and earth-shaking thunderstorms. Under the planet's crust, it is equally turbulent and unpredictable, leading to frequent earthquakes and volcanic activity.`
	description `	Although Quicksilver has vast mineral resources, the tectonic activity makes underground mining far too dangerous. However, a few enterprising settlers work in surface mining and mountaintop removal. The results are ugly, but this is a far too inhospitable world for anyone to care what it looks like.`
	spaceport `The spaceport is a single, enormous hangar built as a geodesic dome. It is filled with the constant dull roar of rain beating against the dome from above. When an especially strong blast of wind strikes the dome, its joints flex slightly and you can see the whole structure ripple and move.`
	spaceport `	Amenities here are minimal: a small cafeteria selling hot drinks and warm stew, and a marketplace mostly filled with stacks of refined steel and aluminum and titanium for sale. A smaller stack of lead-lined crates hold radioactive metals. The air is not particularly cold here, but it is very damp, and the howling weather outside seems to weigh on everyone's spirits.`
	security 0.2
	tribute 400
		threshold 2500
		fleet "Small Syndicate" 5

planet Quirinal
	attributes lava uninhabited
	landscape land/lava9
	description `While otherwise resembling a fairly typical moon, Quirinal is notable for the lava rifts that seem to be an inexplicably constant feature on its surface. For lack of a better description, it looks like the moon was struck a glancing blow by some sort of massive force, and the resulting chasm has been oozing lava ever since.`
	description `Despite the astrophysical anomalies, there appears to be no current activity on the surface.`
	government Uninhabited
	security 0

planet Rand
	attributes "dirt belt" mining
	landscape land/valley7
	description `Rand is a desert world, too dry for much farming and with gravity low enough to be uncomfortable for most human beings. It is, however, the best source of heavy metals in the galactic south.`
	description `	Aside from the managers of the mining companies, nearly all the people here are migrant workers from elsewhere in the Dirt Belt, who have come to spend a season working for the relatively high wages that uranium mining offers, either to send money off-world or to save it up in order to build a better life for themselves.`
	spaceport `The landing pads here are poured concrete, raised up slightly above the level of the desert to keep them from being buried in sand. A few workers are constantly driving brush sweepers across the unoccupied pads. The air is filled with sand particles and dust. Aside from the storage sheds, there are only two buildings, each with a large sign out front: "Labor" and "Trade."`
	security 0.05
	tribute 500
		threshold 3000
		fleet "Large Militia" 8

planet "Redias"
	landscape land/redias
	attributes "requires: gaslining"
	"required reputation" 1
	description "The home planet of the Incipias is reigned over by powerful storms. Lightning and thunder appear without pause and a powerful wind moves the clouds at a disorienting speed."
	description "The Incipias have adjusted perfectly to this harsh environment. Their cities are built like them: large balloon-like structures which hold spheres of buildings in the air. The Incipias themselves can move freely through the atmosphere, so the cities have no roads. To travel larger distances, they use gliders that can fly against the powerful winds."
	spaceport "Because of the size of their homeworld the Incipias built not one but four spaceports. These spaceports are the only platforms with fixed positions. They were built in heights where the storms are not so strong, but they still need a lot of energy to be held in place."
	spaceport "The spaceport itself is a giant circular platform with a few of the Incipias' housing spheres at the bottom. Traffic is negligible because only one ship can land here at a time."
	government "Conlatio"

planet Redwatch
	attributes hai station uninhabited
	landscape land/station6
	description `This station was mothballed sometime in the last sixty thousand years. The docking area has an atmosphere, and a status panel indicates that the station's generators are functional but shut down, with standby mechanisms running on solar power alone.`
	description `	Despite the Hai's notably durable engineering, this station appears to have sustained substantial damage since it was abandoned. Given its proximity to Unfettered space, the station's scars are most likely a reflection of the current war taking place between the Hai and their northern brethren.`
	government Uninhabited
	bribe 0
	security 0

planet "Refuge of Belugt"
	attributes arach folklore tourism urban
	landscape land/beach9-sfiera
	description `Billions of Arachi live on this warm ocean world. It is home to House Debdo, one of the largest of the great Arach houses, which is composed of those who are employed in various service industries. This is a popular tourist destination not just for the Arachi, but for the Kimek as well and even a few particularly adventuresome Saryds.`
	spaceport `Many of the Kimek and Arachi tourists here are rather scantily clad, wearing what must be their equivalent of swimwear. Of the few Saryds who are mingling with them, most are clad from head to hoof in thin white robes that block the glaring sun. Apparently Saryds have a more conservative sense of modesty than the other Coalition species.`
	spaceport `	Many of the shops and restaurants have signs on the doors that are oddly reminiscent of human beach towns: the signs explain pictorially that all patrons must be wearing pants.`
	security 0.2

planet "Rekat Moraski"
	attributes korath station
	landscape land/station26
	music ambient/machinery
	description `This station is a refinery where ore from asteroids is processed into metal. Larger asteroids are processed where they are; smaller ones are brought into the refinery itself to be mined.`
	spaceport `This station has several bays large enough that a small asteroid can be steered inside. Harvester microbots then work their way into seams of metal in the asteroid, digging deeper and deeper until the asteroid is honeycombed with small tunnels and all the metal-rich veins have been extracted.`
	"required reputation" 1
	bribe 0
	security 0

planet Relic
	attributes "near earth"
	landscape land/valley4
	description `Relic was colonized over seven hundred years ago, back when the construction of the first hyperdrive was still in living memory. At this point, most starships had a very limited range, so the stars adjacent to Earth were the only viable options for any colonization attempts. Because of this, Relic seemed like it was going to become a major colony, despite its low gravity, harsh environment, and limited resources.`
	description `	However, this would not last. In less than fifty years, the colonies had spread to much more favorable planets, and Relic was left behind by most human development.`
	spaceport `The spaceport here is located in the only recognized city on Relic, and it's only designed to handle the occasional merchant or Navy ship on its way to or from Earth. It doesn't even use standard landing pads used on most other planets. Instead, the natives seem to have set up some concrete slabs next to some gas pumps and called it a day. Despite this, proximity to Earth's traffic guarantees a few ships land at the spaceport every day. A running joke among the locals is that the chief industry of Relic is the gas station.`
	outfitter "Ammo North"
	security 0.2
	tribute 700
		threshold 3000
		fleet "Small Republic" 25

planet "Remnant Wormhole"
	attributes "requires: quantum keystone"
	spaceport ``
	wormhole "Remnant Wormhole"

wormhole "Remnant Wormhole"
	mappable
	link Peragenor Edusa
	link Edusa Peragenor
	color "wormholes: Ember Waste"

planet "Remote Blue"
	attributes kimek urban
	landscape land/water5
	description `Most Kimek are proud to be members of the Coalition, but those who are either suspicious of the other species or simply want to be as far away from the Heliarch ringworlds as possible when the Quarg return with retribution, choose to live here. As a result, despite its remote location this world supports a population of over eight billion. Many of the cities have defensive gun emplacements on their outskirts, yet another sign of the local paranoia.`
	spaceport `There are almost no non-Kimek in this spaceport, and as an alien visitor from beyond Coalition space you receive a considerable amount of scrutiny. Several of the local restaurants outright refuse to serve any species but the Kimek, claiming that their patrons would lose their appetites if forced to witness the disgusting eating habits of other species. (The Kimek generally eat their food by vomiting digestive fluid onto it, waiting for it to dissolve, and then slurping up the soupy mixture.)`
	shipyard Kimek
	outfitter "Coalition Advanced"
	"required reputation" 15
	security 0.05

planet Retilie
	attributes ka'het uninhabited
	landscape land/sea19
	description `Retilie is an oceanic world; more than 95% of the planet's surface is covered by oceans, which can be several kilometers deep. Few traces of coastal villages are still visible, mostly composed of ancient metallic formations standing some kilometers from the seaside, where the occasional high waves can't reach them. A few small cities on the mainland are in a better state, but without anyone to maintain them, vegetation has grown to completely cover many of the surviving buildings.`

planet Reunion
	attributes factory "near earth" urban
	landscape land/mfield4
	description `Reunion is one of the most Earth-like planets found by the early settlers, all the way down to its moon and tides. It has grown into a mostly urban world, which supplies manufactured goods of all sorts to the neighboring systems.`
	description `	Local politics are unusually lively for a Republic world, to the point where a seat in the local legislature is often more hotly contested than one in the Republic Parliament. Topics of debate include trade and taxation, of course, but also seemingly fringe issues like biodiversity regulations for city green space. It may be that a world with no terraforming needs is focusing instead on tweaking society itself.`
	spaceport `The spaceport, although designed as a clean and modern building, is a place of barely controlled chaos: vendors selling food on the sides of the hallways, tourist families with young children, and even a few farmers driving cattle. People of every age and race and occupation rub shoulders here, but there is no sign of the extreme sort of poverty that you have seen on some other worlds.`
	shipyard "Basic Ships"
	shipyard "Syndicate Basics"
	shipyard "Megaparsec Basics"
	shipyard "Tycho Crater Advanced"
	outfitter "Common Outfits"
	outfitter "Lovelace Basics"
	outfitter "Ammo North"
	security 0.3
	tribute 2900
		threshold 5000
		fleet "Large Syndicate" 17

planet Revelation
	attributes moon saryd uninhabited
	landscape land/canyon0
	description `The Saryds are the only known species who successfully visited another world when their technology was still in the age of steam. The scientist who first landed here was piloting a ramshackle rocket ship of dizzying complexity. Modern analysis of his plans indicates that his flight had less than a one in ten thousand chance of success. This has led to speculation that he was either secretly assisted by friendly aliens, or completely insane, or possibly both.`
	"required reputation" 15

planet "Ring of Friendship"
	attributes heliarch ringworld station
	landscape land/station21
	description `This is the crown jewel of the Heliarchs, a ringworld that was completed by the Quarg before the Coalition formed and drove them away. It now serves both as a center of finance and trade, and as the seat of the Heliarch government, which is made up of "consuls" who have been selected by the other Heliarchs from among their number in such a way that all three species always have equal representation. The Heliarchs, in turn, are selected from among the best and brightest members of each species. Despite the occasional resistance to it, this meritocracy has survived ten times longer than any human democracy.`
	spaceport `At any given time, thousands of young people are in training here to become "interpreters," the Heliarch agents who serve as translators and mediators on all the Coalition worlds. As they rise through the ranks, some of those agents will be honored by being elevated to the rank of Heliarch, gaining a voice in the selection of new consuls and perhaps one day even being selected themselves.`
	spaceport `	Heliarch rank is not hereditary, and the children of Heliarchs are given no special preferment for promotions or educational opportunities.`
	"required reputation" 5
	bribe 0
	security 0.8

planet "Ring of Power"
	attributes heliarch ringworld station
	landscape land/station22
	description `This ringworld is the center of operations for the Heliarch defense forces. Although they have not had to fight a major space battle in thousands of years, they still maintain a sizable fleet, believing that if they ever allow their vigilance to waver, the Quarg may return and try to reclaim what was once theirs.`
	spaceport `The hallways of the spaceport echo with the footsteps of groups of marching defense force cadets. Each group contains a mixture of Saryds, Kimek, and Arachi, to help them learn allegiance to all the peoples of the Coalition instead of just identifying with their own species.`
	spaceport `	The designer who invented the Heliarch uniforms, with a distinctive style that unifies them despite the wildly different body shapes of the three species, must have been an absolute genius.`
	"required reputation" 25
	bribe 0
	security 0.8

planet "Ring of Wisdom"
	attributes heliarch ringworld station
	landscape land/station2
	description `This Heliarch ringworld is their center for science, mostly trying to understand and reverse engineer Quarg technology rather than inventing new devices of their own. But after thousands of years of controlling these ringworlds, it seems that their inner workings are still something of a mystery to the Heliarchs.`
	description `	"Construction" work is always ongoing here, but rather than extending the backbone of the ring itself, which uses exotic materials that they cannot replicate, the Heliarchs are just adding sheets of solar panels and other extensions to the sides of the ring.`
	spaceport `Most of this ringworld is off-limits to everyone but the Heliarch scientists, not just for the sake of secrecy but also for safety. When the Heliarchs first began exploring the machinery of this ringworld, hundreds of them died in explosions, gas leaks, and power discharges after trying to cut their way into inaccessible areas. More recently, an entire team of scientists vanished from one of the main hangars without a trace and without any sign of resistance.`
	"required reputation" 25
	bribe 0
	security 0.8

planet Ruelogakk
	attributes "gegno quarg" quarg station
	landscape land/station5
	description `This Quarg station, although pristine and well-kept, has been constructed rather recently compared to the complete ringworld the next system over. It appears to be purposed as some sort of resting spot for tourists, though very few docking bays are in use. Eerily few Quarg are seen walking about the brightly lit abstract hallways of glass with only the faintest hum of machinery breaking the silence.`
	spaceport `Only a few small alien transports can be seen docked with this station, hooked up to strange devices that seem to match the designs of their ships. Other than that, the aliens' presence here seems to be kept at an extreme minimum, with at most one or two seen passing by occasionally.`
	government "Quarg (Gegno)"
	"required reputation" 1
	bribe 0
	security 0.9

planet Ruin
	attributes uninhabited
	landscape land/hills3
	description `This is a stormy, cloud-covered planet, where fog banks flow through the valleys like dark, cold, slow-moving rivers, and the sun is seldom visible. Aside from some dull blue-gray moss and lichen, there are few living things here. The ground is warmer than the air above it, due to an abundance of radioactive elements in the planet's crust.`
	description `	Most of the surface is ocean, but atop one of the higher mountains is an odd, abandoned spaceport.`
	port "Space_port?"
		recharges all
		services "offers missions"
		description `Perhaps the oddest thing about this planet is this spaceport: a ring of landing pads surrounding a collection of fuel tanks. The landing pads are not concrete or any other material humans customarily use, but monolithic slabs of basalt. One of the fuel tanks has a human-style connector on it, but there are a dozen other connectors branching off from it as well.`
		description `	A few insectoid robots scuttle slowly across the tanks and landing pads, removing ice and rust and lichen and polishing the surfaces of the tanks. No living creatures are present.`

planet Rust
	attributes factory farming research rim
	landscape land/fields8
	description `Rust is smaller than Earth, but very similar in climate. Much of its surface is suitable for agriculture, with wide open grasslands and dense forests. There are very few mountains, since the planet has low levels of tectonic activity.`
	description `	The chief industry on Rust, however, are the factories and labs for Kraz Cybernetics, a maker of robots, computers, and advanced weapons systems. The planet's population is not large, but the schools are among the best in the region, and many of the inhabitants - even those who live on the farms - hold at least one advanced degree.`
	spaceport `The spaceport is a gleaming, modern steel structure, with docks extending out from it like spokes from an axle, and magnetic clamps to hold ships of any size.`
	spaceport `	As you walk into the building, you cannot help gawking. Most of the shops are staffed by robots instead of human beings, and the elevators are so smooth and silent that you can hardly tell they are moving at all. Even though you know that all this technology was provided by the marketing department of Kraz Cybernetics as a showcase of their capabilities, you cannot help but be inspired by this vision of what the future of all planets might some day be.`
	shipyard "Basic Ships"
	shipyard "Southbound Basics"
	shipyard "Southbound Advanced"
	outfitter "Common Outfits"
	outfitter "Delta V Basics"
	outfitter "Kraz Advanced"
	outfitter "Ammo South"
	bribe 0.04
	security 0.5
	tribute 1200
		threshold 5000
		fleet "Large Militia" 18

planet "Rusty Second"
	attributes kimek shipping urban wealthy
	landscape land/desert8-sfiera
	description `The combination of a dry, temperate climate and its prestigious location near the Heliarch ringworlds make Rusty Second a highly desirable home for wealthy Kimek. Nothing is cheap here, and there is very little local industry aside from the banks, shipping conglomerations, and other corporations whose senior management offices are located here.`
	spaceport `Although this is a Kimek world, the spaceport and the surrounding city more closely resembles Saryd architecture. This port was developed in the days when the Kimek had first made contact with the other species of the Coalition, and were still in awe of the technological sophistication of the Saryds.`
	spaceport `	The original architecture also borrowed heavily from the Quarg, but anything reminiscent of them was stripped away after the Coalition's rebellion succeeded.`
	shipyard "Coalition Basics"
	outfitter "Coalition Basics"
	security 0.4

planet "Sabira Eseskrai"
	attributes korath
	landscape land/desert13
	description `Long ago, this planet was home to several Korath oil mining settlements, but now all that remains visible are the tops of a few dozen of the tallest buildings. Everything else has been buried by sandstorms.`
	description `	Due to a recent shift in climate the deserts have begun shrinking once more, with local vegetation growing to cover more and more land each year, but the Korath are no longer here to benefit from the change.`

planet "Safaresk Enlai"
	attributes korath station
	landscape land/station17
	music ambient/machinery
	description `It is unclear what the primary purpose of this station is. The station contains numerous greenhouses where a wide variety of plants, and even some small animals, are kept. Other parts of the station are closed off to non-Korath visitors.`
	spaceport `This spaceport is relatively unpopulated for a station of this size, and the few Korath who are here are wandering about with the sort of deeply absorbed attitude you would expect from a scientist or an academic.`
	spaceport `	In one corner of the spaceport is a cage housing several large rodents and some small shrubs, lit by a warm sun-lamp. The rodents are quite acrobatic.`
	security 0

planet Sandsnap
	attributes hai station uninhabited
	landscape land/station40
	description `This station was mothballed sometime in the last sixty thousand years. The docking area has an atmosphere, and a status panel indicates that the station's generators are functional but shut down, with standby mechanisms running on solar power alone.`
	description `	A tourist FAQ in the docking area cheerily informs any visitors that after the opening of the wormhole in Waypoint, Sandsnap was briefly considered as a possible destination for humans looking to settle in Hai space. Reopening the station would have provided ample room for millions of potential migrants without disturbing planetary ecosystems. Ultimately, it was decided that the slow trickle of human settlers to Hai space did not justify the costs of bringing Sandsnap back online and that it would be better for both humans and Hai if the two species weren't sequestered from each other.`
	government Uninhabited
	bribe 0
	security 0

planet "Sandy Two"
	attributes factory farming folklore kimek urban
	landscape land/badlands1
	description `This world is relatively hot and dry by human standards, but nearly ideal for the Kimek, and more than fifteen billion of them live here in cities where the skyscrapers are so densely packed that many of the streets never receive direct sunlight. The residential areas tend to be spread out along the banks of rivers, so the cities are linear, with factories and other industry on their fringes. Access to limitless skilled labor makes it cheap to manufacture almost anything here.`
	spaceport `The spaceport facility is on an island in the center of a river, surrounded by a city so large that the rows of skyscrapers stretch all the way to the horizon. Civilian aircraft, boats, and cargo trucks swarm around the spaceport, bringing goods and people to and from the residences and the outlying factories.`
	outfitter "Coalition Advanced"

planet "Sapira Mereti"
	attributes korath
	landscape land/lava11
	description `This was the seat of government and last military stronghold of the Kor Mereti faction during the Korath civil war. Here they built the factories and shipyards that churned out autonomous warships to prosecute their war against the Kor Sestor. The machines now rule this world alone, and have made it entirely uninhabitable for living creatures as they delve ever deeper into the planet's crust to harvest metal and fuel, and construct more and more factories to build new generations of robotic warships.`
	spaceport `With no living creatures in sight, the only noises in this refueling depot are the roaring engines as robot ships land and take off, communicating silently with each other via radio. The autonomous ships land and take off with perfect precision in a steady, unbroken stream. Many of them have been damaged by weapons fire, and as soon as they land they are covered by a swarm of welding and repair microbots that lay down new layers of hull armor and rebuild weapons and engines that have been destroyed.`
	"required reputation" 1
	bribe 0
	security 0

planet Sardva
	attributes bunrodea religious
	landscape land/fields6
	description `The planet of Sardva is used by the Bunrodea as a vault for genetic material of all origins, from the seeds of plants that the Bunrodea have encountered to the genetic material of animals and even past generations of Bunrodeans. This material is stored in many of the planet's cave systems, which, with some slight modification, have amazingly stable climates that are perfect for the long term storage of genetic libraries.`
	description `	The decentralized and redundant nature of the vaults also ensures that if anything happens on one part of the planet that may compromise the vaults there, locations elsewhere on the planet will still keep the material safe.`
	spaceport `Sardva has no single major spaceport, with each vault location supporting its own small spaceport for receiving shipments and refueling the freighters. You eventually find a vault that is willing to let you land so that you may refuel, but they don't seem too happy about your presence, and seem like they're only refueling you so that you stop asking every vault you come across.`
	"required reputation" 200
	bribe 0
	security 0

planet "Sarisa Fentra"
	attributes korath
	landscape land/sky1
	description `This planet's atmosphere has dangerously high radiation levels. On several of the continents there are patches, each nearly a hundred kilometers across, where the soil has been melted into glass by a nuclear explosion. Outside these blasted regions the plant life still flourishes, but the only land animals left alive are insects.`
	description `	In the oceans, bizarre and corrupted creatures frolic.`

planet Saros
	attributes folklore saryd tourism urban
	landscape land/valley12-harro
	description `The homeworld of the Saryds still bears some scars from the adolescence of their species, particularly in its lack of biodiversity. But over thousands of years, they have returned significant portions of the planet to their original wilderness state. The planet's population currently stands at just over two billion, in part due to the fact that Saryds live very long lives and many of them choose to dedicate their lives to serving society in other ways rather than raising children.`
	spaceport `The main spaceport is on the outskirts of a large city near the planet's equator, supposedly not far from the place where the Saryds launched their first rockets to explore their own solar system. It has all the standard accoutrements of a tourist trap, including stall after stall of vendors selling food or articles of clothing, and mobs of wide-eyed visitors wandering about and generally getting in the way of the merchant captains trying to conduct actual business here.`
	shipyard "Coalition Basics"
	shipyard Saryd
	outfitter "Coalition Advanced"
	security 0.7

planet "Sasirka Gatru"
	attributes korath
	landscape land/desert7
	description `This was probably a habitable world at one point. It is no longer. Nothing lives or grows here, and the atmosphere is full of toxic chemicals.`

planet "Sebarep Atarkis"
	attributes "gas giant" "requires: gaslining" uninhabited
	landscape land/clouds_04
	description `Some recent event, natural or artificial, disrupted the rings around Sebarep Atarkis to the point of their complete instability. Now, hundreds of ringroids fall into the planet's atmosphere each day, tracing fiery paths in the planet's skies. This has measurably increased the temperature in the equatorial region, directly below the rings, and new storms and wind patterns are generated chaotically in the wake of their passage.`
	description `	While you know it is extraordinarily unlikely due to the sheer size of the planet, you can't help but wonder what would happen if a ringroid were to fall directly upon your ship as you lurk under the clouds.`
	government Uninhabited

planet "Sebra Skira"
	attributes korath station
	landscape land/space4
	description `This is one of the primary war platforms for the Kor Sestor. Some sections of the station are much newer than others, and the scars are still visible in places where weapons fire has annihilated part of the station. The robots have rebuilt the damaged parts in a seemingly random pattern, like burls of bark growing over damaged parts of a tree.`
	spaceport `There is no atmosphere inside this station, and indeed it is unlikely the station could hold air even if it were ever recaptured by living beings. In places, the stars shine through small cracks in the hull.`
	"required reputation" 1
	bribe 0
	security 0

planet "Second Cerulean"
	attributes frozen kimek research
	landscape land/snow2
	description `From above this ocean world looks like a frozen wasteland, but a wide variety of uncanny creatures inhabit the rift valleys and hydrothermal vents deep underwater. The Kimek operate a small research station on the surface, because this is one of the few worlds in Coalition territory where there are still new species left undiscovered, kilometers below the frozen surface. Above ground, only a few species of birds and insects are able to survive.`
	spaceport `The spaceport station is a cylindrical tower rising above the snowdrifts, anchored to the volcanic rock of one of the few islands that protrudes above the ice sheets near the equator. Near the station a hole about ten meters in diameter has been bored through the ice to allow submersible research craft access to the ocean depths.`
	spaceport `	There are relatively few permanent inhabitants here; most of the people in the spaceport are just crews stopping over to refuel while coming to or from the Heliarch ringworlds.`
	"required reputation" 15
	security 0.6

planet "Second Rose"
	attributes farming kimek mining
	landscape land/forest9
	description `Second Rose is a warm planet, but a bit too rainy for Kimek preferences. That, plus its relatively remote location, means that its population is low despite its fertile fields and fisheries: most Kimek prefer to live somewhere closer to their inner core of bustling metropolitan worlds.`
	description `	The planet's crust is rich in metal, and in some areas mine shafts have been sunk two or three kilometers below the surface to tap the richest seams.`
	spaceport `A surprising number of Saryds and Arachi are wandering through this spaceport, conversing with the locals and sampling the food that is served here while they wait either for transport off-world or for local flights to other parts of the planet's surface. Apparently this is something of a tourist destination.`
	"required reputation" 15
	security 0.2

planet "Second Viridian"
	attributes farming folklore kimek urban
	landscape land/hills5-sfiera
	description `More than ten billion Kimek live here, most of them living in one of several arcologies near the equator: massive structures that reach nearly a kilometer tall and may house over half a billion individuals. As a result, despite the large population most of the land is either undeveloped or used for farming.`
	description `	The Kimek arcologies are said to be able to recycle more than 99% of the waste produced in them each day, which is what makes it feasible for so many Kimek to live in such close proximity.`
	spaceport `The spaceport facility is a kilometer-tall pyramid honeycombed with tunnels wide enough for a pair of Bulk Freighters to pass each other with plenty of room to spare. There is no single central warehouse district or meeting area. Instead, each cluster of docking bays is surrounded by its own storage facilities, food courts, and concourses.`
	outfitter "Coalition Basics"
	security 0.3

planet "Secret Sky"
	attributes research saryd
	landscape land/sea13-sfiera
	description `Grass and trees are scarce on this perpetually cold and foggy planet. The dominant form of vegetation is a mixture of mosses and lichens which can grow into mats more than half a meter thick. Vast herds of hoofed animals wander across the planet's surface, unable to stay in one place for long because the moss that they eat can take decades to grow back.`
	description `	The hardy plants that grow here are useful for producing a wide range of medical compounds.`
	spaceport `The spaceport city has a ring of searchlights perpetually pointed skyward to direct ships in to a landing in the fog in case their other instruments malfunction. Entire sectors of the city are off limits to non-Saryd visitors, and presumably are home to the secret research labs where advanced medicines and other technologies are being developed.`
	"required reputation" 15
	security 0.15

planet "Sek Alarfarat"
	attributes korath
	landscape land/canyon15
	description `A hideously powerful weapon tore open scars on this planet's surface so deep that pools of magma bled out through them. Presumably these wounds were inflicted on the planet by yet another Korath super-weapon devised in the final years of their civil war. A few ruined cities remain, some of which were sliced in two by the trail of weapons fire.`

planet "Selefkar Refinery"
	attributes korath station
	landscape land/station30
	description `This station's hull is pockmarked by weapons fire and torn open by larger explosions. Only one section remains that still contains atmosphere. Inside are the corpses of a few dozen Korath, mummified by exposure to the dry and antiseptic air of the station. It's not a pretty sight.`
	description `	Before the war put an end to it, this appears to have been a refinery, processing ore harvested from the system's unusually dense population of metallic asteroids.`
	security 0

planet "Seleptra Nak"
	attributes korath
	landscape land/fog2
	description `The most disturbing thing about the empty Korath cities on this planet is how pristine they are: no sign of bombing or of weapons fire. Either everyone who lived here chose to leave, or they were killed by a weapon that did no damage to the buildings they live in.`
	description `	Outside the cities, plant and animal life has begun to flourish, and some of the smaller villages have already been swallowed up by the growing forests. The climate is temperate, and rainfall is plentiful; aside from the reduction in biodiversity, it will not take this planet long to forget its former owners.`

planet Seli'het
	attributes ka'het uninhabited
	landscape land/station18
	music ambient/machinery
	description `This massive station, despite its age, does not appear to have any visible damage: everything inside it is perfectly in order, and no section shows signs of weapons fire on it. If it wasn't for the absence of its inhabitants and the complete lack of atmosphere, it would probably be identical to when it was first constructed.`
	government Builder

planet "Separa Tiklar"
	attributes korath station
	landscape land/space1
	music ambient/machinery
	description `This station manufactures the weapon systems and other equipment that is used in the Korath stations, war vessels, and world-ships.`
	spaceport `From the outside this station appears as run-down as their other facilities, but the interior is meticulously clean. Also, everything outside the delivery bay is restricted space, under heavy military guard.`
	security 0

planet "Septar Lorku"
	attributes korath station
	landscape land/loc0
	music ambient/machinery
	description `This system has a high concentration of metallic asteroids, which the Korath are harvesting to provide iron ore for their space ships and fissionable materials for their reactor cores. Smelting metal in a high-temperature blast furnace in the interior of a space station is, of course, an incredibly risky proposition.`
	spaceport `Despite your lack of knowledge of Korath health and anatomy, it is clear that the inhabitants of this station are under-fed and overworked. Also, an alarming number of them are missing fingers, hands, or entire limbs. It is quite possible that the work in the refineries is even more dangerous than the job of the raiders attacking human space.`
	security 0

planet Seraglio
	attributes frozen "ice giant" uninhabited
	landscape land/snow22
	description `Seraglio's vast ice fields hint at a variety of mysteries, most notably the chasms that suggest the planet was somehow subjected to massive compressive forces at some point in its recent geological history.`
	description `At present, Seraglio is the focus of considerable attention from researchers searching for clues as to the planet's history.`
	government Uninhabited
	security 0

planet Serpens
	attributes medical north research
	landscape land/desert5
	description `Serpens is a sparsely populated world of ancient canyonlands and barren deserts. There were no permanent settlements here until a century ago when visiting biologists discovered an indigenous snake whose venom is useful as a painkiller and heart medication. That led to a few small laboratories being set up in the desert, and to the eventual discovery of other useful compounds that can be extracted from the local flora and fauna.`
	spaceport `The spaceport's landing pads are just a set of flat cleared areas on top of a mesa, surrounding a jumble of small adobe buildings.`
	spaceport `	Inside the spaceport, scientists in lab coats rub shoulders with "snake wranglers" who ride in and out on horseback, dressed in denim and wearing oversized straw hats. The whole place smells of antiseptic and manure.`
	security 0.05
	tribute 900
		threshold 3000
		fleet "Large Republic" 3

planet Servian
	attributes "gas giant" "requires: gaslining" uninhabited
	landscape land/nasa28
	description `The clouds of Servian swirl in deceptive calmness around the outer limits of the planet, where automated scoop probes don't have any trouble gathering gasses and various exotic elements. Underneath the peaceful exterior, the norm is extreme turbulence and violent storms with lightning thousands of times more powerful than anything observed on nearby planets.`
	description `	While the Remnant initially sought to discover what was below the storms, they finally ceased their attempts after a lengthy exploration program involving twenty successive probes and three early puffins. Every ship was destroyed before reaching the depths of the planet, but it nonetheless proved a valuable testing ground for their early ship hulls and helped to refine the technology.`
	government Uninhabited
	security 0

planet "Sessiliki Far"
	attributes korath station
	landscape land/loc2
	music ambient/machinery
	description `This is a Korath mining station, where ore extracted from asteroids is refined and processed. The Korath seem to have an aversion to harvesting raw materials from actual planets, preferring to work with lifeless asteroids instead.`
	spaceport `A smelter is never a safe place to work, and some of the machinery looks very old, but you get the feeling that the Korath on this station are in relatively good spirits nonetheless. The cafe in the spaceport is bustling, and every few hours a bell rings and about a third of the workers leave the factory floor and are replaced by fresh and rested ones.`
	security 0

planet "Sestor Ikfar"
	attributes korath
	landscape land/hills1
	description `This dry, hot world is home to almost no native life, but is ideal for the Korath automata because of its abundant solar energy. In the places where the Korath cities once were, the Kor Sestor have built massive factories with buildings sometimes close to a kilometer in height. In other places the land remains undeveloped, but the factories are constantly expanding outward.`
	spaceport `In place of streets, massive tunnels and shafts run through the factory cities, wide enough for two capital ships to pass each other traveling in opposite directions without the risk of collision. The tunnels branch out into smaller and smaller passageways like capillaries branching out from an artery.`
	"required reputation" 1
	bribe 0
	security 0

planet "Setar Fort"
	attributes efret frozen korath
	landscape land/snow5
	description `There are several large Korath cities on this planet, but the ones farther from the equator have been covered by encroaching glaciers as the planet slowly enters a new ice age. A small number of crops are still grown in the open air, but many of the fields have now been covered with row upon row of gleaming glass as the Korath resort to greenhouse farming to lengthen the growing season and feed their remaining population more efficiently. Farther from the city, Korath ranchers tend herds of creatures that resemble giant, six-legged yaks.`
	spaceport `This spaceport is the only place where you have ever encountered the Korath cooking food that actually smells appetizing. But in other places, the stench of the enormous cattle that they are trading more than makes up for it. Occasionally as you walk by the stalls, one of the cattle will lower its head to sniff at you. They seem docile enough, although perhaps a bit undernourished, but their horns are alarming.`
	outfitter "Korath Basics"

planet "Shadow of Leaves"
	attributes folklore saryd urban
	landscape land/snow10-sfiera
	description `Saryds are particularly drawn to forested environments, and as a result this world has become heavily populated. Rather than gathering in tightly packed cities with skyscrapers and busy roads, they have spread out evenly across the whole land area in a sort of endless suburban sprawl. But enough patches of forest have been maintained between the roads and housing compounds that from orbit, at a first glance, the planet looks pristine and uninhabited.`
	spaceport `The spaceport is built at the base of a mountain. At the peak of the mountain is the Starlit University, one of the premier Saryd institutions of higher learning, elevated above the ordinary world of the forest below so that the students can remain detached and focused on their education.`
	spaceport `	Given the number of boisterous young Saryds who are galloping about the spaceport at an undignified pace, some of whom are stumbling and showing other signs of inebriation, it is possible that the University's attempts to keep the youth secluded in an ivory tower of learning are not entirely successful.`
	security 0.3

planet "Shadowed Valley"
	attributes research saryd
	landscape land/fog7
	description `A dizzying variety of bizarre and stunted life forms have evolved on Shadowed Valley, each with different means of coping with the high levels of sulfuric acid in the planet's atmosphere and rainwater. In the mountains where cliffs and rocks are exposed to the acid rain, they have been sculpted into smooth, flowing contours etched with lines and wrinkles. But the Saryds prize this planet primarily for the beauty of its gypsum caves, full of delicate crystalline deposits, towering speleothems, and deep, clear pools of poisonous water.`
	spaceport `The spaceport here is built almost entirely underground, and populated mostly by research scientists; very few Saryds have chosen to call this planet home, although it does draw the occasional adventurous tourist. In a few large caverns they have installed sun lamps and planted groves of trees to make up for the relative lack of vegetation on the surface.`
	spaceport `	The atmosphere outside the port is breathable, but not terribly pleasant.`
	"required reputation" 15

planet Shangri-La
	attributes core frontier rich urban
	landscape land/sea6
	description `Named after a mythical paradise, Shangri-La is an almost ideal planet, with a mixture of advanced, developed cities and uninhabited mountains. It is a rich and prosperous world, and nearly self-sufficient, but the cost of living here is prohibitively high for anyone from off-world. Because Polaris is on the very fringe of human space, and because of the wealth of its economy, piracy is a constant threat. Although recently the Syndicate has provided good protection, in past centuries it was not unheard of for raiding parties of starships to attack major port cities here, carrying off valuable cargo and sometimes also human slaves.`
	spaceport `The spaceport is state-of-the-art. So are the laser turrets and missile silos spaced out along its periphery. But somehow, instead of making you feel more secure, the defenses only serve to remind you of how far on the fringes of civilization you are, and of how rich this planet is compared to some of its neighbors. Everyone walking through the port is moving at a brisk, purposeful pace; loitering and sightseeing are not encouraged here.`
	shipyard "Syndicate Basics"
	shipyard "Megaparsec Basics"
	outfitter "Syndicate Advanced"
	outfitter "Common Outfits"
	outfitter "Ammo North"
	"required reputation" 5
	bribe 0.07
	security 0.7
	tribute 1200
		threshold 4000
		fleet "Large Syndicate" 7

planet "Shifting Sand"
	attributes saryd
	landscape land/dune6-harro
	description `This world is dry, but not particularly hot. The settlements are small and scattered, because each oasis only provides enough water for a few thousand individuals. Some of them focus on manufacturing, while others are attempting to farm the desert with drought-resistant crops. But the largest industry is retirement housing: the cool, dry climate and slow, quiet pace of life here are exactly what elderly Saryds find most comfortable.`
	spaceport `The spaceport village is built around a large oasis, a sandy-bottomed lake with startlingly blue water. The landing pads are in the desert half a kilometer out from the village, separated from the houses by windbreaks and noise barriers to avoid disrupting the tranquil atmosphere. On balconies overlooking the lake, Saryds with graying hair walk or stand around in small groups enjoying quiet conversation with each other.`
	"required reputation" 15
	security 0.15

planet "Shih's Locker"
	attributes "gas giant" "requires: gaslining" uninhabited
	landscape land/nasa16
	description `This gas giant earned its name after the infamous Captain Shih "disposed" of a mutiny. Rather than simply ejecting her crew out of the airlock, she packed them into an escape pod that would survive the upper atmosphere of the planet. In the years that followed, many seeking to prove themselves the meanest pirate in the galaxy sought to emulate her example by making a pilgrimage to her Locker whenever a crew member went too far out of line.`
	description `	This far within the planet's atmosphere, the sky is colored a murky blue-green, standing in contrast to the brownish haze that seems to extend for eternity. While legend on Greenrock holds that the ghosts of traitorous pirates haunt the depths of Shih's Locker, they seem to be keeping to themselves for now.`
	government Uninhabited

planet Shiver
	attributes frozen "near earth"
	landscape land/snow15
	description `Shiver is a dead and frozen world. The only settlement is a small refueling station that services cargo fleets on their way to Earth. Precipitation is rare here, but sometimes the wind whips up snow and ice from the surface into something akin to a desert sandstorm, and even on days when the wind dies down the air sparkles with tiny, floating ice crystals.`
	description `	Most people who come here for work only stay for a few months or half a year, just long enough for the sense of adventure to die away.`
	spaceport `The spaceport is protected from the wind and blowing snow by a perimeter wall about fifty meters tall. Aside from running the fueling station, one of the few jobs for the workers here is to operate the bulldozers that push away the snowdrifts and keep the station from being buried beneath them. Although the air is breathable, ships that land here connect directly to docking tubes, to protect their crews from the icy air.`
	spaceport `	There are no children here, and almost no women. Most of the workers are men in their early twenties. No one makes an effort to greet you.`
	security 0.1
	tribute 300
		threshold 2000
		fleet "Small Republic" 10

planet Shorebreak
	attributes medical research rim
	landscape land/beach1
	description `Shorebreak is an ocean world which is home to a stunning profusion of alien life, some of which is not too dissimilar from life on Earth. The first settlement, centuries ago, was built as a marine biology laboratory, and from there the planet gradually grew into a regional center for bioengineering, where local life forms are tested for possible use in human medicine.`
	description `	Outside the laboratories, much of the planet's land mass remains in its natural state, but the planet is currently struggling with a large increase in immigration.`
	spaceport `The spaceport on Shorebreak is built on its own separate island, perhaps as a way to keep any contamination isolated from the main continents. The hangar where you were directed to land your ship was hermetically sealed before you were allowed to land, and the customs officer informs you that any cargo you wish to trade must first be screened for "rats, mice, invasive insects, or wild pigs."`
	"required reputation" 2
	bribe 0.06
	security 0.3
	tribute 500
		threshold 3000
		fleet "Large Militia" 8

planet Shroud
	attributes frontier north rich textiles
	landscape land/mountain1
	description `Shroud is a world of castles in the clouds and slums in the valleys below. High on the mountain peaks, above the clouds, the planet's few elites live in splendid mansions. Below them, the people work mostly in textiles: farming cotton, raising sheep, working at looms and sewing machines in dimly lit factories.`
	description `	The level of intrigue and dalliance between the bored gentry could easily compete with the most lurid and unrealistic of Victorian fiction.`
	spaceport `The spaceport here is a shopping mall. You landed on a plain concrete slab near the "cargo entrance," where raw goods are bought and sold. But the other end of the building holds hangars for luxury ships and glass-windowed storefronts where mannequins are dressed in outlandish and horribly impractical outfits. There is a sparse cafeteria for dock workers near your entrance, and fancy steakhouses and seafood places for the more wealthy visitors.`
	shipyard "Luxury Ships"
	outfitter "Common Outfits"
	outfitter "Lovelace Basics"
	outfitter "Lovelace Advanced"
	bribe 0.04
	security 0.8
	tribute 3800
		threshold 7000
		fleet "Large Republic" 14

planet Siedi
	attributes gegno vi
	landscape land/forest5
	description `The gravitational pull of the nearby gas giant gave rise to the large, bulky, mountainous surface of this planet. Tectonic shifts are very common, and the surface is marked with the wear and tear of massive tremors. Beneath the cracks, however, lies a rich source of materials that the Vi quickly capitalized on for their nearby worlds.`
	spaceport `The spaceport is haphazardly built into the side of a smaller mountain, and every now and then you can feel a very faint rumbling from below. You're not sure if it is coming from beneath you or somewhere off in the distance. Construction work around the spaceport is ongoing, but it is more likely because the Vi are busy finding new places to mine for materials rather than making improvements to the spaceport itself.`
	government "Gegno Vi"
	"required reputation" 1
	bribe 0
	security 0

planet "Sies Upi"
	attributes gegno vi
	landscape land/desert15
	description `Sies Upi is one of the most recently colonized planets of the Gegno Vi. This hot, dry, and harsh world serves as more of an outpost than it does a colony, but nevertheless the Vi have found ways to create manageable living conditions for their settlers.`
	spaceport `This spaceport seems a lot more militarized than other Gegno planetary spaceports, full of geared up Vi with their ships parked close by. The roar of an enormous cruiser's engines can be heard just as often as the shutting down of another. There doesn't look to be very many non-military personnel here, and it feels somewhat claustrophobic with all of the guards standing around.`
	government "Gegno Vi"
	outfitter "Vi Basic"
	"required reputation" 1
	bribe 0
	security 0

planet "Silo of Ablodab"
	attributes arach "coalition station" factory mining
	landscape land/station9
	music ambient/machinery
	description `First built by the Heliarchs mere centuries after their victory over the Quarg, this station serves as both a control point for the automated strip mines on the planet below and a smeltery to process all the raw materials brought up into the finest alloy platings. First used to produce many of the components of the two other stations in the system, the Silo now serves as a factory for spare ship parts in order to aid the local dry dock's repair functionalities when required. Within restricted sections under constant Heliarch patrol, the station features a few massive, warehouse-like rooms, where the surplus platings are stored.`
	spaceport `In its early days, the Silo boasted among the highest activity as compared to most other stations of its size, with merchant and military ships alike aiding in the construction process of its younger sibling stations. Over thousands of years, many of the areas dedicated to living grounds and trade centers were moved out to more accessible locations across the Coalition, swapped out in favor of storage dumps to support the increasing demand for alloy plating.`
	"required reputation" 15

planet Silver
	attributes "near earth" oil
	landscape land/dune5
	description `Eons ago, Silver was a lush tropical world. It is now mostly desert, but large oil deposits remain below the surface. The petrochemicals mined here are refined to produce plastics, fuel for terrestrial vehicles, and some components of medical ointments and antibiotics.`
	description `	The deserts are hot in daylight and surprisingly cool at night, and as a result most settlers live in houses sunk into the ground in regions where there is enough plant cover to keep the dunes from shifting in the wind and slowly burying their dwellings.`
	spaceport `The spaceport is near an oasis. Cactus-like plants and a few palm trees stand as tall as radio towers, on the outskirts. The landing pads are made of concrete, rising several meters above the ground to protect both against the encroaching sand and against the flash floods that come in the rare times when it rains here.`
	spaceport `	Under the clear sky and with white sand in all directions, the sunlight is painfully bright, and you have been warned to avoid prolonged exposure to it.`
	security 0.1
	tribute 700
		threshold 4000
		fleet "Small Republic" 25

planet Sinter
	attributes "dirt belt" mining
	landscape land/nasa2
	description `Sinter is a world where life never developed; the atmosphere is unbreathable, but warm enough and dense enough that people can survive here in pressurized homes or outside when wearing oxygen tanks. The only industry here is mining, which is mostly done with remotely controlled robots, so the population of the entire planet is only a few thousand people.`
	spaceport `The spaceport is built next to a large smelter where ore is processed into metal ingots. Even on a planet as inhospitable as this one, the cost of extracting metal from ore is still cheaper than the cost of shipping the ore off-world for processing. A long enclosed terminal building extends out from the smelter, with docking tubes and landing pads every few hundred meters for connecting to visiting ships. Small robotic trolleys carry cargo crates back and forth; only a handful of people are walking around here, and most of them are probably off-worlders.`
	security 0.05
	tribute 400
		threshold 3000
		fleet "Small Militia" 28

planet Siteria
	attributes ka'het uninhabited
	landscape land/water0
	description `An Earth-like planet, Siteria is notable for the large number of settlements on it: every few kilometers there are remains of sizable villages, some of which still haven't been completely covered by vegetation even today. A few cities even have tall buildings still partially held together, a testament to how durable the constructions of the planet's original inhabitants were.`

planet Skillet
	attributes farming frontier mining north
	landscape land/canyon3
	description `Skillet is a sparsely populated planet whose red hills and canyonlands are strip mined for placer deposits of iron ore and precious metals, mostly to supply the needs of the shipyards in Betelgeuse. This world is also used for ranching, and even for growing corn in a few less arid regions. The weather is usually quite mild, although hot and dry; the only reasons so few people have settled here are because it is so remote, and because the mining and farming industries need far fewer human workers than machines.`
	spaceport `The spaceport mostly consists of a row of adobe warehouses, with tin roofs polished to mirror brightness to reflect the heat of the sun. Around the warehouses is a ring of concrete landing pads. Forklift trucks carrying pallets of iron and steel ingots weave their way in between men and women on horseback and others on foot. The air is hot, but too dry to feel oppressive.`
	security 0.3
	tribute 600
		threshold 4000
		fleet "Small Republic" 22

planet Skyfarm
	attributes hai "hai tourism" moon
	landscape land/myrabella6
	description `Due to the low gravity here, some of the alien crops planted by the Hai grow to heights of five meters or more. The air is too thin for humans or Hai to breathe without carrying supplemental oxygen tanks, so the population is very small.`
	description `	The fields are tended by enormous spider-like robots which are equipped not only for irrigation and harvesting, but also for pollination, since the thin atmosphere has made it impossible for native insects to evolve here.`
	spaceport `The spaceport is a small city built under a pressurized glass dome, with a ring of hangars and landing pads around its periphery.`
	spaceport `	As with most Hai architecture, the dome and the buildings within it are simple and sparsely decorated, but as you walk through the city everything feels very solid, and ancient. Everything is metal, even the roads and walkways, and the center of many of the roads dips down slightly due to millennia of foot traffic slowly wearing down the metal.`
	security 0.2

planet Skymoot
	attributes rim tourism
	landscape land/sky2
	description `The "dragons" of Skymoot are an immensely popular tourist attraction, unlike their mythical namesakes only in their lack of ability to breathe fire. The presence of such an efficient apex predator has spurred the evolution of a stunning variety of defense mechanisms in its prey, as well; whether in the air or in the plains or deep in the forest, Skymoot is a dangerous place to visit.`
	description `	The scientific consensus is that the "dragons" are clever animals, but not sentient. Those who insist on trying to find ways to communicate with them almost invariably end up getting eaten.`
	spaceport `The spaceport is unusually large and clean for a planet with such a low population. It is clear that tourism here is a profitable industry. One large booth offers airplane rides to view the "dragons" up close, for anyone willing to sign a waiver; even with energy shields, it is not unheard of for a plane to be snatched out of midair by one of the creatures. Other booths offer safari tours of the forest; the tourists in line at those booths are carrying a wide variety of knives and guns.`
	bribe 0.02
	security 0.1
	tribute 400
		threshold 2000
		fleet "Large Militia" 6

planet Slylandro
	attributes "requires: gaslining"
	landscape land/nasa9
	description `Far beneath the swirling blue surface of Slylandro's atmosphere, void sprites and other strange creatures float about. As improbable as it may seem, the void sprites must have somehow evolved the capability to manipulate gravity fields, because every once in a while one of them will rise up from the surface powered by an antigravity field similar to the landing repulsors used by human ships. When they do so, the decrease in atmospheric pressure causes them to nearly double in size.`

planet "Smuggler's Den"
	attributes frontier pirate south "south pirate" station
	landscape land/loc1
	description `Smuggler's Den was formerly known as Grendel Station, back when it was an operating refinery. But, it has since been taken over by pirates, who turned it into a haven for all manner of smugglers and privateers. As a hub of pirate activity, Smuggler's Den has access to fenced goods from beyond the region, resulting in repair shops that can make a variety of legal and illegal modifications to your ship. This confluence also provides the opportunity to buy refurbished starships... if it does not trouble your conscience to think about the likely fates of their previous owners. Rumor has it that pilots with the right connections may be able to purchase heavily modified ships here.`
	spaceport `It is a strange but indisputable fact that pirates smell worse than ordinary human beings. In this day and age, where even the cheapest shuttlecraft at least has a sonic shower, there is no logical explanation for it, except that anarchist tendencies must somehow go hand in hand with a tendency to reject society's norms around hygiene. Here in a space station, with nothing but recycled air to breathe, the effect is overpowering.`
	shipyard "Southern Pirates"
	shipyard "Advanced Southern Pirates"
	shipyard "Core Pirates"
	shipyard "Advanced Core Pirates"
	outfitter "Delta V Advanced"
	outfitter "Kraz Advanced"
	outfitter "Common Outfits"
	outfitter "Lovelace Basics"
	outfitter "Ammo North"
	outfitter "Ammo South"
	outfitter "Pirate Outfits"
	outfitter "South Pirate Outfits Advanced"
	bribe 0.06
	security 0
	tribute 400
		threshold 2000
		fleet "Small Southern Pirates" 21

planet Snowfeather
	attributes hai "hai tourism"
	landscape land/dmottl4
	description `Snowfeather is a world with unusually chaotic weather patterns, where snow can fall even in the middle of summer but will melt away within days when the temperature shifts and becomes warmer again. Surprisingly, it is a popular vacation spot for the Hai, who find the unpredictability and occasional violence of the weather here to be invigorating.`
	spaceport `The core of the spaceport is two rows of hangars, back to back. Their thick metal roofs slope backwards, away from the entrance to each hangar, so that any snow or ice that slides off the roofs will not fall across the opening while ships or people are passing through. The hangars are also elevated about six meters above the ground, to protect against flash floods.`
	outfitter "Hai Basics"
	security 0.2

planet Solace
	attributes factory frontier south urban
	landscape land/city23
	description `Solace is a fertile world that was already home to Earth-like vegetation and animals even before the first settlers arrived. It has now been inhabited for nearly half a millennium, and sprawling cities cover much of its surface.`
	description `	In addition to being one of the major metropolitan centers of the galactic South, Solace is best known as the home of Delta V Corporation, makers of plasma engines and rockets of various sorts.`
	spaceport `Solace's spaceport is located in a satellite town of one of its major cities. Surrounding the spaceport is an extensive industrial park that stretches out for some distance, until the warehouses and factories abruptly give way to valleys and farmlands.`
	spaceport `	The spaceport serves not only for incoming and outgoing commerce, but also as a testing ground for the next generation of Delta V technology. On your way around the port you stop to watch some tests of engines so powerful that the ground shakes beneath them.`
	spaceport `	At the heart of the spaceport are a few bars, plus restaurants representing nearly every style of cuisine that you are familiar with. All the buildings are well maintained; this strikes you as a quite prosperous world, for this section of the galaxy.`
	outfitter "Delta V Advanced"
	outfitter "Kraz Basics"
	outfitter "Common Outfits"
	outfitter "Ammo South"
	bribe 0.04
	security 0.5
	tribute 1000
		threshold 4000
		fleet "Large Militia" 15

planet "Solima Skarati"
	attributes korath
	landscape land/beach12-harro
	description `The Korath were endlessly creative in devising new weapons of war during the twilight years of their empire, but what destroyed this planet in the end was not a military disaster but an ecological one. Small villages along the ocean shores and rusting fleets of boats bear witness to the fact that this ocean world was once a fruitful fishery. But now the ocean carries high levels of industrial toxins, and in place of large fish only small invertebrates remain.`

planet "Sopi Lefarkata"
	attributes frozen korath
	landscape land/mountain24-spfld
	description `This is a cold and mountainous world, and most of its oceans are covered in ice. A handful of giant craters gouged out from the sides of mountains are the only sign that there were once Korath settlements here. But, the Kor Sestor robots have begun building settlements of their own, in caverns deep under the mountains where they are safe from orbital bombardment. Where recent Kor Mereti attacks have collapsed one of the access tunnels, swarms of robots have gathered to dig them out like ants when their hill has been stepped on.`
	spaceport `The caverns of the Kor Sestor are hidden deep under the mountains, but there are also a handful of refueling stations on the surface. Each one is guarded by towering weapon platforms and swarms of autonomous fighter drones.`
	"required reputation" 1
	bribe 0
	security 0

planet Sopoyra
	attributes bunrodea manufacturing shipping
	landscape land/industrial0-iridium
	description `Sopoyra is a major manufacturing planet, as well as the chokepoint between the Megasa systems of the north and the Erabu systems of the south. Given that royal permission is required to enter the Erabu region, this world also acts as the focal point for trade between the two regions. Goods are dropped off from other Megasa worlds, then transported to the Erabu worlds by freighters with royal permission.`
	spaceport `Sopoyra is not a very hospitable world. There are few settlements outside of the main spaceport, which is almost entirely dedicated to factories and warehouses.`
	spaceport `	There are freighters that will come from the north to drop off goods here, only for them to be immediately picked up by another freighter that brings the goods down south. It seems somewhat inefficient to do things this way, but must be done to be in keeping with royal decrees.`
	shipyard "Bunrodea Basic"
	outfitter "Bunrodea Basic"
	"required reputation" 25
	bribe 0
	security 0

planet "Spec Inci"
	attributes "incipias quarg" quarg
	landscape land/sky7
	description "This small moon seems to be used as just a shipment and processing base. Ships are dropping off large amounts of raw ore that then get processed by machines. You wouldn't have even noticed them if it were not for their large size, as they are surprisingly silent when working. Other ships load the processed materials and fly away."
	spaceport "The spaceport is fully automated. You can see no Quarg that is not part of a ship's crew. When a ship lands on one of the landing pads on the surface an elevator moves it underground into one of the many hangars. One section of the ship is restricted and a large amount of military ships can be seen."
	government "Quarg (Incipias)"
	bribe 0
	security 0.9

planet "Spera Anatrusk"
	attributes korath
	landscape land/badlands11
	description `This is a relatively dry planet, and the only Korath cities were close to the poles where the temperatures are more mild and the lifeless deserts give way to grasslands and even a few scattered forests. The largest city was clearly destroyed by orbital bombardment. The other cities seem to have been done in by rioting or looting, leaving smashed windows and burned-out buildings behind. Some of the damage is very recent; the Korath survivors here held out for a long time.`

planet Splashdown
	attributes farming north
	landscape land/water12
	description `Splashdown is an aging world where plate tectonics have long since died down and the weather has worn the surface down into lowlands, marshes, and shallow seas. Most of the land area is not suitable for growing anything but rice, and only a few settlements have been built here.`
	description `	Visitors tend to find this world boring, but the locals say they find beauty in the big sky and the subtle colors of the grasslands.`
	spaceport `The spaceport is in the "highlands," a wide plateau only a few hundred meters above sea level. In all directions, the horizon is an almost perfectly flat line, varied only slightly by low hills and copses of trees.`
	spaceport `	The port itself consists of some grain silos and warehouses, an open air marketplace, and a barbecue restaurant with outdoor seating. The buildings are all single-story, wood-framed construction.`
	security 0.2
	tribute 600
		threshold 3000
		fleet "Large Republic" 3

planet "Ssil Vida"
	attributes emitter "remnant station" sheragi uninhabited
	landscape land/station11
	description `The silence of this station rings in your ears, and as you explore you are increasingly surprised that it even has an atmosphere. It is obviously ancient, and patches of ambiguous green and purple material resembling fungus grow through the walls. Whoever built this station designed it for beings much larger than you. Either that, or they liked spacious environments. Even the shortest doorway you pass through is easily double your height. They are always wider than they are tall.`
	port
		recharges all
		services "offers missions"
		description `Exploring beyond the docks reveals that most of this facility is infrastructure for some type of massive emitter. It is not clear exactly what it's supposed to be emitting, but it might have something to do with how this system appeared in the first place.`

planet Starcross
	attributes farming rim
	landscape land/sea18
	description `Starcross is a stormy, ocean-dappled planet that was not settled until the planets farther out on this arm of the galaxy grew prosperous enough to create a need for a stop-over point for cargo. Structures must be built strong and on high enough ground to avoid the frequent floods.`
	description `	A few enterprising settlers have taken up farming of some native plants that are edible for humans, including one plant similar to cranberries that has come to be considered a rare delicacy by many.`
	spaceport `The spaceport is rudimentary: just a couple of landing pads, each with thick concrete walls around it to protect your ship from being buffeted by any storms that strike. The central building is a squat, windowless concrete fortress.`
	spaceport `	Inside, however, it is completely different: the ceilings are high, with sun-lamps that provide some sense of warmth and cheer, and native wood paneling or stucco on most of the walls to soften them.`
	outfitter "Ammo South"
	security 0.05
	tribute 300
		threshold 2500
		fleet "Small Militia" 22

planet "Starting Rubin"
	attributes "coalition station" kimek shipping wealthy
	landscape land/space3
	description `Starting Rubin was far from being the first station constructed around the Kimek homeworld, but it is the oldest one to still be in orbit. It was built as an orbital equivalent to the hunger towers found on the planet it orbits, as a safety measure against the disasters that may affect Ki Patek Ka.`
	description `	Since the residents need little of the food produced, it quickly became the station's primary export, transforming it into one of the largest trading hubs of the region. It has also the largest population of any Coalition station, capable of supporting tens of thousands of Kimek.`
	spaceport `Despite only having the population of a small city, the arrivals deck of Starting Rubin is as crowded as the largest spaceports. Civilian ships belonging to all three Coalition species can be seen arriving or departing every couple minutes. While there doesn't seem to be any military facility, there are some civilian shops on the station, although they sell nothing but few Kimek items.`
	shipyard Kimek
	outfitter "Coalition Basics"
	"required reputation" 10

planet "Station Cian"
	attributes "coalition station" kimek shipping
	landscape land/space2
	music ambient/machinery
	description `Cian Station orbits a large gas giant, which simultaneously has compounds usable in hyperspace fuel and enough mass to pull an abnormally large numbers of asteroids near it. The local industry mostly centers around the metals harvested here, but part of it is still focused on refining deuterium. Its remote location prevents it from becoming a major port, but most traders that travel into this region stop here, even if just to refuel and to watch its impressive facilities. This is also the most recent Coalition station, although it's much older than any in human space.`
	spaceport `Station Cian seems to act as a base for the military operations in this area; it even has a small Heliarch shipyard in a restricted section. Considering the isolationist planet Remote Blue is only one jump away, it's likely the station is also being used as an observational outpost, keeping an eye on the ships that travel that far.`
	outfitter "Coalition Basics"
	"required reputation" 15
	security 0.5

planet Steamwater
	attributes "gas giant" "requires: gaslining" uninhabited
	landscape land/clouds_05
	description `Steamwater is a hot Neptune, a misleadingly named "ice giant" close to its parent star. Steamwater is distinctive in that, by mass, it is almost entirely water. Beyond this, the range of temperatures and pressures found in its atmosphere is such that its thickest layer is composed of supercritical water, a phase state blending together the states of vapor and liquid, making flight inside it rather disorienting.`
	description `	With no true interface between gaseous water vapor and the compressed liquid found below, the buoyant force affecting your ship is unpredictable without keeping a careful eye on your inertial altimeter. While this is true of gas giants in general, the much higher density of water as compared to common hydrogen makes this effect especially noticeable.`
	government Uninhabited

planet Stonebreak
	attributes hai manufacturing urban
	landscape land/hills7-harro
	description `Stonebreak is home to some of the largest cities in Hai space aside from their homeworld: massive planned communities built in concentric rings, where housing space and community buildings alternate with zones of factories and shipyards. This star system has an unusual number of metallic asteroids, which the Hai harvest for the raw materials for Stonebreak's industries.`
	spaceport `From above, this city has almost perfect radial symmetry, a sure sign that it was planned and built as a single unit rather than expanding at random over time. Every single building in the city is made from the same metal alloy, a dull and slightly irregular gray color. The corners of each building are slightly beveled instead of meeting at right angles.`
	spaceport `	Even the spaceport is symmetrical: a ring of hangars, facing outwards, at evenly spaced intervals, with warehouses and living quarters inside the ring.`
	shipyard "Imo Loo Mer Advanced"
	shipyard "Imo Loo Mer Basics"
	shipyard "Mon Ki i'Hiya Basics"
	shipyard "Yeer e Ki Basics"
	outfitter "Hai Intermediate"
	security 0.3

planet Stormhold
	attributes core "core pirate" forest frontier pirate
	landscape land/fog11
	description `A cold planet, with dense, foggy atmosphere. As with many pirate outposts, Stormhold is home to an unknown number of villages and hidden outposts, each controlled by a different pirate faction. It is also said that some of the most dangerous fugitives in the galaxy live deep in the forests of this planet, escaping detection by living underground or by avoiding the use of electronic devices.`
	spaceport `The spaceport is a large town, with a population of roughly thirty thousand. People of all races and cultures mingle freely, while keeping a wary eye open for off-worlders who may be Republic agents in disguise.`
	outfitter "Basic Outfits"
	outfitter "Ammo North"
	outfitter "Ammo South"
	outfitter "Pirate Outfits"
	bribe 0.03
	security 0
	tribute 500
		threshold 2000
		fleet "Large Core Pirates" 7

planet "Stronghold of Flugbu"
	attributes arach factory
	landscape land/mountain11-sfiera
	description `The Stronghold of Flugbu was used as a military base during the War of Independence. Now it is a manufacturing world, specializing not in large machines but small, intricate components. It is also home to House Bebliss, the secretive guild that specializes in communication, translation, and encryption. House Bebliss is essential to the Coalition economy because they maintain the hyperspace communication network, but there are also rumors that they may have ties to the Lunarium.`
	spaceport `The spaceport here is a single massive compound, a relic of its military past, with hangars of all different sizes along its periphery and gun emplacements that may still be operational even though there has been little need for them in thousands of years. A fleet of Heliarch military ships is stationed here, as well, but their role is mostly ceremonial.`
	spaceport `	The hallways of the compound are packed with members of all three Coalition species, most of whom walk quietly and purposefully without stopping to speak with each other.`
	outfitter "Coalition Advanced"
	"required reputation" 25
	security 0.5

planet Sundive
	attributes core farming forest frontier research
	landscape land/water9
	description `Sundive is largely covered in tropical rainforests and savanna, but with enough open plains that it has also become a major agricultural world. For most of the year, the weather here is quite mild, but tornadoes and massive thunderstorms are not uncommon in the summer months.`
	description `	Sundive is also home to a large astronomical laboratory with radio telescopes and other devices for studying the galactic core and the massive black hole that resides there.`
	spaceport `The spaceport is in a wide, open plain; most of the landing sites are just packed dirt. Surrounding it is nothing but farmland and forests; the laboratory and telescopes are far beyond the horizon, where incoming ships will not interfere with their operation.`
	spaceport `	The buildings are short and made of wood; even the roofs are clapboard shingles rather than metal or rubber. Several farmers have brought in goods to sell; most of them came in trucks, but you also see a few horse-drawn wagons.`
	security 0.3
	tribute 300
		threshold 2000
		fleet "Small Syndicate" 4

planet Sundrinker
	attributes farming frontier south
	landscape land/desert6
	description `Most of this world is barren deserts and oceans; for whatever reason almost no life evolved here. The only human settlement is a small town in one of the few hilly regions, and the locals survive by ranching and farming. It is the sort of world that is ideal for people who enjoy being alone, because it has almost no appeal for anyone else. In addition to the oppressively hot weather, flash floods are quite frequent.`
	spaceport `There are only two concrete landing platforms in the spaceport, and that is plenty for the amount of traffic they receive. A wide cleared-off field of dirt is available beyond that in case an unusual number of ships ever need to land. The two platforms and the spaceport buildings are all built near to the tops of the hills, out of the way of the flood waters. This is both the spaceport and the only town on Sundrinker. A single road winds between a few buildings; one seems to be a saloon, and another, a general store.`
	security 0.1
	tribute 200
		threshold 2000
		fleet "Small Militia" 15

planet Sunracer
	attributes core factory farming fishing frontier urban
	landscape land/myrabella8
	description `Sunracer is home of Megaparsec, Inc., a shipyard that specializes in designing fast, lightweight ships.`
	description `	It is a well-settled planet with a population of over a billion, and a diverse economy that includes farming and fishing in addition to the shipyards.`
	description `	Outside the cities, large regions of undeveloped land still remain. Hovercraft racing is a major local sport, and some massive and elaborate courses have been constructed in the wilderness.`
	spaceport `On Sunracer, the spaceport and shipyard are one and the same. As you walk among the landing pads and hangars, it is not immediately clear which ships are visiting starships undergoing minor repairs, and which are new ones under construction.`
	spaceport `	A series of enormous cranes tower over one section of landing pads. From them hang hull fragments, engines, and even a few small ships, each being swung from one location within the shipyard to another. Meanwhile, forklifts and flatbed trucks are weaving between the buildings in every direction.`
	shipyard "Basic Ships"
	shipyard "Syndicate Basics"
	shipyard "Megaparsec Basics"
	shipyard "Megaparsec Advanced"
	outfitter "Common Outfits"
	outfitter "Syndicate Advanced"
	outfitter "Lovelace Basics"
	outfitter "Ammo North"
	outfitter "Northern Explorers"
	bribe 0.06
	security 0.7
	tribute 1700
		threshold 5000
		fleet "Large Syndicate" 10

planet Swiftsong
	attributes hai "hai tourism" "hai: human presence" "human tourism" station
	landscape land/station39
	description `Swiftsong Station is operated and maintained by the Imo Blep corporation as a giant convention center. Most Hai stations restrict access beyond the docking bay or the promenade to at least some degree, but Swiftsong is almost completely open.`
	description `	Tens of thousands of Hai pass through on an almost daily basis as the continual churn of summits, forums, conventions, symposiums, productions, conferences, weddings, festivals, and the like roll on in an endless cavalcade of life. With Icelake nearby and Hai-home just one jump away, this station is a major cultural hub that even houses the head office of one of the biggest music labels in Hai space.`
	spaceport `The spaceport promenade runs around the interior of the station and is divided into the usual two levels, but has four additional ring levels rising up from the promenade into each of the station's main branches. Almost any business or service you could want can be found here - except for an outfitter or shipyard. Apparently there is simply no room, as the docking bay must take up nearly all the station's exterior space to accommodate its massive volume of daily traffic.`
	bribe 0.1
	security 0.5

planet "Tebuteb's Table"
	attributes arach farming longcows
	landscape land/fields11-sfiera
	description `This world is home to House Garbarag, the Arachi guild of farmers and ranchers. On private ranches far from the cities, they experiment with raising new breeds of longcows, a unique species of cattle that grow a new body segment each year and can reach more than thirty meters in length. The meat from a single longcow can feed a village for a month.`
	description `	Longcows are typically docile and slow-moving, but when frightened one of them can do as much damage as an entire herd of stampeding terrestrial cattle.`
	spaceport `The spaceport is next door to the city's meat-packing district, which is not any more pleasant or scenic than its equivalent on a human world would be. The actual slaughterhouses are some distance outside the city limits, placed there because in the early days of the colony a particularly large longcow in its death throes went on a rampage and destroyed several city blocks before it bled out and died.`

planet "Tefkar Ret"
	attributes korath station
	landscape land/station12
	description `This station is run-down and completely abandoned, emptied of atmosphere so that air pressure will not put ongoing stress on the station's structure. Each section is sealed off from the others by heavy blast doors, leaving most of the station inaccessible.`

planet Ternituul
	attributes gegno vi
	landscape land/fog1
	description `Ternituul is a dull world covered in a thick layer of fog hiding a dry desolate surface: an ideal world for the hardened Gegno Vi. A large portion of the Vi's military branch is based here, where new recruits are thrown into the first bottleneck of their lives. It is not uncommon for inhabitants to be lost to the bleak ecosystem of this planet.`
	description `	The fog also hides a more grim aspect of this world - numerous graveyards cover the terrain, serving as a final resting place for most Vi. Large ceremonies are constantly held for the fallen, though instead of showing grief, the Vi celebrate the commitment and dignity of their departed brethren.`
	spaceport `Here, the spaceport is built very close to and partly in the ground, making it slightly dangerous for any craft trying to land here. Undeterred by the gloomy appearance of this graveyard world, the nearby Vi are occasionally chanting or lighting fires for the deceased, even while exiting their ships.`
	government "Gegno Vi"
	outfitter "Vi Basic"
	"required reputation" 1
	bribe 0
	security 0

planet "Third Umber"
	attributes factory kimek research
	landscape land/desert12
	description `This cool, dry world is a sort of natural cleanroom, an ideal place for manufacturing sensitive equipment that could be harmed by the presence of condensation or mildew or pollen granules. The factory workers and overseers live in hive-like dormitories that each house tens of thousands of Kimek.`
	description `	Closer to the poles, the air is too cold to be comfortable for the Kimek, but a small community of Saryd engineers has established a factory compound where they produce their own equipment to sell to the Kimek.`
	spaceport `This is a sparsely populated world by Kimek standards, with a population of slightly less than a billion, but by the standards of most other species the spaceport is still a crowded and chaotic metropolis, with constant streams of traffic both on the roads and on the pedestrian walkways and footbridges. It is somewhat disconcerting to be surrounded by a sea of giant beetles scurrying back and forth between the landing pads and the port buildings.`
	"required reputation" 15

planet Thornlight
	attributes hai retirement station
	landscape land/station31
	description `A visitor to this station will immediately notice that the gravity is lower than most planets by about a third. The reception area is lavish with several artworks and exotic plants. A well-groomed Hai receptionist informs you that, unless you have family at this respite facility, you will not be permitted to wander the station.`
	port
		recharges all
		services "offers missions"
		description `The spaceport is small but serviceable, featuring a luxuriously appointed Centipede parked in a berth, presumably for entertainment voyages. There is a small but fancy cafe, and a gift shop with gold watches, jewelry, wines, and other pricey trinkets. This place must provide aged care services for only the very wealthy.`
	government Hai
	bribe 0.3
	security 1

planet Thrall
	attributes paradise textiles
	landscape land/fields5
	description `Thrall has a warm, moderate climate and a geography of mostly gently rolling hills. Most of the industry here takes the form of agriculture, especially growing cotton, which mills in the three major cities process into textiles for export off-world.`
	description `This is one of the few places in the galaxy where cotton is picked by hand, because labor here is cheaper than the cost of buying and maintaining machinery. The locals are prevented from seeking more lucrative employment elsewhere partly by the crushingly low wages, which make the cost of space transport prohibitively high for most, and partly by the educational system, which is among the worst in the galaxy.`
	spaceport `The spaceport consists of a vast asphalt-paved field for landing ships, and some wooden buildings a few stories tall. Most of the materials for export are stored in sheds or stacked under plastic tarps, with a few police officers clustered around them to make sure no ship picks up cargo that has not been paid for. Inside the buildings, two restaurants with different names serve an identical selection of fried foods.`
	outfitter "Basic Outfits"
	outfitter "Ammo North"
	bribe 0.04
	security 0.5
	tribute 2000
		threshold 5000
		fleet "Large Republic" 8

planet Thshybothro
	attributes bunrodea guild medical
	landscape land/mountain0
	description `Thshybothro is a small, mountainous world that is home to the Bunrodea's largest cybernetics research facilities. Various labs and factories are scattered within the world's many valleys, within which the Bunrodea work to develop new cybernetics, or improve their old ones.`
	description `	Although this planet is where new modifications are developed, the mass production and installation of cybernetics is typically done elsewhere.`
	spaceport `The planet's spaceport is rather small, as typically any visitors to the planet travel directly to the research facilities that they're interested in. As such, the spaceport's primary focus is simply to refuel any ships that stop by the planet and who don't have authorization to land at one of the research facilities.`
	spaceport `	The spaceport dock workers have more cybernetic modifications than you're used to from Bunrodeans elsewhere in their space. The worker who refuels your ship in particular is a mass of cybernetic "enhancements" ranging from powerful legs to aid in lifting crates to a vacuum cleaner attachment for dealing with spills and accidents.`
	outfitter "Bunrodea Basic"
	"required reputation" 50
	bribe 0
	security 0

planet Thule
	attributes frontier pirate south "south pirate"
	landscape land/dmottl2
	description `Thule is a mountainous world with a population of nearly a billion, settled in the early days of space exploration. When the colony was first established, the Earth government did not yet have the strength to control any system but its own, and when the Republic was formed, Thule did not join, and has repulsed all efforts to force them to do so. It is well-known that the planet sponsors pirate fleets which bring it cheap materials to bolster its economy, but the planet is so far from the center of Republic space that fighting a war here would be prohibitively expensive, and so they remain unopposed.`
	spaceport `The inhabitants of Thule are notoriously suspicious of strangers. They all seem to immediately recognize you as an off-worlder, perhaps by your clothing or your accent. The food sold in the shops is like nothing you have seen elsewhere, and the natives' accents are so strong that they almost seem to be speaking a different language. You feel as if you are visiting an alien world; centuries of separation has created a culture here that is very different from your own.`
	outfitter "Delta V Advanced"
	outfitter "Kraz Advanced"
	outfitter "Common Outfits"
	outfitter "Ammo North"
	outfitter "Ammo South"
	outfitter "Pirate Outfits"
	bribe 0.05
	security 0.6
	tribute 900
		threshold 2500
		fleet "Large Southern Pirates" 16

planet Thunder
	attributes forest rim
	landscape land/mountain20-harro
	description `When the first colonists landed, they thought that they had found a dream world on Thunder: perfect gravity, perfect temperature, perfect atmosphere. Unfortunately, they soon discovered that the planet has unusually high tectonic activity, enough that building anything higher than two stories is almost impossible. Because of the earthquakes, attracting settlers has always been difficult for Thunder, and right now the population is only a few million.`
	spaceport `The spaceport's landing pads are all solid slabs of metal; poured concrete would be far too prone to cracking. The spaceport village itself is a sprawling collection of squat, sturdy buildings, and a sign near the entrance to the cargo warehouse reads, "Do not stack crates."`
	outfitter "Basic Outfits"
	outfitter "Kraz Basics"
	security 0.1
	tribute 300
		threshold 2500
		fleet "Small Militia" 20

planet Tibernia
	attributes frozen "ice moon" uninhabited
	landscape land/mars2
	description `Tibernia is a classic ice planet, but unlike most, it is nearly a perfect sphere with a remarkably smooth surface blemished by few craters. Many have speculated that it is artificial, but so far no one has found conclusive evidence of this.`
	government Uninhabited
	security 0

planet "Tik Klai"
	attributes research wanderer
	landscape land/badlands2
	description `This world is uncomfortably hot, even for the Wanderers, and so close to its star that the surface is bathed in dangerous levels of ultraviolet light. The few Wanderer installations here are buried underground, with only a few access hatches and storage buildings on the surface.`
	spaceport `Most of the spaceport facility is closed to non-Wanderer personnel, and apparently to many of the off-world Wanderers who are visiting, as well. The underground passageways are comfortably wide and tall for a human, but the wanderers walking through them must tuck their wings in close to their bodies to avoid scraping against the ceilings.`
	spaceport `	The warning signs marking restricted areas are in the undecipherable Wanderer language, but accompanied by a symbol you easily recognize: a DNA double helix undergoing replication.`
	"required reputation" 35
	bribe 0

planet Tinker
	attributes factory mining "near earth"
	landscape land/mfield0
	description `Tinker is a highly industrialized world, exporting electronics both to the Syndicate and to Earth. The electronic goods manufactured here span the gamut from wires and capacitors to sophisticated microchips, and because many of the jobs here require skilled labor, it is a relatively prosperous planet.`
	description `	Outside the cities, large areas of this world have been set aside for mining and for refineries and smelters, ensuring that the industries here have all the raw materials they need, plus extra to sell.`
	spaceport `The spaceport is nearly five hundred years old. As with many ports from that era, it is constructed as a single large complex, a towering building with hangar bay openings on all levels and a dedicated crew of flight controllers directing incoming starships in order to avoid collisions. Around the spaceport a city has developed.`
	shipyard "Basic Ships"
	shipyard "Syndicate Basics"
	shipyard "Megaparsec Basics"
	outfitter "Common Outfits"
	outfitter "Ammo North"
	outfitter "Syndicate Basics"
	outfitter "Lovelace Basics"
	bribe 0.04
	security 0.4
	tribute 1100
		threshold 4000
		fleet "Large Syndicate" 7

planet Topkapi
	attributes moon uninhabited
	landscape land/mars1
	description `Much like Aksaray, Topkapi is an old moon formed from the smashed remains of countless eons worth of stellar debris. The surface appears to be regularly bombarded by asteroids, although some of the craters show signs of being the site of rather large explosions. Your sensors pick up traces of materials most commonly found in Korath ships.`
	description `	Topkapi does not appear to have any routine activity, although satellites in orbit indicate that the Remnant monitor it for activity and send ships to investigate asteroid or other impacts on a regular basis.`
	government Uninhabited
	security 0

planet Treser
	attributes "requires: gaslining"
	landscape land/treser
	description `A dark world lies beneath you. Some chemical compound in the clouds is absorbing over ninety percent of the incoming light. This results in an enormous amount of heat in the atmosphere of this gas giant. The extreme temperatures are so taxing on your ship that you are barely able to fly through the uppermost layers. When the heat exceeds a certain point the gas becomes plasma, creating small spots of light on this world of eternal darkness.`
	government Uninhabited

planet Trinket
	attributes south tourism
	landscape land/beach3
	description `In a region of the galaxy not known for beach resorts, Trinket has become somewhat of a major tourist destination. It is not a particularly warm world, and near both poles icebergs float year round, but at the equator the weather is almost tropical and the water is warm enough for swimming.`
	description `	Occasionally one of the ocean currents will pick up an iceberg and carry it all the way down past the resorts before it melts completely. Taking a boat out to these icebergs is a popular daytime activity here.`
	spaceport `The spaceport is a long, two-story building of wood and stone with hundreds of stalls selling fruit and clothing and bad artwork.`
	spaceport `	Many of the starships parked here have scorch marks and dents on their hulls, a sure sign of recent battle. It is likely that some of the people walking through the port are in fact pirates, posing as civilians in order to sell stolen cargo or to take a vacation incognito.`
	outfitter "Basic Outfits"
	outfitter "Delta V Basics"
	outfitter "Ammo North"
	outfitter "Ammo South"
	outfitter "Pirate Outfits"
	bribe 0.02
	security 0.4
	tribute 500
		threshold 2500
		fleet "Small Militia" 36

planet "Triton Station"
	attributes military north station
	landscape land/sivael0
	music ambient/machinery
	description `Triton Station serves both as a refinery for hyperspace fuel, and as a garrison for ships of the Republic Navy. Patrol ships are constantly landing here and then taking off to scour the surrounding systems for pirates. Since pirates are scarce in this part of space, it seems like a very tedious job.`
	spaceport `The mess hall is empty except for one table where some Navy officers are playing a card game. They are sitting right under a ventilation duct, and the cards keep blowing off the table; the station's low simulated gravity is not enough to hold them there.`
	"required reputation" 10
	bribe 0.08
	security 0.8
	tribute 600
		threshold 4000
		fleet "Small Republic" 24

planet Trove
	attributes core mining
	landscape land/badlands3
	description `Trove is a tiny world, too small to have a breathable atmosphere. It is home to an experimental "jack mining" operation that has split its surface open in order to gain access to the metal-rich core.`
	description `	Most of the work here is done by machines, but a few people live inside an airtight complex in order to supervise the work and to sell ore and metal to visiting ships.`
	spaceport `Within the mining complex, you find a small cafeteria with an uninspiring menu, and windows overlooking offices where dozens of people are staring at flickering video screens. Because of the low gravity, everyone moves languidly, as if in a dream. It is nearly silent.`
	security 0.05
	tribute 400
		threshold 2500
		fleet "Small Syndicate" 5

planet Truklar
	attributes "gegno quarg" quarg
	landscape land/mars2
	description `This world, like others the Quarg live on, has noticeably lower gravity than humans are accustomed to. Several medium-sized extravagant villages are found nested deep within an oddly shaped glass structure, and it is a beautiful sight to behold. Many different, smaller biomes also contain wondrous flora and fauna that don't seem to be native to this particular moon. Despite all of this, structures were not built to accommodate visitors such as the nearby aliens, who find it hard to navigate the narrow hallways.`
	spaceport `Most of the spaceport is filled with automated Quarg robotics that do not interact with you except to fulfill basic spaceport functions such as refueling. Occasionally, one of these robots, visually similar to the Quarg themselves, guides you through the visitable zones of the port. Otherwise, your presence here is mostly overlooked.`
	government "Quarg (Gegno)"
	"required reputation" 1
	bribe 0
	security 0.9

planet Tschyss
	attributes gegno station
	landscape land/sivael6
	music ambient/machinery
	description `This massive station is the only orbital structure that can be found in Gegno space, and is still under heavy construction. Although a majority of the exterior seems complete, the interior is noticeably lacking in comparison, and it seems that the progress has slowed down significantly in recent times. A large portion of the station is filled with crew quarters and living sections, all more expansive than those in human space, and the outside is enveloped in many docking bays of various sizes.`
	spaceport `Gegno of all kinds are walking to and fro, though they seem very tired and overworked. Not a lot of them seem happy with their current working conditions, but all you can do is watch from a distance in a small half-built area nearby your ship's designated docking bay. Despite the scale and number of onboard facilities that you can see, there are only a small number of Gegno making use of them.`
	government Gegno
	"required reputation" 1
	bribe 0
	security 0

planet Tundra
	attributes "dirt belt" frozen oil textiles
	landscape land/dmottl1
	description `Millions of years ago, this was a warm world, perhaps even tropical. But some cataclysmic event, perhaps a meteor strike or a massive volcanic eruption, altered the planet's atmosphere enough to turn it into the nearly lifeless, frozen planet it is today.`
	description `	The first settlers came here to drill for the oil trapped deep under the surface, a relic of Tundra's former, more lively days. Instead of refining the oil into plastic, which sells relatively cheap in this region, they have developed an industry in synthetic fabrics and clothing.`
	spaceport `The spaceport village consists of several large domes which keep out the wind and driving snow. Ships enter and exit the largest of the domes through a hatch that closes as soon as they have come through.`
	spaceport `	Every decade or so, enough snow piles up on top of one of the domes that it is in danger of collapsing under its own weight; the locals simply move out of that dome and build another one higher up on the snowpack.`
	outfitter "Ammo South"
	security 0.1
	tribute 400
		threshold 3000
		fleet "Large Militia" 6

planet "Turra"
	attributes "requires: gaslining"
	landscape land/turra
	description `The really thick clouds make this gas giant a dark world. From time to time the wall of clouds gets broken and a ray of light reveals giant caverns of air within the clouds. The local lifeforms are very primitive and are mostly plantlike, some of them look like dark flowers, absorbing all light that shines on them.`
	government Uninhabited

planet "Turquoise Four"
	attributes farming kimek
	landscape land/beach14
	description `The offshore kelp farms on Turquoise Four produce not only nutritional food, but also an ultra-strong fiber that is used for creating durable textiles. Farther from shore, the Kimek operate fish farms as well. Viewed from above, the ocean surface is divided into patches of deep blue or green or rusty brown depending on what sort of product is being farmed in each patch.`
	spaceport `The boats docked in this spaceport city are more numerous than the space ships, and some of them are considerably larger, as well. Almost half of the city is built on piers that extend out into the harbor with broad canals between them, but the largest and fanciest dwellings are on land, built along a ridge of hills that overlook the ocean. The air is full of the cries of gulls and the smell of fish and salt and drying seaweed.`
	"required reputation" 15

planet Twinstar
	attributes frontier moon south tourism
	landscape land/lava3
	description `The only settlement on this small world is Twinstar Depot, a village created mostly just to service the spaceport, where food and equipment from the southern galactic arm is stored and sent out in all directions to supply the rest of human space.`
	description `	The gravity is far less than ideal for human development, but the atmosphere is breathable and some tourists come to the planet just for the experience of being able to run and jump in low gravity without the need for a suit or oxygen tanks.`
	spaceport `The depot consists mostly of large storage racks, with automatic lifts constantly clanking up and down. Very few people are in sight, aside from a small cafe near the center of the port. It is not a hospitable place.`
	outfitter "Ammo South"
	security 0.2
	tribute 200
		threshold 2000
		fleet "Small Militia" 15

planet "Typhon Station"
	attributes rim station
	landscape land/sivael1
	music ambient/machinery
	description `Typhon Station is one of the major fuel refining stations in the galactic Rim. It is privately owned by Southbound Shipyards, and all the fuel produced here is shipped directly to them rather than being made available to visiting ships.`
	security 0.3
	tribute 500
		threshold 2000
		fleet "Large Militia" 8

planet "Ut Divitas"
	attributes "incipias quarg" quarg
	landscape land/canyon13
	description "The surface is bare and there is no sign of life to be seen anywhere. A few lonely but giant cities sprawl like flowers on the surface of the moon, and the architecture is abstract and elegant like nothing humans have ever built."
	spaceport "The spaceport is a small one, consisting of only a few landing pads. Ships parked here are mostly civilian. The Quarg working here seem to be confused by your presence."
	government "Quarg (Incipias)"
	bribe 0
	security 0.9

planet Vail
	attributes farming paradise tourism
	landscape land/snow4
	description `Vail is an entire world that is maintained as a ski resort for rich clients from the nearby planets. A combination of terraforming and snow making ensures that whichever hemisphere is in winter always has ideal skiing conditions, while farming and other small industries supply the tourists and the large staffs that cater to them.`
	description `	The slopes here include tracks for all the latest dangerous and expensive extreme winter sports, like hoverboarding and wingsuit cliff skiing.`
	spaceport `The spaceport is near the equator, where the weather will be most amenable for landing starships. In addition to vertical take-off pads, the port has airplane shuttle runways and high speed rail lines to move people and cargo from here to their ultimate destinations in the resort towns.`
	spaceport `	Consequently, the air is full of a confusing mixture of deep space ships and atmospheric vehicles. In order to come anywhere near the port, you are required to surrender control of your ship to the port's autopilot computer; there is no other way that collisions could be avoided.`
	bribe 0.04
	security 0.6
	tribute 2900
		threshold 5000
		fleet "Large Republic" 11

planet Valhalla
	attributes deep factory farming fishing research urban
	landscape land/mfield3
	description `Valhalla was the first world to be settled in this region of space, which is known as the Deep. It is rich in natural resources, but all its vast farms and fisheries are insufficient to feed its population of over five billion.`
	description `	The shipyards of Lionheart Industries are located here. Centuries ago, warships built here turned the tide of the Alpha War, and today the ships designed and built in the Deep continue to be some of the most technologically advanced ships in human space - and the most expensive.`
	spaceport `Surrounding the spaceport is a metropolis of skyscrapers and factories that spreads all the way to the horizon in every direction.`
	spaceport `	The spaceport itself is an imposing building, composed of three towers rising over a hundred stories into the air and connected at various levels by bridges. The docking bays are on the higher levels, with warehouse space lower down and loading platforms for trucks at ground level. Massive cargo elevators run up and down in the center of each building, and the hallways are all wide enough to allow small robotic carts and forklifts in addition to foot traffic.`
	shipyard "Basic Ships"
	shipyard "Lionheart Basics"
	shipyard "Lionheart Advanced"
	shipyard "Betelgeuse Basics"
	outfitter "Common Outfits"
	outfitter "Ammo North"
	outfitter "Deep Sky Advanced"
	bribe 0.08
	security 0.8
	tribute 3600
		threshold 7000
		fleet "Large Deep Security" 35

planet "Valley of the Damned"
	attributes uninhabited
	landscape land/fog4
	description `From afar, this looks like a habitable planet, comfortably located on the near end of the goldilocks zone of its star. It has a high concentration of water vapor in its atmosphere and hosts primitive life, with mosses covering nearly all moist surfaces and exotic crustacean-like animals roaming the land, their carapaces made of what would be considered synthetic plastic elsewhere.`
	description `However, there is an unusually high concentration of toxic chlorine in the lower atmosphere. Without special equipment, one can only stay on the mountains to avoid the dense gas, and even then, only for a few hours before problems arise. Most traces of attempted colonization by the Sheragi have eroded away by now, leaving only broken buildings and decaying bones.`

planet "Var Oti"
	attributes uninhabited
	landscape land/desert0
	description `This rocky world is covered with vast ranges of desert. While some places have plateaus of rugged rock formations, others have articulate valleys of sand. When it comes to less distinct locations, it is hard to tell at first glance whether or not they are simply a formation of rocks resting on a deep layer of sand, or a thin layer of sand resting on a great foundation of rock. In addition, common dust storms constantly reshape the terrain, and together with the harsh, dry conditions, make Var Oti a dangerous world to visitors who are ill-prepared.`
	government Uninhabited

planet "Var' Kar'i'i"
	attributes farming urban wanderer
	landscape land/valley13-harro
	description `This is a populous Wanderer world, with small farming villages scattered across all the land, and even a few larger population centers that might almost qualify as a city. But from the air, it is not evident at first that the planet is so heavily settled, because the village tree-houses are mostly hidden beneath the forest canopies. The farms, too, are almost indistinguishable from natural land, due to a permaculture system where many varieties of plants are growing side by side.`
	spaceport `Apparently, just as humans use horses to carry loads and draw carts of produce, the Wanderers use a large breed of lizard, nearly three meters tall and walking on their hind legs. The lizards are meat-eaters: next to the watering troughs are cages full of large rodents, which the Wanderers occasionally feed to their beasts.`
	spaceport `	Many different forms of produce are for sale here in open-air markets, including dozens of different nuts and berries. Aside from the rodents to feed to the lizards, and a few species of fish, the Wanderers do not seem to raise animals for food.`
	shipyard "Wanderer Basics"
	outfitter "Wanderer Basics"
	"required reputation" 5
	bribe 0

planet "Var' Kayi"
	attributes urban wanderer
	landscape land/fields13
	description `This is an Earth-like world with one major Wanderer city and countless smaller settlements. The settlements mostly consist of tree-houses built high up in living trees. The architecture of the city skyscrapers is full of cantilevered balconies and arches, mimicking the natural shape of a forest. Here and there a bit of smoke or steam rises from what must be a factory or power plant, but most of the land outside the city is green fields and pristine oceans.`
	spaceport `This spaceport is as busy and chaotic as any major human trade hub, with the added complication that many of the Wanderers are flying from building to building instead of walking. Most of the buildings have balconies on every level, allowing visitors to enter from the air as well as from the streets.`
	spaceport `	The starship landing pads are well outside the city, and ships land and take off along very tightly controlled vectors, probably to avoid midair collisions between the ships and the Wanderers who are flying on their own wings.`
	shipyard "Wanderer Advanced"
	outfitter "Wanderer Advanced"
	"required reputation" 5
	bribe 0

planet "Var' Roi"
	attributes frozen moon research wanderer
	landscape land/snow14
	description `The surface of this small icy moon is constantly cracked and broken by tidal force from the gas giant that it orbits. The tidal disturbances also heat the moon enough to keep its oceans warm enough to support life despite the small amount of sunlight that reaches here.`
	spaceport `The only habitation on this moon is a Wanderer research station suspended on metal pylons well above the icy surface of the ocean. The gravity here is low enough that even though the atmosphere is thin, the Wanderers who work in the station can fly out across the ocean on their own power, wearing some sort of breathing gear. The researchers also have a fleet of submarine ships, sturdy enough to pierce through the shifting ice and travel deep below the ocean surface.`
	"required reputation" 25
	bribe 0

planet "Vara K'chrai"
	attributes urban wanderer
	landscape land/sea16-harro
	description `This is the most populous Wanderer world, with dozens of large cities. The tallest buildings branch and cantilever out from their bases like metallic trees. More than half the surface of the planet is ocean, with a few small settlements built on massive living rafts of algae and seaweed, perhaps ten meters thick and up to several kilometers wide. Much of the land is forests, with villages built entirely in the treetops.`
	description `	There are also farms here, but more like gardens or parks than a human farm: each with dozens of species of plants growing side by side, and harvested by autonomous robots.`
	spaceport `The streets in the Wanderer capital city seem to be mostly reserved for cargo vehicles; the Wanderers themselves fly from one building to another instead, and the skyscrapers have balconies dozens of stories above the ground where visitors can land or take off. The air traffic seems utterly chaotic, but somehow they avoid colliding with each other in midair, and certain columns of airspace have been reserved for ships taking off and landing so that flying Wanderers will not get caught in the backwash from the ship engines.`
	shipyard "Wanderer Advanced"
	outfitter "Wanderer Advanced"
	bribe 0

planet "Vara Ke'sok"
	attributes fishing wanderer
	landscape land/beach6
	description `The surface of this world is almost entirely ocean, and the Wanderers who inhabit it live on massive floating algae mats, some of them the size of a small city. Engines are attached to some of these floating villages, allowing them to be slowly propelled from one part of the planet's surface to another, and the only native industries are fishing and seaweed farming.`
	spaceport `The raft of algae that supports the spaceport is probably at least a dozen meters thick, but flexible enough that it bends as the ocean swells pass underneath, causing individual buildings to rise up or tilt slightly relative to their neighbors. The effect is subtle, but disconcerting, and you cannot help but stumble drunkenly at times as you explore the island.`
	"required reputation" 5
	bribe 0

planet "Vara Ke'stai"
	attributes farming wanderer
	landscape land/desert11
	description `This is a desert world, but the Wanderers are working little by little to make the desert bloom: planting hardy shrubs and cacti that eventually transform the sand into a soil that can hold moisture. In some regions, especially closer to the poles, the deserts have given way to dense forests, but near the equator there are still large stretches of dry and barren sand, broken by the occasional belt of green where a narrow river winds between the dunes.`
	spaceport `The spaceport is in a forest village near the planet's north pole. The landing pads are massive stone monoliths laid on the ground in a nearby clearing. But aside from a few large warehouses at ground level, the village itself is entirely made of tree-houses. A few mechanical lifts have been built into the sides of the trees to carry cargo up to the forest canopy where the Wanderers live, but the Wanderers themselves seem content to fly between the houses rather than using the lifts.`
	outfitter "Wanderer Basics"
	"required reputation" 5
	bribe 0

planet "Vara Kehi'ki"
	attributes farming research wanderer
	landscape land/fields14
	description `This is a farming world, but the primary crops are medicinal plants rather than food: fields of brightly colored flowers and delicate shrubs. Large factories near the farms process the raw plants and extract useful chemical compounds. Their gleaming metal smokestacks belching steam into the air seem incongruous amid the natural beauty and bright colors of the fields of flowers.`
	spaceport `The spaceport village is apparently not just a processing facility for the medicinal plants, but also a hospital of sorts. The village is designed to allow easy foot traffic as well as flight between buildings, and thousands of Wanderers, many of them appearing sick or elderly, live here. The main streets of the village are lined with vine trellises with flowers of every color imaginable, and mechanical lifts allow even the most frail Wanderers to travel up to the higher terraces and balconies.`
	outfitter "Wanderer Basics"
	"required reputation" 15
	bribe 0

planet "Vara Pug"
	attributes pug
	landscape land/bwerner5
	description `Vara Pug is an ocean world, wild and almost unsettled, except for a single Pug city on the coast of one of the major continents. The animals and plants on the land are relatively uninteresting, but the oceans are home to an enormous variety of creatures, including whales the size of a Bulk Freighter, a highly intelligent species of jellyfish, and other, far stranger creatures that rarely venture up from the sunless ocean depths.`
	description `	To avoid contact with these marine creatures, when the Pug travel to other parts of the planet they use massive solar-powered airships rather than boats.`
	spaceport `The Pug here all seem to be busy with various tasks, none of which make any sense to you: rushing from building to building on their long, spindly legs; playing a game involving colored stones on a hexagonal table; constructing what appears to be collaborative holographic artwork.`
	spaceport `	None of them speak to you, but a worker in the spaceport digs around in a closet for a while and comes up with a conversion attachment that allows your fuel tanks to be filled using their style of fuel nozzle.`
	bribe 0
	security 0.9

planet "Vara Rakak"
	attributes farming wanderer
	landscape land/forest1
	description `This is one of those rare worlds whose climate is already nearly perfect without the need for terraforming. The Wanderers have made it into a farming planet. The fields follow the natural contours and geology of the land rather than being laid out in rectangular lots like most human farms, and each field contains several different crop species designed to form a symbiotic ecosystem.`
	spaceport `This could be a spaceport on any human farming world, except that the farmers hawking their wares have wings and beaks, and the wagons bringing produce to the market are drawn by massive lizards instead of horses. In several repair shops on the outskirts of town, Wanderer technicians work on massive harvester robots. The robots have four legs to walk on and dozens of dexterous manipulator arms for picking crops, and each arm has a camera eye on it.`
	shipyard "Wanderer Basics"
	outfitter "Wanderer Advanced"
	"required reputation" 5
	bribe 0

planet "Varu Ek'lak'lai"
	attributes mining wanderer
	landscape land/canyon7
	description `The Wanderers harvest metal ores not from planets, but from asteroids, in order to not expend even more of the resources of the planets that are under their care. This star system contains an unusually high concentration of metallic asteroids, and as a result they have built many large refineries here to process the ore that their drones harvest.`
	spaceport `The vast majority of ships landing and taking off from this port are unmanned Wanderer drones used for mining asteroids. The drones are maneuverable enough to avoid collisions with the few ships that land under manual control.`
	spaceport `	The port itself is a small village surrounded by towering refineries. Unlike other Wanderer architecture, the refineries are ugly, brutal buildings made of weathered concrete.`
	outfitter "Wanderer Basics"
	"required reputation" 15
	bribe 0

planet "Varu K'est"
	attributes military wanderer
	landscape land/canyon5
	description `Varu K'est is a spare, ancient planet of arid plateaus and deep, meandering canyons, with too little rainfall to support any but the hardiest of shrubs. The Wanderers have converted nearly all their villages on this planet into military bases in order to oppose the encroaching Hai raiders, and have also been forced to postpone their attempts at improving the local ecology.`
	spaceport `The spaceport is a massive shipyard, with facilities for repairing the few warships that the Wanderers possess as well as creating new ships and weapons. Dozens of battle-scarred ships are parked in the hangars here, a stark contrast to the ports in the more peaceful regions of the Wanderer territory.`
	shipyard "Wanderer Basics"
	outfitter "Wanderer Advanced"
	"required reputation" 15
	bribe 0

planet "Varu K'prai"
	attributes oil wanderer
	landscape land/sea4
	description `This is one of the only Wanderer worlds that still has large reserves of oil, albeit deep below the ocean surface where mining is difficult. Aside from the drilling companies and refineries, the largest local employer is the local government's safety oversight department, whose inspectors are constantly visiting the drilling platforms and shipping hubs to ensure that all the regulations for preventing oil spills are being followed.`
	spaceport `Plastics and other refined oil products are as essential to Wanderer technology as to humans, but it is clear that those responsible for harvesting them are not held in high regard. The crews of visiting ships seem eager to interact with the locals as little as possible. However, that does not appear to stop the Wanderer freighters from purchasing large shipments of plastic, which will no doubt yield a substantial profit elsewhere in Wanderer space.`
	outfitter "Wanderer Basics"
	"required reputation" 15
	bribe 0

planet "Varu Mer'ek"
	attributes factory wanderer
	landscape land/valley11-harro
	description `This Wanderer factory world is now home to more abandoned villages than populated ones: entire factories rusting and decaying as a result of the recent threat from the Unfettered Hai. Most of the factories that remain active have been repurposed to produce weapons or ammunition for the defense of Wanderer space.`
	spaceport `Very few Wanderer children are present in the spaceport. Most of the inhabitants still live far above the ground in the customary Wanderer tree-houses, but that portion of the village is dwarfed by the more recently constructed factories and warehouses for war supplies. A steady stream of freighters brings in new equipment and raw materials for the factories.`
	shipyard "Wanderer Advanced"
	outfitter "Wanderer Advanced"
	"required reputation" 15
	bribe 0

planet "Varu Tek'kai"
	attributes factory moon wanderer
	landscape land/badlands4
	description `This Wanderer world is almost uninhabited and devoid of any indigenous ecosystem, except perhaps on the microscopic level. It has none of the beauty of other Wanderer settlements. Here, factories have been built to process the most dangerous and destructive of industrial chemicals. If disaster strikes one of the factories, the only result will be the contamination of a world that is already dead and lifeless - far better, in the judgment of the Wanderers, than allowing such risky industries to operate on a living world.`
	spaceport `Nearly all the operations of the factories here are automated, and the outside atmosphere is too thin for even the Wanderers to breathe. The workers live in dormitory apartments in a ring surrounding a large central dome. Inside the dome, protected from the elements, is a park whose gardens contain everything from towering conifers to fields of wildflowers; a necessary place of sanctuary and rest for the Wanderers who must spend the rest of their time servicing machines in the bleak environment outside the spaceport.`
	outfitter "Wanderer Basics"
	"required reputation" 15
	bribe 0

planet "Varu Tev'kei"
	attributes factory wanderer
	landscape land/canyon04
	description `This is a desert world, too hot and too close to its sun to support much animal or plant life. The Wanderers have covered large stretches of the desert with solar-powered factories: smelters that use the sun's reflected heat to melt ore, and fields of solar panels that support other industries.`
	spaceport `It is easy to distinguish the local workers from the visitors, because the locals wrap their wings in thin white sheets of cloth rather than leaving them bare: a necessary protection for any Wanderer who chooses to fly outside of the protective shade of the spaceport. Many of the buildings here extend deep underground, to where the surrounding bedrock is cooler than the hot sands at the surface.`
	outfitter "Wanderer Basics"
	"required reputation" 15
	bribe 0

planet Vatican
	attributes lava uninhabited
	landscape land/lava10
	description `Vatican's propensity for constant renewal of the surface has resulted in a flourishing astrogeological academic program. While it has frequently been dismissed as a low priority for Remnant efforts, it has nonetheless received continued support from the defense prefects. Why they would be concerned with the geological formations of an uninhabited planet is unknown, but the research continues.`
	government Uninhabited
	security 0

planet Veiuye
	attributes frozen moon uninhabited
	landscape land/sea2
	description `Like the other moons of the nearby gas giant, Veiuye is a frozen world. However, the surface layer of Veiyue is rather thin, and more detailed scans show large, hollow caverns beneath the exterior of the moon. These areas are abnormally warm compared to the rest of the moon and appear to be filled with oceans primarily made up of water. Strange readings come from these areas, which could possibly be due to microbial life.`
	government Uninhabited

planet Veliante
	attributes ka'het uninhabited
	landscape land/fog9
	description `Veliante may have been habitable once, but no longer. Part of its southern hemisphere is filled with deadly levels of radiation, but even elsewhere on the planet, it isn't safe to remain on the surface without adequate protection for too long. While animal life on the planet seems to have disappeared almost completely, plants and trees cover the surface in vast, colorful patches of flora.`

planet "Vibrant Water"
	attributes farming saryd
	landscape land/beach8-sfiera
	description `Due to strong currents and extreme seasonal temperature fluctuations, the oceans of Vibrant Water are dotted with icebergs that can drift almost as far as the tropics before melting. The largest icebergs are more than a dozen kilometers across and are home to entire ecosystems ranging from ice-dwelling insects to sea birds to large seal-like mammals. Beneath the ocean surface shoals of fish, forests of kelp, and drifting clouds of algae provide a continuous food source for the creatures that inhabit the icebergs.`
	description `	Near the equator, the Saryds farm several species of engineered algae.`
	spaceport `Very little of the industry on Vibrant Water takes place on land. The spaceport is built on a high bluff overlooking the sea, frequently visited by barges carrying goods from the floating factories and refineries out in the midst of the algae farms. Surrounding the port are fields of wind turbines positioned to catch the ocean breeze.`
	"required reputation" 15
	security 0.2

planet Vigales
	attributes uninhabited
	landscape land/desert14
	description `This hot desert world is home to several species of underground animals. These creatures are very reptile-like, having appearances similar to those of lizards or salamanders from Earth, although much larger in size. It is believed that some indigenous species common across Gegno space originated from this world, or are descendants of ancestral species that once inhabited it.`
	government Uninhabited

planet Viminal
	attributes frozen remnant "remnant primary"
	landscape land/snow3
	description `This cold and dreary world would certainly not be attractive to any modern settlers, but to those who were fleeing the chaos of the Alpha Wars it had the undeniable advantage of being isolated and undiscovered. Today the main reason for the continuing Remnant presence here is that this is the only world they have found where the Key Stones that enable ships to travel through certain wormholes in the Ember Waste can be found.`
	spaceport `The spaceport is an enormous dome, built of the same resilient and semi-organic material as the hulls of Remnant ships. An opening at one end of the dome allows ships to fly in and out. Inside, the air is still cold, but at least you are sheltered from the violent winds that sweep across the rest of the planet's surface. Some of the locals, accustomed to the cold, walk about in their shirtsleeves as if this were a balmy summer day.`
	shipyard Remnant
	outfitter Remnant
	bribe 0
	tribute 3000
		threshold 8000
		fleet "Remnant Decoy Defense" 3
		fleet "Light Remnant Defense" 8
		fleet "Heavy Remnant Defense" 25

planet Vinci
	attributes factory paradise research
	landscape land/nasa5
	description `Many centuries ago, some of the first settlers on Vinci included a small group of electrical engineers who formed a revolutionary new company for designing computers and microchips. Today, Vinci is the foremost manufacturer of CPUs in all of human space, and their processors are found in everything from navigational computers to video phones to intelligent toasters.`
	description `	Because this world is home to so many cleanroom fabrication plants, pollution is very tightly controlled.`
	spaceport `The spaceport is so full of high-fidelity holographic displays that you have trouble at times telling where the virtual reality ends and the physical reality begins; what looks like a paper poster on the wall will suddenly change to a different picture every minute, and the department store mannequins follow you with their eyes. You feel like you are trapped in someone's drug-assisted vision of the future.`
	security 0.6
	tribute 2800
		threshold 5000
		fleet "Large Republic" 11

planet Violetwake
	attributes hai station uninhabited
	landscape land/space6
	description `This station was mothballed sometime in the last sixty thousand years. The docking area has an atmosphere, and a status panel indicates that the station's generators are functional but shut down, with standby mechanisms running on solar power alone.`
	description `	The sheer size of this station is striking. Millions of Hai must have been housed here in Violetwake's heyday, which makes the lonely, isolated atmosphere here all the more jarring. The darkened corridors of the station remind one of an immense cave whose insides have still not been entirely mapped.`
	government Uninhabited
	bribe 0
	security 0

planet "Vivid Aether"
	attributes "gas giant" "requires: gaslining" uninhabited
	landscape land/nasa29
	description `Whether it be from local evolution or panspermia, Vivid Aether's clouds are home to colonies of anaerobic microbial life, feeding on both sunlight and traces of methane in the atmosphere. These form colorful streaks in the upper atmosphere, which were what initially attracted Saryd explorers to the planet. Now, it is common for Heliarch research patrols to sit in orbit for weeks at a time in order to study the simple, yet exotic, ecology. Occasionally, they send down small vessels capable of withstanding the extreme pressures, though none happen to be nearby right now.`
	description `	The life-bearing layer only extends downward a few hundred kilometers before pressures rise and the temperature becomes inhospitable to life. Deeper down, the atmosphere is barren and lifeless.`
	government Uninhabited

planet Vulpa
	attributes "requires: gaslining"
	landscape land/vulpa
	description `At first sight this looks like a friendly gas giant. The blue tones invoke the feeling of an ocean world, but looks can be deceiving. The clouds contain countless small glass droplets moving at tremendous speeds, cutting through everything in their way. Your spaceship's hull is able to deflect most of them but it is advisable not to stay here for too long.`
	government Uninhabited

planet Warfeed
	attributes unfettered
	landscape land/sea12-sfiera
	description `Warfeed is mostly covered in oceans, and much of its land area devoted to agriculture. Most of the fields are tilled and harvested by robots, but there are also many scattered homesteads of subsistence farmers, who survive with the aid of little or no technology.`
	description `	In recent years, both the land and the seas of Warfeed have begun to show the toll of centuries of overharvesting. Large portions of the continents near the equator are now nothing but growing deserts, and even the best remaining farmland is sandy and nutrient-poor. All but the smallest marine organisms have been nearly fished to extinction.`
	spaceport `This spaceport is a collection of ramshackle wooden buildings and packed dirt landing pads. The wagons piled high with produce and bags of grain would not look out of place in many human ports, but they are being drawn by giant lizards instead of horses or oxen. There are no human beings here, and most of the Hai eye you with suspicion and distaste.`
	tribute 6000
		threshold 10000
		fleet "Large Unfettered" 10
		fleet "Small Unfettered" 100

planet "Warm Slope"
	attributes saryd urban
	landscape land/hills6-sfiera
	description `This is an ideal world, by Saryd standards: rugged, hilly, mostly forested, with oceans and land masses in equal proportions. It serves mostly as a residential world, because this system's heavy industry is focused on the automated factories on its sister world of Ceaseless Toil.`
	spaceport `The spaceport is part of a city built into one of the slopes of a large mountain, with the landing pads and spaceport facilities near the peak. Saryds, Arachi, and Kimek mingle freely here and converse with the aid of interpreters or translation devices as they amble up and down the steep city streets.`
	outfitter "Coalition Basics"
	security 0.3

planet "Warm Wind"
	attributes folklore saryd tourism
	landscape land/fog1
	description `The tropical rainforests of Warm Wind are unusual: instead of rivers on the surface, water flows through intricate underground networks of caves that span entire continents. The trees have evolved deep and strong roots that can pierce through the limestone into the subterranean rivers in order to draw a constant supply of water even in the dry seasons. The Saryds have explored only a tiny fraction of the caves.`
	spaceport `The spaceport village is built on a volcanic highland where the inhabitants do not need to worry about their houses disappearing overnight into one of the limestone sinkholes that pockmark this planet's tropics. In place of trees, the village is full of trellised arches and spires; vines grow on the trellises, and moss grows on the vines, watered by the fog that sweeps up every evening from the rainforest below.`
	"required reputation" 15
	security 0.3

planet Watcher
	attributes "dirt belt" moon research uninhabited
	landscape land/hills4
	description `Watcher is a small moon, the only world in this system that sustains any indigenous life. Because of the low gravity, humans have not yet built a permanent settlement here, but it is occasionally visited by biologists interested in studying low-gravity life forms. There are forests here where the trees grow over two hundred meters tall.`

planet Wayfarer
	attributes factory research south tourism
	landscape land/nasa1
	description `Wayfarer was initially settled by a team of scientists and diplomats seeking to build a relationship with the Quarg worlds to the galactic southeast of here. Partly through the aid of the Quarg and partly through a desire to emulate them, it has grown into a very technologically advanced world.`
	description `	The Tarazed Corporation, a maker of alien-inspired ships and outfits, is one of the largest industries on Wayfarer, and they draw raw materials from throughout this region of space.`
	spaceport `The spaceport is clearly the artifact of an architect who was as familiar with alien architecture as with human. Instead of square angles, it has many curved walls and domes. The landing pads jut out from the building at various heights. Some of the landing pads are designed with docking tubes specifically for Quarg visitors, and the ceilings are unusually high to accommodate the Quarg, several of whom are walking around and mingling with the humans here.`
	shipyard "Basic Ships"
	shipyard "Tarazed Basics"
	shipyard "Tarazed Advanced"
	shipyard "Southbound Basics"
	outfitter "Delta V Advanced"
	outfitter "Kraz Advanced"
	outfitter "Common Outfits"
	outfitter "Ammo South"
	bribe 0.07
	security 0.3
	tribute 1700
		threshold 5000
		fleet "Large Militia" 26

planet "Weir of Glubatub"
	attributes arach farming
	landscape land/beach11-harro
	description `The Weir of Glubatub is a quiet ocean world, lit by a dim red sun, whose atmosphere seldom gathers enough energy to spawn storms or other violent weather. Nearly all the life in the oceans is very close to the surface, where the sun's light is bright enough for algae and seaweed to flourish.`
	description `	A few of the larger islands have been settled by the Arachi, and most of the locals work in the fishing industry. Some of the fishing boats are so large that a small starship can land on their decks.`
	spaceport `The spaceport is on an island near one of the planet's poles, where the temperature is cool and sea ice can be gathered to stock the warehouses where the fish are kept cold until they can be shipped off-world. Even with most of the fish being kept on ice, the smell is still overpowering, except at the rare moments when the wind picks up and it is replaced by the smell of fresh salt air.`
	"required reputation" 15

planet Windblain
	attributes deep oil textiles
	landscape land/bwerner0
	description `Nearly three quarters of the surface of Windblain is ocean. Most of the industry here centers around petrochemicals: deep sea oil drilling, refining, and manufacture of plastic composites and synthetic fabrics for clothing. There are a few large cities on the continents, but also plenty of wilderness spaces as yet untouched by human activity.`
	description `	The local climate and economy are neither good enough to attract immigration, nor bad enough to drive people to leave. There seems to be almost no interest in the affairs of the wider galaxy.`
	spaceport `The spaceport is in one of the main cities, and is built partly on land and partly on piers that stretch out into the harbor, so that cargo can be brought to the port by truck or by barge. There are even a few runways for aircraft, in addition to the landing pads for starships.`
	spaceport `	In the wharf area, fresh cooked fish and sushi are sold from a small cluster of wooden huts. Farther inland, cargo crates are stacked under the immense tents that serve as warehouses. There is a constant flow of people and cargo in between the harbor and the city.`
	outfitter "Basic Outfits"
	outfitter "Deep Sky Basics"
	outfitter "Ammo North"
	security 0.6
	tribute 800
		threshold 3500
		fleet "Small Deep Security" 18

planet Winter
	attributes factory frontier frozen south
	landscape land/snow18
	description `The dense clouds in Winter's atmosphere block out much of the sunlight, creating a frigid landscape below. The planet was not settled until about a century ago, when a group of investors from Pherkad decided to build a manufacturing center here, rather than trying to find more land on the already overcrowded planet of Solace. Claiming that the industrial emissions of carbon dioxide and other greenhouse gases would eventually warm the planet and turn it into a tropical paradise, they were able to draw enough settlers to keep the factories going.`
	description `	The temperatures have risen measurably since the arrival of the human colonists, but without more intentional efforts it may be another century before the planet warms enough to be truly comfortable to live on.`
	spaceport `The spaceport is built on a large rock outcropping, with brilliant blue glaciers flowing to either side down into a lake below. The sight is stunning, and all the more appealing because you are able to view it from behind plate glass windows, in the warmth of the spaceport, rather than in the frigid air outside. Above you, several layers of clouds are scudding across the sky in different directions.`
	spaceport `	Faded posters on the walls advise you to buy an estate on Winter now before prices skyrocket. The posters depict children playing in a lush green landscape while their grandparents stand by, looking quietly pleased with the wisdom of their investment.`
	security 0.1
	tribute 300
		threshold 2500
		fleet "Large Militia" 5

planet "Wormhole Alpha"
	spaceport ``
	government "Wormhole Alpha"
	wormhole "Wormhole Alpha"

wormhole "Wormhole Alpha"
	mappable
	link "Ultima Thule" Waypoint
	link Waypoint "Ultima Thule"

planet "Wormhole Barren Alpha"
	attributes "requires: quantum keystone"
	wormhole "Wormhole Barren Alpha"

wormhole "Wormhole Barren Alpha"
	mappable
	link Egeria Levana
	link Levana Egeria
	color "wormholes: Ember Waste"

planet "Wormhole Barren Beta"
	attributes "requires: quantum keystone"
	wormhole "Wormhole Barren Beta"

wormhole "Wormhole Barren Beta"
	mappable
	link Caeculus Prosa
	link Prosa Caeculus
	color "wormholes: Ember Waste"

planet "Wormhole Link"
	attributes "requires: quantum keystone"
	wormhole "Wormhole Link"

wormhole "Wormhole Link"
	mappable
	link Statina Vaticanus
	link Vaticanus Statina
	color "wormholes: Ember Waste"

planet "Wye Tzeou"
	attributes uninhabited
	landscape land/snow14
	description `Wye Tzeou is found in a noticeably quiet system. Its surface is covered in extreme crystalline-like structures protruding out in various fashions. These constructs are all exceptionally tall, and no two look alike. It seems the actual surface of the planet is far beneath a layer of these mysterious pillars. There is no obvious environmental reason for this composition as the soft snowy seasons and calm low winds are the most active natural elements on Wye Tzeou.`
	description `	Deep scans reveal even more odd compositions below, showing pockets in the depths of the glass forest that look like giant empty gaps between each pillar.`
	government Uninhabited

planet "Wyvern Station"
	attributes rim station
	landscape land/sivael7
	music ambient/machinery
	description `Wyvern Station was once one of the end destinations for the merchant caravans traveling along the Rim, back in the days before the Republic existed when most systems were not policed and the only way to avoid being plundered by pirates was for ships to travel in large convoys. It has also been a continuously operating hyperspace fuel refinery for more than three centuries.`
	spaceport `This station is old, and some parts are dirty and in need of repair, but it is at least structurally sound, and the workers here seem optimistic and energetic. The cafeteria is loud and raucous, and the repair shop is more than willing to work on starships as a break from the tedium of repairing the harvester drones that dip into the planet's atmosphere to bring back pressurized tanks full of hydrogen gas.`
	security 0.4
	tribute 400
		threshold 3500
		fleet "Large Militia" 6

planet Xerolophos
	attributes "gas giant" "requires: gaslining" uninhabited
	landscape land/nasa29
	description `Although formerly classified as a "Hot Jupiter," Xerolophos does not present all the characteristics of one: it is very far from the system star - so distant that it isn't even tidally locked to it. Its temperature, instead, is unusually high even for a Hot Jupiter, with the core internally heating up the atmosphere much more than expected.`
	description `	While it's possible that Xerolophos might have migrated here long ago, the Remnant haven't been able to explain the extreme temperatures of the planet even after years of studies and dispatching dozens of probes.`
	government Uninhabited
	security 0

planet Xurelei
	attributes "gas giant" "requires: gaslining" uninhabited
	landscape land/nasa15
	description `Xurelei's atmosphere is covered with huge tempests that would engulf an Earth-sized planet many times over. Strangely enough, these storms are outwardly much less violent than those recorded from other gas giants, and are easily traversable by probes and other exploration craft. Once below a certain depth, the storms become exponentially more dangerous. The cause of this drastic shift in intensity is unknown.`
	description `	In the lower layers, small, peculiar twinkles of light in the forms of organic shapes begin to appear, flowing gracefully along with the harsh winds. Although further exploration is impossible due to the fierce weather, the unusual objects darting beneath the clouds appear to be unaffected.`
	government Uninhabited

planet Yedikule
	attributes gas moon "requires: gaslining" uninhabited
	landscape land/nasa11
	description `Although much smaller than most gaseous planets - including the one it orbits - the thick atmosphere of Yedikule and its rocky core make it a gas dwarf. While it was not the first to be discovered in human history, it is very improbable to have formed around a gas giant, and the extreme differences between its atmosphere and the one of Xerolophos further suggest this was not its original location.`
	description `	While virtually every craft that tries to land here is a fuel scooping drone, a large number of satellites orbit Yedikule at various heights, meaning that it must have been exhaustively studied in the past.`
	government Uninhabited
	security 0

planet "Yiia Iyr"
	attributes uninhabited
	landscape land/dune0
	description `Much of Yiia Iyr is obscured by several layers of dark clouds, and what little sunlight makes it to the surface highlights withered plains and dried up riverbeds. Thick layers of fog are often found hugging the ground, and soft, cool air brushes against shrivelling grass fields. There is no discernible cause for why Yiia Iyr appears to be so inhospitable despite having been able to support an ecosystem in the past.`
	government Uninhabited

planet "Yniu Eiu"
	attributes rulei uninhabited
	landscape land/canyon0
	music "ambient/rulei planet"
	description `Yniu Eiu is a rocky world with many canyons. A large portion of the surface is bright shades of gray and white, but the more striking visuals are the patches of purple-red webbed lakes and rivers flowing across the surface. It is unclear if this is a natural occurrence or if these were artificially created, but the way the areas around these sites are dug out and shaped implies that this planet used to be a home to some type of civilization, or one that found importance in this material.`
	description `	The surface of these red-purple lakes and rivers move in odd ways that make them seem almost alive. Although they flow at extremely low rates, they also softly bulge and contract in a curious linear motion.`
	government Uninhabited

planet "Yniu Ena"
	attributes rulei uninhabited
	landscape land/canyon03
	music "ambient/rulei planet"
	description `Like its parent planet below, Yniu Ena has a thick purple-reddish web of unnatural material spread across its surface, forming rivers and large lakes. While most of these lakes are rather small relative to the planet's surface, there are a few as large as oceans that give the appearance of scars on the planet.`
	government Uninhabited

planet Zenith
	attributes frontier north "north pirate" pirate
	landscape land/water4
	description `Zenith is a cold and unpleasant world, where the fog seldom lifts and the sun is rarely seen, where much of the lowlands are flooded each day by the tide, and storms are unpredictable and fierce. It has, however, one major advantage as a place to settle: it is far enough away that the Republic makes no attempt to control it.`
	description `	Several villages have been founded near the equator, and in addition there are an unknown number of private holdings, ranging from underground bunkers to enormous concrete fortresses. Because the land is owned by no government and anyone can build a dwelling without permission or paperwork as long as they are willing to fight off any other claimants, the total population of Zenith is unknown.`
	spaceport `To create a spaceport for Zenith, one enterprising privateer a few centuries ago used a mixture of explosives and heavy machinery to shift the top of one of the tallest mountains down into the neighboring valleys, creating a high plateau that is (usually) above the fog line. There are landing pads both for starships like yours and for airships that carry cargo to and from the settlements elsewhere on the planet. The port is nearly deserted, however; it is clear that they do not do much business here.`
	outfitter "Ammo North"
	bribe 0.04
	security 0
	tribute 400
		threshold 2500
		fleet "Small Northern Pirates" 13

planet Zug
	attributes factory farming rim
	landscape land/city4
	description `Zug is a pleasant world of rolling hills, fertile fields, and a few small oceans. Hundreds of millions of people live here, with more immigrants arriving every day, almost faster than the construction industry can keep up with them. In addition to the larger cities, many people live in smaller farming villages, making this one of the few worlds in the region that is truly self-sufficient both in industry and in agriculture.`
	description `	The largest industry on Zug is Southbound Shipyards, which focuses on designing well-defended merchant ships to survive the pirates that are so common here.`
	spaceport `The spaceport of Zug has been growing by amalgamation for centuries. At its core is the "Old Port," a set of quaint and rudimentary shops and warehouses. The landing pads for the Old Port were torn up to make room for what the locals call "The Port," a set of buildings that were constructed a century ago, with bolder architecture and more modern design.`
	spaceport `	Some distance away is the "New Port," a towering structure with robotic cargo lifts and large hangars for more expensive ships. Meanwhile, plans are apparently underway for an expansion of the New Port. You can't help but wonder what the new expansion will be named.`
	shipyard "Basic Ships"
	shipyard "Southbound Basics"
	shipyard "Southbound Advanced"
	outfitter "Delta V Advanced"
	outfitter "Kraz Basics"
	outfitter "Common Outfits"
	outfitter "Ammo South"
	bribe 0.03
	security 0.5
	tribute 1200
		threshold 3000
		fleet "Large Militia" 18

planet Zydee
	attributes moon uninhabited
	landscape land/enceladus_1
	description `Although this moon initially seems barren and lifeless, there is evidence that the nearby Gegno Scin have recently attempted to set up an outpost here. Several partially-constructed buildings and landing zones are scattered about the surface, but none of them show any signs of activity, likely due to recent warfare with the Gegno Vi. Despite this, a small number of satellites actively orbit Zydee, likely providing important tactical information such as the volume of system traffic.`
	government Uninhabited<|MERGE_RESOLUTION|>--- conflicted
+++ resolved
@@ -44,17 +44,13 @@
 		threshold 8000
 		fleet "Large Republic" 16
 
-<<<<<<< HEAD
 planet Aera
 	attributes "requires: gaslining"
 	landscape land/aera
 	description `Aera is a large tidally locked ice giant close to its parent star. Its methane atmosphere is dominated by a titanic hurricane covering the dayside half of the planet, the result of tidal forces drawing streams of air and clouds into a planet sized storm. The eye of the hurricane is surprisingly calm, but the heat of perpetual daylight drives temperatures higher than what is habitable for most life.`
 	government Uninhabited
 
-planet "Aetuah"
-=======
 planet Aetuah
->>>>>>> eb238b0c
 	attributes "gas giant" "requires: gaslining" uninhabited
 	landscape land/nasa30
 	description `The close proximity of Aetuah and the neighboring ice moon causes various ebbs and flows in the storms on the gas giant as well as constant reshaping of the moon's surface. The ice moon may have been captured by Aetuah in times past as a rogue planet, and the distance of the gas giant from the system center suggests it might be a rogue planet itself as well. In time, the gravitational force exhibited by Aetuah will tear apart the ice moon, plummeting it into the abyss.`
