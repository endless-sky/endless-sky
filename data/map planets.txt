--- conflicted
+++ resolved
@@ -2124,7 +2124,6 @@
 	outfitter "Hai Advanced"
 	security 0.3
 
-<<<<<<< HEAD
 planet Icibvirk-gwolav-quijek
 	attributes superstitious tourism urban xapleaux
 	landscape land/clouds_06
@@ -2151,7 +2150,7 @@
 	description `Of all the worlds within The Brilliance, this one more than any other looks the most alien to an observer from beyond. The building blocks of life may take different routes, but they usually end up at similar destinations. Here though, instead of cellulose, chitin dominates. "Trees" with segmented or scaly stems are festooned not with leaves, but with gossamer, wing-like sheets and streamers in a variety of colors. One particularly common tree looks like a willow with each trailing strand made up of thousands of dragonflies.`
 	spaceport "On this strange but vibrant world the Xapleaux have dedicated large and frequent areas of space to enormous glasshouses, often just filling the space between two large buildings, where they can enjoy more traditional environments without engaging in destructive terraforming of this unique environment. This world is a rich source of everything except food, and a significant tourist destination, and so navigating around is an experience akin to pushing your way through an occasionally spiky forest that you're never quite tall enough to get a good look at."
 	government Xapleaux
-=======
+
 planet Iddesato
 	attributes bunrodea research station
 	landscape land/space2
@@ -2162,7 +2161,6 @@
 	"required reputation" 50
 	bribe 0
 	security 0
->>>>>>> dc09ec3c
 
 planet "Iemn Eitch"
 	attributes gegno
@@ -2344,14 +2342,6 @@
 	outfitter "Coalition Advanced"
 	security 0.6
 
-<<<<<<< HEAD
-planet Kiteg-hamlior-tancla
-	attributes tourism urban xapleaux
-	landscape land/dmottl2
-	description "This quite dry and dusty world is dominated by chaparral ecosystems, and as often as not rain is the result of smoke in the atmosphere instead of merely the accumulation of water vapor. The ground tremors frequently on account of its very large stellar neighbor: a moon nearly half its own mass. As a consequence Xapleaux structures are built well into the ground to rest upon bedrock instead of shifting soils, with an even greater preponderance of crystal skylights than normal to transmit the light of The Brilliance down into lower levels."
-	spaceport `Plastics and medicines, medicinal plastics, plastics in medicines, and medicines in plastic. These are the exports of this world which has buried more vegetation than most worlds have ever grown. The full gamut of the uncommon and extremely bizarre looking variants of Xapleaux dominate the local population here, so much so that the spaceport has multiple "burning" stations to accommodate the rarest variety of Xapleaux that can frequently be seen desperately waddling into the mirrored glass chamber and promptly catching fire. After a few moments of billowing flame they emerge, shaking off ash and looking much less burdened with the weight of their overgrown fronds burned away.`
-	government Xapleaux
-=======
 planet Kisarra
 	attributes bunrodea mining
 	landscape land/desert2
@@ -2362,7 +2352,13 @@
 	"required reputation" 10
 	bribe 0
 	security 0
->>>>>>> dc09ec3c
+
+planet Kiteg-hamlior-tancla
+	attributes tourism urban xapleaux
+	landscape land/dmottl2
+	description "This quite dry and dusty world is dominated by chaparral ecosystems, and as often as not rain is the result of smoke in the atmosphere instead of merely the accumulation of water vapor. The ground tremors frequently on account of its very large stellar neighbor: a moon nearly half its own mass. As a consequence Xapleaux structures are built well into the ground to rest upon bedrock instead of shifting soils, with an even greater preponderance of crystal skylights than normal to transmit the light of The Brilliance down into lower levels."
+	spaceport `Plastics and medicines, medicinal plastics, plastics in medicines, and medicines in plastic. These are the exports of this world which has buried more vegetation than most worlds have ever grown. The full gamut of the uncommon and extremely bizarre looking variants of Xapleaux dominate the local population here, so much so that the spaceport has multiple "burning" stations to accommodate the rarest variety of Xapleaux that can frequently be seen desperately waddling into the mirrored glass chamber and promptly catching fire. After a few moments of billowing flame they emerge, shaking off ash and looking much less burdened with the weight of their overgrown fronds burned away.`
+	government Xapleaux
 
 planet "Korati Efreti"
 	attributes efret station
