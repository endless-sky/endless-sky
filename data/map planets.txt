--- conflicted
+++ resolved
@@ -4953,21 +4953,19 @@
 	government Uninhabited
 	security 0
 
-<<<<<<< HEAD
 planet Xivik-soubiae-tockrig
 	attributes urban xapleaux
 	landscape land/forest3
 	description `"There's no place like home... away from home." There is no world more suited to the full diaspora of Xapleaux variants than this. Several billion Xapleaux live here on the most populated world anywhere in The Brilliance. Only superstition, nostalgia, and the relatively inconvenient arrangement of the hyperlanes to get here prevents them from moving their seat of government here instead. Certainly the entire economy of the Waning Reach exists to serve the purposes of this world, as it is their crowning jewel.`
 	spaceport "Ships come and go from here on an almost minute-by-minute basis, and the foot traffic is accordingly high. Multiple levels of landing pads rise on spires, and the whole complex is built with mass transit systems zipping back and forth beneath walkways and commercial precincts. Thousands of Xapleaux are employed full-time for no purpose other than to direct people swiftly, or to subtly urge people out of the flow of traffic whenever they become confused. With as many legs as the Xapleaux have, a traffic pile-up in a critical walkway can be very complicated."
 	government Xapleaux
-=======
+
 planet Xurelei
 	attributes "gas giant" "requires: gaslining" uninhabited
 	landscape land/nasa15
 	description `Xurelei's atmosphere is covered with huge tempests that would engulf an Earth-sized planet many times over. Strangely enough, these storms are initially much less violent than those recorded from other gas giants, and are easily traversable by probes and other exploration craft. Once below a certain depth, these storms become exponentially more dangerous. The cause of this drastic shift in intensity is unknown.`
 	description `	In the lower layers, small, peculiar twinkles of light in the form of organic shapes begin to appear, flowing gracefully along with the harsh winds. Although further exploration is impossible due to the fierce weather, the unusual objects darting beneath the clouds appear to be unaffected.`
 	government Uninhabited
->>>>>>> 7beefb0d
 
 planet Yedikule
 	attributes gas moon "requires: gaslining" uninhabited
