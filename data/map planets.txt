# Copyright (c) 2014 by Michael Zahniser
#
# Endless Sky is free software: you can redistribute it and/or modify it under the
# terms of the GNU General Public License as published by the Free Software
# Foundation, either version 3 of the License, or (at your option) any later version.
#
# Endless Sky is distributed in the hope that it will be useful, but WITHOUT ANY
# WARRANTY; without even the implied warranty of MERCHANTABILITY or FITNESS FOR A
# PARTICULAR PURPOSE. See the GNU General Public License for more details.
#
# You should have received a copy of the GNU General Public License along with
# this program. If not, see <https://www.gnu.org/licenses/>.

planet "Ablub's Invention"
	attributes arach factory
	landscape land/sky3
	description `This ancient and quiet world, orbiting a dim red sun, is home to the microchip foundries of House Idriss, the Arach guild that specializes in computers and advanced electronics. Outside of the cities, which are clustered around the equator, Ablub's Invention is uninhabited except by the native lifeforms, including strange, spindly-legged quadrupeds, awkward birds with leathery wings, and amphibians with webbed feet and long, whiskered snouts.`
	spaceport `The day-night cycle here is at least three times as long as any of the Coalition's species are habituated to, so the entire city enters a "false nighttime" in the middle of the day, shuttering all the windows so that the locals can rest and reset their biological clocks. And in the middle of the night, the city is brightly lit for a "false day."`
	spaceport `	The local work schedule has adapted to this unusual cycle, with the two true daytime periods serving the equivalent of the human work week, and the false daytime treated as a weekend, a time for socializing or working at home.`
	outfitter "Coalition Advanced"
	"required reputation" 25
	security 0.15

planet Ada
	attributes factory mining paradise research
	landscape land/canyon4
	description `Ada is the home planet of Lovelace Labs, one of the most highly respected designers of starship systems and weaponry. Ada was originally settled as a mining planet, and the mines here still produce a steady stream of metal to supply the Labs and the many other industrial companies here.`
	description `	From above, the planet looks almost lifeless and barren. Most of the major cities on Ada are built into the walls of the canyons, where they are protected from the high winds and occasional dust storms that sweep across the surface.`
	spaceport `The spaceport is built into the walls of a canyon which has been blasted out to create trenches that are hundreds of meters wide and deep, a network of flight lanes that are well marked out with lights and beacons.`
	spaceport `	Behind the docking caves is a bustling subterranean city where bare rock and gleaming metal have been woven together in an architecture that is both functional and elegant. The lighting in the caverns varies over the course of the day to match the sunlight outside.`
	shipyard "Basic Ships"
	shipyard "Betelgeuse Basics"
	shipyard "Betelgeuse Advanced"
	shipyard "Navy Basics"
	shipyard "Megaparsec Basics"
	outfitter "Lovelace Advanced"
	outfitter "Common Outfits"
	outfitter "Ammo North"
	"required reputation" 2
	bribe 0.1
	security 0.9
	tribute 4200
		threshold 8000
		fleet "Large Republic" 16

planet Ahr
	attributes arach factory folklore shipping tourism urban
	landscape land/forest4
	description `The homeworld of the Arach people, Ahr is a metropolitan world with nearly nine billion inhabitants, enough that they cannot all be fed by what this world produces. The government maintains a storehouse with a month's supply of food in each major metropolitan center, as well as a collection of bioreactors, built according to Kimek designs, that can produce a tasteless but nutritious paste as emergency rations in the unlikely event that shipments of food from off-world are somehow disrupted for a prolonged period of time.`
	spaceport `A constant line of cargo barges and trucks streams through this spaceport city, collecting goods to be distributed to the outlying suburbs and neighboring cities. Inside the main terminal, members of all three Coalition species mix freely, but the Heliarch agents and interpreters here are all Arach.`
	spaceport `	Carts carrying passengers and cargo whiz past at frightening speeds, expertly navigating to dodge the pedestrians.`
	shipyard "Coalition Basics"
	shipyard Arach
	outfitter "Coalition Advanced"
	security 0.6

planet Aksaray
	attributes moon uninhabited
	landscape land/mountain26
	description `At first glance, Aksaray appears to be a fairly generic moon formed from eons of dust and debris compressed into a tight ball by constant gravitational pressure. What is not commonplace is the presence of almost perfectly pyramidal piles of regolith scattered across the world. Querying an orbiting Remnant satellite suggests that these are believed to have been remote mining sites for mineral processing.`
	description `	A brief consultation of your navigational computer's economic database, however, indicates that all the minerals present in this variant of regolith are very common across the galaxy and have an extremely low value.`
	government Uninhabited
	security 0

planet Albatross
	attributes frontier pirate south "south pirate"
	landscape land/snow6
	description `Albatross is a cold ocean world orbiting a small, cold sun. The first settlers on Albatross were anarchists who believed that in a society free from unnatural laws and constraints, everyone would happily and freely work for the common good. The next settlers were pirates who believed that a planet free from laws and constraints would be a great base of operations.`
	description `	The anarchist farming communes, each operating independently but trading with outsiders to gain necessary supplies, are clustered in the barely temperate climate near the equator. The pirate bases, having a much more ready source of supplies, are located wherever there are flat landing areas close to craggy, defensible mountains.`
	spaceport `You are glad you put on a warm coat before leaving your ship. The wind blows in strong gusts down the streets of this small spaceport town. You pass by ranchers herding cattle, a few farmers driving old, rusted-out trucks full of produce, and a couple of shady figures huddled in an alleyway negotiating what looks like a drug deal. In the center of town is a small merchant's exchange and a couple of greasy spoon diners.`
	spaceport `	The sign over the spaceport bar reads, "No Gods, No Masters." Below it in slightly smaller writing is another sign which reads, "No Cybernetic Implants. No Badgers, Weasels, Or Polecats." You have no idea what a "polecat" is.`
	outfitter "Ammo North"
	outfitter "Ammo South"
	outfitter "Common Outfits"
	outfitter "Pirate Outfits"
	"required reputation" -20
	security 0
	tribute 400
		threshold 2500
		fleet "Small Southern Pirates" 20

planet Alexandria
	attributes deep station tourism
	landscape land/space7
	description `At the height of the Alpha War, the government of the Deep constructed Alexandria as the galaxy's largest storehouse of human literature, scientific writing, and technology. It also houses a vast museum of cultural artifacts dating back to long before the start of the space age. Today the station is mostly populated by visitors looking for particularly arcane writings or information, and librarians who have devoted their lives to keeping the archives well-indexed and up to date.`
	description `	Entire sections of the station are off limits to ordinary visitors. There are many rumors about what those restricted areas contain.`
	spaceport `The station's cavernous visitor center is by far the quietest spaceport you have ever been in. Many people are bustling back and forth, wheeling carts of old books or carrying data pads, but they are entirely silent except for the occasional startled outburst when a scholar, walking deep in thought or immersed in reading, accidentally collides with someone.`
	spaceport `	From here, passageways lead off into the wings of the library in a veritable labyrinth of hallways, stairs, and library stacks. A few particularly heavy doors require key cards to enter, and others have no opening controls of any sort that you can see.`
	"required reputation" 100
	bribe 0.1
	tribute 1000
		threshold 8000
		fleet "Large Republic" 7

planet Alfheim
	attributes deep factory oil
	landscape land/nasa3
	description `Alfheim is a world of wide grassy plains, deserts, a few small oceans, and scattered rainforests. Not a pleasant enough planet to support large cities, it is instead mostly a site for oil drilling and manufacturing. So far only a tiny fraction of the surface has been developed, mostly clustered around the sites where the largest oil deposits have been discovered.`
	description `	Settlements show up as small bright points on the dark side of the planet - not from city lights, but from natural gas burnoff at the drilling stations.`
	spaceport `The spaceport is in the middle of a field of oil derricks so vast that from above, the desert seemed to be covered in spiky gray fur. The spaceport itself is a soaring canopy, made to look like a tent, or sails on a ship. But it is built of a sturdy composite of plastic and carbon fiber, and coated in reflective plastic. Inside, hovercraft and massive sand-crawlers are bringing cargo to and from the refineries and factories scattered across the planet's surface.`
	outfitter "Basic Outfits"
	outfitter "Deep Sky Basics"
	outfitter "Ammo North"
	bribe 0.05
	security 0.7
	tribute 1200
		threshold 5000
		fleet "Small Deep Security" 27

planet Alix
	attributes ka'het uninhabited
	landscape land/canyon13
	description `Alix is a small moon of the gas giant Pathera, lacking a breathable atmosphere but rich in minerals. While settlements on the moon have been destroyed to the extent that all that remains are debris scattered across the terrain, some automated facilities are still functioning and see a constant flow of cargo drones that stop by the moon to gather raw materials before quickly bringing them to the nearby station's reserves.`

planet Allhome
	attributes farming hai "human tourism" urban
	landscape land/dmottl0
	description `This Earth-like planet has been settled both by human beings and by the Hai, the species that controls this region of space. The human settlements are relatively small, mostly farming communities founded by people who came here to escape the chaos and uncertainty of human space. More substantial urban settlements exist, particularly near the spaceport, but from the air they appear to exist within strict boundaries.`
	spaceport `In the spaceport, a handful of human merchants and colonists wander about amid throngs of Hai - vaguely squirrel-like aliens who are somewhat shorter than the average human being, but make up for it with an abundance of energy. You feel a little bit like an adult wading through a sea of hyperactive children as you try to locate the commodity exchange and the other services offered here.`
	outfitter "Hai Basics"
	security 0.6

planet "Alta Hai"
	attributes "hai quarg" quarg station
	landscape land/station19
	description `This is a complete Quarg ringworld, the product of millennia of construction effort which has consumed every other stellar object in this system in order to provide the raw materials. The inner edge of the ring is filled with solar panels, hydroponic gardens, living quarters, and sunlit common spaces. The outer edge contains hangars and docks for ships, and storage facilities for cargo.`
	description `	Massive station-keeping thrusters on the ring's exterior keep its orbit from becoming unstable.`
	spaceport `If this section of the ring is any indication, there must be trillions of Quarg here. Since the construction work on the ring has long since ended, many of them seem to spend their time with creative or scientific endeavors instead. The spaceport is decorated with artwork of every imaginable kind: sculptures, mobiles, paintings, music, and even one hallway that cycles through various artificial odors, some of them intensely unpleasant to your human senses.`
	bribe 0
	security 0.9

planet Amazon
	attributes core fishing forest frontier oil tourism
	landscape land/forest7
	description `Amazon is a lush, green, tropical world, a popular tourist destination for many who live in this region of space. The indigenous forests are dense and hardy enough that growing human crops here is a constant battle, and none of the native plants or fruits are edible. Aside from tourism, most of the planet's income is from petroleum mining.`
	description `	The forests are home to a stunning variety of wildlife, some of it dangerous but most of it entirely indifferent to human presence. Plant life is so abundant here that even the oceans are green rather than blue, teeming with kelp and algae.`
	spaceport `The Amazon spaceport is unique, built on top of tall pillars more than fifty meters above the ground, directly above the forest canopy. The landing pads, buildings, and catwalks between them are laid out in a random branching pattern, forming a shape that from above looks almost organic. Directly over the railings, you can see brightly colored birds circling beneath your feet.`
	security 0.3
	tribute 900
		threshold 3500
		fleet "Small Syndicate" 10

planet Angko
	attributes bunrodea factory manufacturing
	landscape land/water6
	description `Angko is a massive industrial world, with most cities on its surface supporting vast manufacturing sectors, factories, and warehouses. The level of industrial progress has not gone without its environmental impacts, however. At some time in the planet's past, the ice caps melted, causing sea levels to rise globally. The Bunrodeans have since moved to less environmentally negative practices, but the damage was already done, and the planet hasn't been the same since.`
	spaceport `The main spaceport of Angko is in a precarious situation: established ages ago on a coastline, the oceans of the planet have risen significantly enough that the entire region would be submerged in water were it not for the massive sea walls that enclose the city. Even with the flooding of the city being a constant concern should the sea walls fail, the Bunrodeans have determined that it's still easier to keep maintaining the main spaceport rather than move it to high ground.`
	outfitter "Bunrodea Basic"
	"required reputation" 10
	bribe 0
	security 0

planet Antipode
	attributes core frontier mining
	landscape land/snow17
	description `Antipode is a world of creeping glaciers and year-round snow, orbiting far enough from a dim star that even when the sun breaks through the clouds, it brings little warmth. The few settlements that exist here are built near surface deposits of rare earth metals that were discovered recently, and that are mined for use in electronics and equipment throughout this sector.`
	description `	The inhabitants of Antipode are among the best downhill skiers in the galaxy, and they have made some attempts to draw off-world tourists to the ski resorts here, but the weather is so hostile that they have had very little success.`
	spaceport `The spaceport consists of a single enormous warehouse. The air inside is cold, but you are glad to get out of the howling wind. In one corner is a counter advertising skiing adventures, but no one is staffing it; they must be out to lunch or taking the day off.`
	spaceport `	As with many of these small spaceports, it seems that the only option for food is a pub, but the smells coming from it are enticing; for once, you may have found a spaceport bar whose chef actually knows how to cook.`
	security 0.1
	tribute 600
		threshold 2500
		fleet "Small Syndicate" 7

planet Arabia
	attributes "dirt belt" oil
	landscape land/nasa0
	description `Arabia is an uncomfortably hot and humid world of deserts, savanna, and a few small and scattered rainforests. Large herds of bison-like animals roam the plains, providing the locals with a steady source of food. Occasional stampedes, involving tens of thousands of these animals, have been known to level entire towns here.`
	description `	Aside from hunting, most of the industry takes the form of harvesting and refining petrochemicals to make plastics, polymers, and oils. In some parts of Arabia, the pumpjacks outnumber the people a hundred to one.`
	spaceport `The spaceport consists mostly of a wide, open field paved in asphalt, the cheapest material available here. The pavement shimmers with heat, and is pockmarked with divots where ships' landing gear has sunk several centimeters in to the surface.`
	spaceport `	At the center of the pavement is a small cluster of refrigerated sheds and stacks of crates carrying various goods for trade; a few armed guards patrol around them to prevent theft. A food truck is parked nearby, serving burgers and tacos to the port workers and to the crews of the few starships that are parked here at the moment.`
	security 0.1
	tribute 600
		threshold 2500
		fleet "Small Militia" 45

planet "Arachne Station"
	attributes south station
	landscape land/station10
	music ambient/machinery
	description `Arachne Station is privately owned by Tarazed Corporation, and there are no services available here for people who are not Tarazed employees.`
	"required reputation" 20
	bribe 0.05
	security 0.4
	tribute 900
		threshold 3000
		fleet "Large Militia" 14

planet "Aresepru Nat"
	attributes korath
	landscape land/sea0
	description `Now that the Korath are gone, the oceans on this planet have begun to teem with fish and other living creatures once again, and the levels of dissolved oxygen and carbon dioxide are slowly swinging back into balance. Species of algae and bacteria that are able to metabolize the plastics and chemicals that the Korath left behind have spread throughout the oceans.`
	security 0

planet Arroharg
	attributes "gegno quarg" quarg
	landscape land/canyon12
	description `Arroharg is a low-gravity moon that the Quarg have converted to some sort of harvesting grounds. Massive machines that dwarf your ship seem to be displacing mountainous formations while smaller ones collect from the zones left behind. Most of the architecture here is Quarg-like and is not designed in a way that welcomes visitors very comfortably. The lower levels of the outpost seem to dig deeper into the surface of the moon, but the farther they go down the more complex they become. There's no telling how deep into the moon they go, as they are restricted to anyone but the Quarg.`
	spaceport `A few Quarg greet you with astonished expressions, but kindly assist you in anything you have trouble with due to the spaceport being designed for them. They communicate mostly in gestures and facial expressions, although this is sometimes hard to decipher. It seems they aren't used to outside visitors here and don't speak your language.`
	government Quarg
	bribe 0
	security 0.9

planet Asgard
	attributes deep factory research rich urban
	landscape land/city13-sfiera
	description `Asgard was one of the first worlds to be settled in the Deep. It is now home to many crowded cities, with soaring skyscrapers that are made of lightweight composite materials rather than the steel and concrete so commonly used elsewhere.`
	description `	This is also the home of Deep Sky, a manufacturing firm that produces a wide variety of expensive and useful starship equipment.`
	spaceport `As with many of the worlds here in the Deep, walking around this spaceport feels like making a visit to the future. Everything is immaculately clean. The port is a single building reminiscent of a sand castle or termite mound: a jumble of spires, each a slightly different shape, all piled on top of each other. Docking bays open on various sides of the spires in a haphazard arrangement. It feels like this building is an organic thing, rather than the work of human hands.`
	spaceport `	The locals hurry by, seemingly oblivious to your presence; the only people who meet your gaze are your fellow wide-eyed visitors.`
	shipyard "Lionheart Basics"
	shipyard "Lionheart Advanced"
	outfitter "Deep Sky Advanced"
	outfitter "Lovelace Basics"
	outfitter "Common Outfits"
	outfitter "Ammo North"
	bribe 0.05
	security 0.7
	tribute 4000
		threshold 7000
		fleet "Large Deep Security" 39

planet "Ashy Reach"
	attributes kimek moon shipping
	landscape land/canyon2
	description `The thin, unbreathable atmosphere and low gravity mean that Ashy Reach will never become popular as a residential world, but it serves a useful role as a hub for shipping and commercial exchange. There is only one settlement here, built around the spaceport, and consisting mostly of pressurized underground caverns. Outside the settlement, the planet's surface is drab and almost lifeless.`
	spaceport `Only a handful of towers, most of them windowless, protrude above the planet's surface at the center of the spaceport settlement. The hangars and warehouses are all underground. The surface is visible through a few thick acrylic polymer windows on the lower levels of the towers. Lit by the glow of the gas giant that this moon orbits, the towers form a surreal landscape, like a city abandoned and only halfway formed.`
	outfitter "Coalition Basics"
	"required reputation" 15
	security 0.1

planet Avalon
	landscape land/sea17-harro
	description `This is a pristine and perfectly habitable world, with warm oceans and a temperate climate. The land is dominated by large reptiles similar to the dinosaurs that roamed the continents of ancient Earth. Some of the land reptiles are over twenty meters in length, and the sea holds monsters more than twice that size.`
	description `	Deep in the jungles near the equator, small mammals are working hard to avoid being eaten by the great lizards, and to survive for long enough that they will be able to evolve into the dominant life form.`
	security 0

planet Aventine
	attributes remnant "remnant primary"
	landscape land/mountain17-harro
	description `This is not a particularly warm world, but it is the best that the first Remnant refugees were able to find when they explored the Ember Waste. It is here that they built their capital, in a deep valley that is almost always shrouded in clouds. In meadows farther up the mountain slopes, a few particularly hardy food crops are grown, but for the most part the Remnant rely on artificial greenhouses or cultured yeast for protein supplements. Remnant cuisine is unlikely to ever become a draw for tourists, even if their isolation here is broken.`
	spaceport `The oldest buildings in the Remnant capital city harken back to classic human architecture, with stone facades and columns reminiscent of ancient Rome. But as you walk outward toward the more recent additions, the buildings become less and less recognizably human, with curved organic shapes and hundreds of overhanging walkways and balconies. It is as if the layers left behind by centuries of habitation are a frozen record of the slow transition of Remnant culture into something bizarre and almost alien.`
	shipyard Remnant
	outfitter Remnant
	bribe 0
	tribute 4000
		threshold 8500
		fleet "Remnant Decoy Defense" 3
		fleet "Light Remnant Defense" 10
		fleet "Heavy Remnant Defense" 30

planet Babiali
	attributes "ice giant" uninhabited
	landscape land/canyon12
	description `Babiali's surface is a bona fide example of cataclysm. Ice and rock extends from horizon to horizon, with vast networks of cracks and fissures suggesting it was subject to some kind of sudden force fairly recently in its geological history.`
	description `	At present, Babiali has a regular stream of mining and research craft systematically flying over the crust looking for rare metals or anything else of value. Despite the activity, no one has bothered to set up anything resembling a spaceport.`
	government Uninhabited
	security 0

planet Baianus
	attributes uninhabited
	landscape land/snow20
	description `This frozen water world is reminiscent of Titan back in Sol: the surface is little more than a shattered wasteland of ice and the occasional rock outcropping, but the unbreathably thin atmosphere contains countless tantalizing traces of chemicals that suggest that something more might exist below the surface.`
	description `	Unlike Titan, however, Baianus is regularly wracked by both waves of heat and energy, and a stay of any length on the surface is likely to see waves of auroras accompanied by glows and sparks rippling across the terrain. Your environmental system strongly recommends remaining inside your ship whenever ion storms are active.`
	government Uninhabited

planet "Bank of Blugtad"
	attributes arach urban wealthy
	landscape land/valley14-harro
	description `This idyllic planet is home to almost as many Arachi as their homeworld in the neighboring system. It is also home to House Plumtab, the Arach guild in charge of banks and finance. Because pretty much every other sector of the Arach economy depends on loans from House Plumtab and trades stock on their equity exchanges, this House is quite influential throughout Arach space.`
	spaceport `The central concourse of the spaceport is reminiscent of a major stock exchange on a human world, with video screens everywhere displaying constantly fluctuating line graphs and lists of numbers and symbols. The only difference is that the graphs run top to bottom, rather than left to right.`
	spaceport `	Every once in a while, one of the Arachi will cause a minor pedestrian traffic jam by abruptly stopping to look at one of the displays.`
	shipyard "Coalition Basics"
	shipyard Arach
	outfitter "Coalition Advanced"

planet "Belug's Plunge"
	attributes arach mining research
	landscape land/mountain6
	description `Although it is in Arach territory, Belug's Plunge is a cold enough planet that most of the native population is Saryds rather than Arachi. Most of the industry here focuses on mining metals and exotic elements to be used in building new extensions to the Rings. There is also a Saryd materials research lab trying to learn how to duplicate the advanced composites used by the Quarg. But Belug's Plunge is best known for the Academy, where cadets for the Heliarch defense forces are trained.`
	spaceport `The central spaceport terminal is a large chamber with a hushed atmosphere reminiscent of a library's reading room. In small nooks along the periphery, small groups are engaged in quiet conversation. Most cargo is carried by robotic carts, wheeling around on a floor so smooth that the only time they make noise is when they politely speak up to warn people to get out of their way.`
	spaceport `	Occasionally a group of cadets wearing yellow baldrics marches through, stepping as lightly as they can to avoid disturbing the quiet.`
	outfitter "Coalition Advanced"
	security 0.5

planet "Big Sky"
	attributes "dirt belt" farming forest frontier
	landscape land/mountain12-sfiera
	description `Big Sky is a warm and fertile world, teeming with indigenous life. It would be an ideal farming world if it were not for the fact that the native plants are so abundant and so well adapted to this environment that they can take over an untended field in a matter of months. Farmers typically start the growing season by slashing and burning the plants that have taken root in their fields over the winter, and even so they must be constantly vigilant for weeds throughout the summer.`
	description `	The Big Sky government recently financed a major project to genetically engineer a goat species so ravenous that it can control the growth of local vegetation. These "ubergoats" pose so great a threat to the typical biosphere that they are export-controlled as biological weapons.`
	spaceport `The landing pads here are being gradually consumed by the local plant life. In most places grass and ivy has crept out to cover at least a meter of the pad on all sides, and every small crack or crevice has been colonized by moss and by the roots of larger plants.`
	spaceport `	In places the forest has been cleared to make roads leading to the nearby farming villages, but in most directions all you see is green. It is a beautiful sight, and oddly peaceful, but you know what a nuisance these plants are to the locals.`
	security 0.1
	tribute 600
		threshold 3000
		fleet "Small Militia" 50

planet Bivrost
	attributes deep factory mining urban
	landscape land/city14-sfiera
	description `Bivrost is the one planet in the Deep where heavy metals are relatively abundant. What began as a mining colony has developed into one of the most prosperous worlds in the region.`
	description `	Unlike most worlds that are strip mined for uranium, the environment outside the cities is relatively unspoiled. Strict controls are placed on the emissions and waste products of the local manufacturing plants to ensure that it stays that way.`
	spaceport `The spaceport is within sight of the capital city, Rainbridge, but far enough away that the sound of ships taking off and landing will not be too disturbing to the locals. The warehouse space here is underground, level after level of tunnels and caverns stocked with lead-lined trunks filled with uranium and plastic crates of manufactured goods. Above ground, the spaceport is entirely enclosed within a dome of glass and plastic composite.`
	spaceport `	A video screen plays a looping advertisement from the local chamber of commerce. A prosperous-looking man is saying, "I knew there was a fortune to be made in uranium - but I was afraid my children would start glowing in the dark."`
	outfitter "Basic Outfits"
	outfitter "Deep Sky Basics"
	outfitter "Ammo North"
	security 0.8
	tribute 3600
		threshold 7000
		fleet "Large Deep Security" 35

planet Bloodsea
	attributes frontier pirate south "south pirate"
	landscape land/beach5
	description `Bloodsea is nearly uninhabited, except for a few pirate outposts. Its name comes from the planet's oceans, which are blood-red due to rhodophyte algae. Although the climate is temperate and there are many white sand beaches, no one comes here hoping to go swimming.`
	description `	The pirates have no industry of their own, but instead make a living by reselling stolen cargo from raids on merchant fleets.`
	spaceport `When you landed your ship near one of the larger outposts, no one even came out to greet you or to check your paperwork - not that anyone on a pirate world would care about such things. In the center of town is an open-air marketplace where large men armed with large guns stand guard over piles of crates, while others examine the wares that are for sale and haggle over prices.`
	spaceport `	The local slang incorporates threats of extreme violence as a seemingly meaningless verbal tic. "Hey, I'm gonna cut off your fingers one by one until you buy a meat patty!" a vendor calls out cheerfully as you pass. "First one's free, and I'll tie a knot in your spine if you don't like it."`
	outfitter "Basic Outfits"
	outfitter "Ammo North"
	outfitter "Ammo South"
	outfitter "Pirate Outfits"
	"required reputation" -10
	security 0
	tribute 200
		threshold 1500
		fleet "Small Southern Pirates" 12

planet "Bloptab's Furnace"
	attributes arach mining
	landscape land/badlands7
	description `The surface of Bloptab's Furnace is rich in mineral deposits but too hot for any but the hardiest plants and insects to survive. The locals live deep underground in caverns carved out by the same automated mining machines that are used for collecting ore on the surface. When maintenance is needed for the surface robots, crews of engineers will wait until nightfall and then emerge from underground and do their best to complete the repairs before sunrise.`
	spaceport `This is not a planet that any sane tourist would visit. The artificial underground dwelling places are so alike and so monotonous that it's no different than being on a space station, except without the stunning views that a station affords.`
	spaceport `	Nearly everyone you see here is an Arach, and they are walking around with an air of purpose that suggests that they are locals hard at work, rather than visitors to this planet.`
	"required reputation" 15
	security 0.3

planet "Blubipad's Workshop"
	attributes arach factory tourism urban
	landscape land/forest2
	description `Dozens of small cities dot the valleys and hilltops of this warm and pleasant forest world. Due to a high tech manufacturing industry, there is plenty of work here for all the inhabitants, who hail from planets throughout Coalition space. With broad streets, ample parks, and gleaming skyscrapers, the cities bear witness to the very best of what Coalition society can accomplish when the three species work together.`
	spaceport `The spaceport here has become a popular destination for tourists interested in exotic foods. The blend of smells drifting from the many restaurants, cafes, and open-air markets is almost overwhelming, and not always pleasant to your human senses; the Kimek, in particular, appear to consider food that has already been partly broken down by decomposition to be a delicacy.`
	outfitter "Coalition Basics"
	security 0.3

planet "Blue Interior"
	attributes kimek tourism urban
	landscape land/water10-harro
	description `Blue Interior is a strikingly beautiful earthlike world, covered mostly in oceans but with regions of rainforest, desert, mountains, and frozen tundra. Billions of Kimek live here, and there are also large Saryd and Arach populations in the cities whose climates are most agreeable to them. The Coalition often presents this world as a model of how their three species can benefit from sharing space with each other.`
	spaceport `This is a truly cosmopolitan spaceport, with members of all three Coalition species mixing freely, conversing and doing business with each other. There are also a large number of Heliarch interpreters and mediators mingling with the crowds, helping those interactions to go as smoothly as possible.`
	shipyard "Coalition Basics"
	shipyard Kimek
	outfitter "Coalition Advanced"
	security 0.3

planet Bluerun
	attributes hai station uninhabited
	landscape land/station33
	description `This station was mothballed sometime in the last sixty thousand years. The docking area has an atmosphere, and a status panel indicates that the station's generators are functional but shut down, with standby mechanisms running on solar power alone.`
	government Uninhabited
	bribe 0
	security 0

planet Bluestone
	attributes core frontier oil research
	landscape land/mountain2
	description `The sunlight that filters through Bluestone's atmosphere is too dim and reddish for ordinary Earth plants to thrive. The native plants, mostly grasses and lichens, have adapted their own unique chlorophyll-like molecules in response.`
	description `	Bluestone is sparsely populated. Aside from one small research village dedicated to cultivating edible hybrid crops that can grow on similar worlds, most of the industry here is focused on drilling and refining oil to make a variety of plastics.`
	spaceport `Aside from the metal roofs on a few of the largest warehouses, the spaceport buildings are constructed largely of durable plastic resin, pre-cast into interlocking beams and panels.`
	spaceport `	There is a small pub in the center of the port, with its exterior walls painted a cheerful yellow. All the other buildings are the same red-brown color of the raw plastic.`
	security 0.2
	tribute 400
		threshold 3000
		fleet "Small Syndicate" 6

planet Bosunothro
	attributes bunrodea guild manufacturing mining
	landscape land/canyon5
	description `Bosunothro is a major mining world, and also home to some of the largest shipyards in Bunrodean space. Larger shipyards than the ones found here only exist on the capital world of Erabuthro.`
	description `	The planet's success as a mining world can be owed to its many deep canyons found across most of the planet's above water surface, which allow for easier access to mineral-rich deposits in the crust. The major shipyards developed alongside these mines allowed for easy transportation of material directly to the shipyards instead of requiring lengthy journeys through space.`
	spaceport `The main spaceport of Bosunothro is almost entirely taken up by shipyards. That area which isn't dedicated to the shipyards is dedicated to the transportation of materials to them. This leaves very little space left over for the usual amenities that you would expect of a spaceport. There is only one single small outfitter tucked in between two large shipyards near the edge of the spaceport; the shipyards must receive direct shipments of the more advanced outfits that they need.`
	shipyard "Bunrodea Basic"
	shipyard "Bunrodea Advanced"
	outfitter "Bunrodea Basic"
	"required reputation" 50
	bribe 0
	security 0

planet Bounty
	attributes "dirt belt" factory farming
	landscape land/hills2
	description `All the land near Bounty's equator is desert, but closer to the poles, the weather is temperate and there is enough rain for farming. The land near the northern pole is sparsely populated, but the other hemisphere is quite well developed, with many of the inhabitants now working in factories that produce fancy watches and intricate electronic components.`
	description `	The focus on skilled manufacturing has had a dramatic effect on both the local education system and the sports scene. One can garner great respect - and a sizable income - simply by being the best at folding tiny paper cranes by microscope.`
	spaceport `The spaceport is not fancy, but it is serviceable: the landing pads are very level and show only minor signs of wear and tear, and the one warehouse is tiny but recently built, and its roof is in good repair. Next to it is a marketplace building, with three walls and a pitched roof, and the fourth side open for people and trucks to come and go. An enterprising cook is selling lamb kebabs from a small grill and cart in one corner of the building.`
	security 0.1
	tribute 700
		threshold 3000
		fleet "Large Militia" 11

planet Bourne
	attributes factory rim urban
	landscape land/city8
	description `Bourne is a well-developed industrial world that was first settled four centuries ago. Its cities are home to some of the richest individuals in this section of the galaxy, but also home to tens of thousands of homeless people, and many others whose factory jobs are barely providing enough to make ends meet.`
	description `	Outside the cities, the climate is somewhat dry, but the deep valleys and some coastal regions are suitable for farming. Very little of the planet remains that is untouched by human hands.`
	spaceport `The spaceport on Bourne is a collection of granite and steel towers with platforms for ships to land. The tops of the towers are blackened by factory soot and etched by acid rain, but the granite gives them a timeless, classic look very unlike many of the ports you have visited.`
	spaceport `	The port authorities warned you when you landed to be careful of pickpockets, so you are guarding your wallet very closely.`
	outfitter "Common Outfits"
	outfitter "Kraz Advanced"
	outfitter "Delta V Basics"
	outfitter "Ammo South"
	security 0.4
	tribute 2200
		threshold 4500
		fleet "Large Militia" 32

planet "Brass Second"
	attributes farming folklore kimek shipping urban
	landscape land/sky9
	description `This is a farming world. In the century prior to their discovery of space flight, billions of Kimek starved in a series of increasingly severe global famines. Fourteen thousand years later, their culture is still haunted by fear of not having enough food, and in response they have developed enough farms in their region of space to feed a population three times their size. Much of the food that they produce each year is either put into storage or simply recycled back into fertilizer for next year's crop.`
	spaceport `The farms on Brass Second operate on a colossal scale. The spaceport is not the sort of rustic farmers' market typical of other farming worlds; it is a major commercial enterprise, complete with cargo-loading robots, climate-controlled warehouses, and a supply chain management system that ensures that fresh produce works its way to the head of the shipping queue in time for it to reach its destination unspoiled.`
	outfitter "Coalition Basics"
	security 0.5

planet "Bright Echo"
	attributes folklore saryd tourism urban
	landscape land/snow21
	description `This is the first world that the Saryds colonized outside of their own solar system. Although somewhat colder than their native planet, it developed into a thriving metropolitan world. The original settlers planned out in exacting detail how every part of the planet's land mass should be used, in order to satisfy their aesthetic ideal of blending residential areas with parks and farms. Large areas have also been set aside as undeveloped wilderness.`
	spaceport `The spaceport is in what, by Saryd standards, is a major city, with scattered skyscrapers surrounded by forests and grassy park land along with smaller dwellings and occasional factories or power plants. The city is built on either side of one of this continent's largest rivers, a few kilometers downstream from a dam and hydroelectric plant. Here, the river cuts through a deep gorge, and the graceful bridges that cross the gorge are often shrouded in mist.`
	shipyard "Coalition Basics"
	shipyard Saryd
	outfitter "Coalition Basics"
	security 0.4

planet "Buccaneer Bay"
	attributes core "core pirate" fishing frontier pirate
	landscape land/beach0
	description `Pirates who have struck it rich dream of retiring on Buccaneer Bay. It is a warm ocean planet, with many places reminiscent of the islands in the ancient Caribbean where humanity's greatest pirate fleets sailed.`
	description `	Many of the inhabitants are in fact not pirates, but their descendants, and these children and grand-children of anarchist outlaws have built a system of regional government that oversees hospitals, schools, and other public services, all created without funding from the Republic or taxes paid to it. The planet even sports its own shipyard, although many of the ships built here are, not surprisingly, based on designs pirated from the Syndicate and Republic shipyards.`
	spaceport `This is the sort of spaceport you picture in your head when you think of pirates. Half the storefronts are bars, and rum seems to be on the menu everywhere. It is almost like the stories of ancient Earth, except that the eye patches are cybernetic implants and the peg legs are motorized prostheses. Swarthy, dangerous-looking women glance at you as you pass by, and scantily clad men crowd around the bars, which is what you seem to remember the stories said it was like on Earth, too, although there it may have been the other way around.`
	shipyard "Core Pirates"
	shipyard "Advanced Core Pirates"
	shipyard "Southern Pirates"
	shipyard "Northern Pirates"
	outfitter "Syndicate Basics"
	outfitter "Common Outfits"
	outfitter "Ammo North"
	outfitter "Ammo South"
	outfitter "Pirate Outfits"
	security 0
	tribute 800
		threshold 3000
		fleet "Large Core Pirates" 9

planet "Builder Settlement"
	attributes ka'het "requires: ka'sei" uninhabited
	landscape land/asteroid0
	description `This asteroid has seen hundreds of thousands of years of excavation done by swarms of Ka'sei drones. Although its size rivals that of a small moon, a large section has been hollowed out by the Builders to be filled with iridium, presumably as a long term storage facility. Due to its very low gravity, the asteroid is permanently covered in clouds of dust that hover only a few meters above the surface.`

planet Bunthro
	attributes bunrodea religious
	landscape land/sky6
	description `Despite being a pristine world for colonizing, Bunthro appears to be almost entirely untouched by the Bunrodea. Aside from the spaceport, there are hardly any structures on the planet, most that you can find being small shrines built atop high locations such as hills or mountains.`
	description `	Permission to land is even more restricted than the capital; the entire world of Bunthro appears to be a religious site of some sort to the Bunrodea.`
	spaceport `The spaceport is practically nonexistent, consisting of little more than a few landing pads, a refueling station, and a few buildings for shelter. Beyond the landing pads are paths that branch out into the wilderness, presumably off toward the shrines that can be spotted from above.`
	spaceport `	The few Bunrodeans who staff the spaceport don't look particularly happy to see you here, but they give you no trouble as they refuel your ship.`
	"required reputation" 500
	bribe 0
	security 0

planet Burthen
	attributes core mining
	landscape land/fields9
	description `Burthen is only sparsely populated due to crushingly high gravity. The locals - exceptionally strong and short - take a stoic pride in this misery and the many health issues that result.`
	description `	The land in most regions is suitable for farming, but mining of heavy metals is the primary industry, and the source of ready wealth that ties people to this uncomfortable planet.`
	description `	Some of the excavation vehicles used here are as large and costly as a capital starship and as noisy as a volcano. Vast scars of strip mines span across the landscape. On this planet the environment is something to be endured rather than cherished.`
	spaceport `You could feel the oppressive force of this planet's gravity as soon as you landed. The spaceport is a small cluster of single-story buildings. More cargo seems to be handled by robotic vehicles than by actual human operators, but the few people walking past you are all much shorter than you are. You feel like a giant, clearly out of place.`
	security 0.2
	tribute 500
		threshold 4000
		fleet "Small Syndicate" 7

planet Byruca
	attributes bunrodea uninhabited
	landscape land/sea2
	description `Judging by Byruca's distance from its host star, you would assume that the planet would be habitable, albeit a little on the hot side. But as you approach, you find nothing but a lifeless wasteland; the surface of the planet looks as though it once harbored a teeming ecosystem, but now there's nothing but dead trees and deserts.`
	description `	As you observe more of the planet, you even managed to find evidence of intelligent life in the form of entire towns and cities of buildings, but they all seem long abandoned.`
	description `	Your ship's sensors detect high levels of ultraviolet radiation, and cursory scans of the atmosphere reveal a distinct lack of ozone or any other gas that would prevent the nearby star's UV light from reaching the surface.`

planet Caelian
	attributes remnant "remnant primary"
	landscape land/sky7
	description `When the first members of the Remnant discovered this region of space, Caelian was the only habitable world they found with enough insolation to be able to operate solar-powered factories and bioreactors. The first settlements were scattered widely, with the houses hidden underground in order to be less visible from space, because they feared that the Alphas would overrun human space and eventually find their way into the Waste. Centuries later, when they learned that the Alpha Wars had ended, they began to expand the factories and settlements more openly.`
	spaceport `Nearly all members of the Remnant are dark-skinned, either from exposure to high levels of ultraviolet radiation or because that is what their first ancestors who came here looked like. So, they walk around this spaceport village without much fear of the scorching desert sun, bringing supplies back and forth to the houses and to the flat clay pavement of the landing zone. Aside from some camels that the settlers brought with them, there are very few animals here.`
	shipyard Remnant
	outfitter Remnant
	bribe 0
	tribute 3000
		threshold 8000
		fleet "Remnant Decoy Defense" 3
		fleet "Light Remnant Defense" 8
		fleet "Heavy Remnant Defense" 25

planet Calda
	attributes paradise rich tourism
	landscape land/lava4
	description `Calda is a tropical resort world, a pleasant place to unwind after a few days skiing on its sister planet, Vail. The most popular tourist destination is the hot springs, and the spa complexes that have been built up around them. Constant pesticide use has nearly eliminated insect pests. Because of the uncomfortably warm and humid summer months, the very rich view Calda more as a tourist destination than as a place to live.`
	description `	In Calda's early days as a spa planet, a nearly silent eruption of carbon dioxide filled a resort valley and suffocated the whole population. This incident shocked the Paradise Worlds and led to a very large drop in tourism here. Fortunately for Calda's economy, this effect ceased within six months, which was about how long it took for most potential tourists to forget about the incident.`
	spaceport `This is one of the few planets in this sector whose spaceport does not include private hangars, or at least gangway tunnels connecting to ships that land. The reason, of course, is so that visitors can experience the warm and pleasant air the moment they disembark. There is, however, a network of canvas-covered awnings branching out from the main buildings, offering shade and protection from the weather.`
	spaceport `	Inside, the counters for hotel shuttles and rental vehicles (including hovercraft and helicopters) are far more prominent than the amenities that would interest a merchant captain.`
	bribe 0.05
	security 0.5
	tribute 3300
		threshold 5500
		fleet "Large Republic" 13

planet Canyon
	attributes core farming frontier
	landscape land/canyon1
	description `Canyon is a large world, with gravity near the high end of what human beings can comfortably bear. Much of its surface is sandstone, leading scientists to believe that the planet was once home to large oceans, before some cataclysmic event, perhaps a rogue star drifting through the system, caused much of the planet's water to boil away. The few settlers who live here mostly farm the deep canyons; the mesas above are dry and almost lifeless.`
	description `	The angular rock formations that cover most of the mesa land are identified in local mythology as the ruins of an unspeakably vast and ancient alien city. A gullible tourist can find any number of opportunities to tour these alleged sites. Off-world science has been largely skeptical of these claims.`
	spaceport `The spaceport is a wide, flat stone field with no individual landing spots marked out; you're simply responsible for finding an unoccupied space large enough for your ship. There are only a few starships parked here.`
	spaceport `	A half kilometer away from the field is a small village with a marketplace and a pub. In the village, you can recognize the locals because of their stout, muscular stature; you are taller than almost everyone here.`
	security 0.1
	tribute 400
		threshold 3000
		fleet "Small Syndicate" 5

planet Capitoline
	attributes lava uninhabited
	landscape land/lava8
	description `The harsh landscape of Capitoline is a demonstration of the forces of nature at work. Lava flows and eruptions are regularly seen, and seismic activity is a daily occurrence. As a result, the surface is of comparatively recent origin. Despite this, you can spot a small survey station in the middle of an old lava field. In response to your landing computer's query, the transponder issues a terse statement about the automated scientific station and a warning that its defense systems are active.`
	description `	Heeding the warning, you land over the horizon from the station. Stepping out onto the surface, you can feel the rumble of the planet beneath you. Despite the ever-present seismic heaving, it feels like you can pick up a subtle pulse in the vibrations. The impression never goes away, but neither you nor your sensors can determine an actual pattern.`
	government Uninhabited
	security 0

planet "Carbuncle Station"
	attributes north research station
	landscape land/station3
	music ambient/machinery
	description `Carbuncle is a tiny station owned and operated by Lovelace Labs. You assume that like most such stations, it is primarily a deuterium refinery, but aside from the docking bay the rest of the station is closed off to visitors. Given the reputation of Lovelace Labs for exotic research, there could be almost anything beyond those sealed-off bulkheads.`
	"required reputation" 100
	bribe 0.05
	security 0.9
	tribute 2700
		threshold 5500
		fleet "Large Republic" 10

planet "Ceaseless Toil"
	attributes factory saryd uninhabited
	landscape land/canyon01
	description `The Saryds prefer to build their largest factories on sun-drenched, uninhabitable worlds, in order to allow more hospitable planets to be used for residences and recreation. Where possible, their factories harness solar power: either using mirrors to concentrate sunlight for solar foundries, or collecting energy through large fields of solar panels. The factories are almost entirely maintained by robots, which are capable not only of repairing damage but also of constructing entire new factories according to predefined plans.`
	description `	The solar collectors are mounted on frames about ten meters above the shifting sand dunes. In addition to turning to face the sun, they can be turned upside-down as necessary to dump off any sand that accumulates on them.`
	"required reputation" 15

planet Ceilia'sei
	attributes ka'het uninhabited
	landscape land/station14
	description `Apart from one large, solid module, very little of this space station remains intact: the cloud of debris surrounding the core makes docking with it very difficult, and one side of the station even appears to have been blown up. The other part, however, has suffered much less damage, and the surface bristles with dozens of well-maintained turrets.`

planet Celeatis
	attributes ka'het uninhabited
	landscape land/canyon14
	description `Celeatis is a barren planet with mountains covering most of its surface. Even in the few flat highlands, the terrain is too sterile for any kind of vegetation to grow naturally. On some slopes, the outline of an outpost can still be recognized, but they are all uninhabited: some of the villages have been partially destroyed, and large amounts of dust cover the remains to the point that the original color can't be recognized anymore.`

planet "Celestial Third"
	attributes factory farming folklore kimek urban
	landscape land/fields4
	description `Celestial Third is the breadbasket of Kimek space. Most of its land mass is used for farming, augmented by seaweed farms and fisheries in the oceans and factories near the equator producing yeast and bacterial cultures as nutritional supplements. The first settlers came here more than thirteen thousand years ago, at a time when their home world had run out of arable land for farming and food was desperately needed.`
	spaceport `The constant stream of freighters passing through this spaceport is a testament to how much food is needed to feed the densely populated Kimek worlds, in particular their homeworld in the neighboring star system. The city that hosts the spaceport has also become something of a tourist destination for those with adventurous culinary tastes; restaurants here serve recipes native to each of the Coalition species, along with some dishes that blend their three cuisines in unique and sometimes surprising ways.`
	security 0.5

planet "Charon Station"
	attributes south station
	landscape land/sivael6
	music ambient/machinery
	description `Charon Station provides hyperspace fuel for much of the southern galactic rim. It is a tiny, cramped, and aging station, with twice as many workers here as it was originally designed for.`
	description `	Centuries ago, before much of the Dirt Belt was settled, this was the first spot below Algorel where merchant caravan fleets from the Deep could stop over on their way to the worlds farther up the Rim.`
	description `	The close quarters have fostered an extreme scrupulosity about personal space. It is unnerving to walk down a densely crowded hallway and fail to make eye contact with anyone.`
	spaceport `The refinery here operates in shifts, non-stop, so there are always people coming and going in the hallways and docking bays. The cafeteria is so crowded that many workers are just standing up against the walls eating off their trays instead of trying to find a place to sit.`
	spaceport `	Every few minutes, light flashes in through one of the windows from welders outside in space suits trying to keep the aging hull in perfect shape. Others drift around outside checking up on the solar panels and replacing burnt-out modules.`
	security 0.4
	tribute 200
		threshold 1500
		fleet "Small Militia" 15

planet "Charybdis Station"
	attributes core station
	landscape land/sivael8
	music ambient/machinery
	description `Charybdis Station is privately owned by the Syndicate. It is a massive deuterium refinery, with harvester drones constantly flying in and out to scoop hydrogen gas out of the upper atmosphere of the planet below. If you need to repair or refuel in this system, you will need to visit the neighboring world of Delve, instead of this station.`
	"required reputation" 20
	bribe 0.05
	security 0.6
	tribute 300
		threshold 2500
		fleet "Small Syndicate" 4

planet Chiron
	attributes factory "near earth" research urban
	landscape land/city21
	description `Chiron is the only planet outside the solar system that was colonized by humanity prior to the discovery of the hyperdrive. It is now the second most populous planet in the Republic, with many sprawling cities and a burgeoning pollution problem.`
	description `	Although Earth still has the most prestigious universities in the galaxy, Chiron has become the de-facto leader in higher education, catering to those who value excellent teaching more highly than an illustrious name. As a result, off-world students form a noticeable fraction of the population.`
	spaceport `There are two spaceports on Chiron. The Old Port was built back when it was first settled, and was placed in a desert region, far from where people would want to live, so that they would not be as affected by the fallout from the nuclear propulsion that was used in the first, pre-hyperspace starships.`
	spaceport `	The New Port, on the other hand, is in the center of New Sydney, one of Chiron's largest cities. Its soaring architecture and gleaming mirrored glass is intended to make a clear statement, that Chiron is everything Earth is not: clean, modern, prosperous.`
	shipyard "Basic Ships"
	shipyard "Betelgeuse Basics"
	shipyard "Betelgeuse Advanced"
	outfitter "Common Outfits"
	outfitter "Ammo North"
	outfitter "Lovelace Basics"
	outfitter "Syndicate Basics"
	bribe 0.02
	security 0.3
	tribute 4400
		threshold 7500
		fleet "Large Republic" 17

planet "Chosen Nexus"
	attributes saryd shipping urban
	landscape land/mountain23-spfld
	description `The Saryds established a trading colony here in the early days of their era of space exploration, when they first made contact with the Quarg. When the Quarg gave them the gift of a small number of jump drives, in order to build relationships with the neighboring species, Chosen Nexus grew into a far larger and more important trading hub.`
	description `	It has now been many millennia since the Quarg were driven out and free travel began between the members of the Coalition, and Chosen Nexus now has nearly as many Arach and Kimek inhabitants as native Saryds.`
	spaceport `This is a truly cosmopolitan spaceport, a city where the distinctive architectures of the Coalition's species are blended together and where the food or lodgings unique to each of them can easily be found. Cargo drones hover over the landing pads, constantly loading and unloading the merchant ships that are parked here as their captains arrange to buy or sell cargo.`
	spaceport `	Mingling among the crowds, Heliarch representatives wearing golden bands as a mark of their authority serve both as translators and as peacekeepers.`
	shipyard "Coalition Basics"
	shipyard Arach
	shipyard Kimek
	shipyard Saryd
	outfitter "Coalition Advanced"
	security 0.6

planet Cipi
	attributes gegno scin
	landscape land/mountain5
	description `Cipi's forestries and mountains are a suitable place for the Gegno Scin's less active population, home to more quiet industries. The population of this planet is limited, and architecture is built high in mountain ranges to avoid hurting the natural landscapes of the planet. This provides the Scin with healthy crop and hunting seasons to supply their main population without the interference of polluting industry.`
	spaceport `The spaceport is built protruding off the side of a mountain, supported underneath by several pylons in a half-oval formation. The valley down below is extremely narrow, which seems to invite Scin fighters to test their skills. You spot a few Halites zipping through the valley while dodging between the supporting pylons before pulling upward and flying past the edge of the port. Despite their speed, they are not particularly loud.`
	government "Gegno Scin"
	"required reputation" 1
	bribe 0
	security 0

planet Clark
	attributes "dirt belt" factory forest
	landscape land/valley3
	description `Clark is a recently settled world, and most of its surface remains covered in dense forests and uninhabited mountains. Because clearing new land is so difficult, agriculture here has not grown far beyond the level of subsistence farming. But the temperate climate has drawn tens of millions of settlers, most of whom work in factories that have been planted here by off-world corporations to take advantage of the cheap labor.`
	description `	The low cost of living and virtually zero unemployment rate make poverty and crime relatively rare occurrences. Instead there is a pioneering spirit, a startup-world attitude that anything is attainable with a bit of hard work and frugality.`
	spaceport `The spaceport is at the heart of one of Clark's largest cities, surrounded by smokestacks and factories. There are a few hangars owned by different corporations where their cargo ships can load and unload, but you are relegated to a set of concrete landing pads farther from the main buildings. Large trucks rumble by carrying carts loaded down with cargo crates.`
	spaceport `	In the central building, dozens of workers fill a large cafeteria with several stations serving different types of food. The mood here feels boisterous and energetic, very different from most of the Dirt Belt worlds you have visited.`
	shipyard "Basic Ships"
	outfitter "Basic Outfits"
	security 0.1
	tribute 400
		threshold 2500
		fleet "Small Militia" 30

planet Clink
	attributes mining moon
	landscape land/desert3
	description `About a decade ago, a mining corporation from Zug planted a colony on Clink for harvesting some rare earth minerals that are present in this moon's crust due to its unusually high rate of asteroid impacts. The atmosphere here is too thin to breathe without a respirator, and because of the low gravity, the dust raised by the mining operations hangs perpetually in the air.`
	description `	The miners who work here are a tight-knit group, since most of them were part of the original colonization team. They are not particularly open to outsiders, and the facilities here are so rudimentary that they do not even stock fuel for visiting ships.`
	tribute 200
		threshold 1500
		fleet "Small Militia" 15

planet Cloudfire
	attributes hai military
	landscape land/sea11-sfiera
	description `Cloudfire's atmosphere is unusually hazy, with almost constant cloud cover, making agriculture unproductive here even though it is a warm and damp environment. There are several major cities here that were abandoned centuries ago, due to conflict with the Unfettered. The one major city that remains is the closest thing the Hai have to a military base, with new supplies of weapons and ammunition constantly pouring in from the rest of Hai space.`
	spaceport `The spaceport has massive hangars and advanced repair facilities designed to accommodate the largest Hai warships. Where a fleet has just returned from a recent battle, the hangars are lit with flashes from robotic welders as damaged hull plates are swapped out for fresh ones and weakened joints are reinforced. The actual process of building these warships, however, takes place on the Hai homeworld, where the facilities will not be vulnerable to attack.`
	shipyard "Imo Loo Mer Basics"
	shipyard "Mon Ki i'Hiya Basics"
	outfitter "Hai Intermediate"
	security 0.9

planet "Cold Horizon"
	attributes folklore saryd tourism
	landscape land/snow11-sfiera
	description `In the early mornings on Cold Horizon, the trees are often coated in a thin layer of glittering frost that burns away a few hours after sunrise. In the short summer season, flocks of migratory birds arrive in the forest, bringing a cacophony of music and a riot of color to the otherwise serene woodlands.`
	description `	Half a billion Saryds live here, drawn not so much by the planet's resources, which are scarce, as by its natural beauty.`
	spaceport `The spaceport on Cold Horizon is only a tiny village; most of the natives prefer to stay as far as possible from the bustle and confusion of interstellar life. The spaceport is also a railway hub, with trains departing from here to bring tourists to and from the larger population centers in the forest, on the shore, and far up in the mountains.`
	"required reputation" 15

planet "Cool Forest"
	attributes saryd shipping urban
	landscape land/myrabella0
	description `Much of Cool Forest's land mass is covered by the sort of temperate woodlands that the Saryds prefer to build their residential neighborhoods in. The total population is over a billion, but living in small settlements so well integrated with the surrounding forest that from space only a few major cities are visible.`
	spaceport `The spaceport here is a major city, with a continuous stream of cargo transports bringing goods manufactured on Cool Forest's sister planet, Diligent Hand. Here, some final assembly, testing, and repackaging is performed before those goods are shipped out to the rest of Saryd space and beyond.`
	security 0.3

planet Cornucopia
	attributes farming forest frontier research south
	landscape land/fields0
	description `Cornucopia is a mostly agrarian world, and like several of its neighbors it has been inhabited since the early days of interstellar travel, when settlers seeking to get as far as possible from old Earth and its troubles landed here.`
	description `	Through careful stewardship and attention to the rhythms and balances of nature, generation after generation of farmers have transformed this world into one of the most fertile in human space. The Cornucopia College of Agriculture is famous, and justly so.`
	description `	From orbit, most of the landmass seems covered with a bizarre pixelated pattern. On approach, this resolves into a vast patchwork of fields and irrigation circles.`
	spaceport `The spaceport on Cornucopia is a set of massive hangars in the center of a wide-open plain. Before leaving your ship you had to sign several documents regarding the use and disposal of various chemicals used in ship operations, and the department of agriculture requires that any luggage you bring on or off-world be submitted to a scan for biological material.`
	spaceport `	When you leave your hangar, you find yourself in an immense farmers' market, with hundreds of fruits and grains that you do not even know words for. The smell of this world is rich and earthy - you feel like you could almost receive all the nourishment your body needs just by breathing this air.`
	security 0.1
	tribute 800
		threshold 4000
		fleet "Large Militia" 12

planet "Corral of Meblumem"
	attributes arach farming longcows mining
	landscape land/fields13-sfiera
	description `The Corral of Meblumem is home to two major industries: uranium mining, and longcow ranching. The long lifetime of the longcows means that their bodies can easily accumulate dangerous loads of heavy metals if exposed to them, so the two industries are kept separated by conservation zones dozens of kilometers wide. The dark strips of primal forests separating the red-brown pit mines from the tan and light green of the pastures makes the land look like a stained-glass patchwork from above.`
	spaceport `The spaceport is a small facility, a five-story tower and some warehouses surrounded by landing pads, with tall fences around them to make sure that a herd of longcows does not accidentally wander in. Outside the fences, longcows mill about like hundred-ton centipedes, and visiting spacecraft are strictly required to approach using repulsors only rather than their main thrusters to avoid spooking the cattle.`
	"required reputation" 15
	security 0.4

planet Covert
	attributes core "core pirate" frontier mining pirate
	landscape land/badlands10
	description `Covert is home to a powerful mining cartel, operating outside the control of Republic law or any other external authority. It is rumored to be one of the few planets in human space where weapons-grade uranium and plutonium is mined and enriched. Any goods for sale here were most likely produced by slave labor, often by survivors of ships that have been captured by pirates. A massive pirate fleet is docked on the outskirts of the spaceport, a warning to any private pilot who might think of cheating or opposing the cartel.`
	spaceport `From the moment you landed, you have been followed by a pair of security guards with earpieces and laser guns. The spaceport is one enormous building, with square, straight hallways and featureless walls, and nearly every door you pass is locked. Cameras at each hallway intersection pivot to watch as you approach. This is simultaneously one of the most secure spaceports you have visited, and one of the most dangerous, although if you do not do anything to provoke the animosity of the cartel, you will probably be able to leave in peace.`
	shipyard "Southern Pirates"
	shipyard "Core Pirates"
	outfitter "Ammo North"
	outfitter "Ammo South"
	outfitter "Pirate Outfits"
	"required reputation" 10
	bribe 0.1
	security 0
	tribute 1300
		threshold 3000
		fleet "Large Core Pirates" 16

planet Crataegusa
	attributes "gas giant" "requires: gaslining" uninhabited
	landscape land/nasa30
	description `At a distance, Crataegusa has a plain appearance, with linear shear cloud lines circling the planet. Beneath the surface, however, the atmosphere is a turbulent maelstrom of cyclonic winds at odds with the surface appearance.`
	description `	As you skim through the clouds your sensors report intense energy fluctuations from all directions, some of which echo the readings from the wormholes.`
	government Uninhabited
	security 0

planet Crossroads
	attributes core mining
	landscape land/valley1
	description `Crossroads is a thoroughly unbeautiful planet. The scrawny local vegetation has blue and purple leaves, shocking to your human eyes, and grows only reluctantly, leaving the land looking like a blighted wasteland.`
	description `	The Syndicate's vast operation strip mining for uranium ore does nothing to improve this situation. They say that sandstorms were frequent here even before the Syndicate arrived, but the storms have gotten far worse in recent years, with some storms now reaching several kilometers high and dozens of kilometers in diameter.`
	spaceport `The spaceport is marked out with radio beacons to allow ships to land or take off even if the air is too dusty to see the ground. The dusty air tastes metallic on your tongue. It is laced with radioactive elements, and you try your best not to breathe in too much of the dust while making your way from your ship to the low stone buildings of the port.`
	outfitter "Syndicate Basics"
	outfitter "Basic Outfits"
	outfitter "Ammo North"
	security 0.2
	tribute 1100
		threshold 3500
		fleet "Small Syndicate" 11

planet Cyife
	landscape land/snow13
	description `This lonely, icy moon is the only non-gaseous celestial body within this rather quiet star system. Although there are no signs of life here due to the extremely low temperatures, certain parts of the surface glimmer oddly compared to others, as if to imply something may once have been here before.`
	government Uninhabited

planet Dancer
	attributes research south
	landscape land/nasa7
	description `Dancer is a resource-rich world, but with unusually violent weather and strong atmospheric convection, which leads to lightning storms stronger than on any other settled human world. Straying outside on foot is unthinkable, and it is not uncommon to find a small crater blasted out by a particularly energetic strike.`
	description `	A fair number of scientists have settled here to study the planet's weather systems, as well as others who do not mind, or who even enjoy, the wild weather. It might be possible for terraforming to moderate Dancer's atmospheric activity enough to make it a less dangerous place to live, but the cost would be prohibitive.`
	spaceport `The spaceport town is a rather normal collection of wood and stone buildings, with large sheds for trade goods and a handful of pubs and restaurants. The only unusual thing is the fact that every single building has lightning rods mounted on its roof. The sky is perpetually cloudy here, with only occasional beams of sunlight glancing through. The clouds are moving awfully fast.`
	outfitter "Basic Outfits"
	security 0.05
	tribute 300
		threshold 2000
		fleet "Small Militia" 23

planet Darkcloak
	attributes unfettered
	landscape land/water6
	description `Darkcloak is a world that is almost always obscured by a thick layer of clouds, making it difficult to produce food here.`
	description `	Although the Hai tend to be an easygoing and nonviolent species, there are always a few in each generation that yearn for excitement, warfare, and conquest. These "Unfettered" Hai have built a major military base here, and they launch raids from here on convoys traveling through the nearby systems.`
	spaceport `The occupants of this spaceport are not visibly different from the Hai you have encountered elsewhere, but they seem much more tense, angry, and hostile. As the only human here, you are being watched very closely, but no one threatens you directly.`
	spaceport `	It is likely that most of the goods available for trade here were stolen from one of the nearby Hai systems.`
	shipyard "Mon Ki o'Uden Advanced"
	outfitter "Unfettered Basics"
	tribute 3500
		threshold 10000
		fleet "Large Unfettered" 25
		fleet "Small Unfettered" 15

planet Darkmetal
	attributes hai "hai tourism" mining
	landscape land/canyon02
	description `Darkmetal is a cold, dry mining world, the source of much of the heavy metals that are used in Hai space. A haze of slightly radioactive dust hangs in the sky whenever it has been more than a week since the last rainstorm. Most of the mining is carried out by slow-moving vehicles the size of a small city, which ingest layers of dirt and bedrock, crush it to extract any valuable elements, then mix the remaining material with water to form a concrete-like slurry that can be extruded in solid blocks, to reduce the amount of additional dust that is added to the atmosphere.`
	spaceport `The spaceport is hermetically sealed, with gantry tubes that can adapt to fit the hatches of human ships as well as Hai. The seal is to keep radioactive dust out of the living spaces, but its purpose is primarily to reduce the long-term exposure of the station's permanent inhabitants; for visitors, the risks are minimal.`
	security 0.2

planet Darkrest
	attributes hai station uninhabited
	landscape land/station34
	description `This station was mothballed sometime in the last sixty thousand years. The docking area has an atmosphere, and a status panel indicates that the station's generators are functional but shut down, with standby mechanisms running on solar power alone.`
	government Uninhabited
	bribe 0
	security 0

planet Darkstone
	attributes farming forest frontier south
	landscape land/valley8
	description `Darkstone is a rainy, mountainous planet. The major continents are spidered with rivers and green valleys. A few enterprising settlers have built farming communities here, but the population remains low because of the threat of piracy from neighboring systems.`
	description `	Among the farmers who choose to stay, the attitude seems to be that piracy can't last forever, but good land will always be good land. Despite some low-level cynicism and bitterness, there is surprisingly little outright anger at either the pirates themselves or any government that might have been expected to control them.`
	spaceport `Once every few months, one pirate band or another will land here demanding tribute in the form of food. The locals respond by just keeping a big enough supply on hand to satisfy them; any sort of planetary defenses would cost far more than the price of the amount of food that an average fleet of warships can carry. But once they recognize that you are here to trade and not to steal, they greet you quite enthusiastically.`
	outfitter "Ammo South"
	security 0.1
	tribute 200
		threshold 1500
		fleet "Small Militia" 18

planet Darkwaste
	attributes uninhabited
	landscape land/canyon10-harro
	description `This planet seems to have all the conditions necessary for a vibrant, Earth-like ecology. The gravity and temperature are moderate, and there is a fair amount of surface water, although the oceans are quite small. However, aside from a few stunted plants and lichen, there is almost no native life here. Given how skilled the Hai appear to be at terraforming other worlds, it is strange that this one has been left barren.`

planet "Deadman's Cove"
	attributes core "core pirate" fishing frontier pirate
	landscape land/sea1
	description `Deadman's Cove is an ocean planet; the continents take up only a tenth of its surface area. Legends tell of massive sea creatures hiding in the deeps: serpents hundreds of meters long; colossal sea turtles; strange tentacled monsters and exotic fish.`
	description `	One island archipelago is home to the spaceport, the only part of the planet where it is safe to land uninvited. The other islands - even some that seem from a distance to be uninhabited - are often used as staging bases for pirate fleets, who guard their secrets closely.`
	spaceport `Your ship is on a landing pad only a few meters above the pounding surf, and you can't help worrying about what might happen if the tide rises any higher. If nothing else, the salt water is bound to corrode your hull if you stay here too long. You make your way to a bar where a cage hanging from the ceiling holds an actual parrot. After trying for a while to get it to talk to you, you realize that it is dead, stuffed and nailed to its perch.`
	outfitter "Ammo North"
	outfitter "Ammo South"
	outfitter "Pirate Outfits"
	bribe 0.03
	security 0
	tribute 600
		threshold 2500
		fleet "Small Core Pirates" 45

planet Deep
	attributes fishing south
	landscape land/sea3
	description `Deep is a sparsely populated world of small island archipelagos surrounded by vast expanses of empty ocean. There is not enough land for any large cities or serious industry to emerge, so most of the inhabitants live in small fishing villages. The climate is temperate and Earth-like, but the sunlight is somewhat dimmer than you are used to.`
	description `	The fishing settlements are actually the second colonization attempt on this planet. In the early days of hyperdrive the Kingsburg Corporation sent out what was then one of the largest and most technologically advanced colonization fleets, penetrating deep into the then-unexplored southern galactic rim. After two centuries of sporadic and guarded contact, the colony fell silent, and when human expansion finally reached this area again, no trace of the original colony was found.`
	spaceport `The spaceport is built on a large island, a now-extinct volcano with an elevation of several kilometers at its center. Most of the large-scale fishing here is done by a single company, Poseidon Industries, which also built and maintains the spaceport. Steep winding roads and sturdy concrete homes and warehouses line the mountain slopes, and below you in the harbor several massive trawling vessels are moored. On the outskirts of the spaceport are the ramshackle houses and open-air marketplace used by the smaller, independent fishing families.`
	security 0.1
	tribute 500
		threshold 3000
		fleet "Small Militia" 37

planet "Deep Treasure"
	attributes farming oil saryd
	landscape land/sea10-sfiera
	description `Thick layers of kelp and plankton sediment have gathered on the floors of Deep Treasure's oceans over the eons, leaving behind rich deposits of oil that the Saryds harvest to make plastics and other hydrocarbon products. In the shallower seas, shoals of fish swim among some of the most varied and extensive coral reefs found anywhere in Coalition space.`
	spaceport `The spaceport is built in a ring along the lower slopes of an extinct volcano that rises from the ocean near Deep Treasure's equator. Landing pads and hangars have been cut into the rock, and below them are a system of docks and oil refineries. The residences are on the volcano's upper slopes, where they have a clear view of the glittering water stretching out in every direction.`
	"required reputation" 15

planet "Deep Water"
	attributes research saryd
	landscape land/fog3
	description `The upper layers of Deep Water's mantle are unusually hot, resulting in continuous volcanic eruptions that shroud its skies in ash and particulate matter. Aside from one small continent most of the surface is ocean, but the volcanoes have formed hundreds of separate island chains and archipelagos, each of which is home to unique plant and animal species.`
	description `	To preserve the planet's rich biodiversity, the Saryds do not allow permanent settlements to be built on the islands, but village-sized research stations have been built that can be anchored near an island while scientists work there.`
	spaceport `The entire spaceport on Deep Water is an artificial island, a mesh of floating platforms the size of city blocks connected to each other by flexible bridges, leaving a system of canals in between them. The platforms are large enough that even the weight of a bulk freighter landing only causes them to ride a meter or two lower in the water.`
	spaceport `	The spaceport is moored in place to keep it from drifting on the ocean currents and colliding with the natural islands that dot the planet's surface.`
	"required reputation" 15
	security 0.35

planet "Deli Kasi"
	attributes bunrodea farming
	landscape land/fields3
	description `Deli Kasi is a world of vast oceans and mountainous continents. At many locations across the planet, the tall mountain ranges trap moist air from the oceans, causing large amounts of rainfall in concentrated areas. This, combined with snow melt from the mountains, creates large fertile plains across much of the habitable land area, which has led to Deli Kasi becoming a major farming world.`
	spaceport `In addition to the usual services you would expect, the spaceport of Deli Kasi is also home to a number of genetic engineering labs geared toward the creation of more bountiful plant seeds. It's unsurprising that the Bunrodeans would genetically modify their food, but for as much as the Bunrodeans are capable of, nothing beats the usefulness of fertile farmland like what can be found on this planet.`
	"required reputation" 10
	bribe 0
	security 0

planet "Deli Kat"
	attributes bunrodea farming
	landscape land/fields0
	description `Deli Kat orbits the dimmest star out of any of the inhabited systems in this region of space, a star not too dissimilar to Sol. Although the planet orbits farther from its host star than Earth does, its slightly thicker atmosphere seems to balance that out, resulting in a mostly Earth-like climate. The planet's many vast plains and river systems additionally help to make Deli Kat a fertile farming world.`
	spaceport `The spaceport of Deli Kat is in a remote location where the coming and going of spaceships is unlikely to disturb any livestock. Goods are brought into the spaceport via high speed train-like vehicles, except without the need to travel on rails thanks to the use of technology that looks similar to the repulsor engines on human ships. Deli Kat's flat terrain makes it easy for these amphibious vehicles to bullet across the surface, picking up supplies from farms and bringing them to the spaceport for transportation off-world.`
	"required reputation" 10
	bribe 0
	security 0

planet Delve
	attributes core mining
	landscape land/snow1
	description `Delve is a world of towering mountains and valleys so steep that some slopes never see the light of the sun, where snow and ice remain on the topmost peaks year-round.`
	description `	The Syndicate's mining operations here are among the most extensive in the region, with some shafts descending several kilometers below the surface. Some of the mines are as large as a city, and in fact many of the mining cities are under ground, built in sections of old mines that have long since run out of useful metals.`
	description `	With all the mines and underground cities reliant on mechanical ventilation from the surface, the miners live in constant fear of two things: cave-ins, and power failures.`
	spaceport `The spaceport is an enormous hollow carved out of the side of a mountain, with a network of steel beams and mesh holding the rock in place. Inside the hollow, the hangars are caves carved into the rock itself, with more steel beams overhead to protect the ships.`
	spaceport `	A tiered set of cog railways transport passengers and cargo between the hangars and the large town at the base of the hollow. Beyond the hollow, the mountainside falls off into a steep cliff and a mist-filled valley below.`
	spaceport `	Although the port is well-built and modern, you cannot help an irrational fear that the whole place will slide off the edge of the mountain one day.`
	shipyard "Basic Ships"
	shipyard "Syndicate Basics"
	outfitter "Syndicate Advanced"
	outfitter "Basic Outfits"
	outfitter "Ammo North"
	security 0.2
	tribute 1600
		threshold 4500
		fleet "Large Syndicate" 9

planet "Delve of Bloptab"
	attributes arach mining
	landscape land/hills0
	description `This is a mining world, hotter than even the Arachi would prefer but still much more habitable than its sister world of Blobtab's Furnace. It is home to House Ablomab, the guild of mining and metalworking, and the dry climate makes it possible to store stockpiles of iron, steel, and other metals here without worrying about rust. Supposedly the warehouses here contain enough raw materials to double the size of the Heliarch war fleet if needed; the Arachi like to be able to trust that they are prepared for any eventuality.`
	spaceport `This is one of the few Coalition worlds where the Heliarch agents openly carry weapons, due to the fear that the Resistance might see the storehouses here of base and precious metals as a tempting target. Although there are plenty of civilians of all three species milling about, the spaceport has something of the atmosphere of a military base.`
	"required reputation" 25
	security 0.6

planet "Desi Seledrak"
	attributes korath
	landscape land/lava13
	description `Plumes of soot and ash rise from a cluster of several dozen volcanoes on this planet's main continent, shrouding the planet in a thick layer of clouds and choking out the sunlight. The ruins of several Korath cities and the geometric grids of cleared land surrounding them show that this was once a farming world, but now few plants are able to survive and kilometer-high glaciers have begun creeping down from the poles. It may be centuries before the skies clear and this world begins to thaw.`
	security 0

planet Devil-Eye
	attributes "whispering void"
	landscape land/badlands6
	description `There are a few sturdy mesas on which to land, but most of this planet is rough rock and dirt. Despite the lack of sunlight, the surface is warm. There must be internal processes in the planet generating heat. The scanners on your computer show a network of caves reaching deep below ground. There's high radiation in the caves, too much to support human life. Crystalline formations that coat the cave walls block detailed scans. Advanced geological scanners might enlighten you further.`
	description `There are automated deuterium refineries on this planet, siphoning deuterium from cave walls. The refinery equipment looks Hai in origin. Some mesas have fuel pumps, filling containers with fuel for later transport to the planet's moon.`

planet "Devil-Run Wormhole"
	attributes "requires: quantum keystone"
	spaceport ``
	wormhole "Devil-Run Wormhole"

wormhole "Devil-Run Wormhole"
	mappable
	link "Deep Space 7C" Devil-Run
	link Devil-Run "Deep Space 7C"

planet "Devru Kaska"
	attributes korath station
	landscape land/station27
	music ambient/machinery
	description `The Kor Sestor prefer to develop planets rather than planting stations in space, but this is a necessary exception: a deuterium refinery that harvests hydrogen both from the gas giant it orbits, and from the strong solar wind from this system's primary star.`
	spaceport `As the station's orbit carries it in and out of the gas giant's shadow, the station cools by a considerable amount, and the metal of the hull creaks and groans in protest. When the station is not in shadow, the temperatures here are almost too hot for human survival.`
	"required reputation" 1
	bribe 0
	security 0

planet "Diligent Hand"
	attributes factory saryd uninhabited
	landscape land/badlands12
	description `On this factory world, robotic workers operate the factories, repair themselves, and keep the solar power stations free of sand with very little direction or assistance from their Saryd creators. Each factory complex has its own landing pads for the freighters that drop off raw materials and receive the processed goods.`
	"required reputation" 15

planet Disara
	attributes bunrodea military urban
	landscape land/forest2
	description `Disara is a highly developed world, with multiple large cities on each of the planet's continents. Each of the cities spread out into more suburban-like regions, which extend further into rural and wilderness zones. Unlikely many other worlds, Disara has no one primary industry that it dominates in. Instead, the planet does a bit of everything, having a rather strong internal economy.`
	spaceport `Part of the outskirts of the planet's main spaceport has been converted into a military installation, which a large base garrisoned with a considerable number of royal guards and their many ships. Apart from that, the spaceport feels rather normal, at least by Bunrodean standards. You spot the occasional Bunrodean with an excessive number of cybernetic or genetic modifications, but most appear to have few, if any, alterations done to them.`
	shipyard "Bunrodea Basic"
	shipyard "Bunrodea Advanced"
	outfitter "Bunrodea Basic"
	outfitter "Bunrodea Advanced"
	"required reputation" 25
	bribe 0

planet "Dlia Jzaur"
	landscape land/mountain2
	description `Dlia Jzaur has a few hotter seasons than normal due to the binary stars at the system's center, where beautiful eclipses can be seen weekly. The much smaller secondary star is believed to be a rogue captured by the larger one, but is slowly drifting away. There seems to be evidence of recent colonization efforts by the Gegno, but they appear to have been abandoned due to increasing warfare in nearby systems.`
	description `	Oddly enough, Dlia Jzaur has many unnatural looking formations on the surface that seem to reach up to the sky in areas eclipses often occur. The formations are hollow underneath, but show no signs of Gegno involvement.`
	government Uninhabited

planet "Double Haze"
	attributes factory farming kimek urban
	landscape land/fields2
	description `The haze that perpetually blankets this world is actually an organic soup rich in nutrients and airborne bacteria, and the rain that falls here forms a sort of natural fertilizer. The entire planet's surface, including every quiet nook or alleyway in the cities, is covered in moss, grass, shrubs, or other green and growing things.`
	description `	Billions of Kimek live here, working either in the farms or in the mines and factories that operate in the hill country where harvesting crops would be more difficult.`
	spaceport `This is a bustling commercial spaceport, with trucks carrying cargo crates to and from the landing pads and merchants haggling over prices. Everyone is moving around with purpose; not many people come to this particular planet for sightseeing.`
	spaceport `	The air here smells sour and salty, and seems to leave a thin, slimy residue on your tongue. Presumably if you lived here you would get used to it after a while, but it is a bit unnerving.`
	"required reputation" 15
	security 0.3

planet "Drekag Firask"
	attributes korath
	landscape land/sea5
	description `Much of the surface of this world is covered in water. Ships the size of small cities float in the oceans, carried by the tides. The ships are designed to incubate algae and other microorganisms that once provided the Korath both with food and with a source of mixed hydrocarbons similar to petroleum. With the Korath gone and the food no longer needed, many of the ships have fallen into disrepair, or have drifted into the polar regions and been crushed against icebergs.`
	spaceport `This is one of the few city-ships still in operation, probably because it was designed to produce oils and petroleum rather than raw food stuff. But even this ship is in poor repair, drifting low enough in the water that when storms arise, the waves break over the outer walls of the city and flood the streets where the Korath inhabitants once lived.`
	"required reputation" 1
	bribe 0
	security 0

planet "Dueitch Ae"
	landscape land/mountain1
	description `In order to pursue biological and other important scientific research, this green, lush world was designated as the Gegno Scin's capital. Much unlike the heavy industry of the core Gegno worlds, Dueitch Ae's surface still supports many natural ecosystems, and most importantly, is home to a notable amount of water bodies. The Scin effectively limit their expansion on the planet, even at the cost of their population's growth, in order to preserve the flourshing life on it as long as possible.`
	description `	Although preservation is a primary goal, the Scin still manipulate the planet for the sake of research. Even if it's not harming the environment directly, patches of the planet have been converted into large experimentation grounds, some a bit less humane than others.`
	spaceport `The spaceport you are staying at is one huge circular construction outfitted with strange looking devices and technology, very much in contrast to the surrounding natural environment. In an open section located at the center is a small forest being observed by the nearby Scin. Some of them, however, seem to be more interested in observing you.`
	government "Gegno Scin"
	shipyard "Scin Cargo"
	outfitter "Scin Basic"
	"required reputation" 1
	bribe 0
	security 0

planet "Dueyu Eitch"
	attributes gegno
	landscape land/desert4
	description `The historic homeworld of all Gegno, Dueyu Eitch is a rugged, rocky world covered with enormous metropolises and structures. Each city is based on an elevated structure, and starting from the bottom up the buildings are more advanced the farther they reach into the sky. Larger cities are lit by the varying reds and oranges of industrial forgery, and more urban areas are speckled with yellow and green. Beneath the heavily populated surface are traces of enormous cavities, suggesting the Gegno began a majority of their ancestry in the ground.`
	description `	Three distinct subspecies can be seen walking about: one that is very bulky and scaly in appearance, another slimmer and more bone-like, and the third a combination of the first two; all stand at heights varying between a human being and a Quarg.`
	spaceport `You get many strange looks while you are in what is presumably one of the busiest spaceports on the planet, and it's hard to interpret the moods of beings you are not familiar with, especially varying among different subspecies. Strange foods and drinks are passed around occasionally, and radically different behaviors at every corner of the eye can make all of this seem very overwhelming. In the end, the watchful eye of warriors from each group of Gegno reminds you that this is not your place to find either curiosity or complacency.`
	government Gegno
	shipyard "Gegno Basic"
	shipyard "Gegno Intermediate"
	outfitter "Gegno Basic"
	outfitter "Gegno Intermediate"
	"required reputation" 1
	security 0

planet Dune
	attributes mining rim
	landscape land/dune2
	description `Dune is a mostly desert world, which was uninhabited until very recently when geologists discovered that the bedrock under the desert is home to many rare mineral deposits and gemstones.`
	description `	Most of the inhabitants live deep underground to avoid the hot sunlight and frequent sandstorms. It is a dangerous life; cave-ins are common in the mines, and the sand on the surface can shift so suddenly that it is not uncommon for one of the underground villages to find its surface entrance buried, and to need to call for help from another village. But the mines operate with a joint ownership model where all the workers profit equally, so working here pays well. Many of the miners stay here only for five or ten years, while sending money back to their families off-world.`
	spaceport `The spaceport is an enormous concrete tower rising a hundred meters above the sand, with the intention that it should be high enough to avoid being buried in even the largest of sandstorms. Each pad has landing clamps to secure your ship in case of high winds. Even so, you are a bit nervous as you leave your ship behind and board one of the cargo elevators to the complex below.`
	spaceport `	There are no windows inside the port, but the tall ceilings and bright strips of sun-lamps keep it from feeling too claustrophobic.`
	outfitter "Ammo South"
	outfitter "Kraz Basics"
	security 0.05
	tribute 300
		threshold 3000
		fleet "Small Militia" 23

planet "Dusk Companion"
	attributes kimek oil
	landscape land/mountain9
	description `Dusk Companion's moon is so large and orbits so close to the planet that the tidal forces even affect the planet's plate tectonics. The skies here are frequently blanketed in a volcanic haze. This world is rich in oil deposits, a relic of a past when more life flourished here, but drilling for oil is costly because the shifting ground can damage drills or seal up previously productive bore-holes. Since this also makes processing difficult, the oil is exported off-world for processing into plastics, instead of having the manufacturing performed locally.`
	spaceport `The spaceport is in a particularly dingy corner of Dusk Companion's largest city. The windows are caked with soot and grime, and the few plants that grow here have a thin layer of volcanic ash on their leaves. The thick clouds overhead cloak the city in a perpetual twilight, and the streetlights remain lit even at midday.`
	"required reputation" 15

planet Dustmaker
	attributes hai "hai tourism" manufacturing
	landscape land/badlands0
	description `The surface of this planet, when it is not obscured by dust storms, receives enough sunlight to power not only large solar farms, but solar furnaces as well, which the Hai use for manufacturing a large variety of goods. Some of the solar farms are so large that from orbit, the light reflecting off them could almost be mistaken for lakes and small oceans. However, there is almost no water on the planet's surface except near the poles.`
	spaceport `Like most Hai architecture, the spaceport is made of bare, unpainted metal, so weathered that you would not be surprised to learn that it is tens of thousands of years old. Tall, curved walls around the outskirts of the port create a sort of labyrinth with the port building itself at the center; they are probably intended to block sandstorms while allowing gentler breezes to pass through.`
	security 0.2

planet "Dwelling of Speloog"
	attributes arach folklore shipping urban
	landscape land/fog10
	description `With a wide band of tropical rainforests around its equator, this planet's climate is ideal for the Arachi. Several billion of them live here, and many of the workers assisting with the expansion of the Heliarch ringworlds come from this planet.`
	spaceport `The air in the spaceport facility is uncomfortably damp, and you imagine that you can see a thin sheen of moss or algae on nearly every surface here that receives any sunlight. Except for the largest cargo bays, all the rooms smell faintly of mildew.`
	spaceport `	One entire wing of the spaceport is dedicated to the Heliarch recruitment office for construction workers, and the waiting room is packed; many Coalition citizens are excited at the chance to help build something that will last thousands of years.`
	outfitter "Coalition Basics"
	security 0.4

planet Earth
	attributes factory "near earth" research tourism urban
	landscape land/city20
	description `The ancestral home world of humanity, Earth has a population twice that of any other inhabited planet. Sprawling cities cover large portions of its surface, many of them overcrowded and dangerous. Some people work to scrape together enough money to leave, while at the same time others, born on distant worlds, make a pilgrimage of sorts to see this planet that once cradled the entirety of the human species.`
	description `	Earth is also the capital of the Republic. Representative government becomes complicated when one planet has a greater population than a hundred planets elsewhere. As a result, settlements of less than a million are grouped together into planetary districts that elect a single representative between them - a source of much frustration in the frontier worlds.`
	spaceport `Earth's spaceport is a series of massive buildings; the gaps between them form narrow concrete canyons a hundred stories deep. From a distance it has the appearance of a bustling termite mound.`
	spaceport `	Inside the towers is a warren of dim hallways and dingy shops. Hitchhikers sleep in the corners of unused docking bays under old army blankets, a few uniformed cleaners try to keep the litter and dust in check, and rich tourists from other stars cling tightly to their expensive cameras.`
	outfitter "Common Outfits"
	outfitter "Lovelace Basics"
	outfitter "Syndicate Basics"
	outfitter "Ammo North"
	"required reputation" 2
	bribe 0.03
	security 0.3
	tribute 10000
		threshold 20000
		fleet "Large Republic" 50

planet Eavine
	attributes ka'het uninhabited
	landscape land/snow8
	description `Although its climate is very cold and most of the surface is covered in snow, Eavine has a crust rich with rare metals and minerals hard to find elsewhere. Entire valleys on the surface have been completely stripped of their resources, likely used in the massive complex of half buried buildings which appears to be the only settlement on this moon that remains today.`

planet Echo
	attributes "human quarg" moon quarg
	landscape land/desert2
	description `This is a small Quarg outpost, which you suspect was built mostly to keep an eye on Tarazed Corporation and their alien-influenced research on the planet below. Like most Quarg worlds, the gravity is much too low here for it to be a feasible human colony, and although there is an atmosphere, it is too thin for a human being to breathe. Supposedly the Quarg have lungs designed for a continuous one way airflow, like a bird's lungs, rather than the ordinary in and out flow of human lungs; this is what enables them to survive on low-gravity, low-atmosphere worlds.`
	spaceport `This outpost was really not designed with human beings in mind. The indoor air is not pressurized, so even there you need an oxygen mask to be able to breathe comfortably. And all the rooms and hallways are taller and narrower than you are used to. The station feels like a maze, full of winding passageways with no clear order or pattern to them, although perhaps the order would be readily apparent if you had an alien mind.`
	government Quarg
	bribe 0
	security 0.9

planet "Ef Aourtdye"
	attributes gegno
	landscape land/lava10
	description `Ef Aourtdye is primarily a factory world where a large portion of mined materials are refined, processed, and re-distributed across parts of Gegno space. Large factory and refinery structures can be seen engraved into the mountainous surfaces of the planet, with some cities found in less crowded valleys. Once home to a much larger population, a major portion of the cities are now desolate as efforts have been pushed to either more distant planets, or pulled back to the ever-growing homeworld of the Gegno.`
	description `	A majority of the mining, cargo, and refinery vessel shipyards in Gegno space are also found here, newly constructed out of the freshly processed materials and quickly prepared to be put into service.`
	spaceport `The Gegno here are much too busy to pay any attention to you as it seems this spaceport is part of a larger refinery site. The largest Gegno heave around large metallic containers of either processed materials or various structural parts, while the Gegno closer to your own height are working with machinery. At the far end of the spaceport you can see large rugged vehicles leaving or entering the site on paths that branch out to several more factories in the distance.`
	government Gegno
	shipyard "Gegno Intermediate"
	shipyard "Gegno Advanced"
	outfitter "Gegno Basic"
	outfitter "Gegno Intermediate"
	"required reputation" 1
	security 0

planet "Ef Osch"
	attributes gegno scin
	landscape land/beach11-harro
	description `Ef Osch is the first world found by the Gegno to have a substantial part of the surface covered in water. Pristine beaches surround tropical land masses, and many strange creatures occupy the depths. Despite being appropriated by the Gegno Scin, there is a relatively low amount of construction work done on the mainland. Most industrial work takes place on large, vessel-like complexes that travel the oceans.`
	spaceport `Each island vessel serves as a makeshift yet functioning spaceport with all of the basic facilities. From as far as you can see, there are two lines of vessels in your area, and although they are miles apart, they form a runway-like pattern.`
	spaceport `	The island ports are built in a variety of sizes. The Scin fly their ships down the pattern as if it's a highway, staying neatly in the center until they find a port that accommodates the ship they are piloting.`
	government "Gegno Scin"
	outfitter "Scin Basic"
	"required reputation" 1
	bribe 0
	security 0

planet Eldergrasp
	attributes hai retirement station uninhabited
	landscape land/station32
	description `A visitor to this station will immediately notice that the gravity is lower than most planets by about a third. There is a generously appointed reception area with an orderly on duty who informs you that this is a respite home for the elderly, and unless you have family here, you will not be permitted to wander the station.`
	spaceport `The spaceport is virtually non-existent, with just a single cafeteria, a fuel pump for the desperate, and a dedicated loading area for loading and unloading the facility's regular deliveries. Despite its small size, everything is in excellent condition.`
	government Hai
	bribe 0.1
	security 0.8

planet "Elek Kartanu"
	attributes korath
	landscape land/lava2
	description `You have no idea what has happened to this planet, and you are not sure you want to know. The atmosphere is unusually hot and wet for a planet this distance from its sun, and the ocean levels seem to have dropped significantly in the recent past, leaving barnacles and bleached coral exposed to the air all around the shorelines. The wind is frenzied and full of wild energy, and the fog moves like a living creature.`
	security 0

planet Elenchus
	attributes "whispering void"
	landscape land/space2
	description `Beneath the surface of this small moon, there is a network of corridors and large rooms. The architecture looks mostly human, but with a hint of Hai. Most are blocked off by sturdy doors with keycard access and plentiful security cameras. Frequently, you see a symbol similar to the Syndicate logo. Everywhere you walk, a security camera turns to track your movement. You get the feeling that you're not welcome here.`
	"required reputation" 10
	bribe 0

planet "Ember Gegno"
	attributes "requires: quantum keystone"
	wormhole "Ember Gegno"

wormhole "Ember Gegno"
	mappable
	link Lucina Rouseu
	link Rouseu Lucina
	color "wormholes: Ember Waste"

planet "Ember Graveyard"
	attributes "requires: quantum keystone"
	wormhole "Ember Graveyard"

wormhole "Ember Graveyard"
	mappable
	link Polerius Ossipago
	link Ossipago Polerius
	color "wormholes: Ember Waste"

planet "Ember Reaches"
	attributes "requires: quantum keystone"
	spaceport ``
	wormhole "Ember Reaches"

wormhole "Ember Reaches"
	mappable
	link Coluber Convector
	link Convector Coluber
	color "wormholes: Ember Waste"

planet "Ember Threshold"
	attributes "requires: quantum keystone"
	wormhole "Ember Threshold"

wormhole "Ember Threshold"
	mappable
	link Cardea Terminus
	link Terminus Cardea
	color "wormholes: Ember Waste"

planet "Ember Wormhole"
	attributes "requires: quantum keystone"
	spaceport ``
	wormhole "Ember Wormhole"

wormhole "Ember Wormhole"
	mappable
	color "wormholes: Ember Waste"
	link Aescolanus Cardea
	link Cardea Insitor
	link Insitor Segesta
	link Segesta Aescolanus

planet Eminonu
	attributes uninhabited
	landscape land/snow12
	description `Eminonu's notably green rocks show a remarkably high copper content and the historic presence of atmospheric water. Scattered vegetative debris suggests that this world was, until recently, some variety of garden planet, albeit likely a cold one. Today the vast majority of moisture is locked up in ice fields, and the ambient temperatures are far too cold for even hardy lichens to survive.`
	government Uninhabited
	security 0

planet Enbye
	attributes gegno vi
	landscape land/fog0
	description `A cold, mountainous world on the very edge of the binary system's habitable area, Enbye maintains the massive shipyards of the Gegno Vi, using raw resources gathered from the nearby volcanic planet to churn out hull after hull for warships. Many large canyons decorate the surface and are used as weapon test sites, and in one of the largest canyons lies a shipyard several times larger and older-looking than the rest.`
	description `	On closer inspection, the method that created the canyons does not seem entirely natural, and there are slight glints of light shimmering down in the deepest regions. You haven't seen anything like this on other Gegno worlds.`
	spaceport `Rows of alternating towers stretch far ahead and behind the one your spacecraft is stationed at, and a thick layer of fog surrounds them like a floor blocking your view. Every now and then, the fog breaks, revealing the large shipyards down below either side of you, followed by a new row of towers.`
	spaceport `	Off in the distance of the breaking fog is one vast gray structure, almost taking up your field of view. The closer you look at the mass, the more buildings there seem to be. If you stare too long, though, the nearby guards gesture more aggressively towards you, suggesting you keep your attention to yourself. It is unlikely you could get anywhere near there without being labeled a threat.`
	government "Gegno Vi"
	shipyard "Vi Warships I"
	shipyard "Vi Utility"
	outfitter "Vi Basic"
	outfitter "Vi Intermediate"
	"required reputation" 1
	bribe 0
	security 0

planet "Enn Bue"
	attributes gegno scin
	landscape land/canyon01
	description `Lengthy oval-like shipyards speckle the surface of this otherwise inhospitable desert planet, home to most of the Gegno Scin's ship production. A majority of material wealth comes from the neighboring gas giant's moons; however, the strong gravitational pull occasionally generates natural disasters that ravage the surface. Despite all of this, the Scin remain vigilant and efficient in their craftworks.`
	spaceport `Enveloped in a large black dome, this spaceport is a lot quieter inside than the loud winds and storms often found outside. It has definitely seen a severe duststorm or two, but still holds tight together. The Gegno Scin here give you lengthy stares, and oddly enough you notice that they take turns to observe you. One will look up then look back down to themselves, which is soon followed by another's attention.`
	government "Gegno Scin"
	shipyard "Scin Cargo"
	shipyard "Scin Warships"
	outfitter "Scin Basic"
	outfitter "Scin Intermediate"
	"required reputation" 1
	bribe 0
	security 0

planet Erabuthro
	attributes bunrodea urban
	landscape land/mountain5
	description `Erabuthro is the capital of the Bunrodean Hegemony, home to the throne of the Queen. Only those with the blessings of the Queen are allowed to set foot on the planet's surface, although receiving such blessing doesn't necessarily guarantee a warm welcome.`
	description `	Much of the planet's land area is covered in a hexagonal pattern of city and wilderness, with every hexagonal urban area bordering an area of wilderness, as if the planet consisted of one giant city with hundreds or maybe even thousands of parks scattered across it.`
	spaceport `The central hub of the spaceport is an engineering marvel of impossible looking structures, such as buildings with large unsupported overhangs that look as though they should collapse under their own weight. The spaceport includes many of the typical services that you would expect, but also has a number of buildings that seem to act as embassies or consulates from other worlds.`
	spaceport `	Being an outsider on royal grounds, you are at all times escorted by a group of armed guards and a translator, although they seem to give you free reign to go wherever you want without any trouble. Only when approaching the royal palace without an invitation do they stop you.`
	shipyard "Bunrodea Basic"
	shipyard "Bunrodea Advanced"
	shipyard "Bunrodea Capital"
	outfitter "Bunrodea Basic"
	outfitter "Bunrodea Advanced"
	outfitter "Bunrodea Capital"
	"required reputation" 100
	bribe 0
	security 0

planet Eragarthro
	attributes academy bunrodea guild moon
	landscape land/sea5
	description `Eragarthro is a large ocean moon of a moderately sized gas giant in the system of Eragaru Le. Although orbiting a gas giant means that the moon is often cast in shadow for multiple days at a time, the planet that the moon orbits is also firmly in the nearby star's habitable zone, making it a not too unpleasant place to live.`
	description `	This moon is also home to the Bunrodea's most prestigious academies, including the Royal University of Dogen and Military Academy of Fuhtiiski.`
	spaceport `Being the major hub of education in this region, the population of the spaceport on this planet is bustling with young Bunrodeans. You note how very few of the Bunrodeans here appear to have any visible cybernetics. It must be the case that Bunrodeans only receive their cybernetics after reaching a certain age. Or it could be a matter of whose parents are able to afford the cybernetics for them.`
	shipyard "Bunrodea Basic"
	outfitter "Bunrodea Basic"
	outfitter "Bunrodea Advanced"
	"required reputation" 50
	bribe 0
	security 0

planet "Esayaku Fen"
	attributes korath
	landscape land/badlands5
	description `The Kor Mereti robots seem to prefer to build their factories and refineries in space rather than on planets, harvesting their raw materials from asteroids so that they do not have to deal with gravity, or atmosphere, or rain, or sandstorms. They have left this desert world unoccupied.`
	description `	The deserts here are home to an unusual number of plant species, which have adapted to survive the occasional catastrophic flash floods.`
	security 0

planet "Esek Stovar"
	attributes korath station
	landscape land/station28
	description `This Kor Mereti outpost is far enough from the front in their war with the Kor Sestor that it has fallen somewhat into disuse. The largest docking bays are still kept open for refueling and repairs, but the sections of the station that used to be living quarters have been sealed off.`
	spaceport `Because this station is only in use now by autonomous vehicles, there is no atmosphere, and no need for airlocks or containment fields. The hangar bay doors have all been left wide open, so ships can come and go as they please.`
	"required reputation" 1
	bribe 0
	security 0

planet "Eskar Kortuka"
	attributes korath
	landscape land/snow19
	description `This is a barely habitable frozen world. The Korath built nothing here except for a few small mining facilities, now abandoned. There is no sign that the occupants were forced to leave by violence. Rather, it seems that they simply packed up their things one day and moved out. The buildings they left behind are now half-covered by snowdrifts.`
	security 0

planet "Esperaktu Station"
	attributes korath station
	landscape land/station0
	description `This small space station has plenty of blast marks on its outer hull, but they have all been patched and the interior still holds atmosphere. But although still intact, the station is entirely abandoned.`
	description `	For food, the Korath set up vats of photosynthetic yeast and bacteria in some rooms on the outer shell of the station. In their absence, the bacterial soup has worked its way through the ventilation system into the rest of the station and formed a thin layer of slime on almost every sun-facing wall.`
	security 0

planet Esquiline
	attributes "gas giant" "requires: gaslining" uninhabited
	landscape land/nasa13
	description `Esquiline's wispy skies billow with raging winds and continuous storms. The Remnant have discovered that its upper atmosphere contains a useful source of certain chemicals. Although few spacecraft can penetrate its depths, specially-designed aero scoop drones can be seen regularly dipping into the atmosphere for shipments to Aventine.`
	government Uninhabited
	security 0

planet Essime
	attributes gegno vi
	landscape land/mountain4
	description `Starting from an early age, most Vi devote their lives to their endless trials of survival, finding themselves either on the frontlines of conflict or in the backlines of industry. As they grow old, they retire and spend the rest of their lives on green planets such as this one, where they hunt animals for food and till acres of land.`
	spaceport `The spaceport here is a very large circular shape with tall pillars reaching up into a dome roofing. The empty space between each pillar is occasionally interrupted by a freighter or two, and in the center is a main platform where most pilots are gathered. Surrounding the pilots are what appear to be older members of the Vi deep in conversation.`
	spaceport `	Several Vi are chuckling deeply, likely telling stories of hunts they've had on the planet. Strangely, they pay you no attention; not even of distrust, and carry on about their day as if you aren't even present.`
	government "Gegno Vi"
	"required reputation" 1
	bribe 0
	security 0

planet Esstch
	attributes gegno
	landscape land/badlands2
	description `This hot desert world is the first world the Gegno left their imprint on outside of their home. Littered about with various recording instruments of times past, Esstch represents a historical stepping stone for the Gegno. However, due to the proximity of the system's star, it is too hot to be colonized.`
	government Uninhabited

planet Everhope
	attributes hai station
	landscape land/station35
	music ambient/machinery
	description `This station consistently has a large number of Hai warships docked at it, and further investigation reveals that it serves as the principal supply of fuel for the Hai military, as well as the staging point for resupplying ships heading to defend Wah Ki from the Unfettered. A monument beyond the docking area entrance attests to its history performing a similar role during the Korath raids before that.`
	spaceport `The spaceport is dominated by its function as a military station, though it still has a dual-level promenade like its civilian counterparts of Ochrescoop and Greymoon. Several areas are restricted, but there are also freely accessible pubs and eateries, as well as an impressive cinema and a warehousing section for trading goods. The flooring is textured to prevent slipping and appears to be fairly new, while the rest of the station has a polished but well-worn feel to it.`
	bribe 0.5
	security 1

planet "Factory of Eblumab"
	attributes arach factory mining
	landscape land/mountain22-spfld
	description `The tiny sun that the Factory of Eblumab orbits is too small to provide much power, so the manufacturing plants here are mostly powered by nuclear reactors running on radioisotopes that are mined and refined locally. It is a hot, dry, and mostly barren world, and most of the workers here are young and single, hoping to build up enough wealth to move somewhere more pleasant.`
	spaceport `The spaceport village is under an artificial climate-controlled dome, and consists largely of pedestrian thoroughfares winding past fancy shops and restaurants. On torch-lit patios, young Arach couples sit gazing soulfully into each other's multiple eyes. This is where they come on their time off from the factories to dream of the day when they will hop aboard one of the ships parked here and start a more stable life elsewhere.`
	"required reputation" 15

planet "Far Garden"
	attributes farming saryd tourism urban
	landscape land/mountain15-sfiera
	description `Saryd culture places high value on connection to the natural world and to settings suitable for silent reflection. This is one of their most populous worlds, but even in the cities more land is set aside for parks and wild spaces than for buildings.`
	description `	Farther out from the city, the Saryds live in communal buildings that each house up to a dozen families, surrounded by gardens and cultivated forests. Unlike on many human worlds, here the most remote real estate locations are often the most valuable.`
	spaceport `This spaceport is, in some ways, quite similar to the ports on human agricultural worlds, with large warehouses and open-air markets and heavy trucks bringing in piles of produce from the farms to be shipped off-world. The fact that it is inhabited by utterly alien creatures, each with six or eight limbs, makes the sight somewhat surreal.`
	outfitter "Coalition Basics"
	security 0.4

planet "Far Home"
	attributes saryd tourism urban
	landscape land/valley10-sfiera
	description `The weather on Far Home is a nearly perfect blend of what is most comfortable for each of the three member species of the Coalition. The mountains and boreal forests have been settled by the Saryds, the grasslands and savanna by the Kimek, and the rainforests by the Arachi, even though this is technically part of Saryd territory.`
	description `	This world is also home to the annual Coalition Games, where athletes from throughout Coalition space compete. The winners become eligible for immediate elevation to Heliarch rank.`
	spaceport `The spaceport is a large city on the edge of a temperate forest. The city's layout, with green space and parks woven throughout it, is clearly a Saryd design, but the architecture borrows equally from all three cultures. As with the other ports where interspecies interactions are frequent, hundreds of Heliarch representatives wander around to mediate conversations and prevent misunderstandings.`
	spaceport `	Once a year, when the Games begin, the spaceport city grows to nearly four times its usual population.`
	shipyard "Coalition Basics"
	shipyard Arach
	shipyard Kimek
	shipyard Saryd
	outfitter "Coalition Advanced"
	security 0.5

planet "Far Monad"
	landscape land/hills8
	description `The weather on Far Monad is actually rather pleasant. If it were not a lonely planet orbiting a dying sun in a region of space that few species visit and none claim for their own, it could have become a fruitful farming world or perhaps even a metropolitan center.`
	security 0

planet "Far'en Lai"
	attributes uninhabited
	landscape land/dune3
	description `When the Korath were banished to the Core, they were left with only one living world, a planet they call "Far'en Lai," meaning, "the last candle-flame." Afraid that this planet's biosphere will turn to dust in their hands like all the other worlds they once controlled, the Korath have left Far'en Lai entirely unsettled and unexploited. It is rumored that the terms of their exile dictate that if Far'en Lai withers and dies, the remaining Korath exiles will be exterminated, but that if they can learn to make the planet flourish, their place in the galaxy will be restored.`
	government Uninhabited

planet "Fara Skaeruti"
	attributes korath station
	landscape land/station24
	music ambient/machinery
	description `This station serves both as a deuterium refinery and as a factory. A large number of small spires protrude from the hull of the station, each carrying fuel pipes, so that ships can simply dock with one of the spires to refuel instead of having to navigate inside a hangar.`
	spaceport `A swarm of robotic spacecraft flows around this station. The traffic pattern is chaotic, yet efficient, adapting from moment to moment depending on which ships are coming or going. The robots never crash into each other, even though they sometimes pass each other with less than a meter in between, while traveling at high speeds.`
	"required reputation" 1
	bribe 0
	security 0

planet Farpoint
	attributes frontier military north
	landscape land/desert4
	description `Farpoint, on the northernmost end of human space, is a rocky desert planet home to a Republic Navy base and not much else. Farming is possible only within greenhouses, and this system is too far from the galactic center to be desirable for trade or industry.`
	spaceport `The spaceport is the Navy base; there are no other settlements. There are a few pubs filled mostly with off-duty officers, and a quartermaster's warehouse where you can trade goods. The most striking aspect of the base, however, is how empty it is. There are enough buildings here to make it feel like a small city, but only one small corner of the port is in use; the rest of the buildings are boarded up. And there are enough landing pads and hangars to house perhaps a fifth of the entire fleet, but they are nearly all empty at the moment.`
	spaceport `	The massive scale of the fortifications, coupled with their state of near-total disuse, puts you in mind of the fabled Maginot Line on Earth - a relic of an anticipated battle that failed to materialize according to plan.`
	outfitter "Common Outfits"
	outfitter "Lovelace Basics"
	outfitter "Ammo North"
	"required reputation" 2
	bribe 0.08
	security 0.8
	tribute 900
		threshold 5500
		fleet "Large Republic" 6

planet Farseer
	attributes paradise rich tourism
	landscape land/sea8
	description `With enough money, you can buy a sunny day. Farseer is an ocean resort world, where much of the local tax revenue is spent on the terraforming equipment that moderates the weather. Real estate prices fluctuate wildly in times of political anxiety, because the idyllic climate exists only by government fiat.`
	description `	Industry here mostly takes the form of executive offices for interplanetary banks, law firms, and software companies. Strict zoning laws limit construction of skyscrapers or factories to the continents that are in the less pleasant polar regions.`
	spaceport `The spaceport is in one of the industrial regions near the pole; presumably the sight and sound of starships landing and taking off is too distasteful and plebeian for this world's richer inhabitants.`
	spaceport `	Most of the people here are terraforming technicians or mechanics; they hurry through the streets without giving you a second glance. Next to the tin-roofed marketplace, children are playing in a concrete-paved lot; across the street are a few run-down pubs and a restaurant.`
	bribe 0.05
	security 0.6
	tribute 3500
		threshold 6500
		fleet "Large Republic" 14

planet Farwater
	attributes hai "hai tourism" medical
	landscape land/beach13
	description `In human space, this system would probably have been left unsettled, because its sun produces too much ultraviolet radiation for animals to survive for long on its surface. But the Hai have instead turned this warm ocean world into a massive incubator for photosynthetic algae and bacteria. Each species is genetically engineered to produce one or more medical or nutritional compounds that they can make use of. Barges travel slowly through the oceans harvesting these microorganisms out of the water and separating out the chemical compounds they provide.`
	spaceport `The spaceport appears to have been built by expanding a natural set of caves in a cliff facing the ocean. At high tide the lower caves flood, allowing barges to dock and unload the compounds they have harvested. Tunnels lead deep into the rock to rooms that have been carved out as warehouse space and living quarters. The rock remains somewhat cool, even at midday, but the air is still oppressively humid.`
	security 0.2

planet Featherweight
	attributes frontier north research
	landscape land/sky6
	description `Featherweight is a small world, with lighter than normal gravity. Centuries ago, because of its remoteness, this world was the site of some illegal genetic experiments, and rumors say that the current inhabitants are the result of those experiments. Because they are so well adapted to low gravity, few of them choose to leave, and very few outsiders choose to settle here, so this world's culture remains quite insular and detached from the rest of the galaxy.`
	spaceport `Although this is a human planet, as you walk through this spaceport you feel as if you are on an alien world. The ceilings and doorways are all a bit higher than you are used to, and the locals tower over you. Aside from a few food carts in the marketplace, there are no shops or restaurants in the spaceport, and the nearest village is several kilometers away. It is as if the entire port was designed in order to limit interactions with outsiders to the bare minimum that is necessary.`
	security 0.5
	tribute 800
		threshold 4500
		fleet "Small Republic" 30

planet "Fek Rembatu"
	attributes korath
	landscape land/beach10-sfiera
	description `Everything on this planet that is made of metal is overgrown with a thick layer of a reddish lichen or fungus. In the cities, the tallest buildings look like they have been melted or half digested by the fungus: tall towers lean at crazy angles, and smaller buildings are entirely buried and indistinct. The air smells like sauerkraut and roses.`

planet "Fenrir Station"
	attributes deep station
	landscape land/station4
	music ambient/machinery
	description `Fenrir Station is a bustling refinery, and from the way the foremen looked at you when you stepped off your ship, they seem to be eager for new recruits. In addition to harvesting deuterium, this is one of the few refinery stations in human space which also collects helium-3, an isotope with some exotic uses in medical imaging and in energy research.`
	description `	The diversity of isotopes found here is partly due to the station being a relatively new construction and benefiting from modern technology. But the gas giant which the station harvests from also has a composition unlike any other known planet. One theory is that it is on the cusp of becoming a brown dwarf star, in which case the isotopes now being stirred into the upper atmosphere by convection will eventually be depleted by fusion.`
	spaceport `This station is composed of two rings, one containing the refinery and the other, the living quarters and cafeteria for the workers, in addition to a docking bay for visiting freighters. The workers all seem to be very busy, and few of them pay any attention to you.`
	bribe 0.05
	security 0.8
	tribute 600
		threshold 3000
		fleet "Small Deep Security" 14

planet Fertriery
	attributes "requires: gaslining"
	landscape land/nasa10
	description `Fertriery is a fairly typical world with a particularly dense atmosphere that includes significant levels of chlorine and fluorine. The only unusual factor is the above-average temperatures, likely due to the decreased energy loss into the surrounding space.`
	government Uninhabited
	bribe 0
	security 0

planet Firefall
	attributes hai station uninhabited
	landscape land/station36
	description `This station was mothballed sometime in the last sixty thousand years. The docking area has an atmosphere, and a status panel indicates that the station's generators are functional but shut down, with standby mechanisms running on solar power alone.`
	government Uninhabited
	bribe 0
	security 0

planet Firelode
	attributes unfettered
	landscape land/mountain25-spfld
	description `The Unfettered are operating several large strip mines here to collect uranium and plutonium to fuel the generators in their warships. Older, abandoned mining pits are scattered throughout the planet's surface. As a result of the mining activity, the groundwater here has become badly contaminated.`
	spaceport `The spaceport is in the middle of a large city with typical Hai architecture: raw metal and chamfered corners. However, much of the city appears to have been ruined long ago, probably in a battle. The ruins have not been rebuilt, but instead it appears that most of the ruined buildings have been torn down for scrap metal. Several of the spaceport hangars are in bad repair, as well.`
	tribute 2000
		threshold 10000
		fleet "Large Unfettered" 15
		fleet "Small Unfettered" 5

planet "Firka Tesk"
	attributes korath
	landscape land/lava0
	description `This appears to have once been an inhabited world, and the remnants of a few cities still remain. But the planet's crust has been cracked like an eggshell, releasing rivers of lava and leaving behind unnaturally steep mountains and fault lines. The wind whistles and howls through the rifts and fissures as if the planet itself is screaming in pain. A thick haze of sulfur dioxide and ash hangs over everything.`

planet Flood
	attributes farming rim tourism
	landscape land/water8
	description `The scenic fjords and rugged mountains make Flood a popular tourist destination. Nearly all the land in the planet's temperate zone is covered in mountains, making traditional agriculture difficult.`
	description `	The locals subsist mainly on sheep and goats, plus a few native species, and grow fruit and vegetables in small terrace gardens tended by hand rather than by tractor. Most of the population is employed in the tourism industry, running inns for the visitors to their quaint mountainside villages, or making handcrafts for sale as gifts.`
	spaceport `You have never seen this many shops in a single spaceport. Hand-glazed pottery, wooden furniture, dolls, sweaters, scarves, paintings - the variety is overwhelming. Crowds of tourists bustle around from shop to shop, making it very difficult for you to get through.`
	spaceport `	This mountainside spaceport is designed to look like a village, except that in place of terrace gardens are landing pads (placed haphazardly to look more natural), and the buildings are much larger than you imagine huts in the villages are. The concrete tiles covering the roofs have been molded and colored to look like wood shingles, and although some of the larger buildings must have steel structures underneath, they have been made to look as if they are held up only by wooden beams.`
	security 0.2
	tribute 700
		threshold 3000
		fleet "Large Militia" 11

planet "Flowing Fields"
	attributes farming saryd
	landscape land/dune0
	description `During the rainy season, the plants on Flowing Fields grow so rapidly that the grass can tower more than three meters tall. Although they look verdant and serene when viewed from a distance, the grasslands are also home to many dangerous predators, including hundreds of species of snakes and ferocious packs of carnivorous rodents that can bring down animals many times their size. During the dry season, the rodent packs build domed hutches out of woven grass and mud where they shelter from the sun and the dusty wind.`
	description `	Most of the Saryd dwellings are in the temperate forests, but they have converted almost a tenth of the grasslands into farms.`
	spaceport `Nearly everything within a hundred kilometers of the spaceport is farmland, punctuated with occasional small villages where the farm workers live. The villages and the spaceport itself are each surrounded by walls that keep dangerous animals at bay, as well as shielding the inhabitants from the flash floods that come at the very start of the rainy season.`
	spaceport `	The farms operate by embedding seeds in the dirt during the dry season, when the ground is hard baked clay and heavy machines can drive over it without sinking in. When the rains come, the clay turns to mud and the crops begin to sprout.`
	"required reputation" 15

planet Follower
	attributes factory paradise
	landscape land/city10
	description `Follower is on the edge of the Paradise Planets region of space: not really one of them yet, but aspiring to be. It is prosperous, but from manufacturing rather than law or finance or venture capitalism. A significant fraction of the local taxes collected here are being spent on terraforming, raising global temperatures and reducing seasonal fluctuations. The goods produced here always have a ready market to purchase them, so Follower's job economy is considered very stable.`
	description `	As one of the few planets still actively engaged in terraforming, Follower has been the location of several experiments with new technology, trying to leapfrog the centuries-slow process that other worlds have gone through. Unfortunately most of these experiments have failed, sometimes spectacularly.`
	spaceport `The spaceport is a single skyscraper, fifty floors tall and as wide as it is high, with the floors twisting around each other in a helical pattern so that on each level, the landing bays are approached from a slightly different angle. The whole structure is built of steel and gleaming glass. Inside, the soaring ceilings give you more of a sense of opulence than of comfort.`
	shipyard "Betelgeuse Basics"
	shipyard "Betelgeuse Advanced"
	shipyard "Lionheart Basics"
	outfitter "Common Outfits"
	outfitter "Deep Sky Basics"
	outfitter "Ammo North"
	bribe 0.03
	security 0.4
	tribute 2400
		threshold 4500
		fleet "Small Republic" 86

planet Forpelog
	attributes "human quarg" moon quarg
	landscape land/canyon03
	description `Forpelog is a Quarg mining world, barely habitable by their standards and, because of its low gravity, unsuitable for long-term human habitation. The Quarg city is a marvel of advanced technology, entirely enclosed within glass and steel, with gardens and terraces where alien trees and plants grow. Outside the city, the landscape is rugged and beautiful, but the atmosphere is too thin to breathe and contains almost no oxygen.`
	spaceport `Your ship is docked on a metal pad immediately outside the dome of the city, which towers over you. Immediately after you landed, a smaller canopy unfolded around your ship, sealing it in and providing enough air for you to breathe as you make your way inside. The stark, lifeless badlands outside give way to bustling streets and lush blue foliage within. No other human beings are in sight.`
	bribe 0
	security 0.9

planet Foundry
	attributes core factory forest urban
	landscape land/city1
	description `Foundry is home to Syndicated Shipyards, where more than half of the commercial freighters in human space are manufactured. Although much of the planet is blanketed in smog from the factories, there are also regions of pristine forests and majestic mountains.`
	description `	The Syndicate has a generous vacation policy on Foundry that allows workers to take as much as a month of vacation time every year, and many choose to take that time to escape from the cities and explore the wilderness. The shipyards claim that this vacation time is partly responsible for the high reliability of the ships built here, because a well-rested and relaxed worker is less likely to make the sort of mistakes that can quickly become disastrous in outer space.`
	spaceport `The spaceport is surrounded by kilometers of hangars and factories where new ships are being assembled.`
	spaceport `	The port itself is a trio of towering buildings, with a skywalk on the top floors to provide a view of the surrounding area. Larger ships land on pads around the base of the towers, while smaller ships can fly into hangars built into the sides of the towers themselves.`
	spaceport `	Everything is made of gleaming metal, and each tower is slightly tapered and adorned with painted fins that make it resemble an enormous starship.`
	shipyard "Basic Ships"
	shipyard "Syndicate Basics"
	shipyard "Syndicate Advanced"
	shipyard "Megaparsec Basics"
	shipyard "Megaparsec Advanced"
	outfitter "Common Outfits"
	outfitter "Syndicate Advanced"
	outfitter "Ammo North"
	bribe 0.1
	security 0.5
	tribute 2900
		threshold 5500
		fleet "Large Syndicate" 18

planet "Fourth Shadow"
	attributes factory kimek urban
	landscape land/mountain13-sfiera
	description `In all of Coalition space, this is the one planet that comes closest to deserving being called a slum world. More than ten billion Kimek live here, mostly in densely packed and run-down apartment buildings on the outskirts of the cities. Unlike more prosperous Coalition worlds, the city centers here are reserved for factories rather than for parks or government buildings or civic centers.`
	spaceport `The spaceport is crowded with travelers, about equally divided between those who are freshly arriving, drawn by the promise of plentiful work and a cheap cost of living, and those who are preparing to leave and attempt to build a better life somewhere else. Most Kimek choose to specialize as workers rather than raising families, so the vast majority of the travelers are alone or traveling only with a loosely knit group of friends.`
	security 0.1

planet Freedom
	attributes farming frontier north "north pirate" pirate
	landscape land/bwerner7
	description `Freedom is home to the oldest and largest anarchist colonies in human history. The original settlers arrived in the first century after the invention of the hyperdrive, coming with the goal of simply getting as far away from civilization as possible. The colony has reinvented itself countless times since then as different leaders have taken control, and in fact at present it is split into two separate towns, East Mesa and West Mesa.`
	description `	The environment is a mix of deserts and brackish oceans, with a fair amount of native wildlife and good potential for farming. Anywhere else in human space, this planet would have become densely settled, but out here it has remained mostly empty.`
	spaceport `Apparently anarchists are not opposed to commerce as long as no one is regulating it. Half of the landing pads in the spaceport are available for ships; the other half have been taken over by farmers busy selling their produce, or merchants buying from incoming ships and piling crates into large trucks.`
	spaceport `	A sign above the entrance to the spaceport bar reads, "Fine home-brewed whiskey! Get smashed without getting taxed!" Further down the street, a sign over what appears to be a real estate office reads, "Why not settle where The Man can't reach you?"`
	spaceport `	Inexplicably, the only advertising on the seafood restaurant across the street is an enormous banner proclaiming, "We have brown rice."`
	shipyard "Basic Ships"
	shipyard "Northern Pirates"
	shipyard "Betelgeuse Basics"
	outfitter "Ammo North"
	outfitter "Ammo South"
	outfitter "Basic Outfits"
	"required reputation" -10
	security 0
	tribute 500
		threshold 2000
		fleet "Small Northern Pirates" 15

planet Frostmark
	attributes hai "hai tourism" urban
	landscape land/dmottl5
	description `There are several large Hai cities near the equator on Frostmark, but much of the planet's surface is cold and uninhabited except by herds of extremely large, six-legged herbivores, and other equally large and frightening animals that prey on them.`
	spaceport `Every Hai city has an appearance of great age and permanence, but this one, even more so. In Hai cities, transport vehicles carry freight and passengers along underground passages or elevated railways, while the pathways at ground level are reserved for foot traffic. Here, millennia of foot traffic have rounded off the corners of every metal staircase, and polished the railings as smooth as glass. The Hai locals do not seem to have trouble keeping their footing, but you wish your shoes gave you more traction.`
	security 0.2

planet Furnace
	attributes core military moon
	landscape land/bwerner4
	description `Furnace is a nearly uninhabited world, used mostly as a waypoint for shipping and as a staging point for the Syndicate fleets that seek to keep this region of space free from pirates. The atmosphere is barely thick enough to be breathable, and none of the plants that grow here are useful for eating. However, because it is only a large moon instead of a full-sized planet, moving cargo and fleets of ships to and from its surface is fairly easy and inexpensive.`
	description `	Conducting any business here is a nightmare of tedium. Syndicate doctrine claims that corporate structure and process produce a leaner and more effective military force without the perceived wastage of the Republic Navy. But in practice, they seem to have combined all the worst aspects of military and corporate bureaucracy.`
	spaceport `The spaceport is mostly a military base. Uniformed crew members hurry back and forth without giving you a second glance. The food in the mess hall is standard military fare, hearty but bland and unappetizing, and there are few shops or other services catering to civilians.`
	outfitter "Syndicate Basics"
	outfitter "Basic Outfits"
	outfitter "Ammo North"
	bribe 0.05
	security 0.1
	tribute 1200
		threshold 3500
		fleet "Large Syndicate" 7

planet "Gara Pvu"
	landscape land/sky3
	description `Beautiful landscapes cover this planet, and unlike nearby systems, the climate is more than welcoming to a human being. Most remarkably, there are small selections of elegant curved structures and overpasses spread out in patches along the surface. While they are fantastical in appearance, they are unmistakably not part of the land itself, and must have been left long ago by some other species that also managed to leave the natural beauty of this planet intact - either that, or it's been so long since their disappearance that nature has retaken everything.`
	government Uninhabited

planet "Garden Empyreal"
	attributes "coalition station" kimek shipping tourism wealthy
	landscape land/clouds_03
	description `Not including the trio of Quarg ringworlds, this is the largest megastructure in Coalition space. Arrays of gigantic metal pyramids lay at every angle, each nearly a dozen times larger than the average space station. Spread out over the planet's upper atmosphere, these so-called "hubs" are connected by long, inextensible, and extremely sturdy wires, ensuring no part of the structure is destabilized.`
	description `	First devised by the Kimek before the Coalition's war against the Quarg, the structure was completed relatively recently two thousand years ago. Populating the gas giant's uppermost atmosphere lay several hardy species of artificially engineered bacteria, periodically being "scooped" by the lower body of each hub and then later mass-produced into a nutritious soup.`
	spaceport `When not in "harvest season," the hubs are relatively quiet, and serve mostly as a tourist destination. Many come for the unique, close-up view of a sea of clouds, swarming with furious storms and dotted with more of the silver pyramids in the distance.`
	spaceport `	Each hub shares the same overall design in general, but the decoration pieces, services, and local amenities for each one have grown in their own way over the centuries. The only common thing they have between all of them is the signature restaurant, which serves a variety of dishes, drinks, and even desserts all based on the processed, scooped up produce.`
	"required reputation" 20
	security 0.4

planet Geminus
	attributes factory military mining paradise
	landscape land/mountain18-harro
	description `Geminus, although not the most hospitable of worlds, is a young enough planet that large stores of iron, titanium, and other metals are easily accessible near the surface. For that reason, it has become one of the Republic's primary shipyards. More than half of the warships in the Navy were constructed here.`
	description `	The constant volcanic activity leaves the planet perpetually shrouded in clouds of ash and fog, so that being outside means being in a twilight haze with low visibility. Probably in compensation for this, interior spaces tend to be brightly lit and painted in bold colors.`
	spaceport `Like everything else on Geminus, the spaceport is not terribly pretty, but is functional and efficient. Each of the wide hallways is marked out like a road, with space in the center for electric carts carrying cargo, while pedestrians are relegated to the edges.`
	spaceport `	The hub of the spaceport is a food court with a ring of shops in the center and seating on the outside, where you can look out of plate glass windows at the lava fields and caldera outside. By night, you can see the volcanic glow all around the horizon.`
	shipyard "Basic Ships"
	shipyard "Navy Basics"
	shipyard "Navy Advanced"
	shipyard "Betelgeuse Basics"
	shipyard "Lionheart Basics"
	outfitter "Common Outfits"
	outfitter "Ammo North"
	outfitter "Lovelace Advanced"
	outfitter "Syndicate Basics"
	bribe 0.1
	security 0.9
	tribute 4800
		threshold 7500
		fleet "Large Republic" 18

planet Gemstone
	attributes "dirt belt" mining
	landscape land/lava7-sfiera
	description `Gemstone is a hot and unpleasant world, mostly due to a smoggy atmosphere high in methane. Much of the surface is covered in rugged mountains, making ground transport very difficult. However, the powerful tectonic forces here have created rich deposits of diamonds, emeralds, and sapphires, which are mined for use in jewelry and certain electronic components.`
	description `	Mining a tectonically active world is an insane project. Earthquakes cause frequent cave-ins, but the potential for riches draws miners here despite high mortality rates. Most miners are dirt poor as a result of being paid on commission for their finds, but they are full of stories of some distant acquaintance who became mind-bogglingly wealthy after striking a previously untapped gemstone deposit.`
	spaceport `The spaceport is perched on top of a peak in an older and more stable mountain range. The landing pads here are used both by starships and by the helicopters that bring cargo to and from the mines. Overhead, helicopters fly by carrying heavy loads dangling from cables. A few low concrete buildings serve as warehouses, and on the far end of the port, where an explosion would do the least damage if a sudden, severe earthquake struck, large steel tanks hold deuterium for refueling ships. Asphalt roads with flimsy guard rails connect the landing pads to the warehouses.`
	security 0.2
	tribute 500
		threshold 2500
		fleet "Large Militia" 8

planet "Gentle Rain"
	attributes saryd tourism
	landscape land/forest5
	description `The rainforests on Gentle Rain are home to spiders so large that their webs are strung from one tree to another, and their typical prey is birds rather than insects. Another, equally large species of spider is able to leap four or five meters into the air in order to snatch a bird out of a passing flock. The rainforest trees grow so thick that except for occasional clearings, very little light actually filters through the leaves and reaches the ground, and during the rainy season the dirt is transformed into pools of stagnant mud.`
	spaceport `The spaceport is shaped like a giant tree: raised landing platforms branching out from a central hub where several towers provide lodging for visitors. In every corner of the platforms where the foot traffic is not enough to keep them clear, moss and vines have begun to take over.`
	spaceport `	Judging from the number of Arach visitors here in addition to the Saryd natives, this must be a popular tourist destination.`
	security 0.4

planet Geyser
	attributes factory "near earth" oil
	landscape land/bwerner8
	description `Terraforming can change many things, but it cannot fix low gravity. Geyser was settled in the very first wave of space colonization, before refueling depots were available anywhere but Earth itself, so the only systems that could maintain trade with Earth were those that were only a few jumps away. Today, most of the industry centers around oil drilling and manufacturing, and the remaining workers are those who are too poor to leave.`
	description `	In recent years, Geyser's economy has not been able to support repairs to the centuries-old terraforming equipment, and as a result the climate has become increasingly arid, and it is difficult to grow food crops here.`
	spaceport `This spaceport was built seven or eight centuries ago, and its once-grand architecture has now fallen into decay. A ring of hangars with arched concrete ceilings surrounds a central complex of warehouse towers, whose upper stories once held food courts and luxury hotel rooms.`
	spaceport `	By now many of the hangars have collapsed, and the ones that remain have rugged plastic netting bolted to the ceilings to protect ships from falling fragments of concrete. Only one of the food courts remains active, and although a few of the hotel rooms are still used, the marble fixtures and tile floors that were once so polished and clean are now chipped and cracked and worn down.`
	outfitter "Basic Outfits"
	outfitter "Ammo North"
	outfitter "Syndicate Basics"
	outfitter "Lovelace Basics"
	security 0.3
	tribute 1300
		threshold 3500
		fleet "Large Militia" 20

planet "Giaru Gegno"
	attributes "gegno quarg" quarg station
	landscape land/station2
	description `The quality of its structure suggests that this Quarg ringworld had to have been completed rather recently, but there are some notable differences that don't seem Quarg-like. Some of the hangers and docks on the ring are oddly larger than others, and the inner quarters are wider and taller than what is normal for a Quarg. The hangar you currently are parked in, however, seems to be void of these characteristics, and is similar to ones at the Quarg ringworld in human space.`
	description `	Despite seeing numerous non-Quarg ships before landing on the ring, you are only guided around parts of the ring where they are not present.`
	spaceport `There are probably many hundreds of billions of Quarg on this ring, and yet it still manages to feel spacious and lightly populated. They shift past you at a normal walking pace for a Quarg, and don't give you much attention except from the occasional uninterested glance or two. There seems to be little conversation and effort to accommodate you as the only non-Quarg in sight. It seems areas containing the aliens from nearby are off-limits to you.`
	government Quarg
	bribe 0
	security 1

planet Giverstone
	attributes hai mining
	landscape land/mountain19-harro
	description `On this mining world, the Hai are using boring machines to drill tunnels straight into the hearts of the mountains. Each tunnel twists and turns to intersect the regions of rock with the highest concentrations of valuable ore. Most of the tunnels also join up with other tunnels that have been dug through the same mountains, so that there are multiple exits from any given point in the mines.`
	spaceport `The spaceport is in the center of one of the large cities that are built high up in the mountains where the air is cooler. It consists mostly of open-air landing pads: enormous slabs of metal embedded into the mountainside at different levels, with winding roads connecting them to the main marketplace and warehouse district. Several old mine entrances, well reinforced with metal struts, have been converted into hangar bays or warehouse space.`
	shipyard "Imo Loo Mer Basics"
	shipyard "Mon Ki i'Hiya Basics"
	shipyard "Yeer e Ki Basics"
	outfitter "Hai Intermediate"
	security 0.2

planet Glaze
	attributes south tourism
	landscape land/canyon8
	description `Glaze is a varied world with everything from sunny beaches to frozen tundra, but it is perhaps best known for its sandstone canyons and deserts. This world's wildlife has never been studied in great detail.`
	description `	Local rumors tell about an alien species of "canyon people" who live in caves in some of the deepest canyons, leading to a constant stream of visiting xenobiologists. The scientific consensus, however, is that these sightings have only been of a reclusive ape-like species that lives in the canyons, and is not known to dig caves or show any other sign of civilization.`
	spaceport `The spaceport is a tower of glass and steel perched on top of a mesa, overlooking the canyonlands: spires of red and pale yellow stone, with a sprinkling of trees at the lower elevations. A wide highway winds down the side of the mesa, through several tunnels, and then off to the horizon. The port itself is not terribly busy.`
	spaceport `	You notice quite a few families with children sitting by the windows on the upper stories of the tower, watching starships landing and taking off. Many of them have brought folding chairs or blankets to sit on. That must be what passes for entertainment on this world.`
	shipyard "Basic Ships"
	shipyard "Southbound Basics"
	outfitter "Common Outfits"
	outfitter "Delta V Basics"
	outfitter "Kraz Basics"
	outfitter "Ammo South"
	security 0.2
	tribute 1700
		threshold 3500
		fleet "Large Militia" 25

planet "Glittering Ice"
	attributes saryd
	landscape land/snow7
	description `The climate on Glittering Ice is so cold for most of the year that the creatures here have evolved thick layers of feathers, fur, or fat to keep themselves warm. As a result nearly all of them, from the smallest rodents to the largest predators, are practically spherical, appearing as shapeless blobs; for many of them it is hard for a casual observer to even figure out which side of them is their head.`
	description `	Colonies of one particularly clever species of large rodents that live near the equator are capable of using ice and snow to build interconnected, multi-layered warrens.`
	spaceport `The spaceport here is almost deserted, and most of the Saryds who are walking around in the frigid air seem completely uninterested in talking to strangers. Saryd culture places a high value on experiences of solitude and isolation, and the cold and stark landscape of Glittering Ice provides them with the perfect setting for quiet retreats. Not surprisingly, the other species of the Coalition seldom find reason to visit here.`
	"required reputation" 15
	security 0.3

planet Glory
	attributes medical paradise research
	landscape land/garden1
	description `Elsewhere in the galaxy, people speak dismissively of the "boughten sunshine" that rich terraformed worlds can afford. On Glory, even many of the lakes and hills are artificial, crafted to garden-like perfection.`
	description `	Fittingly, the chief industry on Glory is plastic surgery, along with other medical efforts aimed at prolonging life, funded by rich, elderly folks who have settled here.`
	description `	Glory is also home to the Academy of Planetary Sciences, the organization at the forefront of terraforming research. The Academy takes on only a handful of apprentices each year, and guards its secrets very closely.`
	spaceport `The starport is as perfectly sculpted as the rest of the planet, a hive-like structure with hexagonal openings of various sizes for docking bays. Gardens have been planted on the roofs and on terraces on all different levels, and a small artificial river flows from a fountain on the roof down among the terraces and out to the ground below.`
	spaceport `	It is almost impossible to tell the age of the locals who are walking by: there is a frightening monotony of wrinkle-free, nearly identically proportioned faces. When they speak, only their lips move; their expressions remain mask-like, immobile.`
	bribe 0.05
	security 0.6
	tribute 4300
		threshold 7500
		fleet "Large Republic" 16

planet Goldcrawl
	attributes hai retirement station uninhabited
	landscape land/station37
	music ambient/machinery
	description `A visitor to this station will immediately notice that the gravity is lower than most planets by about a third. There is a reception area just beyond the docking bay with an extremely long desk and a receptionist who informs you that this is a respite home for the elderly, and unless you have family here, you will not be permitted to wander the station. There are different service functions at various kiosks along the desk, as well as a small sales counter with handicrafts made by the residents.`
	spaceport `The spaceport is virtually non-existent. A trio of vending machines occupy the entranceway from the dedicated loading area for the facility's regular deliveries. The entire place has a somewhat tacky vibe to it, and its ventilation system doesn't quite cover up the antiseptic hospital smell familiar to anyone who has visited terrestrial aged care facilities.`
	government Hai
	bribe 0.1
	security 0.8

planet Graede
	attributes gegno vi
	landscape land/forest2
	description `Unlike the homeworld of the Gegno, the capital of the Vi is covered in astounding natural beauty where the land is untouched. Vast tracts of forests spread across relatively low mountain ranges, and a variety of both small and large marsupials can be seen running to and fro. Despite all of this, there are many plowed fields that have been converted to industrial ranges and shipyards, and several large cities have begun to grow towards the sky.`
	spaceport `The structure you're parked at seems to be just a section of a much larger rectangular building with many other sections and rods projecting out from it. From the height you are at, you can see the wilderness stretch for miles, occasionally interrupted with another tall-reaching spaceport or factory.`
	government "Gegno Vi"
	shipyard "Vi Cargo"
	shipyard "Vi Warships I"
	outfitter "Vi Basic"
	outfitter "Vi Intermediate"
	"required reputation" 1
	bribe 0
	security 0

planet Grakhord
	attributes "human quarg" moon quarg
	landscape land/badlands6
	description `Although human beings who do not mind living in low gravity are welcome to settle here, Grakhord is part of Quarg territory, and has been terraformed to meet their environmental needs rather than those of human beings. The full extent of the Quarg mining operations here are not known, but rumors say that they have tunnels reaching down almost halfway to the moon's core, and Quarg ships can also sometimes be seen harvesting hydrogen gas from the upper atmosphere of the gas giant that Grakhord orbits.`
	spaceport `Here, you feel like a young child lost among a crowd of tall, indifferent adults. The average adult Quarg is over three meters tall, and although they move slowly and gracefully, on their long legs they easily speed by you. Worse, the counters for the merchant exchange, bank, and job board are high enough that you can barely see over them. But, the Quarg have helpfully provided stepping stools stashed under the counters so that shorter humans can carry out business without having to constantly crane their necks upwards.`
	bribe 0
	security 0.9

planet "Graveyard Wormhole (Stable)"
	wormhole "Graveyard Wormhole (Stable)"

wormhole "Graveyard Wormhole (Stable)"
	mappable
	link Ritilas Fearis
	link Fearis Ritilas

planet "Graveyard Wormhole (Unstable)"
	attributes "requires: quantum keystone"
	wormhole "Graveyard Wormhole (Unstable)"

wormhole "Graveyard Wormhole (Unstable)"
	mappable
	link Esix Relifer
	link Relifer Esix
	color "wormholes: Ember Waste"

planet Greenbloom
	attributes hai "hai tourism" "human tourism"
	landscape land/water3
	description `The islands and continents on this planet are almost entirely covered in marshes, rainforests, and (near the poles) dense coniferous forests, and the oceans appear green from above due to thick algae blooms and floating kelp mats. The overabundance of flora is caused by Greenbloom's major volcanoes, which constantly spew carbon dioxide into the atmosphere.`
	spaceport `The spaceport is a massive floating island built by the Hai - a network of hexagonal platforms, each roughly half a kilometer in diameter, linked by bridges that can bend to accommodate the platforms rising and falling in rough weather. You are not sure what sort of alloy the platforms are built from, but judging by the fact that some of them have coral colonies growing on their edges, they can probably last for centuries without requiring any maintenance.`
	security 0.1

planet Greenrock
	attributes forest frontier pirate south "south pirate"
	landscape land/sky0
	description `Greenrock is the closest thing that the pirates in southern human space have to a center of government, but taking the form of large, powerful corporations rather than elected officials. When rival pirate bands seek to negotiate on neutral territory, this is where they meet. Nearly everything is for sale here: illegal weapons, ships customized for pirating, and even slaves.`
	spaceport `You have heard enough about this port's reputation that you are not surprised to see the slave markets, heavily guarded in case any visitors happen to find themselves in possession of a conscience. Nor are you shocked by the shady establishments catering to all manner of prurient interests. This is, after all, a pirate port, and everything is for sale here.`
	spaceport `	Everything, in fact, including the very bizarre. At the end of one dark alley you see a shop called "Mike's Mustelids," with weasels and ferrets in cages in the window. Beside them, a fully-grown wolverine glares at you from behind the bars of a large and sturdy cage.`
	shipyard "Core Pirates"
	shipyard "Southern Pirates"
	shipyard "Advanced Southern Pirates"
	shipyard "Northern Pirates"
	outfitter "Common Outfits"
	outfitter "Ammo North"
	outfitter "Ammo South"
	outfitter "Delta V Basics"
	outfitter "Kraz Basics"
	outfitter "Syndicate Basics"
	outfitter "Pirate Outfits"
	bribe 0.05
	security 0
	tribute 1800
		threshold 3500
		fleet "Large Northern Pirates" 13

planet Greenview
	attributes hai station
	landscape land/station38
	description `Although not strictly humid by the standards of a planet, the air here has a rich, moist, and faintly verdant quality atypical of a space station. The station is run by the Hei Low Io species preservation foundation, and each of its four branches features a different internal climate showcasing life from distant worlds. An infographic proclaims it to be the largest collection in the galaxy of rare organisms sourced from private collections, rebuilt from genetic samples, or rescued before being exterminated after being deemed invasive on Hai worlds. It also mentions that certain exhibits have been improved in some cases with species recently acquired from human space through secret trade deals.`
	description `	The central spire is still largely residential, with some nursery and laboratory facilities.`
	spaceport `The spaceport's wide, two-level promenade is dedicated to a variety of themed eateries and gift stores, as well as some local artist galleries, a handicrafts store selling traditionally made curios from a long-abandoned world, and what appears to be an expansive and very well-equipped hospital which also services the planet below. The docking access opens directly onto the mezzanine, where a pair of information desks detail every possible route to ensure that the sizable number of tourists that visit here daily need not look far for assistance.`
	bribe 0.1
	security 0.5

planet Greenwater
	attributes farming fishing hai "human tourism"
	landscape land/myrabella2
	description `Greenwater is one of the few worlds in Hai space that is home to a sizable human population. The temperature on most of the planet's surface is too warm for the Hai, but tolerable for human beings. Close to the equator are scattered human settlements for farming or fishing, which trade with the Hai cities closer to the poles for technology and equipment.`
	spaceport `In this bustling spaceport, deeply tanned human merchants are busy haggling with the Hai natives over the price of loads of fish and produce. The atmosphere is quite friendly and relaxed - even here, well into the planet's temperate zone, it is warm enough that everyone, Hai and human alike, moves at a languid pace.`
	shipyard "Imo Loo Mer Basics"
	shipyard "Mon Ki i'Hiya Basics"
	shipyard "Yeer e Ki Basics"
	outfitter "Hai Basics"
	security 0.4

planet "Gresku Fodar"
	attributes korath station
	landscape land/station29
	music ambient/machinery
	description `Situated an ideal distance from this system's twin suns, this station holds greenhouses where the Korath grow a highly nutritious bacterial sludge that serves the exiles as their main food source. A few of the greenhouses are also growing more traditional crops, but these are clearly a luxury that the Korath cannot afford to waste more of their resources on.`
	spaceport `The bacterial soup that is being served in the food court has a texture like wet silt and an unpardonably bland flavor. Someone who could supply the Korath with a steady stream of the right sorts of spices could make a killing in trade here.`
	security 0

planet Greymoon
	attributes hai station
	landscape land/station13
	description `This station is owned and operated by the Far Loo Bah fuel collection corporation. Their logo is emblazoned on nearly every possible surface and sign, indicating their sponsorship of all manner of services and features on the station. Interestingly, this includes a "History of Spaceflight" museum which takes up an entire wing of the facility. Naturally, the museum focuses very heavily on the Far Loo Bah corporation's role in that history.`
	spaceport `The spaceport consists of a wide, two-level promenade encircling the interior of the station, with the docking access opening directly onto the mezzanine. The upper level is mostly devoted to amenities, light commercial businesses, a medical center, and a bank. The lower level has all of the real businesses: multiple manufacturers, which are supplied by the heavier elements filtered out from the supply of fuel stock from the planet below, have store frontage here. A virtual outfitter provides sale options for locally-manufactured outfits that can be installed on your ship without you ever leaving the comfort of the promenade.`
	outfitter "Hai Basics"
	bribe 0.1
	security 0.5

planet "Guardian Array Sapphire"
	attributes arach "coalition station" heliarch
	landscape land/station33
	description `More commonly referred to as "Checkpoint of Ablodab," this enormous station was built shortly after the end of the Coalition's war against the Quarg, meant to serve as a regional dry dock and supply base that damaged combat ships could return to after some time at the front lines. The lack of any subsequent counterattack, though, shifted its role to being a simple refueling hub for passing merchant ships, its dozens of warship-sized hangars remaining mostly unused.`
	description `	Despite the apparent lack of combat activity the station was designed to support, the local Heliarchs run a tight schedule even for civilian visitors as they land, ensuring ships are refueled and tended to as quickly as possible.`
	spaceport `Built to serve as a purely strategic military repair port, the station has very little in the form of amenities, with a few basic cantinas and large, mostly empty living quarters intended to house troops stationed here. There are no shops, and nearly every civilian you see is moving as if they are trying to finish their business on the station as quickly as possible.`
	spaceport `	On certain days every month, Heliarch ships "damaged" during combat exercises dock to stress test the station's turnover capabilities, breathing new life into the station's population, and causing extreme overcrowding of the facilities...`
	"required reputation" 25
	security 0.6

planet "Gue Faur"
	attributes gegno scin
	landscape land/forest3
	description `Like most Gegno Scin planets, Gue Faur is a steep jungle planet full of all sorts of life. Surprisingly, a majority of the Scin's population resides on this planet rather than their capital. A great percentage of inhabitants consists of researchers and scientists, and all sorts of greenhouses and biodomes are visible everywhere.`
	spaceport `The spaceport seems very busy with all sorts of Gegno Scin walking around in a hurried fashion. Some of them are wearing long, sleek jackets while others wear more feather-like plating. Once in a while, a Scin stops nearby to observe and record you, and then carries on as if nothing happened.`
	government "Gegno Scin"
	shipyard "Scin Utility"
	outfitter "Scin Advanced"
	"required reputation" 1
	bribe 0
	security 0

planet Hai-home
	attributes hai urban
	landscape land/valley2
	description `This is the home world of the Hai. Well over half the planet's surface is oceans. The land is mostly covered by sprawling cities, except for some mountain ranges too high or too snowy to build on. Despite its population of nearly eight billion, Hai-home is relatively free of pollution or overcrowding.`
	spaceport `The spaceport in the capital city of Haimat is massive, with towers well over a kilometer high and hangars large enough to park an entire fleet of capital ships in. Although the port is bustling, with ships taking off and landing almost every minute, nearly three quarters of the landing pads and hangars are empty, and whole sections of the spaceport appear to be unused. Clearly, this port was designed to handle far more traffic than this.`
	shipyard "Mon Ki i'Hiya Advanced"
	shipyard "Mon Ki i'Hiya Basics"
	shipyard "Imo Loo Mer Advanced"
	shipyard "Imo Loo Mer Basics"
	shipyard "Yeer e Ki Basics"
	outfitter "Hai Advanced"
	"required reputation" 100
	bribe 0
	security 0.4

planet "Hammer of Debrugt"
	attributes arach mining shipping urban
	landscape land/sky10
	description `House Chamgar claims that their advances in aerospace and weapon technology were instrumental in driving the Quarg out of Coalition space about six millennia ago. Given how much more advanced the Saryds and Kimek were at the time, their claims are likely an exaggeration. But, there is no doubt that in the present day the home of House Chamgar has developed into an industrial world as productive as any in Coalition space, partly because this world is rich enough in natural resources that there is little need to import raw materials from elsewhere.`
	spaceport `The spaceport is a multi-tiered, gravity-defying structure reaching hundreds of meters above the ground, with steel and glass arches, cantilevered platforms, and luxury-class docking bays on its upper levels. On the ground level surrounding the facility are landing pads for heavy cargo ships, along with the associated warehouses and repair shops.`
	shipyard "Coalition Basics"
	shipyard Arach
	outfitter "Coalition Advanced"
	"required reputation" 25
	security 0.45

planet Harmony
	attributes farming frontier religious south
	landscape land/mountain4
	description `The first settlers who came to Harmony were an Amish community seeking a place where they could live a quiet life and do work with their own hands instead of relying on machines and computers. Their community grew to millions of people, who now live side by side with other, more modern settlers. There are still regions of the planet where motorized vehicles are prohibited, but in other places trucks and horse-drawn buggies share the same roads.`
	spaceport `The spaceport is on the outskirts of one of the larger cities, with a few medium-sized skyscrapers and many tall smokestacks for factories and oil refineries. The starship hangars here are shaped like oversized barns, and close to the hangars, grain is stored in silos. The spaceport police are on horseback.`
	spaceport `	Inside the building at the center of the port is a large cafeteria, with food of the simple "meat and potatoes" variety. You notice a few children and teenagers in rough, homemade clothing staring out the windows at the ships taking off and landing.`
	security 0

planet Haven
	attributes frontier mining north "north pirate" pirate
	landscape land/dune1
	description `Haven was founded by highly successful "privateers" nearly two centuries ago. Since then, as rival bands of pirates have fought over it, it has changed hands fourteen times, but has never been successfully invaded by the Republic. Numerous small manufacturing shops sell outfits that cannot be bought legally, and there is even a small shipyard where customized ships are sold to those who have the right connections.`
	description `	Much of the planet is desert, but with enough moisture to grow enough crops to feed the entire population. Strip mining has turned other parts of the planet into barren wastelands, and has polluted many of the rivers.`
	spaceport `The spaceport is old and dingy, with piles of litter in the gutters and graffiti on many of the alley walls. Many of the shops are closed, the windows boarded over or covered with yellowing paper.`
	spaceport `	This is an independent world, and a relatively stable settlement, but the effects of its separation from the rest of the galaxy are evident. A few young people carrying large backpacks eye you with interest, perhaps trying to gauge their chances of getting you to give them a cheap lift off-planet.`
	shipyard "Core Pirates"
	shipyard "Northern Pirates"
	shipyard "Advanced Northern Pirates"
	outfitter "Basic Outfits"
	outfitter "Ammo North"
	outfitter "Ammo South"
	outfitter "Pirate Outfits"
	outfitter "Northern Explorers"
	bribe 0.03
	security 0
	tribute 700
		threshold 3000
		fleet "Small Northern Pirates" 21

planet Haze
	attributes deep factory
	landscape land/mfield2
	description `Haze is a manufacturing world, covered in sprawling cities. It is a relatively prosperous planet, but so far the inhabitants have chosen to spend more of their terraforming budget on climate control than on pollution reduction.`
	description `	Very few regions of this planet remain untouched by human hands, but a few of the particularly mountainous or marshy areas have been set aside as nature preserves. More than half of the indigenous life forms have gone extinct since human settlement began here four centuries ago.`
	spaceport `The spaceport is constructed purely for efficiency and functionality. It is a long building, stretching in a straight line across more than a kilometer. Through the center, on tracks elevated at various levels, run monorail trams for carrying passengers and cargo. Along the sides of the building are docking bays alternating with storage rooms. The wide corridors are packed both with people and with robotic freight carts.`
	spaceport `	As the planet's economy grows and the spaceport becomes too cramped, the port authority simply clears more land and extends the building, the tramways, and the docks out farther along the same line.`
	shipyard "Lionheart Basics"
	outfitter "Basic Outfits"
	outfitter "Deep Sky Basics"
	outfitter "Ammo North"
	security 0.6
	tribute 2600
		threshold 5500
		fleet "Large Deep Security" 26

planet Heartland
	attributes "dirt belt" factory farming
	landscape land/city2
	description `Heartland is a pleasant world, with a geography mostly consisting of low hills, plains, and oceans. The farms here produce bountiful crops, and as a result it has drawn tens of millions of settlers. Many of them now work in factories or assembly lines, in which most of the farm equipment used here and in the surrounding systems is built.`
	description `	Tractors from Heartland are trusted to be well-built and sturdy, and easy to repair; some are still in use that were built over a century ago.`
	spaceport `The spaceport is a cluster of low buildings. At the center of the port is a special, taller building with glass walls on all sides. It houses the tractor showroom. The farmers visiting the showroom look about as excited as you do when touring a large and well-appointed shipyard. There are tractors with rubber wheels, spiked wheels, and tracks; with plows, combines, balers, and chaser bins; tractors barely big enough to sit on and tractors the size of a small freighter. It's somewhat overwhelming.`
	outfitter "Basic Outfits"
	outfitter "Ammo South"
	security 0.2
	tribute 900
		threshold 3500
		fleet "Large Republic" 4

planet Heartvalley
	attributes hai "hai tourism" manufacturing
	landscape land/fog0
	description `An extreme amount of tectonic activity in its distant past has left Heartvalley with mountain ranges five to ten kilometers high in some places. Most of the Hai settlements here are in the valleys closer to sea level, where the air is dense enough for them to breathe comfortably. The tectonic activity has left many ancient sea-beds exposed, providing access to bountiful supplies of oil. To the Hai, oil is too precious a resource to be used for fuel; instead they process it into plastic and use the byproducts in other chemical processes.`
	spaceport `The spaceport is built halfway up the slope of one of the most heavily settled valleys. Farther down the valley, the tallest buildings of the city seem tiny compared to the mountains that surround them. On the outskirts of the city sit strange engines the size of a spacecraft, with pipes snaking out from them in all directions and sinking deep into the ground.`
	shipyard "Imo Loo Mer Basics"
	shipyard "Mon Ki i'Hiya Basics"
	outfitter "Hai Basics"
	security 0.1

planet Helheim
	attributes deep mining volcanic
	landscape land/lava1
	description `Helheim is not a pleasant place. Much of the surface is volcanic, pockmarked with craters and steam vents leading deep into the planet's crust. The air is slightly caustic, but breathable.`
	description `	However, it is also a world rich in easily accessible deposits of nickel, aluminum, and magnesium. The mining industry here has been booming for centuries, and in all of the Deep it is the one world where work is never hard to find - if you are willing to face the health risks and the lack of green and growing things.`
	spaceport `The spaceport is also the main city in Helheim, and it is built around a series of glass domes of all different sizes. Each dome is a greenhouse housing a different sort of plant life, and in some cases animals as well: hermetically sealed parks, protected from the caustic air outside, where the locals can come when their hunger to be among living things becomes unbearable. The docking bays each have an airlock to protect the atmosphere inside the city.`
	bribe 0.05
	security 0.6
	tribute 700
		threshold 3000
		fleet "Small Deep Security" 15

planet Hephaestus
	attributes core factory research urban
	landscape land/city0
	description `Hephaestus is home to Syndicated Systems, which manufactures parts used in shipyards throughout human space. Although not always the highest quality or most technologically advanced, ship outfits produced by the Syndicate are quite affordable and sufficient for any ordinary pilot's needs. The executives of many other companies have been known to make a pilgrimage of sorts to this planet, to witness firsthand how the Syndicate has made their production lines here so efficient and dependable.`
	description `	Nearly all the inhabitants of Hephaestus live in a single metropolitan area that has spread to cover almost an eighth of the total land mass. As with many Syndicate worlds, pollution is a growing problem that they are working hard to address.`
	spaceport `In many of the spaceport hangars you pass, mechanics are busy installing new parts or making repairs to old ones. The flash of arc welders and the squeal of bolt drivers and rivet guns is everywhere.`
	spaceport `	Above the ground-level hangars, shops, and warehouses is a tier of supply rooms with all different sorts of ship outfits on display, rows and rows of gleaming, identical parts. Robotic gantries swing overhead at frightening speeds, stocking and fetching parts. It serves as both a functional storage space and a massive advertisement for Syndicated equipment.`
	shipyard "Basic Ships"
	shipyard "Megaparsec Basics"
	shipyard "Syndicate Basics"
	shipyard "Syndicate Advanced"
	outfitter "Common Outfits"
	outfitter "Lovelace Basics"
	outfitter "Syndicate Advanced"
	outfitter "Ammo North"
	bribe 0.1
	security 0.7
	tribute 3400
		threshold 6500
		fleet "Large Syndicate" 20

planet Hermes
	attributes medical paradise research
	landscape land/myrabella3
	description `No one is permitted to settle on Hermes without a government permit. It is a sparsely populated world, mostly used for medical research and development - including some research that, if the rumors are true, are carried out here in isolation so that if something goes wrong, entire districts can be quarantined or even "sterilized" by orbital bombardment.`
	description `	The landscape is nondescript, mostly rolling plains and forests. The oceans are relatively small, and as a result it is a somewhat dry planet.`
	spaceport `The spaceport is far removed from any of this world's cities. It consists of a single, ring-shaped building; the docking bays open onto the central atrium, which visiting ships fly through to reach them. Industrial strength ultraviolet lasers are mounted on turrets throughout the atrium, and fire automatically at entering and departing ships to sterilize them. Once you land, the docking bay is hermetically sealed. Based on the precautions they are taking, you find yourself wanting to spend as little time as possible breathing the air here.`
	outfitter "Ammo North"
	outfitter "Lovelace Advanced"
	"required reputation" 10
	bribe 0.1
	security 0.9
	tribute 1400
		threshold 3500
		fleet "Large Republic" 6

planet Hestia
	attributes paradise rich
	landscape land/sky5
	description `In the distant past, Hestia was a nearly lifeless ice world. It is now a sub-tropical paradise, one of the great victories from the heyday of planetary engineering back when the galactic economy had more money to spare for terraforming.`
	description `	Today it is mostly a retirement community for those who can afford it, although most of the population consists of young service workers in rented housing who take care of the retirees.`
	description `	On Hestia, the poor live in cities; the rich live in country estates. Aside from the urban centers, most of this world is covered in rolling green hills and oceans.`
	spaceport `Hestia has two separate spaceports. The port where rich residents and their visitors arrive and depart is private, owned by a local company. Here in the public spaceport, no attempt has been made at impressive architecture: everything is spare and utilitarian, with floors of bare concrete. There are a few trucks and forklifts carrying cargo, but the streets that connect the landing pads are mostly full of people on foot, walking toward the customs building.`
	outfitter "Common Outfits"
	outfitter "Ammo North"
	outfitter "Lovelace Basics"
	bribe 0.04
	security 0.5
	tribute 4900
		threshold 8500
		fleet "Large Republic" 18

planet Hippocrates
	attributes core frontier research
	landscape land/water11-harro
	description `Hippocrates is a sparsely settled world, home mostly to scientific research outposts.`
	description `	The environment here, orbiting so close to a red dwarf star, is very different from most other settled planets. The scientists estimate this star system to be over ten billion years old, enough that life here has had much more time to develop and evolve than on any planet orbiting a brighter, more short-lived star.`
	spaceport `The spaceport is a single building, and half the landing pads are just packed dirt. This port was not designed for large volumes of cargo or of visitors.`
	spaceport `	Within the building is a sun-lit atrium, with separate storefronts for the commodity exchange, the job center, and the bank. The only place you can see where you might be able to get something to eat is a bar, advertised by a sign showing an Erlenmeyer flask with a folding paper umbrella hung over the rim.`
	outfitter "Ammo North"
	security 0.1
	tribute 800
		threshold 2500
		fleet "Small Syndicate" 9

planet Hope
	attributes uninhabited
	landscape land/snow9
	description `In the year 2994, Hope was a somewhat cold but otherwise hospitable planet, home to a burgeoning population of almost two million people. But that year, a supervolcano eruption ejected so much dust into the upper atmosphere that a new ice age set in and the planet became unlivable.`
	description `	As the temperatures steadily dropped, nearly half the Republic Navy was mobilized to evacuate settlers from Hope and transport them to nearby colonies. The evacuation effort took six months.`
	description `	The abandoned villages and towns are now buried deep beneath the snow, and occasional treasure hunters come here to explore them and find items of value that were left behind.`
	"required reputation" -1000

planet Hopper
	attributes "dirt belt" mining
	landscape land/myrabella1
	description `Hopper is a temperate world of oceans, mountains, and plains, but with unfortunately high levels of sulfuric acid in its atmosphere. Metal and stone that are exposed to the atmosphere corrode quickly, requiring frequent maintenance. As a result, Hopper has only a few small settlements on it, and most of the industry is focused on underground mining.`
	description `	The oceans are populated only by a few indigenous life forms that have adapted to their high acidity; Earth fish could not be introduced successfully here.`
	spaceport `The spaceport consists mostly of a cluster of steel-framed warehouses with tin roofs, surrounded by concrete slabs for ships to land on. Scattered among the warehouses are a few smaller wooden buildings, housing a pub, a restaurant, and a small inn.`
	spaceport `	Some of the warehouses are relatively new, with metal that still gleams; others are covered in rust, and a few stand in ruins, with large holes worn through their roofs and rusted girders poking through like dead trees.`
	outfitter "Ammo South"
	security 0.05
	tribute 300
		threshold 2000
		fleet "Large Militia" 5

planet "Huginn Station"
	attributes deep station
	landscape land/sivael2
	music ambient/machinery
	description `Huginn and Muninn stations, together, are the gateway to the Deep, the region of space north of here. The Deep was the first large region of space to have a democratic government, predating the Republic by nearly two centuries.`
	description `	Huginn Station is a prison station where convicted pirates must work at harvesting and refining deuterium to atone for their crimes against humanity. There are no services available for you here and the security guards, surprised by your visit and wondering at your motives, watch you closely.`
	"required reputation" 20
	bribe 0.1
	security 0.9
	tribute 1800
		threshold 5500
		fleet "Large Deep Security" 18

planet Humanika
	attributes farming human south
	landscape land/beach2
	description `The gravity is too strong on this planet for the Quarg to inhabit it, so they have welcomed human settlers instead. Many people who want freedom from the dangers of human space and the endless instability of human government have settled here.`
	description `	Although the regions near the equator are far too warm to be comfortable, the climate closer to the poles is almost ideal; the only reason Humanika is not as densely populated as some of the worlds farther to the galactic north is the distrust with which most humans view the Quarg.`
	spaceport `The spaceport is a towering steel structure, built by the Quarg, with docks for their pilot-less cargo drones as well as platforms for human ships. The hallways inside have disconcerting proportions, somewhat narrow but with very tall ceilings.`
	spaceport `	In addition to the human inhabitants, there are a few tall, almost fragile-looking robots with digitigrade limbs and narrow torsos patterned after the anatomy of a Quarg. Most of the robots stand still in the corners, like statues, but a few are moving around and interacting with people, apparently as remote control proxies for Quarg in orbit. It is a clear reminder of who owns this planet.`
	outfitter "Ammo South"
	bribe 0.05
	security 0.9
	tribute 1000
		threshold 8000
		fleet Quarg 2

planet "Hydra Station"
	attributes "dirt belt" station
	landscape land/sivael5
	music ambient/machinery
	description `This station is so run-down that most of the workers carry oxygen masks in case a meteoroid punctures the hull, and a few of them are even dressed in full space suits. The deuterium refinery here is barely operating, the number of workers is minimal, and nearly half of them seem to be busy just welding patches onto the hull to hold the station together. At the moment, there are no repair or refueling services available here.`
	security 0.3
	tribute 100
		threshold 3500
		fleet "Small Militia" 8

planet Icefall
	attributes core farming frontier oil
	landscape land/dmottl3
	description `Icefall is far from its sun, with an axial tilt of roughly 38 degrees. This means that the climate is cold, the year is also long, and each hemisphere has a short summer - barely enough to fit a terrestrial growing season. Nevertheless, most of the inhabitants are farmers, with the exception of the oil drilling industry at the equator. There are only a few major towns, and no major metropolitan centers. Icefall's oceans are filled with constantly shifting pack ice and icebergs, making them nearly unnavigable.`
	description `	The most distinctive feature of the local ecology is the vast flocks of gooselike migratory birds, which raise two broods a year: one in each hemisphere's summer. The farm workers migrate in similar fashion, and many landowners have farms in both hemispheres.`
	spaceport `The spaceport is located near the equator, in this world's industrial zone. Along the horizon are fields of pumpjacks and oil derricks.`
	spaceport `	The port consists of rows of hangars, plus two large square towers that house the marketplace and storage space for cargo. A constant howling wind sweeps in between the buildings, but thankfully they are well constructed out of sturdy concrete.`
	security 0.2
	tribute 700
		threshold 3000
		fleet "Small Syndicate" 8

planet Icelake
	attributes factory hai "human tourism" urban
	landscape land/sky4
	description `Icelake is the second most populous Hai planet. Since its oil and natural gas reserves have long since been depleted, the large cities and factories here rely heavily on geothermal and wind energy. One fortunate side effect of that is that the air here is almost as pristine as on a non-industrial world.`
	spaceport `The largest hangars in the spaceport are built of metal beams more than a meter wide, with thick glass panels between them to let in the sunlight. Even the smaller and newer warehouses on the outskirts of the port seem as solid and permanent as the mountains themselves. Thousands of Hai are walking back and forth between the buildings, and many of them regard you with curiosity; there are very few human visitors here.`
	shipyard "Imo Loo Mer Basics"
	shipyard "Mon Ki i'Hiya Basics"
	shipyard "Yeer e Ki Basics"
	outfitter "Hai Advanced"
	security 0.3

planet Iddesato
	attributes bunrodea research station
	landscape land/space2
	description `Iddesato is a considerably large station, at least when compared to a human one, but much of its size can be attributed to the large constructs sticking out of its front, the purpose of which you can only guess at. The rest of the station seems more normal, with a large hangar that acts as the station's spaceport.`
	spaceport `The station's spaceport is extremely large compared to the size of the entire station itself, taking up almost half of the interior. A variety of ships enter and exit, but a good chunk of the parked ships seem to be kept here and fitted for combat.`
	spaceport `	You're able to use some basic services in the spaceport, and there's even a small outfitter you can access, but you're prevented from entering the station beyond the spaceport.`
	outfitter "Bunrodea Basic"
	"required reputation" 50
	bribe 0
	security 0

planet "Iemn Eitch"
	attributes gegno
	landscape land/desert2
	description `Although too cold for a proper civilization, Iemn Eitch has been extensively used in the past as an outpost for the growing Gegno space race. As one of their first few explored worlds, antique-looking architecture is are scattered about the surface and looks significantly different to structures found on Dueyu Eitch, perhaps due to the nature of construction in an unfamiliar environment. A few large shipyard-esque platforms continue to service a small number of still active Gegno generation vessels from times past, presumably at a much slower pace than during the earliest days of their space colonization.`
	government Gegno
	"required reputation" 1
	security 0

planet "Illbo Avo"
	attributes bunrodea military moon
	landscape land/badlands6
	description `Illbo Avo is a barren moon with little to no atmosphere, but it is also the only solid ground in this system that isn't prone to sliding out under your feet as a result of volcanism. As such, because of the system's proximity to Paru Paru and to the Korath, the Bunrodea have turned the crust of this small moon into a dense network of subterranean structures with purposes ranging from large ship hangars to factories that pump out military-grade ships and outfits, essentially making it one big war factory.`
	spaceport `The main spaceport of Illbo Avo is accessed by entering a large, artificial, circular cavern near the moon's equator. The walls of the cavern are lined with hangar bays; available bays have their hangar doors open. Once you find a vacant bay to land in, the door closes and the hangar becomes pressurized.`
	spaceport `	The inside of the spaceport is buzzing with activity, from shipments of new weapons being moved around to military squads marching in unison.`
	shipyard "Bunrodea Basic"
	shipyard "Bunrodea Advanced"
	outfitter "Bunrodea Basic"
	outfitter "Bunrodea Advanced"
	"required reputation" 25
	bribe 0
	security 0

planet "Illbo Elo"
	attributes bunrodea military
	landscape land/badlands0
	description `Illbo Elo is a sparsely populated world, with much of the planet's surface being barely habitable deserts. The climate becomes more temperate as you approach the poles, where most of the population is located. The Bunrodea appear to be constructing entirely new cities within these temperate zones, as evident by the large fleets of freighters bringing supplies to cities of mostly skeletal buildings with exposed foundations and metal beams.`
	spaceport `The main spaceport of Illbo Elo appears to be a major military installation, with most of the landing pad being occupied by Bunrodean warships. Moving away from the more military-focused center, you find that the edges of the spaceport are packed with civilians barely supported by the current infrastructure, which is perhaps why the Bunrodea are constructing new cities elsewhere.`
	outfitter "Bunrodea Basic"
	outfitter "Bunrodea Advanced"
	"required reputation" 25
	bribe 0
	security 0

planet Ingot
	attributes "dirt belt" mining moon volcanic
	landscape land/mountain8
	description `Ingot is a volcanic moon, totally unsuitable for life but rich in metal. The miners who work here must spend all their time inside pressurized buildings.`
	description `	Because Ingot has almost no atmosphere to slow them down, meteorites are a constant danger to the colonists. The shells of the buildings have multiple layers, designed to be self-sealing in any but the largest of impacts. Most of the mining is done remotely by robotic vehicles, but someone still needs to be present to control them and to make repairs when something goes wrong.`
	spaceport `In this spaceport, ships dock inside a hangar whose ceiling protects them from meteorite impacts. The hangar is not pressurized, so there are also landing tubes that connect to each of the visiting ships. Many of the people inside are carrying emergency oxygen masks in case a sudden impact ruptures the building.`
	spaceport `	In addition to being the spaceport, this complex is also the repair and control center for the mining robots. There are a handful of buildings elsewhere on Ingot, but not many. You cannot imagine spending so much time with so little space or change of scenery.`
	outfitter "Basic Outfits"
	security 0.1
	tribute 200
		threshold 1500
		fleet "Small Militia" 15

planet "Inmost Blue"
	attributes farming kimek urban
	landscape land/water14
	description `Inmost Blue is an ocean world, one of the first planets that the Kimek settled outside their own solar system. About two billion Kimek live on the low-lying islands and the one major continent, and the shallow ocean regions have been entirely converted into kelp farms. The Kimek take a utilitarian approach to food, and processed seaweed is a nutritious but highly unappetizing staple of their diet.`
	spaceport `The spaceport city is built on the mountain slopes overlooking a fjord, whose water is deep enough for even the largest of cargo barges to enter. Many of the barges have landing pads on their decks so that the cargo can be transferred directly to freighter starships without needing to be stored on land first. The chief export is a gray-green meal made from dried and ground up seaweed.`
	security 0.3

planet "Into White"
	attributes kimek
	landscape land/snow10
	description `Formerly a fruitful farming world, this planet is now in the grips of an approaching ice age. The Kimek have chosen to wait it out rather than risking destabilizing the planet's ecosystems by trying to correct the temperature change, and the population has dwindled to less than a billion, mostly living near the equator where the climate is still somewhat temperate.`
	spaceport `The spaceport city was once the largest on the planet, but now more than half of it is uninhabited, buried in snowdrifts. Within the next century, the Kimek will probably need to build a new spaceport closer to the equator, unless they choose to abandon this world altogether.`
	spaceport `	The Kimek who live here are dressed in puffy winter coats that entirely cover their bodies and heads; only their spindly legs protrude out.`
	"required reputation" 15
	security 0.15

planet Iritoroost
	attributes hai station uninhabited
	landscape land/station23
	description `This station was mothballed sometime in the last sixty thousand years. The docking area has an atmosphere, and a status panel indicates that the station's generators are functional but shut down, with standby mechanisms running on solar power alone.`
	government Uninhabited
	bribe 0
	security 0

planet Ironfirth
	attributes hai station uninhabited
	landscape land/station44
	description `This station was mothballed sometime in the last sixty thousand years. The docking area has an atmosphere, and a status panel indicates that the station's generators are functional but shut down, with standby mechanisms running on solar power alone.`
	government Uninhabited
	bribe 0
	security 0

planet Janiculum
	attributes uninhabited
	landscape land/canyon11
	description `As you pass low over Janiculum, you see that its surface is little more than a gravitational graveyard for asteroids and debris. Impact craters litter the surface, with some looking fairly recent.`
	description `	Janiculum is the subject of regular surveillance by the Remnant, who track impacts and investigate them whenever they occur. While it is not clear what the Remnant are recovering from these investigations, they continue to do them with meticulous regularity.`
	government Uninhabited
	security 0

planet Jentuthro
	attributes bunrodea guild medical
	landscape land/sky5
	description `Jentuthro orbits one of the dimmest stars in this region of space, making it an unusual place to find the Bunrodea. It is also where you will find their major genetic engineering research facilities. These facilities attract the brightest minds in genetic engineering from across all of Bunrodean space, where they work to further their understanding and control over genetics.`
	description `	Although the majority of genetic research is done here, much of its practice is done on the world of Melenci in the region north of Paru Paru.`
	spaceport `A large number of the genetic research facilities on Jentuthro are located close to the major spaceport, with most of the remaining facitilies being located in more minor cities scattered across the planet. There are a few facilities located in more remote locations, access to which is highly restricted.`
	spaceport `	The use of cybernetics on this world seems to be almost entirely nonexistent. There may be a bit of a rivalry between the cybernetics world of Thshybothro and this one, hence the lack of cybernetic usage.`
	shipyard "Bunrodea Basic"
	outfitter "Bunrodea Basic"
	outfitter "Bunrodea Advanced"
	"required reputation" 50
	bribe 0
	security 0

planet Kaeyin
	attributes uninhabited
	landscape land/sky11
	description `The world of Kaeyin now seems to be completely uninhabited, but it hasn't always been like that. Large, empty cities with towers of indescribable design encompass a portion of one single continent. The rest of the land remains almost untouched by anything not native to this planet, as if the buildings were simply lowered down onto the land rather than built up over time.`
	spaceport `The only word you can think of to describe the spaceport is "impressive." It is on the top of the largest tower, placed in the exact center of a gargantuan city. With a base almost as big as a sizable village, very quickly getting thinner as it raises into the city's skyline.`
	spaceport `	Tiny, four-legged robots walk on the walls of every room, cleaning them in a matter of seconds. You can see more on the road below, and you presume they are everywhere in this city; this makes it impossible to estimate how long the planet has been abandoned, since everything here is perfect and clean.`

planet Kalbai
	attributes bunrodea uninhabited
	landscape land/forest4
	description `For some reason, this apparently fruitful world has been left largely unsettled by the Bunrodea. Kalbai is teeming with life of all kinds, from varieties of plants across the various forests and plains of the planet's surface to the critters of varying sizes that scurry through the underbrush.`
	description `	There are only minimal signs that anyone has ever set foot on this world; there are a number of ancient ruins scattered across the largest continent. A few appear to have been abandoned and reclaimed by nature, but most look as though they were destroyed, creating strikingly lifeless circles in the landscape around the center of the ruins.`

planet "Karek Fornati"
	attributes efret korath
	landscape land/desert1
	description `Karek Fornati was once a farming world, before global temperatures began to rise and the overworked farmland slowly deteriorated into deserts. The Korath who remain have dedicated their lives to finding a way to keep the "sand seas" from swallowing up the last of the fertile land, but without much success, and there are regions near the equator where sandstorms rage continually and no living things can survive.`
	spaceport `The spaceport city is built around an enormous public square, with stalls around its periphery for produce or grain or cattle to be sold and shipped off-world. But only one corner of the square is still active as a market; the rest has fallen into disrepair.`
	spaceport `	Outside the city, the land is divided up by perfectly straight strips of pine trees laid out perpendicular to the prevailing wind direction. Many of the fields are growing what looks like hay, or clover, or black, nearly leafless shrubs; only a few of the fields are actively being harvested.`

planet "Kasichara Fet"
	attributes korath
	landscape land/sky8
	description `This planet appears to have suffered irradiation when the neighboring star of Peresedersi went nova. The local flora and fauna are alive but still struggling to recover from the loss. Several large Korath cities remain. It seems that they were not able, or not willing, to evacuate the entire population in time to escape the nova's gamma radiation; sun-bleached bones are scattered in the streets of the largest cities.`

planet "Keneska Fek"
	attributes korath
	landscape land/desert10-harro
	description `The Kor Sestor apparently use this as a mining world, but rather than digging for minerals they have been intentionally crashing metal-rich asteroids into undeveloped sections of the desert where the robots can then break them apart and extract the ore. Predictably, the ecological effects of this sort of mining are devastating.`
	spaceport `The Kor Sestor refineries are laid out in a grid pattern. Each square of the grid is a few kilometers on each side, and is laid out in exactly the same way: a central power station, surrounded by smelters and repair bays and factories and storehouses laid out like spokes of a wheel. Each square produces and maintains a fleet of worker robots that occasionally collaborate to construct a new square, extending the city farther outward. Lines of harvester robots snake out from the refineries to the downed asteroids like trails of ants.`
	"required reputation" 1
	bribe 0
	security 0

planet "Kessel Sepret"
	attributes korath station
	landscape land/station1
	music ambient/machinery
	description `In this factory station, raw metal harvested in the other Korath systems is shaped into ships and weapons, the war materiel for their raids on human space. Sections of the ships are assembled and tested in pressurized hangars, but the Palavret is a large enough ship that the final assembly must be done in space, outside the station.`
	spaceport `This station is run with military discipline reminiscent of a human Navy base. All the Korath, even the construction workers, are in full uniform with some sort of rank insignia: epaulettes that vary both in shape and color. The largest ones appear to mark the officers in charge.`
	security 0

planet "Ki Patek Ka"
	attributes farming folklore kimek tourism urban
	landscape land/fields10-sfiera
	description `This is the Kimek home world. Before they developed spaceflight, billions of Kimek died either from famine or from civil wars brought on by overpopulation. Today, every major city still has "hunger towers": kilometer-high skyscrapers where yeast and bacterial cultures are grown in massive vats in order to provide a bland but stable source of emergency rations if the crops and the food shipments from off-world should ever fail.`
	spaceport `Nearly all the land mass on Ki Patek Ka is covered in cities; the only undeveloped land is the high mountain peaks and the ice caps near the poles. The spaceport alone is larger than most human cities, stretching from horizon to horizon, with a ship taking off or landing every few seconds. The sheer number of people here - mostly Kimek, but a fair number of Saryds and Arachi as well - is overwhelming.`
	shipyard "Coalition Basics"
	shipyard Kimek
	outfitter "Coalition Advanced"
	security 0.6

planet Kisarra
	attributes bunrodea mining
	landscape land/desert2
	description `Kisarra's surface is one vast desert as far as the eye can see. The sandy nothingness is only occasionally broken up by oases and rocky outcrops. Many of the oases have small towns that have formed around them and some of the outcrops seem to used as entrances to mines. Strikingly, all of the towns and mines have large walls constructed around them.`
	spaceport `Although most spaceports typically double as a massive population center for the planet, in many cases being the most populous region on the planet, Kisarra's spaceport acts only as a location to ferry minerals brought from the mines off-world, with most of the planet's population living in the small oasis towns.`
	spaceport `	Just as with the small towns and mines, the spaceport has a large wall constructed around it. From what you can tell, this is to keep out the gigantic spider-like creatures that inhabit Kissara's deserts. These spiders burrow through the sand and consume any unfortunate creature they can find.`
	outfitter "Bunrodea Basic"
	"required reputation" 10
	bribe 0
	security 0

planet "Korati Efreti"
	attributes efret station
	landscape land/station15
	music ambient/machinery
	description `This small Korath station is positioned at the Lagrangian point in between this system's sun and the planet that the Quarg had been mining for material to build the ringworld. The station is dwarfed by the ringworld, but nonetheless manages to make a statement: re-asserting the territorial rights of the Korath in the face of an alien species that chose to build a settlement in one of their systems.`
	spaceport `As the Korath civil war became more and more brutal, the safest home for those who wanted to avoid the fighting was right here in the shadow of the Quarg. This small station is still home to well over a thousand Korath, and they are constantly on the move from one section to another, their boots ringing loudly on the metal floors.`
	spaceport `	The Korath studiously avoid staring at you or even making eye contact, but you get the sense that many of them are quite curious about who you are and what you are doing here.`
	government "Kor Efret"
	bribe 0.1
	security 0.5

planet "Korbatri Eska"
	attributes korath
	landscape land/forest6
	description `The cities on this world have been hit by an astonishing variety of weapons. Some were leveled by massive explosions, while others show signs of strafing by low-flying ships or of orbital bombardment. Outside the cities, the land is fruitful and varied: forests, mountains, oceans, desert, and tundra.`

planet "Kort Kehai"
	attributes wanderer
	landscape land/lava6
	description `This planet has a temperate climate, yet its surface is nearly lifeless, perhaps due in part to the high concentration of radioactive isotopes in the soil. The only plant growing on most of the land is a hardy bioengineered moss designed by the Wanderers to accumulate heavy metals and other toxins in its root system. These plants are then periodically harvested by flocks of unpiloted robots and buried in deep pits near the planet's poles.`
	spaceport `This is the only Wanderer spaceport on the entire planet, with a population of no more than a few hundred Wanderers, most of them engineers and robot technicians. At the center of the port is a glass dome nearly a hundred meters tall, enclosing a garden with cliffs, streams, and towering trees, where the Wanderers can stretch their wings and relax in a green and growing environment without being exposed to the outside air.`
	spaceport `	The hallway that loops around the outside of the garden is decorated with an incredibly detailed mural. At one end the mural depicts a barren and blasted landscape, which gradually transitions along the length of the hallway to a green and growing world. The mural must be a reminder to the workers of what they are striving to accomplish here.`
	"required reputation" 2
	bribe 0

planet "Kort Vek'kri"
	attributes wanderer
	landscape land/mountain10-sfiera
	description `This world is nearly unpopulated, with very little animal life and strange, twisted plants with odd coloration. In small patches of land, the native vegetation gives way to green forests and fields, which were probably planted there by the Wanderers. In some of the larger forests, birds and insects have begun to flourish.`
	spaceport `This small spaceport is unmistakably a research station, and the Wanderers walking or flying from one building to another have a self-absorbed attitude not unlike what you would expect from human scientists. Around the outskirts of the port village are pens that hold a staggering variety of animals, mostly ruminants and other herbivores, and the work of the scientists seems to revolve around convincing these animals to eat the local flora.`
	"required reputation" 2
	bribe 0

planet "Kraken Station"
	attributes "near earth" station
	landscape land/station8
	music ambient/machinery
	description `Kraken Station is seven centuries old; it was the first space station built outside of the Sol system. The station has been modified and repaired so often since that time that in all likelihood not a single deck panel or bulkhead that was part of the original station remains.`
	description `	Four centuries ago it was nearly destroyed by an asteroid impact, but other than that it has been a working deuterium refinery for its entire lifetime.`
	spaceport `The main ring of the station consists of three different levels, with living quarters, repair shops, a few small cafeterias, and even a barber. The lower levels also house some of the refinery equipment, but much of the harvesting is done automatically by robotic drones.`
	spaceport `	For a station that is so old, everything feels surprisingly sturdy; the bolts and beams that make up the station are much thicker than they probably need to be.`
	security 0.3
	tribute 500
		threshold 3500
		fleet "Small Syndicate" 7

planet Kumkapi
	attributes moon uninhabited
	landscape land/mars0
	description `While this moon's minerals aren't particularly rare or exotic, its closeness to Viminal has made it the subject of many mining projects over the centuries - efforts to find traces of the valuable Key Stones which permit travel through this region of space. None of them were successful, and most Remnant scientists believe that Kumkapi formed somewhere else and was captured by Vimnal's gravitational pull at some time during its formation.`
	description `	When the absence of Key Stones became clear, most scientific and mining interests faded away, and today the surface is scattered with abandoned outposts whose somber tunnels are thousand-kilometer labyrinths.`
	government Uninhabited
	security 0

planet "Kuwaru Efreti"
	attributes "korath quarg" quarg station
	landscape land/station20
	description `This Quarg ringworld is almost half completed, but there are no signs of active construction, and your ship's sensors picked up no energy signals from any section of the ring except for this one. You also observed superficial weapon scars on some parts of the ring, damage that the Quarg have not bothered to repair - although clearly the attackers did not possess weapons powerful enough to do any serious harm to the ring.`
	spaceport `Despite their size, the Quarg are generally almost silent when they move, and there seem to be very few of them left inhabiting this ringworld. As you walk through some parts of the spaceport it is utterly silent and seemingly deserted, and you are jolted by surprise each time the illusion of solitude is broken by a Quarg emerging suddenly from a doorway and striding silently past you. Every once in a while, louder footsteps announce the presence of a group of Korath visiting the station.`
	spaceport `	Although the spaceport offers all the usual amenities, including a small merchant's exchange for trading goods, you feel slightly self-conscious about breaking the silence of the station to speak to anyone.`
	bribe 0
	security 1

planet Lagrange
	attributes "human quarg" quarg station tourism
	landscape land/station5
	description `The Quarg built this station centuries ago, before they began construction on the ringworld. From the dark side of the station, the ring is visible as a thin bright filament stretching out to either side of the system's sun. The ring itself is closed to human visitors, but tour shuttles depart from here on a regular basis, giving human tourists a closer view of this engineering feat that is so far beyond anything human beings have ever attempted to build.`
	spaceport `In the docking section are flexible, oddly organic-looking tubes that snaked out to connect to your ship as it approached. Walking through the tube and into the station was a somewhat disconcerting experience. Inside, crowds of human tourists gawk at the tall, thin Quarg, who for the most part seem unfazed by the attention. The station is perfectly clean; every surface shines.`
	bribe 0
	security 0.9

planet "Laki Nemparu"
	attributes efret korath
	landscape land/sea2
	description `This is an old factory world, so shrouded in smog that only tiny glimpses of the land are visible from above. Deep under the oceans of Laki Nemparu are oil reservoirs so vast that centuries of industry have not yet drained them dry. All but the hardiest of the native vegetation and wildlife is now long extinct from lack of direct sunlight or from pollution and chemical exposure.`
	spaceport `All the Korath you encounter in the spaceport are wearing ventilator masks, and if you were staying here for longer you would probably do the same. The air leaves a metallic taste in your mouth, and your eyes feel dry and sting when the wind hits them. On the outskirts of the city, factory smokestacks are belching more pollution into the air; the Korath have either given up on preserving this planet, or simply have too great a need for the goods manufactured here to be willing to shut the factories down.`
	outfitter "Korath Basics"

planet Letis'sei
	attributes ka'het uninhabited
	landscape land/loc3
	description `Letis'sei is an ancient station with cramped interiors and massive inaccessible sections. Completely unpressurized and lacking an internal atmosphere, it is hard to imagine what this station originally looked like. Nonetheless, three impressive cannon-like structures are still recognizable, floating outside the rest of the station. The ring that used to keep them together is destroyed, but they continue rotating around the main body in the circular formation that they were made to follow.`

planet "Leviathan Station"
	attributes deep station
	landscape land/sivael3
	music ambient/machinery
	description `Leviathan Station is the Deep's most productive deuterium harvesting station. Built nearly four hundred years ago, the station was one of the first to fuel the massive cargo caravans sent out from the Deep back when this was one of the only regions of the galaxy with a prosperous economy and a democratic government. Today it remains under government control, because the citizens of the Deep are wary of any private corporation controlling the industry that makes interstellar travel possible.`
	spaceport `This is a refinery, not a tourist destination. You were allowed to dock here, and the massive cafeteria used by the local workers is available to you if you want to eat, but beyond that no one seems particularly interested in entertaining you or interacting with you.`
	spaceport `	On the other hand, you get some small satisfaction from knowing that you refueled your ship with deuterium that just yesterday was most likely still floating around in the upper cloud banks of the gas giant below.`
	"required reputation" 10
	bribe 0.08
	security 0.9
	tribute 1200
		threshold 3500
		fleet "Small Deep Security" 27

planet Lichen
	attributes farming forest frontier south
	landscape land/fields3
	description `Lichen is a rainy world of marshes, fields, and streams. More than half the rice consumed in this administrative district is grown on Lichen, because of its near-optimal climate. However, because of the constant rain and overcast weather, few people aside from farmers have settled here.`
	description `	Planetary government, or indeed any government above the village level, is virtually nonexistent. Most farms are small and family-owned, negotiating sales directly with off-world corporations who then arrange for transportation of the produce.`
	spaceport `The spaceport is built on a small mountain, one of the rare places where enough bedrock rises above the soil to provide a firm foundation for large buildings and high ground during floods.`
	spaceport `	The warehouses and market are built of concrete, but the smaller buildings on the outskirts of the port are wood framed. Moss is growing everywhere, and in places the wood is stippled with mold. But the people are friendly enough, unhurried and peaceful.`
	spaceport `	A noodle soup restaurant near the center of the port town seems to be the gathering place of choice. Whatever they're cooking inside, it smells delicious.`
	outfitter "Ammo South"
	security 0.05
	tribute 500
		threshold 3000
		fleet "Large Militia" 8

planet Limejog
	attributes hai station uninhabited
	landscape land/station45
	description `This station was mothballed sometime in the last sixty thousand years. The docking area has an atmosphere, and a status panel indicates that the station's generators are functional but shut down, with standby mechanisms running on solar power alone.`
	government Uninhabited
	bribe 0
	security 0

planet Lodestone
	attributes core mining volcanic
	landscape land/lava5
	description `Lodestone is a young, volcanically active world. The atmosphere is often filled with choking dust or sulfur dioxide, and new eruptions can occur with hardly any warning. Building any sort of structure here is an exercise in futility.`
	description `	The only reason Lodestone is inhabited is because of the planet's unusually rich reserves of heavy metals and other rare minerals.`
	spaceport `This port is known as "Fourth Port." The previous three ports are partly or completely buried under lava flows. The present port is built on a raised platform a hundred meters above the ground. The steel stilts supporting the platform are intended to keep the port from being buried by any encroaching lava flow. However, given that some explosive eruptions here have been known to launch lava nearly a kilometer into the air, sooner or later Fourth Port will need to be replaced by a fifth.`
	security 0.05
	tribute 500
		threshold 3000
		fleet "Small Syndicate" 6

planet Longjump
	attributes factory rim tourism
	landscape land/city9
	description `Longjump is a mostly industrial world, with lower than normal gravity that makes it relatively easy to operate and transport heavy equipment. Hang-gliding is also a popular sport here, although for safety reasons it is prohibited anywhere near the spaceport.`
	description `	Longjump was the first planet discovered in the region of space known today as the Rim. Every year in the month of August, the Rim celebrates Han Sizer month, a whole month of activities commemorating the first explorer of the region. Wealthier citizens of the Rim celebrate by visiting as many Rim worlds as they can in the month, paralleling Han Sizer's month-long exploration of the region.`
	spaceport `The spaceport consists of four large towers connected by bridges, with openings for hangars in the sides. The upper stories are for landing ships; business takes place down below, at street level.`
	spaceport `	You can recognize the natives immediately because they are almost all taller than you, a result of growing up in a low-gravity environment.`
	outfitter "Basic Outfits"
	outfitter "Delta V Basics"
	outfitter "Ammo South"
	security 0.1
	tribute 600
		threshold 3000
		fleet "Large Militia" 9

planet Luna
	attributes factory moon "near earth" tourism
	landscape land/earthrise
	description `In the early days of space travel, back when engines were still so inefficient that escaping from a planet's gravity was costly and difficult, an enormous shipyard was built on the Moon where asteroids, harvested from the asteroid belt, were mined for raw materials for ships.`
	description `	The facility is still in operation, although it is now overshadowed by the far more advanced shipbuilding centers like Geminus in the Castor system.`
	spaceport `The spaceport is rudimentary, and the main pressurized dome of the facility is probably at least half a millennium old. So many metal foil patches have been cemented to its outer wall to stop slow air leaks that in places they entirely cover the surface.`
	spaceport `	Everything is so ancient and ramshackle that it feels almost like you have stepped back in time to the early days of human space flight. Perhaps that's what the tourists come here to experience.`
	shipyard "Basic Ships"
	shipyard "Navy Basics"
	shipyard "Betelgeuse Basics"
	shipyard "Syndicate Basics"
	outfitter "Common Outfits"
	outfitter "Lovelace Basics"
	outfitter "Syndicate Basics"
	outfitter "Ammo North"
	bribe 0.05
	security 0.2
	tribute 2500
		threshold 7500
		fleet "Large Republic" 10

planet Maelstrom
	attributes frontier mining north
	landscape land/mountain21-harro
	description `Maelstrom is a stormy, geologically young world with towering mountains and frequent earthquakes. Most of the large cities are near the center of the planet's main continent, where the iron beds from an ancient ocean are exposed. Maelstrom is one of the chief exporters of iron, copper, gold, titanium, and other metals to Ada, where Lovelace Labs and the associated industries have a continuous need for raw materials.`
	description `	Extreme rock climbing is a hugely popular sport among the mining workers here, who have a tendency to be young, male, and reckless. The mountains are dramatic enough to even attract off-world climbers as tourists, though more than once a favorite climbing face has been sloughed off its mountain in an earthquake.`
	spaceport `The spaceport is a single massive complex of buildings, with hangars large enough for even a bulk freighter or a Navy flagship. A railroad runs through several of the nearby mining towns and straight into the spaceport building itself, allowing ore and processed metal to be loaded directly from the mine cars into the waiting freighters.`
	outfitter "Lovelace Basics"
	outfitter "Common Outfits"
	outfitter "Ammo North"
	security 0.5
	tribute 2700
		threshold 5500
		fleet "Large Republic" 11

planet Mahoganybox
	attributes hai retirement station uninhabited
	landscape land/station41
	description `A visitor to this station will immediately notice that the gravity is lower than most planets by about a third. Leaving the docking bay brings you into a tastefully decorated room with a donut-shaped reception desk made of an exotic material that you can't immediately identify. A smiling Hai in a suit behind the desk informs you that this is a respite home for the elderly, and unless you have family here, you will not be permitted to wander beyond this room. You are, however, welcome to visit with anyone who has come down or ask an orderly if you need to contact someone on business.`
	spaceport `The spaceport here is scarcely worthy of the name and does not facilitate trading, but is well equipped to handle regular traffic bringing people to and from the station. This place appears to service the fit but retiring demographic, whose minds are as sharp as ever but benefit from fewer demanding pressures on their physical bodies.`
	government Hai
	bribe 0.1
	security 1

planet Mainsail
	attributes paradise rich
	landscape land/water13
	description `Mainsail is a water world: although there are some settlements on dry land, the largest cities are floating, artificial islands, which travel between hemispheres over the course of the year pursuing the most ideal weather. Other, smaller islands are privately owned by single families or corporations. Mainsail is a prohibitively expensive place to live.`
	description `	Centuries ago Mainsail was home to pirates of the old-fashioned variety, fleets of motor boats or even old-fashioned sailing vessels that would launch raids against the city-ships.`
	spaceport `The spaceport is on its own city-ship floating some distance away from the others, so that the locals need not deal with the noise and uncouth manners of spacefarers. Surrounding the port is a ring of docks where barges are moored; on platforms farther "inland," starships land.`
	spaceport `	Few goods are produced here; most of the people rich enough to live on Mainsail are connected with interplanetary corporations whose physical business takes place elsewhere.`
	shipyard "Basic Ships"
	shipyard "Betelgeuse Basics"
	outfitter "Basic Outfits"
	outfitter "Lovelace Basics"
	outfitter "Ammo North"
	bribe 0.06
	security 0.5
	tribute 1600
		threshold 3500
		fleet "Small Republic" 57

planet Maker
	attributes core factory mining
	landscape land/bwerner3
	description `When families or young adults on Earth find themselves stifled by the crowded conditions on humanity's home world, Maker is where many of them end up. The Syndicate offers free transportation and housing in exchange for anyone willing to sign a five years contract to the mines or factories on Maker. The living conditions are often unpleasant, with young men and women packed into dormitories, and with those who are most in need of income taking dangerous jobs in the mines. Five or ten years of work will earn you enough to set up a homestead on any of the frontier worlds, and to many, those years are worth it.`
	spaceport `The spaceport on Maker is enormous, but laid out very efficiently. In one sector, a steady stream of passengers, most of them young and dressed somewhat shabbily, are disembarking. They are funneled straight to a labor and immigration center, from which they will be assigned to different factories. Meanwhile, a smaller stream of older, tired-looking but better dressed workers flows in the other direction; people who have finished their terms of service and are boarding ships for other worlds.`
	spaceport `	In the commercial sector of the port, robotic cargo trucks rumble through the streets at frightening speeds, while pedestrians walk from building to building along skyways several stories up.`
	outfitter "Basic Outfits"
	outfitter "Syndicate Basics"
	security 0.4
	tribute 1700
		threshold 4500
		fleet "Large Syndicate" 10

planet Makerplace
	attributes hai "hai tourism" manufacturing urban
	landscape land/lava12
	description `Makerplace has an unusual degree of volcanic activity due to high concentrations of radioactive elements in the planet's mantle. Although it is warm by Hai standards, the abundance of geothermal energy, combined with plentiful solar energy and wind power, has made it an ideal world for manufacturing. Several cities in the temperate regions have populations of over a hundred million Hai, and the factories surrounding the cities spread out for dozens of kilometers in all directions. Near the equator, much of the land is desert or volcanic wasteland.`
	spaceport `A fair number of the Hai walking through this spaceport are wearing no clothing at all, perhaps as a response to the warm temperatures. Given that they seem to attract no notice or disapproval by doing so, it appears that this is perfectly normal behavior. Others appear to have trimmed their fur shorter than normal as an alternative way to deal with the heat.`
	shipyard "Yeer e Ki Advanced"
	shipyard "Yeer e Ki Basics"
	shipyard "Imo Loo Mer Basics"
	shipyard "Mon Ki i'Hiya Basics"
	outfitter "Hai Advanced"
	security 0.2

planet Mani
	attributes deep moon
	landscape land/nasa6
	description `Mani is a small moon, with an atmosphere thick enough to keep your blood from boiling off but too thin to breathe without assistance. It is used only as a cargo depot and a spot for refueling and repairs.`
	description `	The native plant life mostly consists of pale-colored lichens and a few species of grass. The only animals are insects.`
	spaceport `The spaceport is shaped like a wheel with no rim: a series of spokes jutting out from a central hub, where each spoke is a docking tunnel that can connect to any ship that lands beside it.`
	spaceport `	Inside are about a dozen people and a couple hundred robots. The people and robots alike seem uninterested in any interactions with you. It is a strange sort of aloofness that you have heard is common to all the worlds in the Deep.`
	outfitter "Ammo North"
	security 0.6
	tribute 500
		threshold 3000
		fleet "Small Deep Security" 11

planet "Market of Gupta"
	attributes arach folklore shipping
	landscape land/mountain16-striker
	description `This mountain world is the home base of House Mallob, the powerful Arach guild in charge of commerce and shipping. All the Arach starships that are currently in use were designed here, and many of them are manufactured here as well. The motto of House Mallob's shipyards is "strong as the mountains, spacious as the skies," referring to their focus on durable hulls and high cargo capacity.`
	spaceport `This spaceport serves as the primary repair and service center for the Arach merchant marine. At any given time hundreds of ships may be in dry-dock here to have new equipment installed or their engines or internal systems tuned for better efficiency. Meanwhile, thousands of analysts and software experts work to plan out delivery routes, schedules, and supply chains for the merchant fleets to ensure that goods are always delivered where they will be most needed, and will earn the best profit. House Mallob's finances and organizational structure are legendary for their complexity.`
	shipyard "Coalition Basics"
	shipyard Arach
	outfitter "Coalition Advanced"
	security 0.3

planet Mars
	attributes farming "near earth" tourism
	landscape land/desert0
	description `Mars was humanity's first attempt at terraforming. Although it remains a dry, cold desert, the air is now breathable without an oxygen tank, and there are sections of the planet where a fair number of plants can grow.`
	description `	Because far more hospitable planets are available to those with enough money to pay for interstellar travel, the farms and ranches of Mars are run mostly by poorer Earth families who want to escape the pollution and congestion, along with some young adults who do farm work to help finance their once-in-a-lifetime opportunity to stand on another world.`
	spaceport `The spaceport on Mars is situated next to the northern Polar Basin, one of the few places where, post-terraforming, a natural lake exists. Here, far more trees grow than elsewhere on the planet, and in the few warm months when the lake is not frozen, Mars almost looks like a friendly place.`
	security 0.2
	tribute 1800
		threshold 4500
		fleet "Small Republic" 64

planet Martini
	attributes paradise rich tourism
	landscape land/myrabella4
	description `Martini is a world of exotic beaches and perfect weather. The Republic's central bank and the galactic stock exchange are headquartered here, and so much money flows through this world's economy every day that the cost of utterly controlling its weather and climate is only a drop in the bucket. Not surprisingly, real estate prices here are astronomical; a small condo in one of Martini's main cities costs more than a capital starship.`
	spaceport `The spaceport is a set of four skyscrapers joined by bridges and platforms at various levels. Hangars are built directly into the towers themselves, with deflector shield generators set up to ensure that ships do not crash, intentionally or otherwise, while approaching the towers to dock. Inside, all the floors and walls are gleaming granite, with teams of workers constantly polishing everything to ensure that not even so much as a fingerprint smudge is visible.`
	bribe 0.1
	security 0.5
	tribute 5600
		threshold 8500
		fleet "Large Republic" 22

planet "Mebla's Portion"
	attributes arach urban
	landscape land/fog5
	description `A stormy world with unpredictable and rapidly changing weather, Mebla's Portion is nonetheless home to several billion Arachi and millions of members of the other Coalition species, in part because rent is cheaper here than on worlds with more idyllic weather. Many of the residents are artists or work in other creative fields that allow them to work from home on days when the weather is too violent for them to venture outside.`
	spaceport `The spaceport is a sprawling complex of hangars and warehouses connected by covered walkways and underground tunnels. Because it has grown larger and larger over the millennia as this world's population increased, the spaceport's current layout is maze-like and seemingly random. Colored stripes painted on the floors mark the pathways between the major sections of the complex, and many local children earn a living just by wandering around offering to give directions to visitors who seem to be lost.`

planet Melenci
	attributes bunrodea medical moon
	landscape land/badlands8
	description `While the southern world of Jentu Le is where genetic research is mainly done, the small moon of Melenci here in the north is where much of that research is put to practice. The moon has only one settlement where Bunrodeans come to receive modifications to their genome. However, the Bunrodeans ensure that any modifications that are done will affect only the individual they are being done to, and will not be passed down to any offspring.`
	spaceport `The spaceport of Melenci has a variety of what you would assume to be advertisements for genetic operations. One displays a graphic of two animated Bunrodeans in a mine. One is injected with a needle and then becomes much bulkier. The mine then collapses in on the two, and the Bunrodean who was genetically modified is shown coming out of the rubble unscathed, while the other is pulled out with bent limbs and placed on a stretcher.`
	shipyard "Bunrodea Basic"
	outfitter "Bunrodea Basic"
	"required reputation" 50
	bribe 0
	security 0

planet Memory
	attributes deep factory medical research
	landscape land/badlands9-harro
	description `Memory is a dry world, but with enough local plants to maintain a breathable atmosphere. Some of the indigenous forms of cactus-like, drought-resistant plants grow dozens of meters high. Most of the animals that have evolved here are nocturnal.`
	description `	This planet was first settled only a few centuries ago, and the population is still relatively low, but they have developed a diverse set of industries including manufacturing and medical research.`
	spaceport `The local government has not yet seen the need to set aside funds to replace the spaceport built by the original settlers: mostly just a collection of poured concrete pads where larger ships can land without sinking into the sand of the desert.`
	spaceport `	They have added some large hangars for richer clients and Navy ships, however, and over the years more and more buildings have sprung up along the periphery of the landing field.`
	outfitter "Deep Sky Basics"
	outfitter "Ammo North"
	security 0.8
	tribute 700
		threshold 4000
		fleet "Small Deep Security" 16

planet "Merask Fortuno"
	attributes korath station
	landscape land/station25
	music ambient/machinery
	description `This station was built primarily for harvesting hyperspace fuel. Even when the Korath were still here, the harvesting was almost entirely automated, so the station only has living quarters for a handful of people.`
	spaceport `Despite their masters being gone, the machines and robots of this station carry out their work just as diligently as before, harvesting fuel that will now be used only by other automata.`
	"required reputation" 1
	bribe 0
	security 0

planet Mere
	attributes fishing rim
	landscape land/sea7
	description `Mere is a world almost entirely covered by oceans. The locals live most of their lives on enormous ships, almost like floating cities, which travel around collecting fish and seaweed for food or harvesting pearls from the shallows to be sold off-world. The city-ships must do their best to avoid certain latitudes where hurricanes are most common, and even so storms are a continuous threat to anyone who lives here. Weather conditions are tracked constantly by a network of satellites.`
	spaceport `The spaceport is on the largest island on the planet. The marketplace is a large, open plaza down by the docks, where the captains of whichever city-ships are moored here at the moment can sell their goods directly to customers. Behind the plaza are large warehouses. If a storm approaches, the goods can quickly be moved inside, while the ships launch out into the deep sea where they have a better chance of weathering the storm without being smashed against the rocks.`
	spaceport `	The entire port is filled with the almost overpowering smell of fish. You have heard that this is the best place in the galaxy for good, cheap sushi, but the smell is doing nothing for your appetite.`
	security 0.1
	tribute 900
		threshold 3000
		fleet "Large Militia" 14

planet "Mereti Station"
	attributes korath station
	landscape land/station16
	music ambient/machinery
	description `This large station serves as the "mission control" for the robotic ships of the Kor Mereti faction. Warships of every shape and design are clustered in its docking bays or flying patrol outside.`
	spaceport `The central core of this station is entirely sealed off, running on its own power generators serviced by self-maintaining repair robots. Inside the core are the advanced computers that direct the Kor Mereti war effort.`
	"required reputation" 1
	bribe 0
	security 0

planet "Miblulub's Plenty"
	attributes arach farming folklore longcows
	landscape land/fields7
	description `Miblulub's Plenty was the first colony created by the Arachi outside of their home system, founded at a time when their home world could not produce enough food to reliably feed its entire population. This planet has long seasons and plentiful rainfall that make its temperate zones ideal for farming, while the grasslands near the tropics are mostly used for longcow ranching. Longcows are a distinctive and ill-behaved species of multi-legged cattle; their meat is a key part of the Arach diet.`
	spaceport `Although most of this planet is rural agricultural land, the spaceport is on the outskirts of a large and prosperous city. Ten thousand years ago, in the early days of Arach interstellar travel, this city was the home of the wealthy investors and business people who funded the farming settlements, and who moved here with their families to escape the pollution and conflict on their home world of Ahr.`
	"required reputation" 15

planet Midgard
	attributes deep factory mining urban
	landscape land/city5
	description `Midgard is a world with as much geographic diversity as Earth itself: mountains, tundra, desert, oceans, marshes, plains. It was the second world in the Deep to be settled, seven centuries ago. It is now home to dozens of major metropolitan areas and a population of over four billion. Although a select few live outside the cities and work in farming or ranching, the vast majority of people here have jobs in manufacturing.`
	description `	Food, fashion, and entertainment here all strike you as out of pace with broader galactic culture. The deep independent history of the planet makes it less likely to simply follow the latest Earth trends as the more recent colonies do.`
	spaceport `The spaceport is located in the center of the city of New Reykjavik, a bustling metropolis which is also Midgard's center of government. The port was built five hundred years ago, and its architecture is much more conservative than other ports in the Deep: instead of domes and rounded, wavy surfaces, it is a collection of tall, square granite towers, connected by bridges at various levels. Most of the hotels and restaurants are in a central tower, slightly higher than the others.`
	spaceport `	There is no central marketplace; instead, you can just buy or sell cargo from a computer terminal and a robotic forklift will arrive at your docking bay to carry it.`
	shipyard "Basic Ships"
	shipyard "Lionheart Basics"
	shipyard "Lionheart Advanced"
	outfitter "Common Outfits"
	outfitter "Ammo North"
	outfitter "Deep Sky Advanced"
	bribe 0.05
	security 0.8
	tribute 3000
		threshold 6000
		fleet "Large Deep Security" 30

planet "Midway Emerald"
	attributes kimek shipping urban wealthy
	landscape land/forest8
	description `Wealthy Kimek prefer to live as close as possible to the centers of power, and in Coalition space the center of power is the Heliarch ringworlds. The dwellings here are a bit more luxurious and less densely packed than on other Kimek worlds, and the total population is less than two billion. Outside the cities, this is a hot forest world, without much local industry or natural resources.`
	spaceport `The relative opulence of this spaceport means that the walkways and doorways are big enough to be comfortable not only for the diminutive Kimek, but for the Arachi and even the Saryds as well, and the three species mingle here in roughly even numbers. The spaceport even has a few gardens and parks, as a concession to the Saryd need for quiet and beautiful spaces.`
	shipyard "Coalition Basics"
	outfitter "Coalition Basics"
	security 0.4

planet Millrace
	attributes factory "near earth" urban
	landscape land/mfield1
	description `Millrace is an overpopulated world, full of factories and manufacturing plants. It is one of several planets in this region of space where people trying to escape from the crowded squalor and polluted cities of Earth come looking for work. Most of the goods manufactured here end up being used by the Syndicate for constructing starships or driving industry on other worlds.`
	description `	The Syndicate is a fair employer: living conditions here may be squalid, but most workers are earning a living wage and some are able to save up for a new life on a more pleasant planet. The Syndicate trusts there will never be a shortage of new immigrants to replace them.`
	spaceport `This spaceport is ugly. It was designed not for the pleasure of sight, but for processing as many people through it as possible, without collapsing onto itself.`
	spaceport `	As the population of Millrace has grown, the spaceport has been continually expanded to support the increase in immigration; you can recognize the different sections because in the newer ones the bare concrete walls are lighter and have accumulated less soot and grime. Most of the restaurants are of the greasy spoon variety.`
	spaceport `	Beyond the spaceport, you can see endless rows of apartment buildings receding into the horizon. Any variation in design or color from one to the next is well-hidden by the layers of filth.`
	outfitter "Basic Outfits"
	outfitter "Syndicate Basics"
	outfitter "Ammo North"
	security 0.2
	tribute 1400
		threshold 4000
		fleet "Large Syndicate" 8

planet Mirrorlake
	attributes hai "hai tourism" moon
	landscape land/bwerner1
	description `The Hai homeworld is orbited by a moon that is large and dense enough to have been able to hold on to its own supply of surface water, and although the atmosphere is cold, much of that water is in liquid form due to the strong tides. In a few places, granite and basalt cliffs rise out of the water, and the Hai have built a few small settlements on the moon, as well.`
	spaceport `This spaceport appears to be a tourist destination. The architecture is different than on other Hai worlds, and much more primitive: stone and mortar instead of polished metal. However, all the buildings are in good repair: despite their ancient appearance, they must be maintained and rebuilt on a regular basis.`
	security 0.2

planet Moonshake
	attributes core factory forest urban
	landscape land/city7
	description `Moonshake is a planet of overpopulated cities side by side with dense wilderness. A few centuries ago it became a local center of industrial production when the Syndicate began building factories here. Since then, immigrants looking for steady work have been pouring in, doubling the planet's population every few decades. It is now a regional center for the production of everything from textiles to molded plastic parts to reactor-grade plutonium.`
	description `	It is characteristic of the Syndicate that the wilderness is entirely ignored, both scientifically and agriculturally, until it is plowed under to make way for expanding industry. Nowhere else in the galaxy is the local fauna so plentiful and yet so poorly characterized.`
	spaceport `The smog is so thick here that you could barely see the landing pad until you were only half a kilometer above it. At street level, the smog is less evident, but the air leaves a faint metallic taste in your mouth.`
	spaceport `	The spaceport, like the rest of this city, is overcrowded, with people walking along the narrow streets and trying to thread their way in between large cargo trucks loaded with crates. You see signs for restaurants of every variety imaginable, but most of them look dirty and dimly lit.`
	outfitter "Common Outfits"
	outfitter "Syndicate Basics"
	security 0.2
	tribute 1200
		threshold 3500
		fleet "Large Syndicate" 7

planet "Muninn Station"
	attributes deep military station
	landscape land/station9
	music ambient/machinery
	description `Muninn Station, along with its brother station Huginn, serves as the gateway to the region of space known as the Deep. They both harvest and refine deuterium for use as rocket fuel, and in addition Muninn Station is used as a military base for the local defense fleets.`
	spaceport `Most of the station is closed off to you, but you are told that if you want you may visit the large military mess hall, where hundreds of Navy members and local militia sit and eat or watch the news videos. You would normally expect a military mess hall to be a noisy, rowdy place, but this one is almost eerily silent, with a few quiet conversations going on in the corners but otherwise no noise except the video screens.`
	"required reputation" 10
	bribe 0.05
	security 0.8
	tribute 1100
		threshold 5500
		fleet "Small Deep Security" 25

planet Muspel
	attributes deep factory mining
	landscape land/canyon9
	description `Muspel is a hot world of deserts, canyons, and warm-water oceans. It is mostly a mining and manufacturing planet, and as a result there are few lifelong inhabitants; most of the people here are migrant workers who are just trying to save up enough money to settle down somewhere more hospitable.`
	description `	Some tourists also come here, to walk through the sandstone canyons where the wind and rain has carved the rock into tall pillars and spires. A few particularly beautiful canyons are protected against strip mining by local law.`
	spaceport `The spaceport here is rudimentary: a collection of concrete landing pads clustered around a single large building. The building is designed with layers of color and rounded spires that mimic the canyonlands. From a distance, it would be indistinguishable from the natural rock outcroppings if it were not for the glitter of sunlight off the windows. Inside, people move at a slower and calmer pace than you have seen elsewhere in the Deep.`
	bribe 0.03
	security 0.6
	tribute 600
		threshold 3000
		fleet "Small Deep Security" 14

planet Mutiny
	attributes pirate
	landscape land/badlands8
	description `Centuries ago, Mutiny was used as a sort of prison world for a powerful band of pirates, a place where rivals could be marooned or held for ransom, rather than killing them outright. It is a cold, dark planet, and food is scarce, but over time several villages developed in the more hospitable regions. No longer prisoners, the inhabitants who remain do so because they prefer a simple life beyond the reach of any government, on a planet that will never be stolen from them because it carries nothing of value.`
	security 0

planet Mystery
	attributes moon saryd uninhabited
	landscape land/canyon05
	description `The Saryd culture's fascination with the movement of the stars and planets can perhaps be attributed to the fact that their homeworld is orbited by two moons, which cause a complex and seemingly unpredictable cycle of tides as well as a variety of subtle effects on the circadian rhythms of the creatures that evolved on Saros. Saryd homes on other worlds often have night lighting cycles designed to mimic the moons of their homeworld.`
	"required reputation" 15

planet Nasqueron
	attributes "requires: gaslining"
	landscape land/nasa8
	description `Beneath Nasqueron's cloudy surface is a complex and thriving ecosystem of gas-dwelling organisms, from the massive void sprites all the way down to bacteria that inhabit tiny water droplets suspended in the air. Although the void sprites mostly feed on these organisms, it appears that in order to grow into their adult form or to give birth to young, they also need rare minerals that they can only find by feeding on asteroids, far beyond the planet's atmosphere.`

planet "Nearby Jade"
	attributes farming kimek longcows urban
	landscape land/fields12-sfiera
	description `Aside from fish, the Kimek diet is mostly vegetarian, but a few centuries ago an Arach entrepreneur decided to start ranching longcows here. It is an ideal world for ranching, with plenty of grassy fields. The ranches have begun a major industry, although generally only the wealthiest of Kimek are willing to spend money on longcow meat.`
	spaceport `The spaceport is at the very center of a city that is laid out with perfect radial symmetry: six sectors, each with their own markets, schools, and other public services, and clusters of skyscrapers that can each house a million individuals. The spaceport itself is also symmetrical, with a concourse in the center and smaller and smaller landing pads radiating out from it so that the largest freighters have easiest access.`

planet "New Argentina"
	attributes "dirt belt" farming
	landscape land/fields1
	description `New Argentina is a world that is ideal for ranching but suitable for little else. Ranchers live as individual families or small communities surrounded by hectares of grazing land for cattle. As a result, the population is still quite low here, and the locals live isolated lives, with most families living many kilometers away from the nearest school or hospital or even from their nearest neighbor.`
	description `	Cattle handlers here do their work on horseback, because they believe modern vehicles are more likely to spook the animals.`
	spaceport `The spaceport is on the outskirts of one of New Argentina's largest towns... which has a population of barely ten thousand people. Many of the dock workers are teenagers or barely past their teens, children of ranchers who are not drawn to the solitary sort of life that their parents enjoy. Aside from the church and the hospital, the largest building in town is "The Grange," a function hall with a sign out front advertising square dances and line dances three nights a week.`
	outfitter "Basic Outfits"
	outfitter "Ammo South"
	security 0.05
	tribute 1000
		threshold 3500
		fleet "Large Republic" 4

planet "New Austria"
	attributes "dirt belt" mining
	landscape land/valley9
	description `New Austria is a rugged mountain world, full of snow-capped peaks and valleys so deep and so steep that they rarely see sunlight.`
	description `	The few settlements that have been built here were developed for mining sapphires and rubies. The sapphires found in New Austria range from blue to yellow to black to clear in color, and are used both for industrial abrasives and for jewelry.`
	description `	For centuries the locals have been trying to find a deposit of diamonds, which would sell for much higher prices than sapphires, and local folklore revolves around the prosperity that would come to this world if diamonds were ever discovered.`
	spaceport `The spaceport is nothing but a couple of landing pads on the outskirts of one of the larger mining villages, high up on a mountain ridge to allow easy access for starships. A few roads lead down from there to the village, where you can trade for local goods or get food from the miners' cafeteria.`
	spaceport `	By the time you have walked to the center of the town, several people have already tried to sell you large "diamonds" that you strongly suspect are just clear sapphires.`
	security 0.05
	tribute 500
		threshold 3000
		fleet "Large Militia" 5

planet "New Boston"
	attributes "dirt belt" farming textiles
	landscape land/water2
	description `New Boston is a completely unremarkable world... except, of course, for the fact that you happen to have been born here.`
	description `	Most of the land is wet and marshy, and the coastal regions are prone to flooding. Some food crops are grown here, but most of the farmers instead plant flax and jute, which grow well in wet soil and are used to make linen and burlap cloth. The textile mills are hot and poorly ventilated, but they offer higher and more reliable income than farming.`
	spaceport `Someday New Boston may be a prosperous enough planet to afford a better spaceport, but not yet. Many of the concrete landing pads have sunk into the muddy soil over the years since they were poured, and are now tilted and uneven.`
	spaceport `	The market where ship captains buy and sell cargo is a large tent rather than a permanent building, but it is sturdy enough to keep off the rain. Loads are brought in and out by trucks and the occasional hovercraft. Here some enterprising local mechanics have set up not only a repair shop and outfitter, but also a shipyard with several small, refurbished ships for sale.`
	shipyard "Basic Ships"
	outfitter "Basic Outfits"
	outfitter "Ammo South"
	security 0.05
	tribute 300
		threshold 2500
		fleet "Small Militia" 23

planet "New Britain"
	attributes "dirt belt" factory farming urban
	landscape land/city6
	description `New Britain is one of the few worlds in the Dirt Belt region of the galaxy that is relatively prosperous and has a large population. Although the gravity here is slightly low, it is otherwise a nearly ideal Earth-like world, rich enough in natural resources that all the raw materials for the local industry can come from on-planet.`
	description `	Among the native life forms, the most striking are the many species of large and colorful birds, most of which have learned to give the cities and the spaceport a wide berth.`
	spaceport `The spaceport is a granite ziggurat, a step pyramid with landing pads and hangars on each level. On the top levels are the dining areas and meeting rooms for corporate visitors; the lower floors provide warehouse and storage space.`
	spaceport `	Compared to the relatively traditional architecture of the city nearby, the spaceport looks out of place, even absurd. But to the locals, it is meant as a clear display to visitors that even though they are in a region of space known for poor and sparsely populated worlds, this particular world is far more developed.`
	shipyard "Basic Ships"
	shipyard "Tarazed Basics"
	outfitter "Common Outfits"
	outfitter "Ammo South"
	outfitter "Delta V Basics"
	outfitter "Kraz Basics"
	security 0.2
	tribute 1300
		threshold 4500
		fleet "Large Militia" 20

planet "New China"
	attributes "near earth" urban
	landscape land/city22
	description `In the very early days of hyperspace travel, most settlers chose to put down roots within a few jumps of Earth, because until more fuel depots were built, colonies farther out would seldom be visited by cargo ships. As a result, a lot of effort was put into terraforming and developing worlds that would have been passed over by most colonists today.`
	description `	New China is one such world, and it is now overpopulated, and poor enough that maintaining the terraforming equipment and climate requires almost a third of the planetary government's tax income.`
	spaceport `The "new port" here was built several centuries ago, when the grand but impractical spaceport built by the original settlers had deteriorated to the point where it was no longer usable. This port is much simpler by comparison: just a ring of landing pads of various sizes around a large central building with ten levels of warehouse space accessible by freight elevator.`
	spaceport `	There are always locals hanging around the port, some of them mere children, who are trying to find a cheap ride off-planet.`
	outfitter "Common Outfits"
	outfitter "Ammo South"
	outfitter "Delta V Basics"
	outfitter "Kraz Basics"
	security 0.1
	tribute 1400
		threshold 4000
		fleet "Small Republic" 50

planet "New Finding"
	attributes research saryd
	landscape land/canyon6
	description `Due to complex atmospheric currents and swiftly changing seasons, the surface of New Finding is constantly scoured by powerful winds, making it difficult for soil to accumulate except in sheltered canyons and gorges. Each of these patches of greenery stands like an island amid a sea of bare rock. Over time, where the forests are able to take hold and grow, they spread outward and begin to turn more of the rock into habitable soil. On the exposed slopes, rock slides are a constant danger.`
	description `	Due to the limited habitable land, the local economy focuses on high tech medicine and equipment that can be produced by relatively small laboratories.`
	spaceport `The New Finding spaceport is in a canyon, with hangars cut into both the canyon walls and delicate covered bridges linking them together. Attempting to land here without crashing into anything is a harrowing experience.`
	spaceport `	The bottom of the canyon is a bright green ribbon of trees and plants that stands out in sharp contrast against the red and yellow layers of sandstone.`
	"required reputation" 15
	security 0.3

planet "New Greenland"
	attributes "dirt belt" forest textiles
	landscape land/snow16
	description `New Greenland was first settled about six hundred years ago, at the peak of the "Turf Wars" era where most planets were controlled by powerful corporations and their struggles often turned into outright warfare with privately owned fleets and armies. The people who came to New Greenland were looking for a world so marginal and undesirable that they could live here in peace without being caught in the crossfire.`
	description `	The locals here grow food in greenhouses and specialize in making warm winter clothing, which is this planet's only export.`
	spaceport `The spaceport is near the equator, but it is still cold enough that there is always some snow on the ground.`
	spaceport `	You have never seen as many people in fur coats as there are here; what might be considered a luxury in other parts of the galaxy is a necessity here, where the cheapest clothing material is the pelts of indigenous animals.`
	spaceport `	From the size of the claws hanging decoratively off some of the coats, you have to give a grudging respect to the hunters. High fashion is not an industry that usually involves risk of dismemberment.`
	security 0.05
	tribute 200
		threshold 2000
		fleet "Small Militia" 15

planet "New Holland"
	attributes "dirt belt" factory farming fishing
	landscape land/water7
	description `Like its namesake on ancient Earth, New Holland is a world of oceans and low country. It is an old planet, its tectonic activity long since silenced, worn smooth by eons of weather. For those who live here, flooding is a constant threat, requiring a vast network of dikes and levees. But the floods also refresh the soil, making this one of the most fertile farming worlds in the region.`
	description `	As the population has boomed, and as the farms have been consolidated and become more mechanized, large cities have grown to house factories and workers.`
	spaceport `The spaceport is on the fringes of one of the factory towns. In the distance are row after row of identical brick buildings; in the opposite direction, a safe distance from the city, are the cooling towers of several nuclear power plants. The port itself is laid out for maximum efficiency in loading and unloading cargo regardless of the weather or time of day: a row of hangars, open at one side to ships coming in and departing, and on the other to a road carrying a steady stream of trucks.`
	outfitter "Basic Outfits"
	outfitter "Ammo South"
	outfitter "Delta V Basics"
	security 0.1
	tribute 700
		threshold 3000
		fleet "Large Militia" 11

planet "New Iceland"
	attributes "dirt belt" factory mining oil volcanic
	landscape land/valley0
	description `New Iceland is a perpetually hazy volcanic world, with a slightly caustic atmosphere but enough reserves of metal and petrochemicals to draw a large number of settlers. Some of those settlers also make a living as farmers, and a few well-developed factory towns produce goods for export to other worlds.`
	description `	Many of the inhabitants wear dust masks to avoid letting the particulate matter from the volcanoes accumulate in their lungs.`
	spaceport `Almost as soon as you stepped off your ship, your eyes began to sting. You try to breathe as shallowly as possible.`
	spaceport `	This port consists of a single large hangar, only big enough for two or three bulk freighters, plus some overflow landing pads and old rusted storage sheds outside. There is a small cafeteria, offering you a choice between two kinds of soup, some pre-made sandwiches, or the hot meal of the day.`
	security 0.05
	tribute 300
		threshold 2000
		fleet "Small Militia" 24

planet "New India"
	attributes "dirt belt" farming forest frontier textiles
	landscape land/forest0
	description `New India was first settled less than a century ago, and the settlers are still struggling to establish themselves. It is a hospitable climate, but the amount of labor needed to clear forests and to plow rocky fields has meant that the towns here can only grow very slowly.`
	description `	The farms grow both food crops and cotton, and very recently they have begun manufacturing their own textiles instead of just shipping the raw cotton off-world for processing.`
	spaceport `New India's spaceport is a ring of low wooden buildings around a wide landing area paved with concrete slabs. Around the perimeter carts of trade goods are driven, some being pulled by tractors and others, by horses or oxen. You even think you see a few carts being pulled by water buffalo.`
	spaceport `	Most of the buildings are for storage, but from somewhere nearby you can smell fresh-baked bread.`
	outfitter "Ammo South"
	security 0.05
	tribute 200
		threshold 2000
		fleet "Small Militia" 16

planet "New Kansas"
	attributes "dirt belt" forest textiles
	landscape land/fields6
	description `Wool clothing is considered a luxury in most of human space, because enough oil is mined on most planets to make synthetic clothing much cheaper than raising and shearing sheep. However, here on New Kansas, wool is the primary industry.`
	description `	The land is mostly rolling green hills and shallow streams, ideal for grazing. However, unwary travelers hiking through the idyllic countryside have been known to be attacked by savage packs of feral sheep, so this world is not without unique dangers of its own.`
	spaceport `The spaceport includes several stores selling wool garments, each worth easily ten times as much as the clothes you are wearing. A few of the visitors milling around seem genuinely interested in the clothing, but most of them, like you, are just ship captains who see wool clothing as nothing more than a pricey luxury good that can be sold elsewhere for a good profit.`
	spaceport `	The port authority employs several people on horseback whose sole job is to keep the landing pads clear of wild sheep.`
	security 0.05
	tribute 300
		threshold 2500
		fleet "Small Militia" 22

planet "New Portland"
	attributes "dirt belt" farming
	landscape land/fog8
	description `New Portland is a cloudy planet orbiting a dim star; the only reason it is not completely frozen is because of the heat trapped by its upper atmosphere. There are only a handful of towns here, and nothing big enough to warrant being called a city. Most of the settlers are subsistence farmers who can only dream about life on other worlds. Many houses here do not even have running water or personal computers.`
	description `	Some of the farms near the spaceport are planted with different crops forming abstract patterns visible from the air. Such a whimsical extravagance seems particularly odd when you consider that the owners will never be able to afford to see their fields from that angle. But perhaps that is precisely the point.`
	spaceport `The largest town on New Portland has set aside a landing area for ships, but it is barely what could be called a spaceport. Aside from the refueling station and a few sheds, there are no other buildings, just an open field of packed gravel, with grass and weeds peeking up in places where it has avoided the blast from landing spacecraft. A few farmers have parked wagons here and are trading food and other goods with the visiting ships.`
	security 0.05
	tribute 200
		threshold 2000
		fleet "Small Militia" 12

planet "New Sahara"
	attributes "dirt belt" factory
	landscape land/water1
	description `New Sahara is mostly desert and savanna, with very little precipitation.`
	description `	A century ago, some entrepreneurs settled here and built a factory complex that is entirely powered by wind and solar energy, because there are so few cloudy days here and the wind and sunshine are so reliable. The factory is mostly autonomous, with only a few thousand people living here to perform maintenance or to grow crops in irrigated fields.`
	spaceport `The spaceport consists of a few large concrete slabs, each big enough for a dozen small ships or a pair of bulk freighters to land on. Farther away are fields of solar panels and the factories that they power. The spaceport buildings themselves, however, are underground, where less energy is needed to keep the air cool. Light pipes bring sunlight down from the surface to illuminate the subterranean storage caverns and living quarters, while keeping the searing heat of the sunlight out.`
	security 0.05
	tribute 400
		threshold 3000
		fleet "Small Militia" 30

planet "New Switzerland"
	attributes mining "near earth" tourism
	landscape land/mountain5
	description `New Switzerland is a world where tectonic activity has left deeply folded and fractured mountains across much of the planet's surface.`
	description `	In many places, the topsoil is too thin and rocky to support farming, but many people have settled here anyway, drawn to the beauty of the mountains. A few ski resorts operate in the mountains, and in recent years a gemstone mining industry has begun to develop as well.`
	spaceport `The spaceport is in a valley, surrounded by mountains so high that their tops are often lost in the clouds. From the port town, tourists can ride a cog railway to the tops of several of the tallest mountains nearby.`
	spaceport `	Most of the buildings in town are wood framed, and some are old fashioned half-timber buildings with whitewashed plaster packed in between the beams. It is not a technologically advanced world, but it is a very beautiful place.`
	security 0.1
	tribute 300
		threshold 2000
		fleet "Small Republic" 11

planet "New Tibet"
	attributes "dirt belt" factory religious
	landscape land/mountain0
	description `New Tibet is a world of jagged mountains and deeply shadowed valleys.`
	description `	Although it has been inhabited for centuries, in many places the terrain is so rugged that roads cannot be built, leaving several of the smaller towns almost completely isolated. Taking advantage of this isolation, several orders of Buddhist monks have built monasteries here.`
	description `	In the lowlands, large farms support sprawling cities full of factories, a striking contrast to the simplicity and isolation of the mountain villages.`
	spaceport `The spaceport is in a hilly region, just outside of the largest city, with a view of a valley full of farms that stretch for tens of kilometers, all the way down to the ocean.`
	spaceport `	The port is much less modern than the city nearby; it was built by the early settlers and has not been significantly updated since then, because the focus has been on improving life for the locals, not for their occasional visitors.`
	security 0.1

planet "New Tortuga"
	attributes core "core pirate" factory pirate religious
	landscape land/fog6
	description `A planet of violent storms and frequent earthquakes, New Tortuga does not have a lot to offer the average spacefarer. The most significant settlements on the planet are built predominantly underground, far from any fault lines, with only obscure, hardened access areas. Combined with the fortress-like blast doors that blockade the spaceport entrances, New Tortuga is the perfect place for those looking for somewhere to hide.`
	description `	Most of the inhabitants of this planet are Syndicate dissidents who mainly support themselves through manufacturing. The Syndicate often destroys pirate factories at their borders, but their fleets do not find the monetary cost of venturing as far as New Tortuga worth the benefit. Here, shipyards, factories, and outfitters provide a continuous supply of goods and services for the system.`
	spaceport `As you walk through the spaceport, scattered amidst the bars and black-markets, you notice a surprising number of religious buildings. There are a variety of churches, synagogues, mosques, temples, and others you can't quite remember the names of. Most of the shops are run not by pirates, but by ordinary folk, many wearing religious garb. The citizens here interact with pirates with friendliness and warmth, rather than the hostility and fear you see on other pirate worlds.`
	spaceport `	The relative peace is frequently broken by a pirate band wandering through the spaceport. While perhaps an auditory nuisance, the pirates here are generally more obedient and disciplined than those seen on other planets. Their ships are more advanced too, judging by the armaments and engines you noticed in the hangar.`
	shipyard "Basic Ships"
	shipyard "Core Pirates"
	shipyard "Advanced Core Pirates"
	shipyard "Southern Pirates"
	shipyard "Northern Pirates"
	shipyard "Megaparsec Basics"
	outfitter "Basic Outfits"
	outfitter "Common Outfits"
	outfitter "Ammo North"
	outfitter "Ammo South"
	outfitter "Pirate Outfits"
	outfitter "Syndicate Basics"
	outfitter "Syndicate Advanced"
	"required reputation" -10
	bribe 0.03
	security 0
	tribute 1400
		threshold 5000
		fleet "Large Core Pirates" 10
		fleet "Small Core Pirates" 15

planet "New Wales"
	attributes "dirt belt" mining
	landscape land/mountain7
	description `New Wales is home to a few mining outposts which extract and refine rare earth minerals and heavy metals. It is dangerous work: the mines are deep underground and prone to noxious gases and cave-ins, and the refineries work with molten radioactive materials and caustic chemicals.`
	description `	Due to the somewhat dim light of the star Algorel, and the cloudiness of the atmosphere, this is not a good world for farming, and the population remains quite small.`
	spaceport `The warehouses at the spaceport are kept under continuous guard due to the high value of the refined metals they contain. There are several missile silos and surface-to-air laser turrets as well; New Wales has survived multiple pirate attacks in the last decade.`
	spaceport `	Within the spaceport cafeteria, however, the locals are quite friendly and excited to connect with visitors and hear news of the outside world. The cafeteria is cooking lamb stew, and the smell of it pervades the whole building.`
	outfitter "Ammo South"
	outfitter "Basic Outfits"
	security 0.2
	tribute 400
		threshold 3000
		fleet "Large Militia" 6

planet "New Washington"
	attributes "dirt belt" mining oil
	landscape land/nasa4
	description `New Washington is a planet huddled close to a dim, red sun in an otherwise frozen system. It orbits so close to the sun that the two are locked together, with one side of New Washington continuously facing the sun and the other in perpetual darkness.`
	description `	The only villages are in the twilight region in between, and there the settlers make a living by mining for metal and for oil, a relic of a warmer period when more life flourished here and the planet spun more quickly on its axis.`
	spaceport `In this narrow ring between the baking sun of New Washington's day side, and the endless night beyond, a few native plants and animals still flourish: weirdly colored trees and grasses, and a few insect-like creatures flying among them.`
	spaceport `	Rats, accidentally introduced by the settlers, also flourish here. A small, nearly deserted cafeteria is selling stew and mashed potatoes. You are almost certain the stew is made with rat meat.`
	security 0.05
	tribute 200
		threshold 2000
		fleet "Large Militia" 3

planet Newhome
	attributes hai textiles urban
	landscape land/myrabella7
	description `Newhome's gravity, climate, and geography is very similar to the Hai homeworld. Several billion Hai live here. Most dwell in large factory cities, but there are also ranches in the undeveloped areas where the Hai raise animals that are larger than elephants but produce wool similar to sheep. Shearing them is a dangerous undertaking, but their wool can be used to make excellent, long-lasting clothing.`
	spaceport `The roads in the spaceport are very wide, so that Hai ranchers can lead their massive, sheep-like beasts along them. The animals seem docile enough, but their size is alarming.`
	spaceport `	Most of the shops only sell clothing made for the Hai, but a few enterprising artisans have begun making clothing for humans as well: larger dimensions, and no tail holes in the pants.`
	outfitter "Hai Basics"
	security 0.2

planet Nifel
	attributes deep medical research
	landscape land/mountain3
	description `Nifel is a cold world, with summers too short to grow most crops, and very little indigenous wildlife aside from thick-furred mammals and some migratory birds that travel from one hemisphere to the other every year.`
	description `	Four centuries ago, when much of human space had been in travel quarantine for a decade to block the spread of the Rigellian Plague, it was here that researchers discovered a cryophilic bacterium growing in the permafrost that could be used to combat and eventually eliminate the plague. Some research labs and manufacturing plants still remain in operation here.`
	spaceport `The port is located near the equator, but the air is still uncomfortably cold. As with many of the fanciest buildings in the Deep, the spaceport here is built of carbon fiber and plastic composite instead of more traditional materials. The particular composite used here is slightly translucent, so the hallways and hangars are all bathed in dim and diffuse sunlight.`
	spaceport `	The spaceport is large enough to house ten times the number of people and ships that are currently here.`
	outfitter "Basic Outfits"
	outfitter "Deep Sky Basics"
	outfitter "Ammo North"
	bribe 0.05
	security 0.7
	tribute 1500
		threshold 4000
		fleet "Large Deep Security" 16

planet Nimbus
	attributes core fishing medical
	landscape land/fog6
	description `Nimbus is a stormy ocean world, where a rain shower can descend on you almost without warning, only to be replaced with equal suddenness by bright sunshine. It draws mostly the sort of people who can weather such changes with placid, unperturbed calm; tourist guidebooks often rank Nimbus near the top in their lists of "friendliest natives."`
	description `	All the industry on Nimbus is driven by the sea. Fish are plentiful, and the oceans here also contain some unique microorganisms that are harvested to extract useful medical compounds.`
	spaceport `The spaceport is on a small island, but well above the high water mark. The mixture of ocean spray and fog and drizzling rain is enough to turn your clothes damp even just on the short walk from your landing pad to the main cluster of buildings.`
	spaceport `	Thankfully the weather is warm, but you are glad to find a cozy, dry, and welcoming space in the coffeehouse across from the warehouse district.`
	outfitter "Basic Outfits"
	outfitter "Syndicate Basics"
	outfitter "Ammo North"
	security 0.3
	tribute 300
		threshold 2500
		fleet "Small Syndicate" 4

planet Norn
	attributes deep fishing moon
	landscape land/beach4
	description `Norn is a water world, with low gravity but an atmosphere dense enough to breathe easily. Large mats of seaweed and algae form natural rafts that drift around with the ocean currents, and a few intrepid settlers have colonized them, people who prefer a life of relative solitude and are willing to trust their fates to wherever the winds might take them. Others have settled the few, low islands, which are prone to frequent flooding.`
	description `	Fish are common here, including a few species of flying fish which travel in large packs and are a considerable nuisance for the land-dwellers.`
	spaceport `The spaceport is on one of the larger islands, a network of small buildings connected by bridges and raised up on enormous stilts about fifty meters high. Cargo winches are used to load and unload cargo from the boats that dock below. Starships dock in individual hangars, to protect them from the wind.`
	spaceport `	The whole complex sways slightly, almost imperceptibly, as if it were a large boat at sea. The walkways all have tall railings, but you still find yourself afraid to venture too near the edge or to look down at the island and the sea below. The locals, however, walk swiftly and gracefully, with no sign of fear.`
	shipyard "Lionheart Basics"
	outfitter "Ammo North"
	outfitter "Basic Outfits"
	outfitter "Deep Sky Basics"
	bribe 0.04
	security 0.6
	tribute 500
		threshold 3000
		fleet "Small Deep Security" 12

planet Oasis
	attributes farming rim textiles
	landscape land/dune4
	description `Although much of Oasis is desert, a few tropical regions exist that are more suited to human habitation. The settlements are small, and rely mostly on agriculture, ranching, and textiles to produce goods that can be sold off-world.`
	description `	For those who are drawn to simple frontier living, it is a paradise, where you can earn a living just by working with your hands, and where the only mode of transportation anyone needs is a horse. Many outsiders, of course, view the Oasis lifestyle as backward and primitive.`
	spaceport `Most cargo on Oasis is carried by horse-drawn wagons. Some of them are made of steel, but others seem to be built of hand-hewn wood. The sight of horses drawing loads onto and off of gleaming starships is almost surreal.`
	security 0.05
	tribute 300
		threshold 2000
		fleet "Large Militia" 5

planet "Oberon Station"
	attributes core station
	landscape land/sivael9
	music ambient/machinery
	description `Oberon Station is a deuterium refinery owned and operated by the Syndicate, and aside from a few docking bays for visiting ships to use in an emergency, the rest of the station is sealed off to non-employees.`
	"required reputation" 10
	bribe 0.03
	security 0.4
	tribute 400
		threshold 2000
		fleet "Small Syndicate" 5

planet Oblivion
	attributes "dirt belt" mining oil
	landscape land/industrial0-iridium
	description `The atmosphere here is a toxic mix of ammonia, sulfur, and methane. Although breathable by human beings if necessary, the locals use masks to reduce the risk of chronic respiratory problems. Even so, the life expectancy here is short, but that is partly because the two best-paying industries are oil drilling and mining for radioactive elements.`
	spaceport `The spaceport is a long landing strip paved in asphalt, with warehouses on either side of it constructed from stone and mortar. Inside are stacked lead-lined crates of radioactive materials for sale.`
	spaceport `	Unlike many Dirt Belt worlds, you see few curious children watching ships land or playing among the buildings; this is not the sort of world where many people choose to put down roots and build a family.`
	outfitter "Ammo South"
	security 0.05
	tribute 500
		threshold 3000
		fleet "Large Militia" 8

planet Ochrescoop
	attributes hai station
	landscape land/station43
	music ambient/machinery
	description `A massive plaque attached to a bulkhead in the promenade entry proudly indicates that station has been run by Yoot Ki Magnetic Fuel Harvesting for over 75,000 years. It seems that the powerful magnetic field of the gas giant below makes this station an ideal location for harvesting and re-harvesting the massive volume of fuel demanded by the Hai space industry. Despite its long history of operation, the station seems to be in an excellent state of repair.`
	spaceport `The spaceport, which consists of a wide promenade running around the interior of the station, seems to be divided into two distinct areas: the lower level, which contains all manner of amenities, services, and food places, and the upper level, which hosts the official Yoot Ki sales center in addition to a suite of different facilities for various research institutes. As it turns out, the powerful magnetic field of the world below also has certain advantages for scientific experiments.`
	spaceport `	A holographic sign floating next to the stairs proudly states that over 7,000 years have elapsed since the last fatal safety accident.`
	bribe 0.1
	security 0.5

planet Occupas
	attributes "requires: gaslining"
	government "Silent Ones"
	landscape land/nasa10
	description `There are no places to land on this planet, so you end up simply gliding through the upper layers of clouds. From time to time some strange giant shadows appear in the deeper layers, but they never stay long. This gas giant has a relatively calm weather; the winds are not that strong and storms do not appear very often.`

planet "Ogmur's Siphon"
	attributes arach "coalition station" research
	landscape land/station36
	music ambient/machinery
	description `This refinery was built shortly after the nearby dry dock station was finished, to ensure the system was self-sufficient to provide the hyperspace fuel needed for the visiting ships. A small fleet of tanker ships is docked on specially marked hangar bays, always ready to bring the fuel elsewhere if needed.`
	description `	"Ogmur" is the name of the gas giant below, named after a giant snake-like creature of Arach mythology. With an abnormally dense core and storms more ruthless than in any other gas giants in the Coalition, it swallowed the first five predecessors of this station before they could be completed, and though this one has remained in a stable orbit for thousands of years after its completion, superstition surrounding the planet makes it so that the Siphon receives very few visitors.`
	spaceport `While technically part of the system's "Guardian" military complex, there's little to no Heliarch control over the free space in this station, so a few shops and branded restaurants have opened up to serve the local workers and occasional visitors. Whether by necessity due to the lack of services in the system, or simply out of boredom within the monotony of the station, the food here is by far the best in the system and even better than on some Coalition planets.`
	spaceport `	With the exclusive goal of serving as a large-scale refinery, the station has far less living space than the system's main attraction, often leading to semi-crowded areas in spite of the low amount of pedestrian traffic here.`
	"required reputation" 15

planet Okoity
	attributes bunrodea urban
	landscape land/fog2
	description `Due to an overabundance of natural resources and arable land when the planet was discovered, Okoity has achieved the highest population of any Bunrodean world, with a staggering 24 billion people. All but the most inhospitable regions of the planet have been settled in some shape or form.`
	description `	Unfortunately, time has taken its toll on the planet, as the once prosperous lands have run dry as a result of millennia of industrial habitation. While the planet isn't completely barren of natural resources, an increasing large amount of supplies must be brought in from other worlds to sustain the population.`
	spaceport `The spaceport of Okoity is completely packed with Bunrodeans. You have little room to maneuver as you explore the spaceport while trying to not bump into anyone. Many of the Bunrodeans here show signs of being genetically engineered, from Bunrodeans with extra limbs to one that you see up high climbing on walls and jumping from building to building to avoid the crowd below.`
	shipyard "Bunrodea Basic"
	outfitter "Bunrodea Basic"
	"required reputation" 25
	bribe 0
	security 0

planet Olohoa
	attributes bunrodea uninhabited
	landscape land/sky3
	description `From afar, Olohoa looks like it might be a pleasant place to live, with clear oceans not too dissimilar to what you might find on a Paradise World. But your ship's sensors tell you a different story, one of a planet with immense amounts of ultraviolet radiation bombarding its surface. Nothing short of an extremophile could survive on the surface here, and any life in the oceans is likely deep down where no radiation can reach.`

planet Osaeli
	attributes ka'het uninhabited
	landscape land/fields15
	description `An Earth-like planet with high biodiversity, at first glance Osaeli appears to be an idyllic world where no lifeform ever became predominant; but looking more closely, the signs of an ancient devastation can still be seen. In the middle of the forests, huge amounts of debris are scattered across large areas, and scans reveal many underground bunkers, partly destroyed and filled with water.`

planet "Oup Je"
	attributes gegno scin
	landscape land/canyon4
	description `The many beveling formations here provide the Gegno Scin with a rich amount of materials for their cities and ships. Below are small woodlands that seem to be stripped down one way or another, with few living areas scattered about. It is apparent that this planet has been worn down over time, both to natural and unnatural causes.`
	spaceport `A few Scin in the spaceport are equipped with what looks like heavy mining gear instead of normal pilot attire, and are never seen boarding any spacecraft. Rather than cautious, they appear to be genuinely curious of your presence, staring at you in fascination. Presumably, these Scin spend most of their days deep in this planet's mines, so seeing anything beyond minerals or machinery, let alone foreigners, is quite astonishing to them.`
	government "Gegno Scin"
	"required reputation" 1
	bribe 0
	security 0

planet Palarei
	attributes ka'het uninhabited
	landscape land/valley5
	description `While its short distance from Gerenus makes it seem only barely capable of supporting life, Palarei's surface is full of thickets of a small spiky bush native to this planet. Oddly enough, very few settlements on the planet appear to have been destroyed by weapon fire; most facilities are covered in meters of dust and sand but, other than that, appear to be quite operative.`

planet Palatine
	attributes "gas giant" "requires: gaslining" uninhabited
	landscape land/nasa12
	description `The whipping winds of Palatine are a prime example of how the inner mechanics of gas giants are poorly understood; when it was initially discovered by the Remnant, its winds spun around the globe at speeds far in excess of what astrophysical models predicted, as if they had recently been subject to a massive acceleration.`
	description `	Over the subsequent centuries the winds have been imperceptibly slowing toward normally predicted velocities, but at their current rate it will be many millennia before they reach them.`
	government Uninhabited
	security 0

planet Parii'het
	attributes ka'het uninhabited
	landscape land/station42
	music ambient/machinery
	description `Very similar to its sister station of Seli'het, Parii'het was still under construction when it was abandoned by its creators. Today, it floats uninhabited in this rarely visited section of space, approached occasionally by the automated drones that mindlessly continue to carry new supplies to the massive cargo section. If the Ka'het attacked this station, it would be made entirely inoperable in a short time.`
	government Builder

planet Pearl
	attributes forest medical paradise tourism
	landscape land/forest3
	description `Pearl is an idyllic, forested world, mostly set aside as a wildlife sanctuary for imported exotic species. Each of the islands and continents houses animals and plants from a different planet's biosphere. Terraforming stations and satellites maintain the atmospheric gas levels in order to keep each island at the proper temperature and rainfall level.`
	description `	Some of the islands are open for tourists and safari tours, and even for hunting. Others are owned by private companies and used for medical research. People with training in veterinary medicine are always in high demand here.`
	spaceport `The spaceport is on one of the smaller islands, where the outside contagions brought in by visiting ships - including the rats and insects that inevitably stow away inside cargo crates - can be kept in isolation. The spaceport is located on a mountain slope immediately above a sea port, where visitors can charter a ship to one of the other islands. The warehouses for incoming and outgoing supplies are massive, but have been dug partly into the mountain so that the part of them that extends above ground is less prominent.`
	bribe 0.03
	security 0.7
	tribute 2800
		threshold 6000
		fleet "Large Republic" 11

planet "Pelubta Station"
	attributes arach "coalition station" research
	landscape land/station7
	music ambient/machinery
	description `Pelubta Station was built shortly after the Arachi discovered the hyperdrive, initially to take advantage of the massive amounts of solar power generated by the nearby stars. However, now it is mainly used as a hyperspace fuel refinery. Although it has endured some solar flares, constant maintenance means that the station still doesn't show its age.`
	description `	Pelubta Station is also used to study one of the binary stars in this system, since it has a similar makeup and age to one orbited by a Heliarch ringworld. Most of this research is focused on predicting stellar phenomena, especially the most abnormal ones.`
	spaceport `The intake section has a consistently high traffic, mostly made up of Coalition merchants supplying the station and leaving with shipments of fuel to take to other Arach worlds. The science section seems to be completely closed off to non-Heliarchs. Considering that the work done here should be relatively benign, the station may also serve other purposes.`
	"required reputation" 20
	security 0.4

planet "Periaxle Circuit"
	attributes "coalition station" research saryd
	landscape land/station34
	music ambient/machinery
	description `The first structure of such scale the Coalition ever built, this station was designed and fully built before the War of Independence. Originally a Saryd attempt at emulating the Quarg's own ringworlds, almost all living quarters and amenities were stripped away over the course of the war in favor of a gigantic particle accelerator used by the Saryds to research weapons and shielding technology. Nowadays, its use has shifted into a more general-purpose research facility.`
	description `	Completed dozens of centuries before the war, the structure's original plating failed to last the test of time unscathed, unlike the Quarg's own, and is in a constant need of replacement to prevent the miniature ring's integrity from being compromised. Every so often, maintenance crafts can be seen conducting repairs on some outer section of the ring.`
	spaceport `Having very little in the form of windows to look out into the system, and not much to gaze at the small, barren planet it encompasses, the station sees very few visitors--mostly cargo haulers bringing in supplies for the crew staffed here or the occasional university groups coming to visit the particle accelerator and deepen their knowledge.`
	"required reputation" 15

planet "Phoenix Station"
	attributes deep station
	landscape land/sivael4
	music ambient/machinery
	description `As with all refineries in the Deep, Phoenix Station is government-owned. You cannot imagine who would want to live here; despite reflective hull plating and active cooling systems, the station is uncomfortably hot. Nearly all the work is done by robots and computers, with only a skeleton crew of people supervising. Every time the station's orbit brings it through the planet's shadow, the temperature drops briefly and the entire station creaks ominously as it cools.`
	"required reputation" 10
	bribe 0.07
	security 0.7
	tribute 500
		threshold 2000
		fleet "Large Deep Security" 5

planet Pilot
	attributes north research
	landscape land/bwerner2
	description `Pilot is used as a research and testing station for Lovelace Labs. The research buildings are not open to non-employees. From a distance it looks almost like a small war is going on, with missiles being fired from a silo toward a hilltop where an anti-missile turret is picking them off one by one.`
	description `	Rumors say that the Sidewinder Missile engineering team and the Missile Defense team are in fierce competition with each other, and whichever team is currently losing to the other must buy them lunch every Friday.`
	spaceport `The workers grudgingly refuel your ship, but it is quite clear that you are out of place here. Nearly everyone in the spaceport is wearing a lab coat or a uniform, and several groups of people halt their conversations as soon as you pass within earshot.`
	"required reputation" 100
	bribe 0.1
	security 0.9
	tribute 600
		threshold 2000
		fleet "Small Republic" 21

planet Pincian
	attributes moon uninhabited
	landscape land/mars3
	description `Pincian is a small rocky moon, tiny enough to avoid most asteroids attracted by the nearby gas giant of Palatine. Nevertheless, a huge crater, old enough to have collected some dust and regolith, dominates its surface. Whatever crashed here, it must be tens of thousands of years since the impact.`
	description `	There are some small-scale mining operations all around Pincian, but everything around the crater has been left untouched except for a Remnant research station nestled into one of its edges.`
	government Uninhabited
	security 0

planet Placer
	attributes core frontier mining
	landscape land/mfield5
	description `Placer is uninhabited aside from one small mining outpost; the atmosphere contains uncomfortable levels of ammonia and sulfur dioxide. To avoid respiratory injury from long term exposure, those who live here must wear breathing gear when they leave their pressurized homes and mine shafts.`
	description `	Several scientific experiments over the last few centuries have sought to introduce microorganisms that would break down the harmful chemicals and transform the atmosphere to make it safer for human beings to breathe, but none have been successful.`
	spaceport `The port consists of a large atmospheric dome, with landing pads and airlocks around the periphery. Although brief exposure to the air is not considered harmful, you find yourself holding your breath as you run from your ship to the airlock.`
	spaceport `	Inside the dome, hanging gardens and open park land create a much more hospitable place, but the spaceport is nearly deserted, aside from one small pub that seems to be full of mine workers whose shift has just ended.`
	security 0.2
	tribute 300
		threshold 2000
		fleet "Small Syndicate" 4

planet "Plort's Water"
	attributes arach research
	landscape land/sea15-harro
	description `Plort's Water is an ocean world, with no landforms except for some scattered volcanic archipelagos. A few of the larger islands are home to small Arach settlements, and others live aboard "island-ships" that can each carry tens of thousands of individuals. There is very little industry here, but many of the locals are involved in biological experiments or in categorizing the millions of species that inhabit the oceans.`
	spaceport `The spaceport is built on the slopes of a dormant volcano, and only has space for a few dozen ships to land at any one time. Too few visitors come here to support any shops or restaurants in the spaceport itself. In the village, the cheapest and most abundant food is a variety of soups, cakes, and puddings that all look and smell as if they are made from processed algae.`
	"required reputation" 15

planet Poisonwood
	attributes factory farming frontier south
	landscape land/bwerner6
	description `Until very recently, Poisonwood was home to a slave colony run by a powerful outlaw cartel. Tens of thousands of slaves were forced to work in hot, dirty manufacturing plants or irrigating fields out under the burning sun. Finally, in the year 2985, a Republic Navy strike force defeated the cartel and liberated the slaves. The Navy also supplied the manpower and equipment necessary to transform the factories and towns into a more livable setting for those who chose to remain, while giving others free passage off-world.`
	description `	Today, most of the inhabitants are children of the liberated slaves, and like their parents they remain grateful and fiercely loyal to the Republic.`
	spaceport `The starport is a hodgepodge of small metal structures, built from the remains of Navy and pirate ships that fought for control of this world. The locals are unusually courteous and proud to welcome you to their planet.`
	spaceport `	The tavern in the center of the port is named The Parting Glass. The walls are covered with photographs from after the war: liberated slaves boarding Navy ships to leave this planet that had brought them so much pain; Navy officers leaving their ships to retire on this world that they liberated; friends gone away, and friends left behind. It is a strange feeling to sit here so deeply immersed in signs of a history that you had no part in.`
	outfitter "Ammo South"
	"required reputation" 2
	bribe 0.04
	security 0.5
	tribute 300
		threshold 2000
		fleet "Large Militia" 7

planet "Pon'tes"
	government "Hicemus"
	landscape land/station16
	"required reputation" 1.0
	outfitter "Hicemus"
	shipyard "Hicemus"
	description "This station is uncomfortable, even compared to human stations. As the Incipias are able to propel themselves through the air, there are no handles or surface for you to grip onto. The simulated gravity through the rotation of the station is not helping."
	description "The station is a bit larger than the most human ones and a lot of Incipias are living here. They all seem very busy when they float through the tube like hallways."
	spaceport "The station has no normal spaceport, only a small docking area. Most of the people present appear to be workers, as opposed to visiting captains."
	spaceport "You notice a lot of traffic, most of the ships are delivering minerals but some also deliver supplies from the homeworld. Only a few seem to transport people."

planet Poseidos
	attributes fishing rim
	landscape land/sea9
	description `Poseidos is an ocean world, speckled with tiny islands. The people who live on the islands almost all make a living by fishing. The oceans are so bountiful that the locals say that only a fool or a very lazy person would starve here; there are enough fish even near shore that most families just own a small boat rather than the larger vessels designed for the deep ocean.`
	description `	The only scarce resource here is fresh drinking water. The village roofs are designed so that every drop of rain can be collected and conserved.`
	spaceport `The spaceport is on one of the larger archipelagos. It is built half on land, and half over the water, with a series of bridges and wide canals allowing foot traffic above and cargo barges below. The bridges are built with stone arches rather than steel truss structures, partly to allow more clearance for boats below but also partly just for appearance. For a spaceport, it is an unusually beautiful place.`
	outfitter "Basic Outfits"
	outfitter "Kraz Basics"
	outfitter "Ammo South"
	security 0.1
	tribute 400
		threshold 3000
		fleet "Large Militia" 6

planet Prime
	attributes factory north urban
	landscape land/city11
	description `Prime is a very Earth-like ocean world, with a population of over a billion people. It is home to Betelgeuse Shipyards, and much of the industry on the planet is related to ship-building in one way or another, like refining and working metal, or developing exotic new hull and framing materials. Although some mining is done in more remote regions of the planet, Prime is reliant on shipments of metal and other goods to feed its industries.`
	spaceport `The spaceport is a long, multi-story building designed to look like a carrier starship, but much larger. It is built mostly of steel and glass, with the sturdy beams and girders that support the building visible on the inside, giving it the look of a ship still in construction, whose interior has not yet been fully fitted out. In nearby hangars, final assembly is being done on ships, some of which have been completed and are now for sale.`
	shipyard "Betelgeuse Basics"
	shipyard "Betelgeuse Advanced"
	shipyard "Navy Basics"
	shipyard "Megaparsec Basics"
	outfitter "Common Outfits"
	outfitter "Ammo North"
	outfitter "Lovelace Basics"
	outfitter "Northern Explorers"
	"required reputation" 2
	bribe 0.05
	security 0.6
	tribute 4400
		threshold 8000
		fleet "Large Republic" 17

planet "Pug Wormhole"
	wormhole "Pug Wormhole"

wormhole "Pug Wormhole"
	link "Over the Rainbow" Deneb
	link Deneb "Over the Rainbow"

planet Pugglemug
	landscape land/myrabella5
	description `This planet appears to be the Pug capital. Cities with impossibly high towers, connected by arches and bridges, are sprinkled across the landscape, and surrounding the cities are shorter, uglier buildings used as factories. However, a surprising amount of the land area is unsettled, its natural beauty untouched. Given how much damage humans did to Earth before discovering the hyperdrive, you find it hard to fathom how a species isolated in a single star system could have enough restraint to leave their home so pristine.`
	spaceport `The primary spaceport here is marked by an enormous collection of arches forming an open-air dome. Based on the power cables and devices attached to the sides of the arches, you suspect that the entire dome can be protected by an energy shield if necessary. Inside it, landing platforms jut out from the arches at many different levels.`
	"required reputation" 2
	security 1

planet Pugglequat
	landscape land/valley15-harro
	description `This planet has a handful of Pug cities on it, full of tall, graceful spires and arches. However, most of the land area is either left in its natural state, or in use for mining; it seems to abound in both oil reserves and metal ore. The climate is somewhat cold by human standards, but still quite livable. You are not sure if that is because the Pug were just lucky enough to have a star system with two hospitable planets, or whether they have employed some sort of terraforming.`
	spaceport `The spaceport here is a set of seven tall towers of varying heights, each with landing pads jutting out from its sides like leaves from the stalk of a plant. The towers are joined to each other at various levels by arches.`
	"required reputation" 2
	security 1

planet Quicksilver
	attributes core mining volcanic
	landscape land/snow0
	description `Quicksilver is a world of highly variable, violent weather: hurricanes, hail, and earth-shaking thunderstorms. Under the planet's crust, it is equally turbulent and unpredictable, leading to frequent earthquakes and volcanic activity.`
	description `	Although Quicksilver has vast mineral resources, the tectonic activity makes underground mining far too dangerous. However, a few enterprising settlers work in surface mining and mountaintop removal. The results are ugly, but this is a far too inhospitable world for anyone to care what it looks like.`
	spaceport `The spaceport is a single, enormous hangar built as a geodesic dome. It is filled with the constant dull roar of rain beating against the dome from above. When an especially strong blast of wind strikes the dome, its joints flex slightly and you can see the whole structure ripple and move.`
	spaceport `	Amenities here are minimal: a small cafeteria selling hot drinks and warm stew, and a marketplace mostly filled with stacks of refined steel and aluminum and titanium for sale. A smaller stack of lead-lined crates hold radioactive metals. The air is not particularly cold here, but it is very damp, and the howling weather outside seems to weigh on everyone's spirits.`
	security 0.2
	tribute 400
		threshold 2500
		fleet "Small Syndicate" 5

planet Quirinal
	attributes lava uninhabited
	landscape land/lava9
	description `While otherwise resembling a fairly typical moon, Quirinal is notable for the lava rifts that seem to be an inexplicably constant feature on its surface. For lack of a better description, it looks like the moon was struck a glancing blow by some sort of massive force, and the resulting chasm has been oozing lava ever since.`
	description `Despite the astrophysical anomalies, there appears to be no current activity on the surface.`
	government Uninhabited
	security 0

planet Rand
	attributes "dirt belt" mining
	landscape land/valley7
	description `Rand is a desert world, too dry for much farming and with gravity low enough to be uncomfortable for most human beings. It is, however, the best source of heavy metals in the galactic south.`
	description `	Aside from the managers of the mining companies, nearly all the people here are migrant workers from elsewhere in the Dirt Belt, who have come to spend a season working for the relatively high wages that uranium mining offers, either to send money off-world or to save it up in order to build a better life for themselves.`
	spaceport `The landing pads here are poured concrete, raised up slightly above the level of the desert to keep them from being buried in sand. A few workers are constantly driving brush sweepers across the unoccupied pads. The air is filled with sand particles and dust. Aside from the storage sheds, there are only two buildings, each with a large sign out front: "Labor" and "Trade."`
	security 0.05
	tribute 500
		threshold 3000
		fleet "Large Militia" 8

planet Redias
	landscape land/gasgiant1
	attributes "requires: gaslining"
	"required reputation" 1
	description "The home planet of the Incipias is reigned by powerful storms. Lightning and thunder appear without pause and a powerful wind moves the clouds at a disorienting speed."
	description "The Incipias adjusted perfectly to this harsh environment. Their cities are built like them: large balloon-like structures which hold spheres of buildings in the air. The Incipias themselves can move freely through the atmosphere, so the cities have no roads. To travel larger distances, they use gliders that can fly against the powerful winds."
	spaceport "Because of the size of their homeworld the Incipias built not only one but four spaceports. These spaceports are the only platforms with fixed positions. They were built in heights where the storms are not so strong, but they still need a lot of energy to be held in place."
	spaceport "The spaceport itself is a giant circular platform with a few of the Incipias' housing spheres at the bottom. Traffic is negligible because only one ship can land here at a time."
	government "Incipias"

planet Redwatch
	attributes hai station uninhabited
	landscape land/station6
	description `This station was mothballed sometime in the last sixty thousand years. The docking area has an atmosphere, and a status panel indicates that the station's generators are functional but shut down, with standby mechanisms running on solar power alone.`
	government Uninhabited
	bribe 0
	security 0

planet "Refuge of Belugt"
	attributes arach folklore tourism urban
	landscape land/beach9-sfiera
	description `Billions of Arachi live on this warm ocean world. It is home to House Debdo, one of the largest of the great Arach houses, which is composed of those who are employed in various service industries. This is a popular tourist destination not just for the Arachi, but for the Kimek as well and even a few particularly adventuresome Saryds.`
	spaceport `Many of the Kimek and Arachi tourists here are rather scantily clad, wearing what must be their equivalent of swimwear. Of the few Saryds who are mingling with them, most are clad from head to hoof in thin white robes that block the glaring sun. Apparently Saryds have a more conservative sense of modesty than the other Coalition species.`
	spaceport `	Many of the shops and restaurants have signs on the doors that are oddly reminiscent of human beach towns: the signs explain pictorially that all patrons must be wearing pants.`
	security 0.2

planet "Rekat Moraski"
	attributes korath station
	landscape land/station26
	music ambient/machinery
	description `This station is a refinery where ore from asteroids is processed into metal. Larger asteroids are processed where they are; smaller ones are brought into the refinery itself to be mined.`
	spaceport `This station has several bays large enough that a small asteroid can be steered inside. Harvester microbots then work their way into seams of metal in the asteroid, digging deeper and deeper until the asteroid is honeycombed with small tunnels and all the metal-rich veins have been extracted.`
	"required reputation" 1
	bribe 0
	security 0

planet Relic
	attributes "near earth"
	landscape land/valley4
	description `Relic was colonized over seven hundred years ago, back when the construction of the first hyperdrive was still in living memory. At this point, most starships had a very limited range, so the stars adjacent to Earth were the only viable options for any colonization attempts. Because of this, Relic seemed like it was going to become a major colony, despite its low gravity, harsh environment, and limited resources.`
	description `	However, this would not last. In less than fifty years, the colonies had spread to much more favorable planets, and Relic was left behind by most human development.`
	spaceport `The spaceport here is located in the only recognized city on Relic, and it's only designed to handle the occasional merchant or Navy ship on its way to or from Earth. It doesn't even use standard landing pads used on most other planets. Instead, the natives seem to have set up some concrete slabs next to some gas pumps and called it a day. Despite this, proximity to Earth's traffic guarantees a few ships land at the spaceport every day. A running joke among the locals is that the chief industry of Relic is the gas station.`
	outfitter "Ammo North"
	security 0.2
	tribute 700
		threshold 3000
		fleet "Small Republic" 25

planet "Remnant Wormhole"
	attributes "requires: quantum keystone"
	spaceport ``
	wormhole "Remnant Wormhole"

wormhole "Remnant Wormhole"
	mappable
	link Peragenor Edusa
	link Edusa Peragenor
	color "wormholes: Ember Waste"

planet "Remote Blue"
	attributes kimek urban
	landscape land/water5
	description `Most Kimek are proud to be members of the Coalition, but those who are either suspicious of the other species or simply want to be as far away from the Heliarch ringworlds as possible when the Quarg return with retribution, choose to live here. As a result, despite its remote location this world supports a population of over eight billion. Many of the cities have defensive gun emplacements on their outskirts, yet another sign of the local paranoia.`
	spaceport `There are almost no non-Kimek in this spaceport, and as an alien visitor from beyond Coalition space you receive a considerable amount of scrutiny. Several of the local restaurants outright refuse to serve any species but the Kimek, claiming that their patrons would lose their appetites if forced to witness the disgusting eating habits of other species. (The Kimek generally eat their food by vomiting digestive fluid onto it, waiting for it to dissolve, and then slurping up the soupy mixture.)`
	shipyard Kimek
	outfitter "Coalition Advanced"
	"required reputation" 15
	security 0.05

planet Retilie
	attributes ka'het uninhabited
	landscape land/sea19
	description `Retilie is an oceanic world; more than 95% of the planet's surface is covered by oceans, which can be several kilometers deep. Few traces of coastal villages are still visible, mostly composed of ancient metallic formations standing some kilometers from the seaside, where the occasional high waves can't reach them. A few small cities on the mainland are in a better state, but without anyone to maintain them, vegetation has grown to completely cover many of the surviving buildings.`

planet Reunion
	attributes factory "near earth" urban
	landscape land/mfield4
	description `Reunion is one of the most Earth-like planets found by the early settlers, all the way down to its moon and tides. It has grown into a mostly urban world, which supplies manufactured goods of all sorts to the neighboring systems.`
	description `	Local politics are unusually lively for a Republic world, to the point where a seat in the local legislature is often more hotly contested than one in the Republic Parliament. Topics of debate include trade and taxation, of course, but also seemingly fringe issues like biodiversity regulations for city green space. It may be that a world with no terraforming needs is focusing instead on tweaking society itself.`
	spaceport `The spaceport, although designed as a clean and modern building, is a place of barely controlled chaos: vendors selling food on the sides of the hallways, tourist families with young children, and even a few farmers driving cattle. People of every age and race and occupation rub shoulders here, but there is no sign of the extreme sort of poverty that you have seen on some other worlds.`
	shipyard "Basic Ships"
	shipyard "Syndicate Basics"
	shipyard "Megaparsec Basics"
	outfitter "Common Outfits"
	outfitter "Lovelace Basics"
	outfitter "Ammo North"
	security 0.3
	tribute 2900
		threshold 5000
		fleet "Large Syndicate" 17

planet Revelation
	attributes moon saryd uninhabited
	landscape land/canyon0
	description `The Saryds are the only known species who successfully visited another world when their technology was still in the age of steam. The scientist who first landed here was piloting a ramshackle rocket ship of dizzying complexity. Modern analysis of his plans indicates that his flight had less than a one in ten thousand chance of success. This has led to speculation that he was either secretly assisted by friendly aliens, or completely insane, or possibly both.`
	"required reputation" 15

planet "Ring of Friendship"
	attributes heliarch station
	landscape land/station21
	description `This is the crown jewel of the Heliarchs, a ringworld that was completed by the Quarg before the Coalition formed and drove them away. It now serves both as a center of finance and trade, and as the seat of the Heliarch government, which is made up of "consuls" who have been selected by the other Heliarchs from among their number in such a way that all three species always have equal representation. The Heliarchs, in turn, are selected from among the best and brightest members of each species. Despite the occasional resistance to it, this meritocracy has survived ten times longer than any human democracy.`
	spaceport `At any given time, thousands of young people are in training here to become "interpreters," the Heliarch agents who serve as translators and mediators on all the Coalition worlds. As they rise through the ranks, some of those agents will be honored by being elevated to the rank of Heliarch, gaining a voice in the selection of new consuls and perhaps one day even being selected themselves.`
	spaceport `	Heliarch rank is not hereditary, and the children of Heliarchs are given no special preferment for promotions or educational opportunities.`
	"required reputation" 5
	bribe 0
	security 0.8

planet "Ring of Power"
	attributes heliarch station
	landscape land/station22
	description `This ringworld is the center of operations for the Heliarch defense forces. Although they have not had to fight a major space battle in thousands of years, they still maintain a sizable fleet, believing that if they ever allow their vigilance to waver, the Quarg may return and try to reclaim what was once theirs.`
	spaceport `The hallways of the spaceport echo with the footsteps of groups of marching defense force cadets. Each group contains a mixture of Saryds, Kimek, and Arachi, to help them learn allegiance to all the peoples of the Coalition instead of just identifying with their own species.`
	spaceport `	The designer who invented the Heliarch uniforms, with a distinctive style that unifies them despite the wildly different body shapes of the three species, must have been an absolute genius.`
	"required reputation" 25
	bribe 0
	security 0.8

planet "Ring of Wisdom"
	attributes heliarch station
	landscape land/station2
	description `This Heliarch ringworld is their center for science, mostly trying to understand and reverse engineer Quarg technology rather than inventing new devices of their own. But after thousands of years of controlling these ringworlds, it seems that their inner workings are still something of a mystery to the Heliarchs.`
	description `	"Construction" work is always ongoing here, but rather than extending the backbone of the ring itself, which uses exotic materials that they cannot replicate, the Heliarchs are just adding sheets of solar panels and other extensions to the sides of the ring.`
	spaceport `Most of this ringworld is off-limits to everyone but the Heliarch scientists, not just for the sake of secrecy but also for safety. When the Heliarchs first began exploring the machinery of this ringworld, hundreds of them died in explosions, gas leaks, and power discharges after trying to cut their way into inaccessible areas. More recently, an entire team of scientists vanished from one of the main hangars without a trace and without any sign of resistance.`
	"required reputation" 25
	bribe 0
	security 0.8

planet Ruelogakk
	attributes "gegno quarg" quarg station
	landscape land/station5
	description `This Quarg station, although pristine and kept in high order, has been constructed rather recently compared to the complete ringworld the next system over. It appears to be purposed as some sort of resting spot for tourists, though very few docking bays are in use. A hauntingly low number of Quarg are seen walking about the brightly lit abstract hallways of glass with only the faintest hum of machinery.`
	spaceport `Only a few small alien transports can be seen docked with this station, hooked up to strange devices that seem to match the designs of their ships. Other than that, the alien's presence here seems to be kept at an extreme minimum, with at most one or two seen passing by occasionally.`
	government Quarg
	bribe 0
	security 0.9

planet Ruin
	attributes uninhabited
	landscape land/hills3
	description `This is a stormy, cloud-covered planet, where fog banks flow through the valleys like dark, cold, slow-moving rivers, and the sun is seldom visible. Aside from some dull blue-gray moss and lichen, there are few living things here. The ground is warmer than the air above it, due to an abundance of radioactive elements in the planet's crust.`
	description `	Most of the surface is ocean, but atop one of the higher mountains is an odd, abandoned spaceport.`
	spaceport `Perhaps the oddest thing about this planet is this spaceport: a ring of landing pads surrounding a collection of fuel tanks. The landing pads are not concrete or any other material humans customarily use, but monolithic slabs of basalt. One of the fuel tanks has a human-style connector on it, but there are a dozen other connectors branching off from it as well.`
	spaceport `	A few insectoid robots scuttle slowly across the tanks and landing pads, removing ice and rust and lichen and polishing the surfaces of the tanks. No living creatures are present.`

planet Rust
	attributes factory farming research rim
	landscape land/fields8
	description `Rust is smaller than Earth, but very similar in climate. Much of its surface is suitable for agriculture, with wide open grasslands and dense forests. There are very few mountains, since the planet has low levels of tectonic activity.`
	description `	The chief industry on Rust, however, are the factories and labs for Kraz Cybernetics, a maker of robots, computers, and advanced weapons systems. The planet's population is not large, but the schools are among the best in the region, and many of the inhabitants - even those who live on the farms - hold at least one advanced degree.`
	spaceport `The spaceport is a gleaming, modern steel structure, with docks extending out from it like spokes from an axle, and magnetic clamps to hold ships of any size.`
	spaceport `	As you walk into the building, you cannot help gawking. Most of the shops are staffed by robots instead of human beings, and the elevators are so smooth and silent that you can hardly tell they are moving at all. Even though you know that all this technology was provided by the marketing department of Kraz Cybernetics as a showcase of their capabilities, you cannot help but be inspired by this vision of what the future of all planets might some day be.`
	shipyard "Basic Ships"
	shipyard "Southbound Basics"
	shipyard "Southbound Advanced"
	outfitter "Common Outfits"
	outfitter "Delta V Basics"
	outfitter "Kraz Advanced"
	outfitter "Ammo South"
	bribe 0.04
	security 0.5
	tribute 1200
		threshold 5000
		fleet "Large Militia" 18

planet "Rusty Second"
	attributes kimek shipping urban wealthy
	landscape land/desert8-sfiera
	description `The combination of a dry, temperate climate and its prestigious location near the Heliarch ringworlds make Rusty Second a highly desirable home for wealthy Kimek. Nothing is cheap here, and there is very little local industry aside from the banks, shipping conglomerations, and other corporations whose senior management offices are located here.`
	spaceport `Although this is a Kimek world, the spaceport and the surrounding city more closely resembles Saryd architecture. This port was developed in the days when the Kimek had first made contact with the other species of the Coalition, and were still in awe of the technological sophistication of the Saryds.`
	spaceport `	The original architecture also borrowed heavily from the Quarg, but anything reminiscent of them was stripped away after the Coalition's rebellion succeeded.`
	shipyard "Coalition Basics"
	outfitter "Coalition Basics"
	security 0.4

planet "Sabira Eseskrai"
	attributes korath
	landscape land/desert13
	description `Long ago, this planet was home to several Korath oil mining settlements, but now all that remains visible are the tops of a few dozen of the tallest buildings. Everything else has been buried by sandstorms.`
	description `	Due to a recent shift in climate the deserts have begun shrinking once more, with local vegetation growing to cover more and more land each year, but the Korath are no longer here to benefit from the change.`

planet "Safaresk Enlai"
	attributes korath station
	landscape land/station17
	music ambient/machinery
	description `It is unclear what the primary purpose of this station is. The station contains numerous greenhouses where a wide variety of plants, and even some small animals, are kept. Other parts of the station are closed off to non-Korath visitors.`
	spaceport `This spaceport is relatively unpopulated for a station of this size, and the few Korath who are here are wandering about with the sort of deeply absorbed attitude you would expect from a scientist or an academic.`
	spaceport `	In one corner of the spaceport is a cage housing several large rodents and some small shrubs, lit by a warm sun-lamp. The rodents are quite acrobatic.`
	security 0

planet Sandsnap
	attributes hai station uninhabited
	landscape land/station40
	description `This station was mothballed sometime in the last sixty thousand years. The docking area has an atmosphere, and a status panel indicates that the station's generators are functional but shut down, with standby mechanisms running on solar power alone.`
	government Uninhabited
	bribe 0
	security 0

planet "Sandy Two"
	attributes factory farming folklore kimek urban
	landscape land/badlands1
	description `This world is relatively hot and dry by human standards, but nearly ideal for the Kimek, and more than fifteen billion of them live here in cities where the skyscrapers are so densely packed that many of the streets never receive direct sunlight. The residential areas tend to be spread out along the banks of rivers, so the cities are linear, with factories and other industry on their fringes. Access to limitless skilled labor makes it cheap to manufacture almost anything here.`
	spaceport `The spaceport facility is on an island in the center of a river, surrounded by a city so large that the rows of skyscrapers stretch all the way to the horizon. Civilian aircraft, boats, and cargo trucks swarm around the spaceport, bringing goods and people to and from the residences and the outlying factories.`
	outfitter "Coalition Advanced"

planet "Sapira Mereti"
	attributes korath
	landscape land/lava11
	description `This was the seat of government and last military stronghold of the Kor Mereti faction during the Korath civil war. Here they built the factories and shipyards that churned out autonomous warships to prosecute their war against the Kor Sestor. The machines now rule this world alone, and have made it entirely uninhabitable for living creatures as they delve ever deeper into the planet's crust to harvest metal and fuel, and construct more and more factories to build new generations of robotic warships.`
	spaceport `With no living creatures in sight, the only noises in this refueling depot are the roaring engines as robot ships land and take off, communicating silently with each other via radio. The autonomous ships land and take off with perfect precision in a steady, unbroken stream. Many of them have been damaged by weapons fire, and as soon as they land they are covered by a swarm of welding and repair microbots that lay down new layers of hull armor and rebuild weapons and engines that have been destroyed.`
	"required reputation" 1
	bribe 0
	security 0

planet Sardva
	attributes bunrodea religious
	landscape land/fields6
	description `The planet of Sardva is used by the Bunrodea as a vault for genetic material of all origins, from the seeds of plants that the Bunrodea have encountered to the genetic material of animals and even past generations of Bunrodeans. This material is stored in many of the planet's cave systems, which, with some slight modification, have amazingly stable climates that are perfect for the long term storage of genetic libraries.`
	description `	The decentralized and redundant nature of the vaults also ensures that if anything happens on one part of the planet that may compromise the vaults there, locations elsewhere on the planet will still keep the material safe.`
	spaceport `Sardva has no single major spaceport, with each vault location supporting its own small spaceport for receiving shipments and refueling the freighters. You eventually find a vault that is willing to let you land so that you may refuel, but they don't seem too happy about your presence, and seem like they're only refueling you so that you stop asking every vault you come across.`
	"required reputation" 200
	bribe 0
	security 0

planet "Sarisa Fentra"
	attributes korath
	landscape land/sky1
	description `This planet's atmosphere has dangerously high radiation levels. On several of the continents there are patches, each nearly a hundred kilometers across, where the soil has been melted into glass by a nuclear explosion. Outside these blasted regions the plant life still flourishes, but the only land animals left alive are insects.`
	description `	In the oceans, bizarre and corrupted creatures frolic.`

planet Saros
	attributes folklore saryd tourism urban
	landscape land/valley12-harro
	description `The homeworld of the Saryds still bears some scars from the adolescence of their species, particularly in its lack of biodiversity. But over thousands of years, they have returned significant portions of the planet to their original wilderness state. The planet's population currently stands at just over two billion, in part due to the fact that Saryds live very long lives and many of them choose to dedicate their lives to serving society in other ways rather than raising children.`
	spaceport `The main spaceport is on the outskirts of a large city near the planet's equator, supposedly not far from the place where the Saryds launched their first rockets to explore their own solar system. It has all the standard accoutrements of a tourist trap, including stall after stall of vendors selling food or articles of clothing, and mobs of wide-eyed visitors wandering about and generally getting in the way of the merchant captains trying to conduct actual business here.`
	shipyard "Coalition Basics"
	shipyard Saryd
	outfitter "Coalition Advanced"
	security 0.7

planet "Sasirka Gatru"
	attributes korath
	landscape land/desert7
	description `This was probably a habitable world at one point. It is no longer. Nothing lives or grows here, and the atmosphere is full of toxic chemicals.`

planet "Sebra Skira"
	attributes korath station
	landscape land/space4
	description `This is one of the primary war platforms for the Kor Sestor. Some sections of the station are much newer than others, and the scars are still visible in places where weapons fire has annihilated part of the station. The robots have rebuilt the damaged parts in a seemingly random pattern, like burls of bark growing over damaged parts of a tree.`
	spaceport `There is no atmosphere inside this station, and indeed it is unlikely the station could hold air even if it were ever recaptured by living beings. In places, the stars shine through small cracks in the hull.`
	"required reputation" 1
	bribe 0
	security 0

planet "Second Cerulean"
	attributes kimek research
	landscape land/snow2
	description `From above this ocean world looks like a frozen wasteland, but a wide variety of uncanny creatures inhabit the rift valleys and hydrothermal vents deep underwater. The Kimek operate a small research station on the surface, because this is one of the few worlds in Coalition territory where there are still new species left undiscovered, kilometers below the frozen surface. Above ground, only a few species of birds and insects are able to survive.`
	spaceport `The spaceport station is a cylindrical tower rising above the snowdrifts, anchored to the volcanic rock of one of the few islands that protrudes above the ice sheets near the equator. Near the station a hole about ten meters in diameter has been bored through the ice to allow submersible research craft access to the ocean depths.`
	spaceport `	There are relatively few permanent inhabitants here; most of the people in the spaceport are just crews stopping over to refuel while coming to or from the Heliarch ringworlds.`
	"required reputation" 15
	security 0.6

planet "Second Rose"
	attributes farming kimek mining
	landscape land/forest9
	description `Second Rose is a warm planet, but a bit too rainy for Kimek preferences. That, plus its relatively remote location, means that its population is low despite its fertile fields and fisheries: most Kimek prefer to live somewhere closer to their inner core of bustling metropolitan worlds.`
	description `	The planet's crust is rich in metal, and in some areas mine shafts have been sunk two or three kilometers below the surface to tap the richest seams.`
	spaceport `A surprising number of Saryds and Arachi are wandering through this spaceport, conversing with the locals and sampling the food that is served here while they wait either for transport off-world or for local flights to other parts of the planet's surface. Apparently this is something of a tourist destination.`
	"required reputation" 15
	security 0.2

planet "Second Viridian"
	attributes farming folklore kimek urban
	landscape land/hills5-sfiera
	description `More than ten billion Kimek live here, most of them living in one of several arcologies near the equator: massive structures that reach nearly a kilometer tall and may house over half a billion individuals. As a result, despite the large population most of the land is either undeveloped or used for farming.`
	description `	The Kimek arcologies are said to be able to recycle more than 99% of the waste produced in them each day, which is what makes it feasible for so many Kimek to live in such close proximity.`
	spaceport `The spaceport facility is a kilometer-tall pyramid honeycombed with tunnels wide enough for a pair of bulk freighters to pass each other with plenty of room to spare. There is no single central warehouse district or meeting area. Instead, each cluster of docking bays is surrounded by its own storage facilities, food courts, and concourses.`
	outfitter "Coalition Basics"
	security 0.3

planet "Secret Sky"
	attributes research saryd
	landscape land/sea13-sfiera
	description `Grass and trees are scarce on this perpetually cold and foggy planet. The dominant form of vegetation is a mixture of mosses and lichens which can grow into mats more than half a meter thick. Vast herds of hoofed animals wander across the planet's surface, unable to stay in one place for long because the moss that they eat can take decades to grow back.`
	description `	The hardy plants that grow here are useful for producing a wide range of medical compounds.`
	spaceport `The spaceport city has a ring of searchlights perpetually pointed skyward to direct ships in to a landing in the fog in case their other instruments malfunction. Entire sectors of the city are off limits to non-Saryd visitors, and presumably are home to the secret research labs where advanced medicines and other technologies are being developed.`
	"required reputation" 15
	security 0.15

planet "Sek Alarfarat"
	attributes korath
	landscape land/canyon15
	description `A hideously powerful weapon tore open scars on this planet's surface so deep that pools of magma bled out through them. Presumably these wounds were inflicted on the planet by yet another Korath super-weapon devised in the final years of their civil war. A few ruined cities remain, some of which were sliced in two by the trail of weapon fire.`

planet "Selefkar Refinery"
	attributes korath station
	landscape land/station30
	description `This station's hull is pockmarked by weapons fire and torn open by larger explosions. Only one section remains that still contains atmosphere. Inside are the corpses of a few dozen Korath, mummified by exposure to the dry and antiseptic air of the station. It's not a pretty sight.`
	description `	Before the war put an end to it, this appears to have been a refinery, processing ore harvested from the system's unusually dense population of metallic asteroids.`
	security 0

planet "Seleptra Nak"
	attributes korath
	landscape land/fog2
	description `The most disturbing thing about the empty Korath cities on this planet is how pristine they are: no sign of bombing or of weapons fire. Either everyone who lived here chose to leave, or they were killed by a weapon that did no damage to the buildings they live in.`
	description `	Outside the cities, plant and animal life has begun to flourish, and some of the smaller villages have already been swallowed up by the growing forests. The climate is temperate, and rainfall is plentiful; aside from the reduction in biodiversity, it will not take this planet long to forget its former owners.`

planet Seli'het
	attributes ka'het uninhabited
	landscape land/station18
	music ambient/machinery
	description `This massive station, despite its age, does not appear to have any visible damage: everything inside it is perfectly in order, and no section shows signs of weapon fire on it. If it wasn't for the absence of its inhabitants and the complete lack of atmosphere, it would probably be identical to when it was first constructed.`
	government Builder

planet "Separa Tiklar"
	attributes korath station
	landscape land/space1
	music ambient/machinery
	description `This station manufactures the weapon systems and other equipment that is used in the Korath stations, war vessels, and world-ships.`
	spaceport `From the outside this station appears as run-down as their other facilities, but the interior is meticulously clean. Also, everything outside the delivery bay is restricted space, under heavy military guard.`
	security 0

planet "Septar Lorku"
	attributes korath station
	landscape land/loc0
	music ambient/machinery
	description `This system has a high concentration of metallic asteroids, which the Korath are harvesting to provide iron ore for their space ships and fissionable materials for their reactor cores. Smelting metal in a high-temperature blast furnace in the interior of a space station is, of course, an incredibly risky proposition.`
	spaceport `Despite your lack of knowledge of Korath health and anatomy, it is clear that the inhabitants of this station are under-fed and overworked. Also, an alarming number of them are missing fingers, hands, or entire limbs. It is quite possible that the work in the refineries is even more dangerous than the job of the raiders attacking human space.`
	security 0

planet Seraglio
	attributes "ice giant" uninhabited
	landscape land/snow13
	description `Seraglio's vast ice fields hint at a variety of mysteries, most notably the chasms that suggest the planet was somehow subjected to massive compressive forces at some point in its recent geological history.`
	description `At present, Seraglio is the focus of considerable attention from researchers searching for clues as to the planet's history.`
	government Uninhabited
	security 0

planet Serpens
	attributes medical north research
	landscape land/desert5
	description `Serpens is a sparsely populated world of ancient canyonlands and barren deserts. There were no permanent settlements here until a century ago when visiting biologists discovered an indigenous snake whose venom is useful as a painkiller and heart medication. That led to a few small laboratories being set up in the desert, and to the eventual discovery of other useful compounds that can be extracted from the local flora and fauna.`
	spaceport `The spaceport's landing pads are just a set of flat cleared areas on top of a mesa, surrounding a jumble of small adobe buildings.`
	spaceport `	Inside the spaceport, scientists in lab coats rub shoulders with "snake wranglers" who ride in and out on horseback, dressed in denim and wearing oversized straw hats. The whole place smells of antiseptic and manure.`
	security 0.05
	tribute 900
		threshold 3000
		fleet "Large Republic" 3

planet Servian
	attributes "gas giant" "requires: gaslining" uninhabited
	landscape land/nasa28
	description `The clouds of Servian swirl in deceptive calmness around the outer limits of the planet, where automated scoop probes don't have any trouble gathering gasses and various exotic elements. Underneath the peaceful exterior, the norm is extreme turbulence and violent storms with lightning thousands of times more powerful than anything observed on nearby planets.`
	description `	While the Remnant initially sought to discover what was below the storms, they finally ceased their attempts after a lengthy exploration program involving twenty successive probes and three early puffins. Every ship was destroyed before reaching the depths of the planet, but it nonetheless proved a valuable testing ground for their early ship hulls and helped to refine the technology.`
	government Uninhabited
	security 0

planet "Sessiliki Far"
	attributes korath station
	landscape land/loc2
	music ambient/machinery
	description `This is a Korath mining station, where ore extracted from asteroids is refined and processed. The Korath seem to have an aversion to harvesting raw materials from actual planets, preferring to work with lifeless asteroids instead.`
	spaceport `A smelter is never a safe place to work, and some of the machinery looks very old, but you get the feeling that the Korath on this station are in relatively good spirits nonetheless. The cafe in the spaceport is bustling, and every few hours a bell rings and about a third of the workers leave the factory floor and are replaced by fresh and rested ones.`
	security 0

planet "Sestor Ikfar"
	attributes korath
	landscape land/hills1
	description `This dry, hot world is home to almost no native life, but is ideal for the Korath automata because of its abundant solar energy. In the places where the Korath cities once were, the Kor Sestor have built massive factories with buildings sometimes close to a kilometer in height. In other places the land remains undeveloped, but the factories are constantly expanding outward.`
	spaceport `In place of streets, massive tunnels and shafts run through the factory cities, wide enough for two capital ships to pass each other traveling in opposite directions without the risk of collision. The tunnels branch out into smaller and smaller passageways like capillaries branching out from an artery.`
	"required reputation" 1
	bribe 0
	security 0

planet "Setar Fort"
	attributes efret korath
	landscape land/snow5
	description `There are several large Korath cities on this planet, but the ones farther from the equator have been covered by encroaching glaciers as the planet slowly enters a new ice age. A small number of crops are still grown in the open air, but many of the fields have now been covered with row upon row of gleaming glass as the Korath resort to greenhouse farming to lengthen the growing season and feed their remaining population more efficiently. Farther from the city, Korath ranchers tend herds of creatures that resemble giant, six-legged yaks.`
	spaceport `This spaceport is the only place where you have ever encountered the Korath cooking food that actually smells appetizing. But in other places, the stench of the enormous cattle that they are trading more than makes up for it. Occasionally as you walk by the stalls, one of the cattle will lower its head to sniff at you. They seem docile enough, although perhaps a bit undernourished, but their horns are alarming.`
	outfitter "Korath Basics"

planet "Shadow of Leaves"
	attributes folklore saryd urban
	landscape land/snow10-sfiera
	description `Saryds are particularly drawn to forested environments, and as a result this world has become heavily populated. Rather than gathering in tightly packed cities with skyscrapers and busy roads, they have spread out evenly across the whole land area in a sort of endless suburban sprawl. But enough patches of forest have been maintained between the roads and housing compounds that from orbit, at a first glance, the planet looks pristine and uninhabited.`
	spaceport `The spaceport is built at the base of a mountain. At the peak of the mountain is the Starlit University, one of the premier Saryd institutions of higher learning, elevated above the ordinary world of the forest below so that the students can remain detached and focused on their education.`
	spaceport `	Given the number of boisterous young Saryds who are galloping about the spaceport at an undignified pace, some of whom are stumbling and showing other signs of inebriation, it is possible that the University's attempts to keep the youth secluded in an ivory tower of learning are not entirely successful.`
	security 0.3

planet "Shadowed Valley"
	attributes research saryd
	landscape land/fog7
	description `A dizzying variety of bizarre and stunted life forms have evolved on Shadowed Valley, each with different means of coping with the high levels of sulfuric acid in the planet's atmosphere and rainwater. In the mountains where cliffs and rocks are exposed to the acid rain, they have been sculpted into smooth, flowing contours etched with lines and wrinkles. But the Saryds prize this planet primarily for the beauty of its gypsum caves, full of delicate crystalline deposits, towering speleothems, and deep, clear pools of poisonous water.`
	spaceport `The spaceport here is built almost entirely underground, and populated mostly by research scientists; very few Saryds have chosen to call this planet home, although it does draw the occasional adventurous tourist. In a few large caverns they have installed sun lamps and planted groves of trees to make up for the relative lack of vegetation on the surface.`
	spaceport `	The atmosphere outside the port is breathable, but not terribly pleasant.`
	"required reputation" 15

planet Shangri-La
	attributes core frontier rich urban
	landscape land/sea6
	description `Named after a mythical paradise, Shangri-La is an almost ideal planet, with a mixture of advanced, developed cities and uninhabited mountains. It is a rich and prosperous world, and nearly self-sufficient, but the cost of living here is prohibitively high for anyone from off-world. Because Polaris is on the very fringe of human space, and because of the wealth of its economy, piracy is a constant threat. Although recently the Syndicate has provided good protection, in past centuries it was not unheard of for raiding parties of starships to attack major port cities here, carrying off valuable cargo and sometimes also human slaves.`
	spaceport `The spaceport is state-of-the-art. So are the laser turrets and missile silos spaced out along its periphery. But somehow, instead of making you feel more secure, the defenses only serve to remind you of how far on the fringes of civilization you are, and of how rich this planet is compared to some of its neighbors. Everyone walking through the port is moving at a brisk, purposeful pace; loitering and sightseeing are not encouraged here.`
	shipyard "Syndicate Basics"
	shipyard "Megaparsec Basics"
	outfitter "Syndicate Advanced"
	outfitter "Common Outfits"
	outfitter "Ammo North"
	"required reputation" 5
	bribe 0.07
	security 0.7
	tribute 1200
		threshold 4000
		fleet "Large Syndicate" 7

planet "Shifting Sand"
	attributes saryd
	landscape land/dune6-harro
	description `This world is dry, but not particularly hot. The settlements are small and scattered, because each oasis only provides enough water for a few thousand individuals. Some of them focus on manufacturing, while others are attempting to farm the desert with drought-resistant crops. But the largest industry is retirement housing: the cool, dry climate and slow, quiet pace of life here are exactly what elderly Saryds find most comfortable.`
	spaceport `The spaceport village is built around a large oasis, a sandy-bottomed lake with startlingly blue water. The landing pads are in the desert half a kilometer out from the village, separated from the houses by windbreaks and noise barriers to avoid disrupting the tranquil atmosphere. On balconies overlooking the lake, Saryds with graying hair walk or stand around in small groups enjoying quiet conversation with each other.`
	"required reputation" 15
	security 0.15

planet Shiver
	attributes "near earth"
	landscape land/snow15
	description `Shiver is a dead and frozen world. The only settlement is a small refueling station that services cargo fleets on their way to Earth. Precipitation is rare here, but sometimes the wind whips up snow and ice from the surface into something akin to a desert sandstorm, and even on days when the wind dies down the air sparkles with tiny, floating ice crystals.`
	description `	Most people who come here for work only stay for a few months or half a year, just long enough for the sense of adventure to die away.`
	spaceport `The spaceport is protected from the wind and blowing snow by a perimeter wall about fifty meters tall. Aside from running the fueling station, one of the few jobs for the workers here is to operate the bulldozers that push away the snowdrifts and keep the station from being buried beneath them. Although the air is breathable, ships that land here connect directly to docking tubes, to protect their crews from the icy air.`
	spaceport `	There are no children here, and almost no women. Most of the workers are men in their early twenties. No one makes an effort to greet you.`
	security 0.1
	tribute 300
		threshold 2000
		fleet "Small Republic" 10

planet Shorebreak
	attributes medical research rim
	landscape land/beach1
	description `Shorebreak is an ocean world which is home to a stunning profusion of alien life, some of which is not too dissimilar from life on Earth. The first settlement, centuries ago, was built as a marine biology laboratory, and from there the planet gradually grew into a regional center for bioengineering, where local life forms are tested for possible use in human medicine.`
	description `	Outside the laboratories, much of the planet's land mass remains in its natural state, but the planet is currently struggling with a large increase in immigration.`
	spaceport `The spaceport on Shorebreak is built on its own separate island, perhaps as a way to keep any contamination isolated from the main continents. The hangar where you were directed to land your ship was hermetically sealed before you were allowed to land, and the customs officer informs you that any cargo you wish to trade must first be screened for "rats, mice, invasive insects, or wild pigs."`
	"required reputation" 2
	bribe 0.06
	security 0.3
	tribute 500
		threshold 3000
		fleet "Large Militia" 8

planet Shroud
	attributes frontier north rich textiles
	landscape land/mountain1
	description `Shroud is a world of castles in the clouds and slums in the valleys below. High on the mountain peaks, above the clouds, the planet's few elites live in splendid mansions. Below them, the people work mostly in textiles: farming cotton, raising sheep, working at looms and sewing machines in dimly lit factories.`
	description `	The level of intrigue and dalliance between the bored gentry could easily compete with the most lurid and unrealistic of Victorian fiction.`
	spaceport `The spaceport here is a shopping mall. You landed on a plain concrete slab near the "cargo entrance," where raw goods are bought and sold. But the other end of the building holds hangars for luxury ships and glass-windowed storefronts where mannequins are dressed in outlandish and horribly impractical outfits. There is a sparse cafeteria for dock workers near your entrance, and fancy steakhouses and seafood places for the more wealthy visitors.`
	shipyard "Luxury Ships"
	outfitter "Common Outfits"
	outfitter "Lovelace Basics"
	outfitter "Lovelace Advanced"
	bribe 0.04
	security 0.8
	tribute 3800
		threshold 7000
		fleet "Large Republic" 14

planet Siedi
	attributes gegno vi
	landscape land/forest5
	description `The gravitational pull of the nearby gas giant resulted in the large, bulky, mountainous surface of this planet. Tectonic shifts are very common, and the surface is marked with the wear and tear of massive tremors. Beneath the cracks, however, lies a rich source of materials that the Vi quickly capitalized on for their nearby worlds.`
	spaceport `The spaceport is haphazardly built into the side of a smaller mountain, and every now and then you can feel a very faint rumbling from below. You're not sure if it is beneath you or somewhere off in the distance. Construction work around the spaceport is ongoing, but it is more likely because the Vi are busy finding new places to mine for materials rather than making improvements to the spaceport itself.`
	government "Gegno Vi"
	"required reputation" 1
	bribe 0
	security 0

planet "Sies Upi"
	attributes gegno vi
	landscape land/hills1
	description `Sies Upi is one of the most recently colonized planets of the Gegno Vi. This hot, dry world with harsh living environments serves as more of an outpost than it does a colony, but nevertheless the Vi found ways to create manageable living conditions.`
	spaceport `This spaceport seems a lot more militarized than other Gegno planet spaceports, full of geared up Vi with their ships parked close by. The roar of an enormous cruiser's engines can be heard just as often as the shutting down of another. There doesn't look to be very many non-military personnel here, and it feels somewhat claustrophobic with all of the guards standing around.`
	government "Gegno Vi"
	outfitter "Vi Basic"
	"required reputation" 1
	bribe 0
	security 0

planet "Silo of Ablodab"
	attributes arach "coalition station" factory mining
	landscape land/station9
	music ambient/machinery
	description `First built by the Heliarchs mere centuries after their victory over the Quarg, this station serves as both a control point for the automated strip mines on the planet below and a smeltery to process all the raw materials brought up into the finest alloy platings. First used to produce many of the components of the two other stations in the system, the Silo now serves as a factory for spare ship parts in order to aid the local dry dock's repair functionalities when required. Within restricted sections under constant Heliarch patrol, the station features a few massive, warehouse-like rooms, where the surplus platings are stored.`
	spaceport `In its early days, the Silo boasted among the highest activity as compared to most other stations of its size, with merchant and military ships alike aiding in the construction process of its younger sibling stations. Over thousands of years, many of the areas dedicated to living grounds and trade centers were moved out to more accessible locations across the Coalition, swapped out in favor of storage dumps to support the increasing demand for alloy plating.`
	"required reputation" 15

planet Silver
	attributes "near earth" oil
	landscape land/dune5
	description `Eons ago, Silver was a lush tropical world. It is now mostly desert, but large oil deposits remain below the surface. The petrochemicals mined here are refined to produce plastics, fuel for terrestrial vehicles, and some components of medical ointments and antibiotics.`
	description `	The deserts are hot in daylight and surprisingly cool at night, and as a result most settlers live in houses sunk into the ground in regions where there is enough plant cover to keep the dunes from shifting in the wind and slowly burying their dwellings.`
	spaceport `The spaceport is near an oasis. Cactus-like plants and a few palm trees stand as tall as radio towers, on the outskirts. The landing pads are made of concrete, rising several meters above the ground to protect both against the encroaching sand and against the flash floods that come in the rare times when it rains here.`
	spaceport `	Under the clear sky and with white sand in all directions, the sunlight is painfully bright, and you have been warned to avoid prolonged exposure to it.`
	security 0.1
	tribute 700
		threshold 4000
		fleet "Small Republic" 25

planet Sinter
	attributes "dirt belt" mining
	landscape land/nasa2
	description `Sinter is a world where life never developed; the atmosphere is unbreathable, but warm enough and dense enough that people can survive here in pressurized homes or outside when wearing oxygen tanks. The only industry here is mining, which is mostly done with remotely controlled robots, so the population of the entire planet is only a few thousand people.`
	spaceport `The spaceport is built next to a large smelter where ore is processed into metal ingots. Even on a planet as inhospitable as this one, the cost of extracting metal from ore is still cheaper than the cost of shipping the ore off-world for processing. A long enclosed terminal building extends out from the smelter, with docking tubes and landing pads every few hundred meters for connecting to visiting ships. Small robotic trolleys carry cargo crates back and forth; only a handful of people are walking around here, and most of them are probably off-worlders.`
	security 0.05
	tribute 400
		threshold 3000
		fleet "Small Militia" 28

planet Siteria
	attributes ka'het uninhabited
	landscape land/water0
	description `An Earth-like planet, Siteria is notable for the large number of settlements on it: every few kilometers there are remains of sizable villages, some of which still haven't been completely covered by vegetation even today. A few cities even have tall buildings still partially held together, a testament to how durable the constructions of the planet's original inhabitants were.`

planet Skillet
	attributes farming frontier mining north
	landscape land/canyon3
	description `Skillet is a sparsely populated planet whose red hills and canyonlands are strip mined for placer deposits of iron ore and precious metals, mostly to supply the needs of the shipyards in Betelgeuse. This world is also used for ranching, and even for growing corn in a few less arid regions. The weather is usually quite mild, although hot and dry; the only reasons so few people have settled here are because it is so remote, and because the mining and farming industries need far fewer human workers than machines.`
	spaceport `The spaceport mostly consists of a row of adobe warehouses, with tin roofs polished to mirror brightness to reflect the heat of the sun. Around the warehouses is a ring of concrete landing pads. Forklift trucks carrying pallets of iron and steel ingots weave their way in between men and women on horseback and others on foot. The air is hot, but too dry to feel oppressive.`
	security 0.3
	tribute 600
		threshold 4000
		fleet "Small Republic" 22

planet Skyfarm
	attributes hai "hai tourism" moon
	landscape land/myrabella6
	description `Due to the low gravity here, some of the alien crops planted by the Hai grow to heights of five meters or more. The air is too thin for humans or Hai to breathe without carrying supplemental oxygen tanks, so the population is very small.`
	description `	The fields are tended by enormous spider-like robots which are equipped not only for irrigation and harvesting, but also for pollination, since the thin atmosphere has made it impossible for native insects to evolve here.`
	spaceport `The spaceport is a small city built under a pressurized glass dome, with a ring of hangars and landing pads around its periphery.`
	spaceport `	As with most Hai architecture, the dome and the buildings within it are simple and sparsely decorated, but as you walk through the city everything feels very solid, and ancient. Everything is metal, even the roads and walkways, and the center of many of the roads dips down slightly due to millennia of foot traffic slowly wearing down the metal.`
	security 0.2

planet Skymoot
	attributes rim tourism
	landscape land/sky2
	description `The "dragons" of Skymoot are an immensely popular tourist attraction, unlike their mythical namesakes only in their lack of ability to breathe fire. The presence of such an efficient apex predator has spurred the evolution of a stunning variety of defense mechanisms in its prey, as well; whether in the air or in the plains or deep in the forest, Skymoot is a dangerous place to visit.`
	description `	The scientific consensus is that the "dragons" are clever animals, but not sentient. Those who insist on trying to find ways to communicate with them almost invariably end up getting eaten.`
	spaceport `The spaceport is unusually large and clean for a planet with such a low population. It is clear that tourism here is a profitable industry. One large booth offers airplane rides to view the "dragons" up close, for anyone willing to sign a waiver; even with energy shields, it is not unheard of for a plane to be snatched out of midair by one of the creatures. Other booths offer safari tours of the forest; the tourists in line at those booths are carrying a wide variety of knives and guns.`
	bribe 0.02
	security 0.1
	tribute 400
		threshold 2000
		fleet "Large Militia" 6

planet Slylandro
	attributes "requires: gaslining"
	landscape land/nasa9
	description `Far beneath the swirling blue surface of Slylandro's atmosphere, void sprites and other strange creatures float about. As improbable as it may seem, the void sprites must have somehow evolved the capability to manipulate gravity fields, because every once in a while one of them will rise up from the surface powered by an antigravity field similar to the landing repulsors used by human ships. When they do so, the decrease in atmospheric pressure causes them to nearly double in size.`

planet "Smuggler's Den"
	attributes frontier pirate south "south pirate" station
	landscape land/loc1
	description `Smuggler's Den was formerly known as Grendel Station, back when it was an operating refinery. But, it has since been taken over by pirates, who turned it into a haven for all manner of smugglers and privateers. As a hub of pirate activity, Smuggler's Den has access to fenced goods from beyond the region, resulting in repair shops that can make a variety of legal and illegal modifications to your ship. This confluence also provides the opportunity to buy refurbished starships... if it does not trouble your conscience to think about the likely fates of their previous owners. Rumor has it that pilots with the right connections may be able to purchase heavily modified ships here.`
	spaceport `It is a strange but indisputable fact that pirates smell worse than ordinary human beings. In this day and age, where even the cheapest shuttlecraft at least has a sonic shower, there is no logical explanation for it, except that anarchist tendencies must somehow go hand in hand with a tendency to reject society's norms around hygiene. Here in a space station, with nothing but recycled air to breathe, the effect is overpowering.`
	shipyard "Southern Pirates"
	shipyard "Advanced Southern Pirates"
	shipyard "Core Pirates"
	shipyard "Advanced Core Pirates"
	outfitter "Delta V Advanced"
	outfitter "Kraz Advanced"
	outfitter "Common Outfits"
	outfitter "Lovelace Basics"
	outfitter "Ammo North"
	outfitter "Ammo South"
	outfitter "Pirate Outfits"
	bribe 0.06
	security 0
	tribute 400
		threshold 2000
		fleet "Small Southern Pirates" 21

planet Snowfeather
	attributes hai "hai tourism"
	landscape land/dmottl4
	description `Snowfeather is a world with unusually chaotic weather patterns, where snow can fall even in the middle of summer but will melt away within days when the temperature shifts and becomes warmer again. Surprisingly, it is a popular vacation spot for the Hai, who find the unpredictability and occasional violence of the weather here to be invigorating.`
	spaceport `The core of the spaceport is two rows of hangars, back to back. Their thick metal roofs slope backwards, away from the entrance to each hangar, so that any snow or ice that slides off the roofs will not fall across the opening while ships or people are passing through. The hangars are also elevated about six meters above the ground, to protect against flash floods.`
	outfitter "Hai Basics"
	security 0.2

planet Solace
	attributes factory frontier south urban
	landscape land/city23
	description `Solace is a fertile world that was already home to Earth-like vegetation and animals even before the first settlers arrived. It has now been inhabited for nearly half a millennium, and sprawling cities cover much of its surface.`
	description `	In addition to being one of the major metropolitan centers of the galactic South, Solace is best known as the home of Delta V Corporation, makers of plasma engines and rockets of various sorts.`
	spaceport `Solace's spaceport is located in a satellite town of one of its major cities. Surrounding the spaceport is an extensive industrial park that stretches out for some distance, until the warehouses and factories abruptly give way to valleys and farmlands.`
	spaceport `	The spaceport serves not only for incoming and outgoing commerce, but also as a testing ground for the next generation of Delta V technology. On your way around the port you stop to watch some tests of engines so powerful that the ground shakes beneath them.`
	spaceport `	At the heart of the spaceport are a few bars, plus restaurants representing nearly every style of cuisine that you are familiar with. All the buildings are well maintained; this strikes you as a quite prosperous world, for this section of the galaxy.`
	outfitter "Delta V Advanced"
	outfitter "Kraz Basics"
	outfitter "Common Outfits"
	outfitter "Ammo South"
	bribe 0.04
	security 0.5
	tribute 1000
		threshold 4000
		fleet "Large Militia" 15

planet "Solima Skarati"
	attributes korath
	landscape land/beach12-harro
	description `The Korath were endlessly creative in devising new weapons of war during the twilight years of their empire, but what destroyed this planet in the end was not a military disaster but an ecological one. Small villages along the ocean shores and rusting fleets of boats bear witness to the fact that this ocean world was once a fruitful fishery. But now the ocean carries high levels of industrial toxins, and in place of large fish only small invertebrates remain.`

planet "Sopi Lefarkata"
	attributes korath
	landscape land/mountain24-spfld
	description `This is a cold and mountainous world, and most of its oceans are covered in ice. A handful of giant craters gouged out from the sides of mountains are the only sign that there were once Korath settlements here. But, the Kor Sestor robots have begun building settlements of their own, in caverns deep under the mountains where they are safe from orbital bombardment. Where recent Kor Mereti attacks have collapsed one of the access tunnels, swarms of robots have gathered to dig them out like ants when their hill has been stepped on.`
	spaceport `The caverns of the Kor Sestor are hidden deep under the mountains, but there are also a handful of refueling stations on the surface. Each one is guarded by towering weapon platforms and swarms of autonomous fighter drones.`
	"required reputation" 1
	bribe 0
	security 0

<<<<<<< HEAD
planet "Spec Inci"
	attributes "hai quarg" quarg station
	landscape land/station19
	description `Although you have seen a lot of space stations, you are always impressed by the Quarg ringworlds, constructions that replace all the planets in a system.`
	spaceport `Despite the size of the ringworld not many Quarg are seen around the spaceport. It seems like they have nothing to do right now, as if they are waiting for something to happen.`
	bribe 0
	security 0.9
=======
planet Sopoyra
	attributes bunrodea manufacturing shipping
	landscape land/industrial0-iridium
	description `Sopoyra is a major manufacturing planet, as well as the chokepoint between the Megasa systems of the north and the Erabu systems of the south. Given that royal permission is required to enter the Erabu region, this world also acts as the focal point for trade between the two regions. Goods are dropped off from other Megasa worlds, then transported to the Erabu worlds by freighters with royal permission.`
	spaceport `Sopoyra is not a very hospitable world. There are few settlements outside of the main spaceport, which is almost entirely dedicated to factories and warehouses.`
	spaceport `	There are freighters that will come from the north to drop off goods here, only for them to be immediately picked up by another freighter that brings the goods down south. It seems somewhat inefficient to do things this way, but must be done to be in keeping with royal decrees.`
	shipyard "Bunrodea Basic"
	outfitter "Bunrodea Basic"
	"required reputation" 25
	bribe 0
	security 0
>>>>>>> dc09ec3c

planet "Spera Anatrusk"
	attributes korath
	landscape land/badlands11
	description `This is a relatively dry planet, and the only Korath cities were close to the poles where the temperatures are more mild and the lifeless deserts give way to grasslands and even a few scattered forests. The largest city was clearly destroyed by orbital bombardment. The other cities seem to have been done in by rioting or looting, leaving smashed windows and burned-out buildings behind. Some of the damage is very recent; the Korath survivors here held out for a long time.`

planet Splashdown
	attributes farming north
	landscape land/water12
	description `Splashdown is an aging world where plate tectonics have long since died down and the weather has worn the surface down into lowlands, marshes, and shallow seas. Most of the land area is not suitable for growing anything but rice, and only a few settlements have been built here.`
	description `	Visitors tend to find this world boring, but the locals say they find beauty in the big sky and the subtle colors of the grasslands.`
	spaceport `The spaceport is in the "highlands," a wide plateau only a few hundred meters above sea level. In all directions, the horizon is an almost perfectly flat line, varied only slightly by low hills and copses of trees.`
	spaceport `	The port itself consists of some grain silos and warehouses, an open air marketplace, and a barbecue restaurant with outdoor seating. The buildings are all single-story, wood-framed construction.`
	security 0.2
	tribute 600
		threshold 3000
		fleet "Large Republic" 3

planet "Ssil Vida"
	attributes emitter "remnant station" sheragi uninhabited
	landscape land/station11
	description `The silence of this station rings in your ears, and as you explore you are increasingly surprised that it even has an atmosphere. It is obviously ancient, and patches of ambiguous green and purple material resembling fungus grow through the walls. Whoever built this station designed it for beings much larger than you. Either that, or they liked spacious environments. Even the shortest doorway you pass through is easily double your height. They are always wider than they are tall.`
	spaceport `Exploring beyond the docks reveals that most of this facility is infrastructure for some type of massive emitter. It is not clear exactly what it's supposed to be emitting, but it might have something to do with how this system appeared in the first place.`

planet Starcross
	attributes farming rim
	landscape land/sea18
	description `Starcross is a stormy, ocean-dappled planet that was not settled until the planets farther out on this arm of the galaxy grew prosperous enough to create a need for a stop-over point for cargo. Structures must be built strong and on high enough ground to avoid the frequent floods.`
	description `	A few enterprising settlers have taken up farming of some native plants that are edible for humans, including one plant similar to cranberries that has come to be considered a rare delicacy by many.`
	spaceport `The spaceport is rudimentary: just a couple of landing pads, each with thick concrete walls around it to protect your ship from being buffeted by any storms that strike. The central building is a squat, windowless concrete fortress.`
	spaceport `	Inside, however, it is completely different: the ceilings are high, with sun-lamps that provide some sense of warmth and cheer, and native wood paneling or stucco on most of the walls to soften them.`
	outfitter "Ammo South"
	security 0.05
	tribute 300
		threshold 2500
		fleet "Small Militia" 22

planet "Starting Rubin"
	attributes "coalition station" kimek shipping wealthy
	landscape land/space3
	description `Starting Rubin was far from being the first station constructed around the Kimek homeworld, but it is the oldest one to still be in orbit. It was built as an orbital equivalent to the hunger towers found on the planet it orbits, as a safety measure against the disasters that may affect Ki Patek Ka.`
	description `	Since the residents need little of the food produced, it quickly became the station's primary export, transforming it into one of the largest trading hubs of the region. It has also the largest population of any Coalition station, capable of supporting tens of thousands of Kimek.`
	spaceport `Despite only having the population of a small city, the arrivals deck of Starting Rubin is as crowded as the largest spaceports. Civilian ships belonging to all three Coalition species can be seen arriving or departing every couple minutes. While there doesn't seem to be any military facility, there are some civilian shops on the station, although they sell nothing but few Kimek items.`
	shipyard Kimek
	outfitter "Coalition Basics"
	"required reputation" 10

planet "Station Cian"
	attributes "coalition station" kimek shipping
	landscape land/space2
	music ambient/machinery
	description `Cian Station orbits a large gas giant, which simultaneously has compounds usable in hyperspace fuel and enough mass to pull an abnormally large numbers of asteroids near it. The local industry mostly centers around the metals harvested here, but part of it is still focused on refining deuterium. Its remote location prevents it from becoming a major port, but most traders that travel into this region stop here, even if just to refuel and to watch its impressive facilities. This is also the most recent Coalition station, although it's much older than any in human space.`
	spaceport `Station Cian seems to act as a base for the military operations in this area; it even has a small Heliarch shipyard in a restricted section. Considering the isolationist planet Remote Blue is only one jump away, it's likely the station is also being used as an observational outpost, keeping an eye on the ships that travel that far.`
	outfitter "Coalition Basics"
	"required reputation" 15
	security 0.5

planet Stonebreak
	attributes hai manufacturing urban
	landscape land/hills7-harro
	description `Stonebreak is home to some of the largest cities in Hai space aside from their homeworld: massive planned communities built in concentric rings, where housing space and community buildings alternate with zones of factories and shipyards. This star system has an unusual number of metallic asteroids, which the Hai harvest for the raw materials for Stonebreak's industries.`
	spaceport `From above, this city has almost perfect radial symmetry, a sure sign that it was planned and built as a single unit rather than expanding at random over time. Every single building in the city is made from the same metal alloy, a dull and slightly irregular gray color. The corners of each building are slightly beveled instead of meeting at right angles.`
	spaceport `	Even the spaceport is symmetrical: a ring of hangars, facing outwards, at evenly spaced intervals, with warehouses and living quarters inside the ring.`
	shipyard "Imo Loo Mer Advanced"
	shipyard "Imo Loo Mer Basics"
	shipyard "Mon Ki i'Hiya Basics"
	shipyard "Yeer e Ki Basics"
	outfitter "Hai Intermediate"
	security 0.3

planet Stormhold
	attributes core "core pirate" frontier pirate
	landscape land/fog11
	description `A cold planet, with dense, foggy atmosphere. As with many pirate outposts, Stormhold is home to an unknown number of villages and hidden outposts, each controlled by a different pirate faction. It is also said that some of the most dangerous fugitives in the galaxy live deep in the forests of this planet, escaping detection by living underground or by avoiding the use of electronic devices.`
	spaceport `The spaceport is a large town, with a population of roughly thirty thousand. People of all races and cultures mingle freely, while keeping a wary eye open for off-worlders who may be Republic agents in disguise.`
	outfitter "Basic Outfits"
	outfitter "Ammo North"
	outfitter "Ammo South"
	outfitter "Pirate Outfits"
	bribe 0.03
	security 0
	tribute 500
		threshold 2000
		fleet "Large Core Pirates" 7

planet "Stronghold of Flugbu"
	attributes arach factory
	landscape land/mountain11-sfiera
	description `The Stronghold of Flugbu was used as a military base during the War of Independence. Now it is a manufacturing world, specializing not in large machines but small, intricate components. It is also home to House Bebliss, the secretive guild that specializes in communication, translation, and encryption. House Bebliss is essential to the Coalition economy because they maintain the hyperspace communication network, but there are also rumors that they may have ties to the Resistance.`
	spaceport `The spaceport here is a single massive compound, a relic of its military past, with hangars of all different sizes along its periphery and gun emplacements that may still be operational even though there has been little need for them in thousands of years. A fleet of Heliarch military ships is stationed here, as well, but their role is mostly ceremonial.`
	spaceport `	The hallways of the compound are packed with members of all three Coalition species, most of whom walk quietly and purposefully without stopping to speak with each other.`
	outfitter "Coalition Advanced"
	"required reputation" 25
	security 0.5

planet Sundive
	attributes core farming forest frontier research
	landscape land/water9
	description `Sundive is largely covered in tropical rainforests and savanna, but with enough open plains that it has also become a major agricultural world. For most of the year, the weather here is quite mild, but tornadoes and massive thunderstorms are not uncommon in the summer months.`
	description `	Sundive is also home to a large astronomical laboratory with radio telescopes and other devices for studying the galactic core and the massive black hole that resides there.`
	spaceport `The spaceport is in a wide, open plain; most of the landing sites are just packed dirt. Surrounding it is nothing but farmland and forests; the laboratory and telescopes are far beyond the horizon, where incoming ships will not interfere with their operation.`
	spaceport `	The buildings are short and made of wood; even the roofs are clapboard shingles rather than metal or rubber. Several farmers have brought in goods to sell; most of them came in trucks, but you also see a few horse-drawn wagons.`
	security 0.3
	tribute 300
		threshold 2000
		fleet "Small Syndicate" 4

planet Sundrinker
	attributes farming frontier south
	landscape land/desert6
	description `Most of this world is barren deserts and oceans; for whatever reason almost no life evolved here. The only human settlement is a small town in one of the few hilly regions, and the locals survive by ranching and farming. It is the sort of world that is ideal for people who enjoy being alone, because it has almost no appeal for anyone else. In addition to the oppressively hot weather, flash floods are quite frequent.`
	spaceport `There are only two concrete landing platforms in the spaceport, and that is plenty for the amount of traffic they receive. A wide cleared-off field of dirt is available beyond that in case an unusual number of ships ever need to land. The two platforms and the spaceport buildings are all built near to the tops of the hills, out of the way of the flood waters. This is both the spaceport and the only town on Sundrinker. A single road winds between a few buildings; one seems to be a saloon, and another, a general store.`
	security 0.1
	tribute 200
		threshold 2000
		fleet "Small Militia" 15

planet Sunracer
	attributes core factory farming fishing frontier urban
	landscape land/myrabella8
	description `Sunracer is home of Megaparsec, Inc., a shipyard that specializes in designing fast, lightweight ships.`
	description `	It is a well-settled planet with a population of over a billion, and a diverse economy that includes farming and fishing in addition to the shipyards.`
	description `	Outside the cities, large regions of undeveloped land still remain. Hovercraft racing is a major local sport, and some massive and elaborate courses have been constructed in the wilderness.`
	spaceport `On Sunracer, the spaceport and shipyard are one and the same. As you walk among the landing pads and hangars, it is not immediately clear which ships are visiting starships undergoing minor repairs, and which are new ones under construction.`
	spaceport `	A series of enormous cranes tower over one section of landing pads. From them hang hull fragments, engines, and even a few small ships, each being swung from one location within the shipyard to another. Meanwhile, forklifts and flatbed trucks are weaving between the buildings in every direction.`
	shipyard "Basic Ships"
	shipyard "Syndicate Basics"
	shipyard "Megaparsec Basics"
	shipyard "Megaparsec Advanced"
	outfitter "Common Outfits"
	outfitter "Syndicate Advanced"
	outfitter "Lovelace Basics"
	outfitter "Ammo North"
	outfitter "Northern Explorers"
	bribe 0.06
	security 0.7
	tribute 1700
		threshold 5000
		fleet "Large Syndicate" 10

planet Swiftsong
	attributes hai "hai tourism" station
	landscape land/station39
	description `Swiftsong Station is operated and maintained by the Imo Blep corporation as a giant convention center. Most Hai stations restrict access beyond the docking bay or the promenade to at least some degree, but Swiftsong is almost completely open.`
	description `	Tens of thousands of Hai pass through on an almost daily basis as the continual churn of summits, forums, conventions, symposiums, productions, conferences, weddings, festivals, and the like roll on in an endless cavalcade of life. With Icelake nearby and Hai-home just one jump away, this station is a major cultural hub that even houses the head office of one of the biggest music labels in Hai space.`
	spaceport `The spaceport promenade runs around the interior of the station and is divided into the usual two levels, but has four additional ring levels rising up from the promenade into each of the station's main branches. Almost any business or service you could want can be found here - except for an outfitter or shipyard. Apparently there is simply no room, as the docking bay must take up nearly all the station's exterior space to accommodate its massive volume of daily traffic.`
	bribe 0.1
	security 0.5

planet "Tebuteb's Table"
	attributes arach farming longcows
	landscape land/fields11-sfiera
	description `This world is home to House Garbarag, the Arachi guild of farmers and ranchers. On private ranches far from the cities, they experiment with raising new breeds of longcows, a unique species of cattle that grow a new body segment each year and can reach more than thirty meters in length. The meat from a single longcow can feed a village for a month.`
	description `	Longcows are typically docile and slow-moving, but when frightened one of them can do as much damage as an entire herd of stampeding terrestrial cattle.`
	spaceport `The spaceport is next door to the city's meat-packing district, which is not any more pleasant or scenic than its equivalent on a human world would be. The actual slaughterhouses are some distance outside the city limits, placed there because in the early days of the colony a particularly large longcow in its death throes went on a rampage and destroyed several city blocks before it bled out and died.`

planet "Tefkar Ret"
	attributes korath station
	landscape land/station12
	description `This station is run-down and completely abandoned, emptied of atmosphere so that air pressure will not put ongoing stress on the station's structure. Each section is sealed off from the others by heavy blast doors, leaving most of the station inaccessible.`

planet Ternituul
	landscape land/fog1
	description `Ternituul is a dull world covered in a thick layer of fog hiding a dry desolate surface: an ideal world for the hardened Gegno Vi. A large portion of the Vi's military branch is based here, where new recruits are thrown into the first bottleneck of their lives. It is not uncommon for inhabitants to be lost to the bleak ecosystem of this planet.`
	description `	The fog also hides a more grim aspect of this world - numerous graveyards cover the terrain, serving as a final resting place for most Vi. Large ceremonies are constantly held for the fallen, though instead of grievance, the Vi celebrate the commitment and dignity of their fellow brethren.`
	spaceport `Here, the spaceport is built very close to and partly in the ground, making it slightly dangerous for any craft trying to land here. Undeterred by the gloomy appearance of this graveyard world, the nearby Vi are occasionally chanting or lighting fires for the deceased, even while exiting their ships.`
	government "Gegno Vi"
	outfitter "Vi Basic"
	"required reputation" 1
	bribe 0
	security 0

planet "Third Umber"
	attributes factory kimek research
	landscape land/desert12
	description `This cool, dry world is a sort of natural cleanroom, an ideal place for manufacturing sensitive equipment that could be harmed by the presence of condensation or mildew or pollen granules. The factory workers and overseers live in hive-like dormitories that each house tens of thousands of Kimek.`
	description `	Closer to the poles, the air is too cold to be comfortable for the Kimek, but a small community of Saryd engineers has established a factory compound where they produce their own equipment to sell to the Kimek.`
	spaceport `This is a sparsely populated world by Kimek standards, with a population of slightly less than a billion, but by the standards of most other species the spaceport is still a crowded and chaotic metropolis, with constant streams of traffic both on the roads and on the pedestrian walkways and footbridges. It is somewhat disconcerting to be surrounded by a sea of giant beetles scurrying back and forth between the landing pads and the port buildings.`
	"required reputation" 15

planet Thornlight
	attributes hai retirement station uninhabited
	landscape land/station31
	description `A visitor to this station will immediately notice that the gravity is lower than most planets by about a third. The reception area is lavish with several artworks and exotic plants. A well-groomed Hai receptionist informs you that, unless you have family at this respite facility, you will not be permitted to wander the station.`
	spaceport `The spaceport is small but serviceable, featuring a luxuriously appointed Centipede parked in a berth, presumably for entertainment voyages. There is a small but fancy cafe, and a gift shop with gold watches, jewelry, wines, and other pricey trinkets. This place must provide aged care services for only the very wealthy.`
	government Hai
	bribe 0.3
	security 1

planet Thrall
	attributes paradise textiles
	landscape land/fields5
	description `Thrall has a warm, moderate climate and a geography of mostly gently rolling hills. Most of the industry here takes the form of agriculture, especially growing cotton, which mills in the three major cities process into textiles for export off-world.`
	description `This is one of the few places in the galaxy where cotton is picked by hand, because labor here is cheaper than the cost of buying and maintaining machinery. The locals are prevented from seeking more lucrative employment elsewhere partly by the crushingly low wages, which make the cost of space transport prohibitively high for most, and partly by the educational system, which is among the worst in the galaxy.`
	spaceport `The spaceport consists of a vast asphalt-paved field for landing ships, and some wooden buildings a few stories tall. Most of the materials for export are stored in sheds or stacked under plastic tarps, with a few police officers clustered around them to make sure no ship picks up cargo that has not been paid for. Inside the buildings, two restaurants with different names serve an identical selection of fried foods.`
	outfitter "Basic Outfits"
	outfitter "Ammo North"
	bribe 0.04
	security 0.5
	tribute 2000
		threshold 5000
		fleet "Large Republic" 8

planet Thshybothro
	attributes bunrodea guild medical
	landscape land/mountain0
	description `Thshybothro is a small, mountainous world that is home to the Bunrodea's largest cybernetics research facilities. Various labs and factories are scattered within the world's many valleys, within which the Bunrodea work to develop new cybernetics, or improve their old ones.`
	description `	Although this planet is where new modifications are developed, the mass production and installation of cybernetics is typically done elsewhere.`
	spaceport `The planet's spaceport is rather small, as typically any visitors to the planet travel directly to the research facilities that they're interested in. As such, the spaceport's primary focus is simply to refuel any ships that stop by the planet and who don't have authorization to land at one of the research facilities.`
	spaceport `	The spaceport dock workers have more cybernetic modifications than you're used to from Bunrodeans elsewhere in their space. The worker who refuels your ship in particular is a mass of cybernetic "enhancements" ranging from powerful legs to aid in lifting crates to a vacuum cleaner attachment for dealing with spills and accidents.`
	outfitter "Bunrodea Basic"
	"required reputation" 50
	bribe 0
	security 0

planet Thule
	attributes frontier pirate south "south pirate"
	landscape land/dmottl2
	description `Thule is a mountainous world with a population of nearly a billion, settled in the early days of space exploration. When the colony was first established, the Earth government did not yet have the strength to control any system but its own, and when the Republic was formed, Thule did not join, and has repulsed all efforts to force them to do so. It is well-known that the planet sponsors pirate fleets which bring it cheap materials to bolster its economy, but the planet is so far from the center of Republic space that fighting a war here would be prohibitively expensive, and so they remain unopposed.`
	spaceport `The inhabitants of Thule are notoriously suspicious of strangers. They all seem to immediately recognize you as an off-worlder, perhaps by your clothing or your accent. The food sold in the shops is like nothing you have seen elsewhere, and the natives' accents are so strong that they almost seem to be speaking a different language. You feel as if you are visiting an alien world; centuries of separation has created a culture here that is very different from your own.`
	outfitter "Delta V Advanced"
	outfitter "Kraz Advanced"
	outfitter "Common Outfits"
	outfitter "Ammo North"
	outfitter "Ammo South"
	outfitter "Pirate Outfits"
	bribe 0.05
	security 0.6
	tribute 900
		threshold 2500
		fleet "Large Southern Pirates" 16

planet Thunder
	attributes forest rim
	landscape land/mountain20-harro
	description `When the first colonists landed, they thought that they had found a dream world on Thunder: perfect gravity, perfect temperature, perfect atmosphere. Unfortunately, they soon discovered that the planet has unusually high tectonic activity, enough that building anything higher than two stories is almost impossible. Because of the earthquakes, attracting settlers has always been difficult for Thunder, and right now the population is only a few million.`
	spaceport `The spaceport's landing pads are all solid slabs of metal; poured concrete would be far too prone to cracking. The spaceport village itself is a sprawling collection of squat, sturdy buildings, and a sign near the entrance to the cargo warehouse reads, "Do not stack crates."`
	outfitter "Basic Outfits"
	outfitter "Kraz Basics"
	security 0.1
	tribute 300
		threshold 2500
		fleet "Small Militia" 20

planet Tibernia
	attributes "ice moon" uninhabited
	landscape land/mars2
	description `Tibernia is a classic ice planet, but unlike most, it is nearly a perfect sphere with a remarkably smooth surface blemished by few craters. Many have speculated that it is artificial, but so far no one has found conclusive evidence of this.`
	government Uninhabited
	security 0

planet "Tik Klai"
	attributes research wanderer
	landscape land/badlands2
	description `This world is uncomfortably hot, even for the Wanderers, and so close to its star that the surface is bathed in dangerous levels of ultraviolet light. The few Wanderer installations here are buried underground, with only a few access hatches and storage buildings on the surface.`
	spaceport `Most of the spaceport facility is closed to non-Wanderer personnel, and apparently to many of the off-world Wanderers who are visiting, as well. The underground passageways are comfortably wide and tall for a human, but the wanderers walking through them must tuck their wings in close to their bodies to avoid scraping against the ceilings.`
	spaceport `	The warning signs marking restricted areas are in the undecipherable Wanderer language, but accompanied by a symbol you easily recognize: a DNA double helix undergoing replication.`
	"required reputation" 35
	bribe 0

planet Tinker
	attributes factory mining "near earth"
	landscape land/mfield0
	description `Tinker is a highly industrialized world, exporting electronics both to the Syndicate and to Earth. The electronic goods manufactured here span the gamut from wires and capacitors to sophisticated microchips, and because many of the jobs here require skilled labor, it is a relatively prosperous planet.`
	description `	Outside the cities, large areas of this world have been set aside for mining and for refineries and smelters, ensuring that the industries here have all the raw materials they need, plus extra to sell.`
	spaceport `The spaceport is nearly five hundred years old. As with many ports from that era, it is constructed as a single large complex, a towering building with hangar bay openings on all levels and a dedicated crew of flight controllers directing incoming starships in order to avoid collisions. Around the spaceport a city has developed.`
	shipyard "Basic Ships"
	shipyard "Syndicate Basics"
	shipyard "Megaparsec Basics"
	outfitter "Common Outfits"
	outfitter "Ammo North"
	outfitter "Syndicate Basics"
	outfitter "Lovelace Basics"
	bribe 0.04
	security 0.4
	tribute 1100
		threshold 4000
		fleet "Large Syndicate" 7

planet Topkapi
	attributes moon uninhabited
	landscape land/mars1
	description `Much like Aksaray, Topkapi is an old moon formed from the smashed remains of countless eons worth of stellar debris. The surface appears to be regularly bombarded by asteroids, although some of the craters show signs of being the site of rather large explosions. Your sensors pick up traces of materials most commonly found in Korath ships.`
	description `	Topkapi does not appear to have any routine activity, although satellites in orbit indicate that the Remnant monitor it for activity and send ships to investigate asteroid or other impacts on a regular basis.`
	government Uninhabited
	security 0

planet Trinket
	attributes south tourism
	landscape land/beach3
	description `In a region of the galaxy not known for beach resorts, Trinket has become somewhat of a major tourist destination. It is not a particularly warm world, and near both poles icebergs float year round, but at the equator the weather is almost tropical and the water is warm enough for swimming.`
	description `	Occasionally one of the ocean currents will pick up an iceberg and carry it all the way down past the resorts before it melts completely. Taking a boat out to these icebergs is a popular daytime activity here.`
	spaceport `The spaceport is a long, two-story building of wood and stone with hundreds of stalls selling fruit and clothing and bad artwork.`
	spaceport `	Many of the starships parked here have scorch marks and dents on their hulls, a sure sign of recent battle. It is likely that some of the people walking through the port are in fact pirates, posing as civilians in order to sell stolen cargo or to take a vacation incognito.`
	outfitter "Basic Outfits"
	outfitter "Delta V Basics"
	outfitter "Ammo North"
	outfitter "Ammo South"
	outfitter "Pirate Outfits"
	bribe 0.02
	security 0.4
	tribute 500
		threshold 2500
		fleet "Small Militia" 36

planet "Triton Station"
	attributes military north station
	landscape land/sivael0
	music ambient/machinery
	description `Triton Station serves both as a refinery for hyperspace fuel, and as a garrison for ships of the Republic Navy. Patrol ships are constantly landing here and then taking off to scour the surrounding systems for pirates. Since pirates are scarce in this part of space, it seems like a very tedious job.`
	spaceport `The mess hall is empty except for one table where some Navy officers are playing a card game. They are sitting right under a ventilation duct, and the cards keep blowing off the table; the station's low simulated gravity is not enough to hold them there.`
	"required reputation" 10
	bribe 0.08
	security 0.8
	tribute 600
		threshold 4000
		fleet "Small Republic" 24

planet Trove
	attributes core mining
	landscape land/badlands3
	description `Trove is a tiny world, too small to have a breathable atmosphere. It is home to an experimental "jack mining" operation that has split its surface open in order to gain access to the metal-rich core.`
	description `	Most of the work here is done by machines, but a few people live inside an airtight complex in order to supervise the work and to sell ore and metal to visiting ships.`
	spaceport `Within the mining complex, you find a small cafeteria with an uninspiring menu, and windows overlooking offices where dozens of people are staring at flickering video screens. Because of the low gravity, everyone moves languidly, as if in a dream. It is nearly silent.`
	security 0.05
	tribute 400
		threshold 2500
		fleet "Small Syndicate" 5

planet Truklar
	attributes "gegno quarg" quarg
	landscape land/mars2
	description `This world, like others the Quarg live on, has noticeably lower gravity than humans are accustomed to. Several medium-sized extravagant villages are found nested deep within an oddly shaped glass structure, and it is a beautiful sight to behold. Many different, smaller biomes also contain wondrous flora and fauna that don't seem to be native to this particular moon. Despite all of this, structures were not built in accustom to visitors such as the nearby aliens, who find it hard navigating through the narrow hallways.`
	spaceport `Most of the spaceport is automated Quarg robotics that do not provide any interaction with you besides basic spaceport tasks such as refueling. Occasionally, one of these robots, visually similar to the Quarg themselves, guide you throughout the visitable zones of the port. Otherwise, your presence here is mostly overlooked.`
	government Quarg
	bribe 0
	security 0.9

planet Tschyss
	attributes gegno station
	landscape land/sivael6
	music ambient/machinery
	description `This massive station is the only orbital structure that can be found in Gegno space, and is still under heavy construction. Although a majority of the exterior seems complete, the interior is noticeably lacking in comparison, and it seems that the progress has slowed down significantly in recent times. A large portion of the station is filled with crew quarters and living sections, all larger than in human space, and the outside is enveloped in many docking bays of numerous sizes.`
	spaceport `Gegno of all kinds are walking to and fro, though they seem very tired and overworked. Not a lot of them seem happy with their current working conditions, but all you can do is watch from a distance in a small half-built area nearby your ship's designated docking bay. Despite the scale and number of onboard facilities that you can see, there are only a small number of Gegno making use of them.`
	government Gegno
	"required reputation" 1
	bribe 0
	security 0

planet Tundra
	attributes "dirt belt" oil textiles
	landscape land/dmottl1
	description `Millions of years ago, this was a warm world, perhaps even tropical. But some cataclysmic event, perhaps a meteor strike or a massive volcanic eruption, altered the planet's atmosphere enough to turn it into the nearly lifeless, frozen planet it is today.`
	description `	The first settlers came here to drill for the oil trapped deep under the surface, a relic of Tundra's former, more lively days. Instead of refining the oil into plastic, which sells relatively cheap in this region, they have developed an industry in synthetic fabrics and clothing.`
	spaceport `The spaceport village consists of several large domes which keep out the wind and driving snow. Ships enter and exit the largest of the domes through a hatch that closes as soon as they have come through.`
	spaceport `	Every decade or so, enough snow piles up on top of one of the domes that it is in danger of collapsing under its own weight; the locals simply move out of that dome and build another one higher up on the snowpack.`
	outfitter "Ammo South"
	security 0.1
	tribute 400
		threshold 3000
		fleet "Large Militia" 6

planet "Turquoise Four"
	attributes farming kimek
	landscape land/beach14
	description `The offshore kelp farms on Turquoise Four produce not only nutritional food, but also an ultra-strong fiber that is used for creating durable textiles. Farther from shore, the Kimek operate fish farms as well. Viewed from above, the ocean surface is divided into patches of deep blue or green or rusty brown depending on what sort of product is being farmed in each patch.`
	spaceport `The boats docked in this spaceport city are more numerous than the space ships, and some of them are considerably larger, as well. Almost half of the city is built on piers that extend out into the harbor with broad canals between them, but the largest and fanciest dwellings are on land, built along a ridge of hills that overlook the ocean. The air is full of the cries of gulls and the smell of fish and salt and drying seaweed.`
	"required reputation" 15

planet Twinstar
	attributes frontier moon south tourism
	landscape land/lava3
	description `The only settlement on this small world is Twinstar Depot, a village created mostly just to service the spaceport, where food and equipment from the southern galactic arm is stored and sent out in all directions to supply the rest of human space.`
	description `	The gravity is far less than ideal for human development, but the atmosphere is breathable and some tourists come to the planet just for the experience of being able to run and jump in low gravity without the need for a suit or oxygen tanks.`
	spaceport `The depot consists mostly of large storage racks, with automatic lifts constantly clanking up and down. Very few people are in sight, aside from a small cafe near the center of the port. It is not a hospitable place.`
	outfitter "Ammo South"
	security 0.2
	tribute 200
		threshold 2000
		fleet "Small Militia" 15

planet "Typhon Station"
	attributes rim station
	landscape land/sivael1
	music ambient/machinery
	description `Typhon Station is one of the major fuel refining stations in the galactic Rim. It is privately owned by Southbound Shipyards, and all the fuel produced here is shipped directly to them rather than being made available to visiting ships.`
	security 0.3
	tribute 500
		threshold 2000
		fleet "Large Militia" 8

planet Vail
	attributes farming paradise tourism
	landscape land/snow4
	description `Vail is an entire world that is maintained as a ski resort for rich clients from the nearby planets. A combination of terraforming and snow making ensures that whichever hemisphere is in winter always has ideal skiing conditions, while farming and other small industries supply the tourists and the large staffs that cater to them.`
	description `	The slopes here include tracks for all the latest dangerous and expensive extreme winter sports, like hoverboarding and wingsuit cliff skiing.`
	spaceport `The spaceport is near the equator, where the weather will be most amenable for landing starships. In addition to vertical take-off pads, the port has airplane shuttle runways and high speed rail lines to move people and cargo from here to their ultimate destinations in the resort towns.`
	spaceport `	Consequently, the air is full of a confusing mixture of deep space ships and atmospheric vehicles. In order to come anywhere near the port, you are required to surrender control of your ship to the port's autopilot computer; there is no other way that collisions could be avoided.`
	bribe 0.04
	security 0.6
	tribute 2900
		threshold 5000
		fleet "Large Republic" 11

planet Valhalla
	attributes deep factory farming fishing research urban
	landscape land/mfield3
	description `Valhalla was the first world to be settled in this region of space, which is known as the Deep. It is rich in natural resources, but all its vast farms and fisheries are insufficient to feed its population of over five billion.`
	description `	The shipyards of Lionheart Industries are located here. Centuries ago, warships built here turned the tide of the Alpha War, and today the ships designed and built in the Deep continue to be some of the most technologically advanced ships in human space - and the most expensive.`
	spaceport `Surrounding the spaceport is a metropolis of skyscrapers and factories that spreads all the way to the horizon in every direction.`
	spaceport `	The spaceport itself is an imposing building, composed of three towers rising over a hundred stories into the air and connected at various levels by bridges. The docking bays are on the higher levels, with warehouse space lower down and loading platforms for trucks at ground level. Massive cargo elevators run up and down in the center of each building, and the hallways are all wide enough to allow small robotic carts and forklifts in addition to foot traffic.`
	shipyard "Basic Ships"
	shipyard "Lionheart Basics"
	shipyard "Lionheart Advanced"
	shipyard "Betelgeuse Basics"
	outfitter "Common Outfits"
	outfitter "Ammo North"
	outfitter "Deep Sky Advanced"
	bribe 0.08
	security 0.8
	tribute 3600
		threshold 7000
		fleet "Large Deep Security" 35

planet "Valley of the Damned"
	attributes uninhabited
	landscape land/fog4
	description `From afar, this looks like a habitable planet, comfortably located on the near end of the goldilocks zone of its star. It has a high concentration of water vapor in its atmosphere and hosts primitive life, with mosses covering nearly all moist surfaces and exotic crustacean-like animals roaming the land, their carapaces made of what would be considered synthetic plastic elsewhere.`
	description `However, there is an unusually high concentration of toxic chlorine in the lower atmosphere. Without special equipment, one can only stay on the mountains to avoid the dense gas, and even then, only for a few hours before problems arise. Most traces of attempted colonization by the Sheragi have eroded away by now, leaving only broken buildings and decaying bones.`

planet "Var Oti"
	attributes gegno
	landscape land/desert0
	description `This rocky world is covered with vast ranges of desert. While some places have plateaus of rugged rock formations, others have articulate valleys of sand. When it comes to less distinct locations, it is hard to tell at first glance whether or not they are simply a formation of rocks resting on a deep layer of sand, or a thin layer of sand resting on a great foundation of rock. In addition, common dust storms constantly reshape the terrain, and together with the harsh, dry conditions, Var Oti is a dangerous world to visitors who aren't prepared.`
	government Uninhabited

planet "Var' Kar'i'i"
	attributes farming urban wanderer
	landscape land/valley13-harro
	description `This is a populous Wanderer world, with small farming villages scattered across all the land, and even a few larger population centers that might almost qualify as a city. But from the air, it is not evident at first that the planet is so heavily settled, because the village tree-houses are mostly hidden beneath the forest canopies. The farms, too, are almost indistinguishable from natural land, due to a permaculture system where many varieties of plants are growing side by side.`
	spaceport `Apparently, just as humans use horses to carry loads and draw carts of produce, the Wanderers use a large breed of lizard, nearly three meters tall and walking on their hind legs. The lizards are meat-eaters: next to the watering troughs are cages full of large rodents, which the Wanderers occasionally feed to their beasts.`
	spaceport `	Many different forms of produce are for sale here in open-air markets, including dozens of different nuts and berries. Aside from the rodents to feed to the lizards, and a few species of fish, the Wanderers do not seem to raise animals for food.`
	shipyard "Wanderer Basics"
	outfitter "Wanderer Basics"
	"required reputation" 5
	bribe 0

planet "Var' Kayi"
	attributes urban wanderer
	landscape land/fields13
	description `This is an Earth-like world with one major Wanderer city and countless smaller settlements. The settlements mostly consist of tree-houses built high up in living trees. The architecture of the city skyscrapers is full of cantilevered balconies and arches, mimicking the natural shape of a forest. Here and there a bit of smoke or steam rises from what must be a factory or power plant, but most of the land outside the city is green fields and pristine oceans.`
	spaceport `This spaceport is as busy and chaotic as any major human trade hub, with the added complication that many of the Wanderers are flying from building to building instead of walking. Most of the buildings have balconies on every level, allowing visitors to enter from the air as well as from the streets.`
	spaceport `	The starship landing pads are well outside the city, and ships land and take off along very tightly controlled vectors, probably to avoid midair collisions between the ships and the Wanderers who are flying on their own wings.`
	shipyard "Wanderer Advanced"
	outfitter "Wanderer Advanced"
	"required reputation" 5
	bribe 0

planet "Var' Roi"
	attributes moon research wanderer
	landscape land/snow14
	description `The surface of this small icy moon is constantly cracked and broken by tidal force from the gas giant that it orbits. The tidal disturbances also heat the moon enough to keep its oceans warm enough to support life despite the small amount of sunlight that reaches here.`
	spaceport `The only habitation on this moon is a Wanderer research station suspended on metal pylons well above the icy surface of the ocean. The gravity here is low enough that even though the atmosphere is thin, the Wanderers who work in the station can fly out across the ocean on their own power, wearing some sort of breathing gear. The researchers also have a fleet of submarine ships, sturdy enough to pierce through the shifting ice and travel deep below the ocean surface.`
	"required reputation" 25
	bribe 0

planet "Vara K'chrai"
	attributes urban wanderer
	landscape land/sea16-harro
	description `This is the most populous Wanderer world, with dozens of large cities. The tallest buildings branch and cantilever out from their bases like metallic trees. More than half the surface of the planet is ocean, with a few small settlements built on massive living rafts of algae and seaweed, perhaps ten meters thick and up to several kilometers wide. Much of the land is forests, with villages built entirely in the treetops.`
	description `	There are also farms here, but more like gardens or parks than a human farm: each with dozens of species of plants growing side by side, and harvested by autonomous robots.`
	spaceport `The streets in the Wanderer capital city seem to be mostly reserved for cargo vehicles; the Wanderers themselves fly from one building to another instead, and the skyscrapers have balconies dozens of stories above the ground where visitors can land or take off. The air traffic seems utterly chaotic, but somehow they avoid colliding with each other in midair, and certain columns of airspace have been reserved for ships taking off and landing so that flying Wanderers will not get caught in the backwash from the ship engines.`
	shipyard "Wanderer Advanced"
	outfitter "Wanderer Advanced"
	bribe 0

planet "Vara Ke'sok"
	attributes fishing wanderer
	landscape land/beach6
	description `The surface of this world is almost entirely ocean, and the Wanderers who inhabit it live on massive floating algae mats, some of them the size of a small city. Engines are attached to some of these floating villages, allowing them to be slowly propelled from one part of the planet's surface to another, and the only native industries are fishing and seaweed farming.`
	spaceport `The raft of algae that supports the spaceport is probably at least a dozen meters thick, but flexible enough that it bends as the ocean swells pass underneath, causing individual buildings to rise up or tilt slightly relative to their neighbors. The effect is subtle, but disconcerting, and you cannot help but stumble drunkenly at times as you explore the island.`
	"required reputation" 5
	bribe 0

planet "Vara Ke'stai"
	attributes farming wanderer
	landscape land/desert11
	description `This is a desert world, but the Wanderers are working little by little to make the desert bloom: planting hardy shrubs and cacti that eventually transform the sand into a soil that can hold moisture. In some regions, especially closer to the poles, the deserts have given way to dense forests, but near the equator there are still large stretches of dry and barren sand, broken by the occasional belt of green where a narrow river winds between the dunes.`
	spaceport `The spaceport is in a forest village near the planet's north pole. The landing pads are massive stone monoliths laid on the ground in a nearby clearing. But aside from a few large warehouses at ground level, the village itself is entirely made of tree-houses. A few mechanical lifts have been built into the sides of the trees to carry cargo up to the forest canopy where the Wanderers live, but the Wanderers themselves seem content to fly between the houses rather than using the lifts.`
	outfitter "Wanderer Basics"
	"required reputation" 5
	bribe 0

planet "Vara Kehi'ki"
	attributes farming research wanderer
	landscape land/fields14
	description `This is a farming world, but the primary crops are medicinal plants rather than food: fields of brightly colored flowers and delicate shrubs. Large factories near the farms process the raw plants and extract useful chemical compounds. Their gleaming metal smokestacks belching steam into the air seem incongruous amid the natural beauty and bright colors of the fields of flowers.`
	spaceport `The spaceport village is apparently not just a processing facility for the medicinal plants, but also a hospital of sorts. The village is designed to allow easy foot traffic as well as flight between buildings, and thousands of Wanderers, many of them appearing sick or elderly, live here. The main streets of the village are lined with vine trellises with flowers of every color imaginable, and mechanical lifts allow even the most frail Wanderers to travel up to the higher terraces and balconies.`
	outfitter "Wanderer Basics"
	"required reputation" 15
	bribe 0

planet "Vara Pug"
	attributes pug
	landscape land/bwerner5
	description `Vara Pug is an ocean world, wild and almost unsettled, except for a single Pug city on the coast of one of the major continents. The animals and plants on the land are relatively uninteresting, but the oceans are home to an enormous variety of creatures, including whales the size of a bulk freighter, a highly intelligent species of jellyfish, and other, far stranger creatures that rarely venture up from the sunless ocean depths.`
	description `	To avoid contact with these marine creatures, when the Pug travel to other parts of the planet they use massive solar-powered airships rather than boats.`
	spaceport `The Pug here all seem to be busy with various tasks, none of which make any sense to you: rushing from building to building on their long, spindly legs; playing a game involving colored stones on a hexagonal table; constructing what appears to be collaborative holographic artwork.`
	spaceport `	None of them speak to you, but a worker in the spaceport digs around in a closet for a while and comes up with a conversion attachment that allows your fuel tanks to be filled using their style of fuel nozzle.`
	bribe 0
	security 0.9

planet "Vara Rakak"
	attributes farming wanderer
	landscape land/forest1
	description `This is one of those rare worlds whose climate is already nearly perfect without the need for terraforming. The Wanderers have made it into a farming planet. The fields follow the natural contours and geology of the land rather than being laid out in rectangular lots like most human farms, and each field contains several different crop species designed to form a symbiotic ecosystem.`
	spaceport `This could be a spaceport on any human farming world, except that the farmers hawking their wares have wings and beaks, and the wagons bringing produce to the market are drawn by massive lizards instead of horses. In several repair shops on the outskirts of town, Wanderer technicians work on massive harvester robots. The robots have four legs to walk on and dozens of dexterous manipulator arms for picking crops, and each arm has a camera eye on it.`
	shipyard "Wanderer Basics"
	outfitter "Wanderer Advanced"
	"required reputation" 5
	bribe 0

planet "Varu Ek'lak'lai"
	attributes mining wanderer
	landscape land/canyon7
	description `The Wanderers harvest metal ores not from planets, but from asteroids, in order to not expend even more of the resources of the planets that are under their care. This star system contains an unusually high concentration of metallic asteroids, and as a result they have built many large refineries here to process the ore that their drones harvest.`
	spaceport `The vast majority of ships landing and taking off from this port are unmanned Wanderer drones used for mining asteroids. The drones are maneuverable enough to avoid collisions with the few ships that land under manual control.`
	spaceport `	The port itself is a small village surrounded by towering refineries. Unlike other Wanderer architecture, the refineries are ugly, brutal buildings made of weathered concrete.`
	outfitter "Wanderer Basics"
	"required reputation" 15
	bribe 0

planet "Varu K'est"
	attributes military wanderer
	landscape land/canyon5
	description `Varu K'est is a spare, ancient planet of arid plateaus and deep, meandering canyons, with too little rainfall to support any but the hardiest of shrubs. The Wanderers have converted nearly all their villages on this planet into military bases in order to oppose the encroaching Hai raiders, and have also been forced to postpone their attempts at improving the local ecology.`
	spaceport `The spaceport is a massive shipyard, with facilities for repairing the few warships that the Wanderers possess as well as creating new ships and weapons. Dozens of battle-scarred ships are parked in the hangars here, a stark contrast to the ports in the more peaceful regions of the Wanderer territory.`
	shipyard "Wanderer Basics"
	outfitter "Wanderer Advanced"
	"required reputation" 15
	bribe 0

planet "Varu K'prai"
	attributes oil wanderer
	landscape land/sea4
	description `This is one of the only Wanderer worlds that still has large reserves of oil, albeit deep below the ocean surface where mining is difficult. Aside from the drilling companies and refineries, the largest local employer is the local government's safety oversight department, whose inspectors are constantly visiting the drilling platforms and shipping hubs to ensure that all the regulations for preventing oil spills are being followed.`
	spaceport `Plastics and other refined oil products are as essential to Wanderer technology as to humans, but it is clear that those responsible for harvesting them are not held in high regard. The crews of visiting ships seem eager to interact with the locals as little as possible. However, that does not appear to stop the Wanderer freighters from purchasing large shipments of plastic, which will no doubt yield a substantial profit elsewhere in Wanderer space.`
	outfitter "Wanderer Basics"
	"required reputation" 15
	bribe 0

planet "Varu Mer'ek"
	attributes factory wanderer
	landscape land/valley11-harro
	description `This Wanderer factory world is now home to more abandoned villages than populated ones: entire factories rusting and decaying as a result of the recent threat from the Unfettered Hai. Most of the factories that remain active have been repurposed to produce weapons or ammunition for the defense of Wanderer space.`
	spaceport `Very few Wanderer children are present in the spaceport. Most of the inhabitants still live far above the ground in the customary Wanderer tree-houses, but that portion of the village is dwarfed by the more recently constructed factories and warehouses for war supplies. A steady stream of freighters brings in new equipment and raw materials for the factories.`
	shipyard "Wanderer Advanced"
	outfitter "Wanderer Advanced"
	"required reputation" 15
	bribe 0

planet "Varu Tek'kai"
	attributes factory moon wanderer
	landscape land/badlands4
	description `This Wanderer world is almost uninhabited and devoid of any indigenous ecosystem, except perhaps on the microscopic level. It has none of the beauty of other Wanderer settlements. Here, factories have been built to process the most dangerous and destructive of industrial chemicals. If disaster strikes one of the factories, the only result will be the contamination of a world that is already dead and lifeless - far better, in the judgment of the Wanderers, than allowing such risky industries to operate on a living world.`
	spaceport `Nearly all the operations of the factories here are automated, and the outside atmosphere is too thin for even the Wanderers to breathe. The workers live in dormitory apartments in a ring surrounding a large central dome. Inside the dome, protected from the elements, is a park whose gardens contain everything from towering conifers to fields of wildflowers; a necessary place of sanctuary and rest for the Wanderers who must spend the rest of their time servicing machines in the bleak environment outside the spaceport.`
	outfitter "Wanderer Basics"
	"required reputation" 15
	bribe 0

planet "Varu Tev'kei"
	attributes factory wanderer
	landscape land/canyon04
	description `This is a desert world, too hot and too close to its sun to support much animal or plant life. The Wanderers have covered large stretches of the desert with solar-powered factories: smelters that use the sun's reflected heat to melt ore, and fields of solar panels that support other industries.`
	spaceport `It is easy to distinguish the local workers from the visitors, because the locals wrap their wings in thin white sheets of cloth rather than leaving them bare: a necessary protection for any Wanderer who chooses to fly outside of the protective shade of the spaceport. Many of the buildings here extend deep underground, to where the surrounding bedrock is cooler than the hot sands at the surface.`
	outfitter "Wanderer Basics"
	"required reputation" 15
	bribe 0

planet Vatican
	attributes lava uninhabited
	landscape land/lava10
	description `Vatican's propensity for constant renewal of the surface has resulted in a flourishing astrogeological academic program. While it has frequently been dismissed as a low priority for Remnant efforts, it has nonetheless received continued support from the defense prefects. Why they would be concerned with the geological formations of an uninhabited planet is unknown, but the research continues.`
	government Uninhabited
	security 0

planet Veliante
	attributes ka'het uninhabited
	landscape land/fog9
	description `Veliante may have been habitable once, but no longer. Part of its southern hemisphere is filled with deadly levels of radiation, but even elsewhere on the planet, it isn't safe to remain on the surface without adequate protection for too long. While animal life on the planet seems to have disappeared almost completely, plants and trees cover the surface in vast, colorful patches of flora.`

planet "Vibrant Water"
	attributes farming saryd
	landscape land/beach8-sfiera
	description `Due to strong currents and extreme seasonal temperature fluctuations, the oceans of Vibrant Water are dotted with icebergs that can drift almost as far as the tropics before melting. The largest icebergs are more than a dozen kilometers across and are home to entire ecosystems ranging from ice-dwelling insects to sea birds to large seal-like mammals. Beneath the ocean surface shoals of fish, forests of kelp, and drifting clouds of algae provide a continuous food source for the creatures that inhabit the icebergs.`
	description `	Near the equator, the Saryds farm several species of engineered algae.`
	spaceport `Very little of the industry on Vibrant Water takes place on land. The spaceport is built on a high bluff overlooking the sea, frequently visited by barges carrying goods from the floating factories and refineries out in the midst of the algae farms. Surrounding the port are fields of wind turbines positioned to catch the ocean breeze.`
	"required reputation" 15
	security 0.2

planet Vigales
	landscape land/desert5
	description `This hot desert world is home to several species of underground animals. These animals are very reptile-like, having appearances similar to that of lizards or salamanders from Earth, although much larger in size. It is believed that some indigenous species in Gegno space have originated from this world, or are descendants of ancestral species that once inhabited it.`

planet Viminal
	attributes remnant "remnant primary"
	landscape land/snow3
	description `This cold and dreary world would certainly not be attractive to any modern settlers, but to those who were fleeing the chaos of the Alpha Wars it had the undeniable advantage of being isolated and undiscovered. Today the main reason for the continuing Remnant presence here is that this is the only world they have found where the Key Stones that enable ships to travel through certain wormholes in the Ember Waste can be found.`
	spaceport `The spaceport is an enormous dome, built of the same resilient and semi-organic material as the hulls of Remnant ships. An opening at one end of the dome allows ships to fly in and out. Inside, the air is still cold, but at least you are sheltered from the violent winds that sweep across the rest of the planet's surface. Some of the locals, accustomed to the cold, walk about in their shirtsleeves as if this were a balmy summer day.`
	shipyard Remnant
	outfitter Remnant
	bribe 0
	tribute 3000
		threshold 8000
		fleet "Remnant Decoy Defense" 3
		fleet "Light Remnant Defense" 8
		fleet "Heavy Remnant Defense" 25

planet Vinci
	attributes factory paradise research
	landscape land/nasa5
	description `Many centuries ago, some of the first settlers on Vinci included a small group of electrical engineers who formed a revolutionary new company for designing computers and microchips. Today, Vinci is the foremost manufacturer of CPUs in all of human space, and their processors are found in everything from navigational computers to video phones to intelligent toasters.`
	description `	Because this world is home to so many cleanroom fabrication plants, pollution is very tightly controlled.`
	spaceport `The spaceport is so full of high-fidelity holographic displays that you have trouble at times telling where the virtual reality ends and the physical reality begins; what looks like a paper poster on the wall will suddenly change to a different picture every minute, and the department store mannequins follow you with their eyes. You feel like you are trapped in someone's drug-assisted vision of the future.`
	security 0.6
	tribute 2800
		threshold 5000
		fleet "Large Republic" 11

planet Violetwake
	attributes hai station uninhabited
	landscape land/space6
	description `This station was mothballed sometime in the last sixty thousand years. The docking area has an atmosphere, and a status panel indicates that the station's generators are functional but shut down, with standby mechanisms running on solar power alone.`
	government Uninhabited
	bribe 0
	security 0

planet Warfeed
	attributes unfettered
	landscape land/sea12-sfiera
	description `Warfeed is mostly covered in oceans, and much of its land area devoted to agriculture. Most of the fields are tilled and harvested by robots, but there are also many scattered homesteads of subsistence farmers, who survive with the aid of little or no technology.`
	description `	In recent years, both the land and the seas of Warfeed have begun to show the toll of centuries of overharvesting. Large portions of the continents near the equator are now nothing but growing deserts, and even the best remaining farmland is sandy and nutrient-poor. All but the smallest marine organisms have been nearly fished to extinction.`
	spaceport `This spaceport is a collection of ramshackle wooden buildings and packed dirt landing pads. The wagons piled high with produce and bags of grain would not look out of place in many human ports, but they are being drawn by giant lizards instead of horses or oxen. There are no human beings here, and most of the Hai eye you with suspicion and distaste.`
	tribute 6000
		threshold 10000
		fleet "Large Unfettered" 10
		fleet "Small Unfettered" 100

planet "Warm Slope"
	attributes saryd urban
	landscape land/hills6-sfiera
	description `This is an ideal world, by Saryd standards: rugged, hilly, mostly forested, with oceans and land masses in equal proportions. It serves mostly as a residential world, because this system's heavy industry is focused on the automated factories on its sister world of Ceaseless Toil.`
	spaceport `The spaceport is part of a city built into one of the slopes of a large mountain, with the landing pads and spaceport facilities near the peak. Saryds, Arachi, and Kimek mingle freely here and converse with the aid of interpreters or translation devices as they amble up and down the steep city streets.`
	outfitter "Coalition Basics"
	security 0.3

planet "Warm Wind"
	attributes folklore saryd tourism
	landscape land/fog1
	description `The tropical rainforests of Warm Wind are unusual: instead of rivers on the surface, water flows through intricate underground networks of caves that span entire continents. The trees have evolved deep and strong roots that can pierce through the limestone into the subterranean rivers in order to draw a constant supply of water even in the dry seasons. The Saryds have explored only a tiny fraction of the caves.`
	spaceport `The spaceport village is built on a volcanic highland where the inhabitants do not need to worry about their houses disappearing overnight into one of the limestone sinkholes that pockmark this planet's tropics. In place of trees, the village is full of trellised arches and spires; vines grow on the trellises, and moss grows on the vines, watered by the fog that sweeps up every evening from the rainforest below.`
	"required reputation" 15
	security 0.3

planet Watcher
	attributes "dirt belt" moon research uninhabited
	landscape land/hills4
	description `Watcher is a small moon, the only world in this system that sustains any indigenous life. Because of the low gravity, humans have not yet built a permanent settlement here, but it is occasionally visited by biologists interested in studying low-gravity life forms. There are forests here where the trees grow over two hundred meters tall.`

planet Wayfarer
	attributes factory research south tourism
	landscape land/nasa1
	description `Wayfarer was initially settled by a team of scientists and diplomats seeking to build a relationship with the Quarg worlds to the galactic southeast of here. Partly through the aid of the Quarg and partly through a desire to emulate them, it has grown into a very technologically advanced world.`
	description `	The Tarazed Corporation, a maker of alien-inspired ships and outfits, is one of the largest industries on Wayfarer, and they draw raw materials from throughout this region of space.`
	spaceport `The spaceport is clearly the artifact of an architect who was as familiar with alien architecture as with human. Instead of square angles, it has many curved walls and domes. The landing pads jut out from the building at various heights. Some of the landing pads are designed with docking tubes specifically for Quarg visitors, and the ceilings are unusually high to accommodate the Quarg, several of whom are walking around and mingling with the humans here.`
	shipyard "Basic Ships"
	shipyard "Tarazed Basics"
	shipyard "Tarazed Advanced"
	shipyard "Southbound Basics"
	outfitter "Delta V Advanced"
	outfitter "Kraz Advanced"
	outfitter "Common Outfits"
	outfitter "Ammo South"
	bribe 0.07
	security 0.3
	tribute 1700
		threshold 5000
		fleet "Large Militia" 26

planet "Weir of Glubatub"
	attributes arach farming
	landscape land/beach11-harro
	description `The Weir of Glubatub is a quiet ocean world, lit by a dim red sun, whose atmosphere seldom gathers enough energy to spawn storms or other violent weather. Nearly all the life in the oceans is very close to the surface, where the sun's light is bright enough for algae and seaweed to flourish.`
	description `	A few of the larger islands have been settled by the Arachi, and most of the locals work in the fishing industry. Some of the fishing boats are so large that a small starship can land on their decks.`
	spaceport `The spaceport is on an island near one of the planet's poles, where the temperature is cool and sea ice can be gathered to stock the warehouses where the fish are kept cold until they can be shipped off-world. Even with most of the fish being kept on ice, the smell is still overpowering, except at the rare moments when the wind picks up and it is replaced by the smell of fresh salt air.`
	"required reputation" 15

planet Windblain
	attributes deep oil textiles
	landscape land/bwerner0
	description `Nearly three quarters of the surface of Windblain is ocean. Most of the industry here centers around petrochemicals: deep sea oil drilling, refining, and manufacture of plastic composites and synthetic fabrics for clothing. There are a few large cities on the continents, but also plenty of wilderness spaces as yet untouched by human activity.`
	description `	The local climate and economy are neither good enough to attract immigration, nor bad enough to drive people to leave. There seems to be almost no interest in the affairs of the wider galaxy.`
	spaceport `The spaceport is in one of the main cities, and is built partly on land and partly on piers that stretch out into the harbor, so that cargo can be brought to the port by truck or by barge. There are even a few runways for aircraft, in addition to the landing pads for starships.`
	spaceport `	In the wharf area, fresh cooked fish and sushi are sold from a small cluster of wooden huts. Farther inland, cargo crates are stacked under the immense tents that serve as warehouses. There is a constant flow of people and cargo in between the harbor and the city.`
	outfitter "Basic Outfits"
	outfitter "Deep Sky Basics"
	outfitter "Ammo North"
	security 0.6
	tribute 800
		threshold 3500
		fleet "Small Deep Security" 18

planet Winter
	attributes factory frontier south
	landscape land/snow18
	description `The dense clouds in Winter's atmosphere block out much of the sunlight, creating a frigid landscape below. The planet was not settled until about a century ago, when a group of investors from Pherkad decided to build a manufacturing center here, rather than trying to find more land on the already overcrowded planet of Solace. Claiming that the industrial emissions of carbon dioxide and other greenhouse gases would eventually warm the planet and turn it into a tropical paradise, they were able to draw enough settlers to keep the factories going.`
	description `	The temperatures have risen measurably since the arrival of the human colonists, but without more intentional efforts it may be another century before the planet warms enough to be truly comfortable to live on.`
	spaceport `The spaceport is built on a large rock outcropping, with brilliant blue glaciers flowing to either side down into a lake below. The sight is stunning, and all the more appealing because you are able to view it from behind plate glass windows, in the warmth of the spaceport, rather than in the frigid air outside. Above you, several layers of clouds are scudding across the sky in different directions.`
	spaceport `	Faded posters on the walls advise you to buy an estate on Winter now before prices skyrocket. The posters depict children playing in a lush green landscape while their grandparents stand by, looking quietly pleased with the wisdom of their investment.`
	security 0.1
	tribute 300
		threshold 2500
		fleet "Large Militia" 5

planet "Wormhole Alpha"
	spaceport ``
	government "Wormhole Alpha"
	wormhole "Wormhole Alpha"

wormhole "Wormhole Alpha"
	mappable
	link "Ultima Thule" Waypoint
	link Waypoint "Ultima Thule"

planet "Wormhole Barren Alpha"
	attributes "requires: quantum keystone"
	wormhole "Wormhole Barren Alpha"

wormhole "Wormhole Barren Alpha"
	mappable
	link Egeria Levana
	link Levana Egeria
	color "wormholes: Ember Waste"

planet "Wormhole Barren Beta"
	attributes "requires: quantum keystone"
	wormhole "Wormhole Barren Beta"

wormhole "Wormhole Barren Beta"
	mappable
	link Caeculus Prosa
	link Prosa Caeculus
	color "wormholes: Ember Waste"

planet "Wormhole Link"
	attributes "requires: quantum keystone"
	wormhole "Wormhole Link"

wormhole "Wormhole Link"
	mappable
	link Statina Vaticanus
	link Vaticanus Statina
	color "wormholes: Ember Waste"

planet "Wye Tzeou"
	landscape land/snow14
	description `Wye Tzeou is found in a noticeably quieter system than others. Its surface is covered in extreme crystalline-like structures protruding out in various fashions. These constructs are all extremely tall, and no two look alike. It seems the actual surface of the planet is far beneath a layer of these mysterious pillars. There is no apparent environmental reasoning to this composition as the soft snowy seasons and calm low winds are the most active natural elements on Wye Tzeou.`
	description `	Deep scans reveal even more odd compositions below, showing pockets in the depths of the glass forest that look like giant empty gaps between each pillar.`
	government Uninhabited

planet "Wyvern Station"
	attributes rim station
	landscape land/sivael7
	music ambient/machinery
	description `Wyvern Station was once one of the end destinations for the merchant caravans traveling along the Rim, back in the days before the Republic existed when most systems were not policed and the only way to avoid being plundered by pirates was for ships to travel in large convoys. It has also been a continuously operating hyperspace fuel refinery for more than three centuries.`
	spaceport `This station is old, and some parts are dirty and in need of repair, but it is at least structurally sound, and the workers here seem optimistic and energetic. The cafeteria is loud and raucous, and the repair shop is more than willing to work on starships as a break from the tedium of repairing the harvester drones that dip into the planet's atmosphere to bring back pressurized tanks full of hydrogen gas.`
	security 0.4
	tribute 400
		threshold 3500
		fleet "Large Militia" 6

planet Xerolophos
	attributes "gas giant" "requires: gaslining" uninhabited
	landscape land/nasa29
	description `Although formerly classified as a "Hot Jupiter," Xerolophos does not present all the characteristics of one: it is very far from the system star - so distant that it isn't even tidally locked to it. Its temperature, instead, is unusually high even for a Hot Jupiter, with the core internally heating up the atmosphere much more than expected.`
	description `	While it's possible that Xerolophos might have migrated here long ago, the Remnant haven't been able to explain the extreme temperatures of the planet even after years of studies and dispatching dozens of probes.`
	government Uninhabited
	security 0

planet Yedikule
	attributes gas moon "requires: gaslining" uninhabited
	landscape land/nasa11
	description `Although much smaller than most gaseous planets - including the one it orbits - the thick atmosphere of Yedikule and its rocky core make it a gas dwarf. While it was not the first to be discovered in human history, it is very improbable to have formed around a gas giant, and the extreme differences between its atmosphere and the one of Xerolophos further suggest this was not its original location.`
	description `	While virtually every craft that tries to land here is a fuel scooping drone, a large number of satellites orbit Yedikule at various heights, meaning that it must have been exhaustively studied in the past.`
	government Uninhabited
	security 0

planet "Yniu Eiu"
	attributes rulei
	landscape land/canyon0
	music "ambient/rulei planet"
	description `Yniu Eiu is a rocky world with many canyons. A large portion of the surface is bright shades of gray and white, but the more striking visuals are the patches of purple-red webbed lakes and rivers flowing across the surface. It is unclear if this is a natural occurrence or if these were artificially created, but the way the areas around these sights are dug out and shaped imply that this planet used to be a home to some type of civilization, or one that found importance in this material.`
	description `	The surface of these red-purple lakes and rivers move in odd ways that make them seem almost alive. Although they flow at extremely low rates, they also softly bulge and contract in a curious linear motion.`
	government Uninhabited

planet "Yniu Ena"
	attributes rulei
	landscape land/canyon03
	music "ambient/rulei planet"
	description `Like its parent planet below, Yniu Ena has a thick purple-reddish web of unnatural material spread across its surface, forming rivers and large lakes. While most of these lakes are rather small relative to the planet's surface, there are a few as large as oceans that give the appearance of scars on the planet.`
	government Uninhabited

planet Zenith
	attributes frontier north "north pirate" pirate
	landscape land/water4
	description `Zenith is a cold and unpleasant world, where the fog seldom lifts and the sun is rarely seen, where much of the lowlands are flooded each day by the tide, and storms are unpredictable and fierce. It has, however, one major advantage as a place to settle: it is far enough away that the Republic makes no attempt to control it.`
	description `	Several villages have been founded near the equator, and in addition there are an unknown number of private holdings, ranging from underground bunkers to enormous concrete fortresses. Because the land is owned by no government and anyone can build a dwelling without permission or paperwork as long as they are willing to fight off any other claimants, the total population of Zenith is unknown.`
	spaceport `To create a spaceport for Zenith, one enterprising privateer a few centuries ago used a mixture of explosives and heavy machinery to shift the top of one of the tallest mountains down into the neighboring valleys, creating a high plateau that is (usually) above the fog line. There are landing pads both for starships like yours and for airships that carry cargo to and from the settlements elsewhere on the planet. The port is nearly deserted, however; it is clear that they do not do much business here.`
	outfitter "Ammo North"
	bribe 0.04
	security 0
	tribute 400
		threshold 2500
		fleet "Small Northern Pirates" 13

planet Zug
	attributes factory farming rim
	landscape land/city4
	description `Zug is a pleasant world of rolling hills, fertile fields, and a few small oceans. Hundreds of millions of people live here, with more immigrants arriving every day, almost faster than the construction industry can keep up with them. In addition to the larger cities, many people live in smaller farming villages, making this one of the few worlds in the region that is truly self-sufficient both in industry and in agriculture.`
	description `	The largest industry on Zug is Southbound Shipyards, which focuses on designing well-defended merchant ships to survive the pirates that are so common here.`
	spaceport `The spaceport of Zug has been growing by amalgamation for centuries. At its core is the "Old Port," a set of quaint and rudimentary shops and warehouses. The landing pads for the Old Port were torn up to make room for what the locals call "The Port," a set of buildings that were constructed a century ago, with bolder architecture and more modern design.`
	spaceport `	Some distance away is the "New Port," a towering structure with robotic cargo lifts and large hangars for more expensive ships. Meanwhile, plans are apparently underway for an expansion of the New Port. You can't help but wonder what the new expansion will be named.`
	shipyard "Basic Ships"
	shipyard "Southbound Basics"
	shipyard "Southbound Advanced"
	outfitter "Delta V Advanced"
	outfitter "Kraz Basics"
	outfitter "Common Outfits"
	outfitter "Ammo South"
	bribe 0.03
	security 0.5
	tribute 1200
		threshold 3000
		fleet "Large Militia" 18<|MERGE_RESOLUTION|>--- conflicted
+++ resolved
@@ -3951,15 +3951,6 @@
 	bribe 0
 	security 0
 
-<<<<<<< HEAD
-planet "Spec Inci"
-	attributes "hai quarg" quarg station
-	landscape land/station19
-	description `Although you have seen a lot of space stations, you are always impressed by the Quarg ringworlds, constructions that replace all the planets in a system.`
-	spaceport `Despite the size of the ringworld not many Quarg are seen around the spaceport. It seems like they have nothing to do right now, as if they are waiting for something to happen.`
-	bribe 0
-	security 0.9
-=======
 planet Sopoyra
 	attributes bunrodea manufacturing shipping
 	landscape land/industrial0-iridium
@@ -3971,7 +3962,14 @@
 	"required reputation" 25
 	bribe 0
 	security 0
->>>>>>> dc09ec3c
+
+planet "Spec Inci"
+	attributes "hai quarg" quarg station
+	landscape land/station19
+	description `Although you have seen a lot of space stations, you are always impressed by the Quarg ringworlds, constructions that replace all the planets in a system.`
+	spaceport `Despite the size of the ringworld not many Quarg are seen around the spaceport. It seems like they have nothing to do right now, as if they are waiting for something to happen.`
+	bribe 0
+	security 0.9
 
 planet "Spera Anatrusk"
 	attributes korath
