--- conflicted
+++ resolved
@@ -164,13 +164,11 @@
 tip "hull repair rate:"
 	`Amount of hull strength that can be repaired per second. Repairs usually consume energy and may generate heat as well.`
 
-<<<<<<< HEAD
 tip "hull protection:"
 	`Protection against weapons that do hull damage. If you add more than one outfit with this attribute, each additional one is less effective: a total value of 1 results in a 1 percent reduction in hull damage, while a total value of 11 only results in a 10 percent reduction.`
-=======
+
 tip "hull repair multiplier:"
 	`Modifies the amount of hull strength repaired per second by the given factor.`
->>>>>>> 9ea5c2f5
 
 tip "illegal:"
 	`Amount of credits you can be fined for carrying this outfit.`
