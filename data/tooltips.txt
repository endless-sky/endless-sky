--- conflicted
+++ resolved
@@ -164,7 +164,6 @@
 tip "hull repair rate:"
 	`Amount of hull strength that can be repaired per second. Repairs usually consume energy and may generate heat as well.`
 
-<<<<<<< HEAD
 tip "absolute threshold:"
 	`The remaining hull strength at which the ship becomes disabled, unaltered by any other attributes.`
 
@@ -173,13 +172,12 @@
 
 tip "threshold percentage:"
 	`Alters the percentage of the remaining hull strength at which the ship will become disabled.`
-=======
+
 tip "hull protection:"
 	`Protection against weapons that do hull damage. If you add more than one outfit with this attribute, each additional one is less effective: a total value of 1 results in a 1 percent reduction in hull damage, while a total value of 11 only results in a 10 percent reduction.`
 
 tip "hull repair multiplier:"
 	`Modifies the amount of hull strength repaired per second by the given factor.`
->>>>>>> 37edf4d9
 
 tip "illegal:"
 	`Amount of credits you can be fined for carrying this outfit.`
