--- conflicted
+++ resolved
@@ -100,17 +100,8 @@
 		fleet "Large Remnant"
 	npc evade
 		government "Korath"
-<<<<<<< HEAD
 		personality heroic plunders harvests target
-		fleet "Korath Raid"
-		fleet "Korath Raid"
-		fleet "Korath Raid"
-		fleet "Korath Raid"
-		fleet "Korath Raid"
-		fleet "Korath Raid"
-=======
 		fleet "Korath Raid" 6
->>>>>>> 18bacbc4
 	on visit
 		dialog "There are still Korath raiders circling overhead. You should take off and help the Remnant ships to fight them."
 	on complete
