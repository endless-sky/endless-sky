--- conflicted
+++ resolved
@@ -91,54 +91,7 @@
 		government "Remnant"
 		personality heroic coward disables plunders
 		fleet "Large Remnant" 2
-<<<<<<< HEAD
-	
-=======
-
-event "ember waste label"
-	galaxy "label waste"
-		sprite label/waste
-
-
-
-mission "Remnant: Second Contact"
-	landing
-	invisible
-	source
-		government "Remnant"
-	destination Viminal
-	waypoint Stercutus
-	to offer
-		not "remnant blood test pure"
-		not "Remnant Second Chance Refused"
-	to fail
-		or
-			has "Remnant Second Chance Refused"
-			has "remnant blood test pure"
-			has "event: ember waste label"
-	on enter Stercutus
-		conversation
-			`After your escape from Remnant space, you are uneasy at how quickly you lost your pursuers. The eerie red light of the Ember Wastes sets an ominous background for the sensation that you are being watched. Time and time again you check the scanners, but there is absolutely nothing out there.`
-			`	Just as you were starting to relax, your comms ding with an incoming ship-to-ship transmission. Startled, you check the scanners again, which continue to show nothing. Hesitantly, you hit the "accept" key and a melodic song bursts forth from your speakers.`
-			`	"My compatriots seem to have gotten off on the wrong foot. I am Prefect Chilia of the Remnant. We established ourselves here as a bastion of humanity to survive when when the rest of human space was under threat by the Alphas."`
-			`	"While fixing small genetic problems for the sake of general health is, of course, good and proper, the wholesale modification resulting in an entirely new strain of humans who are driven to conquer is an abomination. We insist that everyone who visits, works, or lives among us subject themselves to an in-person genetic test to verify that they are neither Alphas nor Alpha creations." The song pauses for a moment, then continues:`
-			`	"Unfortunately you have discovered our location, and we depend greatly on secrecy to maintain our existence. We are willing to let you work and live among us if you will submit to a genetic test, or you can leave if you commit to never sharing what you have learned with the rest of the galaxy. The choice is yours."`
-			choice
-				`"I accept your offer."`
-					goto return
-				`"I'm going to forget you exist."`
-					goto leave
-			label return		
-			apply
-				"reputation: Remnant" = 1
-			`	"We will let them know to expect you, but be on your best behavior, as there will be no third chance." The captain pauses for a moment, then continues, "Moreover, the blood test is mandatory for all who come to our worlds. We will not tolerate anyone of any Alpha heritage on our worlds."`
-				accept
-			label leave
-			apply
-				set "Remnant Second Chance Refused"
-			`	"Please do. You won't be welcome if you return."`
-			
->>>>>>> 46c2e783
+	
 	on complete
 		event "ember waste label"
 		set "remnant blood test pure"
